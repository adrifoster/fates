module EDPhysiologyMod

#include "shr_assert.h"

  ! ============================================================================
  ! Miscellaneous physiology routines from ED.
  ! ============================================================================

  use FatesGlobals, only         : fates_log
  use FatesInterfaceTypesMod, only    : hlm_days_per_year
  use FatesInterfaceTypesMod, only    : hlm_model_day
  use FatesInterfaceTypesMod, only    : hlm_freq_day
  use FatesInterfaceTypesMod, only    : hlm_day_of_year
  use FatesInterfaceTypesMod, only    : numpft
  use FatesInterfaceTypesMod, only    : nleafage
  use FatesInterfaceTypesMod, only    : nlevdamage
  use FatesInterfaceTypesMod, only    : hlm_use_planthydro
  use FatesInterfaceTypesMod, only    : hlm_parteh_mode
  use FatesInterfaceTypesMod, only    : hlm_use_fixed_biogeog
  use FatesInterfaceTypesMod, only    : hlm_use_nocomp
  use FatesInterfaceTypesMod, only    : hlm_nitrogen_spec
  use FatesInterfaceTypesMod, only    : hlm_phosphorus_spec
  use FatesInterfaceTypesMod, only    : hlm_use_tree_damage
  use FatesConstantsMod, only    : r8 => fates_r8
  use FatesConstantsMod, only    : nearzero
  use FatesConstantsMod, only    : sec_per_day
  use FatesConstantsMod, only    : default_regeneration
  use FatesConstantsMod, only    : TRS_regeneration
  use FatesConstantsMod, only    : TRS_no_seedling_dyn
  use FatesConstantsMod, only    : min_max_dbh_for_trees
  use FatesConstantsMod, only    : megajoules_per_joule
  use FatesConstantsMod, only    : mpa_per_mm_suction
  use FatesConstantsMod, only    : g_per_kg
  use FatesConstantsMod, only    : ndays_per_year
  use FatesConstantsMod, only    : nocomp_bareground
  use EDPftvarcon      , only    : EDPftvarcon_inst
  use PRTParametersMod , only    : prt_params
  use EDPftvarcon      , only    : GetDecompyFrac
  use FatesInterfaceTypesMod, only    : bc_in_type
  use FatesInterfaceTypesMod, only    : bc_out_type
  use EDCohortDynamicsMod , only : zero_cohort
  use EDCohortDynamicsMod , only : create_cohort, sort_cohorts
  use EDCohortDynamicsMod , only : InitPRTObject
  use EDCohortDynamicsMod , only : InitPRTBoundaryConditions
  use EDCohortDynamicsMod , only : copy_cohort
  use FatesAllometryMod   , only : tree_lai
  use FatesAllometryMod   , only : tree_sai
  use FatesAllometryMod   , only : leafc_from_treelai
  use FatesAllometryMod   , only : decay_coeff_kn
  use FatesLitterMod      , only : litter_type
  use EDTypesMod          , only : site_massbal_type
  use EDTypesMod          , only : numlevsoil_max
  use EDTypesMod          , only : numWaterMem
  use EDTypesMod          , only : dl_sf, dinc_vai, dlower_vai, area_inv
  use EDTypesMod          , only : AREA
  use FatesLitterMod      , only : ncwd
  use FatesLitterMod      , only : ndcmpy
  use FatesLitterMod      , only : ilabile
  use FatesLitterMod      , only : ilignin
  use FatesLitterMod      , only : icellulose
  use FatesLitterMod      , only : adjust_SF_CWD_frac
  use EDTypesMod          , only : nclmax
  use EDTypesMod          , only : AREA,AREA_INV
  use EDTypesMod          , only : nlevleaf
  use EDTypesMod          , only : num_vegtemp_mem
  use EDTypesMod          , only : maxpft
  use EDTypesMod          , only : ed_site_type, ed_patch_type, ed_cohort_type
  use EDTypesMod          , only : leaves_on
  use EDTypesMod          , only : leaves_off
  use EDTypesMod          , only : leaves_shedding
  use EDTypesMod          , only : ihard_stress_decid
  use EDTypesMod          , only : isemi_stress_decid
  use EDTypesMod          , only : min_n_safemath
  use PRTGenericMod       , only : num_elements
  use PRTGenericMod       , only : element_list
  use PRTGenericMod       , only : element_pos
  use EDTypesMod          , only : site_fluxdiags_type
  use EDTypesMod          , only : phen_cstat_nevercold
  use EDTypesMod          , only : phen_cstat_iscold
  use EDTypesMod          , only : phen_cstat_notcold
  use EDTypesMod          , only : phen_dstat_timeoff
  use EDTypesMod          , only : phen_dstat_moistoff
  use EDTypesMod          , only : phen_dstat_moiston
  use EDTypesMod          , only : phen_dstat_timeon
  use EDTypesMod          , only : phen_dstat_pshed
  use EDTypesMod          , only : init_recruit_trim
  use shr_log_mod           , only : errMsg => shr_log_errMsg
  use FatesGlobals          , only : fates_log
  use FatesGlobals          , only : endrun => fates_endrun
  use EDParamsMod           , only : fates_mortality_disturbance_fraction
  use EDParamsMod           , only : q10_mr
  use EDParamsMod           , only : q10_froz
  use EDParamsMod           , only : logging_export_frac
  use EDParamsMod           , only : regeneration_model
  use EDParamsMod           , only : sdlng_mort_par_timescale
  use FatesPlantHydraulicsMod  , only : AccumulateMortalityWaterStorage
  use FatesConstantsMod     , only : itrue,ifalse
  use FatesConstantsMod     , only : calloc_abs_error
  use FatesConstantsMod     , only : years_per_day
  use FatesAllometryMod  , only : h_allom
  use FatesAllometryMod  , only : h2d_allom
  use FatesAllometryMod  , only : bagw_allom
  use FatesAllometryMod  , only : bsap_allom
  use FatesAllometryMod  , only : bleaf
  use FatesAllometryMod  , only : bfineroot
  use FatesAllometryMod  , only : bdead_allom
  use FatesAllometryMod  , only : bstore_allom
  use FatesAllometryMod  , only : bbgw_allom
  use FatesAllometryMod  , only : carea_allom
  use FatesAllometryMod  , only : CheckIntegratedAllometries
  use FatesAllometryMod, only : set_root_fraction
  use PRTGenericMod, only : prt_carbon_allom_hyp
  use PRTGenericMod, only : prt_cnp_flex_allom_hyp
  use PRTGenericMod, only : prt_vartypes
  use PRTGenericMod, only : leaf_organ
  use PRTGenericMod, only : sapw_organ, struct_organ
  use PRTGenericMod, only : carbon12_element
  use PRTGenericMod, only : nitrogen_element
  use PRTGenericMod, only : phosphorus_element
  use PRTGenericMod, only : leaf_organ
  use PRTGenericMod, only : fnrt_organ
  use PRTGenericMod, only : sapw_organ
  use PRTGenericMod, only : store_organ
  use PRTGenericMod, only : repro_organ
  use PRTGenericMod, only : struct_organ
  use PRTGenericMod, only : SetState
  use PRTLossFluxesMod, only  : PRTPhenologyFlush
  use PRTLossFluxesMod, only  : PRTDeciduousTurnover
  use PRTLossFluxesMod, only  : PRTReproRelease
  use PRTLossFluxesMod, only  : PRTDamageLosses
  use PRTGenericMod, only     : StorageNutrientTarget
  use DamageMainMod, only     : damage_time
  use DamageMainMod, only     : GetCrownReduction
  use DamageMainMod, only     : GetDamageFrac
  use SFParamsMod, only       : SF_val_CWD_frac
  use FatesParameterDerivedMod, only : param_derived
  use FatesPlantHydraulicsMod, only : InitHydrCohort
  use PRTInitParamsFatesMod, only : NewRecruitTotalStoichiometry
  
  implicit none
  private

  public :: trim_canopy
  public :: phenology
  public :: satellite_phenology
  public :: assign_cohort_SP_properties
  public :: recruitment
  public :: ZeroLitterFluxes

  public :: ZeroAllocationRates
  public :: PreDisturbanceLitterFluxes
  public :: PreDisturbanceIntegrateLitter
  public :: GenerateDamageAndLitterFluxes
  public :: SeedUpdate
  public :: UpdateRecruitL2FR
  public :: UpdateRecruitStoicH
  public :: SetRecruitL2FR
  
  logical, parameter :: debug  = .false. ! local debug flag
  character(len=*), parameter, private :: sourcefile = &
       __FILE__

  integer :: istat           ! return status code
  character(len=255) :: smsg ! Message string for deallocation errors
  
  integer, parameter :: dleafon_drycheck = 100 ! Drought deciduous leaves max days on check parameter

  real(r8), parameter :: decid_leaf_long_max = 1.0_r8 ! Maximum leaf lifespan for
                                                      !    deciduous PFTs [years]

  integer, parameter :: min_daysoff_dforcedflush = 30 ! This is the number of days that must had elapsed
                                                      ! since leaves had dropped, in order to forcably
                                                      ! flush leaves again.  This does not impact flushing
                                                      ! due to real moisture constraints, and will prevent
                                                      ! drought deciduous in perennially wet environments
                                                      ! that have been forced to drop their leaves, from
                                                      ! flushing them back immediately.

  integer, parameter  :: dd_offon_toler = 30          ! When flushing or shedding leaves, we check that
                                                      ! the dates are near last year's dates. This controls
                                                      ! the tolerance for deviating from last year.

  real(r8), parameter :: elongf_min = 0.05_r8         ! Minimum elongation factor. If elongation factor
                                                      !    reaches or falls below elongf_min, we assume
                                                      !    complete abscission.  This avoids carrying out
                                                      !    a residual amount of leaves, which may create
                                                      !    computational problems. The current threshold
                                                      !    is the same used in ED-2.2.

  real(r8), parameter :: smp_lwr_bound = -1000000._r8 ! Imposed soil matric potential lower bound for 
                                                      !    frozen or excessively dry soils, used when
                                                      !    computing water stress.
  ! ============================================================================

contains

  subroutine ZeroLitterFluxes( currentSite )

    ! This routine loops through all patches in a site
    ! and zero's the flux terms for the litter pools.
    ! This is typically called at the beginning of the dynamics
    ! call sequence.


    ! !ARGUMENTS
    type(ed_site_type), intent(inout), target  :: currentSite
    type(ed_patch_type), pointer               :: currentPatch

    integer :: el

    currentPatch => currentSite%youngest_patch
    do while(associated(currentPatch))
       do el=1,num_elements
          call currentPatch%litter(el)%ZeroFlux()
       end do
       currentPatch => currentPatch%older
    end do


    return
  end subroutine ZeroLitterFluxes

  ! =====================================================================================

  subroutine ZeroAllocationRates( currentSite )

    ! !ARGUMENTS
    type(ed_site_type), intent(inout), target  :: currentSite
    type(ed_patch_type), pointer               :: currentPatch
    type(ed_cohort_type), pointer              :: currentCohort

    currentPatch => currentSite%youngest_patch
    do while(associated(currentPatch))

       currentCohort => currentPatch%tallest
       do while (associated(currentCohort))

          ! This sets turnover and growth rates to zero
          call currentCohort%prt%ZeroRates()

          currentCohort => currentCohort%shorter
       enddo
       currentPatch => currentPatch%older
    end do

    return
  end subroutine ZeroAllocationRates

  ! ============================================================================
  
  subroutine GenerateDamageAndLitterFluxes( csite, cpatch, bc_in )

    ! Arguments
    type(ed_site_type)  :: csite
    type(ed_patch_type) :: cpatch
    type(bc_in_type), intent(in) :: bc_in
    

    ! Locals
    type(ed_cohort_type), pointer :: ccohort    ! Current cohort
    type(ed_cohort_type), pointer :: ndcohort   ! New damage-class cohort
    type(litter_type), pointer :: litt     ! Points to the litter object
    type(site_fluxdiags_type), pointer :: flux_diags ! pointer to site level flux diagnostics object
    integer  :: cd               ! Damage class index
    integer  :: el               ! Element index
    integer  :: dcmpy            ! Decomposition pool index
    integer  :: c                ! CWD pool index
    real(r8) :: cd_frac          ! Fraction of trees damaged in this class transition
    real(r8) :: num_trees_cd     ! Number of trees to spawn into the new damage class cohort
    real(r8) :: crown_loss_frac  ! Fraction of crown lost from one damage class to next
    real(r8) :: branch_loss_frac ! Fraction of sap, structure and storage lost in branch
                                 ! fall during damage
    real(r8) :: leaf_loss        ! Mass lost to each organ during damage [kg]
    real(r8) :: repro_loss       ! "" [kg]
    real(r8) :: sapw_loss        ! "" [kg]
    real(r8) :: store_loss       ! "" [kg]
    real(r8) :: struct_loss      ! "" [kg]       
    real(r8) :: dcmpy_frac       ! fraction of mass going to each decomposition pool
    real(r8) :: SF_val_CWD_frac_adj(4) !SF_val_CWD_frac adjusted based on cohort dbh 
    
    if(hlm_use_tree_damage .ne. itrue) return

    if(.not.damage_time) return

    ccohort => cpatch%tallest
    do while (associated(ccohort))

       ! Ignore damage to new plants and non-woody plants
       if(prt_params%woody(ccohort%pft)==ifalse  ) cycle
       if(ccohort%isnew ) cycle

       associate( ipft     => ccohort%pft, & 
                  agb_frac => prt_params%allom_agb_frac(ccohort%pft), &
                  branch_frac => param_derived%branch_frac(ccohort%pft))
         
       do_dclass: do cd = ccohort%crowndamage+1, nlevdamage
          
          call GetDamageFrac(ccohort%crowndamage, cd, ipft, cd_frac)

          ! now to get the number of damaged trees we multiply by damage frac
          num_trees_cd = ccohort%n * cd_frac

          ! if non negligable lets create a new cohort and generate some litter
          if_numtrees: if (num_trees_cd > nearzero ) then

             ! Create a new damaged cohort
             allocate(ndcohort)  ! new cohort surviving but damaged
             if(hlm_use_planthydro.eq.itrue) call InitHydrCohort(csite,ndcohort)
             
             ! Initialize the PARTEH object and point to the
             ! correct boundary condition fields
             ndcohort%prt => null()

             call InitPRTObject(ndcohort%prt)
             call InitPRTBoundaryConditions(ndcohort)
             call zero_cohort(ndcohort)
             
             ! nc_canopy_d is the new cohort that gets damaged 
             call copy_cohort(ccohort, ndcohort)
             
             ! new number densities - we just do damaged cohort here -
             ! undamaged at the end of the cohort loop once we know how many damaged to
             ! subtract
             
             ndcohort%n = num_trees_cd
             ndcohort%crowndamage = cd

             ! Remove these trees from the donor cohort
             ccohort%n = ccohort%n - num_trees_cd
             
             ! update crown area here - for cohort fusion and canopy organisation below 
             call carea_allom(ndcohort%dbh, ndcohort%n, csite%spread, &
                  ipft, ndcohort%crowndamage, ndcohort%c_area)
             
             call GetCrownReduction(cd-ccohort%crowndamage, crown_loss_frac)

             do_element: do el = 1, num_elements
                
                litt => cpatch%litter(el)
                flux_diags => csite%flux_diags(el)
                
                ! Reduce the mass of the newly damaged cohort
                ! Fine-roots are not damaged as of yet
                ! only above-ground sapwood,structure and storage in
                ! branches is damaged/removed
                branch_loss_frac = crown_loss_frac * branch_frac * agb_frac
                
                leaf_loss = ndcohort%prt%GetState(leaf_organ,element_list(el))*crown_loss_frac
                repro_loss = ndcohort%prt%GetState(repro_organ,element_list(el))*crown_loss_frac
                sapw_loss = ndcohort%prt%GetState(sapw_organ,element_list(el))*branch_loss_frac
                store_loss = ndcohort%prt%GetState(store_organ,element_list(el))*branch_loss_frac
                struct_loss = ndcohort%prt%GetState(struct_organ,element_list(el))*branch_loss_frac

                ! ------------------------------------------------------
                ! Transfer the biomass from the cohort's
                ! damage to the litter input fluxes
                ! ------------------------------------------------------
    
                do dcmpy=1,ndcmpy
                   dcmpy_frac = GetDecompyFrac(ipft,leaf_organ,dcmpy)
                   litt%leaf_fines_in(dcmpy) = litt%leaf_fines_in(dcmpy) + &
                        (store_loss+leaf_loss+repro_loss) * &
                        ndcohort%n * dcmpy_frac / cpatch%area
                end do

                flux_diags%leaf_litter_input(ipft) = &
                     flux_diags%leaf_litter_input(ipft) +  &
                     (store_loss+leaf_loss+repro_loss) * ndcohort%n
                
                call adjust_SF_CWD_frac(ndcohort%dbh,ncwd,SF_val_CWD_frac,SF_val_CWD_frac_adj)

                do c = 1,ncwd
                   litt%ag_cwd_in(c) = litt%ag_cwd_in(c) + &
                        (sapw_loss + struct_loss) * &
                        SF_val_CWD_frac_adj(c) * ndcohort%n / &
                        cpatch%area
                   
                   flux_diags%cwd_ag_input(c)  = flux_diags%cwd_ag_input(c) + &
                        (struct_loss + sapw_loss) * &
                        SF_val_CWD_frac_adj(c) * ndcohort%n
                end do
                
             end do do_element

             ! Applying the damage to the cohort, does not need to happen
             ! in the element loop, it will loop inside that call
             call PRTDamageLosses(ndcohort%prt, leaf_organ, crown_loss_frac)
             call PRTDamageLosses(ndcohort%prt, repro_organ, crown_loss_frac)
             call PRTDamageLosses(ndcohort%prt, sapw_organ, branch_loss_frac)
             call PRTDamageLosses(ndcohort%prt, store_organ, branch_loss_frac)
             call PRTDamageLosses(ndcohort%prt, struct_organ, branch_loss_frac)
                                
             
             !----------- Insert new cohort into the linked list
             ! This list is going tall to short, lets add this new
             ! cohort into a taller position so we don't hit it again
             ! as the loop traverses
             ! --------------------------------------------------------------!
             
             ndcohort%shorter => ccohort
             if(associated(ccohort%taller))then
                ndcohort%taller => ccohort%taller
                ccohort%taller%shorter => ndcohort
             else
                cpatch%tallest => ndcohort
                ndcohort%taller => null()
             endif
             ccohort%taller => ndcohort
             
          end if if_numtrees

       end do do_dclass

       end associate
       ccohort => ccohort%shorter
    enddo
    
    return
  end subroutine GenerateDamageAndLitterFluxes

  ! ============================================================================

  subroutine PreDisturbanceLitterFluxes( currentSite, currentPatch, bc_in )

    ! -----------------------------------------------------------------------------------
    !
    ! This subroutine calculates all of the different litter input and output fluxes
    ! associated with seed turnover, seed influx, litterfall from live and
    ! dead plants, germination, and fragmentation.
    !
    ! At this time we do not have explicit herbivory, and burning losses to litter
    ! are handled elsewhere.
    !
    ! Note: The processes conducted here DO NOT handle litter fluxes associated
    !       with disturbance.  Those fluxes are handled elsewhere (EDPatchDynamcisMod)
    !       because the fluxes are potentially cross patch, and also dealing
    !       patch areas that are changing.
    !
    ! -----------------------------------------------------------------------------------


    ! !ARGUMENTS
    type(ed_site_type), intent(inout)  :: currentSite
    type(ed_patch_type), intent(inout) :: currentPatch
    type(bc_in_type), intent(in)       :: bc_in

    !
    ! !LOCAL VARIABLES:
    type(site_massbal_type), pointer :: site_mass
    type(litter_type), pointer :: litt     ! Points to the litter object for
    ! the different element types
    integer :: el                          ! Litter element loop index
    integer :: nlev_eff_decomp             ! Number of active layers over which
    ! fragmentation fluxes are transfered
    !------------------------------------------------------------------------------------

    ! Calculate the fragmentation rates
    call fragmentation_scaler(currentPatch, bc_in)

    do el = 1, num_elements

       litt => currentPatch%litter(el)

       ! Calculate loss rate of viable seeds to litter
       call SeedDecay(litt, currentPatch, bc_in)
       

       ! Calculate seed germination rate, the status flags prevent
       ! germination from occuring when the site is in a drought
       ! (for drought deciduous) or too cold (for cold deciduous)
       call SeedGermination(litt, currentSite%cstatus, currentSite%dstatus(1:numpft), bc_in, currentPatch)

       ! Send fluxes from newly created litter into the litter pools
       ! This litter flux is from non-disturbance inducing mortality, as well
       ! as litter fluxes from live trees
       call CWDInput(currentSite, currentPatch, litt,bc_in)

       ! Only calculate fragmentation flux over layers that are active
       ! (RGK-Mar2019) SHOULD WE MAX THIS AT 1? DONT HAVE TO

       nlev_eff_decomp = max(bc_in%max_rooting_depth_index_col, 1)
       call CWDOut(litt,currentPatch%fragmentation_scaler,nlev_eff_decomp)

       site_mass => currentSite%mass_balance(el)

       ! Fragmentation flux to soil decomposition model [kg/site/day]
       site_mass%frag_out = site_mass%frag_out + currentPatch%area * &
            ( sum(litt%ag_cwd_frag) + sum(litt%bg_cwd_frag) + &
            sum(litt%leaf_fines_frag) + sum(litt%root_fines_frag) + &
            sum(litt%seed_decay) + sum(litt%seed_germ_decay))

    end do


    return
  end subroutine PreDisturbanceLitterFluxes

  ! =====================================================================================

  subroutine PreDisturbanceIntegrateLitter(currentPatch)

    ! -----------------------------------------------------------------------------------
    ! This step applies the litter fluxes to the prognostic state variables.
    ! This procedure is called in response to fluxes generated from:
    ! 1) seed rain,
    ! 2) non-disturbance generating turnover
    ! 3) litter fall from living plants
    ! 4) fragmentation
    !
    ! This routine does NOT accomodate the litter fluxes associated with
    ! disturbance generation.  That will happen after this call.
    ! Fluxes associated with FIRE also happen after this step.
    !
    ! All states are in units kg/m2
    ! All fluxes are in units kg/m2/day
    ! The integration step is 1 day, thus time is implied
    !
    ! -----------------------------------------------------------------------------------

    ! Arguments
    type(ed_patch_type),intent(inout),target :: currentPatch


    ! Locals
    type(litter_type), pointer :: litt
    integer :: el          ! Loop counter for litter element type
    integer :: pft         ! pft loop counter
    integer :: c           ! CWD loop counter
    integer :: nlevsoil    ! number of soil layers
    integer :: ilyr        ! soil layer loop counter
    integer :: dcmpy       ! decomposability index

    do el = 1, num_elements

       litt => currentPatch%litter(el)

       ! Update the bank of viable seeds
       ! -----------------------------------------------------------------------------------

       do pft = 1,numpft
          litt%seed(pft) = litt%seed(pft) + &
               litt%seed_in_local(pft) +   &
               litt%seed_in_extern(pft) -  &
               litt%seed_decay(pft) -      &
               litt%seed_germ_in(pft)

          ! Note that the recruitment scheme will use seed_germ
          ! for its construction costs.
          litt%seed_germ(pft) = litt%seed_germ(pft) + &
               litt%seed_germ_in(pft) - &
               litt%seed_germ_decay(pft)

       enddo

       ! Update the Coarse Woody Debris pools (above and below)
       ! -----------------------------------------------------------------------------------
       nlevsoil = size(litt%bg_cwd,dim=2)
       do c = 1,ncwd
          litt%ag_cwd(c) = litt%ag_cwd(c)  + litt%ag_cwd_in(c) - litt%ag_cwd_frag(c)
          do ilyr=1,nlevsoil
             litt%bg_cwd(c,ilyr) = litt%bg_cwd(c,ilyr) &
                  + litt%bg_cwd_in(c,ilyr) &
                  - litt%bg_cwd_frag(c,ilyr)
          enddo
       end do

       ! Update the fine litter pools from leaves and fine-roots
       ! -----------------------------------------------------------------------------------

       do dcmpy = 1,ndcmpy

          litt%leaf_fines(dcmpy) = litt%leaf_fines(dcmpy) &
               + litt%leaf_fines_in(dcmpy)              &
               - litt%leaf_fines_frag(dcmpy)
          do ilyr=1,nlevsoil
             litt%root_fines(dcmpy,ilyr) = litt%root_fines(dcmpy,ilyr) &
                  + litt%root_fines_in(dcmpy,ilyr)      &
                  - litt%root_fines_frag(dcmpy,ilyr)
          enddo

       end do

    end do     ! litter element loop

    return
  end subroutine PreDisturbanceIntegrateLitter



  ! ============================================================================

  subroutine trim_canopy( currentSite )
    !
    ! !DESCRIPTION:
    ! Canopy trimming / leaf optimisation. Removes leaves in negative annual carbon balance.
    !
    ! !USES:

    ! !ARGUMENTS
    type (ed_site_type),intent(inout), target :: currentSite
    !
    ! !LOCAL VARIABLES:
    type (ed_cohort_type) , pointer :: currentCohort
    type (ed_patch_type)  , pointer :: currentPatch

    integer  :: z                     ! leaf layer
    integer  :: ipft                  ! pft index
    logical  :: trimmed               ! was this layer trimmed in this year? If not expand the canopy.
    real(r8) :: tar_bl                ! target leaf biomass       (leaves flushed, trimmed)
    real(r8) :: tar_bfr               ! target fine-root biomass  (leaves flushed, trimmed)
    real(r8) :: bfr_per_bleaf         ! ratio of fine root per leaf biomass
    real(r8) :: sla_levleaf           ! sla at leaf level z
    real(r8) :: nscaler_levleaf       ! nscaler value at leaf level z
    integer  :: cl                    ! canopy layer index
    real(r8) :: kn                    ! nitrogen decay coefficient
    real(r8) :: sla_max               ! Observational constraint on how large sla (m2/gC) can become
    real(r8) :: leaf_c                ! leaf carbon [kg]
    real(r8) :: sapw_c                ! sapwood carbon [kg]
    real(r8) :: store_c               ! storage carbon [kg]
    real(r8) :: struct_c              ! structure carbon [kg]
    real(r8) :: leaf_inc              ! LAI-only portion of the vegetation increment of dinc_vai
    real(r8) :: lai_canopy_above      ! the LAI in the canopy layers above the layer of interest
    real(r8) :: lai_layers_above      ! the LAI in the leaf layers, within the current canopy,
    ! above the leaf layer of interest
    real(r8) :: lai_current           ! the LAI in the current leaf layer
    real(r8) :: cumulative_lai        ! whole canopy cumulative LAI, top down, to the leaf layer of interest
    real(r8) :: cumulative_lai_cohort ! cumulative LAI within the current cohort only

    ! Temporary diagnostic ouptut
    integer :: ipatch
    integer :: icohort

    ! LAPACK linear least squares fit variables
    ! The standard equation for a linear fit, y = mx + b, is converted to a linear system, AX=B and has
    ! the form: [n  sum(x); sum(x)  sum(x^2)] * [b; m]  = [sum(y); sum(x*y)] where
    ! n is the number of leaf layers
    ! x is yearly_net_uptake minus the leaf cost aka the net-net uptake
    ! y is the cumulative lai for the current cohort
    ! b is the y-intercept i.e. the cumulative lai that has zero net-net uptake
    ! m is the slope of the linear fit
    integer :: nll = 3                    ! Number of leaf layers to fit a regression to for calculating the optimum lai
    character(1) :: trans = 'N'           ! Input matrix is not transposed

    integer, parameter :: m = 2, n = 2    ! Number of rows and columns, respectively, in matrix A
    integer, parameter :: nrhs = 1        ! Number of columns in matrix B and X
    integer, parameter :: workmax = 100   ! Maximum iterations to minimize work

    integer :: lda = m, ldb = n           ! Leading dimension of A and B, respectively
    integer :: lwork                      ! Dimension of work array
    integer :: info                       ! Procedure diagnostic ouput

    real(r8) :: nnu_clai_a(m,n)           ! LHS of linear least squares fit, A matrix
    real(r8) :: nnu_clai_b(m,nrhs)        ! RHS of linear least squares fit, B matrix
    real(r8) :: work(workmax)             ! work array

    real(r8) :: initial_trim              ! Initial trim
    real(r8) :: optimum_trim              ! Optimum trim value

    real(r8) :: target_c_area

    real(r8) :: pft_leaf_lifespan         ! Leaf lifespan of each PFT [years]
    !----------------------------------------------------------------------

    ipatch = 1 ! Start counting patches

    currentPatch => currentSite%youngest_patch
    do while(associated(currentPatch))

       ! Add debug diagnstic output to determine which patch
       if (debug) then
          write(fates_log(),*) 'Current patch:', ipatch
          write(fates_log(),*) 'Current patch cohorts:', currentPatch%countcohorts
       endif

       icohort = 1

       currentCohort => currentPatch%tallest
       do while (associated(currentCohort))

          ! Save off the incoming trim
          initial_trim = currentCohort%canopy_trim


          ! Add debug diagnostic output to determine which cohort
          if (debug) then
             write(fates_log(),*) 'Current cohort:', icohort
             write(fates_log(),*) 'Starting canopy trim:', initial_trim
          endif

          trimmed = .false.
          ipft = currentCohort%pft
          call carea_allom(currentCohort%dbh,currentCohort%n,currentSite%spread,currentCohort%pft,&
               currentCohort%crowndamage, currentCohort%c_area)

          leaf_c   = currentCohort%prt%GetState(leaf_organ, carbon12_element)

          currentCohort%treelai = tree_lai(leaf_c, currentCohort%pft, currentCohort%c_area, &
               currentCohort%n, currentCohort%canopy_layer,               &
               currentPatch%canopy_layer_tlai,currentCohort%vcmax25top )

          ! We don't need to check on sp mode here since we don't trim_canopy with sp mode
          currentCohort%treesai = tree_sai(currentCohort%pft, &
               currentCohort%dbh, currentCohort%crowndamage,  &
               currentCohort%canopy_trim, &
               currentCohort%efstem_coh, &
               currentCohort%c_area, currentCohort%n,currentCohort%canopy_layer,& 
               currentPatch%canopy_layer_tlai, currentCohort%treelai, &
               currentCohort%vcmax25top,0 )  

          currentCohort%nv      = count((currentCohort%treelai+currentCohort%treesai) .gt. dlower_vai(:)) + 1

          if (currentCohort%nv > nlevleaf)then
             write(fates_log(),*) 'nv > nlevleaf',currentCohort%nv, &
                  currentCohort%treelai,currentCohort%treesai, &
                  currentCohort%c_area,currentCohort%n,leaf_c
             call endrun(msg=errMsg(sourcefile, __LINE__))
          endif

          ! Find target leaf biomass. Here we assume that leaves would be fully flushed 
          ! (elongation factor = 1)
          call bleaf(currentcohort%dbh,ipft,&
               currentCohort%crowndamage, currentcohort%canopy_trim,1.0_r8, tar_bl)

          if ( int(prt_params%allom_fmode(ipft)) .eq. 1 ) then
             ! only query fine root biomass if using a fine root allometric model that takes leaf trim into account
             call bfineroot(currentcohort%dbh,ipft,currentcohort%canopy_trim, &
                  currentcohort%l2fr,1.0_r8, tar_bfr)
             bfr_per_bleaf = tar_bfr/tar_bl
          endif

          ! Identify current canopy layer (cl)
          cl = currentCohort%canopy_layer

          ! PFT-level maximum SLA value, even if under a thick canopy (same units as slatop)
          sla_max = prt_params%slamax(ipft)

          ! Initialize nnu_clai_a
          nnu_clai_a(:,:) = 0._r8
          nnu_clai_b(:,:) = 0._r8

          !Leaf cost vs net uptake for each leaf layer.
          do z = 1, currentCohort%nv

             ! Calculate the cumulative total vegetation area index (no snow occlusion, stems and leaves)
             leaf_inc    = dinc_vai(z) * &
                  currentCohort%treelai/(currentCohort%treelai+currentCohort%treesai)
             
             ! Now calculate the cumulative top-down lai of the current layer's midpoint within the current cohort
             lai_layers_above      = (dlower_vai(z) - dinc_vai(z)) * &
                  currentCohort%treelai/(currentCohort%treelai+currentCohort%treesai)
             lai_current           = min(leaf_inc, currentCohort%treelai - lai_layers_above)
             cumulative_lai_cohort = lai_layers_above + 0.5*lai_current

             ! Now add in the lai above the current cohort for calculating the sla leaf level
             lai_canopy_above  = sum(currentPatch%canopy_layer_tlai(1:cl-1))
             cumulative_lai    = lai_canopy_above + cumulative_lai_cohort

             ! There was activity this year in this leaf layer.  This should only occur for bottom most leaf layer
             if (currentCohort%year_net_uptake(z) /= 999._r8)then

                ! Calculate sla_levleaf following the sla profile with overlying leaf area
                ! Scale for leaf nitrogen profile
                kn = decay_coeff_kn(ipft,currentCohort%vcmax25top)
                ! Nscaler value at leaf level z
                nscaler_levleaf = exp(-kn * cumulative_lai)
                ! Sla value at leaf level z after nitrogen profile scaling (m2/gC)
                sla_levleaf = min(sla_max,prt_params%slatop(ipft)/nscaler_levleaf)

                ! Find the realised leaf lifespan, depending on the leaf phenology.
                if (prt_params%season_decid(ipft) ==  itrue) then
                   ! Cold-deciduous costs. Assume time-span to be 1 year to be consistent
                   ! with FATES default
                   pft_leaf_lifespan = decid_leaf_long_max

                elseif (any(prt_params%stress_decid(ipft) == [ihard_stress_decid,isemi_stress_decid]) )then
                   ! Drought-decidous costs. Assume time-span to be the least between
                   !    1 year and the life span provided by the parameter file.
                   pft_leaf_lifespan = &
                      min(decid_leaf_long_max,sum(prt_params%leaf_long(ipft,:)))

                else !evergreen costs
                   pft_leaf_lifespan = sum(prt_params%leaf_long(ipft,:))
                end if

                ! Leaf cost at leaf level z (kgC m-2 year-1) accounting for sla profile
                ! (Convert from SLA in m2g-1 to m2kg-1)
                currentCohort%leaf_cost = &
                   1.0_r8/(sla_levleaf*pft_leaf_lifespan*g_per_kg)


                if ( int(prt_params%allom_fmode(ipft)) == 1 ) then
                   ! if using trimmed leaf for fine root biomass allometry, add the cost of the root increment
                   ! to the leaf increment; otherwise do not.
                   currentCohort%leaf_cost = currentCohort%leaf_cost + &
                        1.0_r8/(sla_levleaf*g_per_kg) * &
                        bfr_per_bleaf / prt_params%root_long(ipft)
                end if
                currentCohort%leaf_cost = currentCohort%leaf_cost * &
                     (prt_params%grperc(ipft) + 1._r8)

                ! Construct the arrays for a least square fit of the net_net_uptake versus the cumulative lai
                ! if at least nll leaf layers are present in the current cohort and only for the bottom nll
                ! leaf layers.
                if (currentCohort%nv > nll .and. currentCohort%nv - z < nll) then

                   ! Build the A matrix for the LHS of the linear system. A = [n  sum(x); sum(x)  sum(x^2)]
                   ! where n = nll and x = yearly_net_uptake-leafcost
                   nnu_clai_a(1,1) = nnu_clai_a(1,1) + 1 ! Increment for each layer used
                   nnu_clai_a(1,2) = nnu_clai_a(1,2) + currentCohort%year_net_uptake(z) - currentCohort%leaf_cost
                   nnu_clai_a(2,1) = nnu_clai_a(1,2)
                   nnu_clai_a(2,2) = nnu_clai_a(2,2) + (currentCohort%year_net_uptake(z) - currentCohort%leaf_cost)**2

                   ! Build the B matrix for the RHS of the linear system. B = [sum(y); sum(x*y)]
                   ! where x = yearly_net_uptake-leafcost and y = cumulative_lai_cohort
                   nnu_clai_b(1,1) = nnu_clai_b(1,1) + cumulative_lai_cohort
                   nnu_clai_b(2,1) = nnu_clai_b(2,1) + (cumulative_lai_cohort * &
                        (currentCohort%year_net_uptake(z) - currentCohort%leaf_cost))
                end if

                ! Check leaf cost against the yearly net uptake for that cohort leaf layer
                if (currentCohort%year_net_uptake(z) < currentCohort%leaf_cost) then
                   ! Make sure the cohort trim fraction is great than the pft trim limit
                   if (currentCohort%canopy_trim > EDPftvarcon_inst%trim_limit(ipft)) then

                      ! keep trimming until none of the canopy is in negative carbon balance.
                      if (currentCohort%hite > EDPftvarcon_inst%hgt_min(ipft)) then
                         currentCohort%canopy_trim = currentCohort%canopy_trim - &
                              EDPftvarcon_inst%trim_inc(ipft)

                         trimmed = .true.

                      endif ! hite check
                   endif ! trim limit check
                endif ! net uptake check
             endif ! leaf activity check
          enddo ! z, leaf layer loop

          ! Compute the optimal cumulative lai based on the cohort net-net uptake profile if at least 2 leaf layers
          if (nnu_clai_a(1,1) > 1) then

             ! Compute the optimum size of the work array
             lwork = -1 ! Ask sgels to compute optimal number of entries for work
             call dgels(trans, m, n, nrhs, nnu_clai_a, lda, nnu_clai_b, ldb, work, lwork, info)
             lwork = int(work(1)) ! Pick the optimum.  TBD, can work(1) come back with greater than work size?

             ! Compute the minimum of 2-norm of of the least squares fit to solve for X
             ! Note that dgels returns the solution by overwriting the nnu_clai_b array.
             ! The result has the form: X = [b; m]
             ! where b = y-intercept (i.e. the cohort lai that has zero yearly net-net uptake)
             ! and m is the slope of the linear fit
             call dgels(trans, m, n, nrhs, nnu_clai_a, lda, nnu_clai_b, ldb, work, lwork, info)

             if (info < 0) then
                write(fates_log(),*) 'LLSF optimium LAI calculation returned illegal value'
                call endrun(msg=errMsg(sourcefile, __LINE__))
             endif

             if (debug) then
                write(fates_log(),*) 'LLSF optimium LAI (intercept,slope):', nnu_clai_b
                write(fates_log(),*) 'LLSF optimium LAI:', nnu_clai_b(1,1)
                write(fates_log(),*) 'LLSF optimium LAI info:', info
                write(fates_log(),*) 'LAI fraction (optimum_lai/cumulative_lai):', nnu_clai_b(1,1) / cumulative_lai_cohort
             endif

             ! Calculate the optimum trim based on the initial canopy trim value
             if (cumulative_lai_cohort > 0._r8) then  ! Sometime cumulative_lai comes in at 0.0?

                !
                optimum_trim = (nnu_clai_b(1,1) / cumulative_lai_cohort) * initial_trim

                ! Determine if the optimum trim value makes sense.  The smallest cohorts tend to have unrealistic fits.
                if (optimum_trim > 0. .and. optimum_trim < 1.) then
                   currentCohort%canopy_trim = optimum_trim

                   trimmed = .true.

                endif
             endif
          endif

          ! Reset activity for the cohort for the start of the next year
          currentCohort%year_net_uptake(:) = 999.0_r8

          ! Add to trim fraction if cohort not trimmed at all
          if ( (.not.trimmed) .and.currentCohort%canopy_trim < 1.0_r8)then
             currentCohort%canopy_trim = currentCohort%canopy_trim + EDPftvarcon_inst%trim_inc(ipft)
          endif

          if ( debug ) then
             write(fates_log(),*) 'trimming:',currentCohort%canopy_trim
          endif

          ! currentCohort%canopy_trim = 1.0_r8 !FIX(RF,032414) this turns off ctrim for now.
          currentCohort => currentCohort%shorter
          icohort = icohort + 1
       enddo
       currentPatch => currentPatch%older
       ipatch = ipatch + 1
    enddo

  end subroutine trim_canopy

  ! ============================================================================
  subroutine phenology( currentSite, bc_in )
    !
    ! !DESCRIPTION:
    ! Phenology.
    !
    ! !USES:
    use FatesConstantsMod, only : tfrz => t_water_freeze_k_1atm
    use EDParamsMod, only : ED_val_phen_a, ED_val_phen_b, ED_val_phen_c
    use EDParamsMod, only : ED_val_phen_chiltemp
    use EDParamsMod, only : ED_val_phen_mindayson
    use EDParamsMod, only : ED_val_phen_ncolddayslim
    use EDParamsMod, only : ED_val_phen_coldtemp
    use EDBtranMod, only  : check_layer_water
    !
    ! !ARGUMENTS:
    type(ed_site_type), intent(inout), target :: currentSite
    type(bc_in_type),   intent(in)            :: bc_in

    !
    ! !LOCAL VARIABLES:

    type(ed_patch_type),pointer :: cpatch
    integer  :: model_day_int     ! integer model day 1 - inf
    integer  :: ncolddays         ! no days underneath the threshold for leaf drop
    integer  :: i_wmem            ! Loop counter for water mem days
    integer  :: i_tmem            ! Loop counter for veg temp mem days
    integer  :: ipft              ! plant functional type index
    integer  :: j                 ! Soil layer index
    real(r8) :: mean_10day_liqvol ! mean soil liquid volume over last 10 days [m3/m3]
    real(r8) :: mean_10day_smp    ! mean soil matric potential over last 10 days [mm]
    real(r8) :: leaf_c            ! leaf carbon [kg]
    real(r8) :: fnrt_c            ! fineroot carbon [kg]
    real(r8) :: sapw_c            ! sapwood carbon [kg]
    real(r8) :: store_c           ! storage carbon [kg]
    real(r8) :: struct_c          ! structure carbon [kg]
    real(r8) :: gdd_threshold     ! GDD accumulation function,
    real(r8) :: rootfrac_notop    ! Total rooting fraction excluding the top soil layer
    integer  :: ncdstart          ! beginning of counting period for chilling degree days.
    integer  :: gddstart          ! beginning of counting period for growing degree days.
    integer  :: nlevroot          ! Number of rooting levels to consider
    real(r8) :: temp_in_C         ! daily averaged temperature in celsius
    real(r8) :: elongf_prev       ! Elongation factor from previous time
    real(r8) :: elongf_1st        ! First guess for elongation factor
    integer  :: ndays_pft_leaf_lifespan ! PFT life span of drought deciduous [days].
                                        !    This is the shortest between the PFT leaf 
                                        !    lifespan and the maximum lifespan of drought 
                                        !    deciduous (see parameter decid_leaf_long_max
                                        !    at the beginning of this file).
     real(r8) :: phen_drought_threshold ! For drought hard-deciduous, this is the threshold
                                        !   below which plants will abscise leaves, and
                                        !   above which plants will flush leaves. For semi-
                                        !   deciduous plants, this is the threshold below
                                        !   which abscission will be complete. This depends
                                        !   on the sign. If positive, these are soil
                                        !   volumetric water content [m3/m3]. If negative,
                                        !   the values are soil matric potential [mm]. Not
                                        !   used for non-deciduous plants. Ignored for 
                                        !   non-deciduous plants.
     real(r8) :: phen_moist_threshold   ! For semi-deciduous, this is the threshold above 
                                        !    which flushing will be complete.  This depends
                                        !    on the sign. If positive, these are soil
                                        !    volumetric water content [m3/m3]. If negative,
                                        !    the values are soil matric potential [mm].
                                        !    Ignored for hard-deciduous and evergreen 
                                        !    plants.
     real(r8) :: phen_doff_time         ! Minimum number of days that plants must remain
                                        !   leafless before flushing leaves again.

    ! Logical tests to make code more readable
    logical  :: smoist_below_threshold   ! Is soil moisture below threshold?
    logical  :: recent_flush             ! Last full flushing event is still very recent.
    logical  :: recent_abscission        ! Last abscission event is still very recent.
    logical  :: exceed_min_on_period     ! Have leaves been flushed for a minimum period of time?
    logical  :: exceed_min_off_period    ! Have leaves been off for a minimum period of time?
    logical  :: prolonged_on_period      ! Has leaves been flushed for too long?
    logical  :: prolonged_off_period     ! Have leaves been abscissed for too long?
    logical  :: last_flush_long_ago      ! Has it been a very long time since last flushing?


    ! This is the integer model day. The first day of the simulation is 1, and it
    ! continues monotonically, indefinitely
    ! Advance it. (this should be a global, no reason
    ! for site level, but we don't have global scalars in the
    ! restart file)
    currentSite%phen_model_date = currentSite%phen_model_date + 1
    model_day_int = currentSite%phen_model_date


    ! Parameter of drought decid leaf loss in mm in top layer...FIX(RF,032414)
    ! - this is arbitrary and poorly understood. Needs work. ED_
    !Parameters: defaults from Botta et al. 2000 GCB,6 709-725
    !Parameters, default from from SDGVM model of senesence

    temp_in_C = 0._r8
    cpatch => CurrentSite%oldest_patch
    do while(associated(cpatch))
       temp_in_C = temp_in_C + cpatch%tveg24%GetMean()*cpatch%area
       cpatch => cpatch%younger
    end do
    temp_in_C = temp_in_C * area_inv - tfrz


    !-----------------Cold Phenology--------------------!

    !Zero growing degree and chilling day counters
    if (currentSite%lat > 0)then
       ncdstart = 270  !Northern Hemisphere begining November
       gddstart = 1    !Northern Hemisphere begining January
    else
       ncdstart = 120  !Southern Hemisphere beginning May
       gddstart = 181  !Northern Hemisphere begining July
    endif

    ! Count the number of chilling days over a seasonal window.
    ! For comparing against GDD, we start calculating chilling
    ! in the late autumn.
    ! This value is used to determine the GDD exceedance threshold
    if (hlm_day_of_year == ncdstart)then
       currentSite%nchilldays = 0
    endif

    !Accumulate growing/chilling days after start of counting period
    if (temp_in_C  <  ED_val_phen_chiltemp)then
       currentSite%nchilldays = currentSite%nchilldays + 1
    endif

    !GDD accumulation function, which also depends on chilling days.
    !  -68 + 638 * (-0.001 * ncd)
    gdd_threshold = ED_val_phen_a + ED_val_phen_b*exp(ED_val_phen_c*real(currentSite%nchilldays,r8))

    !Accumulate temperature of last 10 days.
    currentSite%vegtemp_memory(2:num_vegtemp_mem) = currentSite%vegtemp_memory(1:num_vegtemp_mem-1)
    currentSite%vegtemp_memory(1) = temp_in_C

    !count number of days for leaves off
    ncolddays = 0
    do i_tmem = 1,num_vegtemp_mem
       if (currentSite%vegtemp_memory(i_tmem) < ED_val_phen_coldtemp)then
          ncolddays = ncolddays + 1
       endif
    enddo

    ! Here is where we do the GDD accumulation calculation
    !
    ! reset GDD on set dates
    if (hlm_day_of_year == gddstart)then
       currentSite%grow_deg_days = 0._r8
    endif
    !
    ! accumulate the GDD using daily mean temperatures
    ! Don't accumulate GDD during the growing season (that wouldn't make sense)
    if (temp_in_C .gt. 0._r8 .and. currentSite%cstatus == phen_cstat_iscold) then
       currentSite%grow_deg_days = currentSite%grow_deg_days + temp_in_C
    endif

    !this logic is to prevent GDD accumulating after the leaves have fallen and before the
    ! beginnning of the accumulation period, to prevend erroneous autumn leaf flushing.
    if(model_day_int> ndays_per_year)then !only do this after the first year to prevent odd behaviour

       if(currentSite%lat .gt. 0.0_r8)then !Northern Hemisphere
          ! In the north, don't accumulate when we are past the leaf fall date.
          ! Accumulation starts on day 1 of year in NH.
          ! The 180 is to prevent going into an 'always off' state after initialization
          if( model_day_int .gt. currentSite%cleafoffdate.and.hlm_day_of_year.gt.180)then !
             currentSite%grow_deg_days = 0._r8
          endif
       else !Southern Hemisphere
          ! In the South, don't accumulate after the leaf off date, and before the start of
          ! the accumulation phase (day 181).
          if(model_day_int .gt. currentSite%cleafoffdate.and.hlm_day_of_year.lt.gddstart) then!
             currentSite%grow_deg_days = 0._r8
          endif
       endif
    endif !year1

    ! Calculate the number of days since the leaves last came on
    ! and off. If this is the beginning of the simulation, that day might
    ! not had occured yet, so set it to last year to get things rolling

    if (model_day_int < currentSite%cleafoffdate) then
       currentSite%cndaysleafoff = model_day_int - (currentSite%cleafoffdate - ndays_per_year)
    else
       currentSite%cndaysleafoff = model_day_int - currentSite%cleafoffdate
    end if

    if (model_day_int < currentSite%cleafondate) then
       currentSite%cndaysleafon = model_day_int - (currentSite%cleafondate - ndays_per_year)
    else
       currentSite%cndaysleafon = model_day_int - currentSite%cleafondate
    end if



    !LEAF ON: COLD DECIDUOUS. Needs to
    !1) have exceeded the growing degree day threshold
    !2) The leaves should not be on already
    !3) There should have been at least one chilling day in the counting period.
    !   this prevents tropical or warm climate plants that are "cold-deciduous"
    !   from ever re-flushing after they have reached their maximum age (thus
    !   preventing them from competing

    if ( any(currentSite%cstatus == [phen_cstat_iscold,phen_cstat_nevercold]) .and. &
         (currentSite%grow_deg_days > gdd_threshold) .and. &
         (currentSite%cndaysleafoff > ED_val_phen_mindayson) .and. &
         (currentSite%nchilldays >= 1)) then
       currentSite%cstatus = phen_cstat_notcold  ! Set to not-cold status (leaves can come on)
       currentSite%cleafondate = model_day_int
       currentSite%cndaysleafon = 0
       currentSite%grow_deg_days = 0._r8 ! zero GDD for the rest of the year until counting season begins.
       if ( debug ) write(fates_log(),*) 'leaves on'
    endif !GDD




    !LEAF OFF: COLD THRESHOLD
    !Needs to:
    !1) have exceeded the number of cold days threshold
    !2) have exceeded the minimum leafon time.
    !3) The leaves should not be off already
    !4) The day of simulation should be larger than the counting period.


    if ( (currentSite%cstatus == phen_cstat_notcold) .and. &
         (model_day_int > num_vegtemp_mem)      .and. &
         (ncolddays > ED_val_phen_ncolddayslim) .and. &
         (currentSite%cndaysleafon > ED_val_phen_mindayson) )then

       currentSite%grow_deg_days  = 0._r8          ! The equations for Botta et al
       ! are for calculations of
       ! first flush, but if we dont
       ! clear this value, it will cause
       ! leaves to flush later in the year
       currentSite%cstatus       = phen_cstat_iscold  ! alter status of site to 'leaves off'
       currentSite%cleafoffdate = model_day_int       ! record leaf off date
       currentSite%cndaysleafoff = 0

       if ( debug ) write(fates_log(),*) 'leaves off'
    endif

    ! LEAF OFF: COLD LIFESPAN THRESHOLD
    ! NOTE: Some areas of the planet will never generate a cold day
    ! and thus %nchilldays will never go from zero to 1.  The following logic
    ! when coupled with this fact will essentially prevent cold-deciduous
    ! plants from re-emerging in areas without at least some cold days
    
    if( (currentSite%cstatus == phen_cstat_notcold)  .and. &
        (currentSite%cndaysleafoff > 400)) then   ! remove leaves after a whole year,
                                                  ! when there is no 'off' period.
       currentSite%grow_deg_days  = 0._r8

       currentSite%cstatus = phen_cstat_nevercold  ! alter status of site to imply that this
       ! site is never really cold enough
       ! for cold deciduous
       currentSite%cleafoffdate = model_day_int    ! record leaf off date
       currentSite%cndaysleafoff = 0

       if ( debug ) write(fates_log(),*) 'leaves off'
    endif



    ! Loop through every PFT to assign the elongation factor. 
    ! Add PFT look to account for different PFT rooting depth profiles.
    pft_elong_loop: do ipft=1,numpft

       ! Copy values to a local variable to make code more legible.
       phen_drought_threshold = prt_params%phen_drought_threshold(ipft)
       phen_moist_threshold   = prt_params%phen_moist_threshold  (ipft)
       phen_doff_time         = prt_params%phen_doff_time        (ipft)


       ! Update soil moisture information memory (we always track the last 10 days)
       do i_wmem = numWaterMem,2,-1 !shift memory to previous day, to make room for current day
          currentSite%liqvol_memory(i_wmem,ipft) = currentSite%liqvol_memory(i_wmem-1,ipft)
          currentSite%smp_memory   (i_wmem,ipft) = currentSite%smp_memory   (i_wmem-1,ipft)
       end do

       ! Find the rooting depth distribution for PFT
       call set_root_fraction( currentSite%rootfrac_scr, ipft, currentSite%zi_soil, &
                               bc_in%max_rooting_depth_index_col )
       nlevroot = max(2,min(ubound(currentSite%zi_soil,1),bc_in%max_rooting_depth_index_col))

       ! The top most layer is typically very thin (~ 2cm) and dries rather quickly. Despite
       ! being thin, it can have a non-negligible rooting fraction (e.g., using 
       ! exponential_2p_root_profile with default parameters make the top layer to contain
       ! about 7% of the total fine root density).  To avoid overestimating dryness, we 
       ! ignore the top layer when calculating the memory.
       rootfrac_notop = sum(currentSite%rootfrac_scr(2:nlevroot))
       if ( rootfrac_notop <= nearzero ) then
          ! Unlikely, but just in case all roots are in the first layer, we use the second
          ! layer the second layer (to avoid FPE issues).
          currentSite%rootfrac_scr(2) = 1.0_r8
          rootfrac_notop              = 1.0_r8
       end if

       ! Set the memory to be the weighted average of the soil properties, using the
       ! root fraction of each layer (except the topmost one) as the weighting factor.

       currentSite%liqvol_memory(1,ipft) = sum( bc_in%h2o_liqvol_sl     (2:nlevroot) * &
                                                currentSite%rootfrac_scr(2:nlevroot) ) / &
                                                rootfrac_notop
       currentSite%smp_memory   (1,ipft)  = 0._r8
       do j = 2,nlevroot
          if(check_layer_water(bc_in%h2o_liqvol_sl(j),bc_in%tempk_sl(j)) ) then
             currentSite%smp_memory   (1,ipft) = currentSite%smp_memory   (1,ipft) + & 
                  bc_in%smp_sl            (j) * &
                  currentSite%rootfrac_scr(j)  / &
                  rootfrac_notop
          else
             ! Nominal extreme suction for frozen or unreasonably dry soil
             currentSite%smp_memory   (1,ipft) = currentSite%smp_memory   (1,ipft) + & 
                  smp_lwr_bound * &
                  currentSite%rootfrac_scr(j)  / &
                  rootfrac_notop
          end if
       end do

       ! Calculate the mean soil moisture ( liquid volume (m3/m3) and matric potential (mm))
       !    over the last 10 days
       mean_10day_liqvol = sum(currentSite%liqvol_memory(1:numWaterMem,ipft)) / &
                           real(numWaterMem,r8)
       mean_10day_smp    = sum(currentSite%smp_memory   (1:numWaterMem,ipft)) / &
                           real(numWaterMem,r8)

       ! Compare the moisture with the threshold.
       if ( phen_drought_threshold >= 0. ) then
          ! Liquid volume in reference layer (m3/m3)
          smoist_below_threshold = mean_10day_liqvol < phen_drought_threshold
       else
          ! Soil matric potential in reference layer (mm)
          smoist_below_threshold = mean_10day_smp    < phen_drought_threshold
       end if

       ! Calculate days since last flushing and shedding event, but make a provision
       ! for the first year of simulation, we have to assume leaf drop / leaf flush
       ! dates to start, so if that is in the future, set it to last year
       if (model_day_int < currentSite%dleafoffdate(ipft)) then
          currentSite%dndaysleafoff(ipft) = model_day_int - (currentSite%dleafoffdate(ipft)-ndays_per_year)
       else
          currentSite%dndaysleafoff(ipft) = model_day_int - currentSite%dleafoffdate(ipft)
       end if
       if (model_day_int < currentSite%dleafondate(ipft)) then
          currentSite%dndaysleafon(ipft) = model_day_int - (currentSite%dleafondate(ipft)-ndays_per_year)
       else
          currentSite%dndaysleafon(ipft) = model_day_int - currentSite%dleafondate(ipft)
       end if


       ! Elongation factor from the previous step.
       elongf_prev = currentSite%elong_factor(ipft)


       ! PFT leaf lifespan in days. This is the shortest between the leaf longevity
       ! (defined as a PFT parameter) and the maximum canopy leaf life span allowed
       ! for drought deciduous (local parameter). The sum term accounts for the
       ! total leaf life span of this cohort.
       ndays_pft_leaf_lifespan = &
          nint(ndays_per_year*min(decid_leaf_long_max,sum(prt_params%leaf_long(ipft,:))))


       !---~---
       !    Find elongation factors by comparing the moisture with the thresholds. For each
       ! tissue --- leaves, fine roots, and stems (sapwood+heartwood) --- elongation factor
       ! is the maximum fraction of biomass (relative to maximum biomass given allometry)
       ! that can be allocated to each tissue due to phenology. In this select case, we
       ! define the elongation factor based on the PFT-specific phenology strategy of this
       ! each PFT. Options are evergreen, "hard deciduous", or semi-deciduous:
       !  - Evergreen: elongation factors shall be 1 at all times (fully flushed tissues).
       !  - "Hard-deciduous": elongation factors are either 0 (fully abscised tissues) or
       !    1 (fully flushed tissues)
       !  - Semi-deciduous: elongation factors can be any value between 0 and 1 (including
       !    0 and 1). For example, if elongation factor for leaves of a cohort is 0.4, then
       !    the leaf biomass will be capped at 40% of the biomass the cohort would have if
       !    it were in well-watered conditions.
       !---~---
       case_drought_phen: select case (prt_params%stress_decid(ipft))
       case (ihard_stress_decid)
          !---~---
          !    Default ("hard") drought deciduous phenology. The decision on whether to 
          ! abscise (shed) or flush leaves is in principle defined by the soil moisture
          ! in the rooting zone.  However, we must also account the time since last 
          ! abscission or flushing event, to avoid excessive "flickering" of the leaf 
          ! elongation factor if soil moisture is right at the threshold.
          !
          ! (MLO thought: maybe we should define moisture equivalents of GDD and chilling
          ! days to simplify the cases a bit...)
          !---~---


          !---~---
          ! Save some conditions in logical variables to simplify code below
          !---~---
          ! Leaves have been "on" for longer than the minimum number of days.
          exceed_min_on_period     = &
             any( currentSite%dstatus(ipft) == [phen_dstat_timeon,phen_dstat_moiston] )   .and. &
             (currentSite%dndaysleafon(ipft) > dleafon_drycheck)
          ! Leaves have been "off" for longer than the minimum number of days.
          exceed_min_off_period    = &
             ( currentSite%dstatus(ipft)       == phen_dstat_timeoff       ) .and. &
             ( currentSite%dndaysleafoff(ipft) >  min_daysoff_dforcedflush )
          ! Leaves have been "on" for longer than the leaf lifetime.
          prolonged_on_period      = &
             any( currentSite%dstatus(ipft) == [phen_dstat_timeon,phen_dstat_moiston] )   .and. &
             ( currentSite%dndaysleafon(ipft) > ndays_pft_leaf_lifespan )
          ! Leaves have been "off" for a sufficiently long time and the last flushing
          ! was about one year ago (+/- tolerance).
          prolonged_off_period     = &
             any( currentSite%dstatus(ipft) == [phen_dstat_timeoff,phen_dstat_moistoff] ) .and. &
             ( currentSite%dndaysleafoff(ipft) > phen_doff_time     )                     .and. &
             ( currentSite%dndaysleafon(ipft) >= ndays_per_year-dd_offon_toler )                     .and. &
             ( currentSite%dndaysleafon(ipft) <= ndays_per_year+dd_offon_toler )
          ! Last flushing was a very long time ago.
          last_flush_long_ago      = &
             ( currentSite%dstatus(ipft)      == phen_dstat_moistoff            ) .and. &
             ( currentSite%dndaysleafon(ipft) >  ndays_per_year+dd_offon_toler  )
          !---~---


          !---~---
          ! Revision of the conditions, added an if/elseif/else structure to ensure only 
          ! up to one change occurs at any given time. Also, prevent changes until the
          ! soil moisture memory is populated (the outer if check).
          !---~---
          past_spinup_ifelse: if (model_day_int > numWaterMem) then
             drought_smoist_ifelse: if ( prolonged_off_period .and. &
                                         ( .not. smoist_below_threshold ) ) then
                ! LEAF ON: DROUGHT DECIDUOUS WETNESS
                ! Here, we used a window of oppurtunity to determine if we are
                ! close to the time when then leaves came on last year
                ! The following conditions must be met
                ! a) a year, plus or minus 1 month since we last had leaf-on?
                ! b) Has there also been at least a nominaly short amount of "leaf-off"?
                ! c) Is the soil moisture sufficiently high?
                currentSite%dstatus(ipft)      = phen_dstat_moiston  ! set status to leaf-on
                currentSite%dleafondate(ipft)  = model_day_int       ! save the model day we start flushing
                currentSite%dndaysleafon(ipft) = 0
                currentSite%elong_factor(ipft) = 1.

             elseif ( last_flush_long_ago ) then
                ! LEAF ON: DROUGHT DECIDUOUS TIME EXCEEDANCE
                ! If we still haven't done budburst by end of window, then force it

                ! If the status is "phen_dstat_moistoff", it means this site currently has
                ! leaves off due to actual moisture limitations.
                ! So we trigger bud-burst at the end of the month since
                ! last year's bud-burst.  If this is imposed, then we set the new
                ! status to indicate bud-burst was forced by timing
                currentSite%dstatus(ipft)      = phen_dstat_timeon ! force budburst!
                currentSite%dleafondate(ipft)  = model_day_int     ! record leaf on date
                currentSite%dndaysleafon(ipft) = 0
                currentSite%elong_factor(ipft) = 1.

             elseif ( exceed_min_off_period ) then
                ! LEAF ON: DROUGHT DECIDUOUS EXCEEDED MINIMUM OFF PERIOD
                ! Leaves were off due to time, not really moisture, so we allow them to
                ! flush again as soon as they exceed a minimum off time
                ! This typically occurs in a perennially wet system.
                currentSite%dstatus(ipft)      = phen_dstat_timeon    ! force budburst!
                currentSite%dleafondate(ipft)  = model_day_int        ! record leaf on date
                currentSite%dndaysleafon(ipft) = 0
                currentSite%elong_factor(ipft) = 1.

             elseif ( prolonged_on_period ) then
                ! LEAF OFF: DROUGHT DECIDUOUS LIFESPAN
                ! Are the leaves rouhgly at the end of their lives? If so, shed leaves 
                ! even if it is not dry.
                currentSite%dstatus(ipft)      = phen_dstat_timeoff    !alter status of site to 'leaves off'
                currentSite%dleafoffdate(ipft) = model_day_int         !record leaf on date
                currentSite%dndaysleafoff(ipft) = 0
                currentSite%elong_factor(ipft)  = 0.

             elseif ( exceed_min_on_period .and. smoist_below_threshold ) then
                ! LEAF OFF: DROUGHT DECIDUOUS DRYNESS - if the soil gets too dry,
                ! and the leaves have already been on a while...
                currentSite%dstatus(ipft) = phen_dstat_moistoff     ! alter status of site to 'leaves off'
                currentSite%dleafoffdate(ipft) = model_day_int      ! record leaf on date
                currentSite%dndaysleafoff(ipft) = 0
                currentSite%elong_factor(ipft)  = 0.
             end if drought_smoist_ifelse
          end if past_spinup_ifelse
          !---~---


       case (isemi_stress_decid)
          !---~---
          ! Semi-deciduous PFT, based on ED2.  We compare the moisture with the lower
          ! and upper thresholds. If the moisture is in between the thresholds, we must
          ! also check whether or not the drought is developing or regressing.
          !---~---


          !---~---
          !   First guess elongation factor, solely based on rooting-zone moisture.
          ! These values may be adjusted based on the time since last flushing and/or
          ! abscising event.
          !---~---
          if (phen_drought_threshold >= 0.) then
             elongf_1st = elongf_min + (1.0_r8 - elongf_min ) * &
                          ( mean_10day_liqvol    - phen_drought_threshold ) / &
                          ( phen_moist_threshold - phen_drought_threshold )
          else
             elongf_1st = elongf_min + (1.0_r8 - elongf_min ) * &
                          ( mean_10day_smp       - phen_drought_threshold ) / &
                          ( phen_moist_threshold - phen_drought_threshold )
          end if
          elongf_1st = max(0.0_r8,min(1.0_r8,elongf_1st))
          !---~---



          !---~---
          ! Save some conditions in logical variables to simplify code below
          !---~---
          !  Leaves have been flushing for a short period of time.
          recent_flush         = elongf_prev >= elongf_min .and. &
                                 ( currentSite%dndaysleafon(ipft) <= dleafon_drycheck )
          !  Leaves have been abscissing for a short period of time.
          recent_abscission    = elongf_prev <  elongf_min .and. &
                                 ( currentSite%dndaysleafoff(ipft) <=  min_daysoff_dforcedflush )
          !  Leaves have been flushing for longer than their time span.
          prolonged_on_period  = all( [elongf_prev,elongf_1st] >= elongf_min ) .and. &
                                 ( currentSite%dndaysleafon(ipft)  > ndays_pft_leaf_lifespan )
          !  It's been a long time since the plants had flushed their leaves.
          last_flush_long_ago  = all( [elongf_prev,elongf_1st] <  elongf_min ) .and. &
                                 ( currentSite%dndaysleafon(ipft) >  ndays_per_year+dd_offon_toler )
          !---~---


          ! Make sure elongation factor is bounded and check for special cases.
          drought_gradual_ifelse: if ( model_day_int <= numWaterMem ) then
             ! Too early in the simulation, keep the same elongation factor as the day before.
             currentSite%elong_factor(ipft) = elongf_prev

          elseif ( prolonged_on_period ) then
             ! Leaves have been on for too long and exceeded leaf lifespan. Force abscission
             currentSite%elong_factor(ipft)  = 0.0_r8             ! Force full budburst
             currentSite%dstatus(ipft)       = phen_dstat_timeoff ! Flag that this has been forced
             currentSite%dleafoffdate(ipft)  = model_day_int      ! Record leaf off date
             currentSite%dndaysleafoff(ipft) = 0                  ! Reset clock

          elseif ( last_flush_long_ago ) then
             ! Plant has not flushed at all for a very long time. Force flushing
             currentSite%elong_factor(ipft)  = elongf_min         ! Force minimum budburst
             currentSite%dstatus(ipft)       = phen_dstat_timeon  ! Flag that this has been forced
             currentSite%dleafondate(ipft)   = model_day_int      ! Record leaf on date
             currentSite%dndaysleafon(ipft)  = 0                  ! Reset clock

          elseif ( recent_flush .and. elongf_1st < elongf_prev ) then
             ! Leaves have only recently reached flushed status. Elongation factor cannot decrease
             currentSite%elong_factor(ipft) = elongf_prev       ! Elongation factor cannot decrease
             currentSite%dstatus(ipft)      = phen_dstat_timeon ! Flag that this has been forced

          elseif ( recent_abscission .and. elongf_1st > elongf_min ) then
             ! Leaves have only recently abscissed. Prevent plant to flush leaves.
             currentSite%elong_factor(ipft) = 0.0_r8             ! Elongation factor must remain 0.
             currentSite%dstatus(ipft)      = phen_dstat_timeoff ! Flag that this has been forced

          elseif ( elongf_1st < elongf_min ) then
             ! First guess of elongation factor below minimum. Impose full abscission.
             currentSite%elong_factor(ipft) = 0.0_r8

             if (elongf_prev >= elongf_min ) then
                ! This is the first day moisture fell below minimum. Flag change of status.
                currentSite%dstatus(ipft)       = phen_dstat_moistoff ! Flag that this has not been forced
                currentSite%dleafoffdate(ipft)  = model_day_int       ! Record leaf off date
                currentSite%dndaysleafoff(ipft) = 0                   ! Reset clock
             end if

          else
             ! First guess of elongation factor is valid, use it.
             currentSite%elong_factor(ipft) = elongf_1st


             if (elongf_prev < elongf_min ) then
                ! This is the first day moisture allows leaves to exist. Flag change of status.
                currentSite%dstatus(ipft)       = phen_dstat_moiston  ! Flag that this has not been forced
                currentSite%dleafondate(ipft)   = model_day_int       ! Record leaf on date
                currentSite%dndaysleafon(ipft)  = 0                   ! Reset clock
             elseif (elongf_1st < elongf_prev) then
                currentSite%dstatus(ipft)       = phen_dstat_pshed    ! Flag partial shedding,
                                                                    ! but do not reset the clock
             end if
          end if drought_gradual_ifelse


       case default
          !    Neither hard deciduous or semi-deciduous. For now we treat this as synonym
          ! of non-drought deciduous. In the future we may consider other drought deciduous
          ! strategies (e.g., abscission driven by moisture, flushing driven by photo-
          ! period).
          currentSite%dstatus(ipft)      = phen_dstat_moiston

          ! Assign elongation factors for non-drought deciduous PFTs, which will be used
          ! to define the cohort status.
          case_cold_phen: select case(prt_params%season_decid(ipft))
          case (ifalse)
             ! Evergreen, ensure that elongation factor is always one.
             currentSite%elong_factor(ipft) = 1.0_r8
          case (itrue)
             ! Cold-deciduous. Define elongation factor based on cold status
             select case (currentSite%cstatus)
             case (phen_cstat_nevercold,phen_cstat_iscold)
                currentSite%elong_factor(ipft) = 0.0_r8
             case (phen_cstat_notcold)
                currentSite%elong_factor(ipft) = 1.0_r8
             end select
          end select case_cold_phen

       end select case_drought_phen

    end do pft_elong_loop

    call phenology_leafonoff(currentSite)

    return
  end subroutine phenology


  ! ============================================================================
  subroutine phenology_leafonoff(currentSite)
    !
    ! !DESCRIPTION:
    ! Controls the leaf on and off economics
    !
    ! !USES:
    !
    ! !ARGUMENTS:
    type(ed_site_type), intent(inout), target :: currentSite
    !
    ! !LOCAL VARIABLES:
    type(ed_patch_type) , pointer :: currentPatch
    type(ed_cohort_type), pointer :: currentCohort

    real(r8) :: leaf_c                   ! leaf carbon [kg]
    real(r8) :: fnrt_c                   ! fine root carbon [kg]
    real(r8) :: sapw_c                   ! sapwood carbon [kg]
    real(r8) :: struct_c                 ! structural wood carbon [kg]
    real(r8) :: store_c                  ! storage carbon [kg]
    real(r8) :: store_c_transfer_frac    ! Fraction of storage carbon used to flush leaves

    real(r8) :: leaf_deficit_c           ! leaf carbon deficit (relative to target) [kg]
    real(r8) :: fnrt_deficit_c           ! fine root carbon deficit (relative to target) [kg]
    real(r8) :: sapw_deficit_c           ! sapwood carbon deficit (relative to target) [kg]
    real(r8) :: struct_deficit_c         ! structural wood carbon deficit (relative to target) [kg]
    real(r8) :: total_deficit_c          ! total carbon deficit (relative to target) [kg]

    real(r8) :: target_leaf_c            ! target leaf carbon (allometry scaled by elongation factor) [kg]
    real(r8) :: target_fnrt_c            ! target fine root carbon (allometry scaled by elongation factor) [kg]
    real(r8) :: target_sapw_c            ! target sapwood carbon (allometry scaled by elongation factor) [kg]
    real(r8) :: target_agw_c             ! target Above ground biomass [kgC]
    real(r8) :: target_bgw_c             ! target Below ground biomass [kgC]
    real(r8) :: target_struct_c          ! target structural wood carbon (allometry scaled by elongation factor) [kg]

    real(r8) :: sapw_area                ! Sapwood area

    real(r8) :: eff_leaf_drop_fraction   ! Effective leaf drop fraction
    real(r8) :: eff_fnrt_drop_fraction   ! Effective fine-root drop fraction
    real(r8) :: eff_sapw_drop_fraction   ! Effective sapwood drop fraction
    real(r8) :: eff_struct_drop_fraction ! Effective structural wood drop fraction

    logical  :: is_flushing_time         ! Time to flush leaves
    logical  :: is_shedding_time         ! Time to shed leaves

    real(r8) :: fnrt_drop_fraction       ! Fine root relative drop fraction (0 = no drop, 1 = as much as leaves)
    real(r8) :: stem_drop_fraction       ! Stem drop relative fraction (0 = no drop, 1 = as much as leaves)
    real(r8) :: l2fr                     ! Leaf to fineroot biomass multiplier 

    integer  :: ipft                     ! Plant functional type index
    real(r8), parameter :: leaf_drop_fraction  = 1.0_r8
    real(r8), parameter :: carbon_store_buffer = 0.10_r8
    !------------------------------------------------------------------------

    currentPatch => CurrentSite%oldest_patch

    patch_loop: do while(associated(currentPatch))
       currentCohort => currentPatch%tallest
       cohort_loop: do while(associated(currentCohort))

          ipft = currentCohort%pft

          ! Retrieve existing leaf and storage carbon

          if(debug) call currentCohort%prt%CheckMassConservation(ipft,0)

          store_c  = currentCohort%prt%GetState(store_organ , carbon12_element)
          leaf_c   = currentCohort%prt%GetState(leaf_organ  , carbon12_element)
          fnrt_c   = currentCohort%prt%GetState(fnrt_organ  , carbon12_element)
          sapw_c   = currentCohort%prt%GetState(sapw_organ  , carbon12_element)
          struct_c = currentCohort%prt%GetState(struct_organ, carbon12_element)

          fnrt_drop_fraction = prt_params%phen_fnrt_drop_fraction(ipft)
          stem_drop_fraction = prt_params%phen_stem_drop_fraction(ipft)
          l2fr               = prt_params%allom_l2fr(ipft)

          ! MLO. To avoid duplicating code for drought and cold deciduous PFTs, we first
          !      check whether or not it's time to flush or time to shed leaves, then
          !      use a common code for flushing or shedding leaves.
          is_time_block: if (prt_params%season_decid(ipft) == itrue) then ! Cold deciduous

             ! A. Is this the time for COLD LEAVES to switch to ON?
             is_flushing_time = ( currentSite%cstatus      == phen_cstat_notcold .and. & ! We just moved to leaves being on
                                  currentCohort%status_coh == leaves_off         )        ! Leaves are currently off
             ! B. Is this the time for COLD LEAVES to switch to OFF?
             is_shedding_time = any(currentSite%cstatus == [phen_cstat_nevercold,phen_cstat_iscold]) .and. & ! Past leaf drop day or too cold
                                currentCohort%status_coh == leaves_on                                .and. & ! Leaves have not dropped yet
                                ( currentCohort%dbh > EDPftvarcon_inst%phen_cold_size_threshold(ipft) .or. & ! Grasses are big enough or...
                                  prt_params%woody(ipft) == itrue                                     )      ! this is a woody PFT.

          elseif (any(prt_params%stress_decid(ipft) == [ihard_stress_decid,isemi_stress_decid]) ) then ! Drought deciduous

             ! A. Is this the time for DROUGHT LEAVES to switch to ON?
             is_flushing_time = any( currentSite%dstatus(ipft) == [phen_dstat_moiston,phen_dstat_timeon] ) .and.  & ! Leaf flushing time (moisture or time)
                                any( currentCohort%status_coh  == [leaves_off,leaves_shedding] )
             ! B. Is this the time for DROUGHT LEAVES to switch to OFF?
             !    This will be true when leaves are abscissing (partially or fully) due to moisture or time
             is_shedding_time = any( currentSite%dstatus(ipft) == [phen_dstat_moistoff,phen_dstat_timeoff,phen_dstat_pshed] ) .and. &
                                any( currentCohort%status_coh  == [leaves_on,leaves_shedding] )
          else
             ! This PFT is not deciduous.
             is_flushing_time         = .false.
             is_shedding_time         = .false.
          end if is_time_block



          ! Elongation factor for leaves is always the same as the site- and 
          ! PFT-dependent factor computed in subroutine phenology. For evergreen
          ! PFTs, this value should be always 1.0. 
          currentCohort%efleaf_coh = currentSite%elong_factor(ipft)

          ! Find the effective "elongation factor" for fine roots and stems. The effective elongation
          ! factor is a combination of the PFT leaf elongation factor (efleaf_coh) and the tissue drop 
          ! fraction relative to leaves (xxxx_drop_fraction). When xxxx_drop_fraction is 0, the biomass
          ! of tissue xxxx will not be impacted by phenology. If xxxx_drop_fraction is 1, the biomass 
          ! of tissue xxxx will be as impacted by phenology as leaf biomass. Intermediate values will
          ! allow a more moderate impact of phenology in tissue xxxx relative to leaves.
          currentCohort%effnrt_coh = 1.0_r8 - (1.0_r8 - currentCohort%efleaf_coh ) * fnrt_drop_fraction
          currentCohort%efstem_coh = 1.0_r8 - (1.0_r8 - currentCohort%efleaf_coh ) * stem_drop_fraction

          ! Find the target biomass for each tissue  when accounting for elongation
          ! factors. Note that the target works for both flushing and shedding leaves.
          call bleaf(currentCohort%dbh,currentCohort%pft,currentCohort%crowndamage, &
               currentCohort%canopy_trim,currentCohort%efleaf_coh,target_leaf_c)
          call bfineroot(currentCohort%dbh,currentCohort%pft, &
               currentCohort%canopy_trim,l2fr,currentCohort%effnrt_coh,target_fnrt_c)
          call bsap_allom(currentCohort%dbh,currentCohort%pft,currentCohort%crowndamage, &
               currentCohort%canopy_trim,currentCohort%efstem_coh,sapw_area,target_sapw_c)
          call bagw_allom(currentCohort%dbh,currentCohort%pft,currentCohort%crowndamage,&
               currentCohort%efstem_coh,target_agw_c)
          call bbgw_allom(currentCohort%dbh,currentCohort%pft,currentCohort%efstem_coh,target_bgw_c)
          call bdead_allom( target_agw_c, target_bgw_c, target_sapw_c, &
               currentCohort%pft, target_struct_c)


          ! A.  This is time to switch to (COLD or DROUGHT) LEAF ON
          flush_block: if (is_flushing_time) then
             currentCohort%status_coh = leaves_on ! Leaves are on, so change status to
                                                  ! stop flow of carbon out of bstore.

             ! Transfer carbon from storage to living tissues (only if there is any carbon in storage)
             transf_block: if ( store_c > nearzero ) then
                ! Find the total deficit.  We no longer distinguish between woody and non-woody
                ! PFTs here (as sapwmemory is the same as sapw_c if this is a woody tissue).
                leaf_deficit_c   = max(0.0_r8, target_leaf_c   - leaf_c  )
                fnrt_deficit_c   = max(0.0_r8, target_fnrt_c   - fnrt_c  )
                sapw_deficit_c   = max(0.0_r8, target_sapw_c   - sapw_c  )
                struct_deficit_c = max(0.0_r8, target_struct_c - struct_c)
                total_deficit_c  = leaf_deficit_c + fnrt_deficit_c + sapw_deficit_c + &
                                   struct_deficit_c

                ! Flush either the amount required from the memory, or -most- of the storage pool
                ! RF: added a criterion to stop the entire store pool emptying and triggering termination mortality
                ! n.b. this might not be necessary if we adopted a more gradual approach to leaf flushing...
                store_c_transfer_frac = min( EDPftvarcon_inst%phenflush_fraction(ipft) * &
                                             total_deficit_c / store_c, &
                                             1.0_r8 - carbon_store_buffer )

                ! This call will request that storage carbon will be transferred to
                ! each tissue. It is specified as a fraction of the available storage
                ! MLO - Just to be safe, skip steps in the unlikely case total_deficit is zero, to avoid FPE errors.
                if (total_deficit_c > nearzero) then
                   call PRTPhenologyFlush(currentCohort%prt, ipft, leaf_organ, &
                                          store_c_transfer_frac*leaf_deficit_c/total_deficit_c)
                   call PRTPhenologyFlush(currentCohort%prt, ipft, fnrt_organ, &
                                          store_c_transfer_frac*fnrt_deficit_c/total_deficit_c)

                   ! MLO - stem_drop_fraction is a PFT parameter, do we really need this 
                   !       check for woody/non-woody PFT?
                   if ( prt_params%woody(ipft) == ifalse ) then
                      call PRTPhenologyFlush(currentCohort%prt, ipft, sapw_organ, &
                                             store_c_transfer_frac*sapw_deficit_c/total_deficit_c)
                      call PRTPhenologyFlush(currentCohort%prt, ipft, struct_organ, &
                                             store_c_transfer_frac*struct_deficit_c/total_deficit_c)
                   end if
                end if
             else
                ! Not enough carbon to flush any living tissue.
                store_c_transfer_frac = 0.0_r8
             end if transf_block
          end if flush_block



          ! B.  This is time to switch to (COLD or DROUGHT) LEAF OFF
          shed_block: if (is_shedding_time) then
             if ( currentCohort%efleaf_coh > 0.0_r8 ) then
                ! Partial shedding
                currentCohort%status_coh  = leaves_shedding
             else
                ! Complete abscission
                currentCohort%status_coh  = leaves_off
             end if


             ! Find the effective fraction to drop. This fraction must be calculated every time
             ! because we must account for partial abscission. The simplest approach is to simply
             ! use the ratio between the target and the original biomass of each pool. The 
             ! max(tissue_c,nearzero) is overly cautious, because leaf_c = 0 would imply that
             ! leaves are already off, and this wouldn't be considered shedding time.
             eff_leaf_drop_fraction   = max( 0.0_r8, min( 1.0_r8,1.0_r8 - target_leaf_c   / max( leaf_c  , nearzero ) ) )
             eff_fnrt_drop_fraction   = max( 0.0_r8, min( 1.0_r8,1.0_r8 - target_fnrt_c   / max( fnrt_c  , nearzero ) ) )
             eff_sapw_drop_fraction   = max( 0.0_r8, min( 1.0_r8,1.0_r8 - target_sapw_c   / max( sapw_c  , nearzero ) ) )
             eff_struct_drop_fraction = max( 0.0_r8, min( 1.0_r8,1.0_r8 - target_struct_c / max( struct_c, nearzero ) ) )

             ! Drop leaves
             call PRTDeciduousTurnover(currentCohort%prt,ipft, leaf_organ, eff_leaf_drop_fraction)

             ! Drop fine roots
             call PRTDeciduousTurnover(currentCohort%prt,ipft, fnrt_organ, eff_fnrt_drop_fraction)

             ! If plant is not woody, shed sapwood and heartwood (they may have a minimum amount of woody tissues for
             ! running plant hydraulics, and it makes sense to shed them along with leaves when they should be off).
             ! MLO - stem_drop_fraction is a PFT parameter, do we really need this check for woody/non-woody PFT?
             if ( prt_params%woody(ipft) == ifalse ) then
                ! Shed sapwood and heartwood.
                call PRTDeciduousTurnover(currentCohort%prt,ipft,sapw_organ  , eff_sapw_drop_fraction  )
                call PRTDeciduousTurnover(currentCohort%prt,ipft,struct_organ, eff_struct_drop_fraction)
             end if
          end if shed_block

          if(debug) call currentCohort%prt%CheckMassConservation(ipft,1)

          currentCohort => currentCohort%shorter
       end do cohort_loop

       currentPatch => currentPatch%younger

    end do patch_loop

  end subroutine phenology_leafonoff

  ! =====================================================================================

  subroutine satellite_phenology(currentSite, bc_in)

    ! -----------------------------------------------------------------------------------
    ! Takes the daily inputs of leaf area index, stem area index and canopy height and
    ! translates them into a FATES structure with one patch and one cohort per PFT
    ! The leaf area of the cohort is modified each day to match that asserted by the HLM
    ! -----------------------------------------------------------------------------------

    ! !USES:
    !
    ! !ARGUMENTS:
    type(ed_site_type), intent(inout), target :: currentSite
    type(bc_in_type),   intent(in)            :: bc_in

    class(prt_vartypes), pointer :: prt

    ! !LOCAL VARIABLES:
    type(ed_patch_type) , pointer :: currentPatch
    type(ed_cohort_type), pointer :: currentCohort

    real(r8) ::  spread        ! dummy value of canopy spread to estimate c_area
    real(r8) ::  leaf_c        ! leaf carbon estimated to generate target tlai
    real(r8) :: check_treelai
    integer ::   fates_pft     ! fates pft numer for weighting loop
    integer  ::   hlm_pft      ! host land model pft number for weighting loop.
    integer ::   s             ! site index


    ! To Do in this routine.
    ! Get access to HLM input varialbes.
    ! Weight them by PFT
    ! Loop around patches, and for each single cohort in each patch
    ! call assign_cohort_SP_properties to determine cohort height, dbh, 'n',  area, leafc from drivers.

    currentSite%sp_tlai(:) = 0._r8
    currentSite%sp_tsai(:) = 0._r8
    currentSite%sp_htop(:) = 0._r8

    ! WEIGHTING OF FATES PFTs on to HLM_PFTs
    ! 1. Add up the area associated with each FATES PFT
    ! where pft_areafrac is the area of land in each HLM PFT and (from surface dataset)
    ! hlm_pft_map is the area of that land in each FATES PFT (from param file)

    ! 2. weight each fates PFT target for lai, sai and htop by the area of the
    ! contrbuting HLM PFTs.

    currentPatch => currentSite%oldest_patch
    do while (associated(currentPatch))

       fates_pft = currentPatch%nocomp_pft_label
       if(fates_pft.ne.0)then

          do hlm_pft = 1,size( EDPftvarcon_inst%hlm_pft_map,2)

             if(bc_in%pft_areafrac(hlm_pft) * EDPftvarcon_inst%hlm_pft_map(fates_pft,hlm_pft).gt.0.0_r8)then
                !leaf area index
                currentSite%sp_tlai(fates_pft) = currentSite%sp_tlai(fates_pft) + &
                     bc_in%hlm_sp_tlai(hlm_pft) * bc_in%pft_areafrac(hlm_pft) &
                     * EDPftvarcon_inst%hlm_pft_map(fates_pft,hlm_pft)
                !stem area index
                currentSite%sp_tsai(fates_pft) = currentSite%sp_tsai(fates_pft) + &
                     bc_in%hlm_sp_tsai(hlm_pft) *	bc_in%pft_areafrac(hlm_pft) &
                     * EDPftvarcon_inst%hlm_pft_map(fates_pft,hlm_pft)
                ! canopy height
                currentSite%sp_htop(fates_pft) = currentSite%sp_htop(fates_pft) + &
                     bc_in%hlm_sp_htop(hlm_pft) * bc_in%pft_areafrac(hlm_pft) &
                     * EDPftvarcon_inst%hlm_pft_map(fates_pft,hlm_pft)
             end if ! there is some area in this patch
          end do !hlm_pft

          ! weight for total area in each patch/fates_pft
          ! this is needed because the area of pft_areafrac does not need to sum to 1.0
          if(currentPatch%area.gt.0.0_r8)then
             currentSite%sp_tlai(fates_pft) = currentSite%sp_tlai(fates_pft) &
                  /(currentPatch%area/area)
             currentSite%sp_tsai(fates_pft) = currentSite%sp_tsai(fates_pft) &
                  /(currentPatch%area/area)
             currentSite%sp_htop(fates_pft) = currentSite%sp_htop(fates_pft) &
                  /(currentPatch%area/area)
          endif

       end if ! not bare patch
       currentPatch => currentPatch%younger
    end do ! patch loop

    ! ------------------------------------------------------------
    ! now we have the target lai, sai and htop for each PFT/patch
    ! find properties of the cohort that go along with that
    ! 1. Find canopy area from HTOP (height)
    ! 2. Find 'n' associated with canopy area, given a closed canopy
    ! 3. Find 'bleaf' associated with TLAI and canopy area.
    ! These things happen in  the catchily titled "assign_cohort_SP_properties" routine.
    ! ------------------------------------------------------------

    currentPatch => currentSite%oldest_patch
    do while (associated(currentPatch))

       currentCohort => currentPatch%tallest
       do while (associated(currentCohort))

          ! FIRST SOME CHECKS.
          fates_pft =currentCohort%pft
          if(fates_pft.ne.currentPatch%nocomp_pft_label)then ! does this cohort belong in this PFT patch?
             write(fates_log(),*) 'wrong PFT label in cohort in SP mode',fates_pft,currentPatch%nocomp_pft_label
             call endrun(msg=errMsg(sourcefile, __LINE__))
          end if

          if(fates_pft.eq.0)then
             write(fates_log(),*) 'PFT0 in SP mode'
             call endrun(msg=errMsg(sourcefile, __LINE__))
          end if

          ! Call routine to invert SP drivers into cohort properites.
          call assign_cohort_SP_properties(currentCohort, currentSite%sp_htop(fates_pft), currentSite%sp_tlai(fates_pft)     , currentSite%sp_tsai(fates_pft),currentPatch%area,ifalse,leaf_c)

          currentCohort => currentCohort%shorter
       end do !cohort loop
       currentPatch => currentPatch%younger
    end do ! patch loop

  end subroutine satellite_phenology

  ! =====================================================================================

  subroutine assign_cohort_SP_properties(currentCohort,htop,tlai,tsai,parea,init,leaf_c)

    ! -----------------------------------------------------------------------------------!
    ! Takes the daily inputs of leaf area index, stem area index and canopy height and
    ! translates them into a FATES structure with one patch and one cohort per PFT
    ! The leaf area of the cohort is modified each day to match that asserted by the HLM
    ! -----------------------------------------------------------------------------------!
   

    type(ed_cohort_type), intent(inout), target :: currentCohort

    real(r8), intent(in) :: tlai ! target leaf area index from SP inputs
    real(r8), intent(in) :: tsai ! target stem area index from SP inputs
    real(r8), intent(in) :: htop ! target tree height from SP inputs
    real(r8), intent(in) :: parea ! patch area for this PFT
    integer, intent(in)  :: init ! are we in the initialization routine? if so do not set leaf_c
    real(r8), intent(out) ::  leaf_c        ! leaf carbon estimated to generate target tlai

    real(r8) :: dummy_n       ! set cohort n to a dummy value of 1.0
    integer  :: fates_pft     ! fates pft numer for weighting loop
    real(r8) :: spread        ! dummy value of canopy spread to estimate c_area
    real(r8) :: check_treelai
    real(r8) :: canopylai(1:nclmax)
    real(r8) :: fracerr
    real(r8) :: oldcarea

    ! Do some checks
    if(associated(currentCohort%shorter))then
       write(fates_log(),*) 'SP mode has >1 cohort'
       write(fates_log(),*) "SP mode >1 cohort: PFT",currentCohort%pft, currentCohort%shorter%pft
       write(fates_log(),*) "SP mode >1 cohort: CL",currentCohort%canopy_layer, currentCohort%shorter%canopy_layer
       call endrun(msg=errMsg(sourcefile, __LINE__))
    end if

    !------------------------------------------
    !  Calculate dbh from input height, and c_area from dbh
    !------------------------------------------
    currentCohort%hite = htop

    fates_pft = currentCohort%pft
    call h2d_allom(currentCohort%hite,fates_pft,currentCohort%dbh)

    dummy_n = 1.0_r8 ! make n=1 to get area of one tree.
    spread = 1.0_r8  ! fix this to 0 to remove dynamics of canopy closure, assuming a closed canopy.
    ! n.b. the value of this will only affect 'n', which isn't/shouldn't be a diagnostic in
    ! SP mode.
    call carea_allom(currentCohort%dbh,dummy_n,spread,currentCohort%pft,&
         currentCohort%crowndamage,currentCohort%c_area)

    !------------------------------------------
    !  Calculate canopy N assuming patch area is full
    !------------------------------------------
    currentCohort%n = parea / currentCohort%c_area

    ! correct c_area for the new nplant
    call carea_allom(currentCohort%dbh,currentCohort%n,spread,currentCohort%pft,&
         currentCohort%crowndamage,currentCohort%c_area)

    ! ------------------------------------------
    ! Calculate leaf carbon from target treelai
    ! ------------------------------------------
    currentCohort%treelai = tlai
    canopylai(:) = 0._r8
    if(init.eq.itrue)then
       ! If we are initializing, the canopy layer has not been set yet, so just set to 1
       currentCohort%canopy_layer = 1
       ! We need to get the vcmax25top
       currentCohort%vcmax25top = EDPftvarcon_inst%vcmax25top(currentCohort%pft,1)
    endif
    leaf_c = leafc_from_treelai( currentCohort%treelai, currentCohort%pft, currentCohort%c_area,&
         currentCohort%n, currentCohort%canopy_layer, currentCohort%vcmax25top)

    !check that the inverse calculation of leafc from treelai is the same as the
    ! standard calculation of treelai from leafc. Maybe can delete eventually?

    check_treelai = tree_lai(leaf_c, currentCohort%pft, currentCohort%c_area, &
         currentCohort%n, currentCohort%canopy_layer,               &
         canopylai,currentCohort%vcmax25top )

    if( abs(currentCohort%treelai-check_treelai).gt.1.0e-12)then !this is not as precise as nearzero
       write(fates_log(),*) 'error in validate treelai',currentCohort%treelai,check_treelai,currentCohort%treelai-check_treelai
       write(fates_log(),*) 'tree_lai inputs: ', currentCohort%pft, currentCohort%c_area, currentCohort%n, &
               currentCohort%canopy_layer, currentCohort%vcmax25top
       call endrun(msg=errMsg(sourcefile, __LINE__))
    end if

    ! the carea_allom routine sometimes generates precision-tolerance level errors in the canopy area
    ! these mean that the canopy area does not exactly add up to the patch area, which causes chaos in
    ! the radiation routines.  Correct both the area and the 'n' to remove error, and don't use
    !! carea_allom in SP mode after this point.

    if(abs(currentCohort%c_area-parea).gt.nearzero)then ! there is an error
       if(abs(currentCohort%c_area-parea).lt.10.e-9)then !correct this if it's a very small error
          oldcarea = currentCohort%c_area
          !generate new cohort area
          currentCohort%c_area = currentCohort%c_area - (currentCohort%c_area- parea)
          currentCohort%n = currentCohort%n * (currentCohort%c_area/oldcarea)
          if(abs(currentCohort%c_area-parea).gt.nearzero)then
             write(fates_log(),*) 'SPassign, c_area still broken',currentCohort%c_area-parea,currentCohort%c_area-oldcarea
             call endrun(msg=errMsg(sourcefile, __LINE__))
          end if
       else
          write(fates_log(),*) 'SPassign, big error in c_area',currentCohort%c_area-parea,currentCohort%pft
       end if ! still broken
    end if !small error

    if(init.eq.ifalse)then
       call SetState(currentCohort%prt, leaf_organ, carbon12_element, leaf_c, 1)
    endif

    ! assert sai
    currentCohort%treesai = tsai

  end subroutine assign_cohort_SP_properties

  ! =====================================================================================
  
  subroutine SeedUpdate( currentSite )

    ! -----------------------------------------------------------------------------------
    ! Flux from plants into the seed pool.
    ! It is assumed that allocation to seed on living pools has already been calculated
    ! at the daily time step.
    ! Note: Some seed generation can occur during disturbance. It is assumed that
    !       some plants use their storage upon death to create seeds, but this in only
    !       triggered during non-fire and non-logging events.  See
    !       subroutine mortality_litter_fluxes() and DistributeSeeds(), look for
    !       parameter allom_frbstor_repro
    ! -----------------------------------------------------------------------------------


    ! !USES:
    use EDTypesMod, only : area
    use EDTypesMod, only : homogenize_seed_pfts
    use FatesInterfaceTypesMod, only : fates_dispersal_kernel_mode
    use FatesInterfaceTypesMod, only : fates_dispersal_kernel_none
    !
    ! !ARGUMENTS
    type(ed_site_type), intent(inout), target  :: currentSite

    type(ed_patch_type), pointer     :: currentPatch
    type(litter_type), pointer       :: litt
    type(ed_cohort_type), pointer    :: currentCohort
    type(site_massbal_type), pointer :: site_mass

    integer  :: pft
    real(r8) :: store_m_to_repro       ! mass sent from storage to reproduction upon death [kg/plant]
    real(r8) :: site_seed_rain(numpft) ! This is the sum of seed-rain for the site [kg/site/day]
    real(r8) :: site_disp_frac(numpft) ! Fraction of seeds from prodeced in current grid cell to
                                       ! disperse out to other gridcells
    real(r8) :: seed_in_external       ! Mass of externally generated seeds [kg/m2/day]
    real(r8) :: seed_stoich            ! Mass ratio of nutrient per C12 in seeds [kg/kg]
    real(r8) :: seed_prod              ! Seed produced in this dynamics step [kg/day]
    integer  :: n_litt_types           ! number of litter element types (c,n,p, etc)
    integer  :: el                     ! loop counter for litter element types
    integer  :: element_id             ! element id consistent with parteh/PRTGenericMod.F90

    ! If the dispersal kernel is not turned on, keep the dispersal fraction at zero
    site_disp_frac(:) = 0._r8
    if (fates_dispersal_kernel_mode .ne. fates_dispersal_kernel_none) then
      site_disp_frac(:) = EDPftvarcon_inst%seed_dispersal_fraction(:)
    end if

    el_loop: do el = 1, num_elements

       site_seed_rain(:) = 0._r8
       element_id = element_list(el)

       site_mass => currentSite%mass_balance(el)

       ! Loop over all patches and sum up the seed input for each PFT
       currentPatch => currentSite%oldest_patch
       seed_rain_loop: do while (associated(currentPatch))

          currentCohort => currentPatch%tallest
          do while (associated(currentCohort))

             pft = currentCohort%pft

             ! a certain fraction of bstore might go to clonal reproduction when plants die
             ! (since this is only applied to the dying portion of the cohort
             !  we do not actually pair down the storage via PARTEH, instead
             !  we just make sure that we don't send a portion of the storage
             !  to the litter in CWDInput)
             ! units = [kg/ha/day] = [kg] * [fraction] * [plants/ha/year] * [year/day]
             store_m_to_repro = -currentCohort%prt%GetState(store_organ,element_id) * &
                  EDPftvarcon_inst%allom_frbstor_repro(pft)*currentCohort%dndt*years_per_day

             ! Transfer all reproductive tissues into seed production
             ! The following call to PRTReproRelease, will return the mass
             ! of seeds [kg] released by the plant, per the mass_fraction
             ! specified as input.  This routine will also remove the mass
             ! from the parteh state-variable.
             
             call PRTReproRelease(currentCohort%prt,repro_organ,element_id, &
                  1.0_r8, seed_prod)

             if(element_id==carbon12_element)then
                currentcohort%seed_prod = seed_prod
             end if


             site_seed_rain(pft) = site_seed_rain(pft) +  &
                  (seed_prod * currentCohort%n + store_m_to_repro) ![kg/site/day, kg/ha/day]

             currentCohort => currentCohort%shorter
          enddo !cohort loop

          currentPatch => currentPatch%younger
       enddo seed_rain_loop

       ! We can choose to homogenize seeds. This is simple, we just
       ! add up all the seed from each pft at the site level, and then
       ! equally distribute to the PFT pools
       if ( homogenize_seed_pfts ) then
          site_seed_rain(1:numpft) = sum(site_seed_rain(:))/real(numpft,r8)
       end if

       ! Loop over all patches again and disperse the mixed seeds into the input flux
       ! arrays
       ! Loop over all patches and sum up the seed input for each PFT
       currentPatch => currentSite%oldest_patch
       seed_in_loop: do while (associated(currentPatch))

          litt => currentPatch%litter(el)
          do pft = 1,numpft

             if(currentSite%use_this_pft(pft).eq.itrue)then
<<<<<<< HEAD

                ! Seed input from local sources (within site).  Note that a fraction of the
                ! internal seed rain is sent out to neighboring gridcells.
                litt%seed_in_local(pft) = litt%seed_in_local(pft) + site_seed_rain(pft)*(1-site_disp_frac(pft))/area ![kg/m2/day]

                ! If there is forced external seed rain, we calculate the input mass flux
                ! from the different elements, using the mean stoichiometry of new
                ! recruits for the current patch and lowest canopy position
=======
             
                ! Seed input from local sources (within site)
                litt%seed_in_local(pft) = litt%seed_in_local(pft) + site_seed_rain(pft)/area
                
                ! If we are using the Tree Recruitment Scheme (TRS) with or w/o seedling dynamics
                if ( any(regeneration_model == [TRS_regeneration, TRS_no_seedling_dyn]) .and. &
                     prt_params%allom_dbh_maxheight(pft) > min_max_dbh_for_trees) then
                   
                   ! Send a fraction of reproductive carbon to litter to account for 
                   ! non-seed reproductive carbon (e.g. flowers, fruit, etc.)
                   litt%seed_decay(pft) = litt%seed_in_local(pft) * (1.0_r8 - EDPftvarcon_inst%repro_frac_seed(pft)) 
                   
                   ! Note: The default regeneration scheme sends all reproductive carbon to seed
                end if !Use TRS
                
                ! If there is forced external seed rain, we calculate the input mass flux
                ! from the different elements, using the mean stoichiometry of new
                ! recruits for the current patch and lowest canopy position
                
>>>>>>> 3fcc9fca
                select case(element_id)
                case(carbon12_element)
                   seed_stoich = 1._r8
                case(nitrogen_element)
                   seed_stoich = currentPatch%nitr_repro_stoich(pft)
                case(phosphorus_element)
                   seed_stoich = currentPatch%phos_repro_stoich(pft)
                case default
                   write(fates_log(), *) 'undefined element specified'
                   write(fates_log(), *) 'while defining forced external seed mass flux'
                   call endrun(msg=errMsg(sourcefile, __LINE__))
                end select
                
                ! Seed input from external sources (user param seed rain, or dispersal model)
                ! Include both prescribed seed_suppl and seed_in dispersed from neighbouring gridcells
                seed_in_external = seed_stoich*(currentSite%seed_in(pft)/area + EDPftvarcon_inst%seed_suppl(pft)*years_per_day) ![kg/m2/day]
                litt%seed_in_extern(pft) = litt%seed_in_extern(pft) + seed_in_external
                
                ! Seeds entering externally [kg/site/day]
<<<<<<< HEAD
                site_mass%seed_in = site_mass%seed_in + seed_in_external*currentPatch%area ![kg/site/day]
             end if !use this pft
          enddo
          
=======
                site_mass%seed_in = site_mass%seed_in + seed_in_external*currentPatch%area
             end if !use this pft  
          enddo
          

>>>>>>> 3fcc9fca
          currentPatch => currentPatch%younger
       enddo seed_in_loop

       ! Determine the total site-level seed output for the current element and update the seed_out mass
       ! for each element loop since the site_seed_rain is resent and updated for each element loop iteration
       do pft = 1,numpft
          site_mass%seed_out = site_mass%seed_out + site_seed_rain(pft)*site_disp_frac(pft) ![kg/site/day]
          currentSite%seed_out(pft) = currentSite%seed_out(pft) + site_seed_rain(pft)*site_disp_frac(pft) ![kg/site/day]
       end do
 
    end do el_loop

    return
  end subroutine SeedUpdate

  ! ============================================================================

  subroutine SeedDecay( litt , currentPatch, bc_in )
    !
    ! !DESCRIPTION:
    ! 1. Flux from seed pool into leaf litter pool
    ! 2. If the TRS with seedling dynamics is on (regeneration_model = 3)
    !    then we calculate seedling mortality here (i.e. flux from seedling pool
    !    (into leaf litter pool)   
    !
    ! !ARGUMENTS
    type(litter_type) :: litt
    type(ed_patch_type), intent(in) :: currentPatch ! ahb added this
    type(bc_in_type), intent(in) :: bc_in ! ahb added this    
    !
    ! !LOCAL VARIABLES:
    integer  ::  pft
    real(r8) ::  seedling_layer_par          ! cumulative sum of PAR at the seedling layer (MJ)
                                             ! over prior window of days defined by 
                                             ! fates_trs_seedling_mort_par_timescale
    real(r8) ::  seedling_light_mort_rate    ! daily seedling mortality rate from light stress
    real(r8) ::  seedling_h2o_mort_rate      ! daily seedling mortality rate from moisture stress
    real(r8) ::  seedling_mdds               ! moisture deficit days accumulated in the seedling layer
   
    !----------------------------------------------------------------------

    
    ! 1. Seed mortality (i.e. flux from seed bank to litter)
    
    ! default value from Liscke and Loffler 2006 ; making this a PFT-specific parameter
    ! decays the seed pool according to exponential model
    ! seed_decay_rate is in yr-1
    ! seed_decay is kg/day
    ! Assume that decay rates are same for all chemical species

    !=====================================================================================
    do pft = 1,numpft 
    
       ! If the TRS is switched off or the pft can't get big enough to be considered a tree 
       ! then use FATES default regeneration.
       if ( regeneration_model == default_regeneration .or. &
            prt_params%allom_dbh_maxheight(pft) < min_max_dbh_for_trees ) then

          ! Default seed decay (TRS is off)
          litt%seed_decay(pft) = litt%seed(pft) * &
               EDPftvarcon_inst%seed_decay_rate(pft)*years_per_day

       end if

       ! If the TRS is switched on and the pft is a tree then add non-seed reproductive biomass
       ! to the seed decay flux. This was added to litt%seed_decay in the previously called SeedIn 
       ! subroutine
       if ( any(regeneration_model == [TRS_regeneration, TRS_no_seedling_dyn]) .and. &
            prt_params%allom_dbh_maxheight(pft) > min_max_dbh_for_trees ) then
          
          litt%seed_decay(pft) = litt%seed_decay(pft) + &! From non-seed reproductive biomass (added in
               ! in the SeedIn subroutine.
               litt%seed(pft) * EDPftvarcon_inst%seed_decay_rate(pft)*years_per_day
          
       end if 


       ! If the TRS is switched on with seedling dynamics (regeneration_model = 2) 
       ! then calculate seedling mortality.
       if_trs_germ_decay: if ( regeneration_model == TRS_regeneration .and. &
            prt_params%allom_dbh_maxheight(pft) > min_max_dbh_for_trees ) then
          
          !----------------------------------------------------------------------
          ! Seedling mortality (flux from seedling pool to litter)
          ! Note: The TRS uses the litt%seed_germ data struture to track seedlings
          !
          ! Step 1. Calculate the daily seedling mortality rate from light stress
          !
          ! Calculate the cumulative light at the seedling layer over a prior number of 
          ! days determined by the "fates_tres_seedling_mort_par_timescale" parameter.

          seedling_layer_par = currentPatch%sdlng_mort_par%GetMean() * megajoules_per_joule * & 
               sec_per_day * sdlng_mort_par_timescale 
          
          ! Calculate daily seedling mortality rate from light
          seedling_light_mort_rate = exp( EDPftvarcon_inst%seedling_light_mort_a(pft) * &
               seedling_layer_par + EDPftvarcon_inst%seedling_light_mort_b(pft) ) 
        
          ! Step 2. Calculate the daily seedling mortality rate from moisture stress
          
          ! Get the current seedling moisture deficit days (tracked as a pft-specific exponential
          ! average)
          seedling_mdds = currentPatch%sdlng_mdd(pft)%p%GetMean()     
          
          ! Calculate seedling mortality as a function of moisture deficit days (mdd)
          ! If the seedling mmd value is below a critical threshold then moisture-based mortality is zero
          if (seedling_mdds < EDPftvarcon_inst%seedling_mdd_crit(pft)) then
             seedling_h2o_mort_rate = 0.0_r8
          else
             seedling_h2o_mort_rate = EDPftvarcon_inst%seedling_h2o_mort_a(pft) * seedling_mdds**2 + &
                  EDPftvarcon_inst%seedling_h2o_mort_b(pft) * seedling_mdds + &
                  EDPftvarcon_inst%seedling_h2o_mort_c(pft)
          end if ! mdd threshold check
          
          ! Step 3. Sum modes of mortality (including background mortality) and send dead seedlings
          ! to litter        
          litt%seed_germ_decay(pft) = (litt%seed_germ(pft) * seedling_light_mort_rate) + &
               (litt%seed_germ(pft) * seedling_h2o_mort_rate) + &
               (litt%seed_germ(pft) * EDPftvarcon_inst%background_seedling_mort(pft) &
               * years_per_day)
       
       else
          
          litt%seed_germ_decay(pft) = litt%seed_germ(pft) * &
               EDPftvarcon_inst%seed_decay_rate(pft)*years_per_day

       end if if_trs_germ_decay
       
    enddo
    
    return
  end subroutine SeedDecay

  ! ============================================================================
  subroutine SeedGermination( litt, cold_stat, drought_stat, bc_in, currentPatch )
    !
    ! !DESCRIPTION:
    !  Flux from seed bank into the seedling pool    
    !
    ! !USES:

    !
    ! !ARGUMENTS
    type(litter_type) :: litt
    integer                   , intent(in) :: cold_stat    ! Is the site in cold leaf-off status?
    integer, dimension(numpft), intent(in) :: drought_stat ! Is the site in drought leaf-off status?
    type(bc_in_type),           intent(in) :: bc_in
    type(ed_patch_type),        intent(in) :: currentPatch
    !
    ! !LOCAL VARIABLES:
    integer :: pft
    real(r8), parameter ::  max_germination = 1.0_r8 ! Cap on germination rates. 
                                                    ! KgC/m2/yr Lishcke et al. 2009

    !Light and moisture-sensitive seedling emergence variables (ahb)
    !------------------------------------------------------------------------------------------------------------
    integer  :: ilayer_seedling_root           ! the soil layer at seedling rooting depth
    real(r8) :: seedling_layer_smp             ! soil matric potential at seedling rooting depth
    real(r8) :: wetness_index                  ! a soil 'wetness index' (1 / - SoilMatricPotetial (MPa) )
    real(r8) :: seedling_layer_par             ! par at the seedling layer (MJ m-2 day-1)
    real(r8) :: slsmp_emerg                    ! temp
    real(r8) :: slparmort                      ! temp
    real(r8) :: slpartrans                     ! temp
    real(r8) :: photoblastic_germ_modifier     ! seedling emergence rate modifier for light-sensitive germination
    real(r8) :: seedling_emerg_rate            ! the fraction of the seed bank emerging in the current time step
    !-------------------------------------------------------------------------------------------------------------


    ! Turning of this cap? because the cap will impose changes on proportionality
    ! of nutrients. (RGK 02-2019)
    !real(r8), parameter :: max_germination = 1.e6_r8  ! Force to very high number

    !----------------------------------------------------------------------

    ! germination_rate is being pulled to PFT parameter; units are 1/yr
    ! thus the mortality rate of seed -> recruit (in units of carbon)
    ! is seed_decay_rate(p)/germination_rate(p)
    ! and thus the mortality rate (in units of individuals) is the product of
    ! that times the ratio of (hypothetical) seed mass to recruit biomass
    
    !==============================================================================================
    do pft = 1,numpft

       ! If the TRS's seedling dynamics is switched off, then we use FATES's default approach
       ! to germination 
       if_tfs_or_def: if ( regeneration_model == default_regeneration .or. &
            regeneration_model == TRS_no_seedling_dyn .or. & 
            prt_params%allom_dbh_maxheight(pft) < min_max_dbh_for_trees ) then

          litt%seed_germ_in(pft) =  min(litt%seed(pft) * EDPftvarcon_inst%germination_rate(pft), &  
               max_germination)*years_per_day

          ! If TRS seedling dynamics is switched on we calculate seedling emergence (i.e. germination)
          ! as a pft-specific function of understory light and soil moisture.
       else if ( regeneration_model == TRS_regeneration .and. &
            prt_params%allom_dbh_maxheight(pft) > min_max_dbh_for_trees ) then	    

          ! Step 1. Calculate how germination rate is modified by understory light
          ! This applies to photoblastic germinators (e.g. many tropical pioneers) 

          ! Calculate mean PAR at the seedling layer (MJ m-2 day-1) over the prior 24 hours
          seedling_layer_par = currentPatch%seedling_layer_par24%GetMean() * sec_per_day * megajoules_per_joule

          ! Calculate the photoblastic germination rate modifier (Eq. 3 Hanbury-Brown et al., 2022) 
          photoblastic_germ_modifier = seedling_layer_par / &
               (seedling_layer_par + EDPftvarcon_inst%par_crit_germ(pft))

          ! Step 2. Calculate how germination rate is modified by soil moisture in the rooting zone of
          ! the seedlings. This is a pft-specific running mean based on pft-specific seedling rooting
          ! depth.

          ! Get running mean of soil matric potential (mm of H2O suction) at the seedling rooting depth
          ! This running mean based on pft-specific seedling rooting depth.
          seedling_layer_smp = currentPatch%sdlng_emerg_smp(pft)%p%GetMean()    

          ! Calculate a soil wetness index (1 / -soil matric pontential (MPa) ) used by the TRS
          ! to calculate seedling mortality from moisture stress. 
          wetness_index = 1.0_r8 / (seedling_layer_smp * (-1.0_r8) * mpa_per_mm_suction)          

          ! Step 3. Calculate the seedling emergence rate based on soil moisture and germination
          ! rate modifier (Step 1). See Eq. 4 of Hanbury-Brown et al., 2022

          ! If SMP is below a pft-specific value, then no germination occurs
          if ( seedling_layer_smp .GE. EDPftvarcon_inst%seedling_psi_emerg(pft) ) then
             seedling_emerg_rate = photoblastic_germ_modifier * EDPftvarcon_inst%a_emerg(pft) * &
                  wetness_index**EDPftvarcon_inst%b_emerg(pft)
          else 

             seedling_emerg_rate = 0.0_r8

          end if ! End soil-moisture based seedling emergence rate

          ! Step 4. Calculate the amount of carbon germinating out of the seed bank
          litt%seed_germ_in(pft) = litt%seed(pft) * seedling_emerg_rate

       end if if_tfs_or_def
    
      !set the germination only under the growing season...c.xu

      if ((prt_params%season_decid(pft) == itrue ) .and. &
            (any(cold_stat == [phen_cstat_nevercold,phen_cstat_iscold]))) then
          ! no germination for all PFTs when cold
          litt%seed_germ_in(pft) = 0.0_r8
       endif

       ! Drought deciduous, halt germination when status is shedding, even leaves are not
       ! completely abscissed. MLO
       select case (prt_params%stress_decid(pft))
       case (ihard_stress_decid,isemi_stress_decid)
          if (any(drought_stat(pft) == [phen_dstat_timeoff,phen_dstat_moistoff,phen_dstat_pshed])) then
             litt%seed_germ_in(pft) = 0.0_r8
          end if
       end select

    end do

  end subroutine SeedGermination

  ! =====================================================================================
  subroutine recruitment( currentSite, currentPatch, bc_in )
    !
    ! !DESCRIPTION:
    ! spawn new cohorts of juveniles of each PFT
    !
    ! !USES:
    use FatesInterfaceTypesMod, only : hlm_use_ed_prescribed_phys
    use FatesLitterMod   , only : ncwd
    !
    ! !ARGUMENTS
    type(ed_site_type), intent(inout)  :: currentSite
    type(ed_patch_type), intent(inout),pointer :: currentPatch
    type(bc_in_type), intent(in)       :: bc_in
    !
    ! !LOCAL VARIABLES:
    class(prt_vartypes), pointer :: prt
    integer :: ft
    integer :: c 
    type (ed_cohort_type) , pointer :: temp_cohort
    type (litter_type), pointer     :: litt          ! The litter object (carbon right now)
    type(site_massbal_type), pointer :: site_mass    ! For accounting total in-out mass fluxes
    integer :: el          ! loop counter for element
    integer :: element_id  ! element index consistent with definitions in PRTGenericMod
    integer :: iage        ! age loop counter for leaf age bins
    integer :: crowndamage
    integer,parameter :: recruitstatus = 1 !weather it the new created cohorts is recruited or initialized
    real(r8) :: c_leaf      ! target leaf biomass [kgC]
    real(r8) :: c_fnrt      ! target fine root biomass [kgC]
    real(r8) :: c_sapw      ! target sapwood biomass [kgC]
    real(r8) :: a_sapw      ! target sapwood cross section are [m2] (dummy)
    real(r8) :: c_agw       ! target Above ground biomass [kgC]
    real(r8) :: c_bgw       ! target Below ground biomass [kgC]
    real(r8) :: c_struct    ! target Structural biomass [kgc]
    real(r8) :: c_store     ! target Storage biomass [kgC]
    real(r8) :: m_leaf      ! leaf mass (element agnostic) [kg]
    real(r8) :: m_fnrt      ! fine-root mass (element agnostic) [kg]
    real(r8) :: m_sapw      ! sapwood mass (element agnostic) [kg]
    real(r8) :: m_agw       ! AG wood mass (element agnostic) [kg]
    real(r8) :: m_bgw       ! BG wood mass (element agnostic) [kg]
    real(r8) :: m_struct    ! structural mass (element agnostic) [kg]
    real(r8) :: m_store     ! storage mass (element agnostic) [kg]
    real(r8) :: m_repro     ! reproductive mass (element agnostic) [kg]
    real(r8) :: mass_avail  ! The mass of each nutrient/carbon available in the seed_germination pool [kg]
    real(r8) :: mass_demand ! Total mass demanded by the plant to achieve the stoichiometric targets
    ! of all the organs in the recruits. Used for both [kg per plant] and [kg per cohort]
    real(r8) :: fnrt_drop_fraction
    real(r8) :: stem_drop_fraction
    real(r8) :: sdlng2sap_par ! running mean of par at the seedlng layer [MJ m-2 day-1]
    real(r8) :: seedling_layer_smp !soil matric potential at seedling rooting depth [mm H20 suction]
    integer  :: ilayer_seedling_root ! the soil layer at seedling rooting depth
    !----------------------------------------------------------------------

    allocate(temp_cohort) ! create temporary cohort
    call zero_cohort(temp_cohort)


    do ft = 1,numpft

       ! The following if block is for the prescribed biogeography and/or nocomp modes.
       ! Since currentSite%use_this_pft is a site-level quantity and thus only limits whether a given PFT
       ! is permitted on a given gridcell or not, it applies to the prescribed biogeography case only.
       ! If nocomp is enabled, then we must determine whether a given PFT is allowed on a given patch or not.

       if(currentSite%use_this_pft(ft).eq.itrue &
            .and. ((hlm_use_nocomp .eq. ifalse) .or. (ft .eq. currentPatch%nocomp_pft_label)))then

          temp_cohort%canopy_trim = init_recruit_trim
          temp_cohort%pft         = ft
          temp_cohort%hite        = EDPftvarcon_inst%hgt_min(ft)
          temp_cohort%coage       = 0.0_r8
          fnrt_drop_fraction      = prt_params%phen_fnrt_drop_fraction(ft)
          stem_drop_fraction      = prt_params%phen_stem_drop_fraction(ft)
          temp_cohort%l2fr        = currentSite%rec_l2fr(ft,currentPatch%NCL_p)
          temp_cohort%crowndamage = 1       ! new recruits are undamaged

          call h2d_allom(temp_cohort%hite,ft,temp_cohort%dbh)

          ! Default assumption is that leaves are on and fully flushed
          temp_cohort%efleaf_coh = 1.0_r8
          temp_cohort%effnrt_coh = 1.0_r8
          temp_cohort%efstem_coh = 1.0_r8
          temp_cohort%status_coh = leaves_on

          ! But if the plant is seasonally (cold) deciduous, and the site status is flagged
          ! as "cold", then set the cohort's status to leaves_off, and remember the leaf biomass
          if ((prt_params%season_decid(ft) == itrue) .and. &
               (any(currentSite%cstatus == [phen_cstat_nevercold,phen_cstat_iscold]))) then
             temp_cohort%efleaf_coh = 0.0_r8
             temp_cohort%effnrt_coh = 1.0_r8 - fnrt_drop_fraction
             temp_cohort%efstem_coh = 1.0_r8 - stem_drop_fraction
             temp_cohort%status_coh = leaves_off

          endif

          ! Or.. if the plant is drought deciduous, make sure leaf status is consistent with the
          ! leaf elongation factor.
          ! For tissues other than leaves, the actual drop fraction is a combination of the
          ! elongation factor (e) and the drop fraction (x), which will ensure that the remaining
          ! tissue biomass will be exactly e when x=1, and exactly the original biomass when x = 0.
          select case (prt_params%stress_decid(ft))
          case (ihard_stress_decid,isemi_stress_decid)
             temp_cohort%efleaf_coh = currentSite%elong_factor(ft)
             temp_cohort%effnrt_coh = 1.0_r8 - (1.0_r8 - temp_cohort%efleaf_coh ) * fnrt_drop_fraction
             temp_cohort%efstem_coh = 1.0_r8 - (1.0_r8 - temp_cohort%efleaf_coh ) * stem_drop_fraction

             ! For the initial state, we always assume that leaves are flushing (instead of partially abscissing)
             ! whenever the elongation factor is non-zero.  If the elongation factor is zero, then leaves are in
             ! the "off" state.
             if ( temp_cohort%efleaf_coh > 0.0_r8 ) then
                temp_cohort%status_coh = leaves_on
             else
                temp_cohort%status_coh = leaves_off
             end if
          end select

       
          ! Initialize live pools
          call bleaf(temp_cohort%dbh,ft,temp_cohort%crowndamage,&
               temp_cohort%canopy_trim, temp_cohort%efleaf_coh, c_leaf)
          call bfineroot(temp_cohort%dbh,ft,temp_cohort%canopy_trim,temp_cohort%l2fr, &
               temp_cohort%effnrt_coh, c_fnrt)
          call bsap_allom(temp_cohort%dbh,ft,temp_cohort%crowndamage, &
               temp_cohort%canopy_trim, temp_cohort%efstem_coh, a_sapw, c_sapw)
          call bagw_allom(temp_cohort%dbh,ft,temp_cohort%crowndamage, temp_cohort%efstem_coh, c_agw)
          call bbgw_allom(temp_cohort%dbh,ft, temp_cohort%efstem_coh, c_bgw)
          call bdead_allom(c_agw,c_bgw,c_sapw,ft,c_struct)
          call bstore_allom(temp_cohort%dbh,ft, temp_cohort%crowndamage, &
               temp_cohort%canopy_trim,c_store)


          ! Cycle through available carbon and nutrients, find the limiting element
          ! to dictate the total number of plants that can be generated

          if_not_presribed: if ( (hlm_use_ed_prescribed_phys .eq. ifalse) .or. &
               (EDPftvarcon_inst%prescribed_recruitment(ft) .lt. 0._r8) ) then

             temp_cohort%n = 1.e20_r8

             do_elem: do el = 1,num_elements

                element_id = element_list(el)
                select case(element_id)
                case(carbon12_element)

                  mass_demand = c_struct+c_leaf+c_fnrt+c_sapw+c_store
                  
                case(nitrogen_element)

                     mass_demand = &
                          c_struct*prt_params%nitr_stoich_p1(ft,prt_params%organ_param_id(struct_organ)) + &
                          c_leaf*prt_params%nitr_stoich_p1(ft,prt_params%organ_param_id(leaf_organ)) + &
                          c_fnrt*prt_params%nitr_stoich_p1(ft,prt_params%organ_param_id(fnrt_organ)) + &
                          c_sapw*prt_params%nitr_stoich_p1(ft,prt_params%organ_param_id(sapw_organ)) + &
                          StorageNutrientTarget(ft, element_id, &
                          c_leaf*prt_params%nitr_stoich_p1(ft,prt_params%organ_param_id(leaf_organ)), &
                          c_fnrt*prt_params%nitr_stoich_p1(ft,prt_params%organ_param_id(fnrt_organ)), &
                          c_sapw*prt_params%nitr_stoich_p1(ft,prt_params%organ_param_id(sapw_organ)), &
                          c_struct*prt_params%nitr_stoich_p1(ft,prt_params%organ_param_id(struct_organ)))

                case(phosphorus_element)

                  mass_demand = &
                       c_struct*prt_params%phos_stoich_p1(ft,prt_params%organ_param_id(struct_organ)) + &
                       c_leaf*prt_params%phos_stoich_p1(ft,prt_params%organ_param_id(leaf_organ)) + &
                       c_fnrt*prt_params%phos_stoich_p1(ft,prt_params%organ_param_id(fnrt_organ)) + &
                       c_sapw*prt_params%phos_stoich_p1(ft,prt_params%organ_param_id(sapw_organ)) + &
                       StorageNutrientTarget(ft, element_id, &
                       c_leaf*prt_params%phos_stoich_p1(ft,prt_params%organ_param_id(leaf_organ)), &
                       c_fnrt*prt_params%phos_stoich_p1(ft,prt_params%organ_param_id(fnrt_organ)), &
                       c_sapw*prt_params%phos_stoich_p1(ft,prt_params%organ_param_id(sapw_organ)), &
                       c_struct*prt_params%phos_stoich_p1(ft,prt_params%organ_param_id(struct_organ)))

                case default
                   write(fates_log(),*) 'Undefined element type in recruitment'
                   call endrun(msg=errMsg(sourcefile, __LINE__))
                end select

                ! If TRS seedling dynamics is switched off then the available mass to make new recruits
                ! is everything in the seed_germ pool.
                if ( regeneration_model == default_regeneration .or. &
                     regeneration_model == TRS_no_seedling_dyn .or. & 
                     prt_params%allom_dbh_maxheight(ft) < min_max_dbh_for_trees ) then

                   mass_avail = currentPatch%area * currentPatch%litter(el)%seed_germ(ft)
                
                ! If TRS seedling dynamics is on then calculate the available mass to make new recruits
                ! as a pft-specific function of light and soil moisture in the seedling layer.
                else if ( regeneration_model == TRS_regeneration .and. &
                          prt_params%allom_dbh_maxheight(ft) > min_max_dbh_for_trees ) then

                   sdlng2sap_par = currentPatch%sdlng2sap_par%GetMean() * sec_per_day * megajoules_per_joule
                   
                   mass_avail = currentPatch%area * currentPatch%litter(el)%seed_germ(ft) * & 
                        EDPftvarcon_inst%seedling_light_rec_a(ft) * &
                        sdlng2sap_par**EDPftvarcon_inst%seedling_light_rec_b(ft) 
             
                  
                   ! If soil moisture is below pft-specific seedling  moisture stress threshold the 
                   ! recruitment does not occur.
                   ilayer_seedling_root = minloc(abs(bc_in%z_sisl(:)-EDPftvarcon_inst%seedling_root_depth(ft)),dim=1)
                   
                   seedling_layer_smp = bc_in%smp_sl(ilayer_seedling_root)
                   
                   if ( seedling_layer_smp < EDPftvarcon_inst%seedling_psi_crit(ft) ) then
                      
                      mass_avail = 0.0_r8
                      
                   end if ! End check if soil moisture is sufficient for recruitment
                   
                end if ! End use TRS with seedling dynamics
                
                ! ------------------------------------------------------------------------
                ! Update number density if this is the limiting mass
                ! ------------------------------------------------------------------------

                temp_cohort%n = min(temp_cohort%n, mass_avail/mass_demand)

             end do do_elem


          else

             ! prescribed recruitment rates. number per sq. meter per year
             temp_cohort%n  = currentPatch%area * &
                  EDPftvarcon_inst%prescribed_recruitment(ft) * &
                  hlm_freq_day

          endif if_not_presribed

          ! Only bother allocating a new cohort if there is a reasonable amount of it
          any_recruits: if (temp_cohort%n > min_n_safemath )then

             ! -----------------------------------------------------------------------------
             ! PART II.
             ! Initialize the PARTEH object, and determine the initial masses of all
             ! organs and elements.
             ! -----------------------------------------------------------------------------
             prt => null()
             call InitPRTObject(prt)

             do el = 1,num_elements

                element_id = element_list(el)

                ! If this is carbon12, then the initialization is straight forward
                ! otherwise, we use stoichiometric ratios
                select case(element_id)
                case(carbon12_element)

                   m_struct = c_struct
                   m_leaf   = c_leaf
                   m_fnrt   = c_fnrt
                   m_sapw   = c_sapw
                   m_store  = c_store
                   m_repro  = 0._r8

                case(nitrogen_element)

                 m_struct = c_struct*prt_params%nitr_stoich_p1(ft,prt_params%organ_param_id(struct_organ))
                 m_leaf   = c_leaf*prt_params%nitr_stoich_p1(ft,prt_params%organ_param_id(leaf_organ))
                 m_fnrt   = c_fnrt*prt_params%nitr_stoich_p1(ft,prt_params%organ_param_id(fnrt_organ))
                 m_sapw   = c_sapw*prt_params%nitr_stoich_p1(ft,prt_params%organ_param_id(sapw_organ))
                 m_store  = StorageNutrientTarget(ft, element_id, m_leaf, m_fnrt, m_sapw, m_struct )
                   m_repro  = 0._r8

                case(phosphorus_element)

                 m_struct = c_struct*prt_params%phos_stoich_p1(ft,prt_params%organ_param_id(struct_organ))
                 m_leaf   = c_leaf*prt_params%phos_stoich_p1(ft,prt_params%organ_param_id(leaf_organ))
                 m_fnrt   = c_fnrt*prt_params%phos_stoich_p1(ft,prt_params%organ_param_id(fnrt_organ))
                 m_sapw   = c_sapw*prt_params%phos_stoich_p1(ft,prt_params%organ_param_id(sapw_organ))
                 m_store  = StorageNutrientTarget(ft, element_id, m_leaf, m_fnrt, m_sapw, m_struct )
                   m_repro  = 0._r8

                end select

                select case(hlm_parteh_mode)
                case (prt_carbon_allom_hyp,prt_cnp_flex_allom_hyp )

                   ! Put all of the leaf mass into the first bin
                   call SetState(prt,leaf_organ, element_id,m_leaf,1)
                   do iage = 2,nleafage
                      call SetState(prt,leaf_organ, element_id,0._r8,iage)
                   end do

                   call SetState(prt,fnrt_organ, element_id, m_fnrt)
                   call SetState(prt,sapw_organ, element_id, m_sapw)
                   call SetState(prt,store_organ, element_id, m_store)
                   call SetState(prt,struct_organ, element_id, m_struct)
                   call SetState(prt,repro_organ, element_id, m_repro)

                case default
                   write(fates_log(),*) 'Unspecified PARTEH module during create_cohort'
                   call endrun(msg=errMsg(sourcefile, __LINE__))
                end select

                site_mass => currentSite%mass_balance(el)

                ! Remove mass from the germination pool. However, if we are use prescribed physiology,
                ! AND the forced recruitment model, then we are not realling using the prognostic
                ! seed_germination model, so we have to short circuit things.  We send all of the
                ! seed germination mass to an outflux pool, and use an arbitrary generic input flux
                ! to balance out the new recruits.

                if ( (hlm_use_ed_prescribed_phys .eq. itrue ) .and. &
                     (EDPftvarcon_inst%prescribed_recruitment(ft) .ge. 0._r8 )) then

                   site_mass%flux_generic_in = site_mass%flux_generic_in + &
                        temp_cohort%n*(m_struct + m_leaf + m_fnrt + m_sapw + m_store + m_repro)

                   site_mass%flux_generic_out = site_mass%flux_generic_out + &
                        currentPatch%area * currentPatch%litter(el)%seed_germ(ft)

                   currentPatch%litter(el)%seed_germ(ft) = 0._r8


                else

                   currentPatch%litter(el)%seed_germ(ft) = currentPatch%litter(el)%seed_germ(ft) - &
                        temp_cohort%n / currentPatch%area * &
                        (m_struct + m_leaf + m_fnrt + m_sapw + m_store + m_repro)

                end if



             end do

             ! This call cycles through the initial conditions, and makes sure that they
             ! are all initialized.
             ! -----------------------------------------------------------------------------------

             call prt%CheckInitialConditions()

             ! This initializes the cohort

             call create_cohort(currentSite,currentPatch, temp_cohort%pft, temp_cohort%n, &
                  temp_cohort%hite, temp_cohort%coage, temp_cohort%dbh, prt, &
                  temp_cohort%efleaf_coh, temp_cohort%effnrt_coh, temp_cohort%efstem_coh, &
                  temp_cohort%status_coh, recruitstatus, &
                  temp_cohort%canopy_trim,temp_cohort%c_area, &
                  currentPatch%NCL_p, &
                  temp_cohort%crowndamage, &
                  currentSite%spread, bc_in)

             ! Note that if hydraulics is on, the number of cohorts may had
             ! changed due to hydraulic constraints.
             ! This constaint is applied during "create_cohort" subroutine.

             ! keep track of how many individuals were recruited for passing to history
             currentSite%recruitment_rate(ft) = currentSite%recruitment_rate(ft) + temp_cohort%n

        endif any_recruits
       endif !use_this_pft
    enddo  !pft loop

    deallocate(temp_cohort, stat=istat, errmsg=smsg)
    if (istat/=0) then
       write(fates_log(),*) 'dealloc013: fail on deallocate(temp_cohort):'//trim(smsg)
       call endrun(msg=errMsg(sourcefile, __LINE__))
    endif

    
  end subroutine recruitment

  ! ============================================================================

  subroutine CWDInput( currentSite, currentPatch, litt, bc_in)

    !
    ! !DESCRIPTION:
    ! Generate litter fields from turnover.
    ! Note, that the when this is called, the number density of the plants
    ! has not been reduced from non-mortal turnover yet.
    ! Thus, we need to avoid double counting losses from dying trees
    ! and turnover in dying trees.
    !
    ! !USES:

    !
    ! !ARGUMENTS
    type(ed_site_type), intent(inout), target :: currentSite
    type(ed_patch_type),intent(inout), target :: currentPatch
    type(litter_type),intent(inout),target    :: litt
    type(bc_in_type),intent(in)               :: bc_in

    !
    ! !LOCAL VARIABLES:
    type(ed_cohort_type), pointer      :: currentCohort
    type(site_fluxdiags_type), pointer :: flux_diags
    type(site_massbal_type), pointer   :: site_mass
    integer  :: c
    real(r8) :: dead_n          ! total understorey dead tree density
    real(r8) :: dead_n_dlogging ! direct logging understory dead-tree density
    real(r8) :: dead_n_ilogging ! indirect understory dead-tree density (logging)
    real(r8) :: dead_n_natural  ! understory dead density not associated
    ! with direct logging
    real(r8) :: leaf_m          ! mass of the element of interest in the
    ! leaf  [kg]
    real(r8) :: fnrt_m           ! fine-root [kg]
    real(r8) :: sapw_m    ! sapwood [kg]
    real(r8) :: struct_m    ! structural [kg]
    real(r8) :: store_m    ! storage [kg]
    real(r8) :: repro_m    ! reproductive [kg]
    real(r8) :: leaf_m_turnover ! leaf turnover [kg]
    real(r8) :: fnrt_m_turnover
    real(r8) :: sapw_m_turnover
    real(r8) :: struct_m_turnover
    real(r8) :: store_m_turnover
    real(r8) :: repro_m_turnover
    real(r8) :: dcmpy_frac        ! Fraction of mass sent to decomposability pool
    real(r8) :: plant_dens        ! Number of plants per m2
    real(r8) :: bg_cwd_tot        ! Total below-ground coarse woody debris
    ! input flux
    real(r8) :: root_fines_tot    ! Total below-ground fine root coarse
    ! woody debris
    integer  :: element_id        ! element id consistent with parteh/PRTGenericMod.F90

    real(r8) :: trunk_wood        ! carbon flux into trunk products kgC/day/site
    integer  :: ilyr
    integer  :: pft
    integer  :: dcmpy             ! decomposability pool index
    integer  :: numlevsoil        ! Actual number of soil layers

    real(r8) :: SF_val_CWD_frac_adj(4) !SF_val_CWD_frac adjusted based on cohort dbh
    !----------------------------------------------------------------------

    ! -----------------------------------------------------------------------------------
    ! Other direct litter fluxes happen in phenology and in spawn_patches.
    ! -----------------------------------------------------------------------------------

    numlevsoil = currentSite%nlevsoil

    element_id = litt%element_id

    ! Object tracking flux diagnostics for each element
    flux_diags => currentSite%flux_diags(element_pos(element_id))

    ! Object tracking site level mass balance for each element
    site_mass => currentSite%mass_balance(element_pos(element_id))

    currentCohort => currentPatch%shortest
    do while(associated(currentCohort))

       pft = currentCohort%pft
       call set_root_fraction(currentSite%rootfrac_scr, pft, currentSite%zi_soil, &
           bc_in%max_rooting_depth_index_col)

       store_m_turnover  = currentCohort%prt%GetTurnover(store_organ,element_id)
       fnrt_m_turnover   = currentCohort%prt%GetTurnover(fnrt_organ,element_id)
       repro_m_turnover  = currentCohort%prt%GetTurnover(repro_organ,element_id)

       store_m         = currentCohort%prt%GetState(store_organ,element_id)
       fnrt_m          = currentCohort%prt%GetState(fnrt_organ,element_id)
       repro_m         = currentCohort%prt%GetState(repro_organ,element_id)

       if (prt_params%woody(currentCohort%pft) == itrue) then
          ! Assumption: for woody plants fluxes from deadwood and sapwood go together in CWD pool
          leaf_m_turnover   = currentCohort%prt%GetTurnover(leaf_organ,element_id)
          sapw_m_turnover   = currentCohort%prt%GetTurnover(sapw_organ,element_id)
          struct_m_turnover = currentCohort%prt%GetTurnover(struct_organ,element_id)

          leaf_m          = currentCohort%prt%GetState(leaf_organ,element_id)
          sapw_m          = currentCohort%prt%GetState(sapw_organ,element_id)
          struct_m        = currentCohort%prt%GetState(struct_organ,element_id)
       else
          ! for non-woody plants all stem fluxes go into the same leaf litter pool
          leaf_m_turnover   = currentCohort%prt%GetTurnover(leaf_organ,element_id) + &
               currentCohort%prt%GetTurnover(sapw_organ,element_id) + &
               currentCohort%prt%GetTurnover(struct_organ,element_id)
          sapw_m_turnover   = 0._r8
          struct_m_turnover = 0._r8

          leaf_m          = currentCohort%prt%GetState(leaf_organ,element_id) + &
               currentCohort%prt%GetState(sapw_organ,element_id) + &
               currentCohort%prt%GetState(struct_organ,element_id)
          sapw_m          = 0._r8
          struct_m        = 0._r8
       end if

       plant_dens =  currentCohort%n/currentPatch%area

       ! ---------------------------------------------------------------------------------
       ! PART 1 Litter fluxes from non-mortal tissue turnovers  Kg/m2/day
       !        Important note:  Turnover has already been removed from the cohorts.
       !        So, in the next part of this algorithm, when we send the biomass
       !        from dying trees to the litter pools, we don't have to worry
       !        about double counting.
       ! ---------------------------------------------------------------------------------

       flux_diags%leaf_litter_input(pft) = &
            flux_diags%leaf_litter_input(pft) +  &
            leaf_m_turnover * currentCohort%n

       root_fines_tot = (fnrt_m_turnover + store_m_turnover ) * &
            plant_dens

       do dcmpy=1,ndcmpy
          dcmpy_frac = GetDecompyFrac(pft,leaf_organ,dcmpy)
          litt%leaf_fines_in(dcmpy) = litt%leaf_fines_in(dcmpy) + &
               (leaf_m_turnover+repro_m_turnover) * plant_dens * dcmpy_frac

          dcmpy_frac = GetDecompyFrac(pft,fnrt_organ,dcmpy)
          do ilyr = 1, numlevsoil
             litt%root_fines_in(dcmpy,ilyr) = litt%root_fines_in(dcmpy,ilyr) + &
                  currentSite%rootfrac_scr(ilyr) * root_fines_tot * dcmpy_frac
          end do
       end do

       flux_diags%root_litter_input(pft) = &
            flux_diags%root_litter_input(pft) +  &
            (fnrt_m_turnover + store_m_turnover ) * currentCohort%n


       ! Assumption: turnover from deadwood and sapwood are lumped together in CWD pool

       !update partitioning of stem wood (struct + sapw) to cwd based on cohort dbh
       call adjust_SF_CWD_frac(currentCohort%dbh,ncwd,SF_val_CWD_frac,SF_val_CWD_frac_adj)


       do c = 1,ncwd
          litt%ag_cwd_in(c) = litt%ag_cwd_in(c) + &
               (sapw_m_turnover + struct_m_turnover) * &
               SF_val_CWD_frac_adj(c) * plant_dens * &
               prt_params%allom_agb_frac(pft)

          flux_diags%cwd_ag_input(c)  = flux_diags%cwd_ag_input(c) + &
               (struct_m_turnover + sapw_m_turnover) * SF_val_CWD_frac_adj(c) * &
               prt_params%allom_agb_frac(pft) * currentCohort%n

          bg_cwd_tot = (sapw_m_turnover + struct_m_turnover) * &
               SF_val_CWD_frac_adj(c) * plant_dens * &
               (1.0_r8-prt_params%allom_agb_frac(pft))

          do ilyr = 1, numlevsoil
             litt%bg_cwd_in(c,ilyr) = litt%bg_cwd_in(c,ilyr) + &
                  bg_cwd_tot * currentSite%rootfrac_scr(ilyr)
          end do

          flux_diags%cwd_bg_input(c)  = flux_diags%cwd_bg_input(c) + &
               bg_cwd_tot*currentPatch%area

       enddo


       ! ---------------------------------------------------------------------------------
       ! PART 2 Litter fluxes from non-disturbance inducing  mortality. Kg/m2/day
       ! ---------------------------------------------------------------------------------

       ! Total number of dead (n/m2/day)
       dead_n = -1.0_r8 * currentCohort%dndt/currentPatch%area*years_per_day

       if(currentCohort%canopy_layer > 1)then

          ! Total number of dead understory from direct logging
          ! (it is possible that large harvestable trees are in the understory)
          dead_n_dlogging = currentCohort%lmort_direct * &
               currentCohort%n/currentPatch%area

          ! Total number of dead understory from indirect logging
          dead_n_ilogging = (currentCohort%lmort_collateral + currentCohort%lmort_infra) * &
               currentCohort%n/currentPatch%area

       else

          ! All mortality from logging in the canopy is
          ! is disturbance generating

          dead_n_dlogging = 0._r8
          dead_n_ilogging = 0._r8

       end if

       dead_n_natural = dead_n - dead_n_dlogging - dead_n_ilogging


       flux_diags%leaf_litter_input(pft) = &
            flux_diags%leaf_litter_input(pft) +  &
            leaf_m * dead_n*currentPatch%area


       ! %n has not been updated due to mortality yet, thus
       ! the litter flux has already been counted since it captured
       ! the losses of live trees and those flagged for death

       root_fines_tot =  dead_n * (fnrt_m + &
            store_m*(1._r8-EDPftvarcon_inst%allom_frbstor_repro(pft)) )

       do dcmpy=1,ndcmpy

          dcmpy_frac = GetDecompyFrac(pft,leaf_organ,dcmpy)
          litt%leaf_fines_in(dcmpy) = litt%leaf_fines_in(dcmpy) + &
               (leaf_m+repro_m) * dead_n * dcmpy_frac

          dcmpy_frac = GetDecompyFrac(pft,fnrt_organ,dcmpy)
          do ilyr = 1, numlevsoil
             litt%root_fines_in(dcmpy,ilyr) = litt%root_fines_in(dcmpy,ilyr) + &
                  root_fines_tot * currentSite%rootfrac_scr(ilyr) * dcmpy_frac
          end do
       end do

       flux_diags%root_litter_input(pft) = &
            flux_diags%root_litter_input(pft) +  &
            root_fines_tot*currentPatch%area

       ! Track CWD inputs from dead plants

       do c = 1,ncwd

          ! Below-ground

          bg_cwd_tot = (struct_m + sapw_m) * &
               SF_val_CWD_frac_adj(c) * dead_n * &
               (1.0_r8-prt_params%allom_agb_frac(pft))

          do ilyr = 1, numlevsoil
             litt%bg_cwd_in(c,ilyr) = litt%bg_cwd_in(c,ilyr) + &
                  currentSite%rootfrac_scr(ilyr) * bg_cwd_tot
          end do

          flux_diags%cwd_bg_input(c)  = flux_diags%cwd_bg_input(c) + &
               bg_cwd_tot * currentPatch%area

          ! Send AGB component of boles from logging activities into the litter.
          ! This includes fluxes from indirect modes of death, as well as the
          ! non-exported boles due to direct harvesting.

          if (c==ncwd) then


             trunk_wood =  (struct_m + sapw_m) * &
                  SF_val_CWD_frac_adj(c) * dead_n_dlogging * &
                  prt_params%allom_agb_frac(pft)

             site_mass%wood_product = site_mass%wood_product + &
                  trunk_wood * currentPatch%area * logging_export_frac

             ! Add AG wood to litter from the non-exported fraction of wood
             ! from direct anthro sources

             litt%ag_cwd_in(c) = litt%ag_cwd_in(c) +  &
                  trunk_wood * (1._r8-logging_export_frac)

             flux_diags%cwd_ag_input(c)  = flux_diags%cwd_ag_input(c) + &
                  trunk_wood * (1._r8-logging_export_frac) * currentPatch%area

             ! Add AG wood to litter from indirect anthro sources

             litt%ag_cwd_in(c) = litt%ag_cwd_in(c) + (struct_m + sapw_m) * &
                  SF_val_CWD_frac_adj(c) * (dead_n_natural+dead_n_ilogging)  * &
                  prt_params%allom_agb_frac(pft)

             flux_diags%cwd_ag_input(c)  = flux_diags%cwd_ag_input(c) + &
                  SF_val_CWD_frac_adj(c) * (dead_n_natural+dead_n_ilogging) * &
                  currentPatch%area * prt_params%allom_agb_frac(pft)

          else

             litt%ag_cwd_in(c) = litt%ag_cwd_in(c) + (struct_m + sapw_m) * &
                  SF_val_CWD_frac_adj(c) * dead_n  * &
                  prt_params%allom_agb_frac(pft)

             flux_diags%cwd_ag_input(c)  = flux_diags%cwd_ag_input(c) + &
                  SF_val_CWD_frac_adj(c) * dead_n * (struct_m + sapw_m) * &
                  currentPatch%area * prt_params%allom_agb_frac(pft)

          end if

       end do


       ! Update diagnostics that track resource management

       if( element_id .eq. carbon12_element ) then

          currentSite%resources_management%delta_litter_stock  = &
               currentSite%resources_management%delta_litter_stock + &
               (leaf_m + fnrt_m + store_m ) * &
               (dead_n_ilogging+dead_n_dlogging) * currentPatch%area

          currentSite%resources_management%delta_biomass_stock = &
               currentSite%resources_management%delta_biomass_stock + &
               (leaf_m + fnrt_m + store_m ) * &
               (dead_n_ilogging+dead_n_dlogging) *currentPatch%area

          currentSite%resources_management%trunk_product_site = &
               currentSite%resources_management%trunk_product_site + &
               trunk_wood * logging_export_frac * currentPatch%area

          do c = 1,ncwd
             currentSite%resources_management%delta_litter_stock  = &
                  currentSite%resources_management%delta_litter_stock + &
                  (struct_m + sapw_m) * &
                  SF_val_CWD_frac_adj(c) * (dead_n_natural+dead_n_ilogging) * &
                  currentPatch%area

             currentSite%resources_management%delta_biomass_stock = &
                  currentSite%resources_management%delta_biomass_stock + &
                  (struct_m + sapw_m) * &
                  SF_val_CWD_frac_adj(c) * dead_n * currentPatch%area
          end do

          ! Update diagnostics that track resource management
          currentSite%resources_management%delta_individual    = &
               currentSite%resources_management%delta_individual + &
               (dead_n_dlogging+dead_n_ilogging) * hlm_freq_day * currentPatch%area
       end if


       currentCohort => currentCohort%taller
    enddo  ! end loop over cohorts


    return
  end subroutine CWDInput

  ! =====================================================================================


  subroutine fragmentation_scaler( currentPatch, bc_in)
    !
    ! !DESCRIPTION:
    ! Simple CWD fragmentation Model
    ! FIX(SPM, 091914) this should be a function as it returns a value in
    ! currentPatch%fragmentation_scaler
    !
    ! !USES:

    use FatesSynchronizedParamsMod  , only : FatesSynchronizedParamsInst
    use FatesConstantsMod, only : tfrz => t_water_freeze_k_1atm
    use FatesConstantsMod, only : pi => pi_const
    !
    ! !ARGUMENTS
    type(ed_patch_type), intent(inout) :: currentPatch
    type(bc_in_type),    intent(in)    :: bc_in

    !
    ! !LOCAL VARIABLES:
    logical  :: use_century_tfunc = .false.
    logical  :: use_hlm_soil_scalar = .true. ! Use hlm input decomp fraction scalars
    integer  :: j
    real(r8) :: t_scalar                     ! temperature scalar
    real(r8) :: w_scalar                     ! moisture scalar
    real(r8) :: catanf                       ! hyperbolic temperature function from CENTURY
    real(r8) :: catanf_30                    ! hyperbolic temperature function from CENTURY
    real(r8) :: t1                           ! temperature argument
    !----------------------------------------------------------------------

    catanf(t1) = 11.75_r8 +(29.7_r8 / pi) * atan( pi * 0.031_r8  * ( t1 - 15.4_r8 ))
    catanf_30 = catanf(30._r8)

    if(currentPatch%nocomp_pft_label.ne.nocomp_bareground)then

       ! Use the hlm temp and moisture decomp fractions by default
       if ( use_hlm_soil_scalar ) then

         ! Calculate the fragmentation_scaler
         currentPatch%fragmentation_scaler =  min(1.0_r8,max(0.0_r8,bc_in%t_scalar_sisl * bc_in%w_scalar_sisl))

       else

         if ( .not. use_century_tfunc ) then
            !calculate rate constant scalar for soil temperature,assuming that the base rate constants
            !are assigned for non-moisture limiting conditions at 25C.
            if (currentPatch%tveg24%GetMean()  >=  tfrz) then
               t_scalar = q10_mr**((currentPatch%tveg24%GetMean()-(tfrz+25._r8))/10._r8)
               !  Q10**((t_soisno(c,j)-(tfrz+25._r8))/10._r8)
            else
               t_scalar = (q10_mr**(-25._r8/10._r8))*(q10_froz**((currentPatch%tveg24%GetMean()-tfrz)/10._r8))
               !  Q10**(-25._r8/10._r8))*(froz_q10**((t_soisno(c,j)-tfrz)/10._r8)
            endif
         else
            ! original century uses an arctangent function to calculate the
            ! temperature dependence of decomposition
            t_scalar = max(catanf(currentPatch%tveg24%GetMean()-tfrz)/catanf_30,0.01_r8)
         endif

         !Moisture Limitations
         !BTRAN APPROACH - is quite simple, but max's out decomp at all unstressed
         !soil moisture values, which is not realistic.
         !litter decomp is proportional to water limitation on average...
         w_scalar = sum(currentPatch%btran_ft(1:numpft))/real(numpft,r8)

       ! Calculate the fragmentation_scaler
         currentPatch%fragmentation_scaler(:) =  min(1.0_r8,max(0.0_r8,t_scalar * w_scalar))

      endif ! scalar

    endif ! not bare ground

  end subroutine fragmentation_scaler

  ! ============================================================================

  subroutine CWDOut( litt, fragmentation_scaler, nlev_eff_decomp )
    !
    ! !DESCRIPTION:
    ! Simple CWD fragmentation Model
    ! spawn new cohorts of juveniles of each PFT
    !
    ! !USES:
    use SFParamsMod, only : SF_val_max_decomp

    !
    ! !ARGUMENTS
    type(litter_type),intent(inout),target     :: litt
    real(r8),intent(in)                        :: fragmentation_scaler(:)

    ! This is not necessarily every soil layer, this is the number
    ! of effective layers that are active and can be sent
    ! to the soil decomposition model
    integer,intent(in)                         :: nlev_eff_decomp

    !
    ! !LOCAL VARIABLES:
    integer :: c                       ! Fuel size class index
    integer :: ilyr                    ! Soil layer index
    integer :: dcmpy                   ! Decomposibility pool indexer
    integer :: soil_layer_index = 1    ! Soil layer index associated with above ground litter
    !----------------------------------------------------------------------


    ! Above ground litters are associated with the top soil layer temperature and
    ! moisture scalars and fragmentation scalar associated with specified index value
    ! is used for ag_cwd_frag and root_fines_frag calculations.

    do c = 1,ncwd

       litt%ag_cwd_frag(c)   = litt%ag_cwd(c) * SF_val_max_decomp(c) * &
             years_per_day * fragmentation_scaler(soil_layer_index)

       do ilyr = 1,nlev_eff_decomp
           litt%bg_cwd_frag(c,ilyr) = litt%bg_cwd(c,ilyr) * SF_val_max_decomp(c) * &
                years_per_day * fragmentation_scaler(ilyr)
       enddo
    end do

    ! this is the rate at which dropped leaves stop being part of the burnable pool
    ! and begin to be part of the decomposing pool. This should probably be highly
    ! sensitive to moisture, but also to the type of leaf thick leaves can dry out
    ! before they are decomposed, for example. This section needs further scientific input.

    do dcmpy = 1,ndcmpy

       litt%leaf_fines_frag(dcmpy) = litt%leaf_fines(dcmpy) * &
             years_per_day * SF_val_max_decomp(dl_sf) * fragmentation_scaler(soil_layer_index)

       do ilyr = 1,nlev_eff_decomp
           litt%root_fines_frag(dcmpy,ilyr) = litt%root_fines(dcmpy,ilyr) * &
                 years_per_day *  SF_val_max_decomp(dl_sf) * fragmentation_scaler(ilyr)
       end do
    enddo

  end subroutine CWDOut
  
  subroutine UpdateRecruitL2FR(csite)
    

    ! When CNP is active, the l2fr (target leaf to fine-root biomass multiplier)
    ! is dynamic. We therefore update what the l2fr for recruits
    ! are, taking an exponential moving average of all plants that
    ! are within recruit size limitations (less than recruit size + delta)
    ! and less than the max_count cohort.
    
    type(ed_site_type) :: csite
    type(ed_patch_type), pointer :: cpatch
    type(ed_cohort_type), pointer :: ccohort

    real(r8) :: rec_n(maxpft,nclmax)     ! plant count
    real(r8) :: rec_l2fr0(maxpft,nclmax) ! mean l2fr for this day
    integer  :: rec_count(maxpft,nclmax) ! sample count
    integer  :: ft                       ! functional type index
    integer  :: cl                       ! canopy layer index
    real(r8) :: dbh_min                  ! the dbh of a recruit
    real(r8), parameter :: max_delta = 5.0_r8  ! dbh tolerance, cm, consituting a recruit
    real(r8), parameter :: smth_wgt = 1._r8/300.0_r8
    integer, parameter :: max_count = 3
    
    ! Difference in dbh (cm) to consider a plant was recruited fairly recently

    if(hlm_parteh_mode .ne. prt_cnp_flex_allom_hyp) return
    
    rec_n(1:numpft,1:nclmax) = 0._r8
    rec_l2fr0(1:numpft,1:nclmax) = 0._r8

    cpatch => csite%youngest_patch
    do while(associated(cpatch))

       rec_count(1:numpft,1:nclmax) = 0
       
       ccohort => cpatch%shortest
       cloop: do while(associated(ccohort))

          ft = ccohort%pft
          cl = ccohort%canopy_layer
          call h2d_allom(EDPftvarcon_inst%hgt_min(ft),ft,dbh_min)

          if( .not.ccohort%isnew ) then

             if(rec_count(ft,cl) <= max_count .and. &
                  ccohort%dbh-dbh_min < max_delta ) then
                rec_count(ft,cl) = rec_count(ft,cl) + 1
                rec_n(ft,cl) = rec_n(ft,cl) + ccohort%n
                rec_l2fr0(ft,cl) = rec_l2fr0(ft,cl) + ccohort%n*ccohort%l2fr
             end if

          end if

          ccohort => ccohort%taller
       end do cloop

       cpatch => cpatch%older
    end do

    ! Find the daily mean for each PFT weighted by number and add it to the running mean
    do cl = 1,nclmax
       do ft = 1,numpft
          if(rec_n(ft,cl)>nearzero)then
             rec_l2fr0(ft,cl) = rec_l2fr0(ft,cl) / rec_n(ft,cl)
             csite%rec_l2fr(ft,cl) = &
                  (1._r8-smth_wgt)*csite%rec_l2fr(ft,cl) + smth_wgt*rec_l2fr0(ft,cl)
          end if
       end do
    end do

    return
  end subroutine UpdateRecruitL2FR

  ! ======================================================================

  subroutine UpdateRecruitStoich(csite)

    type(ed_site_type) :: csite
    type(ed_patch_type), pointer :: cpatch
    type(ed_cohort_type), pointer :: ccohort
    integer  :: ft                       ! functional type index
    integer  :: cl                       ! canopy layer index
    real(r8) :: rec_l2fr_pft             ! Actual l2fr of a pft in it's patch
    
    ! Update the total plant stoichiometry of a new recruit, based on the updated
    ! L2FR values

    if(hlm_parteh_mode .ne. prt_cnp_flex_allom_hyp) return
    
    cpatch => csite%youngest_patch
    do while(associated(cpatch))
       cl = cpatch%ncl_p
       
       do ft = 1,numpft
          rec_l2fr_pft = csite%rec_l2fr(ft,cl)
          cpatch%nitr_repro_stoich(ft) = &
               NewRecruitTotalStoichiometry(ft,rec_l2fr_pft,nitrogen_element)
          cpatch%phos_repro_stoich(ft) = &
               NewRecruitTotalStoichiometry(ft,rec_l2fr_pft,phosphorus_element)
       end do

       ccohort => cpatch%shortest
       cloop: do while(associated(ccohort))
          rec_l2fr_pft = csite%rec_l2fr(ccohort%pft,cl)
          ccohort%nc_repro = NewRecruitTotalStoichiometry(ccohort%pft,rec_l2fr_pft,nitrogen_element)
          ccohort%pc_repro = NewRecruitTotalStoichiometry(ccohort%pft,rec_l2fr_pft,phosphorus_element)
          ccohort => ccohort%taller
       end do cloop
       
       cpatch => cpatch%older
    end do
       
    return
  end subroutine UpdateRecruitStoich

  ! ======================================================================
  
  subroutine SetRecruitL2FR(csite)


    type(ed_site_type) :: csite
    type(ed_patch_type), pointer :: cpatch
    type(ed_cohort_type), pointer :: ccohort
    integer :: ft,cl
    
    if(hlm_parteh_mode .ne. prt_cnp_flex_allom_hyp) return
    
    cpatch => csite%youngest_patch
    do while(associated(cpatch))
       ccohort => cpatch%shortest
       cloop: do while(associated(ccohort))

          if( ccohort%isnew ) then
             ft = ccohort%pft
             cl = ccohort%canopy_layer
             ccohort%l2fr = csite%rec_l2fr(ft,cl)
          end if

          ccohort => ccohort%taller
       end do cloop

       cpatch => cpatch%older
    end do
    
    return
  end subroutine SetRecruitL2FR

end module EDPhysiologyMod<|MERGE_RESOLUTION|>--- conflicted
+++ resolved
@@ -2107,20 +2107,11 @@
           do pft = 1,numpft
 
              if(currentSite%use_this_pft(pft).eq.itrue)then
-<<<<<<< HEAD
 
                 ! Seed input from local sources (within site).  Note that a fraction of the
                 ! internal seed rain is sent out to neighboring gridcells.
                 litt%seed_in_local(pft) = litt%seed_in_local(pft) + site_seed_rain(pft)*(1-site_disp_frac(pft))/area ![kg/m2/day]
 
-                ! If there is forced external seed rain, we calculate the input mass flux
-                ! from the different elements, using the mean stoichiometry of new
-                ! recruits for the current patch and lowest canopy position
-=======
-             
-                ! Seed input from local sources (within site)
-                litt%seed_in_local(pft) = litt%seed_in_local(pft) + site_seed_rain(pft)/area
-                
                 ! If we are using the Tree Recruitment Scheme (TRS) with or w/o seedling dynamics
                 if ( any(regeneration_model == [TRS_regeneration, TRS_no_seedling_dyn]) .and. &
                      prt_params%allom_dbh_maxheight(pft) > min_max_dbh_for_trees) then
@@ -2136,7 +2127,6 @@
                 ! from the different elements, using the mean stoichiometry of new
                 ! recruits for the current patch and lowest canopy position
                 
->>>>>>> 3fcc9fca
                 select case(element_id)
                 case(carbon12_element)
                    seed_stoich = 1._r8
@@ -2156,18 +2146,10 @@
                 litt%seed_in_extern(pft) = litt%seed_in_extern(pft) + seed_in_external
                 
                 ! Seeds entering externally [kg/site/day]
-<<<<<<< HEAD
-                site_mass%seed_in = site_mass%seed_in + seed_in_external*currentPatch%area ![kg/site/day]
-             end if !use this pft
-          enddo
-          
-=======
                 site_mass%seed_in = site_mass%seed_in + seed_in_external*currentPatch%area
              end if !use this pft  
           enddo
-          
-
->>>>>>> 3fcc9fca
+
           currentPatch => currentPatch%younger
        enddo seed_in_loop
 
