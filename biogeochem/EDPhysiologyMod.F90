module EDPhysiologyMod

#include "shr_assert.h"

  ! ============================================================================
  ! Miscellaneous physiology routines from ED.
  ! ============================================================================

  use FatesGlobals, only         : fates_log
  use FatesInterfaceTypesMod, only    : hlm_days_per_year
  use FatesInterfaceTypesMod, only    : hlm_model_day
  use FatesInterfaceTypesMod, only    : hlm_freq_day
  use FatesInterfaceTypesMod, only    : hlm_day_of_year
  use FatesInterfaceTypesMod, only    : numpft
  use FatesInterfaceTypesMod, only    : nleafage
  use FatesInterfaceTypesMod, only    : nlevdamage
  use FatesInterfaceTypesMod, only    : hlm_use_planthydro
  use FatesInterfaceTypesMod, only    : hlm_parteh_mode
  use FatesInterfaceTypesMod, only    : hlm_use_fixed_biogeog
  use FatesInterfaceTypesMod, only    : hlm_use_nocomp
  use FatesInterfaceTypesMod, only    : hlm_nitrogen_spec
  use FatesInterfaceTypesMod, only    : hlm_phosphorus_spec
  use FatesInterfaceTypesMod, only    : hlm_use_tree_damage
  use FatesConstantsMod, only    : r8 => fates_r8
  use FatesConstantsMod, only    : nearzero
<<<<<<< HEAD
  use FatesConstantsMod, only    : sec_per_day
  use FatesConstantsMod, only    : TRS
  use FatesConstantsMod, only    : default_regeneration
  use FatesConstantsMod, only    : min_max_dbh_for_trees
  use FatesConstantsMod, only    : megajoules_per_joule
  use FatesConstantsMod, only    : mpa_per_mm_suction
=======
  use FatesConstantsMod, only    : nocomp_bareground
>>>>>>> 5bb6e3e6
  use EDPftvarcon      , only    : EDPftvarcon_inst
  use PRTParametersMod , only    : prt_params
  use EDPftvarcon      , only    : GetDecompyFrac
  use FatesInterfaceTypesMod, only    : bc_in_type
  use FatesInterfaceTypesMod, only    : bc_out_type
  use EDCohortDynamicsMod , only : zero_cohort
  use EDCohortDynamicsMod , only : create_cohort, sort_cohorts
  use EDCohortDynamicsMod , only : InitPRTObject
  use EDCohortDynamicsMod , only : InitPRTBoundaryConditions
  use EDCohortDynamicsMod , only : copy_cohort
  use FatesAllometryMod   , only : tree_lai
  use FatesAllometryMod   , only : tree_sai
  use FatesAllometryMod   , only : leafc_from_treelai
  use FatesAllometryMod   , only : decay_coeff_kn
  use FatesLitterMod      , only : litter_type
  use EDTypesMod          , only : site_massbal_type
  use EDTypesMod          , only : numlevsoil_max
  use EDTypesMod          , only : numWaterMem
  use EDTypesMod          , only : dl_sf, dinc_vai, dlower_vai, area_inv
  use EDTypesMod          , only : AREA
  use FatesLitterMod      , only : ncwd
  use FatesLitterMod      , only : ndcmpy
  use FatesLitterMod      , only : ilabile
  use FatesLitterMod      , only : ilignin
  use FatesLitterMod      , only : icellulose
  use EDTypesMod          , only : nclmax
  use EDTypesMod          , only : AREA,AREA_INV
  use EDTypesMod          , only : nlevleaf
  use EDTypesMod          , only : num_vegtemp_mem
  use EDTypesMod          , only : maxpft
  use EDTypesMod          , only : ed_site_type, ed_patch_type, ed_cohort_type
  use EDTypesMod          , only : leaves_on
  use EDTypesMod          , only : leaves_off
  use EDTypesMod          , only : min_n_safemath
  use PRTGenericMod       , only : num_elements
  use PRTGenericMod       , only : element_list
  use PRTGenericMod       , only : element_pos
  use EDTypesMod          , only : site_fluxdiags_type
  use EDTypesMod          , only : phen_cstat_nevercold
  use EDTypesMod          , only : phen_cstat_iscold
  use EDTypesMod          , only : phen_cstat_notcold
  use EDTypesMod          , only : phen_dstat_timeoff
  use EDTypesMod          , only : phen_dstat_moistoff
  use EDTypesMod          , only : phen_dstat_moiston
  use EDTypesMod          , only : phen_dstat_timeon
  use EDTypesMod          , only : init_recruit_trim
  use shr_log_mod           , only : errMsg => shr_log_errMsg
  use FatesGlobals          , only : fates_log
  use FatesGlobals          , only : endrun => fates_endrun
  use EDParamsMod           , only : fates_mortality_disturbance_fraction
  use EDParamsMod           , only : q10_mr
  use EDParamsMod           , only : q10_froz
  use EDParamsMod           , only : logging_export_frac
  use EDParamsMod           , only : regeneration_model
  use EDParamsMod           , only : sdlng_mort_par_timescale
  use FatesPlantHydraulicsMod  , only : AccumulateMortalityWaterStorage
  use FatesConstantsMod     , only : itrue,ifalse
  use FatesConstantsMod     , only : calloc_abs_error
  use FatesConstantsMod     , only : years_per_day
  use FatesAllometryMod  , only : h_allom
  use FatesAllometryMod  , only : h2d_allom
  use FatesAllometryMod  , only : bagw_allom
  use FatesAllometryMod  , only : bsap_allom
  use FatesAllometryMod  , only : bleaf
  use FatesAllometryMod  , only : bfineroot
  use FatesAllometryMod  , only : bdead_allom
  use FatesAllometryMod  , only : bstore_allom
  use FatesAllometryMod  , only : bbgw_allom
  use FatesAllometryMod  , only : carea_allom
  use FatesAllometryMod  , only : CheckIntegratedAllometries
  use FatesAllometryMod, only : set_root_fraction
  use PRTGenericMod, only : prt_carbon_allom_hyp
  use PRTGenericMod, only : prt_cnp_flex_allom_hyp
  use PRTGenericMod, only : prt_vartypes
  use PRTGenericMod, only : leaf_organ
  use PRTGenericMod, only : sapw_organ, struct_organ
  use PRTGenericMod, only : carbon12_element
  use PRTGenericMod, only : nitrogen_element
  use PRTGenericMod, only : phosphorus_element
  use PRTGenericMod, only : leaf_organ
  use PRTGenericMod, only : fnrt_organ
  use PRTGenericMod, only : sapw_organ
  use PRTGenericMod, only : store_organ
  use PRTGenericMod, only : repro_organ
  use PRTGenericMod, only : struct_organ
  use PRTGenericMod, only : SetState
  use PRTLossFluxesMod, only  : PRTPhenologyFlush
  use PRTLossFluxesMod, only  : PRTDeciduousTurnover
  use PRTLossFluxesMod, only  : PRTReproRelease
  use PRTLossFluxesMod, only  : PRTDamageLosses
  use PRTGenericMod, only     : StorageNutrientTarget
  use DamageMainMod, only     : damage_time
  use DamageMainMod, only     : GetCrownReduction
  use DamageMainMod, only     : GetDamageFrac
  use SFParamsMod, only       : SF_val_CWD_frac
  use FatesParameterDerivedMod, only : param_derived
  use FatesPlantHydraulicsMod, only : InitHydrCohort
  use PRTInitParamsFatesMod, only : NewRecruitTotalStoichiometry
  
  implicit none
  private

  public :: trim_canopy
  public :: phenology
  public :: satellite_phenology
  public :: assign_cohort_SP_properties
  public :: recruitment
  public :: ZeroLitterFluxes

  public :: ZeroAllocationRates
  public :: PreDisturbanceLitterFluxes
  public :: PreDisturbanceIntegrateLitter
  public :: GenerateDamageAndLitterFluxes
  public :: SeedIn
  public :: UpdateRecruitL2FR
  public :: UpdateRecruitStoicH
  public :: SetRecruitL2FR
  
  logical, parameter :: debug  = .false. ! local debug flag
  logical, parameter :: debug_trs  = .true. ! local debug flag
  character(len=*), parameter, private :: sourcefile = &
       __FILE__

<<<<<<< HEAD
  integer, parameter :: dleafon_drycheck = 100 ! drought deciduous leaves max days on check parameter
=======
  integer :: istat           ! return status code
  character(len=255) :: smsg ! Message string for deallocation errors
  integer, parameter :: dleafon_drycheck = 100 ! Drought deciduous leaves max days on check parameter
>>>>>>> 5bb6e3e6


  ! ============================================================================

contains

  subroutine ZeroLitterFluxes( currentSite )

    ! This routine loops through all patches in a site
    ! and zero's the flux terms for the litter pools.
    ! This is typically called at the beginning of the dynamics
    ! call sequence.


    ! !ARGUMENTS
    type(ed_site_type), intent(inout), target  :: currentSite
    type(ed_patch_type), pointer               :: currentPatch

    integer :: el

    currentPatch => currentSite%youngest_patch
    do while(associated(currentPatch))
       do el=1,num_elements
          call currentPatch%litter(el)%ZeroFlux()
       end do
       currentPatch => currentPatch%older
    end do


    return
  end subroutine ZeroLitterFluxes

  ! =====================================================================================

  subroutine ZeroAllocationRates( currentSite )

    ! !ARGUMENTS
    type(ed_site_type), intent(inout), target  :: currentSite
    type(ed_patch_type), pointer               :: currentPatch
    type(ed_cohort_type), pointer              :: currentCohort

    currentPatch => currentSite%youngest_patch
    do while(associated(currentPatch))

       currentCohort => currentPatch%tallest
       do while (associated(currentCohort))

          ! This sets turnover and growth rates to zero
          call currentCohort%prt%ZeroRates()

          currentCohort => currentCohort%shorter
       enddo
       currentPatch => currentPatch%older
    end do

    return
  end subroutine ZeroAllocationRates

  ! ============================================================================
  
  subroutine GenerateDamageAndLitterFluxes( csite, cpatch, bc_in )

    ! Arguments
    type(ed_site_type)  :: csite
    type(ed_patch_type) :: cpatch
    type(bc_in_type), intent(in) :: bc_in
    

    ! Locals
    type(ed_cohort_type), pointer :: ccohort    ! Current cohort
    type(ed_cohort_type), pointer :: ndcohort   ! New damage-class cohort
    type(litter_type), pointer :: litt     ! Points to the litter object
    type(site_fluxdiags_type), pointer :: flux_diags ! pointer to site level flux diagnostics object
    integer  :: cd               ! Damage class index
    integer  :: el               ! Element index
    integer  :: dcmpy            ! Decomposition pool index
    integer  :: c                ! CWD pool index
    real(r8) :: cd_frac          ! Fraction of trees damaged in this class transition
    real(r8) :: num_trees_cd     ! Number of trees to spawn into the new damage class cohort
    real(r8) :: crown_loss_frac  ! Fraction of crown lost from one damage class to next
    real(r8) :: branch_loss_frac ! Fraction of sap, structure and storage lost in branch
                                 ! fall during damage
    real(r8) :: leaf_loss        ! Mass lost to each organ during damage [kg]
    real(r8) :: repro_loss       ! "" [kg]
    real(r8) :: sapw_loss        ! "" [kg]
    real(r8) :: store_loss       ! "" [kg]
    real(r8) :: struct_loss      ! "" [kg]       
    real(r8) :: dcmpy_frac       ! fraction of mass going to each decomposition pool

    
    if(hlm_use_tree_damage .ne. itrue) return

    if(.not.damage_time) return

    ccohort => cpatch%tallest
    do while (associated(ccohort))

       ! Ignore damage to new plants and non-woody plants
       if(prt_params%woody(ccohort%pft)==ifalse  ) cycle
       if(ccohort%isnew ) cycle

       associate( ipft     => ccohort%pft, & 
                  agb_frac => prt_params%allom_agb_frac(ccohort%pft), &
                  branch_frac => param_derived%branch_frac(ccohort%pft))
         
       do_dclass: do cd = ccohort%crowndamage+1, nlevdamage
          
          call GetDamageFrac(ccohort%crowndamage, cd, ipft, cd_frac)

          ! now to get the number of damaged trees we multiply by damage frac
          num_trees_cd = ccohort%n * cd_frac

          ! if non negligable lets create a new cohort and generate some litter
          if_numtrees: if (num_trees_cd > nearzero ) then

             ! Create a new damaged cohort
             allocate(ndcohort)  ! new cohort surviving but damaged
             if(hlm_use_planthydro.eq.itrue) call InitHydrCohort(csite,ndcohort)
             
             ! Initialize the PARTEH object and point to the
             ! correct boundary condition fields
             ndcohort%prt => null()

             call InitPRTObject(ndcohort%prt)
             call InitPRTBoundaryConditions(ndcohort)
             call zero_cohort(ndcohort)
             
             ! nc_canopy_d is the new cohort that gets damaged 
             call copy_cohort(ccohort, ndcohort)
             
             ! new number densities - we just do damaged cohort here -
             ! undamaged at the end of the cohort loop once we know how many damaged to
             ! subtract
             
             ndcohort%n = num_trees_cd
             ndcohort%crowndamage = cd

             ! Remove these trees from the donor cohort
             ccohort%n = ccohort%n - num_trees_cd
             
             ! update crown area here - for cohort fusion and canopy organisation below 
             call carea_allom(ndcohort%dbh, ndcohort%n, csite%spread, &
                  ipft, ndcohort%crowndamage, ndcohort%c_area)
             
             call GetCrownReduction(cd-ccohort%crowndamage, crown_loss_frac)

             do_element: do el = 1, num_elements
                
                litt => cpatch%litter(el)
                flux_diags => csite%flux_diags(el)
                
                ! Reduce the mass of the newly damaged cohort
                ! Fine-roots are not damaged as of yet
                ! only above-ground sapwood,structure and storage in
                ! branches is damaged/removed
                branch_loss_frac = crown_loss_frac * branch_frac * agb_frac
                
                leaf_loss = ndcohort%prt%GetState(leaf_organ,element_list(el))*crown_loss_frac
                repro_loss = ndcohort%prt%GetState(repro_organ,element_list(el))*crown_loss_frac
                sapw_loss = ndcohort%prt%GetState(sapw_organ,element_list(el))*branch_loss_frac
                store_loss = ndcohort%prt%GetState(store_organ,element_list(el))*branch_loss_frac
                struct_loss = ndcohort%prt%GetState(struct_organ,element_list(el))*branch_loss_frac

                ! ------------------------------------------------------
                ! Transfer the biomass from the cohort's
                ! damage to the litter input fluxes
                ! ------------------------------------------------------
    
                do dcmpy=1,ndcmpy
                   dcmpy_frac = GetDecompyFrac(ipft,leaf_organ,dcmpy)
                   litt%leaf_fines_in(dcmpy) = litt%leaf_fines_in(dcmpy) + &
                        (store_loss+leaf_loss+repro_loss) * &
                        ndcohort%n * dcmpy_frac / cpatch%area
                end do

                flux_diags%leaf_litter_input(ipft) = &
                     flux_diags%leaf_litter_input(ipft) +  &
                     (store_loss+leaf_loss+repro_loss) * ndcohort%n

                do c = 1,ncwd
                   litt%ag_cwd_in(c) = litt%ag_cwd_in(c) + &
                        (sapw_loss + struct_loss) * &
                        SF_val_CWD_frac(c) * ndcohort%n / &
                        cpatch%area
                   
                   flux_diags%cwd_ag_input(c)  = flux_diags%cwd_ag_input(c) + &
                        (struct_loss + sapw_loss) * &
                        SF_val_CWD_frac(c) * ndcohort%n
                end do
                
             end do do_element

             ! Applying the damage to the cohort, does not need to happen
             ! in the element loop, it will loop inside that call
             call PRTDamageLosses(ndcohort%prt, leaf_organ, crown_loss_frac)
             call PRTDamageLosses(ndcohort%prt, repro_organ, crown_loss_frac)
             call PRTDamageLosses(ndcohort%prt, sapw_organ, branch_loss_frac)
             call PRTDamageLosses(ndcohort%prt, store_organ, branch_loss_frac)
             call PRTDamageLosses(ndcohort%prt, struct_organ, branch_loss_frac)
                                
             
             !----------- Insert new cohort into the linked list
             ! This list is going tall to short, lets add this new
             ! cohort into a taller position so we don't hit it again
             ! as the loop traverses
             ! --------------------------------------------------------------!
             
             ndcohort%shorter => ccohort
             if(associated(ccohort%taller))then
                ndcohort%taller => ccohort%taller
                ccohort%taller%shorter => ndcohort
             else
                cpatch%tallest => ndcohort
                ndcohort%taller => null()
             endif
             ccohort%taller => ndcohort
             
          end if if_numtrees

       end do do_dclass

       end associate
       ccohort => ccohort%shorter
    enddo
    
    return
  end subroutine GenerateDamageAndLitterFluxes

  ! ============================================================================

  subroutine PreDisturbanceLitterFluxes( currentSite, currentPatch, bc_in )

    ! -----------------------------------------------------------------------------------
    !
    ! This subroutine calculates all of the different litter input and output fluxes
    ! associated with seed turnover, seed influx, litterfall from live and
    ! dead plants, germination, and fragmentation.
    !
    ! At this time we do not have explicit herbivory, and burning losses to litter
    ! are handled elsewhere.
    !
    ! Note: The processes conducted here DO NOT handle litter fluxes associated
    !       with disturbance.  Those fluxes are handled elsewhere (EDPatchDynamcisMod)
    !       because the fluxes are potentially cross patch, and also dealing
    !       patch areas that are changing.
    !
    ! -----------------------------------------------------------------------------------


    ! !ARGUMENTS
    type(ed_site_type), intent(inout)  :: currentSite
    type(ed_patch_type), intent(inout) :: currentPatch
    type(bc_in_type), intent(in)       :: bc_in

    !
    ! !LOCAL VARIABLES:
    type(site_massbal_type), pointer :: site_mass
    type(litter_type), pointer :: litt     ! Points to the litter object for
    ! the different element types
    integer :: el                          ! Litter element loop index
    integer :: nlev_eff_decomp             ! Number of active layers over which
    ! fragmentation fluxes are transfered
    !------------------------------------------------------------------------------------

    ! Calculate the fragmentation rates
    call fragmentation_scaler(currentPatch, bc_in)

    do el = 1, num_elements

       litt => currentPatch%litter(el)

       ! Calculate loss rate of viable seeds to litter
       call SeedDecay(litt, currentPatch, bc_in)
       

       ! Calculate seed germination rate, the status flags prevent
       ! germination from occuring when the site is in a drought
       ! (for drought deciduous) or too cold (for cold deciduous)
      
       call SeedGermination(litt, currentSite%cstatus, currentSite%dstatus, bc_in, currentPatch) !ahb added currentPatch
       
       ! Send fluxes from newly created litter into the litter pools
       ! This litter flux is from non-disturbance inducing mortality, as well
       ! as litter fluxes from live trees
       call CWDInput(currentSite, currentPatch, litt,bc_in)

       ! Only calculate fragmentation flux over layers that are active
       ! (RGK-Mar2019) SHOULD WE MAX THIS AT 1? DONT HAVE TO

       nlev_eff_decomp = max(bc_in%max_rooting_depth_index_col, 1)
       call CWDOut(litt,currentPatch%fragmentation_scaler,nlev_eff_decomp)

       site_mass => currentSite%mass_balance(el)

       ! Fragmentation flux to soil decomposition model [kg/site/day]
       site_mass%frag_out = site_mass%frag_out + currentPatch%area * &
            ( sum(litt%ag_cwd_frag) + sum(litt%bg_cwd_frag) + &
            sum(litt%leaf_fines_frag) + sum(litt%root_fines_frag) + &
            !sum(litt%non_seed_repro_mass_decay) + & !ahb added this line on 7/8/2021
            sum(litt%seed_decay) + sum(litt%seed_germ_decay))

    end do


    return
  end subroutine PreDisturbanceLitterFluxes

  ! =====================================================================================

  subroutine PreDisturbanceIntegrateLitter(currentPatch)

    ! -----------------------------------------------------------------------------------
    ! This step applies the litter fluxes to the prognostic state variables.
    ! This procedure is called in response to fluxes generated from:
    ! 1) seed rain,
    ! 2) non-disturbance generating turnover
    ! 3) litter fall from living plants
    ! 4) fragmentation
    !
    ! This routine does NOT accomodate the litter fluxes associated with
    ! disturbance generation.  That will happen after this call.
    ! Fluxes associated with FIRE also happen after this step.
    !
    ! All states are in units kg/m2
    ! All fluxes are in units kg/m2/day
    ! The integration step is 1 day, thus time is implied
    !
    ! -----------------------------------------------------------------------------------

    ! Arguments
    type(ed_patch_type),intent(inout),target :: currentPatch


    ! Locals
    type(litter_type), pointer :: litt
    integer :: el          ! Loop counter for litter element type
    integer :: pft         ! pft loop counter
    integer :: c           ! CWD loop counter
    integer :: nlevsoil    ! number of soil layers
    integer :: ilyr        ! soil layer loop counter
    integer :: dcmpy       ! decomposability index

    do el = 1, num_elements

       litt => currentPatch%litter(el)

       ! Update the bank of viable seeds
       ! -----------------------------------------------------------------------------------

       do pft = 1,numpft
          litt%seed(pft) = litt%seed(pft) + &
               litt%seed_in_local(pft) +   &
               litt%seed_in_extern(pft) -  &
               litt%seed_decay(pft) -      &
               litt%seed_germ_in(pft)

          ! Note that the recruitment scheme will use seed_germ
          ! for its construction costs.
          litt%seed_germ(pft) = litt%seed_germ(pft) + &
               litt%seed_germ_in(pft) - &
               litt%seed_germ_decay(pft)


       enddo

       ! Update the Coarse Woody Debris pools (above and below)
       ! -----------------------------------------------------------------------------------
       nlevsoil = size(litt%bg_cwd,dim=2)
       do c = 1,ncwd
          litt%ag_cwd(c) = litt%ag_cwd(c)  + litt%ag_cwd_in(c) - litt%ag_cwd_frag(c)
          do ilyr=1,nlevsoil
             litt%bg_cwd(c,ilyr) = litt%bg_cwd(c,ilyr) &
                  + litt%bg_cwd_in(c,ilyr) &
                  - litt%bg_cwd_frag(c,ilyr)
          enddo
       end do

       ! Update the fine litter pools from leaves and fine-roots
       ! -----------------------------------------------------------------------------------

       do dcmpy = 1,ndcmpy

          litt%leaf_fines(dcmpy) = litt%leaf_fines(dcmpy) &
               + litt%leaf_fines_in(dcmpy)              &
               - litt%leaf_fines_frag(dcmpy)
          do ilyr=1,nlevsoil
             litt%root_fines(dcmpy,ilyr) = litt%root_fines(dcmpy,ilyr) &
                  + litt%root_fines_in(dcmpy,ilyr)      &
                  - litt%root_fines_frag(dcmpy,ilyr)
          enddo

       end do

    end do     ! litter element loop

    return
  end subroutine PreDisturbanceIntegrateLitter



  ! ============================================================================

  subroutine trim_canopy( currentSite )
    !
    ! !DESCRIPTION:
    ! Canopy trimming / leaf optimisation. Removes leaves in negative annual carbon balance.
    !
    ! !USES:

    ! !ARGUMENTS
    type (ed_site_type),intent(inout), target :: currentSite
    !
    ! !LOCAL VARIABLES:
    type (ed_cohort_type) , pointer :: currentCohort
    type (ed_patch_type)  , pointer :: currentPatch

    integer  :: z                     ! leaf layer
    integer  :: ipft                  ! pft index
    logical  :: trimmed               ! was this layer trimmed in this year? If not expand the canopy.
    real(r8) :: tar_bl                ! target leaf biomass       (leaves flushed, trimmed)
    real(r8) :: tar_bfr               ! target fine-root biomass  (leaves flushed, trimmed)
    real(r8) :: bfr_per_bleaf         ! ratio of fine root per leaf biomass
    real(r8) :: sla_levleaf           ! sla at leaf level z
    real(r8) :: nscaler_levleaf       ! nscaler value at leaf level z
    integer  :: cl                    ! canopy layer index
    real(r8) :: kn                    ! nitrogen decay coefficient
    real(r8) :: sla_max               ! Observational constraint on how large sla (m2/gC) can become
    real(r8) :: leaf_c                ! leaf carbon [kg]
    real(r8) :: sapw_c                ! sapwood carbon [kg]
    real(r8) :: store_c               ! storage carbon [kg]
    real(r8) :: struct_c              ! structure carbon [kg]
    real(r8) :: leaf_inc              ! LAI-only portion of the vegetation increment of dinc_vai
    real(r8) :: lai_canopy_above      ! the LAI in the canopy layers above the layer of interest
    real(r8) :: lai_layers_above      ! the LAI in the leaf layers, within the current canopy,
    ! above the leaf layer of interest
    real(r8) :: lai_current           ! the LAI in the current leaf layer
    real(r8) :: cumulative_lai        ! whole canopy cumulative LAI, top down, to the leaf layer of interest
    real(r8) :: cumulative_lai_cohort ! cumulative LAI within the current cohort only

    ! Temporary diagnostic ouptut
    integer :: ipatch
    integer :: icohort

    ! LAPACK linear least squares fit variables
    ! The standard equation for a linear fit, y = mx + b, is converted to a linear system, AX=B and has
    ! the form: [n  sum(x); sum(x)  sum(x^2)] * [b; m]  = [sum(y); sum(x*y)] where
    ! n is the number of leaf layers
    ! x is yearly_net_uptake minus the leaf cost aka the net-net uptake
    ! y is the cumulative lai for the current cohort
    ! b is the y-intercept i.e. the cumulative lai that has zero net-net uptake
    ! m is the slope of the linear fit
    integer :: nll = 3                    ! Number of leaf layers to fit a regression to for calculating the optimum lai
    character(1) :: trans = 'N'           ! Input matrix is not transposed

    integer, parameter :: m = 2, n = 2    ! Number of rows and columns, respectively, in matrix A
    integer, parameter :: nrhs = 1        ! Number of columns in matrix B and X
    integer, parameter :: workmax = 100   ! Maximum iterations to minimize work

    integer :: lda = m, ldb = n           ! Leading dimension of A and B, respectively
    integer :: lwork                      ! Dimension of work array
    integer :: info                       ! Procedure diagnostic ouput

    real(r8) :: nnu_clai_a(m,n)           ! LHS of linear least squares fit, A matrix
    real(r8) :: nnu_clai_b(m,nrhs)        ! RHS of linear least squares fit, B matrix
    real(r8) :: work(workmax)             ! work array

    real(r8) :: initial_trim              ! Initial trim
    real(r8) :: optimum_trim              ! Optimum trim value

    real(r8) :: target_c_area
    !----------------------------------------------------------------------

    ipatch = 1 ! Start counting patches

    currentPatch => currentSite%youngest_patch
    do while(associated(currentPatch))

       ! Add debug diagnstic output to determine which patch
       if (debug) then
          write(fates_log(),*) 'Current patch:', ipatch
          write(fates_log(),*) 'Current patch cohorts:', currentPatch%countcohorts
       endif

       icohort = 1

       currentCohort => currentPatch%tallest
       do while (associated(currentCohort))

          ! Save off the incoming trim
          initial_trim = currentCohort%canopy_trim

          ! Add debug diagnstic output to determine which cohort
          if (debug) then
             write(fates_log(),*) 'Current cohort:', icohort
             write(fates_log(),*) 'Starting canopy trim:', initial_trim
          endif

          trimmed = .false.
          ipft = currentCohort%pft
          call carea_allom(currentCohort%dbh,currentCohort%n,currentSite%spread,currentCohort%pft,&
               currentCohort%crowndamage, currentCohort%c_area)

          
          leaf_c   = currentCohort%prt%GetState(leaf_organ, carbon12_element)

          currentCohort%treelai = tree_lai(leaf_c, currentCohort%pft, currentCohort%c_area, &
               currentCohort%n, currentCohort%canopy_layer,               &
               currentPatch%canopy_layer_tlai,currentCohort%vcmax25top )

          ! We don't need check on sp mode here since we don't trim_canopy with sp mode
          currentCohort%treesai = tree_sai(currentCohort%pft, &
               currentCohort%dbh, currentCohort%crowndamage,  &
               currentCohort%canopy_trim, &
               currentCohort%c_area, currentCohort%n,currentCohort%canopy_layer,& 
               currentPatch%canopy_layer_tlai, currentCohort%treelai, &
               currentCohort%vcmax25top,0 )  

          currentCohort%nv      = count((currentCohort%treelai+currentCohort%treesai) .gt. dlower_vai(:)) + 1

          if (currentCohort%nv > nlevleaf)then
             write(fates_log(),*) 'nv > nlevleaf',currentCohort%nv, &
                  currentCohort%treelai,currentCohort%treesai, &
                  currentCohort%c_area,currentCohort%n,leaf_c
             call endrun(msg=errMsg(sourcefile, __LINE__))
          endif

          call bleaf(currentcohort%dbh,ipft,&
               currentCohort%crowndamage, currentcohort%canopy_trim,tar_bl)

          if ( int(prt_params%allom_fmode(ipft)) .eq. 1 ) then
             ! only query fine root biomass if using a fine root allometric model that takes leaf trim into account
             call bfineroot(currentcohort%dbh,ipft,currentcohort%canopy_trim,currentcohort%l2fr,tar_bfr)
             bfr_per_bleaf = tar_bfr/tar_bl
          endif

          ! Identify current canopy layer (cl)
          cl = currentCohort%canopy_layer

          ! PFT-level maximum SLA value, even if under a thick canopy (same units as slatop)
          sla_max = prt_params%slamax(ipft)

          ! Initialize nnu_clai_a
          nnu_clai_a(:,:) = 0._r8
          nnu_clai_b(:,:) = 0._r8

          !Leaf cost vs netuptake for each leaf layer.
          do z = 1, currentCohort%nv

             ! Calculate the cumulative total vegetation area index (no snow occlusion, stems and leaves)
             leaf_inc    = dinc_vai(z) * &
                  currentCohort%treelai/(currentCohort%treelai+currentCohort%treesai)
             
             ! Now calculate the cumulative top-down lai of the current layer's midpoint within the current cohort
             lai_layers_above      = (dlower_vai(z) - dinc_vai(z)) * &
                  currentCohort%treelai/(currentCohort%treelai+currentCohort%treesai)
             lai_current           = min(leaf_inc, currentCohort%treelai - lai_layers_above)
             cumulative_lai_cohort = lai_layers_above + 0.5*lai_current

             ! Now add in the lai above the current cohort for calculating the sla leaf level
             lai_canopy_above  = sum(currentPatch%canopy_layer_tlai(1:cl-1))
             cumulative_lai    = lai_canopy_above + cumulative_lai_cohort

             ! There was activity this year in this leaf layer.  This should only occur for bottom most leaf layer
             if (currentCohort%year_net_uptake(z) /= 999._r8)then

                ! Calculate sla_levleaf following the sla profile with overlying leaf area
                ! Scale for leaf nitrogen profile
                kn = decay_coeff_kn(ipft,currentCohort%vcmax25top)
                ! Nscaler value at leaf level z
                nscaler_levleaf = exp(-kn * cumulative_lai)
                ! Sla value at leaf level z after nitrogen profile scaling (m2/gC)
                sla_levleaf = prt_params%slatop(ipft)/nscaler_levleaf

                if(sla_levleaf > sla_max)then
                   sla_levleaf = sla_max
                end if

                !Leaf Cost kgC/m2/year-1
                !decidous costs.
                if (prt_params%season_decid(ipft) ==  itrue .or. &
                     prt_params%stress_decid(ipft) == itrue )then

                   ! Leaf cost at leaf level z accounting for sla profile (kgC/m2)
                   currentCohort%leaf_cost =  1._r8/(sla_levleaf*1000.0_r8)

                   if ( int(prt_params%allom_fmode(ipft)) .eq. 1 ) then
                      ! if using trimmed leaf for fine root biomass allometry, add the cost of the root increment
                      ! to the leaf increment; otherwise do not.
                      currentCohort%leaf_cost = currentCohort%leaf_cost + &
                           1.0_r8/(sla_levleaf*1000.0_r8) * &
                           bfr_per_bleaf / prt_params%root_long(ipft)
                   endif

                   currentCohort%leaf_cost = currentCohort%leaf_cost * &
                        (prt_params%grperc(ipft) + 1._r8)
                else !evergreen costs

                   ! Leaf cost at leaf level z accounting for sla profile
                   currentCohort%leaf_cost = 1.0_r8/(sla_levleaf* &
                        sum(prt_params%leaf_long(ipft,:))*1000.0_r8) !convert from sla in m2g-1 to m2kg-1


                   if ( int(prt_params%allom_fmode(ipft)) .eq. 1 ) then
                      ! if using trimmed leaf for fine root biomass allometry, add the cost of the root increment
                      ! to the leaf increment; otherwise do not.
                      currentCohort%leaf_cost = currentCohort%leaf_cost + &
                           1.0_r8/(sla_levleaf*1000.0_r8) * &
                           bfr_per_bleaf / prt_params%root_long(ipft)
                   endif
                   currentCohort%leaf_cost = currentCohort%leaf_cost * &
                        (prt_params%grperc(ipft) + 1._r8)
                endif

                ! Construct the arrays for a least square fit of the net_net_uptake versus the cumulative lai
                ! if at least nll leaf layers are present in the current cohort and only for the bottom nll
                ! leaf layers.
                if (currentCohort%nv > nll .and. currentCohort%nv - z < nll) then

                   ! Build the A matrix for the LHS of the linear system. A = [n  sum(x); sum(x)  sum(x^2)]
                   ! where n = nll and x = yearly_net_uptake-leafcost
                   nnu_clai_a(1,1) = nnu_clai_a(1,1) + 1 ! Increment for each layer used
                   nnu_clai_a(1,2) = nnu_clai_a(1,2) + currentCohort%year_net_uptake(z) - currentCohort%leaf_cost
                   nnu_clai_a(2,1) = nnu_clai_a(1,2)
                   nnu_clai_a(2,2) = nnu_clai_a(2,2) + (currentCohort%year_net_uptake(z) - currentCohort%leaf_cost)**2

                   ! Build the B matrix for the RHS of the linear system. B = [sum(y); sum(x*y)]
                   ! where x = yearly_net_uptake-leafcost and y = cumulative_lai_cohort
                   nnu_clai_b(1,1) = nnu_clai_b(1,1) + cumulative_lai_cohort
                   nnu_clai_b(2,1) = nnu_clai_b(2,1) + (cumulative_lai_cohort * &
                        (currentCohort%year_net_uptake(z) - currentCohort%leaf_cost))
                end if

                ! Check leaf cost against the yearly net uptake for that cohort leaf layer
                if (currentCohort%year_net_uptake(z) < currentCohort%leaf_cost) then
                   ! Make sure the cohort trim fraction is great than the pft trim limit
                   if (currentCohort%canopy_trim > EDPftvarcon_inst%trim_limit(ipft)) then

                      ! keep trimming until none of the canopy is in negative carbon balance.
                      if (currentCohort%hite > EDPftvarcon_inst%hgt_min(ipft)) then
                         currentCohort%canopy_trim = currentCohort%canopy_trim - &
                              EDPftvarcon_inst%trim_inc(ipft)

                         trimmed = .true.

                      endif ! hite check
                   endif ! trim limit check
                endif ! net uptake check
             endif ! leaf activity check
          enddo ! z, leaf layer loop

          ! Compute the optimal cumulative lai based on the cohort net-net uptake profile if at least 2 leaf layers
          if (nnu_clai_a(1,1) > 1) then

             ! Compute the optimum size of the work array
             lwork = -1 ! Ask sgels to compute optimal number of entries for work
             call dgels(trans, m, n, nrhs, nnu_clai_a, lda, nnu_clai_b, ldb, work, lwork, info)
             lwork = int(work(1)) ! Pick the optimum.  TBD, can work(1) come back with greater than work size?

             ! Compute the minimum of 2-norm of of the least squares fit to solve for X
             ! Note that dgels returns the solution by overwriting the nnu_clai_b array.
             ! The result has the form: X = [b; m]
             ! where b = y-intercept (i.e. the cohort lai that has zero yearly net-net uptake)
             ! and m is the slope of the linear fit
             call dgels(trans, m, n, nrhs, nnu_clai_a, lda, nnu_clai_b, ldb, work, lwork, info)

             if (info < 0) then
                write(fates_log(),*) 'LLSF optimium LAI calculation returned illegal value'
                call endrun(msg=errMsg(sourcefile, __LINE__))
             endif

             if (debug) then
                write(fates_log(),*) 'LLSF optimium LAI (intercept,slope):', nnu_clai_b
                write(fates_log(),*) 'LLSF optimium LAI:', nnu_clai_b(1,1)
                write(fates_log(),*) 'LLSF optimium LAI info:', info
                write(fates_log(),*) 'LAI fraction (optimum_lai/cumulative_lai):', nnu_clai_b(1,1) / cumulative_lai_cohort
             endif

             ! Calculate the optimum trim based on the initial canopy trim value
             if (cumulative_lai_cohort > 0._r8) then  ! Sometime cumulative_lai comes in at 0.0?

                !
                optimum_trim = (nnu_clai_b(1,1) / cumulative_lai_cohort) * initial_trim

                ! Determine if the optimum trim value makes sense.  The smallest cohorts tend to have unrealistic fits.
                if (optimum_trim > 0. .and. optimum_trim < 1.) then
                   currentCohort%canopy_trim = optimum_trim

                   trimmed = .true.

                endif
             endif
          endif

          ! Reset activity for the cohort for the start of the next year
          currentCohort%year_net_uptake(:) = 999.0_r8

          ! Add to trim fraction if cohort not trimmed at all
          if ( (.not.trimmed) .and.currentCohort%canopy_trim < 1.0_r8)then
             currentCohort%canopy_trim = currentCohort%canopy_trim + EDPftvarcon_inst%trim_inc(ipft)
          endif

          if ( debug ) then
             write(fates_log(),*) 'trimming:',currentCohort%canopy_trim
          endif

          ! currentCohort%canopy_trim = 1.0_r8 !FIX(RF,032414) this turns off ctrim for now.
          currentCohort => currentCohort%shorter
          icohort = icohort + 1
       enddo
       currentPatch => currentPatch%older
       ipatch = ipatch + 1
    enddo

  end subroutine trim_canopy

  ! ============================================================================
  subroutine phenology( currentSite, bc_in )
    !
    ! !DESCRIPTION:
    ! Phenology.
    !
    ! !USES:
    use FatesConstantsMod, only : tfrz => t_water_freeze_k_1atm
    use EDParamsMod, only : ED_val_phen_drought_threshold, ED_val_phen_doff_time
    use EDParamsMod, only : ED_val_phen_a, ED_val_phen_b, ED_val_phen_c, ED_val_phen_chiltemp
    use EDParamsMod, only : ED_val_phen_mindayson, ED_val_phen_ncolddayslim, ED_val_phen_coldtemp

    !
    ! !ARGUMENTS:
    type(ed_site_type), intent(inout), target :: currentSite
    type(bc_in_type),   intent(in)            :: bc_in

    !
    ! !LOCAL VARIABLES:

    type(ed_patch_type),pointer :: cpatch
    integer  :: model_day_int     ! integer model day 1 - inf
    integer  :: ncolddays         ! no days underneath the threshold for leaf drop
    integer  :: i_wmem            ! Loop counter for water mem days
    integer  :: i_tmem            ! Loop counter for veg temp mem days
    integer  :: dayssincedleafon  ! Days since drought-decid leaf-on started
    integer  :: dayssincedleafoff ! Days since drought-decid leaf-off started
    integer  :: dayssincecleafon  ! Days since cold-decid leaf-on started
    integer  :: dayssincecleafoff ! Days since cold-decid leaf-off started
    real(r8) :: mean_10day_liqvol ! mean liquid volume (m3/m3) over last 10 days
    real(r8) :: leaf_c            ! leaf carbon [kg]
    real(r8) :: fnrt_c            ! fineroot carbon [kg]
    real(r8) :: sapw_c            ! sapwood carbon [kg]
    real(r8) :: store_c           ! storage carbon [kg]
    real(r8) :: struct_c          ! structure carbon [kg]
    real(r8) :: gdd_threshold     ! GDD accumulation function,
    integer  :: ilayer_swater     ! Layer index for soil water
    ! which also depends on chilling days.
    integer  :: ncdstart          ! beginning of counting period for chilling degree days.
    integer  :: gddstart          ! beginning of counting period for growing degree days.
    real(r8) :: temp_in_C         ! daily averaged temperature in celcius

    integer, parameter :: canopy_leaf_lifespan = 365    ! Maximum lifespan of drought decid leaves

    integer, parameter :: min_daysoff_dforcedflush = 30 ! THis is the number of days that must had elapsed
    ! since leaves had dropped, in order to forcably
    ! flush leaves again.  This does not impact flushing
    ! due to real moisture constraints, and will prevent
    ! drought deciduous in perennially wet environments
    ! that have been forced to drop their leaves, from
    ! flushing them back immediately.

    real(r8),parameter :: dphen_soil_depth = 0.1        ! Use liquid soil water that is
    ! closest to this depth [m]

    ! This is the integer model day. The first day of the simulation is 1, and it
    ! continues monotonically, indefinitely
    ! Advance it. (this should be a global, no reason
    ! for site level, but we don't have global scalars in the
    ! restart file)

    currentSite%phen_model_date = currentSite%phen_model_date + 1
    model_day_int = currentSite%phen_model_date

    ! Use the following layer index to calculate drought conditions
    ilayer_swater = minloc(abs(bc_in%z_sisl(:)-dphen_soil_depth),dim=1)


    ! Parameter of drought decid leaf loss in mm in top layer...FIX(RF,032414)
    ! - this is arbitrary and poorly understood. Needs work. ED_
    !Parameters: defaults from Botta et al. 2000 GCB,6 709-725
    !Parameters, default from from SDGVM model of senesence

    temp_in_C = 0._r8
    cpatch => CurrentSite%oldest_patch
    do while(associated(cpatch))
       temp_in_C = temp_in_C + cpatch%tveg24%GetMean()*cpatch%area
       cpatch => cpatch%younger
    end do
    temp_in_C = temp_in_C * area_inv - tfrz


    !-----------------Cold Phenology--------------------!

    !Zero growing degree and chilling day counters
    if (currentSite%lat > 0)then
       ncdstart = 270  !Northern Hemisphere begining November
       gddstart = 1    !Northern Hemisphere begining January
    else
       ncdstart = 120  !Southern Hemisphere beginning May
       gddstart = 181  !Northern Hemisphere begining July
    endif

    ! Count the number of chilling days over a seasonal window.
    ! For comparing against GDD, we start calculating chilling
    ! in the late autumn.
    ! This value is used to determine the GDD exceedance threshold
    if (hlm_day_of_year == ncdstart)then
       currentSite%nchilldays = 0
    endif

    !Accumulate growing/chilling days after start of counting period
    if (temp_in_C  <  ED_val_phen_chiltemp)then
       currentSite%nchilldays = currentSite%nchilldays + 1
    endif

    !GDD accumulation function, which also depends on chilling days.
    !  -68 + 638 * (-0.001 * ncd)
    gdd_threshold = ED_val_phen_a + ED_val_phen_b*exp(ED_val_phen_c*real(currentSite%nchilldays,r8))

    !Accumulate temperature of last 10 days.
    currentSite%vegtemp_memory(2:num_vegtemp_mem) = currentSite%vegtemp_memory(1:num_vegtemp_mem-1)
    currentSite%vegtemp_memory(1) = temp_in_C

    !count number of days for leaves off
    ncolddays = 0
    do i_tmem = 1,num_vegtemp_mem
       if (currentSite%vegtemp_memory(i_tmem) < ED_val_phen_coldtemp)then
          ncolddays = ncolddays + 1
       endif
    enddo

    ! Here is where we do the GDD accumulation calculation
    !
    ! reset GDD on set dates
    if (hlm_day_of_year == gddstart)then
       currentSite%grow_deg_days = 0._r8
    endif
    !
    ! accumulate the GDD using daily mean temperatures
    ! Don't accumulate GDD during the growing season (that wouldn't make sense)
    if (temp_in_C .gt. 0._r8 .and. currentSite%cstatus == phen_cstat_iscold) then
       currentSite%grow_deg_days = currentSite%grow_deg_days + temp_in_C
    endif

    !this logic is to prevent GDD accumulating after the leaves have fallen and before the
    ! beginnning of the accumulation period, to prevend erroneous autumn leaf flushing.
    if(model_day_int>365)then !only do this after the first year to prevent odd behaviour

       if(currentSite%lat .gt. 0.0_r8)then !Northern Hemisphere
          ! In the north, don't accumulate when we are past the leaf fall date.
          ! Accumulation starts on day 1 of year in NH.
          ! The 180 is to prevent going into an 'always off' state after initialization
          if( model_day_int .gt. currentSite%cleafoffdate.and.hlm_day_of_year.gt.180)then !
             currentSite%grow_deg_days = 0._r8
          endif
       else !Southern Hemisphere
          ! In the South, don't accumulate after the leaf off date, and before the start of
          ! the accumulation phase (day 181).
          if(model_day_int .gt. currentSite%cleafoffdate.and.hlm_day_of_year.lt.gddstart) then!
             currentSite%grow_deg_days = 0._r8
          endif
       endif
    endif !year1

    ! Calculate the number of days since the leaves last came on
    ! and off. If this is the beginning of the simulation, that day might
    ! not had occured yet, so set it to last year to get things rolling

    if (model_day_int < currentSite%cleafoffdate) then
       dayssincecleafoff = model_day_int - (currentSite%cleafoffdate - 365)
    else
       dayssincecleafoff = model_day_int - currentSite%cleafoffdate
    end if

    if (model_day_int < currentSite%cleafondate) then
       dayssincecleafon = model_day_int - (currentSite%cleafondate - 365)
    else
       dayssincecleafon = model_day_int - currentSite%cleafondate
    end if



    !LEAF ON: COLD DECIDUOUS. Needs to
    !1) have exceeded the growing degree day threshold
    !2) The leaves should not be on already
    !3) There should have been at least one chilling day in the counting period.
    !   this prevents tropical or warm climate plants that are "cold-deciduous"
    !   from ever re-flushing after they have reached their maximum age (thus
    !   preventing them from competing

    if ( (currentSite%cstatus == phen_cstat_iscold .or. &
         currentSite%cstatus == phen_cstat_nevercold) .and. &
         (currentSite%grow_deg_days > gdd_threshold) .and. &
         (dayssincecleafoff > ED_val_phen_mindayson) .and. &
         (currentSite%nchilldays >= 1)) then
       currentSite%cstatus = phen_cstat_notcold  ! Set to not-cold status (leaves can come on)
       currentSite%cleafondate = model_day_int
       dayssincecleafon = 0
       currentSite%grow_deg_days = 0._r8 ! zero GDD for the rest of the year until counting season begins.
       if ( debug ) write(fates_log(),*) 'leaves on'
    endif !GDD




    !LEAF OFF: COLD THRESHOLD
    !Needs to:
    !1) have exceeded the number of cold days threshold
    !2) have exceeded the minimum leafon time.
    !3) The leaves should not be off already
    !4) The day of simulation should be larger than the counting period.


    if ( (currentSite%cstatus == phen_cstat_notcold) .and. &
         (model_day_int > num_vegtemp_mem)      .and. &
         (ncolddays > ED_val_phen_ncolddayslim) .and. &
         (dayssincecleafon > ED_val_phen_mindayson) )then

       currentSite%grow_deg_days  = 0._r8          ! The equations for Botta et al
       ! are for calculations of
       ! first flush, but if we dont
       ! clear this value, it will cause
       ! leaves to flush later in the year
       currentSite%cstatus       = phen_cstat_iscold  ! alter status of site to 'leaves off'
       currentSite%cleafoffdate = model_day_int       ! record leaf off date

       if ( debug ) write(fates_log(),*) 'leaves off'
    endif

    ! LEAF OFF: COLD LIFESPAN THRESHOLD
    ! NOTE: Some areas of the planet will never generate a cold day
    ! and thus %nchilldays will never go from zero to 1.  The following logic
    ! when coupled with this fact will essentially prevent cold-deciduous
    ! plants from re-emerging in areas without at least some cold days
    
    if( (currentSite%cstatus == phen_cstat_notcold)  .and. &
         (dayssincecleafoff > 400)) then           ! remove leaves after a whole year,
       ! when there is no 'off' period.
       currentSite%grow_deg_days  = 0._r8

       currentSite%cstatus = phen_cstat_nevercold  ! alter status of site to imply that this
       ! site is never really cold enough
       ! for cold deciduous
       currentSite%cleafoffdate = model_day_int    ! record leaf off date

       if ( debug ) write(fates_log(),*) 'leaves off'
    endif

    !-----------------Drought Phenology--------------------!
    ! Principles of drought-deciduos phenology model...
    ! The 'is_drought' flag is false when leaves are on, and true when leaves area off.
    ! The following sets those site-level flags, which are acted on in phenology_deciduos.
    ! A* The leaves live for either the length of time the soil moisture is over the threshold
    ! or the lifetime of the leaves, whichever is shorter.
    ! B*: If the soil is only wet for a very short time, then the leaves stay on for 100 days
    ! C*: The leaves are only permitted to come ON for a 60 day window around when they last came on,
    ! to prevent 'flickering' on in response to wet season storms
    ! D*: We don't allow anything to happen in the first ten days to allow the water memory window
    ! to come into equlibirium.
    ! E*: If the soil is always wet, the leaves come on at the beginning of the window, and then
    ! last for their lifespan.
    ! ISSUES
    ! 1. It's not clear what water content we should track. Here we are tracking the top layer,
    ! but we probably should track something like BTRAN, but BTRAN is defined for each PFT,
    ! and there could potentially be more than one stress-dec PFT.... ?
    ! 2. In the beginning, the window is set at an arbitrary time of the year, so the leaves
    ! might come on in the dry season, using up stored reserves
    ! for the stress-dec plants, and potentially killing them. To get around this,
    ! we need to read in the 'leaf on' date from some kind of start-up file
    ! but we would need that to happen for every resolution, etc.
    ! 3. Will this methodology properly kill off the stress-dec trees where there is no
    ! water stress? What about where the wet period coincides with the warm period?
    ! We would just get them overlapping with the cold-dec trees, even though that isn't appropriate
    ! Why don't the drought deciduous trees grow in the North?
    ! Is cold decidousness maybe even the same as drought deciduosness there (and so does this
    ! distinction actually matter??)....

    ! Accumulate surface water memory of last 10 days.
    ! Liquid volume in ground layer (m3/m3)
    do i_wmem = 1,numWaterMem-1 !shift memory along one
       currentSite%water_memory(numWaterMem+1-i_wmem) = currentSite%water_memory(numWaterMem-i_wmem)
    enddo
    currentSite%water_memory(1) = bc_in%h2o_liqvol_sl(ilayer_swater)

    ! Calculate the mean water content over the last 10 days (m3/m3)
    mean_10day_liqvol = sum(currentSite%water_memory(1:numWaterMem))/real(numWaterMem,r8)

    ! In drought phenology, we often need to force the leaves to stay
    ! on or off as moisture fluctuates...

    ! Calculate days since leaves have come off, but make a provision
    ! for the first year of simulation, we have to assume a leaf drop
    ! date to start, so if that is in the future, set it to last year

    if (model_day_int < currentSite%dleafoffdate) then
       dayssincedleafoff = model_day_int - (currentSite%dleafoffdate-365)
    else
       dayssincedleafoff = model_day_int - currentSite%dleafoffdate
    endif

    ! the leaves are on. How long have they been on?
    if (model_day_int < currentSite%dleafondate) then
       dayssincedleafon = model_day_int - (currentSite%dleafondate-365)
    else
       dayssincedleafon = model_day_int - currentSite%dleafondate
    endif

    ! LEAF ON: DROUGHT DECIDUOUS WETNESS
    ! Here, we used a window of oppurtunity to determine if we are
    ! close to the time when then leaves came on last year

    ! Has it been ...
    ! a) a year, plus or minus 1 month since we last had leaf-on?
    ! b) Has there also been at least a nominaly short amount of "leaf-off"
    ! c) is the model day at least > 10 (let soil water spin-up)
    ! Note that cold-starts begin in the "leaf-on"
    ! status
    if ( (currentSite%dstatus == phen_dstat_timeoff .or. &
         currentSite%dstatus == phen_dstat_moistoff) .and. &
         (model_day_int > numWaterMem) .and. &
         (dayssincedleafon >= 365-30 .and. dayssincedleafon <= 365+30 ) .and. &
         (dayssincedleafoff > ED_val_phen_doff_time) ) then

       ! If leaves are off, and have been off for at least a few days
       ! and the time is consistent with the correct
       ! time window... test if the moisture conditions allow for leaf-on

       if ( mean_10day_liqvol >= ED_val_phen_drought_threshold ) then
          currentSite%dstatus     = phen_dstat_moiston  ! set status to leaf-on
          currentSite%dleafondate = model_day_int       ! save the model day we start flushing
          dayssincedleafon        = 0
       endif
    endif

    ! LEAF ON: DROUGHT DECIDUOUS TIME EXCEEDANCE
    ! If we still haven't done budburst by end of window, then force it

    ! If the status is "phen_dstat_moistoff", it means this site currently has
    ! leaves off due to actual moisture limitations.
    ! So we trigger bud-burst at the end of the month since
    ! last year's bud-burst.  If this is imposed, then we set the new
    ! status to indicate bud-burst was forced by timing

    if( currentSite%dstatus == phen_dstat_moistoff ) then
       if ( dayssincedleafon > 365+30 ) then
          currentSite%dstatus     = phen_dstat_timeon ! force budburst!
          currentSite%dleafondate = model_day_int     ! record leaf on date
          dayssincedleafon        = 0
       end if
    end if

    ! But if leaves are off due to time, then we enforce
    ! a longer cool-down (because this is a perrenially wet system)

    if(currentSite%dstatus == phen_dstat_timeoff ) then
       if (dayssincedleafoff > min_daysoff_dforcedflush) then
          currentSite%dstatus     = phen_dstat_timeon    ! force budburst!
          currentSite%dleafondate = model_day_int        ! record leaf on date
          dayssincedleafon        = 0
       end if
    end if

    ! LEAF OFF: DROUGHT DECIDUOUS LIFESPAN - if the leaf gets to
    ! the end of its useful life. A*, E*
    ! i.e. Are the leaves rouhgly at the end of their lives?

    if ( (currentSite%dstatus == phen_dstat_moiston .or. &
         currentSite%dstatus == phen_dstat_timeon ) .and. &
         (dayssincedleafon > canopy_leaf_lifespan) )then
       currentSite%dstatus      = phen_dstat_timeoff    !alter status of site to 'leaves off'
       currentSite%dleafoffdate = model_day_int         !record leaf on date
    endif

    ! LEAF OFF: DROUGHT DECIDUOUS DRYNESS - if the soil gets too dry,
    ! and the leaves have already been on a while...

    if ( (currentSite%dstatus == phen_dstat_moiston .or. &
         currentSite%dstatus == phen_dstat_timeon ) .and. &
         (model_day_int > numWaterMem) .and. &
         (mean_10day_liqvol <= ED_val_phen_drought_threshold) .and. &
         (dayssincedleafon > dleafon_drycheck ) ) then
       currentSite%dstatus = phen_dstat_moistoff     ! alter status of site to 'leaves off'
       currentSite%dleafoffdate = model_day_int      ! record leaf on date
    endif

    call phenology_leafonoff(currentSite)

    return
  end subroutine phenology


  ! ============================================================================
  subroutine phenology_leafonoff(currentSite)
    !
    ! !DESCRIPTION:
    ! Controls the leaf on and off economics
    !
    ! !USES:
    !
    ! !ARGUMENTS:
    type(ed_site_type), intent(inout), target :: currentSite
    !
    ! !LOCAL VARIABLES:
    type(ed_patch_type) , pointer :: currentPatch
    type(ed_cohort_type), pointer :: currentCohort

    real(r8) :: leaf_c                 ! leaf carbon [kg]
    real(r8) :: sapw_c                 ! sapwood carbon [kg]
    real(r8) :: struct_c               ! structural wood carbon [kg]
    real(r8) :: store_c                ! storage carbon [kg]
    real(r8) :: store_c_transfer_frac  ! Fraction of storage carbon used to flush leaves
    real(r8) :: deficit_c              ! Amount of C needed to get flushing pools "on-allometry"
    real(r8) :: target_leaf_c
    real(r8) :: target_sapw_c
    real(r8) :: target_agw_c, target_bgw_c, target_struct_c
    real(r8) :: sapw_area
    integer  :: ipft
    real(r8), parameter :: leaf_drop_fraction = 1.0_r8
    real(r8), parameter :: carbon_store_buffer = 0.10_r8
    real(r8) :: stem_drop_fraction
    !------------------------------------------------------------------------

    currentPatch => CurrentSite%oldest_patch

    do while(associated(currentPatch))
       currentCohort => currentPatch%tallest
       do while(associated(currentCohort))

          ipft = currentCohort%pft

          ! Retrieve existing leaf and storage carbon

          if(debug) call currentCohort%prt%CheckMassConservation(ipft,0)

          store_c = currentCohort%prt%GetState(store_organ, carbon12_element)
          leaf_c  = currentCohort%prt%GetState(leaf_organ, carbon12_element)
          sapw_c  = currentCohort%prt%GetState(sapw_organ, carbon12_element)
          struct_c  = currentCohort%prt%GetState(struct_organ, carbon12_element)

          stem_drop_fraction = EDPftvarcon_inst%phen_stem_drop_fraction(ipft)

          ! COLD LEAF ON
          ! The site level flags signify that it is no-longer too cold
          ! for leaves. Time to signal flushing

          if_colddec: if (prt_params%season_decid(ipft) == itrue)then
             if_notcold: if ( currentSite%cstatus == phen_cstat_notcold  )then                ! we have just moved to leaves being on .
                if_leaves_off: if (currentCohort%status_coh == leaves_off)then ! Are the leaves currently off?
                   currentCohort%status_coh = leaves_on         ! Leaves are on, so change status to
                   ! stop flow of carbon out of bstore.

                   call bleaf(currentCohort%dbh,currentCohort%pft,currentCohort%crowndamage, &
                        currentCohort%canopy_trim,target_leaf_c)
                   call bsap_allom(currentCohort%dbh,currentCohort%pft,currentCohort%crowndamage, &
                        currentCohort%canopy_trim,sapw_area,target_sapw_c)
                   call bagw_allom(currentCohort%dbh,currentCohort%pft,currentCohort%crowndamage,&
                        target_agw_c)
                   call bbgw_allom(currentCohort%dbh,currentCohort%pft,target_bgw_c)
                   call bdead_allom( target_agw_c, target_bgw_c, target_sapw_c, &
                        currentCohort%pft, target_struct_c)

                   if (stem_drop_fraction .gt. 0.0_r8) then
                      ! Note, this is only true for some grasses, woody plants don't
                      ! have a stem drop fraction
                      deficit_c = target_leaf_c + (target_sapw_c-sapw_c) + (target_struct_c-struct_c)
                   else
                      deficit_c = target_leaf_c
                   end if
                   
                   if(store_c>nearzero) then

                      ! flush either the amount to get to the target, or -most- of the storage pool
                      ! RF: added a criterion to stop the entire store pool emptying and triggering termination mortality
                      ! n.b. this might not be necessary if we adopted a more gradual approach to leaf flushing...
                      store_c_transfer_frac = min((EDPftvarcon_inst%phenflush_fraction(ipft)*deficit_c)/store_c, &
                                                  (1.0_r8-carbon_store_buffer))

                   else
                      store_c_transfer_frac = 0.0_r8
                   end if

                   ! This call will request that storage carbon will be transferred to
                   ! leaf tissues. It is specified as a fraction of the available storage
                   ! Check that the stem drop fraction is set to non-zero amount
                   ! otherwise flush all carbon store to leaves
                   if (stem_drop_fraction .gt. 0.0_r8) then
                      
                      call PRTPhenologyFlush(currentCohort%prt, ipft, leaf_organ, &
                           store_c_transfer_frac*target_leaf_c/deficit_c)
                      
                      call PRTPhenologyFlush(currentCohort%prt, ipft, sapw_organ, &
                           store_c_transfer_frac*(target_sapw_c-sapw_c)/deficit_c)
                      
                      call PRTPhenologyFlush(currentCohort%prt, ipft, struct_organ, &
                           store_c_transfer_frac*(target_struct_c-struct_c)/deficit_c)
                      
                   else
                      
                      call PRTPhenologyFlush(currentCohort%prt, ipft, leaf_organ, &
                           store_c_transfer_frac)
                      
                   end if

                endif if_leaves_off
             endif if_notcold

             !COLD LEAF OFF
             if_cold:  if (currentSite%cstatus == phen_cstat_nevercold .or. &
                  currentSite%cstatus == phen_cstat_iscold) then ! past leaf drop day? Leaves still on tree?
                
                if_leaves_on: if (currentCohort%status_coh == leaves_on) then ! leaves have not dropped
                   
                   ! leaf off occur on individuals bigger than specific size for grass
                   if (currentCohort%dbh > EDPftvarcon_inst%phen_cold_size_threshold(ipft) &
                        .or. prt_params%woody(ipft)==itrue) then

                      ! This sets the cohort to the "leaves off" flag
                      currentCohort%status_coh  = leaves_off

                      ! Drop Leaves (this routine will update the leaf state variables,
                      ! for carbon and any other element that are prognostic. It will
                      ! also track the turnover masses that will be sent to litter later on)

                      call PRTDeciduousTurnover(currentCohort%prt,ipft, &
                           leaf_organ, leaf_drop_fraction)

                      if(prt_params%woody(ipft).ne.itrue)then

                         call PRTDeciduousTurnover(currentCohort%prt,ipft, &
                              sapw_organ, stem_drop_fraction)

                         call PRTDeciduousTurnover(currentCohort%prt,ipft, &
                              struct_organ, stem_drop_fraction)

                      endif	! woody plant check
                   endif ! individual dbh size check
                endif if_leaves_on !leaf status
             endif if_cold !currentSite status
          endif if_colddec  !season_decid

          ! DROUGHT LEAF ON
          ! Site level flag indicates it is no longer in drought condition
          ! deciduous plants can flush

          if (prt_params%stress_decid(ipft) == itrue )then

             if (currentSite%dstatus == phen_dstat_moiston .or. &
                  currentSite%dstatus == phen_dstat_timeon )then

                ! we have just moved to leaves being on .
                if (currentCohort%status_coh == leaves_off)then

                   !is it the leaf-on day? Are the leaves currently off?

                   currentCohort%status_coh = leaves_on    ! Leaves are on, so change status to
                   ! stop flow of carbon out of bstore.

                   call bleaf(currentCohort%dbh,currentCohort%pft,currentCohort%crowndamage,&
                        currentCohort%canopy_trim,target_leaf_c)
                   call bsap_allom(currentCohort%dbh,currentCohort%pft,currentCohort%crowndamage,&
                        currentCohort%canopy_trim,sapw_area,target_sapw_c)
                   call bagw_allom(currentCohort%dbh,currentCohort%pft,currentCohort%crowndamage,&
                        target_agw_c)
                   call bbgw_allom(currentCohort%dbh,currentCohort%pft,target_bgw_c)
                   call bdead_allom( target_agw_c, target_bgw_c, target_sapw_c, &
                        currentCohort%pft, target_struct_c)

                   if (stem_drop_fraction .gt. 0.0_r8) then
                      ! Note, this is only true for some grasses, woody plants don't
                      ! have a stem drop fraction
                      deficit_c = target_leaf_c + (target_sapw_c-sapw_c) + (target_struct_c-struct_c)
                   else
                      deficit_c = target_leaf_c
                   end if
                   
                   if(store_c>nearzero) then
                      
                      store_c_transfer_frac = &
                           min((EDPftvarcon_inst%phenflush_fraction(ipft)*deficit_c)/store_c, &
                           (1.0_r8-carbon_store_buffer))

                   else
                      store_c_transfer_frac = 0.0_r8
                   endif

                   ! This call will request that storage carbon will be transferred to
                   ! leaf tissues. It is specified as a fraction of the available storage
                   if (stem_drop_fraction .gt. 0.0_r8) then
                      
                      call PRTPhenologyFlush(currentCohort%prt, ipft, leaf_organ, &
                           store_c_transfer_frac*target_leaf_c/deficit_c)
                      
                      call PRTPhenologyFlush(currentCohort%prt, ipft, sapw_organ, &
                           store_c_transfer_frac*(target_sapw_c-sapw_c)/deficit_c)
                      
                      call PRTPhenologyFlush(currentCohort%prt, ipft, struct_organ, &
                           store_c_transfer_frac*(target_struct_c-struct_c)/deficit_c)
                      
                   else
                      
                      call PRTPhenologyFlush(currentCohort%prt, ipft, leaf_organ, &
                           store_c_transfer_frac)
                      
                   end if

                endif !currentCohort status again?
             endif   !currentSite status

             !DROUGHT LEAF OFF
             if (currentSite%dstatus == phen_dstat_moistoff .or. &
                  currentSite%dstatus == phen_dstat_timeoff) then

                if (currentCohort%status_coh == leaves_on) then ! leaves have not dropped

                   ! This sets the cohort to the "leaves off" flag
                   currentCohort%status_coh      = leaves_off

                   call PRTDeciduousTurnover(currentCohort%prt,ipft, &
                        leaf_organ, leaf_drop_fraction)

                   if(prt_params%woody(ipft).ne.itrue)then

                      call PRTDeciduousTurnover(currentCohort%prt,ipft, &
                           sapw_organ, stem_drop_fraction)

                      call PRTDeciduousTurnover(currentCohort%prt,ipft, &
                           struct_organ, stem_drop_fraction)
                   endif

                endif
             endif !status
          endif !drought dec.

          if(debug) call currentCohort%prt%CheckMassConservation(ipft,1)

          currentCohort => currentCohort%shorter
       enddo !currentCohort

       currentPatch => currentPatch%younger

    enddo !currentPatch

  end subroutine phenology_leafonoff

  ! =====================================================================================

  subroutine satellite_phenology(currentSite, bc_in)

    ! -----------------------------------------------------------------------------------
    ! Takes the daily inputs of leaf area index, stem area index and canopy height and
    ! translates them into a FATES structure with one patch and one cohort per PFT
    ! The leaf area of the cohort is modified each day to match that asserted by the HLM
    ! -----------------------------------------------------------------------------------

    ! !USES:
    !
    ! !ARGUMENTS:
    type(ed_site_type), intent(inout), target :: currentSite
    type(bc_in_type),   intent(in)            :: bc_in

    class(prt_vartypes), pointer :: prt

    ! !LOCAL VARIABLES:
    type(ed_patch_type) , pointer :: currentPatch
    type(ed_cohort_type), pointer :: currentCohort

    real(r8) ::  spread        ! dummy value of canopy spread to estimate c_area
    real(r8) ::  leaf_c        ! leaf carbon estimated to generate target tlai
    real(r8) :: check_treelai
    integer ::   fates_pft     ! fates pft numer for weighting loop
    integer  ::   hlm_pft      ! host land model pft number for weighting loop.
    integer ::   s             ! site index


    ! To Do in this routine.
    ! Get access to HLM input varialbes.
    ! Weight them by PFT
    ! Loop around patches, and for each single cohort in each patch
    ! call assign_cohort_SP_properties to determine cohort height, dbh, 'n',  area, leafc from drivers.

    currentSite%sp_tlai(:) = 0._r8
    currentSite%sp_tsai(:) = 0._r8
    currentSite%sp_htop(:) = 0._r8

    ! WEIGHTING OF FATES PFTs on to HLM_PFTs
    ! 1. Add up the area associated with each FATES PFT
    ! where pft_areafrac is the area of land in each HLM PFT and (from surface dataset)
    ! hlm_pft_map is the area of that land in each FATES PFT (from param file)

    ! 2. weight each fates PFT target for lai, sai and htop by the area of the
    ! contrbuting HLM PFTs.

    currentPatch => currentSite%oldest_patch
    do while (associated(currentPatch))

       fates_pft = currentPatch%nocomp_pft_label
       if(fates_pft.ne.0)then

          do hlm_pft = 1,size( EDPftvarcon_inst%hlm_pft_map,2)

             if(bc_in%pft_areafrac(hlm_pft) * EDPftvarcon_inst%hlm_pft_map(fates_pft,hlm_pft).gt.0.0_r8)then
                !leaf area index
                currentSite%sp_tlai(fates_pft) = currentSite%sp_tlai(fates_pft) + &
                     bc_in%hlm_sp_tlai(hlm_pft) * bc_in%pft_areafrac(hlm_pft) &
                     * EDPftvarcon_inst%hlm_pft_map(fates_pft,hlm_pft)
                !stem area index
                currentSite%sp_tsai(fates_pft) = currentSite%sp_tsai(fates_pft) + &
                     bc_in%hlm_sp_tsai(hlm_pft) *	bc_in%pft_areafrac(hlm_pft) &
                     * EDPftvarcon_inst%hlm_pft_map(fates_pft,hlm_pft)
                ! canopy height
                currentSite%sp_htop(fates_pft) = currentSite%sp_htop(fates_pft) + &
                     bc_in%hlm_sp_htop(hlm_pft) * bc_in%pft_areafrac(hlm_pft) &
                     * EDPftvarcon_inst%hlm_pft_map(fates_pft,hlm_pft)
             end if ! there is some area in this patch
          end do !hlm_pft

          ! weight for total area in each patch/fates_pft
          ! this is needed because the area of pft_areafrac does not need to sum to 1.0
          if(currentPatch%area.gt.0.0_r8)then
             currentSite%sp_tlai(fates_pft) = currentSite%sp_tlai(fates_pft) &
                  /(currentPatch%area/area)
             currentSite%sp_tsai(fates_pft) = currentSite%sp_tsai(fates_pft) &
                  /(currentPatch%area/area)
             currentSite%sp_htop(fates_pft) = currentSite%sp_htop(fates_pft) &
                  /(currentPatch%area/area)
          endif

       end if ! not bare patch
       currentPatch => currentPatch%younger
    end do ! patch loop

    ! ------------------------------------------------------------
    ! now we have the target lai, sai and htop for each PFT/patch
    ! find properties of the cohort that go along with that
    ! 1. Find canopy area from HTOP (height)
    ! 2. Find 'n' associated with canopy area, given a closed canopy
    ! 3. Find 'bleaf' associated with TLAI and canopy area.
    ! These things happen in  the catchily titled "assign_cohort_SP_properties" routine.
    ! ------------------------------------------------------------

    currentPatch => currentSite%oldest_patch
    do while (associated(currentPatch))

       currentCohort => currentPatch%tallest
       do while (associated(currentCohort))

          ! FIRST SOME CHECKS.
          fates_pft =currentCohort%pft
          if(fates_pft.ne.currentPatch%nocomp_pft_label)then ! does this cohort belong in this PFT patch?
             write(fates_log(),*) 'wrong PFT label in cohort in SP mode',fates_pft,currentPatch%nocomp_pft_label
             call endrun(msg=errMsg(sourcefile, __LINE__))
          end if

          if(fates_pft.eq.0)then
             write(fates_log(),*) 'PFT0 in SP mode'
             call endrun(msg=errMsg(sourcefile, __LINE__))
          end if

          ! Call routine to invert SP drivers into cohort properites.
          call assign_cohort_SP_properties(currentCohort, currentSite%sp_htop(fates_pft), currentSite%sp_tlai(fates_pft)     , currentSite%sp_tsai(fates_pft),currentPatch%area,ifalse,leaf_c)

          currentCohort => currentCohort%shorter
       end do !cohort loop
       currentPatch => currentPatch%younger
    end do ! patch loop

  end subroutine satellite_phenology

  ! =====================================================================================

  subroutine assign_cohort_SP_properties(currentCohort,htop,tlai,tsai,parea,init,leaf_c)

    ! -----------------------------------------------------------------------------------!
    ! Takes the daily inputs of leaf area index, stem area index and canopy height and
    ! translates them into a FATES structure with one patch and one cohort per PFT
    ! The leaf area of the cohort is modified each day to match that asserted by the HLM
    ! -----------------------------------------------------------------------------------!
   

    type(ed_cohort_type), intent(inout), target :: currentCohort

    real(r8), intent(in) :: tlai ! target leaf area index from SP inputs
    real(r8), intent(in) :: tsai ! target stem area index from SP inputs
    real(r8), intent(in) :: htop ! target tree height from SP inputs
    real(r8), intent(in) :: parea ! patch area for this PFT
    integer, intent(in)  :: init ! are we in the initialization routine? if so do not set leaf_c
    real(r8), intent(out) ::  leaf_c        ! leaf carbon estimated to generate target tlai

    real(r8) :: dummy_n       ! set cohort n to a dummy value of 1.0
    integer  :: fates_pft     ! fates pft numer for weighting loop
    real(r8) :: spread        ! dummy value of canopy spread to estimate c_area
    real(r8) :: check_treelai
    real(r8) :: canopylai(1:nclmax)
    real(r8) :: fracerr
    real(r8) :: oldcarea

    ! Do some checks
    if(associated(currentCohort%shorter))then
       write(fates_log(),*) 'SP mode has >1 cohort'
       write(fates_log(),*) "SP mode >1 cohort: PFT",currentCohort%pft, currentCohort%shorter%pft
       write(fates_log(),*) "SP mode >1 cohort: CL",currentCohort%canopy_layer, currentCohort%shorter%canopy_layer
       call endrun(msg=errMsg(sourcefile, __LINE__))
    end if

    !------------------------------------------
    !  Calculate dbh from input height, and c_area from dbh
    !------------------------------------------
    currentCohort%hite = htop

    fates_pft = currentCohort%pft
    call h2d_allom(currentCohort%hite,fates_pft,currentCohort%dbh)

    dummy_n = 1.0_r8 ! make n=1 to get area of one tree.
    spread = 1.0_r8  ! fix this to 0 to remove dynamics of canopy closure, assuming a closed canopy.
    ! n.b. the value of this will only affect 'n', which isn't/shouldn't be a diagnostic in
    ! SP mode.
    call carea_allom(currentCohort%dbh,dummy_n,spread,currentCohort%pft,&
         currentCohort%crowndamage,currentCohort%c_area)

    !------------------------------------------
    !  Calculate canopy N assuming patch area is full
    !------------------------------------------
    currentCohort%n = parea / currentCohort%c_area

    ! correct c_area for the new nplant
    call carea_allom(currentCohort%dbh,currentCohort%n,spread,currentCohort%pft,&
         currentCohort%crowndamage,currentCohort%c_area)

    ! ------------------------------------------
    ! Calculate leaf carbon from target treelai
    ! ------------------------------------------
    currentCohort%treelai = tlai
    canopylai(:) = 0._r8
    if(init.eq.itrue)then
       ! If we are initializing, the canopy layer has not been set yet, so just set to 1
       currentCohort%canopy_layer = 1
       ! We need to get the vcmax25top
       currentCohort%vcmax25top = EDPftvarcon_inst%vcmax25top(currentCohort%pft,1)
    endif
    leaf_c = leafc_from_treelai( currentCohort%treelai, currentCohort%pft, currentCohort%c_area,&
         currentCohort%n, currentCohort%canopy_layer, currentCohort%vcmax25top)

    !check that the inverse calculation of leafc from treelai is the same as the
    ! standard calculation of treelai from leafc. Maybe can delete eventually?

    check_treelai = tree_lai(leaf_c, currentCohort%pft, currentCohort%c_area, &
         currentCohort%n, currentCohort%canopy_layer,               &
         canopylai,currentCohort%vcmax25top )

    if( abs(currentCohort%treelai-check_treelai).gt.1.0e-12)then !this is not as precise as nearzero
       write(fates_log(),*) 'error in validate treelai',currentCohort%treelai,check_treelai,currentCohort%treelai-check_treelai
       write(fates_log(),*) 'tree_lai inputs: ', currentCohort%pft, currentCohort%c_area, currentCohort%n, &
               currentCohort%canopy_layer, currentCohort%vcmax25top
       call endrun(msg=errMsg(sourcefile, __LINE__))
    end if

    ! the carea_allom routine sometimes generates precision-tolerance level errors in the canopy area
    ! these mean that the canopy area does not exactly add up to the patch area, which causes chaos in
    ! the radiation routines.  Correct both the area and the 'n' to remove error, and don't use
    !! carea_allom in SP mode after this point.

    if(abs(currentCohort%c_area-parea).gt.nearzero)then ! there is an error
       if(abs(currentCohort%c_area-parea).lt.10.e-9)then !correct this if it's a very small error
          oldcarea = currentCohort%c_area
          !generate new cohort area
          currentCohort%c_area = currentCohort%c_area - (currentCohort%c_area- parea)
          currentCohort%n = currentCohort%n * (currentCohort%c_area/oldcarea)
          if(abs(currentCohort%c_area-parea).gt.nearzero)then
             write(fates_log(),*) 'SPassign, c_area still broken',currentCohort%c_area-parea,currentCohort%c_area-oldcarea
             call endrun(msg=errMsg(sourcefile, __LINE__))
          end if
       else
          write(fates_log(),*) 'SPassign, big error in c_area',currentCohort%c_area-parea,currentCohort%pft
       end if ! still broken
    end if !small error

    if(init.eq.ifalse)then
       call SetState(currentCohort%prt, leaf_organ, carbon12_element, leaf_c, 1)
    endif

    ! assert sai
    currentCohort%treesai = tsai

  end subroutine assign_cohort_SP_properties

  ! =====================================================================================

  subroutine SeedIn( currentSite, bc_in )

    ! -----------------------------------------------------------------------------------
    ! Flux from plants into the seed pool.
    ! It is assumed that allocation to seed on living pools has already been calculated
    ! at the daily time step.
    ! Note: Some seed generation can occur during disturbance. It is assumed that
    !       some plants use their storage upon death to create seeds, but this in only
    !       triggered during non-fire and non-logging events.  See
    !       subroutine mortality_litter_fluxes() and DistributeSeeds(), look for
    !       parameter allom_frbstor_repro
    ! -----------------------------------------------------------------------------------


    ! !USES:
    use EDTypesMod, only : area
    use EDTypesMod, only : homogenize_seed_pfts
    !
    ! !ARGUMENTS
    type(ed_site_type), intent(inout), target  :: currentSite
    type(bc_in_type), intent(in)               :: bc_in

    type(ed_patch_type), pointer     :: currentPatch
    type(litter_type), pointer       :: litt
    type(ed_cohort_type), pointer    :: currentCohort
    type(site_massbal_type), pointer :: site_mass

    integer  :: pft
    real(r8) :: store_m_to_repro       ! mass sent from storage to reproduction upon death [kg/plant]
    real(r8) :: site_seed_rain(maxpft) ! This is the sum of seed-rain for the site [kg/site/day]
    real(r8) :: seed_in_external       ! Mass of externally generated seeds [kg/m2/day]
    real(r8) :: seed_stoich            ! Mass ratio of nutrient per C12 in seeds [kg/kg]
    real(r8) :: seed_prod              ! Seed produced in this dynamics step [kg/day]
    integer  :: n_litt_types           ! number of litter element types (c,n,p, etc)
    integer  :: el                     ! loop counter for litter element types
    integer  :: element_id             ! element id consistent with parteh/PRTGenericMod.F90
    integer, parameter :: TRS = 2      ! Switch option to use the Tree Recruitment Scheme
    integer, parameter :: default_regeneration = 1 !Switch option to use FATES's default regeneration scheme
    !------------------------------------------------------------------------------------

    do el = 1, num_elements

       site_seed_rain(:) = 0._r8

       element_id = element_list(el)

       site_mass => currentSite%mass_balance(el)

       ! Loop over all patches and sum up the seed input for each PFT
       currentPatch => currentSite%oldest_patch
       do while (associated(currentPatch))

          currentCohort => currentPatch%tallest
          !litt => currentPatch%litter(el) !added by ahb
          do while (associated(currentCohort))

             pft = currentCohort%pft

             ! a certain fraction of bstore might go to clonal reproduction when plants die
             ! (since this is only applied to the dying portion of the cohort
             !  we do not actually pair down the storage via PARTEH, instead
             !  we just make sure that we don't send a portion of the storage
             !  to the litter in CWDInput)
             ! units = [kg/ha/day] = [kg] * [fraction] * [plants/ha/year] * [year/day]
             store_m_to_repro = -currentCohort%prt%GetState(store_organ,element_id) * &
                  EDPftvarcon_inst%allom_frbstor_repro(pft)*currentCohort%dndt*years_per_day

             ! Transfer all reproductive tissues into seed production
             ! The following call to PRTReproRelease, will return the mass
             ! of seeds [kg] released by the plant, per the mass_fraction
             ! specified as input.  This routine will also remove the mass
             ! from the parteh state-variable.
             
             call PRTReproRelease(currentCohort%prt,repro_organ,element_id, &
                  1.0_r8, seed_prod)

             if(element_id==carbon12_element)then
                currentcohort%seed_prod = seed_prod
             end if

             site_seed_rain(pft) = site_seed_rain(pft) +  &
                  (seed_prod * currentCohort%n + store_m_to_repro)

             currentCohort => currentCohort%shorter
          enddo !cohort loop

          currentPatch => currentPatch%younger
       enddo

       ! We can choose to homogenize seeds. This is simple, we just
       ! add up all the seed from each pft at the site level, and then
       ! equally distribute to the PFT pools
       if ( homogenize_seed_pfts ) then
          site_seed_rain(1:numpft) = sum(site_seed_rain(:))/real(numpft,r8)
       end if


       ! Loop over all patches again and disperse the mixed seeds into the input flux
       ! arrays

       ! Loop over all patches and sum up the seed input for each PFT
       currentPatch => currentSite%oldest_patch
       do while (associated(currentPatch))

          litt => currentPatch%litter(el)
          do pft = 1,numpft

             if(currentSite%use_this_pft(pft).eq.itrue)then
             ! Seed input from local sources (within site)
             litt%seed_in_local(pft) = litt%seed_in_local(pft) + site_seed_rain(pft)/area

<<<<<<< HEAD
             
             !START ahb's changes
             
             if ( regeneration_model == TRS .and. &
                  prt_params%allom_dbh_maxheight(pft) > min_max_dbh_for_trees) then
             
             !Send a fraction of reproductive carbon to litter to account for 
             !non-seed reproductive carbon (e.g. flowers, fruit, etc.)
             !If using default_regeneration then all reproductive carbon becomes seed
             !This process will be more important if/when FATES fixes the structural issue
             !that all carbon used to make recruits comes from reproductive carbon.
=======
                ! If there is forced external seed rain, we calculate the input mass flux
                ! from the different elements, using the mean stoichiometry of new
                ! recruits for the current patch and lowest canopy position

                select case(element_id)
                case(carbon12_element)
                   seed_stoich = 1._r8
                case(nitrogen_element)
                   seed_stoich = currentPatch%nitr_repro_stoich(pft)
                case(phosphorus_element)
                   seed_stoich = currentPatch%phos_repro_stoich(pft)
                case default
                   write(fates_log(), *) 'undefined element specified'
                   write(fates_log(), *) 'while defining forced external seed mass flux'
                   call endrun(msg=errMsg(sourcefile, __LINE__))
                end select
>>>>>>> 5bb6e3e6

             litt%seed_decay(pft) = litt%seed_in_local(pft) * (1.0_r8 - EDPftvarcon_inst%repro_frac_seed(pft)) 
             
             end if

             !Default regeneration scheme sends all reproductive carbon to seed (i.e. do nothing here)
             !END ahb's changes

             ! If there is forced external seed rain, we calculate the input mass flux
             ! from the different elements, usung the seed optimal stoichiometry
             ! for non-carbon
             select case(element_id)
             case(carbon12_element)
                 seed_stoich = 1._r8
             case(nitrogen_element)
                 seed_stoich = prt_params%nitr_recr_stoich(pft) 
             case(phosphorus_element)
                 seed_stoich = prt_params%phos_recr_stoich(pft) 
             case default
                 write(fates_log(), *) 'undefined element specified'
                 write(fates_log(), *) 'while defining forced external seed mass flux'
                 call endrun(msg=errMsg(sourcefile, __LINE__))
             end select
             
             ! Seed input from external sources (user param seed rain, or dispersal model)
             seed_in_external =  seed_stoich*EDPftvarcon_inst%seed_suppl(pft)*years_per_day
             litt%seed_in_extern(pft) = litt%seed_in_extern(pft) + seed_in_external

             ! Seeds entering externally [kg/site/day]
             site_mass%seed_in = site_mass%seed_in + seed_in_external*currentPatch%area
            end if !use this pft  
          enddo


          currentPatch => currentPatch%younger
       enddo

    end do

    return
  end subroutine SeedIn

  ! ============================================================================

  subroutine SeedDecay( litt , currentPatch, bc_in )
    !
    ! !DESCRIPTION:
    ! 1. Flux from seed pool into leaf litter pool
    ! 2. (if TRS is on) Seedling mortality (i.e. flux from seedling pool into leaf litter pool)   
    !
    ! !ARGUMENTS
    type(litter_type) :: litt
    type(ed_patch_type), intent(in) :: currentPatch ! ahb added this
    type(bc_in_type), intent(in) :: bc_in ! ahb added this    
    !
    ! !LOCAL VARIABLES:
    integer  ::  pft
    real(r8) ::  seedling_layer_par          !cumulative light at the seedling layer (MJ) over prior window of days 
                                             !(defined by 'light_mort_window' param)
    real(r8) ::  seedling_light_mort_rate    !the daily seedling mortality rate from light stress
    real(r8) ::  seedling_h2o_mort_rate      !the daily seedling mortality rate from moisture stress
    real(r8) ::  seedling_mdds               !moisture deficit days accumulated in the seedling layer
   
    !----------------------------------------------------------------------

    
    ! 1. Seed mortality (i.e. flux from seed bank to litter)
    
    ! default value from Liscke and Loffler 2006 ; making this a PFT-specific parameter
    ! decays the seed pool according to exponential model
    ! seed_decay_rate is in yr-1
    ! seed_decay is kg/day
    ! Assume that decay rates are same for all chemical species

    ! START ahb's changes
    !=====================================================================================
    do pft = 1,numpft 
    
       !If the TRS is switched off or the pft is not a tree then use the default
       !regeneration scheme.
       if ( regeneration_model == default_regeneration .or. &
            prt_params%allom_dbh_maxheight(pft) < min_max_dbh_for_trees ) then

       !Default seed decay scheme (original code)
       litt%seed_decay(pft) = litt%seed(pft) * &
             EDPftvarcon_inst%seed_decay_rate(pft)*years_per_day

       !If the TRS is switched on and the pft is a tree then use the TRS
       else if ( regeneration_model == TRS .and. &
                  prt_params%allom_dbh_maxheight(pft) > min_max_dbh_for_trees ) then
  
       !----------------------------------------------------------------------
       !With respect to seed decay, the only difference with the TRS here is adding the flux 
       !from non-seed reproductive biomass (which was sent to litt%seed_decay in the SeedIn subroutine) 
                                                     
       litt%seed_decay(pft) = litt%seed_decay(pft) + &!from non-seed reproductive biomass; working?
                              litt%seed(pft) * EDPftvarcon_inst%seed_decay_rate(pft)*years_per_day
    
       end if !regeneration model switch

       ! 2. Seedling mortality (i.e. fluxes from seedling pool (seed_germ) to litter)
       !----------------------------------------------------------------------
       !Step 1. Calculate the daily seedling mortality rate from light stress

       !Calculate the cumulative light at the seedling layer over a prior number of 
       !days set by the "sdlng_mort_par_timescale" parameter

       seedling_layer_par = currentPatch%sdlng_mort_par%GetMean() * megajoules_per_joule * & 
        sec_per_day * sdlng_mort_par_timescale 

       seedling_light_mort_rate = exp( EDPftvarcon_inst%seedling_light_mort_a(pft) * &
                                       seedling_layer_par + EDPftvarcon_inst%seedling_light_mort_b(pft) ) 
        
       !TEMP
       !write(fates_log(),*) 'seedling layer par ', seedling_layer_par
       !write(fates_log(),*) 'seedling light mort rate ', seedling_light_mort_rate
                             
       !Step 3. Calculate the daily seedling mortality rate from moisture stress
       
       !Get the current seedling moisture deficit days
       !Calculated as (abs(seedling_psi_crit) - abs(seedling_layer_smp))* -1 * mddWindow

       seedling_mdds = currentPatch%sdlng_mdd(pft)%p%GetMean()     
    
       !Calculate seedling mortality as a function of moisture deficit days
       seedling_h2o_mort_rate = EDPftvarcon_inst%seedling_h2o_mort_a(pft) * seedling_mdds**2 + &
                                EDPftvarcon_inst%seedling_h2o_mort_b(pft) * seedling_mdds + &
                                EDPftvarcon_inst%seedling_h2o_mort_c(pft)

       if (seedling_mdds < EDPftvarcon_inst%seedling_mdd_crit(pft)) then
           seedling_h2o_mort_rate = 0.0_r8
       end if
     
       !Step 4. Add background mortality and send dead seedling carbon to litter (i.e. to seed_germ_decay flux)        
       litt%seed_germ_decay(pft) = (litt%seed_germ(pft) * seedling_light_mort_rate) + &
                                   (litt%seed_germ(pft) * seedling_h2o_mort_rate) + &
                                   (litt%seed_germ(pft) * EDPftvarcon_inst%background_seedling_mort(pft) &
                                                        * years_per_day)
        !ahb diagnostic
          if (debug_trs) then
          if (hlm_day_of_year == 40 .OR. hlm_day_of_year == 270) then
              write(fates_log(),*) 'day_of_year:', hlm_day_of_year
              write(fates_log(),*) 'patch_age:', currentPatch%age
              write(fates_log(),*) 'pft', pft
              write(fates_log(),*) 'seedling_light_mort_rate (day -1):', seedling_light_mort_rate
              write(fates_log(),*) 'seedling_h2o_mort_rate (day -1):', seedling_h2o_mort_rate
              write(fates_log(),*) 'seedling mdds ([0,1]):', seedling_mdds
          end if

          end if !debug flag
         !end ahb diagnostic
        
    !-----------------------------------------------------------------------
    !END ahb's changes

    enddo

    return
  end subroutine SeedDecay

  ! ============================================================================
  subroutine SeedGermination( litt, cold_stat, drought_stat, bc_in, currentPatch ) !ahb added currentPatch and bc_in
    !
    ! !DESCRIPTION:
    !  Flux from seed bank into the seedling pool    
    !
    ! !USES:

    !
    ! !ARGUMENTS
    type(litter_type) :: litt  
    integer, intent(in) :: cold_stat                   ! Is the site in cold leaf-off status?
    integer, intent(in) :: drought_stat                ! Is the site in drought leaf-off status?
    type(bc_in_type), intent(in) :: bc_in              ! ahb added this July 2021
    type(ed_patch_type), intent(in) :: currentPatch    ! ahb added this July 2021
    !
    ! !LOCAL VARIABLES:
    integer :: pft
    real(r8), parameter ::  max_germination = 1.0_r8 ! Cap on germination rates. 
                                                    ! KgC/m2/yr Lishcke et al. 2009

    !Light and moisture-sensitive seedling emergence variables (ahb)
    !------------------------------------------------------------------------------------------------------------
    integer  :: ilayer_seedling_root                            ! the soil layer at seedling rooting depth
    real(r8) :: seedling_layer_smp                              ! soil matric potential at seedling rooting depth
    real(r8) :: wetness_index                                   ! a soil 'wetness index' (1 / - SoilMatricPotetial (MPa) )
    real(r8) :: seedling_layer_par                              ! par at the seedling layer (MJ m-2 day-1)
    real(r8) :: slsmp_emerg                                     !temp
    real(r8) :: slparmort                                       !temp
    real(r8) :: slpartrans                                      !temp
    real(r8) :: photoblastic_germ_modifier                      ! seedling emergence rate modifier for light-sensitive germination
    real(r8) :: seedling_emerg_rate                             ! the fraction of the seed bank emerging in the current time step
    !-------------------------------------------------------------------------------------------------------------


    ! Turning of this cap? because the cap will impose changes on proportionality
    ! of nutrients. (RGK 02-2019)
    !real(r8), parameter :: max_germination = 1.e6_r8  ! Force to very high number

    !----------------------------------------------------------------------

    ! germination_rate is being pulled to PFT parameter; units are 1/yr
    ! thus the mortality rate of seed -> recruit (in units of carbon)
    ! is seed_decay_rate(p)/germination_rate(p)
    ! and thus the mortality rate (in units of individuals) is the product of
    ! that times the ratio of (hypothetical) seed mass to recruit biomass
    
    !START ahb's CHANGES
    !==============================================================================================
     do pft = 1,numpft
       if ( regeneration_model == default_regeneration .or. &
             prt_params%allom_dbh_maxheight(pft) < min_max_dbh_for_trees ) then

       !FATES default germination scheme
       litt%seed_germ_in(pft) =  min(litt%seed(pft) * EDPftvarcon_inst%germination_rate(pft), &  
                                     max_germination)*years_per_day
       !end FATES default germination scheme
      
       !-------------------------------------------------------------------------------------------
       !The Tree Recruitment Scheme calculates seedling emergence (i.e. germination) as a pft-specific
       !function of understory light and soil moisture

       else if ( regeneration_model == TRS .and. &
                  prt_params%allom_dbh_maxheight(pft) > min_max_dbh_for_trees ) then	    
 
       !Step 1. Calculate how germination rate is modified by understory light.
       !        This applies to photoblastic germinators (e.g. many tropical pioneers) 

       !Calculate par at the seedling layer (MJ m-2 day-1)
       !The running mean variable is in W m-2 over prior 24 hours. It is converted to MJ m-2 day-1
       !to work with the TRS function.
 
       seedling_layer_par = currentPatch%seedling_layer_par24%GetMean() * sec_per_day * megajoules_per_joule

       !Calculate the photoblastic germination rate modifier (see eqn. 3 of Hanbury-Brown et al., 2022) 
       photoblastic_germ_modifier = seedling_layer_par / &
                (seedling_layer_par + EDPftvarcon_inst%par_crit_germ(pft))

       !Step 2. Calculate the soil matric potential at the seedling rooting depth
        
       !Define soil layer based on pft-specific rooting depth
       !ilayer_seedling_root = minloc(abs(bc_in%z_sisl(:)-EDPftvarcon_inst%seedling_root_depth(pft)),dim=1) 

       !Get running mean of soil matric potential (mm of H2O suction) at the seedling rooting depth
       seedling_layer_smp = currentPatch%sdlng_emerg_smp(pft)%p%GetMean()    

       !Calculate a soil wetness index (1 / -soil matric pontential (MPa) ) used by the TRS moisture-based 
       !seedling mortality function
       wetness_index = 1.0_r8 / (seedling_layer_smp * (-1.0_r8) * mpa_per_mm_suction)          

       !Step 3. Calculate the seedling emergence rate based on soil moisture and germination
       ! rate modifier (i.e. Step 1). See eqn. 4 of Hanbury-Brown et al., 2022
       
       if ( seedling_layer_smp .GE. EDPftvarcon_inst%seedling_psi_emerg(pft) ) then
       seedling_emerg_rate = photoblastic_germ_modifier * EDPftvarcon_inst%a_emerg(pft) * &
               wetness_index**EDPftvarcon_inst%b_emerg(pft)
       else 

       seedling_emerg_rate = 0.0_r8

       end if !soil-moisture based seedling emergence rate
      
       !Step 4. Calculate the amount of carbon germinating out of the seed bank                                                                                
       litt%seed_germ_in(pft) = litt%seed(pft) * seedling_emerg_rate
     
         !ahb diagnostic
          if (debug_trs) then
          if (hlm_day_of_year == 40 .OR. hlm_day_of_year == 270) then
              write(fates_log(),*) 'day_of_year:', hlm_day_of_year
              write(fates_log(),*) 'patch_age:', currentPatch%age
              write(fates_log(),*) 'pft', pft
              write(fates_log(),*) 'seedling_layer_par (MJ m-2 day-1):', seedling_layer_par
              write(fates_log(),*) 'seedling_layer_smp (mm h2o suction):', seedling_layer_smp
              write(fates_log(),*) 'photoblastic_germ_modifier ([0,1]):', photoblastic_germ_modifier
              write(fates_log(),*) 'seedling_emerg_rate (day-1):', seedling_emerg_rate
          end if

          end if !debug flag
         !end ahb diagnostic
 
      end if !regeneration model switch
      !--------------------------------------------------------------------------------------------
       !TEMP
       !slsmp_emerg = currentPatch%sdlng_emerg_smp%GetMean()
       !slparmort = currentPatch%sdlng_mort_par%GetMean()
       !slpartrans = currentPatch%sdlng2sap_par%GetMean()

       ! write(fates_log(),*) 'nrm parprof', currentPatch%nrmlzd_parprof_dir_z(:,:,:)
       ! write(fates_log(),*) 'parprof', currentPatch%parprof_dif_z(1,:)
       ! write(fates_log(),*) 'number_leaf_layers_in_second_canopy_layer', maxval(currentPatch%ncan(currentPatch%ncl_p,:))
        
       ! write(fates_log(),*) 'patchno', currentPatch%patchno
       ! write(fates_log(),*) 'seedling_layer_par', seedling_layer_par
       ! write(fates_log(),*) 'seedling_emerg_smp', slsmp_emerg
       ! write(fates_log(),*) 'seedling_mort_par', slparmort
       ! write(fates_log(),*) 'seedling2sap_trans_par', slpartrans
       ! write(fates_log(),*) 'tveg_lpa', currentPatch%tveg_lpa%GetMean()
      !================================================================================================    
      !END ahb changes

      !set the germination only under the growing season...c.xu

      if ((prt_params%season_decid(pft) == itrue ) .and. &
            (any(cold_stat == [phen_cstat_nevercold,phen_cstat_iscold]))) then
          litt%seed_germ_in(pft) = 0.0_r8
      endif
      if ((prt_params%stress_decid(pft) == itrue ) .and. &
            (any(drought_stat == [phen_dstat_timeoff,phen_dstat_moistoff]))) then
          litt%seed_germ_in(pft) = 0.0_r8
      end if


    enddo

  end subroutine SeedGermination

  ! =====================================================================================





  ! =====================================================================================

  subroutine recruitment( currentSite, currentPatch, bc_in )
    !
    ! !DESCRIPTION:
    ! spawn new cohorts of juveniles of each PFT
    !
    ! !USES:
    use FatesInterfaceTypesMod, only : hlm_use_ed_prescribed_phys
    use FatesLitterMod   , only : ncwd
    
    !
    ! !ARGUMENTS
    type(ed_site_type), intent(inout)  :: currentSite
    type(ed_patch_type), intent(inout),pointer :: currentPatch
    type(bc_in_type), intent(in)       :: bc_in
    !
    ! !LOCAL VARIABLES:
    class(prt_vartypes), pointer :: prt
    integer :: ft
    integer :: c 
    type (ed_cohort_type) , pointer :: temp_cohort
    type (litter_type), pointer     :: litt          ! The litter object (carbon right now)
    type(site_massbal_type), pointer :: site_mass    ! For accounting total in-out mass fluxes
    integer :: cohortstatus
    integer :: el          ! loop counter for element
    integer :: element_id  ! element index consistent with definitions in PRTGenericMod
    integer :: iage        ! age loop counter for leaf age bins
    integer :: crowndamage
    integer,parameter :: recruitstatus = 1 !weather it the new created cohorts is recruited or initialized
    real(r8) :: c_leaf      ! target leaf biomass [kgC]
    real(r8) :: c_fnrt      ! target fine root biomass [kgC]
    real(r8) :: c_sapw      ! target sapwood biomass [kgC]
    real(r8) :: a_sapw      ! target sapwood cross section are [m2] (dummy)
    real(r8) :: c_agw       ! target Above ground biomass [kgC]
    real(r8) :: c_bgw       ! target Below ground biomass [kgC]
    real(r8) :: c_struct    ! target Structural biomass [kgc]
    real(r8) :: c_store     ! target Storage biomass [kgC]
    real(r8) :: m_leaf      ! leaf mass (element agnostic) [kg]
    real(r8) :: m_fnrt      ! fine-root mass (element agnostic) [kg]
    real(r8) :: m_sapw      ! sapwood mass (element agnostic) [kg]
    real(r8) :: m_agw       ! AG wood mass (element agnostic) [kg]
    real(r8) :: m_bgw       ! BG wood mass (element agnostic) [kg]
    real(r8) :: m_struct    ! structural mass (element agnostic) [kg]
    real(r8) :: m_store     ! storage mass (element agnostic) [kg]
    real(r8) :: m_repro     ! reproductive mass (element agnostic) [kg]
    real(r8) :: mass_avail  ! The mass of each nutrient/carbon available in the seed_germination pool [kg]
    real(r8) :: mass_demand ! Total mass demanded by the plant to achieve the stoichiometric targets
    ! of all the organs in the recruits. Used for both [kg per plant] and [kg per cohort]
    real(r8) :: stem_drop_fraction
    real(r8) :: sdlng2sap_par ! running mean of par at the seedlng layer [MJ m-2 day-1]
    real(r8) :: seedling_layer_smp !soil matric potential at seedling rooting depth [mm H20 suction]
    integer  :: ilayer_seedling_root ! the soil layer at seedling rooting depth
    !----------------------------------------------------------------------

    allocate(temp_cohort) ! create temporary cohort
    call zero_cohort(temp_cohort)


    do ft = 1,numpft

       ! The following if block is for the prescribed biogeography and/or nocomp modes.
       ! Since currentSite%use_this_pft is a site-level quantity and thus only limits whether a given PFT
       ! is permitted on a given gridcell or not, it applies to the prescribed biogeography case only.
       ! If nocomp is enabled, then we must determine whether a given PFT is allowed on a given patch or not.

       if(currentSite%use_this_pft(ft).eq.itrue &
            .and. ((hlm_use_nocomp .eq. ifalse) .or. (ft .eq. currentPatch%nocomp_pft_label)))then

          temp_cohort%canopy_trim = init_recruit_trim
          temp_cohort%pft         = ft
          temp_cohort%hite        = EDPftvarcon_inst%hgt_min(ft)
          temp_cohort%coage       = 0.0_r8
          stem_drop_fraction      = EDPftvarcon_inst%phen_stem_drop_fraction(ft)
          temp_cohort%l2fr        = currentSite%rec_l2fr(ft,currentPatch%NCL_p)
          temp_cohort%crowndamage = 1       ! new recruits are undamaged
          
          call h2d_allom(temp_cohort%hite,ft,temp_cohort%dbh)
<<<<<<< HEAD
          
          !ahb diagnostic
          if (debug_trs) then
          if (hlm_day_of_year == 40 .OR. hlm_day_of_year == 270) then
              write(fates_log(),*) 'min_dbh:', temp_cohort%dbh
          end if !day condition
          end if !debug condition
          !end ahb diagnostic

  
=======

       
>>>>>>> 5bb6e3e6
          ! Initialize live pools
          call bleaf(temp_cohort%dbh,ft,temp_cohort%crowndamage,&
               temp_cohort%canopy_trim,c_leaf)
          call bfineroot(temp_cohort%dbh,ft,temp_cohort%canopy_trim,temp_cohort%l2fr,c_fnrt)
          call bsap_allom(temp_cohort%dbh,ft,temp_cohort%crowndamage, &
               temp_cohort%canopy_trim,a_sapw, c_sapw)
          call bagw_allom(temp_cohort%dbh,ft,temp_cohort%crowndamage, c_agw)
          call bbgw_allom(temp_cohort%dbh,ft,c_bgw)
          call bdead_allom(c_agw,c_bgw,c_sapw,ft,c_struct)
          call bstore_allom(temp_cohort%dbh,ft, temp_cohort%crowndamage, &
               temp_cohort%canopy_trim,c_store)

          ! Default assumption is that leaves are on
          cohortstatus = leaves_on

          ! But if the plant is seasonally (cold) deciduous, and the site status is flagged
          ! as "cold", then set the cohort's status to leaves_off, and remember the leaf biomass
          if ((prt_params%season_decid(ft) == itrue) .and. &
               (any(currentSite%cstatus == [phen_cstat_nevercold,phen_cstat_iscold]))) then
             c_leaf = 0.0_r8

             ! If plant is not woody then set sapwood and structural biomass as well
             if (prt_params%woody(ft).ne.itrue) then
                c_sapw = (1.0_r8 - stem_drop_fraction) * c_sapw
                c_struct = (1.0_r8 - stem_drop_fraction) * c_struct
             endif
             cohortstatus = leaves_off
          endif

          ! Or.. if the plant is drought deciduous, and the site status is flagged as
          ! "in a drought", then likewise, set the cohort's status to leaves_off, and remember leaf
          ! biomass
          if ((prt_params%stress_decid(ft) == itrue) .and. &
               (any(currentSite%dstatus == [phen_dstat_timeoff,phen_dstat_moistoff]))) then
             c_leaf = 0.0_r8

             ! If plant is not woody then set sapwood and structural biomass as well
             if(prt_params%woody(ft).ne.itrue)then
                c_sapw = (1.0_r8 - stem_drop_fraction) * c_sapw
                c_struct = (1.0_r8 - stem_drop_fraction) * c_struct
             endif
             cohortstatus = leaves_off
          endif


          ! Cycle through available carbon and nutrients, find the limiting element
          ! to dictate the total number of plants that can be generated

          if ( (hlm_use_ed_prescribed_phys .eq. ifalse) .or. &
               (EDPftvarcon_inst%prescribed_recruitment(ft) .lt. 0._r8) ) then

           temp_cohort%n = 1.e20_r8

             do el = 1,num_elements

                element_id = element_list(el)
                select case(element_id)
                case(carbon12_element)

                  mass_demand = c_struct+c_leaf+c_fnrt+c_sapw+c_store
                  
                  !ahb diagnostic
                  if (hlm_day_of_year == 40) then
                     write(fates_log(),*) 'mass demand:', mass_demand
                  end if
                  !end ahb diagnostic

                case(nitrogen_element)

                     mass_demand = &
                          c_struct*prt_params%nitr_stoich_p1(ft,prt_params%organ_param_id(struct_organ)) + &
                          c_leaf*prt_params%nitr_stoich_p1(ft,prt_params%organ_param_id(leaf_organ)) + &
                          c_fnrt*prt_params%nitr_stoich_p1(ft,prt_params%organ_param_id(fnrt_organ)) + &
                          c_sapw*prt_params%nitr_stoich_p1(ft,prt_params%organ_param_id(sapw_organ)) + &
                          StorageNutrientTarget(ft, element_id, &
                          c_leaf*prt_params%nitr_stoich_p1(ft,prt_params%organ_param_id(leaf_organ)), &
                          c_fnrt*prt_params%nitr_stoich_p1(ft,prt_params%organ_param_id(fnrt_organ)), &
                          c_sapw*prt_params%nitr_stoich_p1(ft,prt_params%organ_param_id(sapw_organ)), &
                          c_struct*prt_params%nitr_stoich_p1(ft,prt_params%organ_param_id(struct_organ)))

                case(phosphorus_element)

                  mass_demand = &
                       c_struct*prt_params%phos_stoich_p1(ft,prt_params%organ_param_id(struct_organ)) + &
                       c_leaf*prt_params%phos_stoich_p1(ft,prt_params%organ_param_id(leaf_organ)) + &
                       c_fnrt*prt_params%phos_stoich_p1(ft,prt_params%organ_param_id(fnrt_organ)) + &
                       c_sapw*prt_params%phos_stoich_p1(ft,prt_params%organ_param_id(sapw_organ)) + &
                       StorageNutrientTarget(ft, element_id, &
                       c_leaf*prt_params%phos_stoich_p1(ft,prt_params%organ_param_id(leaf_organ)), &
                       c_fnrt*prt_params%phos_stoich_p1(ft,prt_params%organ_param_id(fnrt_organ)), &
                       c_sapw*prt_params%phos_stoich_p1(ft,prt_params%organ_param_id(sapw_organ)), &
                       c_struct*prt_params%phos_stoich_p1(ft,prt_params%organ_param_id(struct_organ)))

                case default
                   write(fates_log(),*) 'Undefined element type in recruitment'
                   call endrun(msg=errMsg(sourcefile, __LINE__))
                end select

                !START ahb's changes
                !=================================================================================
                if ( regeneration_model == default_regeneration .or. &
                     prt_params%allom_dbh_maxheight(ft) < min_max_dbh_for_trees ) then

                mass_avail = currentPatch%area * currentPatch%litter(el)%seed_germ(ft)

                else if ( regeneration_model == TRS .and. &
                          prt_params%allom_dbh_maxheight(ft) > min_max_dbh_for_trees ) then

                sdlng2sap_par = currentPatch%sdlng2sap_par%GetMean() * sec_per_day * megajoules_per_joule

                mass_avail = currentPatch%area * currentPatch%litter(el)%seed_germ(ft) * & 
                              EDPftvarcon_inst%seedling_light_rec_a(ft) * &
                              sdlng2sap_par**EDPftvarcon_inst%seedling_light_rec_b(ft) 
             

                 !ahb diagnostic
                  if (debug_trs) then
                  if (hlm_day_of_year == 40 .OR. hlm_day_of_year == 270) then
                      write(fates_log(),*) 'day_of_year:', hlm_day_of_year
                      write(fates_log(),*) 'patch_age:', currentPatch%age
                      write(fates_log(),*) 'pft', ft
                      write(fates_log(),*) 'sdlng2sap_par (MJ m-2 day-1):', sdlng2sap_par
                      write(fates_log(),*) 'seedling_2_sapling_transition_rate (day -1):', & 
                              EDPftvarcon_inst%seedling_light_rec_a(ft) * &
                              sdlng2sap_par**EDPftvarcon_inst%seedling_light_rec_b(ft)
                  end if
                  end if !debug flag
                 !end ahb diagnostic


 
                !If soil moisture is below the moisture stress threshold recruitment does not occur
                ilayer_seedling_root = minloc(abs(bc_in%z_sisl(:)-EDPftvarcon_inst%seedling_root_depth(ft)),dim=1)
                
                seedling_layer_smp = bc_in%smp_sl(ilayer_seedling_root)
                
                if ( seedling_layer_smp < EDPftvarcon_inst%seedling_psi_crit(ft) ) then
                
                mass_avail = 0.0_r8
               
                end if !check on soil moisture
                
                end if !regeneration model
         
                !==================================================================================  
                !END ahb's changes
                ! ------------------------------------------------------------------------
                ! Update number density if this is the limiting mass
                ! ------------------------------------------------------------------------

                temp_cohort%n = min(temp_cohort%n, mass_avail/mass_demand)

             end do


          else
             ! prescribed recruitment rates. number per sq. meter per year
             temp_cohort%n  = currentPatch%area * &
                  EDPftvarcon_inst%prescribed_recruitment(ft) * &
                  hlm_freq_day
          endif

          ! Only bother allocating a new cohort if there is a reasonable amount of it
          any_recruits: if (temp_cohort%n > min_n_safemath )then

             ! -----------------------------------------------------------------------------
             ! PART II.
             ! Initialize the PARTEH object, and determine the initial masses of all
             ! organs and elements.
             ! -----------------------------------------------------------------------------
             prt => null()
             call InitPRTObject(prt)

             do el = 1,num_elements

                element_id = element_list(el)

                ! If this is carbon12, then the initialization is straight forward
                ! otherwise, we use stoichiometric ratios
                select case(element_id)
                case(carbon12_element)

                   m_struct = c_struct
                   m_leaf   = c_leaf
                   m_fnrt   = c_fnrt
                   m_sapw   = c_sapw
                   m_store  = c_store
                   m_repro  = 0._r8

                case(nitrogen_element)

                 m_struct = c_struct*prt_params%nitr_stoich_p1(ft,prt_params%organ_param_id(struct_organ))
                 m_leaf   = c_leaf*prt_params%nitr_stoich_p1(ft,prt_params%organ_param_id(leaf_organ))
                 m_fnrt   = c_fnrt*prt_params%nitr_stoich_p1(ft,prt_params%organ_param_id(fnrt_organ))
                 m_sapw   = c_sapw*prt_params%nitr_stoich_p1(ft,prt_params%organ_param_id(sapw_organ))
                 m_store  = StorageNutrientTarget(ft, element_id, m_leaf, m_fnrt, m_sapw, m_struct )
                   m_repro  = 0._r8

                case(phosphorus_element)

                 m_struct = c_struct*prt_params%phos_stoich_p1(ft,prt_params%organ_param_id(struct_organ))
                 m_leaf   = c_leaf*prt_params%phos_stoich_p1(ft,prt_params%organ_param_id(leaf_organ))
                 m_fnrt   = c_fnrt*prt_params%phos_stoich_p1(ft,prt_params%organ_param_id(fnrt_organ))
                 m_sapw   = c_sapw*prt_params%phos_stoich_p1(ft,prt_params%organ_param_id(sapw_organ))
                 m_store  = StorageNutrientTarget(ft, element_id, m_leaf, m_fnrt, m_sapw, m_struct )
                   m_repro  = 0._r8

                end select

                select case(hlm_parteh_mode)
                case (prt_carbon_allom_hyp,prt_cnp_flex_allom_hyp )

                   ! Put all of the leaf mass into the first bin
                   call SetState(prt,leaf_organ, element_id,m_leaf,1)
                   do iage = 2,nleafage
                      call SetState(prt,leaf_organ, element_id,0._r8,iage)
                   end do

                   call SetState(prt,fnrt_organ, element_id, m_fnrt)
                   call SetState(prt,sapw_organ, element_id, m_sapw)
                   call SetState(prt,store_organ, element_id, m_store)
                   call SetState(prt,struct_organ, element_id, m_struct)
                   call SetState(prt,repro_organ, element_id, m_repro)

                case default
                   write(fates_log(),*) 'Unspecified PARTEH module during create_cohort'
                   call endrun(msg=errMsg(sourcefile, __LINE__))
                end select

                site_mass => currentSite%mass_balance(el)

                ! Remove mass from the germination pool. However, if we are use prescribed physiology,
                ! AND the forced recruitment model, then we are not realling using the prognostic
                ! seed_germination model, so we have to short circuit things.  We send all of the
                ! seed germination mass to an outflux pool, and use an arbitrary generic input flux
                ! to balance out the new recruits.

                if ( (hlm_use_ed_prescribed_phys .eq. itrue ) .and. &
                     (EDPftvarcon_inst%prescribed_recruitment(ft) .ge. 0._r8 )) then

                   site_mass%flux_generic_in = site_mass%flux_generic_in + &
                        temp_cohort%n*(m_struct + m_leaf + m_fnrt + m_sapw + m_store + m_repro)

                   site_mass%flux_generic_out = site_mass%flux_generic_out + &
                        currentPatch%area * currentPatch%litter(el)%seed_germ(ft)

                   currentPatch%litter(el)%seed_germ(ft) = 0._r8


                else

                   currentPatch%litter(el)%seed_germ(ft) = currentPatch%litter(el)%seed_germ(ft) - &
                        temp_cohort%n / currentPatch%area * &
                        (m_struct + m_leaf + m_fnrt + m_sapw + m_store + m_repro)

                end if



             end do

             ! This call cycles through the initial conditions, and makes sure that they
             ! are all initialized.
             ! -----------------------------------------------------------------------------------

             call prt%CheckInitialConditions()

             ! This initializes the cohort

             call create_cohort(currentSite,currentPatch, temp_cohort%pft, temp_cohort%n, &
                  temp_cohort%hite, temp_cohort%coage, temp_cohort%dbh, prt, &
                  cohortstatus, recruitstatus, &
                  temp_cohort%canopy_trim,temp_cohort%c_area, &
                  currentPatch%NCL_p, &
                  temp_cohort%crowndamage, &
                  currentSite%spread, bc_in)

             ! Note that if hydraulics is on, the number of cohorts may had
             ! changed due to hydraulic constraints.
             ! This constaint is applied during "create_cohort" subroutine.

             ! keep track of how many individuals were recruited for passing to history
             currentSite%recruitment_rate(ft) = currentSite%recruitment_rate(ft) + temp_cohort%n


        endif any_recruits
       endif !use_this_pft
    enddo  !pft loop

    deallocate(temp_cohort, stat=istat, errmsg=smsg)
    if (istat/=0) then
       write(fates_log(),*) 'dealloc013: fail on deallocate(temp_cohort):'//trim(smsg)
       call endrun(msg=errMsg(sourcefile, __LINE__))
    endif

    
  end subroutine recruitment

  ! ============================================================================

  subroutine CWDInput( currentSite, currentPatch, litt, bc_in)

    !
    ! !DESCRIPTION:
    ! Generate litter fields from turnover.
    ! Note, that the when this is called, the number density of the plants
    ! has not been reduced from non-mortal turnover yet.
    ! Thus, we need to avoid double counting losses from dying trees
    ! and turnover in dying trees.
    !
    ! !USES:

    !
    ! !ARGUMENTS
    type(ed_site_type), intent(inout), target :: currentSite
    type(ed_patch_type),intent(inout), target :: currentPatch
    type(litter_type),intent(inout),target    :: litt
    type(bc_in_type),intent(in)               :: bc_in

    !
    ! !LOCAL VARIABLES:
    type(ed_cohort_type), pointer      :: currentCohort
    type(site_fluxdiags_type), pointer :: flux_diags
    type(site_massbal_type), pointer   :: site_mass
    integer  :: c
    real(r8) :: dead_n          ! total understorey dead tree density
    real(r8) :: dead_n_dlogging ! direct logging understory dead-tree density
    real(r8) :: dead_n_ilogging ! indirect understory dead-tree density (logging)
    real(r8) :: dead_n_natural  ! understory dead density not associated
    ! with direct logging
    real(r8) :: leaf_m          ! mass of the element of interest in the
    ! leaf  [kg]
    real(r8) :: fnrt_m           ! fine-root [kg]
    real(r8) :: sapw_m    ! sapwood [kg]
    real(r8) :: struct_m    ! structural [kg]
    real(r8) :: store_m    ! storage [kg]
    real(r8) :: repro_m    ! reproductive [kg]
    real(r8) :: leaf_m_turnover ! leaf turnover [kg]
    real(r8) :: fnrt_m_turnover
    real(r8) :: sapw_m_turnover
    real(r8) :: struct_m_turnover
    real(r8) :: store_m_turnover
    real(r8) :: repro_m_turnover
    real(r8) :: dcmpy_frac        ! Fraction of mass sent to decomposability pool
    real(r8) :: plant_dens        ! Number of plants per m2
    real(r8) :: bg_cwd_tot        ! Total below-ground coarse woody debris
    ! input flux
    real(r8) :: root_fines_tot    ! Total below-ground fine root coarse
    ! woody debris
    integer  :: element_id        ! element id consistent with parteh/PRTGenericMod.F90

    real(r8) :: trunk_wood        ! carbon flux into trunk products kgC/day/site
    integer  :: ilyr
    integer  :: pft
    integer  :: dcmpy             ! decomposability pool index
    integer  :: numlevsoil        ! Actual number of soil layers
    !----------------------------------------------------------------------

    ! -----------------------------------------------------------------------------------
    ! Other direct litter fluxes happen in phenology and in spawn_patches.
    ! -----------------------------------------------------------------------------------

    numlevsoil = currentSite%nlevsoil

    element_id = litt%element_id

    ! Object tracking flux diagnostics for each element
    flux_diags => currentSite%flux_diags(element_pos(element_id))

    ! Object tracking site level mass balance for each element
    site_mass => currentSite%mass_balance(element_pos(element_id))

    currentCohort => currentPatch%shortest
    do while(associated(currentCohort))
       pft = currentCohort%pft
       call set_root_fraction(currentSite%rootfrac_scr, pft, currentSite%zi_soil, &
           bc_in%max_rooting_depth_index_col)

       store_m_turnover  = currentCohort%prt%GetTurnover(store_organ,element_id)
       fnrt_m_turnover   = currentCohort%prt%GetTurnover(fnrt_organ,element_id)
       repro_m_turnover  = currentCohort%prt%GetTurnover(repro_organ,element_id)

       store_m         = currentCohort%prt%GetState(store_organ,element_id)
       fnrt_m          = currentCohort%prt%GetState(fnrt_organ,element_id)
       repro_m         = currentCohort%prt%GetState(repro_organ,element_id)

       if (prt_params%woody(currentCohort%pft) == itrue) then
          ! Assumption: for woody plants fluxes from deadwood and sapwood go together in CWD pool
          leaf_m_turnover   = currentCohort%prt%GetTurnover(leaf_organ,element_id)
          sapw_m_turnover   = currentCohort%prt%GetTurnover(sapw_organ,element_id)
          struct_m_turnover = currentCohort%prt%GetTurnover(struct_organ,element_id)

          leaf_m          = currentCohort%prt%GetState(leaf_organ,element_id)
          sapw_m          = currentCohort%prt%GetState(sapw_organ,element_id)
          struct_m        = currentCohort%prt%GetState(struct_organ,element_id)
       else
          ! for non-woody plants all stem fluxes go into the same leaf litter pool
          leaf_m_turnover   = currentCohort%prt%GetTurnover(leaf_organ,element_id) + &
               currentCohort%prt%GetTurnover(sapw_organ,element_id) + &
               currentCohort%prt%GetTurnover(struct_organ,element_id)
          sapw_m_turnover   = 0._r8
          struct_m_turnover = 0._r8

          leaf_m          = currentCohort%prt%GetState(leaf_organ,element_id) + &
               currentCohort%prt%GetState(sapw_organ,element_id) + &
               currentCohort%prt%GetState(struct_organ,element_id)
          sapw_m          = 0._r8
          struct_m        = 0._r8
       end if

       plant_dens =  currentCohort%n/currentPatch%area

       ! ---------------------------------------------------------------------------------
       ! PART 1 Litter fluxes from non-mortal tissue turnovers  Kg/m2/day
       !        Important note:  Turnover has already been removed from the cohorts.
       !        So, in the next part of this algorithm, when we send the biomass
       !        from dying trees to the litter pools, we don't have to worry
       !        about double counting.
       ! ---------------------------------------------------------------------------------

       flux_diags%leaf_litter_input(pft) = &
            flux_diags%leaf_litter_input(pft) +  &
            leaf_m_turnover * currentCohort%n

       root_fines_tot = (fnrt_m_turnover + store_m_turnover ) * &
            plant_dens

       do dcmpy=1,ndcmpy
          dcmpy_frac = GetDecompyFrac(pft,leaf_organ,dcmpy)
          litt%leaf_fines_in(dcmpy) = litt%leaf_fines_in(dcmpy) + &
               (leaf_m_turnover+repro_m_turnover) * plant_dens * dcmpy_frac

          dcmpy_frac = GetDecompyFrac(pft,fnrt_organ,dcmpy)
          do ilyr = 1, numlevsoil
             litt%root_fines_in(dcmpy,ilyr) = litt%root_fines_in(dcmpy,ilyr) + &
                  currentSite%rootfrac_scr(ilyr) * root_fines_tot * dcmpy_frac
          end do
       end do

       flux_diags%root_litter_input(pft) = &
            flux_diags%root_litter_input(pft) +  &
            (fnrt_m_turnover + store_m_turnover ) * currentCohort%n


       ! Assumption: turnover from deadwood and sapwood are lumped together in CWD pool

       do c = 1,ncwd
          litt%ag_cwd_in(c) = litt%ag_cwd_in(c) + &
               (sapw_m_turnover + struct_m_turnover) * &
               SF_val_CWD_frac(c) * plant_dens * &
               prt_params%allom_agb_frac(pft)

          flux_diags%cwd_ag_input(c)  = flux_diags%cwd_ag_input(c) + &
               (struct_m_turnover + sapw_m_turnover) * SF_val_CWD_frac(c) * &
               prt_params%allom_agb_frac(pft) * currentCohort%n

          bg_cwd_tot = (sapw_m_turnover + struct_m_turnover) * &
               SF_val_CWD_frac(c) * plant_dens * &
               (1.0_r8-prt_params%allom_agb_frac(pft))

          do ilyr = 1, numlevsoil
             litt%bg_cwd_in(c,ilyr) = litt%bg_cwd_in(c,ilyr) + &
                  bg_cwd_tot * currentSite%rootfrac_scr(ilyr)
          end do

          flux_diags%cwd_bg_input(c)  = flux_diags%cwd_bg_input(c) + &
               bg_cwd_tot*currentPatch%area

       enddo


       ! ---------------------------------------------------------------------------------
       ! PART 2 Litter fluxes from non-disturbance inducing  mortality. Kg/m2/day
       ! ---------------------------------------------------------------------------------

       ! Total number of dead (n/m2/day)
       dead_n = -1.0_r8 * currentCohort%dndt/currentPatch%area*years_per_day

       if(currentCohort%canopy_layer > 1)then

          ! Total number of dead understory from direct logging
          ! (it is possible that large harvestable trees are in the understory)
          dead_n_dlogging = currentCohort%lmort_direct * &
               currentCohort%n/currentPatch%area

          ! Total number of dead understory from indirect logging
          dead_n_ilogging = (currentCohort%lmort_collateral + currentCohort%lmort_infra) * &
               currentCohort%n/currentPatch%area

       else

          ! All mortality from logging in the canopy is
          ! is disturbance generating

          dead_n_dlogging = 0._r8
          dead_n_ilogging = 0._r8

       end if

       dead_n_natural = dead_n - dead_n_dlogging - dead_n_ilogging


       flux_diags%leaf_litter_input(pft) = &
            flux_diags%leaf_litter_input(pft) +  &
            leaf_m * dead_n*currentPatch%area


       ! %n has not been updated due to mortality yet, thus
       ! the litter flux has already been counted since it captured
       ! the losses of live trees and those flagged for death

       root_fines_tot =  dead_n * (fnrt_m + &
            store_m*(1._r8-EDPftvarcon_inst%allom_frbstor_repro(pft)) )

       do dcmpy=1,ndcmpy

          dcmpy_frac = GetDecompyFrac(pft,leaf_organ,dcmpy)
          litt%leaf_fines_in(dcmpy) = litt%leaf_fines_in(dcmpy) + &
               (leaf_m+repro_m) * dead_n * dcmpy_frac

          dcmpy_frac = GetDecompyFrac(pft,fnrt_organ,dcmpy)
          do ilyr = 1, numlevsoil
             litt%root_fines_in(dcmpy,ilyr) = litt%root_fines_in(dcmpy,ilyr) + &
                  root_fines_tot * currentSite%rootfrac_scr(ilyr) * dcmpy_frac
          end do
       end do

       flux_diags%root_litter_input(pft) = &
            flux_diags%root_litter_input(pft) +  &
            root_fines_tot*currentPatch%area

       ! Track CWD inputs from dead plants

       do c = 1,ncwd

          ! Below-ground

          bg_cwd_tot = (struct_m + sapw_m) * &
               SF_val_CWD_frac(c) * dead_n * &
               (1.0_r8-prt_params%allom_agb_frac(pft))

          do ilyr = 1, numlevsoil
             litt%bg_cwd_in(c,ilyr) = litt%bg_cwd_in(c,ilyr) + &
                  currentSite%rootfrac_scr(ilyr) * bg_cwd_tot
          end do

          flux_diags%cwd_bg_input(c)  = flux_diags%cwd_bg_input(c) + &
               bg_cwd_tot * currentPatch%area

          ! Send AGB component of boles from logging activities into the litter.
          ! This includes fluxes from indirect modes of death, as well as the
          ! non-exported boles due to direct harvesting.

          if (c==ncwd) then


             trunk_wood =  (struct_m + sapw_m) * &
                  SF_val_CWD_frac(c) * dead_n_dlogging * &
                  prt_params%allom_agb_frac(pft)

             site_mass%wood_product = site_mass%wood_product + &
                  trunk_wood * currentPatch%area * logging_export_frac

             ! Add AG wood to litter from the non-exported fraction of wood
             ! from direct anthro sources

             litt%ag_cwd_in(c) = litt%ag_cwd_in(c) +  &
                  trunk_wood * (1._r8-logging_export_frac)

             flux_diags%cwd_ag_input(c)  = flux_diags%cwd_ag_input(c) + &
                  trunk_wood * (1._r8-logging_export_frac) * currentPatch%area

             ! Add AG wood to litter from indirect anthro sources

             litt%ag_cwd_in(c) = litt%ag_cwd_in(c) + (struct_m + sapw_m) * &
                  SF_val_CWD_frac(c) * (dead_n_natural+dead_n_ilogging)  * &
                  prt_params%allom_agb_frac(pft)

             flux_diags%cwd_ag_input(c)  = flux_diags%cwd_ag_input(c) + &
                  SF_val_CWD_frac(c) * (dead_n_natural+dead_n_ilogging) * &
                  currentPatch%area * prt_params%allom_agb_frac(pft)

          else

             litt%ag_cwd_in(c) = litt%ag_cwd_in(c) + (struct_m + sapw_m) * &
                  SF_val_CWD_frac(c) * dead_n  * &
                  prt_params%allom_agb_frac(pft)

             flux_diags%cwd_ag_input(c)  = flux_diags%cwd_ag_input(c) + &
                  SF_val_CWD_frac(c) * dead_n * (struct_m + sapw_m) * &
                  currentPatch%area * prt_params%allom_agb_frac(pft)

          end if

       end do


       ! Update diagnostics that track resource management

       if( element_id .eq. carbon12_element ) then

          currentSite%resources_management%delta_litter_stock  = &
               currentSite%resources_management%delta_litter_stock + &
               (leaf_m + fnrt_m + store_m ) * &
               (dead_n_ilogging+dead_n_dlogging) * currentPatch%area

          currentSite%resources_management%delta_biomass_stock = &
               currentSite%resources_management%delta_biomass_stock + &
               (leaf_m + fnrt_m + store_m ) * &
               (dead_n_ilogging+dead_n_dlogging) *currentPatch%area

          currentSite%resources_management%trunk_product_site = &
               currentSite%resources_management%trunk_product_site + &
               trunk_wood * logging_export_frac * currentPatch%area

          do c = 1,ncwd
             currentSite%resources_management%delta_litter_stock  = &
                  currentSite%resources_management%delta_litter_stock + &
                  (struct_m + sapw_m) * &
                  SF_val_CWD_frac(c) * (dead_n_natural+dead_n_ilogging) * &
                  currentPatch%area

             currentSite%resources_management%delta_biomass_stock = &
                  currentSite%resources_management%delta_biomass_stock + &
                  (struct_m + sapw_m) * &
                  SF_val_CWD_frac(c) * dead_n * currentPatch%area
          end do

          ! Update diagnostics that track resource management
          currentSite%resources_management%delta_individual    = &
               currentSite%resources_management%delta_individual + &
               (dead_n_dlogging+dead_n_ilogging) * hlm_freq_day * currentPatch%area
       end if


       currentCohort => currentCohort%taller
    enddo  ! end loop over cohorts


    return
  end subroutine CWDInput

  ! =====================================================================================


  subroutine fragmentation_scaler( currentPatch, bc_in)
    !
    ! !DESCRIPTION:
    ! Simple CWD fragmentation Model
    ! FIX(SPM, 091914) this should be a function as it returns a value in
    ! currentPatch%fragmentation_scaler
    !
    ! !USES:

    use FatesSynchronizedParamsMod  , only : FatesSynchronizedParamsInst
    use FatesConstantsMod, only : tfrz => t_water_freeze_k_1atm
    use FatesConstantsMod, only : pi => pi_const
    !
    ! !ARGUMENTS
    type(ed_patch_type), intent(inout) :: currentPatch
    type(bc_in_type),    intent(in)    :: bc_in

    !
    ! !LOCAL VARIABLES:
    logical  :: use_century_tfunc = .false.
    logical  :: use_hlm_soil_scalar = .true. ! Use hlm input decomp fraction scalars
    integer  :: j
    real(r8) :: t_scalar                     ! temperature scalar
    real(r8) :: w_scalar                     ! moisture scalar
    real(r8) :: catanf                       ! hyperbolic temperature function from CENTURY
    real(r8) :: catanf_30                    ! hyperbolic temperature function from CENTURY
    real(r8) :: t1                           ! temperature argument
    !----------------------------------------------------------------------

    catanf(t1) = 11.75_r8 +(29.7_r8 / pi) * atan( pi * 0.031_r8  * ( t1 - 15.4_r8 ))
    catanf_30 = catanf(30._r8)

    if(currentPatch%nocomp_pft_label.ne.nocomp_bareground)then

       ! Use the hlm temp and moisture decomp fractions by default
       if ( use_hlm_soil_scalar ) then

         ! Calculate the fragmentation_scaler
         currentPatch%fragmentation_scaler =  min(1.0_r8,max(0.0_r8,bc_in%t_scalar_sisl * bc_in%w_scalar_sisl))

       else

         if ( .not. use_century_tfunc ) then
            !calculate rate constant scalar for soil temperature,assuming that the base rate constants
            !are assigned for non-moisture limiting conditions at 25C.
            if (currentPatch%tveg24%GetMean()  >=  tfrz) then
               t_scalar = q10_mr**((currentPatch%tveg24%GetMean()-(tfrz+25._r8))/10._r8)
               !  Q10**((t_soisno(c,j)-(tfrz+25._r8))/10._r8)
            else
               t_scalar = (q10_mr**(-25._r8/10._r8))*(q10_froz**((currentPatch%tveg24%GetMean()-tfrz)/10._r8))
               !  Q10**(-25._r8/10._r8))*(froz_q10**((t_soisno(c,j)-tfrz)/10._r8)
            endif
         else
            ! original century uses an arctangent function to calculate the
            ! temperature dependence of decomposition
            t_scalar = max(catanf(currentPatch%tveg24%GetMean()-tfrz)/catanf_30,0.01_r8)
         endif

         !Moisture Limitations
         !BTRAN APPROACH - is quite simple, but max's out decomp at all unstressed
         !soil moisture values, which is not realistic.
         !litter decomp is proportional to water limitation on average...
         w_scalar = sum(currentPatch%btran_ft(1:numpft))/real(numpft,r8)

       ! Calculate the fragmentation_scaler
         currentPatch%fragmentation_scaler(:) =  min(1.0_r8,max(0.0_r8,t_scalar * w_scalar))

      endif ! scalar

    endif ! not bare ground

  end subroutine fragmentation_scaler

  ! ============================================================================

  subroutine CWDOut( litt, fragmentation_scaler, nlev_eff_decomp )
    !
    ! !DESCRIPTION:
    ! Simple CWD fragmentation Model
    ! spawn new cohorts of juveniles of each PFT
    !
    ! !USES:
    use SFParamsMod, only : SF_val_max_decomp

    !
    ! !ARGUMENTS
    type(litter_type),intent(inout),target     :: litt
    real(r8),intent(in)                        :: fragmentation_scaler(:)

    ! This is not necessarily every soil layer, this is the number
    ! of effective layers that are active and can be sent
    ! to the soil decomposition model
    integer,intent(in)                         :: nlev_eff_decomp

    !
    ! !LOCAL VARIABLES:
    integer :: c                       ! Fuel size class index
    integer :: ilyr                    ! Soil layer index
    integer :: dcmpy                   ! Decomposibility pool indexer
    integer :: soil_layer_index = 1    ! Soil layer index associated with above ground litter
    !----------------------------------------------------------------------


    ! Above ground litters are associated with the top soil layer temperature and
    ! moisture scalars and fragmentation scalar associated with specified index value
    ! is used for ag_cwd_frag and root_fines_frag calculations.

    do c = 1,ncwd

       litt%ag_cwd_frag(c)   = litt%ag_cwd(c) * SF_val_max_decomp(c) * &
             years_per_day * fragmentation_scaler(soil_layer_index)

       do ilyr = 1,nlev_eff_decomp
           litt%bg_cwd_frag(c,ilyr) = litt%bg_cwd(c,ilyr) * SF_val_max_decomp(c) * &
                years_per_day * fragmentation_scaler(ilyr)
       enddo
    end do

    ! this is the rate at which dropped leaves stop being part of the burnable pool
    ! and begin to be part of the decomposing pool. This should probably be highly
    ! sensitive to moisture, but also to the type of leaf thick leaves can dry out
    ! before they are decomposed, for example. This section needs further scientific input.

    do dcmpy = 1,ndcmpy

       litt%leaf_fines_frag(dcmpy) = litt%leaf_fines(dcmpy) * &
             years_per_day * SF_val_max_decomp(dl_sf) * fragmentation_scaler(soil_layer_index)

       do ilyr = 1,nlev_eff_decomp
           litt%root_fines_frag(dcmpy,ilyr) = litt%root_fines(dcmpy,ilyr) * &
                 years_per_day *  SF_val_max_decomp(dl_sf) * fragmentation_scaler(ilyr)
       end do
    enddo

  end subroutine CWDOut
  
  subroutine UpdateRecruitL2FR(csite)
    

    ! When CNP is active, the l2fr (target leaf to fine-root biomass multiplier)
    ! is dynamic. We therefore update what the l2fr for recruits
    ! are, taking an exponential moving average of all plants that
    ! are within recruit size limitations (less than recruit size + delta)
    ! and less than the max_count cohort.
    
    type(ed_site_type) :: csite
    type(ed_patch_type), pointer :: cpatch
    type(ed_cohort_type), pointer :: ccohort

    real(r8) :: rec_n(maxpft,nclmax)     ! plant count
    real(r8) :: rec_l2fr0(maxpft,nclmax) ! mean l2fr for this day
    integer  :: rec_count(maxpft,nclmax) ! sample count
    integer  :: ft                       ! functional type index
    integer  :: cl                       ! canopy layer index
    real(r8) :: dbh_min                  ! the dbh of a recruit
    real(r8), parameter :: max_delta = 5.0_r8  ! dbh tolerance, cm, consituting a recruit
    real(r8), parameter :: smth_wgt = 1._r8/300.0_r8
    integer, parameter :: max_count = 3
    
    ! Difference in dbh (cm) to consider a plant was recruited fairly recently

    if(hlm_parteh_mode .ne. prt_cnp_flex_allom_hyp) return
    
    rec_n(1:numpft,1:nclmax) = 0._r8
    rec_l2fr0(1:numpft,1:nclmax) = 0._r8

    cpatch => csite%youngest_patch
    do while(associated(cpatch))

       rec_count(1:numpft,1:nclmax) = 0
       
       ccohort => cpatch%shortest
       cloop: do while(associated(ccohort))

          ft = ccohort%pft
          cl = ccohort%canopy_layer
          call h2d_allom(EDPftvarcon_inst%hgt_min(ft),ft,dbh_min)

          if( .not.ccohort%isnew ) then

             if(rec_count(ft,cl) <= max_count .and. &
                  ccohort%dbh-dbh_min < max_delta ) then
                rec_count(ft,cl) = rec_count(ft,cl) + 1
                rec_n(ft,cl) = rec_n(ft,cl) + ccohort%n
                rec_l2fr0(ft,cl) = rec_l2fr0(ft,cl) + ccohort%n*ccohort%l2fr
             end if

          end if

          ccohort => ccohort%taller
       end do cloop

       cpatch => cpatch%older
    end do

    ! Find the daily mean for each PFT weighted by number and add it to the running mean
    do cl = 1,nclmax
       do ft = 1,numpft
          if(rec_n(ft,cl)>nearzero)then
             rec_l2fr0(ft,cl) = rec_l2fr0(ft,cl) / rec_n(ft,cl)
             csite%rec_l2fr(ft,cl) = &
                  (1._r8-smth_wgt)*csite%rec_l2fr(ft,cl) + smth_wgt*rec_l2fr0(ft,cl)
          end if
       end do
    end do

    return
  end subroutine UpdateRecruitL2FR

  ! ======================================================================

  subroutine UpdateRecruitStoich(csite)

    type(ed_site_type) :: csite
    type(ed_patch_type), pointer :: cpatch
    type(ed_cohort_type), pointer :: ccohort
    integer  :: ft                       ! functional type index
    integer  :: cl                       ! canopy layer index
    real(r8) :: rec_l2fr_pft             ! Actual l2fr of a pft in it's patch
    
    ! Update the total plant stoichiometry of a new recruit, based on the updated
    ! L2FR values

    if(hlm_parteh_mode .ne. prt_cnp_flex_allom_hyp) return
    
    cpatch => csite%youngest_patch
    do while(associated(cpatch))
       cl = cpatch%ncl_p
       
       do ft = 1,numpft
          rec_l2fr_pft = csite%rec_l2fr(ft,cl)
          cpatch%nitr_repro_stoich(ft) = &
               NewRecruitTotalStoichiometry(ft,rec_l2fr_pft,nitrogen_element)
          cpatch%phos_repro_stoich(ft) = &
               NewRecruitTotalStoichiometry(ft,rec_l2fr_pft,phosphorus_element)
       end do

       ccohort => cpatch%shortest
       cloop: do while(associated(ccohort))
          rec_l2fr_pft = csite%rec_l2fr(ccohort%pft,cl)
          ccohort%nc_repro = NewRecruitTotalStoichiometry(ccohort%pft,rec_l2fr_pft,nitrogen_element)
          ccohort%pc_repro = NewRecruitTotalStoichiometry(ccohort%pft,rec_l2fr_pft,phosphorus_element)
          ccohort => ccohort%taller
       end do cloop
       
       cpatch => cpatch%older
    end do
       
    return
  end subroutine UpdateRecruitStoich

  ! ======================================================================
  
  subroutine SetRecruitL2FR(csite)


    type(ed_site_type) :: csite
    type(ed_patch_type), pointer :: cpatch
    type(ed_cohort_type), pointer :: ccohort
    integer :: ft,cl
    
    if(hlm_parteh_mode .ne. prt_cnp_flex_allom_hyp) return
    
    cpatch => csite%youngest_patch
    do while(associated(cpatch))
       ccohort => cpatch%shortest
       cloop: do while(associated(ccohort))

          if( ccohort%isnew ) then
             ft = ccohort%pft
             cl = ccohort%canopy_layer
             ccohort%l2fr = csite%rec_l2fr(ft,cl)
          end if

          ccohort => ccohort%taller
       end do cloop

       cpatch => cpatch%older
    end do
    
    return
  end subroutine SetRecruitL2FR
  
end module EDPhysiologyMod<|MERGE_RESOLUTION|>--- conflicted
+++ resolved
@@ -23,16 +23,13 @@
   use FatesInterfaceTypesMod, only    : hlm_use_tree_damage
   use FatesConstantsMod, only    : r8 => fates_r8
   use FatesConstantsMod, only    : nearzero
-<<<<<<< HEAD
   use FatesConstantsMod, only    : sec_per_day
   use FatesConstantsMod, only    : TRS
   use FatesConstantsMod, only    : default_regeneration
   use FatesConstantsMod, only    : min_max_dbh_for_trees
   use FatesConstantsMod, only    : megajoules_per_joule
   use FatesConstantsMod, only    : mpa_per_mm_suction
-=======
   use FatesConstantsMod, only    : nocomp_bareground
->>>>>>> 5bb6e3e6
   use EDPftvarcon      , only    : EDPftvarcon_inst
   use PRTParametersMod , only    : prt_params
   use EDPftvarcon      , only    : GetDecompyFrac
@@ -156,13 +153,9 @@
   character(len=*), parameter, private :: sourcefile = &
        __FILE__
 
-<<<<<<< HEAD
-  integer, parameter :: dleafon_drycheck = 100 ! drought deciduous leaves max days on check parameter
-=======
   integer :: istat           ! return status code
   character(len=255) :: smsg ! Message string for deallocation errors
   integer, parameter :: dleafon_drycheck = 100 ! Drought deciduous leaves max days on check parameter
->>>>>>> 5bb6e3e6
 
 
   ! ============================================================================
@@ -1867,10 +1860,7 @@
              ! Seed input from local sources (within site)
              litt%seed_in_local(pft) = litt%seed_in_local(pft) + site_seed_rain(pft)/area
 
-<<<<<<< HEAD
-             
              !START ahb's changes
-             
              if ( regeneration_model == TRS .and. &
                   prt_params%allom_dbh_maxheight(pft) > min_max_dbh_for_trees) then
              
@@ -1879,46 +1869,28 @@
              !If using default_regeneration then all reproductive carbon becomes seed
              !This process will be more important if/when FATES fixes the structural issue
              !that all carbon used to make recruits comes from reproductive carbon.
-=======
-                ! If there is forced external seed rain, we calculate the input mass flux
-                ! from the different elements, using the mean stoichiometry of new
-                ! recruits for the current patch and lowest canopy position
-
-                select case(element_id)
-                case(carbon12_element)
-                   seed_stoich = 1._r8
-                case(nitrogen_element)
-                   seed_stoich = currentPatch%nitr_repro_stoich(pft)
-                case(phosphorus_element)
-                   seed_stoich = currentPatch%phos_repro_stoich(pft)
-                case default
-                   write(fates_log(), *) 'undefined element specified'
-                   write(fates_log(), *) 'while defining forced external seed mass flux'
-                   call endrun(msg=errMsg(sourcefile, __LINE__))
-                end select
->>>>>>> 5bb6e3e6
-
-             litt%seed_decay(pft) = litt%seed_in_local(pft) * (1.0_r8 - EDPftvarcon_inst%repro_frac_seed(pft)) 
+                litt%seed_decay(pft) = litt%seed_in_local(pft) * (1.0_r8 - EDPftvarcon_inst%repro_frac_seed(pft)) 
              
-             end if
+             end if !Use TRS
 
              !Default regeneration scheme sends all reproductive carbon to seed (i.e. do nothing here)
              !END ahb's changes
 
              ! If there is forced external seed rain, we calculate the input mass flux
-             ! from the different elements, usung the seed optimal stoichiometry
-             ! for non-carbon
+             ! from the different elements, using the mean stoichiometry of new
+             ! recruits for the current patch and lowest canopy position
+
              select case(element_id)
              case(carbon12_element)
-                 seed_stoich = 1._r8
+                seed_stoich = 1._r8
              case(nitrogen_element)
-                 seed_stoich = prt_params%nitr_recr_stoich(pft) 
+                seed_stoich = currentPatch%nitr_repro_stoich(pft)
              case(phosphorus_element)
-                 seed_stoich = prt_params%phos_recr_stoich(pft) 
+                seed_stoich = currentPatch%phos_repro_stoich(pft)
              case default
-                 write(fates_log(), *) 'undefined element specified'
-                 write(fates_log(), *) 'while defining forced external seed mass flux'
-                 call endrun(msg=errMsg(sourcefile, __LINE__))
+                write(fates_log(), *) 'undefined element specified'
+                write(fates_log(), *) 'while defining forced external seed mass flux'
+                call endrun(msg=errMsg(sourcefile, __LINE__))
              end select
              
              ! Seed input from external sources (user param seed rain, or dispersal model)
@@ -2297,7 +2269,6 @@
           temp_cohort%crowndamage = 1       ! new recruits are undamaged
           
           call h2d_allom(temp_cohort%hite,ft,temp_cohort%dbh)
-<<<<<<< HEAD
           
           !ahb diagnostic
           if (debug_trs) then
@@ -2306,12 +2277,7 @@
           end if !day condition
           end if !debug condition
           !end ahb diagnostic
-
-  
-=======
-
        
->>>>>>> 5bb6e3e6
           ! Initialize live pools
           call bleaf(temp_cohort%dbh,ft,temp_cohort%crowndamage,&
                temp_cohort%canopy_trim,c_leaf)
