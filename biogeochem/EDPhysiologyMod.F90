--- conflicted
+++ resolved
@@ -1660,13 +1660,8 @@
        endif
 
        if (temp_cohort%n > 0.0_r8 )then
-<<<<<<< HEAD
           if ( debug ) write(fates_log(),*) 'EDPhysiologyMod.F90 call create_cohort '
-          call create_cohort(currentPatch, temp_cohort%pft, temp_cohort%n, temp_cohort%hite, temp_cohort%dbh, &
-=======
-          if ( DEBUG ) write(fates_log(),*) 'EDPhysiologyMod.F90 call create_cohort '
           call create_cohort(currentSite,currentPatch, temp_cohort%pft, temp_cohort%n, temp_cohort%hite, temp_cohort%dbh, &
->>>>>>> e7e93fd2
                 b_leaf, b_fineroot, b_sapwood, temp_cohort%bdead, temp_cohort%bstore,  &
                 temp_cohort%laimemory, cohortstatus,recruitstatus, temp_cohort%canopy_trim, currentPatch%NCL_p, &
                 currentSite%spread, bc_in)
