--- conflicted
+++ resolved
@@ -6,23 +6,13 @@
   ! Miscellaneous physiology routines from ED. 
   ! ============================================================================
 
-<<<<<<< HEAD
-  use shr_kind_mod        , only : r8 => shr_kind_r8
-  use clm_varctl          , only : iulog 
-  use spmdMod             , only : masterproc
-  use TemperatureType     , only : temperature_type
-  use SoilStateType       , only : soilstate_type
-  use WaterstateType      , only : waterstate_type
-  use EDPftvarcon           , only : EDPftvarcon_inst
-=======
   use FatesGlobals, only         : fates_log
   use FatesGlobals, only         : days_per_year
   use FatesGlobals, only         : model_day
   use FatesGlobals, only         : freq_day
   use FatesGlobals, only         : day_of_year
   use FatesConstantsMod, only    : r8 => fates_r8
-  use pftconMod           , only : pftcon
->>>>>>> ac0a2a51
+  use EDPftvarcon           , only : EDPftvarcon_inst
   use EDEcophysContype    , only : EDecophyscon
   use FatesInterfaceMod, only    : bc_in_type
   use EDCohortDynamicsMod , only : allocate_live_biomass, zero_cohort
@@ -816,17 +806,11 @@
        currentCohort%md = currentCohort%root_md + currentCohort%leaf_md
     endif
 
-<<<<<<< HEAD
     if (EDPftvarcon_inst%stress_decid(currentCohort%pft) /= 1.and.EDPftvarcon_inst%season_decid(currentCohort%pft) /= 1.and. &
          EDPftvarcon_inst%evergreen(currentCohort%pft) /= 1)then
-       write(iulog,*) 'problem with phenology definitions',currentCohort%pft,EDPftvarcon_inst%stress_decid(currentCohort%pft), &
+       write(fates_log(),*) 'problem with phenology definitions',currentCohort%pft, &
+            EDPftvarcon_inst%stress_decid(currentCohort%pft), &
             EDPftvarcon_inst%season_decid(currentCohort%pft),EDPftvarcon_inst%evergreen(currentCohort%pft)
-=======
-    if (pftcon%stress_decid(currentCohort%pft) /= 1.and.pftcon%season_decid(currentCohort%pft) /= 1.and. &
-         pftcon%evergreen(currentCohort%pft) /= 1)then
-       write(fates_log(),*) 'problem with phenology definitions',currentCohort%pft,pftcon%stress_decid(currentCohort%pft), &
-            pftcon%season_decid(currentCohort%pft),pftcon%evergreen(currentCohort%pft)
->>>>>>> ac0a2a51
     endif
 
     ! FIX(RF,032414) -turned off for now as it makes balive go negative....
@@ -1305,13 +1289,8 @@
 
     !use EDCLMLinkMod, only: cwd_fcel_ed, cwd_flig
     
-<<<<<<< HEAD
     use EDPftvarcon, only : EDPftvarcon_inst
-    use shr_const_mod, only: SHR_CONST_CDAY
-=======
-    use pftconMod, only : pftcon
     use FatesConstantsMod, only : sec_per_day
->>>>>>> ac0a2a51
     use clm_varcon, only : zisoi, dzsoi_decomp, zsoi
     use EDParamsMod, only : ED_val_ag_biomass
     use FatesInterfaceMod, only : bc_in_type, bc_out_type
