--- conflicted
+++ resolved
@@ -15,12 +15,9 @@
   use FatesInterfaceTypesMod, only    : nleafage
   use FatesInterfaceTypesMod, only    : hlm_use_planthydro
   use FatesInterfaceTypesMod, only    : hlm_parteh_mode
-<<<<<<< HEAD
   use FatesInterfaceTypesMod, only    : hlm_use_fixed_biogeog
-=======
   use FatesInterfaceTypesMod, only    : hlm_nitrogen_spec
   use FatesInterfaceTypesMod, only    : hlm_phosphorus_spec
->>>>>>> 03a17bfe
   use FatesConstantsMod, only    : r8 => fates_r8
   use FatesConstantsMod, only    : nearzero
   use EDPftvarcon      , only    : EDPftvarcon_inst
