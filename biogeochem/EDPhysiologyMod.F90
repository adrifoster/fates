--- conflicted
+++ resolved
@@ -2196,7 +2196,6 @@
        call set_root_fraction(currentSite%rootfrac_scr, pft, currentSite%zi_soil, &
            bc_in%max_rooting_depth_index_col)
 
-<<<<<<< HEAD
        store_m_turnover  = currentCohort%prt%GetTurnover(store_organ,element_id)
        fnrt_m_turnover   = currentCohort%prt%GetTurnover(fnrt_organ,element_id)
        repro_m_turnover  = currentCohort%prt%GetTurnover(repro_organ,element_id)
@@ -2229,44 +2228,6 @@
           struct_m        = 0._r8
        end if
 
-=======
-       if ( prt_params%woody(pft) == itrue) then !trees only
-          leaf_m_turnover   = currentCohort%prt%GetTurnover(leaf_organ, element_id)
-          store_m_turnover  = currentCohort%prt%GetTurnover(store_organ,element_id)
-          sapw_m_turnover   = currentCohort%prt%GetTurnover(sapw_organ, element_id)
-          fnrt_m_turnover   = currentCohort%prt%GetTurnover(fnrt_organ, element_id)
-          struct_m_turnover = currentCohort%prt%GetTurnover(struct_organ, element_id)
-          repro_m_turnover  = currentCohort%prt%GetTurnover(repro_organ, element_id)
-          leaf_m   = currentCohort%prt%GetState(leaf_organ, element_id)
-          store_m  = currentCohort%prt%GetState(store_organ, element_id)
-          sapw_m   = currentCohort%prt%GetState(sapw_organ, element_id)
-          fnrt_m   = currentCohort%prt%GetState(fnrt_organ, element_id)
-          struct_m = currentCohort%prt%GetState(struct_organ, element_id)
-          repro_m  = currentCohort%prt%GetState(repro_organ, element_id)
-       else ! grass PFTs should not spawn anything other than leaves. 
-          leaf_m_turnover   = currentCohort%prt%GetTurnover(leaf_organ, element_id)+ &
-                        currentCohort%prt%GetTurnover(store_organ, element_id)+ &
-                        currentCohort%prt%GetTurnover(sapw_organ, element_id)+ &
-                        
-                        currentCohort%prt%GetTurnover(struct_organ, element_id)+ &
-                        currentCohort%prt%GetTurnover(repro_organ, element_id)
-          store_m_turnover  = 0_r8
-          sapw_m_turnover   = 0_r8
-          fnrt_m_turnover   = currentCohort%prt%GetTurnover(fnrt_organ, element_id)
-          struct_m_turnover = 0_r8
-          repro_m_turnover  = 0_r8
-          leaf_m   = currentCohort%prt%GetState(leaf_organ, element_id)+ &
-                        currentCohort%prt%GetState(store_organ, element_id)+ &
-                        currentCohort%prt%GetState(sapw_organ, element_id)+ &
-                        currentCohort%prt%GetState(struct_organ, element_id)+ &
-                        currentCohort%prt%GetState(repro_organ, element_id)
-          store_m  = 0_r8
-          sapw_m   = 0_r8
-          fnrt_m   = currentCohort%prt%GetState(fnrt_organ, element_id)
-          struct_m = 0_r8
-          repro_m  = 0_r8
-       end if
->>>>>>> 89536812
        plant_dens =  currentCohort%n/currentPatch%area
 
        ! ---------------------------------------------------------------------------------
