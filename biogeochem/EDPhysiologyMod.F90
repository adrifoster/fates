--- conflicted
+++ resolved
@@ -33,12 +33,7 @@
   use EDTypesMod          , only : numlevsoil_max
   use EDTypesMod          , only : numWaterMem
   use EDTypesMod          , only : dl_sf, dinc_ed
-<<<<<<< HEAD
-  use EDTypesMod          , only : external_recruitment
   use FatesLitterMod      , only : ncwd
-=======
-  use EDTypesMod          , only : ncwd
->>>>>>> 5dd0d0e5
   use EDTypesMod          , only : nlevleaf
   use EDTypesMod          , only : senes
   use EDTypesMod          , only : maxpft
@@ -1042,7 +1037,6 @@
           call endrun(msg=errMsg(sourcefile, __LINE__))
        end select
           
-          
 
        ! Loop over all patches and sum up the seed input for each PFT
        currentPatch => currentSite%oldest_patch
@@ -1059,7 +1053,6 @@
              
              litt%seed_in_extern(pft) = litt%seed_in_extern(pft) + seed_in_external
 
-<<<<<<< HEAD
              site_mass%seed_in = site_mass%seed_in + seed_in_external*currentPatch%area
 
           enddo
@@ -1072,21 +1065,6 @@
 
     return
   end subroutine SeedIn
-=======
-    do p = 1,numpft
-       currentPatch%seeds_in(p) = currentPatch%seeds_in(p) + &
-                 EDPftvarcon_inst%seed_rain(p) !KgC/m2/year
-       currentSite%seed_rain_flux(p) = currentSite%seed_rain_flux(p) + &
-                 EDPftvarcon_inst%seed_rain(p) * currentPatch%area/AREA !KgC/m2/year
-
-       currentSite%flux_in = currentSite%flux_in + &
-             EDPftvarcon_inst%seed_rain(p) * currentPatch%area * hlm_freq_day
-
-    enddo
-
-
-  end subroutine seeds_in
->>>>>>> 5dd0d0e5
   
   ! ============================================================================
 
