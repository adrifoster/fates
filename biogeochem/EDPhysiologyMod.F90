module EDPhysiologyMod

#include "shr_assert.h"

  ! ============================================================================
  ! Miscellaneous physiology routines from ED. 
  ! ============================================================================

  use FatesGlobals, only         : fates_log
  use FatesInterfaceMod, only    : hlm_days_per_year
  use FatesInterfaceMod, only    : hlm_model_day
  use FatesInterfaceMod, only    : hlm_freq_day
  use FatesInterfaceMod, only    : hlm_day_of_year
  use FatesInterfaceMod, only    : numpft
  use FatesInterfaceMod, only    : nleafage
  use FatesInterfaceMod, only    : hlm_use_planthydro
  use FatesInterfaceMod, only    : hlm_parteh_mode
  use FatesConstantsMod, only    : r8 => fates_r8
  use FatesConstantsMod, only    : nearzero
  use FatesConstantsMod, only    : g_per_kg
  use FatesConstantsMod, only    : days_per_sec
  use EDPftvarcon      , only    : EDPftvarcon_inst
  use EDPftvarcon      , only    : GetDecompyFrac
  use FatesInterfaceMod, only    : bc_in_type
  use EDCohortDynamicsMod , only : zero_cohort
  use EDCohortDynamicsMod , only : create_cohort, sort_cohorts
  use EDCohortDynamicsMod , only : InitPRTObject
  use FatesAllometryMod   , only : tree_lai
  use FatesAllometryMod   , only : tree_sai
  use FatesAllometryMod   , only : decay_coeff_kn
  use FatesLitterMod      , only : litter_type
  use EDTypesMod          , only : site_massbal_type
  use EDTypesMod          , only : numlevsoil_max
  use EDTypesMod          , only : numWaterMem
  use EDTypesMod          , only : dl_sf, dinc_ed
  use FatesLitterMod      , only : ncwd
  use FatesLitterMod      , only : ndcmpy
  use FatesLitterMod      , only : ilabile
  use FatesLitterMod      , only : ilignin
  use FatesLitterMod      , only : icellulose
  use EDTypesMod          , only : nlevleaf
  use EDTypesMod          , only : num_vegtemp_mem
  use EDTypesMod          , only : maxpft
  use EDTypesMod          , only : ed_site_type, ed_patch_type, ed_cohort_type
  use EDTypesMod          , only : leaves_on
  use EDTypesMod          , only : leaves_off
  use EDTypesMod          , only : min_n_safemath
  use EDTypesMod          , only : num_elements
  use EDTypesMod          , only : element_list
  use EDTypesMod          , only : element_pos
  use EDTypesMod          , only : site_fluxdiags_type
  use EDTypesMod          , only : phen_cstat_nevercold
  use EDTypesMod          , only : phen_cstat_iscold
  use EDTypesMod          , only : phen_cstat_notcold
  use EDTypesMod          , only : phen_dstat_timeoff
  use EDTypesMod          , only : phen_dstat_moistoff
  use EDTypesMod          , only : phen_dstat_moiston
  use EDTypesMod          , only : phen_dstat_timeon

  use shr_log_mod           , only : errMsg => shr_log_errMsg
  use FatesGlobals          , only : fates_log
  use FatesGlobals          , only : endrun => fates_endrun
  use EDParamsMod           , only : fates_mortality_disturbance_fraction
  use EDParamsMod           , only : q10_mr
  use EDParamsMod           , only : q10_froz
  use EDParamsMod           , only : logging_export_frac
  use FatesPlantHydraulicsMod  , only : AccumulateMortalityWaterStorage
  
  use FatesConstantsMod     , only : itrue,ifalse
  use FatesConstantsMod     , only : calloc_abs_error
  use FatesConstantsMod     , only : years_per_day
  use FatesAllometryMod  , only : h_allom
  use FatesAllometryMod  , only : h2d_allom
  use FatesAllometryMod  , only : bagw_allom
  use FatesAllometryMod  , only : bsap_allom
  use FatesAllometryMod  , only : bleaf
  use FatesAllometryMod  , only : bfineroot
  use FatesAllometryMod  , only : bdead_allom
  use FatesAllometryMod  , only : bstore_allom
  use FatesAllometryMod  , only : bbgw_allom
  use FatesAllometryMod  , only : carea_allom
  use FatesAllometryMod  , only : CheckIntegratedAllometries
  use FatesAllometryMod, only : set_root_fraction
  use FatesAllometryMod, only : i_biomass_rootprof_context 
  
  use PRTGenericMod, only : prt_carbon_allom_hyp
  use PRTGenericMod, only : prt_cnp_flex_allom_hyp
  use PRTGenericMod, only : prt_vartypes
  use PRTGenericMod, only : leaf_organ
  use PRTGenericMod, only : sapw_organ, struct_organ
  use PRTGenericMod, only : all_carbon_elements
  use PRTGenericMod, only : carbon12_element
  use PRTGenericMod, only : nitrogen_element
  use PRTGenericMod, only : phosphorus_element
  use PRTGenericMod, only : leaf_organ
  use PRTGenericMod, only : fnrt_organ
  use PRTGenericMod, only : sapw_organ
  use PRTGenericMod, only : store_organ
  use PRTGenericMod, only : repro_organ
  use PRTGenericMod, only : struct_organ
  use PRTGenericMod, only : SetState
  use PRTLossFluxesMod, only : PRTPhenologyFlush
  use PRTLossFluxesMod, only : PRTDeciduousTurnover
  use PRTLossFluxesMod, only : PRTReproRelease

  implicit none
  private

  public :: trim_canopy
  public :: phenology
  public :: recruitment
  public :: ZeroLitterFluxes
  public :: FluxIntoLitterPools
  public :: ZeroAllocationRates
  public :: PreDisturbanceLitterFluxes
  public :: PreDisturbanceIntegrateLitter  
  public :: SeedIn
  
  logical, parameter :: debug  = .false. ! local debug flag
  character(len=*), parameter, private :: sourcefile = &
        __FILE__

  integer, parameter :: dleafon_drycheck = 100 ! Drought deciduous leaves max days on check parameter 

  ! ============================================================================

contains

  subroutine ZeroLitterFluxes( currentSite )

    ! This routine loops through all patches in a site
    ! and zero's the flux terms for the litter pools.
    ! This is typically called at the beginning of the dynamics
    ! call sequence.


    ! !ARGUMENTS    
    type(ed_site_type), intent(inout), target  :: currentSite
    type(ed_patch_type), pointer               :: currentPatch

    integer :: el

    currentPatch => currentSite%youngest_patch
    do while(associated(currentPatch))
       do el=1,num_elements
          call currentPatch%litter(el)%ZeroFlux()
       end do
       currentPatch => currentPatch%older
    end do
    

    return
  end subroutine ZeroLitterFluxes

  ! =====================================================================================

  subroutine ZeroAllocationRates( currentSite )

    ! !ARGUMENTS    
    type(ed_site_type), intent(inout), target  :: currentSite
    type(ed_patch_type), pointer               :: currentPatch
    type(ed_cohort_type), pointer              :: currentCohort

    currentPatch => currentSite%youngest_patch
    do while(associated(currentPatch))
       
       currentCohort => currentPatch%tallest
       do while (associated(currentCohort)) 

          ! This sets turnover and growth rates to zero
          call currentCohort%prt%ZeroRates()
          
          currentCohort => currentCohort%shorter
       enddo
       currentPatch => currentPatch%older
    end do

    return
  end subroutine ZeroAllocationRates


  ! ============================================================================

  subroutine PreDisturbanceLitterFluxes( currentSite, currentPatch, bc_in )

    ! -----------------------------------------------------------------------------------
    ! 
    ! This subroutine calculates all of the different litter input and output fluxes
    ! associated with seed turnover, seed influx, litterfall from live and
    ! dead plants, germination, and fragmentation.
    !
    ! At this time we do not have explicit herbivory, and burning losses to litter
    ! are handled elsewhere.
    !
    ! Note: The processes conducted here DO NOT handle litter fluxes associated
    !       with disturbance.  Those fluxes are handled elsewhere (EDPatchDynamcisMod)
    !       because the fluxes are potentially cross patch, and also dealing
    !       patch areas that are changing.
    ! 
    ! -----------------------------------------------------------------------------------
     

    ! !ARGUMENTS    
    type(ed_site_type), intent(inout)  :: currentSite
    type(ed_patch_type), intent(inout) :: currentPatch
    type(bc_in_type), intent(in)       :: bc_in

    !
    ! !LOCAL VARIABLES:
    type(site_massbal_type), pointer :: site_mass 
    type(litter_type), pointer :: litt     ! Points to the litter object for 
                                           ! the different element types
    integer :: el                          ! Litter element loop index
    integer :: nlev_eff_decomp             ! Number of active layers over which
                                           ! fragmentation fluxes are transfered
    !------------------------------------------------------------------------------------

    ! Calculate the fragmentation rates    
    call fragmentation_scaler(currentPatch, bc_in)


    do el = 1, num_elements
       
       litt => currentPatch%litter(el)

       ! Calculate loss rate of viable seeds to litter
       call SeedDecay(litt)
       
       ! Send those decaying seeds in the previous call 
       ! to the litter input flux
       call SeedDecayToFines(litt)
       
       ! Calculate seed germination rate, the status flags prevent
       ! germination from occuring when the site is in a drought 
       ! (for drought deciduous) or too cold (for cold deciduous)
       call SeedGermination(litt, currentSite%cstatus, currentSite%dstatus)
       
       ! Send fluxes from newly created litter into the litter pools
       ! This litter flux is from non-disturbance inducing mortality, as well
       ! as litter fluxes from live trees
       call CWDInput(currentSite, currentPatch, litt)


       ! Only calculate fragmentation flux over layers that are active
       ! (RGK-Mar2019) SHOULD WE MAX THIS AT 1? DONT HAVE TO

       nlev_eff_decomp = max(bc_in%max_rooting_depth_index_col, 1)
       call CWDOut(litt,currentPatch%fragmentation_scaler,nlev_eff_decomp)


       site_mass => currentSite%mass_balance(el)
       
       ! Fragmentation flux to soil decomposition model [kg/site/day]
       site_mass%frag_out = site_mass%frag_out + currentPatch%area * &
            ( sum(litt%ag_cwd_frag) + sum(litt%bg_cwd_frag) + &
            sum(litt%leaf_fines_frag) + sum(litt%root_fines_frag))
       
    end do
     
     
    return
  end subroutine PreDisturbanceLitterFluxes

  ! =====================================================================================

  subroutine PreDisturbanceIntegrateLitter(currentPatch)

    ! -----------------------------------------------------------------------------------
    !
    ! This step applies the litter fluxes to the prognostic state variables. 
    ! This procedure is called in response to fluxes generated from:
    ! 1) seed rain, 
    ! 2) non-disturbance generating turnover
    ! 3) litter fall from living plants
    ! 4) fragmentation
    !
    ! This routine does NOT accomodate the litter fluxes associated with 
    ! disturbance generation.  That will happen after this call.
    ! Fluxes associated with FIRE also happen after this step.
    !
    ! All states are in units kg/m2
    ! All fluxes are in units kg/m2/day
    ! The integration step is 1 day, thus time is implied
    !
    ! -----------------------------------------------------------------------------------

    ! Arguments
    type(ed_patch_type),intent(inout),target :: currentPatch


    ! Locals
    type(litter_type), pointer :: litt 
    integer :: el          ! Loop counter for litter element type
    integer :: pft         ! pft loop counter
    integer :: c           ! CWD loop counter
    integer :: nlevsoil    ! number of soil layers
    integer :: ilyr        ! soil layer loop counter
    integer :: dcmpy       ! decomposability index

    do el = 1, num_elements
       
       litt => currentPatch%litter(el)
       
       ! Update the bank of viable seeds
       ! -----------------------------------------------------------------------------------
       
       do pft = 1,numpft
          litt%seed(pft) = litt%seed(pft) + &
                litt%seed_in_local(pft) +   &
                litt%seed_in_extern(pft) -  &
                litt%seed_decay(pft) -      &
                litt%seed_germ_in(pft)

          ! Note that the recruitment scheme will use seed_germ
          ! for its construction costs.
          litt%seed_germ(pft) = litt%seed_germ(pft) + &
                litt%seed_germ_in(pft) - & 
                litt%seed_germ_decay(pft)


       enddo
       
       ! Update the Coarse Woody Debris pools (above and below)
       ! -----------------------------------------------------------------------------------
       nlevsoil = size(litt%bg_cwd,dim=2)
       do c = 1,ncwd
          litt%ag_cwd(c) = litt%ag_cwd(c)  + litt%ag_cwd_in(c) - litt%ag_cwd_frag(c)
          do ilyr=1,nlevsoil
             litt%bg_cwd(c,ilyr) = litt%bg_cwd(c,ilyr) &
                  + litt%bg_cwd_in(c,ilyr) &
                  - litt%bg_cwd_frag(c,ilyr)
          enddo
       end do
    
       ! Update the fine litter pools from leaves and fine-roots
       ! -----------------------------------------------------------------------------------
       
       do dcmpy = 1,ndcmpy

           litt%leaf_fines(dcmpy) = litt%leaf_fines(dcmpy) &
                 + litt%leaf_fines_in(dcmpy)              &
                 - litt%leaf_fines_frag(dcmpy)
           do ilyr=1,nlevsoil
               litt%root_fines(dcmpy,ilyr) = litt%root_fines(dcmpy,ilyr) &
                     + litt%root_fines_in(dcmpy,ilyr)      &
                     - litt%root_fines_frag(dcmpy,ilyr)
           enddo

       end do
       
    end do     ! litter element loop
       
    return
  end subroutine PreDisturbanceIntegrateLitter


       
  ! ============================================================================

  subroutine trim_canopy( currentSite )
    !
    ! !DESCRIPTION:
    ! Canopy trimming / leaf optimisation. Removes leaves in negative annual carbon balance. 
    !
    ! !USES:

    ! !ARGUMENTS    
    type (ed_site_type),intent(inout), target :: currentSite
    !
    ! !LOCAL VARIABLES:
    type (ed_cohort_type) , pointer :: currentCohort
    type (ed_patch_type)  , pointer :: currentPatch

    integer  :: z                ! leaf layer
    integer  :: ipft             ! pft index
    logical  :: trimmed          ! was this layer trimmed in this year? If not expand the canopy. 
    real(r8) :: tar_bl           ! target leaf biomass       (leaves flushed, trimmed)
    real(r8) :: tar_bfr          ! target fine-root biomass  (leaves flushed, trimmed)
    real(r8) :: bfr_per_bleaf    ! ratio of fine root per leaf biomass
    real(r8) :: sla_levleaf      ! sla at leaf level z
    real(r8) :: nscaler_levleaf  ! nscaler value at leaf level z
    integer  :: cl               ! canopy layer index
    real(r8) :: kn               ! nitrogen decay coefficient
    real(r8) :: sla_max          ! Observational constraint on how large sla (m2/gC) can become
    real(r8) :: leaf_c           ! leaf carbon [kg]
    real(r8) :: sapw_c           ! sapwood carbon [kg]
    real(r8) :: store_c          ! storage carbon [kg]
    real(r8) :: struct_c         ! structure carbon [kg]
    real(r8) :: leaf_inc         ! LAI-only portion of the vegetation increment of dinc_ed
    real(r8) :: lai_canopy_above ! the LAI in the canopy layers above the layer of interest
    real(r8) :: lai_layers_above ! the LAI in the leaf layers, within the current canopy, 
                                 ! above the leaf layer of interest
    real(r8) :: lai_current      ! the LAI in the current leaf layer
    real(r8) :: cumulative_lai   ! the cumulative LAI, top down, to the leaf layer of interest

    !----------------------------------------------------------------------

    currentPatch => currentSite%youngest_patch
    do while(associated(currentPatch))
       
       currentCohort => currentPatch%tallest
       do while (associated(currentCohort)) 

          trimmed = .false.
          ipft = currentCohort%pft
          call carea_allom(currentCohort%dbh,currentCohort%n,currentSite%spread,currentCohort%pft,currentCohort%c_area)

          leaf_c   = currentCohort%prt%GetState(leaf_organ, all_carbon_elements)

          currentCohort%treelai = tree_lai(leaf_c, currentCohort%pft, currentCohort%c_area, &
                                           currentCohort%n, currentCohort%canopy_layer,               &
                                           currentPatch%canopy_layer_tlai,currentCohort%vcmax25top )    

          currentCohort%treesai = tree_sai(currentCohort%pft, currentCohort%dbh, currentCohort%canopy_trim, &
                                           currentCohort%c_area, currentCohort%n, currentCohort%canopy_layer, &
                                           currentPatch%canopy_layer_tlai, currentCohort%treelai, &
                                           currentCohort%vcmax25top,0 )  

          currentCohort%nv      = ceiling((currentCohort%treelai+currentCohort%treesai)/dinc_ed)

          if (currentCohort%nv > nlevleaf)then
             write(fates_log(),*) 'nv > nlevleaf',currentCohort%nv, &
                   currentCohort%treelai,currentCohort%treesai, &
                   currentCohort%c_area,currentCohort%n,leaf_c
             call endrun(msg=errMsg(sourcefile, __LINE__))
          endif

          call bleaf(currentcohort%dbh,ipft,currentcohort%canopy_trim,tar_bl)

          if ( int(EDPftvarcon_inst%allom_fmode(ipft)) .eq. 1 ) then
             ! only query fine root biomass if using a fine root allometric model that takes leaf trim into account
             call bfineroot(currentcohort%dbh,ipft,currentcohort%canopy_trim,tar_bfr)
             bfr_per_bleaf = tar_bfr/tar_bl
          endif

          ! Identify current canopy layer (cl)
          cl = currentCohort%canopy_layer
          
          ! PFT-level maximum SLA value, even if under a thick canopy (same units as slatop)
          sla_max = EDPftvarcon_inst%slamax(ipft)

          !Leaf cost vs netuptake for each leaf layer. 
          do z = 1, currentCohort%nv

             ! Calculate the cumulative total vegetation area index (no snow occlusion, stems and leaves)

             leaf_inc    = dinc_ed * &
                   currentCohort%treelai/(currentCohort%treelai+currentCohort%treesai)
             
             ! Now calculate the cumulative top-down lai of the current layer's midpoint
             lai_canopy_above  = sum(currentPatch%canopy_layer_tlai(1:cl-1)) 
             lai_layers_above  = leaf_inc * (z-1)
             lai_current       = min(leaf_inc, currentCohort%treelai - lai_layers_above)
             cumulative_lai    = lai_canopy_above + lai_layers_above + 0.5*lai_current
             
             if (currentCohort%year_net_uptake(z) /= 999._r8)then !there was activity this year in this leaf layer.
             
                   
                ! Calculate sla_levleaf following the sla profile with overlying leaf area
                ! Scale for leaf nitrogen profile
                kn = decay_coeff_kn(ipft,currentCohort%vcmax25top)
                ! Nscaler value at leaf level z
                nscaler_levleaf = exp(-kn * cumulative_lai)
                ! Sla value at leaf level z after nitrogen profile scaling (m2/gC)
                sla_levleaf = EDPftvarcon_inst%slatop(ipft)/nscaler_levleaf

                if(sla_levleaf > sla_max)then
                   sla_levleaf = sla_max
                end if
                   
                !Leaf Cost kgC/m2/year-1
                !decidous costs. 
                if (EDPftvarcon_inst%season_decid(ipft) ==  itrue .or. &
                     EDPftvarcon_inst%stress_decid(ipft) == itrue )then 

                   ! Leaf cost at leaf level z accounting for sla profile (kgC/m2)
                   currentCohort%leaf_cost =  1._r8/(sla_levleaf*1000.0_r8)

                   if ( int(EDPftvarcon_inst%allom_fmode(ipft)) .eq. 1 ) then
                      ! if using trimmed leaf for fine root biomass allometry, add the cost of the root increment
                      ! to the leaf increment; otherwise do not.
                      currentCohort%leaf_cost = currentCohort%leaf_cost + &
                           1.0_r8/(sla_levleaf*1000.0_r8) * &
                           bfr_per_bleaf / EDPftvarcon_inst%root_long(ipft)
                   endif

                   currentCohort%leaf_cost = currentCohort%leaf_cost * &
                         (EDPftvarcon_inst%grperc(ipft) + 1._r8)
                else !evergreen costs

                   ! Leaf cost at leaf level z accounting for sla profile
                   currentCohort%leaf_cost = 1.0_r8/(sla_levleaf* &
                        sum(EDPftvarcon_inst%leaf_long(ipft,:))*1000.0_r8) !convert from sla in m2g-1 to m2kg-1
                   
                   
                   if ( int(EDPftvarcon_inst%allom_fmode(ipft)) .eq. 1 ) then
                      ! if using trimmed leaf for fine root biomass allometry, add the cost of the root increment
                      ! to the leaf increment; otherwise do not.
                      currentCohort%leaf_cost = currentCohort%leaf_cost + &
                           1.0_r8/(sla_levleaf*1000.0_r8) * &
                           bfr_per_bleaf / EDPftvarcon_inst%root_long(ipft)
                   endif
                   currentCohort%leaf_cost = currentCohort%leaf_cost * &
                         (EDPftvarcon_inst%grperc(ipft) + 1._r8)
                endif
                if (currentCohort%year_net_uptake(z) < currentCohort%leaf_cost)then
                   if (currentCohort%canopy_trim > EDPftvarcon_inst%trim_limit(ipft))then

                      if ( debug ) then
                         write(fates_log(),*) 'trimming leaves', &
                               currentCohort%canopy_trim,currentCohort%leaf_cost
                      endif

                      ! keep trimming until none of the canopy is in negative carbon balance.              
                      if (currentCohort%hite > EDPftvarcon_inst%hgt_min(ipft))then
                         currentCohort%canopy_trim = currentCohort%canopy_trim - &
                               EDPftvarcon_inst%trim_inc(ipft)
                         if (EDPftvarcon_inst%evergreen(ipft) /= 1)then
                            currentCohort%laimemory = currentCohort%laimemory * &
                                  (1.0_r8 - EDPftvarcon_inst%trim_inc(ipft)) 
                         endif
                         trimmed = .true.
                      endif
                   endif
                endif
             endif !leaf activity? 
          enddo !z

          currentCohort%year_net_uptake(:) = 999.0_r8
          if ( (.not.trimmed) .and.currentCohort%canopy_trim < 1.0_r8)then
             currentCohort%canopy_trim = currentCohort%canopy_trim + EDPftvarcon_inst%trim_inc(ipft)
          endif 

          if ( debug ) then
             write(fates_log(),*) 'trimming',currentCohort%canopy_trim
          endif
         
          ! currentCohort%canopy_trim = 1.0_r8 !FIX(RF,032414) this turns off ctrim for now. 
          currentCohort => currentCohort%shorter
       enddo
       currentPatch => currentPatch%older
    enddo

  end subroutine trim_canopy

  ! ============================================================================
  subroutine phenology( currentSite, bc_in )
    !
    ! !DESCRIPTION:
    ! Phenology. 
    !
    ! !USES:
    use FatesConstantsMod, only : tfrz => t_water_freeze_k_1atm
    use EDParamsMod, only : ED_val_phen_drought_threshold, ED_val_phen_doff_time
    use EDParamsMod, only : ED_val_phen_a, ED_val_phen_b, ED_val_phen_c, ED_val_phen_chiltemp
    use EDParamsMod, only : ED_val_phen_mindayson, ED_val_phen_ncolddayslim, ED_val_phen_coldtemp
         

    !
    ! !ARGUMENTS:
    type(ed_site_type), intent(inout), target :: currentSite
    type(bc_in_type),   intent(in)            :: bc_in

    !
    ! !LOCAL VARIABLES:

    integer  :: model_day_int     ! integer model day 1 - inf
    integer  :: ncolddays         ! no days underneath the threshold for leaf drop
    integer  :: i_wmem            ! Loop counter for water mem days
    integer  :: i_tmem            ! Loop counter for veg temp mem days
    integer  :: dayssincedleafon  ! Days since drought-decid leaf-on started
    integer  :: dayssincedleafoff ! Days since drought-decid leaf-off started
    integer  :: dayssincecleafon  ! Days since cold-decid leaf-on started
    integer  :: dayssincecleafoff ! Days since cold-decid leaf-off started
    real(r8) :: mean_10day_liqvol ! mean liquid volume (m3/m3) over last 10 days
    real(r8) :: leaf_c            ! leaf carbon [kg]
    real(r8) :: fnrt_c            ! fineroot carbon [kg]
    real(r8) :: sapw_c            ! sapwood carbon [kg]
    real(r8) :: store_c           ! storage carbon [kg]
    real(r8) :: struct_c          ! structure carbon [kg]
    real(r8) :: gdd_threshold     ! GDD accumulation function,
    integer  :: ilayer_swater     ! Layer index for soil water
                                  ! which also depends on chilling days.
    integer  :: ncdstart          ! beginning of counting period for chilling degree days.
    integer  :: gddstart          ! beginning of counting period for growing degree days.
    real(r8) :: temp_in_C         ! daily averaged temperature in celcius

    integer, parameter :: canopy_leaf_lifespan = 365    ! Maximum lifespan of drought decid leaves

    integer, parameter :: min_daysoff_dforcedflush = 30 ! THis is the number of days that must had elapsed
                                                        ! since leaves had dropped, in order to forcably
                                                        ! flush leaves again.  This does not impact flushing
                                                        ! due to real moisture constraints, and will prevent
                                                        ! drought deciduous in perennially wet environments
                                                        ! that have been forced to drop their leaves, from
                                                        ! flushing them back immediately.

    real(r8),parameter :: dphen_soil_depth = 0.1        ! Use liquid soil water that is
                                                        ! closest to this depth [m]
 
    ! This is the integer model day. The first day of the simulation is 1, and it
    ! continues monotonically, indefinitely
    model_day_int = nint(hlm_model_day)


    ! Use the following layer index to calculate drought conditions
    ilayer_swater = minloc(abs(bc_in%z_sisl(:)-dphen_soil_depth),dim=1)


    ! Parameter of drought decid leaf loss in mm in top layer...FIX(RF,032414) 
    ! - this is arbitrary and poorly understood. Needs work. ED_
    !Parameters: defaults from Botta et al. 2000 GCB,6 709-725 
    !Parameters, default from from SDGVM model of senesence

    temp_in_C = bc_in%t_veg24_si - tfrz

    !-----------------Cold Phenology--------------------!              

    !Zero growing degree and chilling day counters
    if (currentSite%lat > 0)then
       ncdstart = 270  !Northern Hemisphere begining November
       gddstart = 1    !Northern Hemisphere begining January  
    else
       ncdstart = 120  !Southern Hemisphere beginning May
       gddstart = 181  !Northern Hemisphere begining July
    endif
    
    ! Count the number of chilling days over a seasonal window.
    ! For comparing against GDD, we start calculating chilling
    ! in the late autumn.
    ! This value is used to determine the GDD exceedance threshold
    if (hlm_day_of_year == ncdstart)then
       currentSite%nchilldays = 0
    endif

    !Accumulate growing/chilling days after start of counting period
    if (temp_in_C  <  ED_val_phen_chiltemp)then
       currentSite%nchilldays = currentSite%nchilldays + 1
    endif

    !GDD accumulation function, which also depends on chilling days.
    !  -68 + 638 * (-0.001 * ncd) 
    gdd_threshold = ED_val_phen_a + ED_val_phen_b*exp(ED_val_phen_c*real(currentSite%nchilldays,r8))

    !Accumulate temperature of last 10 days.
    currentSite%vegtemp_memory(2:num_vegtemp_mem) = currentSite%vegtemp_memory(1:num_vegtemp_mem-1)
    currentSite%vegtemp_memory(1) = temp_in_C

    !count number of days for leaves off
    ncolddays = 0
    do i_tmem = 1,num_vegtemp_mem
       if (currentSite%vegtemp_memory(i_tmem) < ED_val_phen_coldtemp)then
          ncolddays = ncolddays + 1
       endif
    enddo

    ! Here is where we do the GDD accumulation calculation
    !
    ! reset GDD on set dates
    if (hlm_day_of_year == gddstart)then
       currentSite%grow_deg_days = 0._r8
    endif
    !
    ! accumulate the GDD using daily mean temperatures
    ! Don't accumulate GDD during the growing season (that wouldn't make sense)
    if (bc_in%t_veg24_si .gt. tfrz.and. currentSite%cstatus == phen_cstat_iscold) then
       currentSite%grow_deg_days = currentSite%grow_deg_days + bc_in%t_veg24_si - tfrz
    endif
    
    !this logic is to prevent GDD accumulating after the leaves have fallen and before the 
    ! beginnning of the accumulation period, to prevend erroneous autumn leaf flushing. 
    if(model_day_int>365)then !only do this after the first year to prevent odd behaviour

    if(currentSite%lat .gt. 0.0_r8)then !Northern Hemisphere                                           
      ! In the north, don't accumulate when we are past the leaf fall date.
      ! Accumulation starts on day 1 of year in NH.  
      ! The 180 is to prevent going into an 'always off' state after initialization
      if( model_day_int .gt. currentSite%cleafoffdate.and.hlm_day_of_year.gt.180)then !
       currentSite%grow_deg_days = 0._r8
      endif
     else !Southern Hemisphere 
      ! In the South, don't accumulate after the leaf off date, and before the start of
      ! the accumulation phase (day 181).  
      if(model_day_int .gt. currentSite%cleafoffdate.and.hlm_day_of_year.lt.gddstart) then! 
        currentSite%grow_deg_days = 0._r8
      endif
    endif
    endif !year1 

    ! Calculate the number of days since the leaves last came on 
    ! and off. If this is the beginning of the simulation, that day might
    ! not had occured yet, so set it to last year to get things rolling

    if (model_day_int < currentSite%cleafoffdate) then
       dayssincecleafoff = model_day_int - (currentSite%cleafoffdate - 365)
    else
       dayssincecleafoff = model_day_int - currentSite%cleafoffdate
    end if

    if (model_day_int < currentSite%cleafondate) then
       dayssincecleafon = model_day_int - (currentSite%cleafondate-365)
    else
       dayssincecleafon = model_day_int - currentSite%cleafondate
    end if



    !LEAF ON: COLD DECIDUOUS. Needs to
    !1) have exceeded the growing degree day threshold 
    !2) The leaves should not be on already
    !3) There should have been at least one chilling day in the counting period.  
    !   this prevents tropical or warm climate plants that are "cold-deciduous"
    !   from ever re-flushing after they have reached their maximum age (thus
    !   preventing them from competing

    if ( (currentSite%cstatus == phen_cstat_iscold .or. &
          currentSite%cstatus == phen_cstat_nevercold) .and. &
         (currentSite%grow_deg_days > gdd_threshold) .and. &
         (dayssincecleafoff > ED_val_phen_mindayson) .and. &
         (currentSite%nchilldays >= 1)) then
       currentSite%cstatus = phen_cstat_notcold  ! Set to not-cold status (leaves can come on)
       currentSite%cleafondate = model_day_int  
       dayssincecleafon = 0 
       currentSite%grow_deg_days = 0._r8 ! zero GDD for the rest of the year until counting season begins. 
       if ( debug ) write(fates_log(),*) 'leaves on'
    endif !GDD




    !LEAF OFF: COLD THRESHOLD
    !Needs to:
    !1) have exceeded the number of cold days threshold
    !2) have exceeded the minimum leafon time.
    !3) The leaves should not be off already
    !4) The day of simulation should be larger than the counting period. 

    
    if ( (currentSite%cstatus == phen_cstat_notcold) .and. &
         (model_day_int > num_vegtemp_mem)      .and. &
         (ncolddays > ED_val_phen_ncolddayslim) .and. &
         (dayssincecleafon > ED_val_phen_mindayson) )then
       
       currentSite%grow_deg_days  = 0._r8          ! The equations for Botta et al
                                                 ! are for calculations of 
                                                 ! first flush, but if we dont
                                                 ! clear this value, it will cause
                                                 ! leaves to flush later in the year
       currentSite%cstatus       = phen_cstat_iscold  ! alter status of site to 'leaves off'
       currentSite%cleafoffdate = model_day_int       ! record leaf off date   

       if ( debug ) write(fates_log(),*) 'leaves off'
    endif
    
    ! LEAF OFF: COLD LIFESPAN THRESHOLD
    ! NOTE: Some areas of the planet will never generate a cold day
    ! and thus %nchilldays will never go from zero to 1.  The following logic
    ! when coupled with this fact will essentially prevent cold-deciduous
    ! plants from re-emerging in areas without at least some cold days

    if( (currentSite%cstatus == phen_cstat_notcold)  .and. &
        (dayssincecleafoff > 400)) then           ! remove leaves after a whole year 
                                                  ! when there is no 'off' period.  
       currentSite%grow_deg_days  = 0._r8

       currentSite%cstatus = phen_cstat_nevercold  ! alter status of site to imply that this
                                                   ! site is never really cold enough
                                                   ! for cold deciduous
       currentSite%cleafoffdate = model_day_int    ! record leaf off date   
       
       if ( debug ) write(fates_log(),*) 'leaves off'
    endif

    !-----------------Drought Phenology--------------------!
    ! Principles of drought-deciduos phenology model...
    ! The 'is_drought' flag is false when leaves are on, and true when leaves area off. 
    ! The following sets those site-level flags, which are acted on in phenology_deciduos. 
    ! A* The leaves live for either the length of time the soil moisture is over the threshold 
    ! or the lifetime of the leaves, whichever is shorter. 
    ! B*: If the soil is only wet for a very short time, then the leaves stay on for 100 days
    ! C*: The leaves are only permitted to come ON for a 60 day window around when they last came on, 
    ! to prevent 'flickering' on in response to wet season storms
    ! D*: We don't allow anything to happen in the first ten days to allow the water memory window 
    ! to come into equlibirium. 
    ! E*: If the soil is always wet, the leaves come on at the beginning of the window, and then 
    ! last for their lifespan. 
    ! ISSUES
    ! 1. It's not clear what water content we should track. Here we are tracking the top layer, 
    ! but we probably should track something like BTRAN, but BTRAN is defined for each PFT, 
    ! and there could potentially be more than one stress-dec PFT.... ?
    ! 2. In the beginning, the window is set at an arbitrary time of the year, so the leaves 
    ! might come on in the dry season, using up stored reserves
    ! for the stress-dec plants, and potentially killing them. To get around this, 
    ! we need to read in the 'leaf on' date from some kind of start-up file
    ! but we would need that to happen for every resolution, etc. 
    ! 3. Will this methodology properly kill off the stress-dec trees where there is no
    ! water stress? What about where the wet period coincides with the warm period? 
    ! We would just get them overlapping with the cold-dec trees, even though that isn't appropriate
    ! Why don't the drought deciduous trees grow in the North? 
    ! Is cold decidousness maybe even the same as drought deciduosness there (and so does this 
    ! distinction actually matter??).... 

    ! Accumulate surface water memory of last 10 days.
    ! Liquid volume in ground layer (m3/m3)
    do i_wmem = 1,numWaterMem-1 !shift memory along one
       currentSite%water_memory(numWaterMem+1-i_wmem) = currentSite%water_memory(numWaterMem-i_wmem)
    enddo
    currentSite%water_memory(1) = bc_in%h2o_liqvol_sl(ilayer_swater) 

    ! Calculate the mean water content over the last 10 days (m3/m3)
    mean_10day_liqvol = sum(currentSite%water_memory(1:numWaterMem))/real(numWaterMem,r8)

    ! In drought phenology, we often need to force the leaves to stay 
    ! on or off as moisture fluctuates...     

    ! Calculate days since leaves have come off, but make a provision
    ! for the first year of simulation, we have to assume a leaf drop
    ! date to start, so if that is in the future, set it to last year

    if (model_day_int < currentSite%dleafoffdate) then
       dayssincedleafoff = model_day_int - (currentSite%dleafoffdate-365)
    else
       dayssincedleafoff = model_day_int - currentSite%dleafoffdate
    endif
    
    ! the leaves are on. How long have they been on? 
    if (model_day_int < currentSite%dleafondate) then
       dayssincedleafon = model_day_int - (currentSite%dleafondate-365)
    else
       dayssincedleafon = model_day_int - currentSite%dleafondate 
    endif

    ! LEAF ON: DROUGHT DECIDUOUS WETNESS
    ! Here, we used a window of oppurtunity to determine if we are 
    ! close to the time when then leaves came on last year
    
    ! Has it been ...
    ! a) a year, plus or minus 1 month since we last had leaf-on? 
    ! b) Has there also been at least a nominaly short amount of "leaf-off"
    ! c) is the model day at least > 10 (let soil water spin-up)
    ! Note that cold-starts begin in the "leaf-on"
    ! status
    if ( (currentSite%dstatus == phen_dstat_timeoff .or. &
          currentSite%dstatus == phen_dstat_moistoff) .and. &
          (model_day_int > numWaterMem) .and. &
          (dayssincedleafon >= 365-30 .and. dayssincedleafon <= 365+30 ) .and. &
          (dayssincedleafoff > ED_val_phen_doff_time) ) then

       ! If leaves are off, and have been off for at least a few days
       ! and the time is consistent with the correct
       ! time window... test if the moisture conditions allow for leaf-on
       
       if ( mean_10day_liqvol >= ED_val_phen_drought_threshold ) then
          currentSite%dstatus     = phen_dstat_moiston  ! set status to leaf-on
          currentSite%dleafondate = model_day_int       ! save the model day we start flushing
          dayssincedleafon        = 0
       endif
    endif

    ! LEAF ON: DROUGHT DECIDUOUS TIME EXCEEDANCE
    ! If we still haven't done budburst by end of window, then force it

    ! If the status is "phen_dstat_moistoff", it means this site currently has 
    ! leaves off due to actual moisture limitations. 
    ! So we trigger bud-burst at the end of the month since 
    ! last year's bud-burst.  If this is imposed, then we set the new
    ! status to indicate bud-burst was forced by timing

    if( currentSite%dstatus == phen_dstat_moistoff ) then
       if ( dayssincedleafon > 365+30 ) then
          currentSite%dstatus     = phen_dstat_timeon ! force budburst!
          currentSite%dleafondate = model_day_int     ! record leaf on date
          dayssincedleafon        = 0
       end if
    end if

    ! But if leaves are off due to time, then we enforce
    ! a longer cool-down (because this is a perrenially wet system)

    if(currentSite%dstatus == phen_dstat_timeoff ) then
       if (dayssincedleafoff > min_daysoff_dforcedflush) then
          currentSite%dstatus     = phen_dstat_timeon    ! force budburst!
          currentSite%dleafondate = model_day_int        ! record leaf on date
          dayssincedleafon        = 0
       end if
    end if

    ! LEAF OFF: DROUGHT DECIDUOUS LIFESPAN - if the leaf gets to 
    ! the end of its useful life. A*, E*  
    ! i.e. Are the leaves rouhgly at the end of their lives? 

    if ( (currentSite%dstatus == phen_dstat_moiston .or. &
          currentSite%dstatus == phen_dstat_timeon ) .and. & 
         (dayssincedleafon > canopy_leaf_lifespan) )then 
          currentSite%dstatus      = phen_dstat_timeoff    !alter status of site to 'leaves off'
          currentSite%dleafoffdate = model_day_int         !record leaf on date          
    endif

    ! LEAF OFF: DROUGHT DECIDUOUS DRYNESS - if the soil gets too dry, 
    ! and the leaves have already been on a while... 

    if ( (currentSite%dstatus == phen_dstat_moiston .or. &
          currentSite%dstatus == phen_dstat_timeon ) .and. &
         (model_day_int > numWaterMem) .and. &
         (mean_10day_liqvol <= ED_val_phen_drought_threshold) .and. &
         (dayssincedleafon > dleafon_drycheck ) ) then 
       currentSite%dstatus = phen_dstat_moistoff     ! alter status of site to 'leaves off'
       currentSite%dleafoffdate = model_day_int      ! record leaf on date           
    endif

    call phenology_leafonoff(currentSite)

  end subroutine phenology

  ! ============================================================================
  subroutine phenology_leafonoff(currentSite)
    !
    ! !DESCRIPTION:
    ! Controls the leaf on and off economics
    !
    ! !USES:
    !
    ! !ARGUMENTS:
    type(ed_site_type), intent(inout), target :: currentSite
    !
    ! !LOCAL VARIABLES:
    type(ed_patch_type) , pointer :: currentPatch     
    type(ed_cohort_type), pointer :: currentCohort  

    real(r8) :: leaf_c                 ! leaf carbon [kg]
    real(r8) :: sapw_c                 ! sapwood carbon [kg]
    real(r8) :: struct_c               ! structural wood carbon [kg]
    real(r8) :: store_c                ! storage carbon [kg]
    real(r8) :: store_c_transfer_frac  ! Fraction of storage carbon used to flush leaves
    real(r8) :: totalmemory            ! total memory of carbon [kg]
    integer  :: ipft
    real(r8), parameter :: leaf_drop_fraction = 1.0_r8
<<<<<<< HEAD
    real(r8) :: stem_drop_fraction

=======
    real(r8), parameter :: carbon_store_buffer = 0.10_r8
>>>>>>> 87ce2406
    !------------------------------------------------------------------------

    currentPatch => CurrentSite%oldest_patch   

    do while(associated(currentPatch))    
       currentCohort => currentPatch%tallest
       do while(associated(currentCohort))        

          ipft = currentCohort%pft

          ! Retrieve existing leaf and storage carbon

          if(debug) call currentCohort%prt%CheckMassConservation(ipft,0)

          store_c = currentCohort%prt%GetState(store_organ, all_carbon_elements)
          leaf_c  = currentCohort%prt%GetState(leaf_organ, all_carbon_elements)
          sapw_c  = currentCohort%prt%GetState(sapw_organ, all_carbon_elements)
          struct_c  = currentCohort%prt%GetState(struct_organ, all_carbon_elements)
	  
          stem_drop_fraction = EDPftvarcon_inst%phen_stem_drop_fraction(ipft)
	  
          ! COLD LEAF ON
          ! The site level flags signify that it is no-longer too cold
          ! for leaves. Time to signal flushing

          if (EDPftvarcon_inst%season_decid(ipft) == itrue)then
             if ( currentSite%cstatus == phen_cstat_notcold  )then                ! we have just moved to leaves being on . 
                if (currentCohort%status_coh == leaves_off)then ! Are the leaves currently off?        
                   currentCohort%status_coh = leaves_on         ! Leaves are on, so change status to 
                                                                ! stop flow of carbon out of bstore. 
                   
                   if(store_c>nearzero) then
<<<<<<< HEAD
                      store_c_transfer_frac = &
                            min(EDPftvarcon_inst%phenflush_fraction(ipft)*currentCohort%laimemory, store_c)/store_c
	              if(EDPftvarcon_inst%woody(ipft).ne.itrue)then
		         totalmemory=currentCohort%laimemory+currentCohort%sapwmemory+currentCohort%structmemory
		         store_c_transfer_frac = min(EDPftvarcon_inst%phenflush_fraction(ipft)* &
		                                 totalmemory, store_c)/store_c
		      endif
		     
=======
                   ! flush either the amount required from the laimemory, or -most- of the storage pool
                   ! RF: added a criterion to stop the entire store pool emptying and triggering termination mortality
                   ! n.b. this might not be necessary if we adopted a more gradual approach to leaf flushing... 
                       store_c_transfer_frac =  min((EDPftvarcon_inst%phenflush_fraction(ipft)* &
                            currentCohort%laimemory)/store_c,(1.0_r8-carbon_store_buffer))
>>>>>>> 87ce2406
                   else
                      store_c_transfer_frac = 0.0_r8
                   end if

                   ! This call will request that storage carbon will be transferred to 
                   ! leaf tissues. It is specified as a fraction of the available storage
		   if(EDPftvarcon_inst%woody(ipft) == itrue) then
                      call PRTPhenologyFlush(currentCohort%prt, ipft, leaf_organ, store_c_transfer_frac)
                      currentCohort%laimemory = 0.0_r8		   
		   else
		   
                     call PRTPhenologyFlush(currentCohort%prt, ipft, leaf_organ, &
		               store_c_transfer_frac*currentCohort%laimemory/totalmemory)		   

                     call PRTPhenologyFlush(currentCohort%prt, ipft, sapw_organ, &
		               store_c_transfer_frac*currentCohort%sapwmemory/totalmemory)

                     call PRTPhenologyFlush(currentCohort%prt, ipft, struct_organ, & 
		              store_c_transfer_frac*currentCohort%structmemory/totalmemory)
			      
                     currentCohort%laimemory = 0.0_r8
		     currentCohort%structmemory = 0.0_r8
		     currentCohort%sapwmemory = 0.0_r8
		     
		   endif		   

                endif !pft phenology
             endif ! growing season 

             !COLD LEAF OFF
             if (currentSite%cstatus == phen_cstat_nevercold .or. &
                 currentSite%cstatus == phen_cstat_iscold) then ! past leaf drop day? Leaves still on tree?  

                if (currentCohort%status_coh == leaves_on) then ! leaves have not dropped
		   ! leaf off occur on individuals bigger than specific size for grass
                   if (currentCohort%dbh > EDPftvarcon_inst%phen_cold_size_threshold(ipft) &
		       .or. EDPftvarcon_inst%woody(ipft)==itrue) then 
                      ! This sets the cohort to the "leaves off" flag
                      currentCohort%status_coh  = leaves_off

                      ! Remember what the lai was (leaf mass actually) was for next year
                      ! the same amount back on in the spring...

                      currentCohort%laimemory   = leaf_c

                      ! Drop Leaves (this routine will update the leaf state variables,
                      ! for carbon and any other element that are prognostic. It will
                      ! also track the turnover masses that will be sent to litter later on)

                      call PRTDeciduousTurnover(currentCohort%prt,ipft, &
                           leaf_organ, leaf_drop_fraction)
			 
	              if(EDPftvarcon_inst%woody(ipft).ne.itrue)then
			 
                         currentCohort%sapwmemory   = sapw_c * stem_drop_fraction
		   
		         currentCohort%structmemory   = struct_c * stem_drop_fraction			 

                         call PRTDeciduousTurnover(currentCohort%prt,ipft, &
                              sapw_organ, stem_drop_fraction)

                         call PRTDeciduousTurnover(currentCohort%prt,ipft, &
                              struct_organ, stem_drop_fraction)
	              endif	
                    endif ! individual dbh size check

                endif !leaf status
             endif !currentSite status
          endif  !season_decid

          ! DROUGHT LEAF ON
          ! Site level flag indicates it is no longer in drought condition
          ! deciduous plants can flush

          if (EDPftvarcon_inst%stress_decid(ipft) == itrue )then
             
             if (currentSite%dstatus == phen_dstat_moiston .or. &
                 currentSite%dstatus == phen_dstat_timeon )then 

                ! we have just moved to leaves being on . 
                if (currentCohort%status_coh == leaves_off)then    

                   !is it the leaf-on day? Are the leaves currently off?    

                   currentCohort%status_coh = leaves_on    ! Leaves are on, so change status to 
                                                           ! stop flow of carbon out of bstore. 

                   if(store_c>nearzero) then
                      store_c_transfer_frac = &
                            min(EDPftvarcon_inst%phenflush_fraction(ipft)*currentCohort%laimemory, store_c)/store_c
	              if(EDPftvarcon_inst%woody(ipft).ne.itrue)then
		         totalmemory=currentCohort%laimemory+currentCohort%sapwmemory+currentCohort%structmemory
		         store_c_transfer_frac = min(EDPftvarcon_inst%phenflush_fraction(ipft)* &
		                                 totalmemory, store_c)/store_c
		      endif			    
                   else
                      store_c_transfer_frac = 0.0_r8
                   end if
                   
                   ! This call will request that storage carbon will be transferred to 
                   ! leaf tissues. It is specified as a fraction of the available storage
		   if(EDPftvarcon_inst%woody(ipft) == itrue) then
		   
                      call PRTPhenologyFlush(currentCohort%prt, ipft, &
                         leaf_organ, store_c_transfer_frac)

                       currentCohort%laimemory = 0.0_r8
	   
		   else
		   
                     call PRTPhenologyFlush(currentCohort%prt, ipft, leaf_organ, &
		               store_c_transfer_frac*currentCohort%laimemory/totalmemory)		   

                     call PRTPhenologyFlush(currentCohort%prt, ipft, sapw_organ, &
		               store_c_transfer_frac*currentCohort%sapwmemory/totalmemory)

                     call PRTPhenologyFlush(currentCohort%prt, ipft, struct_organ, & 
		              store_c_transfer_frac*currentCohort%structmemory/totalmemory)
			      
		     currentCohort%laimemory = 0.0_r8
		     currentCohort%structmemory = 0.0_r8
		     currentCohort%sapwmemory = 0.0_r8
		     
		   endif

                endif !currentCohort status again?
             endif   !currentSite status

             !DROUGHT LEAF OFF
             if (currentSite%dstatus == phen_dstat_moistoff .or. &
                 currentSite%dstatus == phen_dstat_timeoff) then        

                if (currentCohort%status_coh == leaves_on) then ! leaves have not dropped

                   ! This sets the cohort to the "leaves off" flag
                   currentCohort%status_coh      = leaves_off
                   
                   ! Remember what the lai (leaf mass actually) was for next year
                   currentCohort%laimemory   = leaf_c
		   
                   call PRTDeciduousTurnover(currentCohort%prt,ipft, &
                         leaf_organ, leaf_drop_fraction)
			 
	           if(EDPftvarcon_inst%woody(ipft).ne.itrue)then
			 
                      currentCohort%sapwmemory   = sapw_c * stem_drop_fraction
		   
		      currentCohort%structmemory   = struct_c * stem_drop_fraction			 

                      call PRTDeciduousTurnover(currentCohort%prt,ipft, &
                         sapw_organ, stem_drop_fraction)

                      call PRTDeciduousTurnover(currentCohort%prt,ipft, &
                         struct_organ, stem_drop_fraction)
	           endif			 			 

                endif
             endif !status
          endif !drought dec.

          if(debug) call currentCohort%prt%CheckMassConservation(ipft,1)

          currentCohort => currentCohort%shorter
       enddo !currentCohort

       currentPatch => currentPatch%younger

    enddo !currentPatch

  end subroutine phenology_leafonoff


  ! =====================================================================================

  subroutine SeedIn( currentSite, bc_in )

    ! -----------------------------------------------------------------------------------
    ! Flux from plants into the seed pool. 
    ! It is assumed that allocation to seed on living pools has already been calculated
    ! at the daily time step.
    ! Note: Some seed generation can occur during disturbance. It is assumed that
    !       some plants use their storage upon death to create seeds, but this in only
    !       triggered during non-fire and non-logging events.  See 
    !       subroutine mortality_litter_fluxes() and DistributeSeeds(), look for 
    !       parameter allom_frbstor_repro
    ! -----------------------------------------------------------------------------------


    ! !USES:
    use EDTypesMod, only : area
    use EDTypesMod, only : homogenize_seed_pfts
    !
    ! !ARGUMENTS    
    type(ed_site_type), intent(inout), target  :: currentSite
    type(bc_in_type), intent(in)               :: bc_in

    type(ed_patch_type), pointer     :: currentPatch
    type(litter_type), pointer       :: litt
    type(ed_cohort_type), pointer    :: currentCohort
    type(site_massbal_type), pointer :: site_mass

    integer  :: pft
    real(r8) :: store_m_to_repro       ! mass sent from storage to reproduction upon death [kg/plant]
    real(r8) :: site_seed_rain(maxpft) ! This is the sum of seed-rain for the site [kg/site/day]
    real(r8) :: seed_in_external       ! Mass of externally generated seeds [kg/m2/day]
    real(r8) :: seed_stoich            ! Mass ratio of nutrient per C12 in seeds [kg/kg]
    real(r8) :: seed_prod              ! Seed produced in this dynamics step [kg/day]
    integer  :: n_litt_types           ! number of litter element types (c,n,p, etc)
    integer  :: el                     ! loop counter for litter element types
    integer  :: element_id             ! element id consistent with parteh/PRTGenericMod.F90
    !------------------------------------------------------------------------------------

    do el = 1, num_elements
       
       site_seed_rain(:) = 0._r8

       element_id = element_list(el)

       site_mass => currentSite%mass_balance(el)

       ! Loop over all patches and sum up the seed input for each PFT
       currentPatch => currentSite%oldest_patch
       do while (associated(currentPatch))
          
          currentCohort => currentPatch%tallest
          do while (associated(currentCohort))
             
             pft = currentCohort%pft
          
             ! a certain fraction of bstore might go to clonal reproduction when plants die
             ! (since this is only applied to the dying portion of the cohort
             !  we do not actually pair down the storage via PARTEH, instead
             !  we just make sure that we don't send a portion of the storage
             !  to the litter in CWDInput)
             ! units = [kg/ha/day] = [kg] * [fraction] * [plants/ha/year] * [year/day]
             store_m_to_repro = -currentCohort%prt%GetState(store_organ,element_id) * &
                   EDPftvarcon_inst%allom_frbstor_repro(pft)*currentCohort%dndt*years_per_day
             
             ! Transfer all reproductive tissues into seed production
             ! The following call to PRTReproRelease, will return the mass
             ! of seeds [kg] released by the plant, per the mass_fraction
             ! specified as input.  This routine will also remove the mass
             ! from the parteh state-variable.

             call PRTReproRelease(currentCohort%prt,repro_organ,element_id, &
                   1.0_r8, seed_prod)
             
             if(element_id==carbon12_element)then
                 currentcohort%seed_prod = seed_prod
             end if

             site_seed_rain(pft) = site_seed_rain(pft) +  &
                   (seed_prod * currentCohort%n + store_m_to_repro)
             
             currentCohort => currentCohort%shorter
          enddo !cohort loop
          
          currentPatch => currentPatch%younger
       enddo

       ! We can choose to homogenize seeds. This is simple, we just
       ! add up all the seed from each pft at the site level, and then
       ! equally distribute to the PFT pools
       if ( homogenize_seed_pfts ) then
          site_seed_rain(1:numpft) = sum(site_seed_rain(:))/real(numpft,r8)
       end if
       
       
       ! Loop over all patches again and disperse the mixed seeds into the input flux
       ! arrays 

       ! If there is forced external seed rain, we calculate the input mass flux
       ! from the different elements, usung the seed optimal stoichiometry
       ! for non-carbon
       select case(element_id)
       case(carbon12_element)
          seed_stoich = 1._r8
       case(nitrogen_element)
          seed_stoich = EDPftvarcon_inst%prt_nitr_stoich_p2(pft,repro_organ)
       case(phosphorus_element)
          seed_stoich = EDPftvarcon_inst%prt_phos_stoich_p2(pft,repro_organ)
       case default
          write(fates_log(), *) 'undefined element specified'
          write(fates_log(), *) 'while defining forced external seed mass flux'
          call endrun(msg=errMsg(sourcefile, __LINE__))
       end select
          

       ! Loop over all patches and sum up the seed input for each PFT
       currentPatch => currentSite%oldest_patch
       do while (associated(currentPatch))

          litt => currentPatch%litter(el)
          do pft = 1,numpft
             
             ! Seed input from local sources (within site)
             litt%seed_in_local(pft) = litt%seed_in_local(pft) + site_seed_rain(pft)/area
             
             ! Seed input from external sources (user param seed rain, or dispersal model)
             seed_in_external =  seed_stoich*EDPftvarcon_inst%seed_suppl(pft)*years_per_day
             
             litt%seed_in_extern(pft) = litt%seed_in_extern(pft) + seed_in_external

             ! Seeds entering externally [kg/site/day]
             site_mass%seed_in = site_mass%seed_in + seed_in_external*currentPatch%area

          enddo
          
          
          currentPatch => currentPatch%younger
       enddo
    
    end do

    return
  end subroutine SeedIn
  
  ! ============================================================================

  subroutine SeedDecay( litt )
    !
    ! !DESCRIPTION:
    !  Flux from seed pool into leaf litter pool    
    !
    ! !ARGUMENTS     
    type(litter_type) :: litt
    !
    ! !LOCAL VARIABLES:
    integer  ::  pft
    !----------------------------------------------------------------------

    ! default value from Liscke and Loffler 2006 ; making this a PFT-specific parameter
    ! decays the seed pool according to exponential model
    ! seed_decay_turnover is in yr-1
    ! seed_decay is kg/day
    ! Assume that decay rates are same for all chemical species

    do pft = 1,numpft 
       litt%seed_decay(pft) = litt%seed(pft) * &
             EDPftvarcon_inst%seed_decay_turnover(pft)*years_per_day

       litt%seed_germ_decay(pft) = litt%seed_germ(pft) * &
             EDPftvarcon_inst%seed_decay_turnover(pft)*years_per_day

    enddo

    return
  end subroutine SeedDecay

  ! ============================================================================
  subroutine SeedGermination( litt, cold_stat, drought_stat )
    !
    ! !DESCRIPTION:
    !  Flux from seed pool into sapling pool    
    !
    ! !USES:
    
    !
    ! !ARGUMENTS
    type(litter_type) :: litt  
    integer, intent(in) :: cold_stat    ! Is the site in cold leaf-off status?
    integer, intent(in) :: drought_stat ! Is the site in drought leaf-off status?
    !
    ! !LOCAL VARIABLES:
    integer :: pft

   
    real(r8), parameter ::  max_germination = 1.0_r8 ! Cap on germination rates. 
                                                    ! KgC/m2/yr Lishcke et al. 2009

    ! Turning of this cap? because the cap will impose changes on proportionality
    ! of nutrients. (RGK 02-2019)
    !real(r8), parameter :: max_germination = 1.e6_r8  ! Force to very high number

    !----------------------------------------------------------------------

    ! germination_timescale is being pulled to PFT parameter; units are 1/yr
    ! thus the mortality rate of seed -> recruit (in units of carbon) 
    ! is seed_decay_turnover(p)/germination_timescale(p)
    ! and thus the mortality rate (in units of individuals) is the product of 
    ! that times the ratio of (hypothetical) seed mass to recruit biomass

    do pft = 1,numpft
       litt%seed_germ_in(pft) =  min(litt%seed(pft) * EDPftvarcon_inst%germination_timescale(pft), &
                                     max_germination)*years_per_day
       
       !set the germination only under the growing season...c.xu

       if ((EDPftvarcon_inst%season_decid(pft) == itrue ) .and. &
             (any(cold_stat == [phen_cstat_nevercold,phen_cstat_iscold]))) then
           litt%seed_germ_in(pft) = 0.0_r8
       endif
       if ((EDPftvarcon_inst%stress_decid(pft) == itrue ) .and. &
             (any(drought_stat == [phen_dstat_timeoff,phen_dstat_moistoff]))) then
           litt%seed_germ_in(pft) = 0.0_r8
       end if

    enddo

  end subroutine SeedGermination

  ! =====================================================================================





  ! =====================================================================================

  subroutine recruitment( currentSite, currentPatch, bc_in )
    !
    ! !DESCRIPTION:
    ! spawn new cohorts of juveniles of each PFT             
    !
    ! !USES:
    use FatesInterfaceMod, only : hlm_use_ed_prescribed_phys
    !
    ! !ARGUMENTS    
    type(ed_site_type), intent(inout), target   :: currentSite
    type(ed_patch_type), intent(inout), pointer :: currentPatch
    type(bc_in_type), intent(in)                :: bc_in
    !
    ! !LOCAL VARIABLES:
    class(prt_vartypes), pointer :: prt
    integer :: ft
    type (ed_cohort_type) , pointer :: temp_cohort
    type (litter_type), pointer     :: litt          ! The litter object (carbon right now)
    type(site_massbal_type), pointer :: site_mass    ! For accounting total in-out mass fluxes
    integer :: cohortstatus
<<<<<<< HEAD
    integer :: ipft
    integer,parameter :: recruitstatus = 1 !weather it the new created cohorts is recruited or initialized
    real(r8) :: b_leaf
    real(r8) :: b_fineroot    ! fine root biomass [kgC]
    real(r8) :: b_sapwood     ! sapwood biomass [kgC]
    real(r8) :: a_sapwood     ! sapwood cross section are [m2] (dummy)
    real(r8) :: b_agw         ! Above ground biomass [kgC]
    real(r8) :: b_bgw         ! Below ground biomass [kgC]
    real(r8) :: b_dead
    real(r8) :: b_store    
    real(r8) :: stem_drop_fraction 
=======
    integer :: el          ! loop counter for element
    integer :: element_id  ! element index consistent with definitions in PRTGenericMod
    integer :: iage        ! age loop counter for leaf age bins
    integer,parameter :: recruitstatus = 1 !weather it the new created cohorts is recruited or initialized
    real(r8) :: c_leaf      ! target leaf biomass [kgC]
    real(r8) :: c_fnrt      ! target fine root biomass [kgC]
    real(r8) :: c_sapw      ! target sapwood biomass [kgC]
    real(r8) :: a_sapw      ! target sapwood cross section are [m2] (dummy)
    real(r8) :: c_agw       ! target Above ground biomass [kgC]
    real(r8) :: c_bgw       ! target Below ground biomass [kgC]
    real(r8) :: c_struct    ! target Structural biomass [kgc]
    real(r8) :: c_store     ! target Storage biomass [kgC]
    real(r8) :: m_leaf      ! leaf mass (element agnostic) [kg]
    real(r8) :: m_fnrt      ! fine-root mass (element agnostic) [kg]
    real(r8) :: m_sapw      ! sapwood mass (element agnostic) [kg]
    real(r8) :: m_agw       ! AG wood mass (element agnostic) [kg]
    real(r8) :: m_bgw       ! BG wood mass (element agnostic) [kg]
    real(r8) :: m_struct    ! structural mass (element agnostic) [kg]
    real(r8) :: m_store     ! storage mass (element agnostic) [kg]
    real(r8) :: m_repro     ! reproductive mass (element agnostic) [kg]
    real(r8) :: mass_avail  ! The mass of each nutrient/carbon available in the seed_germination pool [kg]
    real(r8) :: mass_demand ! Total mass demanded by the plant to achieve the stoichiometric targets
                            ! of all the organs in the recruits. Used for both [kg per plant] and [kg per cohort]
                              
>>>>>>> 87ce2406
    !----------------------------------------------------------------------

    allocate(temp_cohort) ! create temporary cohort
    call zero_cohort(temp_cohort)

    do ft = 1,numpft

       temp_cohort%canopy_trim = 0.8_r8  !starting with the canopy not fully expanded 
       temp_cohort%pft         = ft
       temp_cohort%hite        = EDPftvarcon_inst%hgt_min(ft)
       stem_drop_fraction = EDPftvarcon_inst%phen_stem_drop_fraction(ft)
       call h2d_allom(temp_cohort%hite,ft,temp_cohort%dbh)

       ! Initialize live pools
       call bleaf(temp_cohort%dbh,ft,temp_cohort%canopy_trim,c_leaf)
       call bfineroot(temp_cohort%dbh,ft,temp_cohort%canopy_trim,c_fnrt)
       call bsap_allom(temp_cohort%dbh,ft,temp_cohort%canopy_trim,a_sapw, c_sapw)
       call bagw_allom(temp_cohort%dbh,ft,c_agw)
       call bbgw_allom(temp_cohort%dbh,ft,c_bgw)
       call bdead_allom(c_agw,c_bgw,c_sapw,ft,c_struct)
       call bstore_allom(temp_cohort%dbh,ft,temp_cohort%canopy_trim,c_store)

       ! Default assumption is that leaves are on
       cohortstatus = leaves_on
       temp_cohort%laimemory = 0.0_r8     
       temp_cohort%sapwmemory = 0.0_r8     
       temp_cohort%structmemory = 0.0_r8     

<<<<<<< HEAD
       if ( (EDPftvarcon_inst%season_decid(temp_cohort%pft) == itrue) .and. &
            (any(currentSite%cstatus == [phen_cstat_nevercold,phen_cstat_iscold]))) then
          temp_cohort%laimemory = b_leaf
          b_leaf = 0.0_r8
	 if(EDPftvarcon_inst%woody(ipft).ne.itrue)then
	    temp_cohort%sapwmemory = b_sapwood * stem_drop_fraction
            temp_cohort%structmemory = b_dead * stem_drop_fraction
	    b_sapwood = (1.0_r8 - stem_drop_fraction) * b_sapwood 
	    b_dead = (1.0_r8 - stem_drop_fraction) * b_dead
	  endif
          cohortstatus = leaves_off
       endif

       if ( (EDPftvarcon_inst%stress_decid(temp_cohort%pft) == itrue) .and. &
            (any(currentSite%dstatus == [phen_dstat_timeoff,phen_dstat_moistoff]))) then
          temp_cohort%laimemory = b_leaf
          b_leaf = 0.0_r8
	 if(EDPftvarcon_inst%woody(ipft).ne.itrue)then
	    temp_cohort%sapwmemory = b_sapwood * stem_drop_fraction
            temp_cohort%structmemory = b_dead * stem_drop_fraction
	    b_sapwood = (1.0_r8 - stem_drop_fraction) * b_sapwood 
	    b_dead = (1.0_r8 - stem_drop_fraction) * b_dead
	  endif
          cohortstatus = leaves_off
=======
       
       ! But if the plant is seasonally (cold) deciduous, and the site status is flagged
       ! as "cold", then set the cohort's status to leaves_off, and remember the leaf biomass
       if ((EDPftvarcon_inst%season_decid(ft) == itrue) .and. &
             (any(currentSite%cstatus == [phen_cstat_nevercold,phen_cstat_iscold]))) then
           temp_cohort%laimemory = c_leaf
           c_leaf = 0.0_r8
           cohortstatus = leaves_off
       endif
       
       ! Or.. if the plant is drought deciduous, and the site status is flagged as 
       ! "in a drought", then likewise, set the cohort's status to leaves_off, and remember leaf
       ! biomass
       if ((EDPftvarcon_inst%stress_decid(ft) == itrue) .and. &
             (any(currentSite%dstatus == [phen_dstat_timeoff,phen_dstat_moistoff]))) then
           temp_cohort%laimemory = c_leaf
           c_leaf = 0.0_r8
           cohortstatus = leaves_off
>>>>>>> 87ce2406
       endif
      

       ! Cycle through available carbon and nutrients, find the limiting element
       ! to dictate the total number of plants that can be generated

       if ( (hlm_use_ed_prescribed_phys .eq. ifalse) .or. &
            (EDPftvarcon_inst%prescribed_recruitment(ft) .lt. 0._r8) ) then

           temp_cohort%n = 1.e10_r8

           do el = 1,num_elements
               
               element_id = element_list(el)
               select case(element_id)
               case(carbon12_element)
               
                  mass_demand = (c_struct+c_leaf+c_fnrt+c_sapw+c_store)
               
               case(nitrogen_element)
               
                  mass_demand = c_struct*EDPftvarcon_inst%prt_nitr_stoich_p1(ft,struct_organ) + &
                                 c_leaf*EDPftvarcon_inst%prt_nitr_stoich_p1(ft,leaf_organ) + &
                                 c_fnrt*EDPftvarcon_inst%prt_nitr_stoich_p1(ft,fnrt_organ) + & 
                                 c_sapw*EDPftvarcon_inst%prt_nitr_stoich_p1(ft,sapw_organ) + & 
                                 c_store*EDPftvarcon_inst%prt_nitr_stoich_p1(ft,store_organ)
               
               case(phosphorus_element)
               
                  mass_demand = c_struct*EDPftvarcon_inst%prt_phos_stoich_p1(ft,struct_organ) + &
                                 c_leaf*EDPftvarcon_inst%prt_phos_stoich_p1(ft,leaf_organ) + &
                                 c_fnrt*EDPftvarcon_inst%prt_phos_stoich_p1(ft,fnrt_organ) + & 
                                 c_sapw*EDPftvarcon_inst%prt_phos_stoich_p1(ft,sapw_organ)  + & 
                                 c_store*EDPftvarcon_inst%prt_phos_stoich_p1(ft,store_organ)
               
               case default
                   write(fates_log(),*) 'Undefined element type in recruitment'
                   call endrun(msg=errMsg(sourcefile, __LINE__))
               end select
               
               mass_avail = currentPatch%area * currentPatch%litter(el)%seed_germ(ft)

               ! ------------------------------------------------------------------------
               ! Update number density if this is the limiting mass
               ! ------------------------------------------------------------------------

               temp_cohort%n = min(temp_cohort%n, mass_avail/mass_demand) 

           end do


       else
          ! prescribed recruitment rates. number per sq. meter per year
          temp_cohort%n  = currentPatch%area * &
                EDPftvarcon_inst%prescribed_recruitment(ft) * &
                hlm_freq_day
       endif

       ! Only bother allocating a new cohort if there is a reasonable amount of it
       if (temp_cohort%n > min_n_safemath )then

<<<<<<< HEAD
          call create_cohort(currentSite,currentPatch, temp_cohort%pft, temp_cohort%n, temp_cohort%hite, temp_cohort%dbh, &
               b_leaf, b_fineroot, b_sapwood, b_dead, b_store, &  
               temp_cohort%laimemory, temp_cohort%sapwmemory, temp_cohort%structmemory, cohortstatus,recruitstatus, &
	       temp_cohort%canopy_trim, currentPatch%NCL_p, &
               currentSite%spread, first_leaf_aclass, bc_in)
=======
          ! -----------------------------------------------------------------------------
          ! PART II.
          ! Initialize the PARTEH object, and determine the initial masses of all
          ! organs and elements.
          ! -----------------------------------------------------------------------------
>>>>>>> 87ce2406

          prt => null()
          call InitPRTObject(prt)

          do el = 1,num_elements

              element_id = element_list(el)
              
              ! If this is carbon12, then the initialization is straight forward
              ! otherwise, we use stoichiometric ratios
              select case(element_id)
              case(carbon12_element)

                 m_struct = c_struct
                 m_leaf   = c_leaf
                 m_fnrt   = c_fnrt
                 m_sapw   = c_sapw
                 m_store  = c_store
                 m_repro  = 0._r8

              case(nitrogen_element)

                 m_struct = c_struct*EDPftvarcon_inst%prt_nitr_stoich_p1(ft,struct_organ)
                 m_leaf   = c_leaf*EDPftvarcon_inst%prt_nitr_stoich_p1(ft,leaf_organ)
                 m_fnrt   = c_fnrt*EDPftvarcon_inst%prt_nitr_stoich_p1(ft,fnrt_organ)
                 m_sapw   = c_sapw*EDPftvarcon_inst%prt_nitr_stoich_p1(ft,sapw_organ)
                 m_store  = c_store*EDPftvarcon_inst%prt_nitr_stoich_p1(ft,store_organ)
                 m_repro  = 0._r8

              case(phosphorus_element)

                 m_struct = c_struct*EDPftvarcon_inst%prt_phos_stoich_p1(ft,struct_organ)
                 m_leaf   = c_leaf*EDPftvarcon_inst%prt_phos_stoich_p1(ft,leaf_organ)
                 m_fnrt   = c_fnrt*EDPftvarcon_inst%prt_phos_stoich_p1(ft,fnrt_organ)
                 m_sapw   = c_sapw*EDPftvarcon_inst%prt_phos_stoich_p1(ft,sapw_organ)
                 m_store  = c_store*EDPftvarcon_inst%prt_phos_stoich_p1(ft,store_organ)
                 m_repro  = 0._r8

              end select

              select case(hlm_parteh_mode)
              case (prt_carbon_allom_hyp,prt_cnp_flex_allom_hyp )
                 
                 ! Put all of the leaf mass into the first bin
                 call SetState(prt,leaf_organ, element_id,m_leaf,1)
                 do iage = 2,nleafage
                    call SetState(prt,leaf_organ, element_id,0._r8,iage)
                 end do
                 
                 call SetState(prt,fnrt_organ, element_id, m_fnrt)
                 call SetState(prt,sapw_organ, element_id, m_sapw)
                 call SetState(prt,store_organ, element_id, m_store)
                 call SetState(prt,struct_organ, element_id, m_struct)
                 call SetState(prt,repro_organ, element_id, m_repro)
                 
              case default
                 write(fates_log(),*) 'Unspecified PARTEH module during create_cohort'
                 call endrun(msg=errMsg(sourcefile, __LINE__))
              end select

              site_mass => currentSite%mass_balance(el)

              ! Remove mass from the germination pool. However, if we are use prescribed physiology,
              ! AND the forced recruitment model, then we are not realling using the prognostic 
              ! seed_germination model, so we have to short circuit things.  We send all of the
              ! seed germination mass to an outflux pool, and use an arbitrary generic input flux
              ! to balance out the new recruits.

              if ( (hlm_use_ed_prescribed_phys .eq. itrue ) .and. &
                    (EDPftvarcon_inst%prescribed_recruitment(ft) .ge. 0._r8 )) then

                  site_mass%flux_generic_in = site_mass%flux_generic_in + &
                        temp_cohort%n*(m_struct + m_leaf + m_fnrt + m_sapw + m_store + m_repro)
                  
                  site_mass%flux_generic_out = site_mass%flux_generic_out + &
                        currentPatch%area * currentPatch%litter(el)%seed_germ(ft)
                  
                  currentPatch%litter(el)%seed_germ(ft) = 0._r8

                  
              else

                  currentPatch%litter(el)%seed_germ(ft) = currentPatch%litter(el)%seed_germ(ft) - & 
                        temp_cohort%n / currentPatch%area * & 
                        (m_struct + m_leaf + m_fnrt + m_sapw + m_store + m_repro)
                  
              end if
              


           end do
           
           ! This call cycles through the initial conditions, and makes sure that they
           ! are all initialized.
           ! -----------------------------------------------------------------------------------
           
           call prt%CheckInitialConditions()
           
           ! This initializes the cohort
           call create_cohort(currentSite,currentPatch, temp_cohort%pft, temp_cohort%n, & 
                temp_cohort%hite, temp_cohort%dbh, prt, & 
                temp_cohort%laimemory, cohortstatus, recruitstatus, &
                temp_cohort%canopy_trim, currentPatch%NCL_p, currentSite%spread, bc_in)
           
           ! Note that if hydraulics is on, the number of cohorts may had
           ! changed due to hydraulic constraints.
           ! This constaint is applied during "create_cohort" subroutine.
           
           ! keep track of how many individuals were recruited for passing to history
           currentSite%recruitment_rate(ft) = currentSite%recruitment_rate(ft) + temp_cohort%n
          

       endif
     enddo  !pft loop
     
     deallocate(temp_cohort) ! delete temporary cohort

  end subroutine recruitment

  ! ============================================================================

  subroutine CWDInput( currentSite, currentPatch, litt)

    !
    ! !DESCRIPTION:
    ! Generate litter fields from turnover.
    ! Note, that the when this is called, the number density of the plants
    ! has not been reduced from non-mortal turnover yet.
    ! Thus, we need to avoid double counting losses from dying trees
    ! and turnover in dying trees.
    !
    ! !USES:
    use SFParamsMod , only : SF_val_CWD_frac

    !
    ! !ARGUMENTS    
    type(ed_site_type), intent(inout), target :: currentSite
    type(ed_patch_type),intent(inout), target :: currentPatch
    type(litter_type),intent(inout),target    :: litt


    !
    ! !LOCAL VARIABLES:
    type(ed_cohort_type), pointer      :: currentCohort
    type(site_fluxdiags_type), pointer :: flux_diags
    type(site_massbal_type), pointer   :: site_mass
    integer  :: c
    real(r8) :: dead_n          ! total understorey dead tree density
    real(r8) :: dead_n_dlogging ! direct logging understory dead-tree density
    real(r8) :: dead_n_ilogging ! indirect understory dead-tree density (logging)
    real(r8) :: dead_n_natural  ! understory dead density not associated
                                ! with direct logging
    real(r8) :: leaf_m          ! mass of the element of interest in the 
                                ! leaf  [kg]
    real(r8) :: fnrt_m           ! fine-root [kg]
    real(r8) :: sapw_m    ! sapwood [kg]
    real(r8) :: struct_m    ! structural [kg]
    real(r8) :: store_m    ! storage [kg]
    real(r8) :: repro_m    ! reproductive [kg]
    real(r8) :: leaf_m_turnover ! leaf turnover [kg]
    real(r8) :: fnrt_m_turnover
    real(r8) :: sapw_m_turnover
    real(r8) :: struct_m_turnover
    real(r8) :: store_m_turnover
    real(r8) :: repro_m_turnover
    real(r8) :: dcmpy_frac        ! Fraction of mass sent to decomposability pool
    real(r8) :: plant_dens        ! Number of plants per m2
    real(r8) :: bg_cwd_tot        ! Total below-ground coarse woody debris
                                  ! input flux
    real(r8) :: root_fines_tot    ! Total below-ground fine root coarse
                                  ! woody debris
    integer  :: element_id        ! element id consistent with parteh/PRTGenericMod.F90

    real(r8) :: trunk_wood        ! carbon flux into trunk products kgC/day/site
    integer  :: ilyr
    integer  :: pft
    integer  :: dcmpy             ! decomposability pool index
    integer  :: numlevsoil        ! Actual number of soil layers
    !----------------------------------------------------------------------

    ! -----------------------------------------------------------------------------------
    ! Other direct litter fluxes happen in phenology and in spawn_patches. 
    ! -----------------------------------------------------------------------------------

    numlevsoil = currentSite%nlevsoil

    element_id = litt%element_id
    
    ! Object tracking flux diagnostics for each element
    flux_diags => currentSite%flux_diags(element_pos(element_id))
    
    ! Object tracking site level mass balance for each element
    site_mass => currentSite%mass_balance(element_pos(element_id))

    currentCohort => currentPatch%shortest
    do while(associated(currentCohort))
      pft = currentCohort%pft        

      call set_root_fraction(currentSite%rootfrac_scr, pft, currentSite%zi_soil, &
            icontext = i_biomass_rootprof_context)

      leaf_m_turnover   = currentCohort%prt%GetTurnover(leaf_organ,element_id)
      store_m_turnover  = currentCohort%prt%GetTurnover(store_organ,element_id)
      fnrt_m_turnover   = currentCohort%prt%GetTurnover(fnrt_organ,element_id)
      sapw_m_turnover   = currentCohort%prt%GetTurnover(sapw_organ,element_id)
      struct_m_turnover = currentCohort%prt%GetTurnover(struct_organ,element_id)
      repro_m_turnover  = currentCohort%prt%GetTurnover(repro_organ,element_id)

      leaf_m          = currentCohort%prt%GetState(leaf_organ,element_id)
      store_m         = currentCohort%prt%GetState(store_organ,element_id)
      fnrt_m          = currentCohort%prt%GetState(fnrt_organ,element_id)
      sapw_m          = currentCohort%prt%GetState(sapw_organ,element_id)
      struct_m        = currentCohort%prt%GetState(struct_organ,element_id)
      repro_m         = currentCohort%prt%GetState(repro_organ,element_id)

      plant_dens =  currentCohort%n/currentPatch%area

      ! ---------------------------------------------------------------------------------
      ! PART 1 Litter fluxes from non-mortal tissue turnovers  Kg/m2/day
      !        Important note:  Turnover has already been removed from the cohorts.
      !        So, in the next part of this algorithm, when we send the biomass
      !        from dying trees to the litter pools, we don't have to worry 
      !        about double counting.
      ! ---------------------------------------------------------------------------------

      flux_diags%leaf_litter_input(pft) = &
            flux_diags%leaf_litter_input(pft) +  &
            leaf_m_turnover * currentCohort%n
      
      root_fines_tot = (fnrt_m_turnover + store_m_turnover ) * &
            plant_dens

      do dcmpy=1,ndcmpy
          dcmpy_frac = GetDecompyFrac(pft,leaf_organ,dcmpy)
          litt%leaf_fines_in(dcmpy) = litt%leaf_fines_in(dcmpy) + &
                (leaf_m_turnover+repro_m_turnover) * plant_dens * dcmpy_frac

          dcmpy_frac = GetDecompyFrac(pft,fnrt_organ,dcmpy)
          do ilyr = 1, numlevsoil
              litt%root_fines_in(dcmpy,ilyr) = litt%root_fines_in(dcmpy,ilyr) + &
                    currentSite%rootfrac_scr(ilyr) * root_fines_tot * dcmpy_frac
          end do
      end do
      
      flux_diags%root_litter_input(pft) = &
            flux_diags%root_litter_input(pft) +  &
            (fnrt_m_turnover + store_m_turnover ) * currentCohort%n
      
      
      ! Assumption: turnover from deadwood and sapwood are lumped together in CWD pool
      
      do c = 1,ncwd
         litt%ag_cwd_in(c) = litt%ag_cwd_in(c) + &
              (sapw_m_turnover + struct_m_turnover) * &
              SF_val_CWD_frac(c) * plant_dens * &
              EDPftvarcon_inst%allom_agb_frac(pft)

         flux_diags%cwd_ag_input(c)  = flux_diags%cwd_ag_input(c) + &
               (struct_m_turnover + sapw_m_turnover) * SF_val_CWD_frac(c) * &
               EDPftvarcon_inst%allom_agb_frac(pft) * currentCohort%n

         bg_cwd_tot = (sapw_m_turnover + struct_m_turnover) * &
              SF_val_CWD_frac(c) * plant_dens * & 
              (1.0_r8-EDPftvarcon_inst%allom_agb_frac(pft))

         do ilyr = 1, numlevsoil
            litt%bg_cwd_in(c,ilyr) = litt%bg_cwd_in(c,ilyr) + &
                  bg_cwd_tot * currentSite%rootfrac_scr(ilyr)
         end do
         
         flux_diags%cwd_bg_input(c)  = flux_diags%cwd_bg_input(c) + &
               bg_cwd_tot*currentPatch%area
         
      enddo


      ! ---------------------------------------------------------------------------------
      ! PART 2 Litter fluxes from non-disturbance inducing  mortality. Kg/m2/day
      ! ---------------------------------------------------------------------------------

      ! Total number of dead (n/m2/day)
      dead_n = -1.0_r8 * currentCohort%dndt/currentPatch%area*years_per_day

      if(currentCohort%canopy_layer > 1)then   

         ! Total number of dead understory from direct logging
         ! (it is possible that large harvestable trees are in the understory)
         dead_n_dlogging = currentCohort%lmort_direct * &
              currentCohort%n/currentPatch%area

         ! Total number of dead understory from indirect logging
         dead_n_ilogging = (currentCohort%lmort_collateral + currentCohort%lmort_infra) * &
              currentCohort%n/currentPatch%area

      else

         ! All mortality from logging in the canopy is
         ! is disturbance generating

         dead_n_dlogging = 0._r8
         dead_n_ilogging = 0._r8

      end if

      dead_n_natural = dead_n - dead_n_dlogging - dead_n_ilogging


      flux_diags%leaf_litter_input(pft) = &
            flux_diags%leaf_litter_input(pft) +  &
            leaf_m * dead_n*currentPatch%area


      ! %n has not been updated due to mortality yet, thus
      ! the litter flux has already been counted since it captured
      ! the losses of live trees and those flagged for death
      
      root_fines_tot =  dead_n * (fnrt_m + &
           store_m*(1._r8-EDPftvarcon_inst%allom_frbstor_repro(pft)) )

      do dcmpy=1,ndcmpy

          dcmpy_frac = GetDecompyFrac(pft,leaf_organ,dcmpy)
          litt%leaf_fines_in(dcmpy) = litt%leaf_fines_in(dcmpy) + &
                (leaf_m+repro_m) * dead_n * dcmpy_frac

          dcmpy_frac = GetDecompyFrac(pft,fnrt_organ,dcmpy)
          do ilyr = 1, numlevsoil
              litt%root_fines_in(dcmpy,ilyr) = litt%root_fines_in(dcmpy,ilyr) + &
                    root_fines_tot * currentSite%rootfrac_scr(ilyr) * dcmpy_frac
          end do
      end do

      flux_diags%root_litter_input(pft) = &
            flux_diags%root_litter_input(pft) +  &
            root_fines_tot*currentPatch%area

      ! Track CWD inputs from dead plants
      
      do c = 1,ncwd

         ! Below-ground 
         
         bg_cwd_tot = (struct_m + sapw_m) * & 
              SF_val_CWD_frac(c) * dead_n * &
              (1.0_r8-EDPftvarcon_inst%allom_agb_frac(pft))
         
         do ilyr = 1, numlevsoil
            litt%bg_cwd_in(c,ilyr) = litt%bg_cwd_in(c,ilyr) + &
                  currentSite%rootfrac_scr(ilyr) * bg_cwd_tot
         end do

         flux_diags%cwd_bg_input(c)  = flux_diags%cwd_bg_input(c) + &
               bg_cwd_tot * currentPatch%area

         ! Send AGB component of boles from logging activities into the litter.
         ! This includes fluxes from indirect modes of death, as well as the
         ! non-exported boles due to direct harvesting.

         if (c==ncwd) then
            

            trunk_wood =  (struct_m + sapw_m) * &
                 SF_val_CWD_frac(c) * dead_n_dlogging * &
                 EDPftvarcon_inst%allom_agb_frac(pft) 
            
            site_mass%wood_product = site_mass%wood_product + &
                 trunk_wood * currentPatch%area * logging_export_frac

            ! Add AG wood to litter from the non-exported fraction of wood 
            ! from direct anthro sources

            litt%ag_cwd_in(c) = litt%ag_cwd_in(c) +  &
                 trunk_wood * (1._r8-logging_export_frac)

            flux_diags%cwd_ag_input(c)  = flux_diags%cwd_ag_input(c) + &
                 trunk_wood * (1._r8-logging_export_frac) * currentPatch%area

            ! Add AG wood to litter from indirect anthro sources

            litt%ag_cwd_in(c) = litt%ag_cwd_in(c) + (struct_m + sapw_m) * & 
                 SF_val_CWD_frac(c) * (dead_n_natural+dead_n_ilogging)  * &
                 EDPftvarcon_inst%allom_agb_frac(pft)

            flux_diags%cwd_ag_input(c)  = flux_diags%cwd_ag_input(c) + &
                  SF_val_CWD_frac(c) * (dead_n_natural+dead_n_ilogging) * &
                  currentPatch%area * EDPftvarcon_inst%allom_agb_frac(pft)

         else

            litt%ag_cwd_in(c) = litt%ag_cwd_in(c) + (struct_m + sapw_m) * & 
                 SF_val_CWD_frac(c) * dead_n  * &
                 EDPftvarcon_inst%allom_agb_frac(pft)

            flux_diags%cwd_ag_input(c)  = flux_diags%cwd_ag_input(c) + &
                  SF_val_CWD_frac(c) * dead_n * (struct_m + sapw_m) * &
                  currentPatch%area * EDPftvarcon_inst%allom_agb_frac(pft)
            
         end if
         
      end do


      ! Update diagnostics that track resource management

      if( element_id .eq. carbon12_element ) then
      
         currentSite%resources_management%delta_litter_stock  = &
              currentSite%resources_management%delta_litter_stock + &
              (leaf_m + fnrt_m + store_m ) * &
              (dead_n_ilogging+dead_n_dlogging) * currentPatch%area

         currentSite%resources_management%delta_biomass_stock = &
              currentSite%resources_management%delta_biomass_stock + &
              (leaf_m + fnrt_m + store_m ) * & 
              (dead_n_ilogging+dead_n_dlogging) *currentPatch%area

         currentSite%resources_management%trunk_product_site = &
               currentSite%resources_management%trunk_product_site + &
               trunk_wood * logging_export_frac * currentPatch%area

         do c = 1,ncwd
            currentSite%resources_management%delta_litter_stock  = &
                  currentSite%resources_management%delta_litter_stock + &
                  (struct_m + sapw_m) * &
                  SF_val_CWD_frac(c) * (dead_n_natural+dead_n_ilogging) * & 
                  currentPatch%area
            
            currentSite%resources_management%delta_biomass_stock = &
                  currentSite%resources_management%delta_biomass_stock + &
                  (struct_m + sapw_m) * &
                  SF_val_CWD_frac(c) * dead_n * currentPatch%area
         end do
         
         ! Update diagnostics that track resource management
         currentSite%resources_management%delta_individual    = &
               currentSite%resources_management%delta_individual + &
               (dead_n_dlogging+dead_n_ilogging) * hlm_freq_day * currentPatch%area
      end if
      
      
      currentCohort => currentCohort%taller
   enddo  ! end loop over cohorts 

  
   return
  end subroutine CWDInput

  ! =====================================================================================

  subroutine SeedDecayToFines(litt)

    type(litter_type) :: litt
    !
    ! !LOCAL VARIABLES:
    integer  ::  pft

    ! Add decaying seeds to the leaf litter
    ! -----------------------------------------------------------------------------------

    do pft = 1,numpft

        litt%leaf_fines_in(ilabile) = litt%leaf_fines_in(ilabile) + & 
              (litt%seed_decay(pft) + litt%seed_germ_decay(pft)) * EDPftvarcon_inst%lf_flab(pft)
        
        litt%leaf_fines_in(icellulose) = litt%leaf_fines_in(icellulose) + & 
              (litt%seed_decay(pft) + litt%seed_germ_decay(pft)) * EDPftvarcon_inst%lf_fcel(pft)
        
        litt%leaf_fines_in(ilignin) = litt%leaf_fines_in(ilignin) + & 
              (litt%seed_decay(pft) + litt%seed_germ_decay(pft)) * EDPftvarcon_inst%lf_flig(pft)

    enddo
    
    
    return
  end subroutine SeedDecayToFines
  
  



  ! =====================================================================================

  subroutine fragmentation_scaler( currentPatch, bc_in) 
    !
    ! !DESCRIPTION:
    ! Simple CWD fragmentation Model
    ! FIX(SPM, 091914) this should be a function as it returns a value in 
    ! currentPatch%fragmentation_scaler
    !
    ! !USES:

    use FatesSynchronizedParamsMod  , only : FatesSynchronizedParamsInst
    use FatesConstantsMod, only : tfrz => t_water_freeze_k_1atm
    use FatesConstantsMod, only : pi => pi_const
    !
    ! !ARGUMENTS    
    type(ed_patch_type), intent(inout) :: currentPatch
    type(bc_in_type),    intent(in)    :: bc_in

    !
    ! !LOCAL VARIABLES:
    logical  :: use_century_tfunc = .false.
    integer  :: j
    integer  :: ifp                   ! Index of a FATES Patch "ifp"
    real(r8) :: t_scalar
    real(r8) :: w_scalar
    real(r8) :: catanf                ! hyperbolic temperature function from CENTURY
    real(r8) :: catanf_30             ! hyperbolic temperature function from CENTURY
    real(r8) :: t1                    ! temperature argument
    !----------------------------------------------------------------------

    catanf(t1) = 11.75_r8 +(29.7_r8 / pi) * atan( pi * 0.031_r8  * ( t1 - 15.4_r8 ))
    catanf_30 = catanf(30._r8)
    
    ifp = currentPatch%patchno 

    if ( .not. use_century_tfunc ) then
    !calculate rate constant scalar for soil temperature,assuming that the base rate constants 
    !are assigned for non-moisture limiting conditions at 25C. 
      if (bc_in%t_veg24_pa(ifp)  >=  tfrz) then
        t_scalar = q10_mr**((bc_in%t_veg24_pa(ifp)-(tfrz+25._r8))/10._r8)
                 !  Q10**((t_soisno(c,j)-(tfrz+25._r8))/10._r8)
      else
        t_scalar = (q10_mr**(-25._r8/10._r8))*(q10_froz**((bc_in%t_veg24_pa(ifp)-tfrz)/10._r8))
                  !Q10**(-25._r8/10._r8))*(froz_q10**((t_soisno(c,j)-tfrz)/10._r8)
      endif
    else
      ! original century uses an arctangent function to calculate the 
      ! temperature dependence of decomposition      
      t_scalar = max(catanf(bc_in%t_veg24_pa(ifp)-tfrz)/catanf_30,0.01_r8)
    endif    
   
    !Moisture Limitations   
    !BTRAN APPROACH - is quite simple, but max's out decomp at all unstressed 
    !soil moisture values, which is not realistic.  
    !litter decomp is proportional to water limitation on average... 
    w_scalar = sum(currentPatch%btran_ft(1:numpft))/real(numpft,r8)

    currentPatch%fragmentation_scaler =  min(1.0_r8,max(0.0_r8,t_scalar * w_scalar))
    
  end subroutine fragmentation_scaler
  
  ! ============================================================================

  subroutine CWDOut( litt, fragmentation_scaler, nlev_eff_decomp )
    !
    ! !DESCRIPTION:
    ! Simple CWD fragmentation Model
    ! spawn new cohorts of juveniles of each PFT             
    !
    ! !USES:
    use SFParamsMod, only : SF_val_max_decomp

    !
    ! !ARGUMENTS    
    type(litter_type),intent(inout),target     :: litt
    
    real(r8),intent(in)                        :: fragmentation_scaler

    ! This is not necessarily every soil layer, this is the number
    ! of effective layers that are active and can be sent
    ! to the soil decomposition model
    integer,intent(in)                         :: nlev_eff_decomp  
    
    !
    ! !LOCAL VARIABLES:
    integer :: c
    integer :: ilyr
    integer :: dcmpy
    integer :: numlevsoil
    !----------------------------------------------------------------------

    do c = 1,ncwd  

       litt%ag_cwd_frag(c)   = litt%ag_cwd(c) * SF_val_max_decomp(c) * &
             years_per_day * fragmentation_scaler
       
       do ilyr = 1,nlev_eff_decomp
           
           litt%bg_cwd_frag(c,ilyr) = litt%bg_cwd(c,ilyr) * SF_val_max_decomp(c) * &
                years_per_day * fragmentation_scaler

       enddo
    end do

    ! this is the rate at which dropped leaves stop being part of the burnable pool 
    ! and begin to be part of the decomposing pool. This should probably be highly 
    ! sensitive to moisture, but also to the type of leaf thick leaves can dry out 
    ! before they are decomposed, for example. This section needs further scientific input. 

    do dcmpy = 1,ndcmpy

       litt%leaf_fines_frag(dcmpy) = litt%leaf_fines(dcmpy) * &
             years_per_day * SF_val_max_decomp(dl_sf) * fragmentation_scaler
       
       do ilyr = 1,nlev_eff_decomp
           litt%root_fines_frag(dcmpy,ilyr) = litt%root_fines(dcmpy,ilyr) * &
                 years_per_day *  SF_val_max_decomp(dl_sf) * fragmentation_scaler
       end do
    enddo

  end subroutine CWDOut

  ! =====================================================================================

  subroutine FluxIntoLitterPools(nsites, sites, bc_in, bc_out)
    
    ! -----------------------------------------------------------------------------------
    ! Created by Charlie Koven and Rosie Fisher, 2014-2015
    ! take the flux out of the fragmenting litter pools and port into the decomposing 
    ! litter pools. 
    ! in this implementation, decomposing pools are assumed to be humus and non-flammable, 
    ! whereas fragmenting pools are assumed to be physically fragmenting but not 
    ! respiring. This is a simplification, but allows us to 
    !
    ! a) reconcile the need to track both chemical fractions (lignin, cellulose, labile) 
    !    and size fractions (trunk, branch, etc.)
    ! b) to impose a realistic delay on the surge of nutrients into the litter pools 
    !    when large CWD is added to the system via mortality
    !
    ! Because of the different subgrid structure, this subroutine includes the functionality
    ! that in the big-leaf BGC model, is calculated in SoilBiogeochemVerticalProfileMod
    !
    ! The ED code is resolved at a daily timestep, but all of the CN-BGC fluxes are passed 
    ! in as derivatives per second, and then accumulated in the CNStateUpdate routines.  
    ! One way of doing this is to pass back the CN fluxes per second, and keep them 
    ! constant for the whole day (making sure they are not overwritten.  This means that 
    ! the carbon gets passed back and forth between the photosynthesis code 
    ! (fast timestepping) to the ED code (slow timestepping), back to the BGC code 
    ! (fast timestepping).  This means that the state update for the litter pools and 
    ! for the CWD pools occurs at different timescales. 
    ! -----------------------------------------------------------------------------------

    use EDTypesMod, only : AREA
    use FatesConstantsMod, only : sec_per_day
    use FatesInterfaceMod, only : bc_in_type, bc_out_type
    use FatesInterfaceMod, only : hlm_use_vertsoilc
    use FatesInterfaceMod, only : hlm_numlevgrnd
    use FatesConstantsMod, only : itrue
    use FatesGlobals, only : endrun => fates_endrun
    use EDParamsMod , only : ED_val_cwd_flig, ED_val_cwd_fcel
   
    

    implicit none   

    ! !ARGUMENTS    
    integer            , intent(in)            :: nsites
    type(ed_site_type) , intent(inout)         :: sites(nsites)
    type(bc_in_type)   , intent(in)            :: bc_in(:)
    type(bc_out_type)  , intent(inout), target :: bc_out(:)

    ! !LOCAL VARIABLES:
    type (ed_patch_type),  pointer :: currentPatch
    type (ed_cohort_type), pointer :: currentCohort
    real(r8), pointer              :: flux_cel_si(:)
    real(r8), pointer              :: flux_lab_si(:)
    real(r8), pointer              :: flux_lig_si(:)
    type(litter_type), pointer     :: litt
     
    real(r8) :: surface_prof(1:hlm_numlevgrnd) ! this array is used to distribute
                                               ! fragmented litter on the surface
                                               ! into the soil/decomposition
                                               ! layers. It exponentially decays
    real(r8) :: surface_prof_tot ! normalizes the surface_prof array
    integer  :: ft               ! PFT number
    integer  :: nlev_eff_soil    ! number of effective soil layers
    integer  :: nlev_eff_decomp  ! number of effective decomp layers
    real(r8) :: area_frac        ! fraction of site's area of current patch
    real(r8) :: z_decomp         ! Used for calculating depth midpoints of decomp layers
    integer  :: s                ! Site index
    integer  :: el               ! Element index (C,N,P,etc)
    integer  :: j                ! Soil layer index
    integer  :: id               ! Decomposition layer index
    integer  :: ic               ! CWD type index

    ! NOTE(rgk, 201705) this parameter was brought over from SoilBiogeochemVerticalProfile
    ! how steep profile is for surface components (1/ e_folding depth) (1/m) 
    real(r8),  parameter :: surfprof_exp  = 10.

    do s = 1,nsites

       ! This is the number of effective soil layers to transfer from
       nlev_eff_soil   = max(bc_in(s)%max_rooting_depth_index_col, 1)

       ! The decomposition layers are most likely the exact same layers
       ! as the soil layers (same depths also), unless it is a simplified
       ! single layer case, where nlevdecomp = 1

       nlev_eff_decomp = min(bc_in(s)%nlevdecomp,nlev_eff_soil)

       ! define a single shallow surface profile for surface additions 
       ! (leaves, stems, and N deposition). This sends the above ground
       ! mass into the soil pools using an exponential depth decay function.
       ! Since it is sending an absolute mass [kg] into variable layer
       ! widths, we multiply the profile by the layer width, so that
       ! wider layers get proportionally more.  After the masses
       ! are sent, each layer will normalize by depth.
       
       surface_prof(:) = 0._r8
       z_decomp = 0._r8
       do id = 1,nlev_eff_decomp
          z_decomp = z_decomp+0.5*bc_in(s)%dz_decomp_sisl(id)
          surface_prof(id) = exp(-surfprof_exp * z_decomp) *  bc_in(s)%dz_decomp_sisl(id)
          z_decomp = z_decomp+0.5*bc_in(s)%dz_decomp_sisl(id)
       end do
       surface_prof_tot = sum(surface_prof)
       do id = 1,nlev_eff_decomp
          surface_prof(id) = surface_prof(id)/surface_prof_tot
       end do

       ! Loop over the different elements. 
       do el = 1, num_elements

          ! Zero out the boundary flux arrays
          ! Make a pointer to the cellulose, labile and lignan
          ! flux partitions.

          select case (element_list(el))
          case (carbon12_element)
             bc_out(s)%litt_flux_cel_c_si(:) = 0._r8
             bc_out(s)%litt_flux_lig_c_si(:) = 0._r8
             bc_out(s)%litt_flux_lab_c_si(:) = 0._r8
             flux_cel_si => bc_out(s)%litt_flux_cel_c_si(:)
             flux_lab_si => bc_out(s)%litt_flux_lab_c_si(:)
             flux_lig_si => bc_out(s)%litt_flux_lig_c_si(:)
          case (nitrogen_element) 
             bc_out(s)%litt_flux_cel_n_si(:) = 0._r8
             bc_out(s)%litt_flux_lig_n_si(:) = 0._r8
             bc_out(s)%litt_flux_lab_n_si(:) = 0._r8
             flux_cel_si => bc_out(s)%litt_flux_cel_n_si(:)
             flux_lab_si => bc_out(s)%litt_flux_lab_n_si(:)
             flux_lig_si => bc_out(s)%litt_flux_lig_n_si(:)
          case (phosphorus_element)
             bc_out(s)%litt_flux_cel_p_si(:) = 0._r8
             bc_out(s)%litt_flux_lig_p_si(:) = 0._r8
             bc_out(s)%litt_flux_lab_p_si(:) = 0._r8
             flux_cel_si => bc_out(s)%litt_flux_cel_p_si(:)
             flux_lab_si => bc_out(s)%litt_flux_lab_p_si(:)
             flux_lig_si => bc_out(s)%litt_flux_lig_p_si(:)
          end select
          
          currentPatch => sites(s)%oldest_patch
          do while (associated(currentPatch))
             
             ! Set a pointer to the litter object
             ! for the current element on the current
             ! patch
             litt       => currentPatch%litter(el)
             area_frac  = currentPatch%area/area
             
             do ic = 1, ncwd
                
                do id = 1,nlev_eff_decomp
                   flux_cel_si(id) = flux_cel_si(id) + &
                         litt%ag_cwd_frag(ic) * ED_val_cwd_fcel * area_frac * surface_prof(id)
                   
                   flux_lig_si(id) = flux_lig_si(id) + & 
                         litt%ag_cwd_frag(ic) * ED_val_cwd_flig * area_frac * surface_prof(id)
                end do
                   
                do j = 1, nlev_eff_soil
                   
                   id = bc_in(s)%decomp_id(j)  ! Map from soil layer to decomp layer
                   
                   flux_cel_si(id) = flux_cel_si(id) + &
                         litt%bg_cwd_frag(ic,j) * ED_val_cwd_fcel * area_frac
                   
                   flux_lig_si(id) = flux_lig_si(id) + &
                         litt%bg_cwd_frag(ic,j) * ED_val_cwd_flig * area_frac
                   
                end do
             end do
             
             ! leaf and fine root fragmentation fluxes
                
             do id = 1,nlev_eff_decomp
                   
                 flux_lab_si(id) = flux_lab_si(id) + &
                       litt%leaf_fines_frag(ilabile) * area_frac* surface_prof(id)
                   
                 flux_cel_si(id) = flux_cel_si(id) + &
                       litt%leaf_fines_frag(icellulose) * area_frac* surface_prof(id)
                 
                 flux_lig_si(id) = flux_lig_si(id) + &
                       litt%leaf_fines_frag(ilignin) * area_frac* surface_prof(id)
                 
             end do

             do j = 1, nlev_eff_soil
                 
                 id = bc_in(s)%decomp_id(j)

                 flux_lab_si(id) = flux_lab_si(id) + &
                       litt%root_fines_frag(ilabile,j) * area_frac
                 flux_cel_si(id) = flux_cel_si(id) + &
                       litt%root_fines_frag(icellulose,j) * area_frac
                 flux_lig_si(id) = flux_lig_si(id) + &
                       litt%root_fines_frag(ilignin,j) * area_frac
             enddo

         
             currentPatch => currentPatch%younger
          end do
          
          ! Normalize all masses over the decomposition layer's depth
          ! Convert from kg/m2/day -> g/m3/s

          do id = 1,nlev_eff_decomp
             flux_cel_si(id) = days_per_sec * g_per_kg * &
                               flux_cel_si(id) / bc_in(s)%dz_decomp_sisl(id)
             flux_lig_si(id) = days_per_sec * g_per_kg * &
                               flux_lig_si(id) / bc_in(s)%dz_decomp_sisl(id)
             flux_lab_si(id) = days_per_sec * g_per_kg * &
                               flux_lab_si(id) / bc_in(s)%dz_decomp_sisl(id)
          end do

       end do  ! do elements
       
    end do  ! do sites(s)
    return
end subroutine FluxIntoLitterPools



end module EDPhysiologyMod<|MERGE_RESOLUTION|>--- conflicted
+++ resolved
@@ -935,12 +935,8 @@
     real(r8) :: totalmemory            ! total memory of carbon [kg]
     integer  :: ipft
     real(r8), parameter :: leaf_drop_fraction = 1.0_r8
-<<<<<<< HEAD
+    real(r8), parameter :: carbon_store_buffer = 0.10_r8
     real(r8) :: stem_drop_fraction
-
-=======
-    real(r8), parameter :: carbon_store_buffer = 0.10_r8
->>>>>>> 87ce2406
     !------------------------------------------------------------------------
 
     currentPatch => CurrentSite%oldest_patch   
@@ -973,22 +969,18 @@
                                                                 ! stop flow of carbon out of bstore. 
                    
                    if(store_c>nearzero) then
-<<<<<<< HEAD
-                      store_c_transfer_frac = &
-                            min(EDPftvarcon_inst%phenflush_fraction(ipft)*currentCohort%laimemory, store_c)/store_c
-	              if(EDPftvarcon_inst%woody(ipft).ne.itrue)then
-		         totalmemory=currentCohort%laimemory+currentCohort%sapwmemory+currentCohort%structmemory
-		         store_c_transfer_frac = min(EDPftvarcon_inst%phenflush_fraction(ipft)* &
-		                                 totalmemory, store_c)/store_c
-		      endif
-		     
-=======
                    ! flush either the amount required from the laimemory, or -most- of the storage pool
                    ! RF: added a criterion to stop the entire store pool emptying and triggering termination mortality
                    ! n.b. this might not be necessary if we adopted a more gradual approach to leaf flushing... 
-                       store_c_transfer_frac =  min((EDPftvarcon_inst%phenflush_fraction(ipft)* &
-                            currentCohort%laimemory)/store_c,(1.0_r8-carbon_store_buffer))
->>>>>>> 87ce2406
+                     store_c_transfer_frac =  min((EDPftvarcon_inst%phenflush_fraction(ipft)* &
+                     currentCohort%laimemory)/store_c,(1.0_r8-carbon_store_buffer))
+
+                     if(EDPftvarcon_inst%woody(ipft).ne.itrue)then
+                        totalmemory=currentCohort%laimemory+currentCohort%sapwmemory+currentCohort%structmemory
+                        store_c_transfer_frac = min((EDPftvarcon_inst%phenflush_fraction(ipft)* &
+                                                totalmemory)/store_c, (1.0_r8-carbon_store_buffer))
+                     endif
+		     
                    else
                       store_c_transfer_frac = 0.0_r8
                    end if
@@ -1418,19 +1410,6 @@
     type (litter_type), pointer     :: litt          ! The litter object (carbon right now)
     type(site_massbal_type), pointer :: site_mass    ! For accounting total in-out mass fluxes
     integer :: cohortstatus
-<<<<<<< HEAD
-    integer :: ipft
-    integer,parameter :: recruitstatus = 1 !weather it the new created cohorts is recruited or initialized
-    real(r8) :: b_leaf
-    real(r8) :: b_fineroot    ! fine root biomass [kgC]
-    real(r8) :: b_sapwood     ! sapwood biomass [kgC]
-    real(r8) :: a_sapwood     ! sapwood cross section are [m2] (dummy)
-    real(r8) :: b_agw         ! Above ground biomass [kgC]
-    real(r8) :: b_bgw         ! Below ground biomass [kgC]
-    real(r8) :: b_dead
-    real(r8) :: b_store    
-    real(r8) :: stem_drop_fraction 
-=======
     integer :: el          ! loop counter for element
     integer :: element_id  ! element index consistent with definitions in PRTGenericMod
     integer :: iage        ! age loop counter for leaf age bins
@@ -1454,8 +1433,8 @@
     real(r8) :: mass_avail  ! The mass of each nutrient/carbon available in the seed_germination pool [kg]
     real(r8) :: mass_demand ! Total mass demanded by the plant to achieve the stoichiometric targets
                             ! of all the organs in the recruits. Used for both [kg per plant] and [kg per cohort]
+    real(r8) :: stem_drop_fraction 
                               
->>>>>>> 87ce2406
     !----------------------------------------------------------------------
 
     allocate(temp_cohort) ! create temporary cohort
@@ -1484,40 +1463,22 @@
        temp_cohort%sapwmemory = 0.0_r8     
        temp_cohort%structmemory = 0.0_r8     
 
-<<<<<<< HEAD
-       if ( (EDPftvarcon_inst%season_decid(temp_cohort%pft) == itrue) .and. &
-            (any(currentSite%cstatus == [phen_cstat_nevercold,phen_cstat_iscold]))) then
-          temp_cohort%laimemory = b_leaf
-          b_leaf = 0.0_r8
-	 if(EDPftvarcon_inst%woody(ipft).ne.itrue)then
-	    temp_cohort%sapwmemory = b_sapwood * stem_drop_fraction
-            temp_cohort%structmemory = b_dead * stem_drop_fraction
-	    b_sapwood = (1.0_r8 - stem_drop_fraction) * b_sapwood 
-	    b_dead = (1.0_r8 - stem_drop_fraction) * b_dead
-	  endif
-          cohortstatus = leaves_off
-       endif
-
-       if ( (EDPftvarcon_inst%stress_decid(temp_cohort%pft) == itrue) .and. &
-            (any(currentSite%dstatus == [phen_dstat_timeoff,phen_dstat_moistoff]))) then
-          temp_cohort%laimemory = b_leaf
-          b_leaf = 0.0_r8
-	 if(EDPftvarcon_inst%woody(ipft).ne.itrue)then
-	    temp_cohort%sapwmemory = b_sapwood * stem_drop_fraction
-            temp_cohort%structmemory = b_dead * stem_drop_fraction
-	    b_sapwood = (1.0_r8 - stem_drop_fraction) * b_sapwood 
-	    b_dead = (1.0_r8 - stem_drop_fraction) * b_dead
-	  endif
-          cohortstatus = leaves_off
-=======
        
        ! But if the plant is seasonally (cold) deciduous, and the site status is flagged
        ! as "cold", then set the cohort's status to leaves_off, and remember the leaf biomass
        if ((EDPftvarcon_inst%season_decid(ft) == itrue) .and. &
              (any(currentSite%cstatus == [phen_cstat_nevercold,phen_cstat_iscold]))) then
-           temp_cohort%laimemory = c_leaf
-           c_leaf = 0.0_r8
-           cohortstatus = leaves_off
+         temp_cohort%laimemory = c_leaf
+         c_leaf = 0.0_r8
+
+         ! If plant is not woody then set sapwood and structural biomass as well
+         if (EDPftvarcon_inst%woody(ft).ne.itrue) then
+            temp_cohort%sapwmemory = c_sapw * stem_drop_fraction
+            temp_cohort%structmemory = c_struct * stem_drop_fraction
+            c_sapw = (1.0_r8 - stem_drop_fraction) * c_sapw 
+            c_struct = (1.0_r8 - stem_drop_fraction) * c_struct
+         endif
+         cohortstatus = leaves_off
        endif
        
        ! Or.. if the plant is drought deciduous, and the site status is flagged as 
@@ -1525,10 +1486,17 @@
        ! biomass
        if ((EDPftvarcon_inst%stress_decid(ft) == itrue) .and. &
              (any(currentSite%dstatus == [phen_dstat_timeoff,phen_dstat_moistoff]))) then
-           temp_cohort%laimemory = c_leaf
-           c_leaf = 0.0_r8
-           cohortstatus = leaves_off
->>>>>>> 87ce2406
+         temp_cohort%laimemory = c_leaf
+         c_leaf = 0.0_r8
+
+         ! If plant is not woody then set sapwood and structural biomass as well
+         if(EDPftvarcon_inst%woody(ft).ne.itrue)then
+            temp_cohort%sapwmemory = c_sapw * stem_drop_fraction
+            temp_cohort%structmemory = c_struct * stem_drop_fraction
+            c_sapw = (1.0_r8 - stem_drop_fraction) * c_sapw 
+            c_struct = (1.0_r8 - stem_drop_fraction) * c_struct
+         endif
+         cohortstatus = leaves_off
        endif
       
 
@@ -1590,19 +1558,11 @@
        ! Only bother allocating a new cohort if there is a reasonable amount of it
        if (temp_cohort%n > min_n_safemath )then
 
-<<<<<<< HEAD
-          call create_cohort(currentSite,currentPatch, temp_cohort%pft, temp_cohort%n, temp_cohort%hite, temp_cohort%dbh, &
-               b_leaf, b_fineroot, b_sapwood, b_dead, b_store, &  
-               temp_cohort%laimemory, temp_cohort%sapwmemory, temp_cohort%structmemory, cohortstatus,recruitstatus, &
-	       temp_cohort%canopy_trim, currentPatch%NCL_p, &
-               currentSite%spread, first_leaf_aclass, bc_in)
-=======
           ! -----------------------------------------------------------------------------
           ! PART II.
           ! Initialize the PARTEH object, and determine the initial masses of all
           ! organs and elements.
           ! -----------------------------------------------------------------------------
->>>>>>> 87ce2406
 
           prt => null()
           call InitPRTObject(prt)
@@ -1704,7 +1664,8 @@
            ! This initializes the cohort
            call create_cohort(currentSite,currentPatch, temp_cohort%pft, temp_cohort%n, & 
                 temp_cohort%hite, temp_cohort%dbh, prt, & 
-                temp_cohort%laimemory, cohortstatus, recruitstatus, &
+                temp_cohort%laimemory, temp_cohort%sapwmemory, temp_cohort%structmemory, &
+                cohortstatus, recruitstatus, &
                 temp_cohort%canopy_trim, currentPatch%NCL_p, currentSite%spread, bc_in)
            
            ! Note that if hydraulics is on, the number of cohorts may had
