--- conflicted
+++ resolved
@@ -37,6 +37,7 @@
   use EDTypesMod          , only : first_leaf_aclass
   use EDTypesMod          , only : leaves_on
   use EDTypesMod          , only : leaves_off
+  use EDTypesMod          , only : min_n_safemath
 
   use shr_log_mod           , only : errMsg => shr_log_errMsg
   use FatesGlobals          , only : fates_log
@@ -44,11 +45,6 @@
   use EDParamsMod           , only : fates_mortality_disturbance_fraction
 
   use FatesPlantHydraulicsMod  , only : AccumulateMortalityWaterStorage
-  use FatesPlantHydraulicsMod  , only : updateSizeDepTreeHydProps
-  use FatesPlantHydraulicsMod  , only : initTreeHydStates
-  use FatesPlantHydraulicsMod  , only : InitHydrCohort
-  use FatesPlantHydraulicsMod  , only : ConstrainRecruitNumber
-  use FatesPlantHydraulicsMod  , only : DeallocateHydrCohort
   
   use FatesConstantsMod     , only : itrue,ifalse
   use FatesConstantsMod     , only : calloc_abs_error
@@ -1006,10 +1002,6 @@
 
     allocate(temp_cohort) ! create temporary cohort
     call zero_cohort(temp_cohort)
-    if( hlm_use_planthydro.eq.itrue ) then
-	call InitHydrCohort(CurrentSite,temp_cohort)
-    endif
-    call InitPRTCohort(temp_cohort)
 
     do ft = 1,numpft
 
@@ -1057,70 +1049,34 @@
           temp_cohort%n        = currentPatch%area * EDPftvarcon_inst%prescribed_recruitment(ft) * hlm_freq_day
        endif
 
-       if (temp_cohort%n > 0.0_r8 )then
+       ! Only bother allocating a new cohort if there is a reasonable amount of it
+       if (temp_cohort%n > min_n_safemath )then
           if ( debug ) write(fates_log(),*) 'EDPhysiologyMod.F90 call create_cohort '
-	  !constrain the number of individual based on rhyzosphere water availability
-	  if( hlm_use_planthydro.eq.itrue ) then
-	      call carea_allom(temp_cohort%dbh,temp_cohort%n,currentSite%spread, &
-				          ft,temp_cohort%c_area)
-	      if(associated(currentPatch%shortest)) then
-	         temp_cohort%canopy_layer =  currentPatch%shortest%canopy_layer
-	      else
-	         temp_cohort%canopy_layer = 1
-	      endif		
-	      temp_cohort%pft = ft
-	      select case(hlm_parteh_mode)
-                case (prt_carbon_allom_hyp)
-
-                  call SetState(temp_cohort%prt,leaf_organ, carbon12_element, b_leaf)
-                  call SetState(temp_cohort%prt,fnrt_organ, carbon12_element, b_fineroot)
-                  call SetState(temp_cohort%prt,sapw_organ, carbon12_element, b_sapwood)
-                  call SetState(temp_cohort%prt,store_organ, carbon12_element, b_store)
-                  call SetState(temp_cohort%prt,struct_organ, carbon12_element, b_dead)
-                  call SetState(temp_cohort%prt,repro_organ , carbon12_element, 0.0_r8)
-
-              end select
-              temp_cohort%treelai = tree_lai(b_leaf, ft,&
-				             temp_cohort%c_area,temp_cohort%n, &
-                                             temp_cohort%canopy_layer,currentPatch%canopy_layer_tlai)	      
-              call updateSizeDepTreeHydProps(CurrentSite,temp_cohort, bc_in) 
-              call initTreeHydStates(CurrentSite,temp_cohort, bc_in)
- 	      call ConstrainRecruitNumber(currentSite,temp_cohort, bc_in)
-	  endif
-	  if(temp_cohort%n > 0.0_r8) then
-            call create_cohort(currentSite,currentPatch, temp_cohort%pft, temp_cohort%n, temp_cohort%hite, temp_cohort%dbh, &
-                b_leaf, b_fineroot, b_sapwood, b_dead, b_store, &  
-                temp_cohort%laimemory, cohortstatus,recruitstatus, temp_cohort%canopy_trim, currentPatch%NCL_p, &
-<<<<<<< HEAD
-                currentSite%spread, first_leaf_aclass, bc_in)
-
-
+
+          call create_cohort(currentSite,currentPatch, temp_cohort%pft, temp_cohort%n, temp_cohort%hite, temp_cohort%dbh, &
+               b_leaf, b_fineroot, b_sapwood, b_dead, b_store, &  
+               temp_cohort%laimemory, cohortstatus,recruitstatus, temp_cohort%canopy_trim, currentPatch%NCL_p, &
+               currentSite%spread, first_leaf_aclass, bc_in)
+
+          ! Note that if hydraulics is on, the number of cohorts may had changed due to hydraulic constraints.
+          ! This constaint is applied during "create_cohort" subroutine.
+          
           ! keep track of how many individuals were recruited for passing to history
           currentSite%recruitment_rate(ft) = currentSite%recruitment_rate(ft) + temp_cohort%n
-=======
-                currentSite%spread, bc_in)
-            ! keep track of how many individuals were recruited for passing to history
-            currentSite%recruitment_rate(ft) = currentSite%recruitment_rate(ft) + temp_cohort%n
-	    ! modify the carbon balance accumulators to take into account the different way of defining recruitment
-            ! add prescribed rates as an input C flux, and the recruitment that would have otherwise occured as an output flux
-            ! (since the carbon associated with them effectively vanishes)
-	    ! check the water for hydraulics
-	    if (hlm_use_ed_prescribed_phys .ne. ifalse .and. EDPftvarcon_inst%prescribed_recruitment(ft) .ge. 0. ) then
-              currentSite%flux_in = currentSite%flux_in + temp_cohort%n * &
-                (b_store + b_leaf + b_fineroot + b_sapwood + b_dead)
-              currentSite%flux_out = currentSite%flux_out + currentPatch%area * currentPatch%seed_germination(ft)*hlm_freq_day
-	    endif 
-	    
-	  endif 
->>>>>>> 58e1c7fd
+          
+          ! modify the carbon balance accumulators to take into account the different way of defining recruitment
+          ! add prescribed rates as an input C flux, and the recruitment that would have otherwise occured as an output flux
+          ! (since the carbon associated with them effectively vanishes)
+          ! check the water for hydraulics
+          if (hlm_use_ed_prescribed_phys .ne. ifalse .and. EDPftvarcon_inst%prescribed_recruitment(ft) .ge. 0. ) then
+             currentSite%flux_in = currentSite%flux_in + temp_cohort%n * &
+                  (b_store + b_leaf + b_fineroot + b_sapwood + b_dead)
+             currentSite%flux_out = currentSite%flux_out + currentPatch%area * currentPatch%seed_germination(ft)*hlm_freq_day
+          endif
 
        endif
     enddo  !pft loop
-    !deallocate the temporatory cohort
-    if (hlm_use_planthydro.eq.itrue) call DeallocateHydrCohort(temp_cohort)
-    !Deallocate the cohort's PRT structure
-    call temp_cohort%prt%DeallocatePRTVartypes()
-    deallocate(temp_cohort%prt)
+
     deallocate(temp_cohort) ! delete temporary cohort
 
   end subroutine recruitment
