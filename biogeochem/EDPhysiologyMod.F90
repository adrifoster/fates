module EDPhysiologyMod

#include "shr_assert.h"

  ! ============================================================================
  ! Miscellaneous physiology routines from ED. 
  ! ============================================================================

  use FatesGlobals, only         : fates_log
  use FatesInterfaceTypesMod, only    : hlm_days_per_year
  use FatesInterfaceTypesMod, only    : hlm_model_day
  use FatesInterfaceTypesMod, only    : hlm_freq_day
  use FatesInterfaceTypesMod, only    : hlm_day_of_year
  use FatesInterfaceTypesMod, only    : numpft
  use FatesInterfaceTypesMod, only    : nleafage
  use FatesInterfaceTypesMod, only    : hlm_use_planthydro
  use FatesInterfaceTypesMod, only    : hlm_parteh_mode
  use FatesInterfaceTypesMod, only    : hlm_use_fixed_biogeog
  use FatesInterfaceTypesMod, only    : hlm_nitrogen_spec
  use FatesInterfaceTypesMod, only    : hlm_phosphorus_spec
  use FatesConstantsMod, only    : r8 => fates_r8
  use FatesConstantsMod, only    : nearzero
  use EDPftvarcon      , only    : EDPftvarcon_inst
  use PRTParametersMod , only    : prt_params
  use EDPftvarcon      , only    : GetDecompyFrac
  use FatesInterfaceTypesMod, only    : bc_in_type
  use FatesInterfaceTypesMod, only    : bc_out_type
  use EDCohortDynamicsMod , only : zero_cohort
  use EDCohortDynamicsMod , only : create_cohort, sort_cohorts
  use EDCohortDynamicsMod , only : InitPRTObject
  use FatesAllometryMod   , only : tree_lai
  use FatesAllometryMod   , only : tree_sai
  use FatesAllometryMod   , only : leafc_from_treelai
  use FatesAllometryMod   , only : decay_coeff_kn
  use FatesLitterMod      , only : litter_type
  use EDTypesMod          , only : site_massbal_type
  use EDTypesMod          , only : numlevsoil_max
  use EDTypesMod          , only : numWaterMem
  use EDTypesMod          , only : dl_sf, dinc_ed, area_inv
  use EDTypesMod                , only : AREA
  use FatesLitterMod      , only : ncwd
  use FatesLitterMod      , only : ndcmpy
  use FatesLitterMod      , only : ilabile
  use FatesLitterMod      , only : ilignin
  use FatesLitterMod      , only : icellulose
  use EDTypesMod          , only : AREA,AREA_INV
  use EDTypesMod          , only : nlevleaf
  use EDTypesMod          , only : num_vegtemp_mem
  use EDTypesMod          , only : maxpft
  use EDTypesMod          , only : ed_site_type, ed_patch_type, ed_cohort_type
  use EDTypesMod          , only : leaves_on
  use EDTypesMod          , only : leaves_off
  use EDTypesMod          , only : min_n_safemath
  use PRTGenericMod       , only : num_elements
  use PRTGenericMod       , only : element_list
  use PRTGenericMod       , only : element_pos
  use EDTypesMod          , only : site_fluxdiags_type
  use EDTypesMod          , only : phen_cstat_nevercold
  use EDTypesMod          , only : phen_cstat_iscold
  use EDTypesMod          , only : phen_cstat_notcold
  use EDTypesMod          , only : phen_dstat_timeoff
  use EDTypesMod          , only : phen_dstat_moistoff
  use EDTypesMod          , only : phen_dstat_moiston
  use EDTypesMod          , only : phen_dstat_timeon
  use shr_log_mod           , only : errMsg => shr_log_errMsg
  use FatesGlobals          , only : fates_log
  use FatesGlobals          , only : endrun => fates_endrun
  use EDParamsMod           , only : fates_mortality_disturbance_fraction
  use EDParamsMod           , only : q10_mr
  use EDParamsMod           , only : q10_froz
  use EDParamsMod           , only : logging_export_frac
  use FatesPlantHydraulicsMod  , only : AccumulateMortalityWaterStorage
  use FatesConstantsMod     , only : itrue,ifalse
  use FatesConstantsMod     , only : calloc_abs_error
  use FatesConstantsMod     , only : years_per_day
  use FatesAllometryMod  , only : h_allom
  use FatesAllometryMod  , only : h2d_allom
  use FatesAllometryMod  , only : bagw_allom
  use FatesAllometryMod  , only : bsap_allom
  use FatesAllometryMod  , only : bleaf
  use FatesAllometryMod  , only : bfineroot
  use FatesAllometryMod  , only : bdead_allom
  use FatesAllometryMod  , only : bstore_allom
  use FatesAllometryMod  , only : bbgw_allom
  use FatesAllometryMod  , only : carea_allom
  use FatesAllometryMod  , only : CheckIntegratedAllometries
  use FatesAllometryMod, only : set_root_fraction
  use PRTGenericMod, only : prt_carbon_allom_hyp
  use PRTGenericMod, only : prt_cnp_flex_allom_hyp
  use PRTGenericMod, only : prt_vartypes
  use PRTGenericMod, only : leaf_organ
  use PRTGenericMod, only : sapw_organ, struct_organ
  use PRTGenericMod, only : all_carbon_elements
  use PRTGenericMod, only : carbon12_element
  use PRTGenericMod, only : nitrogen_element
  use PRTGenericMod, only : phosphorus_element
  use PRTGenericMod, only : leaf_organ
  use PRTGenericMod, only : fnrt_organ
  use PRTGenericMod, only : sapw_organ
  use PRTGenericMod, only : store_organ
  use PRTGenericMod, only : repro_organ
  use PRTGenericMod, only : struct_organ
  use PRTGenericMod, only : SetState
  use PRTLossFluxesMod, only : PRTPhenologyFlush
  use PRTLossFluxesMod, only : PRTDeciduousTurnover
  use PRTLossFluxesMod, only : PRTReproRelease



  public :: trim_canopy
  public :: phenology
  public :: satellite_phenology
  public :: assign_cohort_SP_properties
  public :: recruitment
  public :: ZeroLitterFluxes

  public :: ZeroAllocationRates
  public :: PreDisturbanceLitterFluxes
  public :: PreDisturbanceIntegrateLitter  
  public :: SeedIn

  logical, parameter :: debug  = .false. ! local debug flag
  character(len=*), parameter, private :: sourcefile = &
       __FILE__

  integer, parameter :: dleafon_drycheck = 100 ! Drought deciduous leaves max days on check parameter 




  ! ============================================================================

contains

  subroutine ZeroLitterFluxes( currentSite )

    ! This routine loops through all patches in a site
    ! and zero's the flux terms for the litter pools.
    ! This is typically called at the beginning of the dynamics
    ! call sequence.


    ! !ARGUMENTS    
    type(ed_site_type), intent(inout), target  :: currentSite
    type(ed_patch_type), pointer               :: currentPatch

    integer :: el

    currentPatch => currentSite%youngest_patch
    do while(associated(currentPatch))
       do el=1,num_elements
          call currentPatch%litter(el)%ZeroFlux()
       end do
       currentPatch => currentPatch%older
    end do


    return
  end subroutine ZeroLitterFluxes

  ! =====================================================================================

  subroutine ZeroAllocationRates( currentSite )

    ! !ARGUMENTS    
    type(ed_site_type), intent(inout), target  :: currentSite
    type(ed_patch_type), pointer               :: currentPatch
    type(ed_cohort_type), pointer              :: currentCohort

    currentPatch => currentSite%youngest_patch
    do while(associated(currentPatch))

       currentCohort => currentPatch%tallest
       do while (associated(currentCohort)) 

          ! This sets turnover and growth rates to zero
          call currentCohort%prt%ZeroRates()

          currentCohort => currentCohort%shorter
       enddo
       currentPatch => currentPatch%older
    end do

    return
  end subroutine ZeroAllocationRates


  ! ============================================================================

  subroutine PreDisturbanceLitterFluxes( currentSite, currentPatch, bc_in )

    ! -----------------------------------------------------------------------------------
    ! 
    ! This subroutine calculates all of the different litter input and output fluxes
    ! associated with seed turnover, seed influx, litterfall from live and
    ! dead plants, germination, and fragmentation.
    !
    ! At this time we do not have explicit herbivory, and burning losses to litter
    ! are handled elsewhere.
    !
    ! Note: The processes conducted here DO NOT handle litter fluxes associated
    !       with disturbance.  Those fluxes are handled elsewhere (EDPatchDynamcisMod)
    !       because the fluxes are potentially cross patch, and also dealing
    !       patch areas that are changing.
    ! 
    ! -----------------------------------------------------------------------------------


    ! !ARGUMENTS    
    type(ed_site_type), intent(inout)  :: currentSite
    type(ed_patch_type), intent(inout) :: currentPatch
    type(bc_in_type), intent(in)       :: bc_in

    !
    ! !LOCAL VARIABLES:
    type(site_massbal_type), pointer :: site_mass 
    type(litter_type), pointer :: litt     ! Points to the litter object for 
    ! the different element types
    integer :: el                          ! Litter element loop index
    integer :: nlev_eff_decomp             ! Number of active layers over which
    ! fragmentation fluxes are transfered
    !------------------------------------------------------------------------------------

    ! Calculate the fragmentation rates    
    call fragmentation_scaler(currentPatch, bc_in)


    do el = 1, num_elements

       litt => currentPatch%litter(el)

       ! Calculate loss rate of viable seeds to litter
       call SeedDecay(litt)
<<<<<<< HEAD

       ! Send those decaying seeds in the previous call 
       ! to the litter input flux
       call SeedDecayToFines(litt)

=======
       
>>>>>>> b8986c5b
       ! Calculate seed germination rate, the status flags prevent
       ! germination from occuring when the site is in a drought 
       ! (for drought deciduous) or too cold (for cold deciduous)
       call SeedGermination(litt, currentSite%cstatus, currentSite%dstatus)

       ! Send fluxes from newly created litter into the litter pools
       ! This litter flux is from non-disturbance inducing mortality, as well
       ! as litter fluxes from live trees
       call CWDInput(currentSite, currentPatch, litt)


       ! Only calculate fragmentation flux over layers that are active
       ! (RGK-Mar2019) SHOULD WE MAX THIS AT 1? DONT HAVE TO

       nlev_eff_decomp = max(bc_in%max_rooting_depth_index_col, 1)
       call CWDOut(litt,currentPatch%fragmentation_scaler,nlev_eff_decomp)


       site_mass => currentSite%mass_balance(el)

       ! Fragmentation flux to soil decomposition model [kg/site/day]
       site_mass%frag_out = site_mass%frag_out + currentPatch%area * &
            ( sum(litt%ag_cwd_frag) + sum(litt%bg_cwd_frag) + &
<<<<<<< HEAD
            sum(litt%leaf_fines_frag) + sum(litt%root_fines_frag))

=======
            sum(litt%leaf_fines_frag) + sum(litt%root_fines_frag) + &
            sum(litt%seed_decay) + sum(litt%seed_germ_decay))
       
>>>>>>> b8986c5b
    end do


    return
  end subroutine PreDisturbanceLitterFluxes

  ! =====================================================================================

  subroutine PreDisturbanceIntegrateLitter(currentPatch)

    ! -----------------------------------------------------------------------------------
    !
    ! This step applies the litter fluxes to the prognostic state variables. 
    ! This procedure is called in response to fluxes generated from:
    ! 1) seed rain, 
    ! 2) non-disturbance generating turnover
    ! 3) litter fall from living plants
    ! 4) fragmentation
    !
    ! This routine does NOT accomodate the litter fluxes associated with 
    ! disturbance generation.  That will happen after this call.
    ! Fluxes associated with FIRE also happen after this step.
    !
    ! All states are in units kg/m2
    ! All fluxes are in units kg/m2/day
    ! The integration step is 1 day, thus time is implied
    !
    ! -----------------------------------------------------------------------------------

    ! Arguments
    type(ed_patch_type),intent(inout),target :: currentPatch


    ! Locals
    type(litter_type), pointer :: litt 
    integer :: el          ! Loop counter for litter element type
    integer :: pft         ! pft loop counter
    integer :: c           ! CWD loop counter
    integer :: nlevsoil    ! number of soil layers
    integer :: ilyr        ! soil layer loop counter
    integer :: dcmpy       ! decomposability index

    do el = 1, num_elements

       litt => currentPatch%litter(el)

       ! Update the bank of viable seeds
       ! -----------------------------------------------------------------------------------

       do pft = 1,numpft
          litt%seed(pft) = litt%seed(pft) + &
               litt%seed_in_local(pft) +   &
               litt%seed_in_extern(pft) -  &
               litt%seed_decay(pft) -      &
               litt%seed_germ_in(pft)

          ! Note that the recruitment scheme will use seed_germ
          ! for its construction costs.
          litt%seed_germ(pft) = litt%seed_germ(pft) + &
               litt%seed_germ_in(pft) - & 
               litt%seed_germ_decay(pft)


       enddo

       ! Update the Coarse Woody Debris pools (above and below)
       ! -----------------------------------------------------------------------------------
       nlevsoil = size(litt%bg_cwd,dim=2)
       do c = 1,ncwd
          litt%ag_cwd(c) = litt%ag_cwd(c)  + litt%ag_cwd_in(c) - litt%ag_cwd_frag(c)
          do ilyr=1,nlevsoil
             litt%bg_cwd(c,ilyr) = litt%bg_cwd(c,ilyr) &
                  + litt%bg_cwd_in(c,ilyr) &
                  - litt%bg_cwd_frag(c,ilyr)
          enddo
       end do

       ! Update the fine litter pools from leaves and fine-roots
       ! -----------------------------------------------------------------------------------

       do dcmpy = 1,ndcmpy

          litt%leaf_fines(dcmpy) = litt%leaf_fines(dcmpy) &
               + litt%leaf_fines_in(dcmpy)              &
               - litt%leaf_fines_frag(dcmpy)
          do ilyr=1,nlevsoil
             litt%root_fines(dcmpy,ilyr) = litt%root_fines(dcmpy,ilyr) &
                  + litt%root_fines_in(dcmpy,ilyr)      &
                  - litt%root_fines_frag(dcmpy,ilyr)
          enddo

       end do

    end do     ! litter element loop

    return
  end subroutine PreDisturbanceIntegrateLitter



  ! ============================================================================

  subroutine trim_canopy( currentSite )
    !
    ! !DESCRIPTION:
    ! Canopy trimming / leaf optimisation. Removes leaves in negative annual carbon balance. 
    !
    ! !USES:

    ! !ARGUMENTS    
    type (ed_site_type),intent(inout), target :: currentSite
    !
    ! !LOCAL VARIABLES:
    type (ed_cohort_type) , pointer :: currentCohort
    type (ed_patch_type)  , pointer :: currentPatch

    integer  :: z                     ! leaf layer
    integer  :: ipft                  ! pft index
    logical  :: trimmed               ! was this layer trimmed in this year? If not expand the canopy. 
    real(r8) :: tar_bl                ! target leaf biomass       (leaves flushed, trimmed)
    real(r8) :: tar_bfr               ! target fine-root biomass  (leaves flushed, trimmed)
    real(r8) :: bfr_per_bleaf         ! ratio of fine root per leaf biomass
    real(r8) :: sla_levleaf           ! sla at leaf level z
    real(r8) :: nscaler_levleaf       ! nscaler value at leaf level z
    integer  :: cl                    ! canopy layer index
    real(r8) :: kn                    ! nitrogen decay coefficient
    real(r8) :: sla_max               ! Observational constraint on how large sla (m2/gC) can become
    real(r8) :: leaf_c                ! leaf carbon [kg]
    real(r8) :: sapw_c                ! sapwood carbon [kg]
    real(r8) :: store_c               ! storage carbon [kg]
    real(r8) :: struct_c              ! structure carbon [kg]
    real(r8) :: leaf_inc              ! LAI-only portion of the vegetation increment of dinc_ed
    real(r8) :: lai_canopy_above      ! the LAI in the canopy layers above the layer of interest
    real(r8) :: lai_layers_above      ! the LAI in the leaf layers, within the current canopy, 
    ! above the leaf layer of interest
    real(r8) :: lai_current           ! the LAI in the current leaf layer
    real(r8) :: cumulative_lai        ! whole canopy cumulative LAI, top down, to the leaf layer of interest
    real(r8) :: cumulative_lai_cohort ! cumulative LAI within the current cohort only

    ! Temporary diagnostic ouptut
    integer :: ipatch
    integer :: icohort

    ! LAPACK linear least squares fit variables
    ! The standard equation for a linear fit, y = mx + b, is converted to a linear system, AX=B and has
    ! the form: [n  sum(x); sum(x)  sum(x^2)] * [b; m]  = [sum(y); sum(x*y)] where 
    ! n is the number of leaf layers 
    ! x is yearly_net_uptake minus the leaf cost aka the net-net uptake
    ! y is the cumulative lai for the current cohort
    ! b is the y-intercept i.e. the cumulative lai that has zero net-net uptake
    ! m is the slope of the linear fit
    integer :: nll = 3                    ! Number of leaf layers to fit a regression to for calculating the optimum lai
    character(1) :: trans = 'N'           ! Input matrix is not transposed

    integer, parameter :: m = 2, n = 2    ! Number of rows and columns, respectively, in matrix A
    integer, parameter :: nrhs = 1        ! Number of columns in matrix B and X
    integer, parameter :: workmax = 100   ! Maximum iterations to minimize work

    integer :: lda = m, ldb = n           ! Leading dimension of A and B, respectively
    integer :: lwork                      ! Dimension of work array
    integer :: info                       ! Procedure diagnostic ouput

    real(r8) :: nnu_clai_a(m,n)           ! LHS of linear least squares fit, A matrix
    real(r8) :: nnu_clai_b(m,nrhs)        ! RHS of linear least squares fit, B matrix
    real(r8) :: work(workmax)             ! work array

    real(r8) :: initial_trim              ! Initial trim
    real(r8) :: optimum_trim              ! Optimum trim value 
    real(r8) :: initial_laimem            ! Initial laimemory
    real(r8) :: optimum_laimem            ! Optimum laimemory

    !----------------------------------------------------------------------

    ipatch = 1 ! Start counting patches

    currentPatch => currentSite%youngest_patch
    do while(associated(currentPatch))

       ! Add debug diagnstic output to determine which patch
       if (debug) then
          write(fates_log(),*) 'Current patch:', ipatch
          write(fates_log(),*) 'Current patch cohorts:', currentPatch%countcohorts
       endif

       icohort = 1

       currentCohort => currentPatch%tallest
       do while (associated(currentCohort)) 

          ! Save off the incoming trim and laimemory
          initial_trim = currentCohort%canopy_trim
          initial_laimem = currentCohort%laimemory

          ! Add debug diagnstic output to determine which cohort
          if (debug) then
             write(fates_log(),*) 'Current cohort:', icohort
             write(fates_log(),*) 'Starting canopy trim:', initial_trim
             write(fates_log(),*) 'Starting laimemory:', currentCohort%laimemory
          endif

          trimmed = .false.
          ipft = currentCohort%pft
          call carea_allom(currentCohort%dbh,currentCohort%n,currentSite%spread,currentCohort%pft,currentCohort%c_area)

          leaf_c   = currentCohort%prt%GetState(leaf_organ, all_carbon_elements)

          currentCohort%treelai = tree_lai(leaf_c, currentCohort%pft, currentCohort%c_area, &
               currentCohort%n, currentCohort%canopy_layer,               &
               currentPatch%canopy_layer_tlai,currentCohort%vcmax25top )    

          currentCohort%treesai = tree_sai(currentCohort%pft, currentCohort%dbh, currentCohort%canopy_trim, &
               currentCohort%c_area, currentCohort%n, currentCohort%canopy_layer, &
               currentPatch%canopy_layer_tlai, currentCohort%treelai, &
               currentCohort%vcmax25top,0 )  

          currentCohort%nv      = ceiling((currentCohort%treelai+currentCohort%treesai)/dinc_ed)

          if (currentCohort%nv > nlevleaf)then
             write(fates_log(),*) 'nv > nlevleaf',currentCohort%nv, &
                  currentCohort%treelai,currentCohort%treesai, &
                  currentCohort%c_area,currentCohort%n,leaf_c
             call endrun(msg=errMsg(sourcefile, __LINE__))
          endif

          call bleaf(currentcohort%dbh,ipft,currentcohort%canopy_trim,tar_bl)

          if ( int(prt_params%allom_fmode(ipft)) .eq. 1 ) then
             ! only query fine root biomass if using a fine root allometric model that takes leaf trim into account
             call bfineroot(currentcohort%dbh,ipft,currentcohort%canopy_trim,tar_bfr)
             bfr_per_bleaf = tar_bfr/tar_bl
          endif

          ! Identify current canopy layer (cl)
          cl = currentCohort%canopy_layer

          ! PFT-level maximum SLA value, even if under a thick canopy (same units as slatop)
          sla_max = prt_params%slamax(ipft)

          ! Initialize nnu_clai_a
          nnu_clai_a(:,:) = 0._r8
          nnu_clai_b(:,:) = 0._r8

          !Leaf cost vs netuptake for each leaf layer. 
          do z = 1, currentCohort%nv

             ! Calculate the cumulative total vegetation area index (no snow occlusion, stems and leaves)

             leaf_inc    = dinc_ed * &
                  currentCohort%treelai/(currentCohort%treelai+currentCohort%treesai)

             ! Now calculate the cumulative top-down lai of the current layer's midpoint within the current cohort
             lai_layers_above      = leaf_inc * (z-1)
             lai_current           = min(leaf_inc, currentCohort%treelai - lai_layers_above)
             cumulative_lai_cohort = lai_layers_above + 0.5*lai_current

             ! Now add in the lai above the current cohort for calculating the sla leaf level
             lai_canopy_above  = sum(currentPatch%canopy_layer_tlai(1:cl-1)) 
             cumulative_lai    = lai_canopy_above + cumulative_lai_cohort

             ! There was activity this year in this leaf layer.  This should only occur for bottom most leaf layer
             if (currentCohort%year_net_uptake(z) /= 999._r8)then 

                ! Calculate sla_levleaf following the sla profile with overlying leaf area
                ! Scale for leaf nitrogen profile
                kn = decay_coeff_kn(ipft,currentCohort%vcmax25top)
                ! Nscaler value at leaf level z
                nscaler_levleaf = exp(-kn * cumulative_lai)
                ! Sla value at leaf level z after nitrogen profile scaling (m2/gC)
                sla_levleaf = prt_params%slatop(ipft)/nscaler_levleaf

                if(sla_levleaf > sla_max)then
                   sla_levleaf = sla_max
                end if

                !Leaf Cost kgC/m2/year-1
                !decidous costs. 
                if (prt_params%season_decid(ipft) ==  itrue .or. &
                     prt_params%stress_decid(ipft) == itrue )then 

                   ! Leaf cost at leaf level z accounting for sla profile (kgC/m2)
                   currentCohort%leaf_cost =  1._r8/(sla_levleaf*1000.0_r8)

                   if ( int(prt_params%allom_fmode(ipft)) .eq. 1 ) then
                      ! if using trimmed leaf for fine root biomass allometry, add the cost of the root increment
                      ! to the leaf increment; otherwise do not.
                      currentCohort%leaf_cost = currentCohort%leaf_cost + &
                           1.0_r8/(sla_levleaf*1000.0_r8) * &
                           bfr_per_bleaf / prt_params%root_long(ipft)
                   endif

                   currentCohort%leaf_cost = currentCohort%leaf_cost * &
                        (prt_params%grperc(ipft) + 1._r8)
                else !evergreen costs

                   ! Leaf cost at leaf level z accounting for sla profile
                   currentCohort%leaf_cost = 1.0_r8/(sla_levleaf* &
                        sum(prt_params%leaf_long(ipft,:))*1000.0_r8) !convert from sla in m2g-1 to m2kg-1


                   if ( int(prt_params%allom_fmode(ipft)) .eq. 1 ) then
                      ! if using trimmed leaf for fine root biomass allometry, add the cost of the root increment
                      ! to the leaf increment; otherwise do not.
                      currentCohort%leaf_cost = currentCohort%leaf_cost + &
                           1.0_r8/(sla_levleaf*1000.0_r8) * &
                           bfr_per_bleaf / prt_params%root_long(ipft)
                   endif
                   currentCohort%leaf_cost = currentCohort%leaf_cost * &
                        (prt_params%grperc(ipft) + 1._r8)
                endif

                ! Construct the arrays for a least square fit of the net_net_uptake versus the cumulative lai
                ! if at least nll leaf layers are present in the current cohort and only for the bottom nll 
                ! leaf layers.
                if (currentCohort%nv > nll .and. currentCohort%nv - z < nll) then 

                   ! Build the A matrix for the LHS of the linear system. A = [n  sum(x); sum(x)  sum(x^2)]
                   ! where n = nll and x = yearly_net_uptake-leafcost
                   nnu_clai_a(1,1) = nnu_clai_a(1,1) + 1 ! Increment for each layer used
                   nnu_clai_a(1,2) = nnu_clai_a(1,2) + currentCohort%year_net_uptake(z) - currentCohort%leaf_cost
                   nnu_clai_a(2,1) = nnu_clai_a(1,2)
                   nnu_clai_a(2,2) = nnu_clai_a(2,2) + (currentCohort%year_net_uptake(z) - currentCohort%leaf_cost)**2

                   ! Build the B matrix for the RHS of the linear system. B = [sum(y); sum(x*y)]
                   ! where x = yearly_net_uptake-leafcost and y = cumulative_lai_cohort
                   nnu_clai_b(1,1) = nnu_clai_b(1,1) + cumulative_lai_cohort
                   nnu_clai_b(2,1) = nnu_clai_b(2,1) + (cumulative_lai_cohort * & 
                        (currentCohort%year_net_uptake(z) - currentCohort%leaf_cost))
                end if

                ! Check leaf cost against the yearly net uptake for that cohort leaf layer
                if (currentCohort%year_net_uptake(z) < currentCohort%leaf_cost) then
                   ! Make sure the cohort trim fraction is great than the pft trim limit
                   if (currentCohort%canopy_trim > EDPftvarcon_inst%trim_limit(ipft)) then

                      !  if ( debug ) then
                      !     write(fates_log(),*) 'trimming leaves', &
                      !           currentCohort%canopy_trim,currentCohort%leaf_cost
                      !  endif

                      ! keep trimming until none of the canopy is in negative carbon balance.              
                      if (currentCohort%hite > EDPftvarcon_inst%hgt_min(ipft)) then
                         currentCohort%canopy_trim = currentCohort%canopy_trim - &
                              EDPftvarcon_inst%trim_inc(ipft)
                         if (prt_params%evergreen(ipft) /= 1)then
                            currentCohort%laimemory = currentCohort%laimemory * &
                                 (1.0_r8 - EDPftvarcon_inst%trim_inc(ipft)) 
                         endif

                         trimmed = .true.

                      endif ! hite check
                   endif ! trim limit check
                endif ! net uptake check
             endif ! leaf activity check 
          enddo ! z, leaf layer loop

          ! Compute the optimal cumulative lai based on the cohort net-net uptake profile if at least 2 leaf layers
          if (nnu_clai_a(1,1) > 1) then

             ! Compute the optimum size of the work array
             lwork = -1 ! Ask sgels to compute optimal number of entries for work
             call dgels(trans, m, n, nrhs, nnu_clai_a, lda, nnu_clai_b, ldb, work, lwork, info)
             lwork = int(work(1)) ! Pick the optimum.  TBD, can work(1) come back with greater than work size?

             ! if (debug) then
             !    write(fates_log(),*) 'LLSF lwork output (info, lwork):', info, lwork
             ! endif

             ! Compute the minimum of 2-norm of of the least squares fit to solve for X
             ! Note that dgels returns the solution by overwriting the nnu_clai_b array.  
             ! The result has the form: X = [b; m]
             ! where b = y-intercept (i.e. the cohort lai that has zero yearly net-net uptake)
             ! and m is the slope of the linear fit
             call dgels(trans, m, n, nrhs, nnu_clai_a, lda, nnu_clai_b, ldb, work, lwork, info)

             if (info < 0) then
                write(fates_log(),*) 'LLSF optimium LAI calculation returned illegal value'
                call endrun(msg=errMsg(sourcefile, __LINE__))
             endif

             if (debug) then
                write(fates_log(),*) 'LLSF optimium LAI (intercept,slope):', nnu_clai_b
                write(fates_log(),*) 'LLSF optimium LAI:', nnu_clai_b(1,1)
                write(fates_log(),*) 'LLSF optimium LAI info:', info
                write(fates_log(),*) 'LAI fraction (optimum_lai/cumulative_lai):', nnu_clai_b(1,1) / cumulative_lai_cohort
             endif

             ! Calculate the optimum trim based on the initial canopy trim value
             if (cumulative_lai_cohort > 0._r8) then  ! Sometime cumulative_lai comes in at 0.0?

                ! 
                optimum_trim = (nnu_clai_b(1,1) / cumulative_lai_cohort) * initial_trim
                optimum_laimem = (nnu_clai_b(1,1) / cumulative_lai_cohort) * initial_laimem

                ! Determine if the optimum trim value makes sense.  The smallest cohorts tend to have unrealistic fits.
                if (optimum_trim > 0. .and. optimum_trim < 1.) then
                   currentCohort%canopy_trim = optimum_trim

                   ! If the cohort pft is not evergreen we reduce the laimemory as well
                   if (prt_params%evergreen(ipft) /= 1) then
                      currentCohort%laimemory = optimum_laimem
                   endif

                   trimmed = .true.

                endif
             endif
          endif

          ! Reset activity for the cohort for the start of the next year
          currentCohort%year_net_uptake(:) = 999.0_r8

          ! Add to trim fraction if cohort not trimmed at all 
          if ( (.not.trimmed) .and.currentCohort%canopy_trim < 1.0_r8)then
             currentCohort%canopy_trim = currentCohort%canopy_trim + EDPftvarcon_inst%trim_inc(ipft)
          endif

          if ( debug ) then
             write(fates_log(),*) 'trimming:',currentCohort%canopy_trim
          endif

          ! currentCohort%canopy_trim = 1.0_r8 !FIX(RF,032414) this turns off ctrim for now. 
          currentCohort => currentCohort%shorter
          icohort = icohort + 1
       enddo
       currentPatch => currentPatch%older
       ipatch = ipatch + 1
    enddo

  end subroutine trim_canopy

  ! ============================================================================
  subroutine phenology( currentSite, bc_in )
    !
    ! !DESCRIPTION:
    ! Phenology. 
    !
    ! !USES:
    use FatesConstantsMod, only : tfrz => t_water_freeze_k_1atm
    use EDParamsMod, only : ED_val_phen_drought_threshold, ED_val_phen_doff_time
    use EDParamsMod, only : ED_val_phen_a, ED_val_phen_b, ED_val_phen_c, ED_val_phen_chiltemp
    use EDParamsMod, only : ED_val_phen_mindayson, ED_val_phen_ncolddayslim, ED_val_phen_coldtemp


    !
    ! !ARGUMENTS:
    type(ed_site_type), intent(inout), target :: currentSite
    type(bc_in_type),   intent(in)            :: bc_in

    !
    ! !LOCAL VARIABLES:

    type(ed_patch_type),pointer :: cpatch
    integer  :: model_day_int     ! integer model day 1 - inf
    integer  :: ncolddays         ! no days underneath the threshold for leaf drop
    integer  :: i_wmem            ! Loop counter for water mem days
    integer  :: i_tmem            ! Loop counter for veg temp mem days
    integer  :: dayssincedleafon  ! Days since drought-decid leaf-on started
    integer  :: dayssincedleafoff ! Days since drought-decid leaf-off started
    integer  :: dayssincecleafon  ! Days since cold-decid leaf-on started
    integer  :: dayssincecleafoff ! Days since cold-decid leaf-off started
    real(r8) :: mean_10day_liqvol ! mean liquid volume (m3/m3) over last 10 days
    real(r8) :: leaf_c            ! leaf carbon [kg]
    real(r8) :: fnrt_c            ! fineroot carbon [kg]
    real(r8) :: sapw_c            ! sapwood carbon [kg]
    real(r8) :: store_c           ! storage carbon [kg]
    real(r8) :: struct_c          ! structure carbon [kg]
    real(r8) :: gdd_threshold     ! GDD accumulation function,
    integer  :: ilayer_swater     ! Layer index for soil water
    ! which also depends on chilling days.
    integer  :: ncdstart          ! beginning of counting period for chilling degree days.
    integer  :: gddstart          ! beginning of counting period for growing degree days.
    real(r8) :: temp_in_C         ! daily averaged temperature in celcius

    integer, parameter :: canopy_leaf_lifespan = 365    ! Maximum lifespan of drought decid leaves

    integer, parameter :: min_daysoff_dforcedflush = 30 ! THis is the number of days that must had elapsed
    ! since leaves had dropped, in order to forcably
    ! flush leaves again.  This does not impact flushing
    ! due to real moisture constraints, and will prevent
    ! drought deciduous in perennially wet environments
    ! that have been forced to drop their leaves, from
    ! flushing them back immediately.

    real(r8),parameter :: dphen_soil_depth = 0.1        ! Use liquid soil water that is
    ! closest to this depth [m]

    ! This is the integer model day. The first day of the simulation is 1, and it
    ! continues monotonically, indefinitely
    model_day_int = nint(hlm_model_day)


    ! Use the following layer index to calculate drought conditions
    ilayer_swater = minloc(abs(bc_in%z_sisl(:)-dphen_soil_depth),dim=1)


    ! Parameter of drought decid leaf loss in mm in top layer...FIX(RF,032414) 
    ! - this is arbitrary and poorly understood. Needs work. ED_
    !Parameters: defaults from Botta et al. 2000 GCB,6 709-725 
    !Parameters, default from from SDGVM model of senesence

    temp_in_C = 0._r8
    cpatch => CurrentSite%oldest_patch   
    do while(associated(cpatch))    
       temp_in_C = temp_in_C + bc_in%t_veg24_pa(cpatch%patchno)*cpatch%area
       cpatch => cpatch%younger
    end do
    temp_in_C = temp_in_C * area_inv - tfrz


    !-----------------Cold Phenology--------------------!              

    !Zero growing degree and chilling day counters
    if (currentSite%lat > 0)then
       ncdstart = 270  !Northern Hemisphere begining November
       gddstart = 1    !Northern Hemisphere begining January  
    else
       ncdstart = 120  !Southern Hemisphere beginning May
       gddstart = 181  !Northern Hemisphere begining July
    endif

    ! Count the number of chilling days over a seasonal window.
    ! For comparing against GDD, we start calculating chilling
    ! in the late autumn.
    ! This value is used to determine the GDD exceedance threshold
    if (hlm_day_of_year == ncdstart)then
       currentSite%nchilldays = 0
    endif

    !Accumulate growing/chilling days after start of counting period
    if (temp_in_C  <  ED_val_phen_chiltemp)then
       currentSite%nchilldays = currentSite%nchilldays + 1
    endif

    !GDD accumulation function, which also depends on chilling days.
    !  -68 + 638 * (-0.001 * ncd) 
    gdd_threshold = ED_val_phen_a + ED_val_phen_b*exp(ED_val_phen_c*real(currentSite%nchilldays,r8))

    !Accumulate temperature of last 10 days.
    currentSite%vegtemp_memory(2:num_vegtemp_mem) = currentSite%vegtemp_memory(1:num_vegtemp_mem-1)
    currentSite%vegtemp_memory(1) = temp_in_C

    !count number of days for leaves off
    ncolddays = 0
    do i_tmem = 1,num_vegtemp_mem
       if (currentSite%vegtemp_memory(i_tmem) < ED_val_phen_coldtemp)then
          ncolddays = ncolddays + 1
       endif
    enddo

    ! Here is where we do the GDD accumulation calculation
    !
    ! reset GDD on set dates
    if (hlm_day_of_year == gddstart)then
       currentSite%grow_deg_days = 0._r8
    endif
    !
    ! accumulate the GDD using daily mean temperatures
    ! Don't accumulate GDD during the growing season (that wouldn't make sense)
    if (temp_in_C .gt. 0._r8 .and. currentSite%cstatus == phen_cstat_iscold) then
       currentSite%grow_deg_days = currentSite%grow_deg_days + temp_in_C
    endif

    !this logic is to prevent GDD accumulating after the leaves have fallen and before the 
    ! beginnning of the accumulation period, to prevend erroneous autumn leaf flushing. 
    if(model_day_int>365)then !only do this after the first year to prevent odd behaviour

       if(currentSite%lat .gt. 0.0_r8)then !Northern Hemisphere                                           
          ! In the north, don't accumulate when we are past the leaf fall date.
          ! Accumulation starts on day 1 of year in NH.  
          ! The 180 is to prevent going into an 'always off' state after initialization
          if( model_day_int .gt. currentSite%cleafoffdate.and.hlm_day_of_year.gt.180)then !
             currentSite%grow_deg_days = 0._r8
          endif
       else !Southern Hemisphere 
          ! In the South, don't accumulate after the leaf off date, and before the start of
          ! the accumulation phase (day 181).  
          if(model_day_int .gt. currentSite%cleafoffdate.and.hlm_day_of_year.lt.gddstart) then! 
             currentSite%grow_deg_days = 0._r8
          endif
       endif
    endif !year1 

    ! Calculate the number of days since the leaves last came on 
    ! and off. If this is the beginning of the simulation, that day might
    ! not had occured yet, so set it to last year to get things rolling

    if (model_day_int < currentSite%cleafoffdate) then
       dayssincecleafoff = model_day_int - (currentSite%cleafoffdate - 365)
    else
       dayssincecleafoff = model_day_int - currentSite%cleafoffdate
    end if

    if (model_day_int < currentSite%cleafondate) then
       dayssincecleafon = model_day_int - (currentSite%cleafondate-365)
    else
       dayssincecleafon = model_day_int - currentSite%cleafondate
    end if



    !LEAF ON: COLD DECIDUOUS. Needs to
    !1) have exceeded the growing degree day threshold 
    !2) The leaves should not be on already
    !3) There should have been at least one chilling day in the counting period.  
    !   this prevents tropical or warm climate plants that are "cold-deciduous"
    !   from ever re-flushing after they have reached their maximum age (thus
    !   preventing them from competing

    if ( (currentSite%cstatus == phen_cstat_iscold .or. &
         currentSite%cstatus == phen_cstat_nevercold) .and. &
         (currentSite%grow_deg_days > gdd_threshold) .and. &
         (dayssincecleafoff > ED_val_phen_mindayson) .and. &
         (currentSite%nchilldays >= 1)) then
       currentSite%cstatus = phen_cstat_notcold  ! Set to not-cold status (leaves can come on)
       currentSite%cleafondate = model_day_int  
       dayssincecleafon = 0 
       currentSite%grow_deg_days = 0._r8 ! zero GDD for the rest of the year until counting season begins. 
       if ( debug ) write(fates_log(),*) 'leaves on'
    endif !GDD




    !LEAF OFF: COLD THRESHOLD
    !Needs to:
    !1) have exceeded the number of cold days threshold
    !2) have exceeded the minimum leafon time.
    !3) The leaves should not be off already
    !4) The day of simulation should be larger than the counting period. 


    if ( (currentSite%cstatus == phen_cstat_notcold) .and. &
         (model_day_int > num_vegtemp_mem)      .and. &
         (ncolddays > ED_val_phen_ncolddayslim) .and. &
         (dayssincecleafon > ED_val_phen_mindayson) )then

       currentSite%grow_deg_days  = 0._r8          ! The equations for Botta et al
       ! are for calculations of 
       ! first flush, but if we dont
       ! clear this value, it will cause
       ! leaves to flush later in the year
       currentSite%cstatus       = phen_cstat_iscold  ! alter status of site to 'leaves off'
       currentSite%cleafoffdate = model_day_int       ! record leaf off date   

       if ( debug ) write(fates_log(),*) 'leaves off'
    endif

    ! LEAF OFF: COLD LIFESPAN THRESHOLD
    ! NOTE: Some areas of the planet will never generate a cold day
    ! and thus %nchilldays will never go from zero to 1.  The following logic
    ! when coupled with this fact will essentially prevent cold-deciduous
    ! plants from re-emerging in areas without at least some cold days

    if( (currentSite%cstatus == phen_cstat_notcold)  .and. &
         (dayssincecleafoff > 400)) then           ! remove leaves after a whole year 
       ! when there is no 'off' period.  
       currentSite%grow_deg_days  = 0._r8

       currentSite%cstatus = phen_cstat_nevercold  ! alter status of site to imply that this
       ! site is never really cold enough
       ! for cold deciduous
       currentSite%cleafoffdate = model_day_int    ! record leaf off date   

       if ( debug ) write(fates_log(),*) 'leaves off'
    endif

    !-----------------Drought Phenology--------------------!
    ! Principles of drought-deciduos phenology model...
    ! The 'is_drought' flag is false when leaves are on, and true when leaves area off. 
    ! The following sets those site-level flags, which are acted on in phenology_deciduos. 
    ! A* The leaves live for either the length of time the soil moisture is over the threshold 
    ! or the lifetime of the leaves, whichever is shorter. 
    ! B*: If the soil is only wet for a very short time, then the leaves stay on for 100 days
    ! C*: The leaves are only permitted to come ON for a 60 day window around when they last came on, 
    ! to prevent 'flickering' on in response to wet season storms
    ! D*: We don't allow anything to happen in the first ten days to allow the water memory window 
    ! to come into equlibirium. 
    ! E*: If the soil is always wet, the leaves come on at the beginning of the window, and then 
    ! last for their lifespan. 
    ! ISSUES
    ! 1. It's not clear what water content we should track. Here we are tracking the top layer, 
    ! but we probably should track something like BTRAN, but BTRAN is defined for each PFT, 
    ! and there could potentially be more than one stress-dec PFT.... ?
    ! 2. In the beginning, the window is set at an arbitrary time of the year, so the leaves 
    ! might come on in the dry season, using up stored reserves
    ! for the stress-dec plants, and potentially killing them. To get around this, 
    ! we need to read in the 'leaf on' date from some kind of start-up file
    ! but we would need that to happen for every resolution, etc. 
    ! 3. Will this methodology properly kill off the stress-dec trees where there is no
    ! water stress? What about where the wet period coincides with the warm period? 
    ! We would just get them overlapping with the cold-dec trees, even though that isn't appropriate
    ! Why don't the drought deciduous trees grow in the North? 
    ! Is cold decidousness maybe even the same as drought deciduosness there (and so does this 
    ! distinction actually matter??).... 

    ! Accumulate surface water memory of last 10 days.
    ! Liquid volume in ground layer (m3/m3)
    do i_wmem = 1,numWaterMem-1 !shift memory along one
       currentSite%water_memory(numWaterMem+1-i_wmem) = currentSite%water_memory(numWaterMem-i_wmem)
    enddo
    currentSite%water_memory(1) = bc_in%h2o_liqvol_sl(ilayer_swater) 

    ! Calculate the mean water content over the last 10 days (m3/m3)
    mean_10day_liqvol = sum(currentSite%water_memory(1:numWaterMem))/real(numWaterMem,r8)

    ! In drought phenology, we often need to force the leaves to stay 
    ! on or off as moisture fluctuates...     

    ! Calculate days since leaves have come off, but make a provision
    ! for the first year of simulation, we have to assume a leaf drop
    ! date to start, so if that is in the future, set it to last year

    if (model_day_int < currentSite%dleafoffdate) then
       dayssincedleafoff = model_day_int - (currentSite%dleafoffdate-365)
    else
       dayssincedleafoff = model_day_int - currentSite%dleafoffdate
    endif

    ! the leaves are on. How long have they been on? 
    if (model_day_int < currentSite%dleafondate) then
       dayssincedleafon = model_day_int - (currentSite%dleafondate-365)
    else
       dayssincedleafon = model_day_int - currentSite%dleafondate 
    endif

    ! LEAF ON: DROUGHT DECIDUOUS WETNESS
    ! Here, we used a window of oppurtunity to determine if we are 
    ! close to the time when then leaves came on last year

    ! Has it been ...
    ! a) a year, plus or minus 1 month since we last had leaf-on? 
    ! b) Has there also been at least a nominaly short amount of "leaf-off"
    ! c) is the model day at least > 10 (let soil water spin-up)
    ! Note that cold-starts begin in the "leaf-on"
    ! status
    if ( (currentSite%dstatus == phen_dstat_timeoff .or. &
         currentSite%dstatus == phen_dstat_moistoff) .and. &
         (model_day_int > numWaterMem) .and. &
         (dayssincedleafon >= 365-30 .and. dayssincedleafon <= 365+30 ) .and. &
         (dayssincedleafoff > ED_val_phen_doff_time) ) then

       ! If leaves are off, and have been off for at least a few days
       ! and the time is consistent with the correct
       ! time window... test if the moisture conditions allow for leaf-on

       if ( mean_10day_liqvol >= ED_val_phen_drought_threshold ) then
          currentSite%dstatus     = phen_dstat_moiston  ! set status to leaf-on
          currentSite%dleafondate = model_day_int       ! save the model day we start flushing
          dayssincedleafon        = 0
       endif
    endif

    ! LEAF ON: DROUGHT DECIDUOUS TIME EXCEEDANCE
    ! If we still haven't done budburst by end of window, then force it

    ! If the status is "phen_dstat_moistoff", it means this site currently has 
    ! leaves off due to actual moisture limitations. 
    ! So we trigger bud-burst at the end of the month since 
    ! last year's bud-burst.  If this is imposed, then we set the new
    ! status to indicate bud-burst was forced by timing

    if( currentSite%dstatus == phen_dstat_moistoff ) then
       if ( dayssincedleafon > 365+30 ) then
          currentSite%dstatus     = phen_dstat_timeon ! force budburst!
          currentSite%dleafondate = model_day_int     ! record leaf on date
          dayssincedleafon        = 0
       end if
    end if

    ! But if leaves are off due to time, then we enforce
    ! a longer cool-down (because this is a perrenially wet system)

    if(currentSite%dstatus == phen_dstat_timeoff ) then
       if (dayssincedleafoff > min_daysoff_dforcedflush) then
          currentSite%dstatus     = phen_dstat_timeon    ! force budburst!
          currentSite%dleafondate = model_day_int        ! record leaf on date
          dayssincedleafon        = 0
       end if
    end if

    ! LEAF OFF: DROUGHT DECIDUOUS LIFESPAN - if the leaf gets to 
    ! the end of its useful life. A*, E*  
    ! i.e. Are the leaves rouhgly at the end of their lives? 

    if ( (currentSite%dstatus == phen_dstat_moiston .or. &
         currentSite%dstatus == phen_dstat_timeon ) .and. & 
         (dayssincedleafon > canopy_leaf_lifespan) )then 
       currentSite%dstatus      = phen_dstat_timeoff    !alter status of site to 'leaves off'
       currentSite%dleafoffdate = model_day_int         !record leaf on date          
    endif

    ! LEAF OFF: DROUGHT DECIDUOUS DRYNESS - if the soil gets too dry, 
    ! and the leaves have already been on a while... 

    if ( (currentSite%dstatus == phen_dstat_moiston .or. &
         currentSite%dstatus == phen_dstat_timeon ) .and. &
         (model_day_int > numWaterMem) .and. &
         (mean_10day_liqvol <= ED_val_phen_drought_threshold) .and. &
         (dayssincedleafon > dleafon_drycheck ) ) then 
       currentSite%dstatus = phen_dstat_moistoff     ! alter status of site to 'leaves off'
       currentSite%dleafoffdate = model_day_int      ! record leaf on date           
    endif

    call phenology_leafonoff(currentSite)

  end subroutine phenology


  ! ============================================================================
  subroutine phenology_leafonoff(currentSite)
    !
    ! !DESCRIPTION:
    ! Controls the leaf on and off economics
    !
    ! !USES:
    !
    ! !ARGUMENTS:
    type(ed_site_type), intent(inout), target :: currentSite
    !
    ! !LOCAL VARIABLES:
    type(ed_patch_type) , pointer :: currentPatch     
    type(ed_cohort_type), pointer :: currentCohort  

    real(r8) :: leaf_c                 ! leaf carbon [kg]
    real(r8) :: sapw_c                 ! sapwood carbon [kg]
    real(r8) :: struct_c               ! structural wood carbon [kg]
    real(r8) :: store_c                ! storage carbon [kg]
    real(r8) :: store_c_transfer_frac  ! Fraction of storage carbon used to flush leaves
    real(r8) :: totalmemory            ! total memory of carbon [kg]
    integer  :: ipft
    real(r8), parameter :: leaf_drop_fraction = 1.0_r8
    real(r8), parameter :: carbon_store_buffer = 0.10_r8
    real(r8) :: stem_drop_fraction
    !------------------------------------------------------------------------

    currentPatch => CurrentSite%oldest_patch   

    do while(associated(currentPatch))    
       currentCohort => currentPatch%tallest
       do while(associated(currentCohort))        

          ipft = currentCohort%pft

          ! Retrieve existing leaf and storage carbon

          if(debug) call currentCohort%prt%CheckMassConservation(ipft,0)

          store_c = currentCohort%prt%GetState(store_organ, all_carbon_elements)
          leaf_c  = currentCohort%prt%GetState(leaf_organ, all_carbon_elements)
          sapw_c  = currentCohort%prt%GetState(sapw_organ, all_carbon_elements)
          struct_c  = currentCohort%prt%GetState(struct_organ, all_carbon_elements)

          stem_drop_fraction = EDPftvarcon_inst%phen_stem_drop_fraction(ipft)

          ! COLD LEAF ON
          ! The site level flags signify that it is no-longer too cold
          ! for leaves. Time to signal flushing

          if (prt_params%season_decid(ipft) == itrue)then
             if ( currentSite%cstatus == phen_cstat_notcold  )then                ! we have just moved to leaves being on . 
                if (currentCohort%status_coh == leaves_off)then ! Are the leaves currently off?        
                   currentCohort%status_coh = leaves_on         ! Leaves are on, so change status to 
                   ! stop flow of carbon out of bstore. 

                   if(store_c>nearzero) then
                      ! flush either the amount required from the laimemory, or -most- of the storage pool
                      ! RF: added a criterion to stop the entire store pool emptying and triggering termination mortality
                      ! n.b. this might not be necessary if we adopted a more gradual approach to leaf flushing... 
                      store_c_transfer_frac =  min((EDPftvarcon_inst%phenflush_fraction(ipft)* &
                           currentCohort%laimemory)/store_c,(1.0_r8-carbon_store_buffer))

                      if(prt_params%woody(ipft).ne.itrue)then
                         totalmemory=currentCohort%laimemory+currentCohort%sapwmemory+currentCohort%structmemory
                         store_c_transfer_frac = min((EDPftvarcon_inst%phenflush_fraction(ipft)* &
                              totalmemory)/store_c, (1.0_r8-carbon_store_buffer))
                      endif

                   else
                      store_c_transfer_frac = 0.0_r8
                   end if

                   ! This call will request that storage carbon will be transferred to 
                   ! leaf tissues. It is specified as a fraction of the available storage
                   if(prt_params%woody(ipft) == itrue) then

                      call PRTPhenologyFlush(currentCohort%prt, ipft, leaf_organ, store_c_transfer_frac)
                      currentCohort%laimemory = 0.0_r8		   

                   else

                      ! Check that the stem drop fraction is set to non-zero amount otherwise flush all carbon store to leaves
                      if (stem_drop_fraction .gt. 0.0_r8) then

                         call PRTPhenologyFlush(currentCohort%prt, ipft, leaf_organ, &
                              store_c_transfer_frac*currentCohort%laimemory/totalmemory)		   

                         call PRTPhenologyFlush(currentCohort%prt, ipft, sapw_organ, &
                              store_c_transfer_frac*currentCohort%sapwmemory/totalmemory)

                         call PRTPhenologyFlush(currentCohort%prt, ipft, struct_organ, & 
                              store_c_transfer_frac*currentCohort%structmemory/totalmemory)

                      else 

                         call PRTPhenologyFlush(currentCohort%prt, ipft, leaf_organ, &
                              store_c_transfer_frac)                        

                      end if

                      currentCohort%laimemory = 0.0_r8
                      currentCohort%structmemory = 0.0_r8
                      currentCohort%sapwmemory = 0.0_r8

                   endif
                endif !pft phenology
             endif ! growing season 

             !COLD LEAF OFF
             if (currentSite%cstatus == phen_cstat_nevercold .or. &
                  currentSite%cstatus == phen_cstat_iscold) then ! past leaf drop day? Leaves still on tree?  

                if (currentCohort%status_coh == leaves_on) then ! leaves have not dropped

                   ! leaf off occur on individuals bigger than specific size for grass
                   if (currentCohort%dbh > EDPftvarcon_inst%phen_cold_size_threshold(ipft) &
                        .or. prt_params%woody(ipft)==itrue) then 

                      ! This sets the cohort to the "leaves off" flag
                      currentCohort%status_coh  = leaves_off

                      ! Remember what the lai was (leaf mass actually) was for next year
                      ! the same amount back on in the spring...

                      currentCohort%laimemory   = leaf_c

                      ! Drop Leaves (this routine will update the leaf state variables,
                      ! for carbon and any other element that are prognostic. It will
                      ! also track the turnover masses that will be sent to litter later on)

                      call PRTDeciduousTurnover(currentCohort%prt,ipft, &
                           leaf_organ, leaf_drop_fraction)

                      if(prt_params%woody(ipft).ne.itrue)then

                         currentCohort%sapwmemory   = sapw_c * stem_drop_fraction

                         currentCohort%structmemory   = struct_c * stem_drop_fraction			 

                         call PRTDeciduousTurnover(currentCohort%prt,ipft, &
                              sapw_organ, stem_drop_fraction)

                         call PRTDeciduousTurnover(currentCohort%prt,ipft, &
                              struct_organ, stem_drop_fraction)

                      endif	! woody plant check
                   endif ! individual dbh size check
                endif !leaf status
             endif !currentSite status
          endif  !season_decid

          ! DROUGHT LEAF ON
          ! Site level flag indicates it is no longer in drought condition
          ! deciduous plants can flush

          if (prt_params%stress_decid(ipft) == itrue )then

             if (currentSite%dstatus == phen_dstat_moiston .or. &
                  currentSite%dstatus == phen_dstat_timeon )then 

                ! we have just moved to leaves being on . 
                if (currentCohort%status_coh == leaves_off)then    

                   !is it the leaf-on day? Are the leaves currently off?    

                   currentCohort%status_coh = leaves_on    ! Leaves are on, so change status to 
                   ! stop flow of carbon out of bstore. 

                   if(store_c>nearzero) then

                      store_c_transfer_frac = &
                           min(EDPftvarcon_inst%phenflush_fraction(ipft)*currentCohort%laimemory, store_c)/store_c

                     store_c_transfer_frac = & 
                          min((EDPftvarcon_inst%phenflush_fraction(ipft)*currentCohort%laimemory)/store_c, &
                          (1.0_r8-carbon_store_buffer))

                     if(prt_params%woody(ipft).ne.itrue)then
                     
                        totalmemory=currentCohort%laimemory+currentCohort%sapwmemory+currentCohort%structmemory
                        store_c_transfer_frac = min(EDPftvarcon_inst%phenflush_fraction(ipft)*totalmemory/store_c, &
                             (1.0_r8-carbon_store_buffer))

                      endif

                   else
                      store_c_transfer_frac = 0.0_r8
                   endif

                   ! This call will request that storage carbon will be transferred to 
                   ! leaf tissues. It is specified as a fraction of the available storage
                   if(prt_params%woody(ipft) == itrue) then

                      call PRTPhenologyFlush(currentCohort%prt, ipft, &
                           leaf_organ, store_c_transfer_frac)

                      currentCohort%laimemory = 0.0_r8

                   else

                      ! Check that the stem drop fraction is set to non-zero amount otherwise flush all carbon store to leaves
                      if (stem_drop_fraction .gt. 0.0_r8) then

                         call PRTPhenologyFlush(currentCohort%prt, ipft, leaf_organ, &
                              store_c_transfer_frac*currentCohort%laimemory/totalmemory)		   

                         call PRTPhenologyFlush(currentCohort%prt, ipft, sapw_organ, &
                              store_c_transfer_frac*currentCohort%sapwmemory/totalmemory)

                         call PRTPhenologyFlush(currentCohort%prt, ipft, struct_organ, & 
                              store_c_transfer_frac*currentCohort%structmemory/totalmemory)

                      else

                         call PRTPhenologyFlush(currentCohort%prt, ipft, leaf_organ, &
                              store_c_transfer_frac)	

                      end if

                      currentCohort%laimemory = 0.0_r8
                      currentCohort%structmemory = 0.0_r8
                      currentCohort%sapwmemory = 0.0_r8

                   endif ! woody plant check
                endif !currentCohort status again?
             endif   !currentSite status

             !DROUGHT LEAF OFF
             if (currentSite%dstatus == phen_dstat_moistoff .or. &
                  currentSite%dstatus == phen_dstat_timeoff) then        

                if (currentCohort%status_coh == leaves_on) then ! leaves have not dropped

                   ! This sets the cohort to the "leaves off" flag
                   currentCohort%status_coh      = leaves_off

                   ! Remember what the lai (leaf mass actually) was for next year
                   currentCohort%laimemory   = leaf_c

                   call PRTDeciduousTurnover(currentCohort%prt,ipft, &
                        leaf_organ, leaf_drop_fraction)

                   if(prt_params%woody(ipft).ne.itrue)then

                      currentCohort%sapwmemory   = sapw_c * stem_drop_fraction
                      currentCohort%structmemory   = struct_c * stem_drop_fraction			 

                      call PRTDeciduousTurnover(currentCohort%prt,ipft, &
                           sapw_organ, stem_drop_fraction)

                      call PRTDeciduousTurnover(currentCohort%prt,ipft, &
                           struct_organ, stem_drop_fraction)
                   endif

                endif
             endif !status
          endif !drought dec.

          if(debug) call currentCohort%prt%CheckMassConservation(ipft,1)

          currentCohort => currentCohort%shorter
       enddo !currentCohort

       currentPatch => currentPatch%younger

    enddo !currentPatch

  end subroutine phenology_leafonoff

  ! =====================================================================================

  subroutine satellite_phenology(currentSite, bc_in)

    ! -----------------------------------------------------------------------------------
    ! Takes the daily inputs of leaf area index, stem area index and canopy height and 
    ! translates them into a FATES structure with one patch and one cohort per PFT
    ! The leaf area of the cohort is modified each day to match that asserted by the HLM 
    ! -----------------------------------------------------------------------------------

    ! !USES:                                                                                                       
    !                                                                                                              
    ! !ARGUMENTS:                                                                                                  
    type(ed_site_type), intent(inout), target :: currentSite
    type(bc_in_type),   intent(in)            :: bc_in

    class(prt_vartypes), pointer :: prt

    ! !LOCAL VARIABLES:                                                                                            
    type(ed_patch_type) , pointer :: currentPatch     
    type(ed_cohort_type), pointer :: currentCohort

    real(r8) ::  spread        ! dummy value of canopy spread to estimate c_area
    real(r8) ::  leaf_c        ! leaf carbon estimated to generate target tlai
    real(r8) :: check_treelai
    integer ::   fates_pft     ! fates pft numer for weighting loop
    integer  ::   hlm_pft      ! host land model pft number for weighting loop.
    integer ::   s             ! site index


    ! To Do in this routine.
    ! Get access to HLM input varialbes. 
    ! Weight them by PFT
    ! Loop around patches, and for each single cohort in each patch 
    ! call assign_cohort_SP_properties to determine cohort height, dbh, 'n',  area, leafc from drivers.

    currentSite%sp_tlai(:) = 0._r8
    currentSite%sp_tsai(:) = 0._r8
    currentSite%sp_htop(:) = 0._r8

    ! WEIGHTING OF FATES PFTs on to HLM_PFTs
    ! 1. Add up the area associated with each FATES PFT 
    ! where pft_areafrac is the area of land in each HLM PFT and (from surface dataset)
    ! hlm_pft_map is the area of that land in each FATES PFT (from param file)

    ! 2. weight each fates PFT target for lai, sai and htop by the area of the 
    ! contrbuting HLM PFTs.

    currentPatch => currentSite%oldest_patch
    do while (associated(currentPatch))

       fates_pft = currentPatch%nocomp_pft_label
       if(fates_pft.ne.0)then 

          do hlm_pft = 1,size( EDPftvarcon_inst%hlm_pft_map,2)

             if(bc_in%pft_areafrac(hlm_pft) * EDPftvarcon_inst%hlm_pft_map(fates_pft,hlm_pft).gt.0.0_r8)then
                !leaf area index
                currentSite%sp_tlai(fates_pft) = currentSite%sp_tlai(fates_pft) + &
                     bc_in%hlm_sp_tlai(hlm_pft) * bc_in%pft_areafrac(hlm_pft) &
                     * EDPftvarcon_inst%hlm_pft_map(fates_pft,hlm_pft) 
                !stem area index
                currentSite%sp_tsai(fates_pft) = currentSite%sp_tsai(fates_pft) + &
                     bc_in%hlm_sp_tsai(hlm_pft) *	bc_in%pft_areafrac(hlm_pft) &      		       
                     * EDPftvarcon_inst%hlm_pft_map(fates_pft,hlm_pft)
                ! canopy height
                currentSite%sp_htop(fates_pft) = currentSite%sp_htop(fates_pft) + &
                     bc_in%hlm_sp_htop(hlm_pft) * bc_in%pft_areafrac(hlm_pft) &
                     * EDPftvarcon_inst%hlm_pft_map(fates_pft,hlm_pft)
             end if ! there is some area in this patch
          end do !hlm_pft

          ! weight for total area in each patch/fates_pft
          ! this is needed because the area of pft_areafrac does not need to sum to 1.0
          if(currentPatch%area.gt.0.0_r8)then 
             currentSite%sp_tlai(fates_pft) = currentSite%sp_tlai(fates_pft) &
                  /(currentPatch%area/area)
             currentSite%sp_tsai(fates_pft) = currentSite%sp_tsai(fates_pft) &
                  /(currentPatch%area/area)
             currentSite%sp_htop(fates_pft) = currentSite%sp_htop(fates_pft) &
                  /(currentPatch%area/area)
          endif

       end if ! not bare patch
       currentPatch => currentPatch%younger
    end do ! patch loop                                                                                             

    ! ------------------------------------------------------------
    ! now we have the target lai, sai and htop for each PFT/patch
    ! find properties of the cohort that go along with that
    ! 1. Find canopy area from HTOP (height)
    ! 2. Find 'n' associated with canopy area, given a closed canopy
    ! 3. Find 'bleaf' associated with TLAI and canopy area. 
    ! These things happen in  the catchily titled "assign_cohort_SP_properties" routine.
    ! ------------------------------------------------------------ 

    currentPatch => currentSite%oldest_patch
    do while (associated(currentPatch))

       currentCohort => currentPatch%tallest
       do while (associated(currentCohort))

          ! FIRST SOME CHECKS. 
          fates_pft =currentCohort%pft
          if(fates_pft.ne.currentPatch%nocomp_pft_label)then ! does this cohort belong in this PFT patch?
             write(fates_log(),*) 'wrong PFT label in cohort in SP mode',fates_pft,currentPatch%nocomp_pft_label
             call endrun(msg=errMsg(sourcefile, __LINE__))
          end if

          if(fates_pft.eq.0)then
             write(fates_log(),*) 'PFT0 in SP mode'
             call endrun(msg=errMsg(sourcefile, __LINE__))
          end if

          ! Call routine to invert SP drivers into cohort properites. 
          call assign_cohort_SP_properties(currentCohort, currentSite%sp_htop(fates_pft), currentSite%sp_tlai(fates_pft)     , currentSite%sp_tsai(fates_pft),currentPatch%area,ifalse,leaf_c)

          currentCohort => currentCohort%shorter
       end do !cohort loop
       currentPatch => currentPatch%younger
    end do ! patch loop

  end subroutine satellite_phenology

  ! =====================================================================================

  subroutine assign_cohort_SP_properties(currentCohort,htop,tlai,tsai,parea,init,leaf_c)

    ! -----------------------------------------------------------------------------------!
    ! Takes the daily inputs of leaf area index, stem area index and canopy height and
    ! translates them into a FATES structure with one patch and one cohort per PFT
    ! The leaf area of the cohort is modified each day to match that asserted by the HLM
    ! -----------------------------------------------------------------------------------!
    use EDTypesMod       , only : nclmax

    type(ed_cohort_type), intent(inout), target :: currentCohort

    real(r8), intent(in) :: tlai ! target leaf area index from SP inputs
    real(r8), intent(in) :: tsai ! target stem area index from SP inputs
    real(r8), intent(in) :: htop ! target tree height from SP inputs
    real(r8), intent(in) :: parea ! patch area for this PFT
    integer, intent(in)  :: init ! are we in the initialization routine? if so do not set leaf_c
    real(r8), intent(out) ::  leaf_c        ! leaf carbon estimated to generate target tlai

    real(r8) :: dummy_n       ! set cohort n to a dummy value of 1.0   
    integer  :: fates_pft     ! fates pft numer for weighting loop
    real(r8) :: spread        ! dummy value of canopy spread to estimate c_area
    real(r8) :: check_treelai
    real(r8) :: canopylai(1:nclmax)
    real(r8) :: fracerr
    real(r8) :: oldcarea 

    ! Do some checks 
    if(associated(currentCohort%shorter))then
       write(fates_log(),*) 'SP mode has >1 cohort'
       write(fates_log(),*) "SP mode >1 cohort: PFT",currentCohort%pft, currentCohort%shorter%pft
       write(fates_log(),*) "SP mode >1 cohort: CL",currentCohort%canopy_layer, currentCohort%shorter%canopy_layer
       call endrun(msg=errMsg(sourcefile, __LINE__))
    end if

    !------------------------------------------
    !  Calculate dbh from input height, and c_area from dbh
    !------------------------------------------
    currentCohort%hite = htop

    fates_pft = currentCohort%pft
    call h2d_allom(currentCohort%hite,fates_pft,currentCohort%dbh)

    dummy_n = 1.0_r8 ! make n=1 to get area of one tree.
    spread = 1.0_r8  ! fix this to 0 to remove dynamics of canopy closure, assuming a closed canopy.
    ! n.b. the value of this will only affect 'n', which isn't/shouldn't be a diagnostic in 
    ! SP mode. 
    call carea_allom(currentCohort%dbh,dummy_n,spread,currentCohort%pft,currentCohort%c_area)

    !------------------------------------------
    !  Calculate canopy N assuming patch area is full
    !------------------------------------------
    currentCohort%n = parea / currentCohort%c_area

    ! correct c_area for the new nplant
    call carea_allom(currentCohort%dbh,currentCohort%n,spread,currentCohort%pft,currentCohort%c_area)

    ! ------------------------------------------
    ! Calculate leaf carbon from target treelai
    ! ------------------------------------------
    currentCohort%treelai = tlai
    canopylai(:) = 0._r8
    leaf_c = leafc_from_treelai( currentCohort%treelai, currentCohort%pft, currentCohort%c_area,&
         currentCohort%n, currentCohort%canopy_layer, currentCohort%vcmax25top)

    !check that the inverse calculation of leafc from treelai is the same as the 
    ! standard calculation of treelai from leafc. Maybe can delete eventually?

    check_treelai = tree_lai(leaf_c, currentCohort%pft, currentCohort%c_area, &
         currentCohort%n, currentCohort%canopy_layer,               &
         canopylai,currentCohort%vcmax25top )

    if( abs(currentCohort%treelai-check_treelai).gt.1.0e-12)then !this is not as precise as nearzero
       write(fates_log(),*) 'error in validate treelai',currentCohort%treelai,check_treelai,currentCohort%treelai-check_treelai
       call endrun(msg=errMsg(sourcefile, __LINE__))
    end if

    ! the carea_allom routine sometimes generates precision-tolerance level errors in the canopy area 
    ! these mean that the canopy area does not exactly add up to the patch area, which causes chaos in 
    ! the radiation routines.  Correct both the area and the 'n' to remove error, and don't use 
    !! carea_allom in SP mode after this point. 

    if(abs(currentCohort%c_area-parea).gt.nearzero)then ! there is an error
       if(abs(currentCohort%c_area-parea).lt.10.e-9)then !correct this if it's a very small error
          oldcarea = currentCohort%c_area
          !generate new cohort area
          currentCohort%c_area = currentCohort%c_area - (currentCohort%c_area- parea)
          currentCohort%n = currentCohort%n * (currentCohort%c_area/oldcarea)
          if(abs(currentCohort%c_area-parea).gt.nearzero)then
             write(fates_log(),*) 'SPassign, c_area still broken',currentCohort%c_area-parea,currentCohort%c_area-oldcarea
             call endrun(msg=errMsg(sourcefile, __LINE__))
          end if
       else 
          write(fates_log(),*) 'SPassign, big error in c_area',currentCohort%c_area-parea,currentCohort%pft
       end if ! still broken
    end if !small error

    if(init.eq.ifalse)then
       call SetState(currentCohort%prt,leaf_organ,1,leaf_c,1) 
    endif

    ! assert sai
    currentCohort%treesai = tsai

  end subroutine assign_cohort_SP_properties

  ! =====================================================================================

  subroutine SeedIn( currentSite, bc_in )

    ! -----------------------------------------------------------------------------------
    ! Flux from plants into the seed pool. 
    ! It is assumed that allocation to seed on living pools has already been calculated
    ! at the daily time step.
    ! Note: Some seed generation can occur during disturbance. It is assumed that
    !       some plants use their storage upon death to create seeds, but this in only
    !       triggered during non-fire and non-logging events.  See 
    !       subroutine mortality_litter_fluxes() and DistributeSeeds(), look for 
    !       parameter allom_frbstor_repro
    ! -----------------------------------------------------------------------------------


    ! !USES:
    use EDTypesMod, only : area
    use EDTypesMod, only : homogenize_seed_pfts
    !use FatesInterfaceTypesMod,  only : hlm_use_fixed_biogeog    ! For future reduced complexity?
    !
    ! !ARGUMENTS    
    type(ed_site_type), intent(inout), target  :: currentSite
    type(bc_in_type), intent(in)               :: bc_in

    type(ed_patch_type), pointer     :: currentPatch
    type(litter_type), pointer       :: litt
    type(ed_cohort_type), pointer    :: currentCohort
    type(site_massbal_type), pointer :: site_mass

    integer  :: pft
    real(r8) :: store_m_to_repro       ! mass sent from storage to reproduction upon death [kg/plant]
    real(r8) :: site_seed_rain(maxpft) ! This is the sum of seed-rain for the site [kg/site/day]
    real(r8) :: seed_in_external       ! Mass of externally generated seeds [kg/m2/day]
    real(r8) :: seed_stoich            ! Mass ratio of nutrient per C12 in seeds [kg/kg]
    real(r8) :: seed_prod              ! Seed produced in this dynamics step [kg/day]
    integer  :: n_litt_types           ! number of litter element types (c,n,p, etc)
    integer  :: el                     ! loop counter for litter element types
    integer  :: element_id             ! element id consistent with parteh/PRTGenericMod.F90
    !------------------------------------------------------------------------------------

    do el = 1, num_elements

       site_seed_rain(:) = 0._r8

       element_id = element_list(el)

       site_mass => currentSite%mass_balance(el)

       ! Loop over all patches and sum up the seed input for each PFT
       currentPatch => currentSite%oldest_patch
       do while (associated(currentPatch))

          currentCohort => currentPatch%tallest
          do while (associated(currentCohort))

             pft = currentCohort%pft

             ! a certain fraction of bstore might go to clonal reproduction when plants die
             ! (since this is only applied to the dying portion of the cohort
             !  we do not actually pair down the storage via PARTEH, instead
             !  we just make sure that we don't send a portion of the storage
             !  to the litter in CWDInput)
             ! units = [kg/ha/day] = [kg] * [fraction] * [plants/ha/year] * [year/day]
             store_m_to_repro = -currentCohort%prt%GetState(store_organ,element_id) * &
                  EDPftvarcon_inst%allom_frbstor_repro(pft)*currentCohort%dndt*years_per_day

             ! Transfer all reproductive tissues into seed production
             ! The following call to PRTReproRelease, will return the mass
             ! of seeds [kg] released by the plant, per the mass_fraction
             ! specified as input.  This routine will also remove the mass
             ! from the parteh state-variable.

             call PRTReproRelease(currentCohort%prt,repro_organ,element_id, &
                  1.0_r8, seed_prod)

             if(element_id==carbon12_element)then
                currentcohort%seed_prod = seed_prod
             end if

             site_seed_rain(pft) = site_seed_rain(pft) +  &
                  (seed_prod * currentCohort%n + store_m_to_repro)

             currentCohort => currentCohort%shorter
          enddo !cohort loop

          currentPatch => currentPatch%younger
       enddo

       ! We can choose to homogenize seeds. This is simple, we just
       ! add up all the seed from each pft at the site level, and then
       ! equally distribute to the PFT pools
       if ( homogenize_seed_pfts ) then
          site_seed_rain(1:numpft) = sum(site_seed_rain(:))/real(numpft,r8)
       end if


       ! Loop over all patches again and disperse the mixed seeds into the input flux
       ! arrays 

       ! Loop over all patches and sum up the seed input for each PFT
       currentPatch => currentSite%oldest_patch
       do while (associated(currentPatch))

          litt => currentPatch%litter(el)
          do pft = 1,numpft

             if(currentSite%use_this_pft(pft).eq.itrue)then
                ! Seed input from local sources (within site)
                litt%seed_in_local(pft) = litt%seed_in_local(pft) + site_seed_rain(pft)/area

                ! If there is forced external seed rain, we calculate the input mass flux
                ! from the different elements, usung the seed optimal stoichiometry
                ! for non-carbon
                select case(element_id)
                case(carbon12_element)
                   seed_stoich = 1._r8
                case(nitrogen_element)
                   seed_stoich = prt_params%nitr_stoich_p2(pft,repro_organ)
                case(phosphorus_element)
                   seed_stoich = prt_params%phos_stoich_p2(pft,repro_organ)
                case default
                   write(fates_log(), *) 'undefined element specified'
                   write(fates_log(), *) 'while defining forced external seed mass flux'
                   call endrun(msg=errMsg(sourcefile, __LINE__))
                end select

                ! Seed input from external sources (user param seed rain, or dispersal model)
                seed_in_external =  seed_stoich*EDPftvarcon_inst%seed_suppl(pft)*years_per_day
                litt%seed_in_extern(pft) = litt%seed_in_extern(pft) + seed_in_external

                ! Seeds entering externally [kg/site/day]
                site_mass%seed_in = site_mass%seed_in + seed_in_external*currentPatch%area
             end if !use this pft  
          enddo


          currentPatch => currentPatch%younger
       enddo

    end do

    return
  end subroutine SeedIn

  ! ============================================================================

  subroutine SeedDecay( litt )
    !
    ! !DESCRIPTION:
    !  Flux from seed pool into leaf litter pool    
    !
    ! !ARGUMENTS     
    type(litter_type) :: litt
    !
    ! !LOCAL VARIABLES:
    integer  ::  pft
    !----------------------------------------------------------------------

    ! default value from Liscke and Loffler 2006 ; making this a PFT-specific parameter
    ! decays the seed pool according to exponential model
    ! seed_decay_rate is in yr-1
    ! seed_decay is kg/day
    ! Assume that decay rates are same for all chemical species

    do pft = 1,numpft 
       litt%seed_decay(pft) = litt%seed(pft) * &
            EDPftvarcon_inst%seed_decay_rate(pft)*years_per_day

       litt%seed_germ_decay(pft) = litt%seed_germ(pft) * &
            EDPftvarcon_inst%seed_decay_rate(pft)*years_per_day

    enddo

    return
  end subroutine SeedDecay

  ! ============================================================================
  subroutine SeedGermination( litt, cold_stat, drought_stat )
    !
    ! !DESCRIPTION:
    !  Flux from seed pool into sapling pool    
    !
    ! !USES:

    !
    ! !ARGUMENTS
    type(litter_type) :: litt  
    integer, intent(in) :: cold_stat    ! Is the site in cold leaf-off status?
    integer, intent(in) :: drought_stat ! Is the site in drought leaf-off status?
    !
    ! !LOCAL VARIABLES:
    integer :: pft


    real(r8), parameter ::  max_germination = 1.0_r8 ! Cap on germination rates. 
    ! KgC/m2/yr Lishcke et al. 2009

    ! Turning of this cap? because the cap will impose changes on proportionality
    ! of nutrients. (RGK 02-2019)
    !real(r8), parameter :: max_germination = 1.e6_r8  ! Force to very high number

    !----------------------------------------------------------------------

    ! germination_rate is being pulled to PFT parameter; units are 1/yr
    ! thus the mortality rate of seed -> recruit (in units of carbon) 
    ! is seed_decay_rate(p)/germination_rate(p)
    ! and thus the mortality rate (in units of individuals) is the product of 
    ! that times the ratio of (hypothetical) seed mass to recruit biomass

    do pft = 1,numpft
       litt%seed_germ_in(pft) =  min(litt%seed(pft) * EDPftvarcon_inst%germination_rate(pft), &
            max_germination)*years_per_day

       !set the germination only under the growing season...c.xu

       if ((prt_params%season_decid(pft) == itrue ) .and. &
            (any(cold_stat == [phen_cstat_nevercold,phen_cstat_iscold]))) then
          litt%seed_germ_in(pft) = 0.0_r8
       endif
       if ((prt_params%stress_decid(pft) == itrue ) .and. &
            (any(drought_stat == [phen_dstat_timeoff,phen_dstat_moistoff]))) then
          litt%seed_germ_in(pft) = 0.0_r8
       end if


    enddo

  end subroutine SeedGermination

  ! =====================================================================================





  ! =====================================================================================

  subroutine recruitment( currentSite, currentPatch, bc_in )
    !
    ! !DESCRIPTION:
    ! spawn new cohorts of juveniles of each PFT             
    !
    ! !USES:
    use FatesInterfaceTypesMod, only : hlm_use_ed_prescribed_phys
    !
    ! !ARGUMENTS    
    type(ed_site_type), intent(inout), target   :: currentSite
    type(ed_patch_type), intent(inout), pointer :: currentPatch
    type(bc_in_type), intent(in)                :: bc_in
    !
    ! !LOCAL VARIABLES:
    class(prt_vartypes), pointer :: prt
    integer :: ft
    type (ed_cohort_type) , pointer :: temp_cohort
    type (litter_type), pointer     :: litt          ! The litter object (carbon right now)
    type(site_massbal_type), pointer :: site_mass    ! For accounting total in-out mass fluxes
    integer :: cohortstatus
    integer :: el          ! loop counter for element
    integer :: element_id  ! element index consistent with definitions in PRTGenericMod
    integer :: iage        ! age loop counter for leaf age bins
    integer,parameter :: recruitstatus = 1 !weather it the new created cohorts is recruited or initialized
    real(r8) :: c_leaf      ! target leaf biomass [kgC]
    real(r8) :: c_fnrt      ! target fine root biomass [kgC]
    real(r8) :: c_sapw      ! target sapwood biomass [kgC]
    real(r8) :: a_sapw      ! target sapwood cross section are [m2] (dummy)
    real(r8) :: c_agw       ! target Above ground biomass [kgC]
    real(r8) :: c_bgw       ! target Below ground biomass [kgC]
    real(r8) :: c_struct    ! target Structural biomass [kgc]
    real(r8) :: c_store     ! target Storage biomass [kgC]
    real(r8) :: m_leaf      ! leaf mass (element agnostic) [kg]
    real(r8) :: m_fnrt      ! fine-root mass (element agnostic) [kg]
    real(r8) :: m_sapw      ! sapwood mass (element agnostic) [kg]
    real(r8) :: m_agw       ! AG wood mass (element agnostic) [kg]
    real(r8) :: m_bgw       ! BG wood mass (element agnostic) [kg]
    real(r8) :: m_struct    ! structural mass (element agnostic) [kg]
    real(r8) :: m_store     ! storage mass (element agnostic) [kg]
    real(r8) :: m_repro     ! reproductive mass (element agnostic) [kg]
    real(r8) :: mass_avail  ! The mass of each nutrient/carbon available in the seed_germination pool [kg]
    real(r8) :: mass_demand ! Total mass demanded by the plant to achieve the stoichiometric targets
    ! of all the organs in the recruits. Used for both [kg per plant] and [kg per cohort]
    real(r8) :: stem_drop_fraction 

    !----------------------------------------------------------------------

    allocate(temp_cohort) ! create temporary cohort
    call zero_cohort(temp_cohort)


    do ft = 1,numpft
       if(currentSite%use_this_pft(ft).eq.itrue)then
          temp_cohort%canopy_trim = 0.8_r8  !starting with the canopy not fully expanded 
          temp_cohort%pft         = ft
          temp_cohort%hite        = EDPftvarcon_inst%hgt_min(ft)
          temp_cohort%coage       = 0.0_r8
          stem_drop_fraction = EDPftvarcon_inst%phen_stem_drop_fraction(ft)

          call h2d_allom(temp_cohort%hite,ft,temp_cohort%dbh)

          ! Initialize live pools
          call bleaf(temp_cohort%dbh,ft,temp_cohort%canopy_trim,c_leaf)
          call bfineroot(temp_cohort%dbh,ft,temp_cohort%canopy_trim,c_fnrt)
          call bsap_allom(temp_cohort%dbh,ft,temp_cohort%canopy_trim,a_sapw, c_sapw)
          call bagw_allom(temp_cohort%dbh,ft,c_agw)
          call bbgw_allom(temp_cohort%dbh,ft,c_bgw)
          call bdead_allom(c_agw,c_bgw,c_sapw,ft,c_struct)
          call bstore_allom(temp_cohort%dbh,ft,temp_cohort%canopy_trim,c_store)

          ! Default assumption is that leaves are on
          cohortstatus = leaves_on
          temp_cohort%laimemory = 0.0_r8     
          temp_cohort%sapwmemory = 0.0_r8     
          temp_cohort%structmemory = 0.0_r8     


          ! But if the plant is seasonally (cold) deciduous, and the site status is flagged
          ! as "cold", then set the cohort's status to leaves_off, and remember the leaf biomass
          if ((prt_params%season_decid(ft) == itrue) .and. &
               (any(currentSite%cstatus == [phen_cstat_nevercold,phen_cstat_iscold]))) then
             temp_cohort%laimemory = c_leaf
             c_leaf = 0.0_r8

             ! If plant is not woody then set sapwood and structural biomass as well
             if (prt_params%woody(ft).ne.itrue) then
                temp_cohort%sapwmemory = c_sapw * stem_drop_fraction
                temp_cohort%structmemory = c_struct * stem_drop_fraction
                c_sapw = (1.0_r8 - stem_drop_fraction) * c_sapw 
                c_struct = (1.0_r8 - stem_drop_fraction) * c_struct
             endif
             cohortstatus = leaves_off
          endif

          ! Or.. if the plant is drought deciduous, and the site status is flagged as 
          ! "in a drought", then likewise, set the cohort's status to leaves_off, and remember leaf
          ! biomass
          if ((prt_params%stress_decid(ft) == itrue) .and. &
               (any(currentSite%dstatus == [phen_dstat_timeoff,phen_dstat_moistoff]))) then
             temp_cohort%laimemory = c_leaf
             c_leaf = 0.0_r8

             ! If plant is not woody then set sapwood and structural biomass as well
             if(prt_params%woody(ft).ne.itrue)then
                temp_cohort%sapwmemory = c_sapw * stem_drop_fraction
                temp_cohort%structmemory = c_struct * stem_drop_fraction
                c_sapw = (1.0_r8 - stem_drop_fraction) * c_sapw 
                c_struct = (1.0_r8 - stem_drop_fraction) * c_struct
             endif
             cohortstatus = leaves_off
          endif


          ! Cycle through available carbon and nutrients, find the limiting element
          ! to dictate the total number of plants that can be generated

          if ( (hlm_use_ed_prescribed_phys .eq. ifalse) .or. &
               (EDPftvarcon_inst%prescribed_recruitment(ft) .lt. 0._r8) ) then

             temp_cohort%n = 1.e10_r8

             do el = 1,num_elements

                element_id = element_list(el)
                select case(element_id)
                case(carbon12_element)

                   mass_demand = (c_struct+c_leaf+c_fnrt+c_sapw+c_store)

                case(nitrogen_element)

                   mass_demand = c_struct*prt_params%nitr_stoich_p1(ft,struct_organ) + &
                        c_leaf*prt_params%nitr_stoich_p1(ft,leaf_organ) + &
                        c_fnrt*prt_params%nitr_stoich_p1(ft,fnrt_organ) + & 
                        c_sapw*prt_params%nitr_stoich_p1(ft,sapw_organ) + & 
                        c_store*prt_params%nitr_stoich_p1(ft,store_organ)

                case(phosphorus_element)

                   mass_demand = c_struct*prt_params%phos_stoich_p1(ft,struct_organ) + &
                        c_leaf*prt_params%phos_stoich_p1(ft,leaf_organ) + &
                        c_fnrt*prt_params%phos_stoich_p1(ft,fnrt_organ) + & 
                        c_sapw*prt_params%phos_stoich_p1(ft,sapw_organ)  + & 
                        c_store*prt_params%phos_stoich_p1(ft,store_organ)

                case default
                   write(fates_log(),*) 'Undefined element type in recruitment'
                   call endrun(msg=errMsg(sourcefile, __LINE__))
                end select

                mass_avail = currentPatch%area * currentPatch%litter(el)%seed_germ(ft)

                ! ------------------------------------------------------------------------
                ! Update number density if this is the limiting mass
                ! ------------------------------------------------------------------------

                temp_cohort%n = min(temp_cohort%n, mass_avail/mass_demand) 

             end do


          else
             ! prescribed recruitment rates. number per sq. meter per year
             temp_cohort%n  = currentPatch%area * &
                  EDPftvarcon_inst%prescribed_recruitment(ft) * &
                  hlm_freq_day
          endif

          ! Only bother allocating a new cohort if there is a reasonable amount of it
          if (temp_cohort%n > min_n_safemath )then

             ! -----------------------------------------------------------------------------
             ! PART II.
             ! Initialize the PARTEH object, and determine the initial masses of all
             ! organs and elements.
             ! -----------------------------------------------------------------------------
             prt => null()
             call InitPRTObject(prt)

             do el = 1,num_elements

                element_id = element_list(el)

                ! If this is carbon12, then the initialization is straight forward
                ! otherwise, we use stoichiometric ratios
                select case(element_id)
                case(carbon12_element)

                   m_struct = c_struct
                   m_leaf   = c_leaf
                   m_fnrt   = c_fnrt
                   m_sapw   = c_sapw
                   m_store  = c_store
                   m_repro  = 0._r8

                case(nitrogen_element)

                   m_struct = c_struct*prt_params%nitr_stoich_p1(ft,struct_organ)
                   m_leaf   = c_leaf*prt_params%nitr_stoich_p1(ft,leaf_organ)
                   m_fnrt   = c_fnrt*prt_params%nitr_stoich_p1(ft,fnrt_organ)
                   m_sapw   = c_sapw*prt_params%nitr_stoich_p1(ft,sapw_organ)
                   m_store  = c_store*prt_params%nitr_stoich_p1(ft,store_organ)
                   m_repro  = 0._r8

                case(phosphorus_element)

                   m_struct = c_struct*prt_params%phos_stoich_p1(ft,struct_organ)
                   m_leaf   = c_leaf*prt_params%phos_stoich_p1(ft,leaf_organ)
                   m_fnrt   = c_fnrt*prt_params%phos_stoich_p1(ft,fnrt_organ)
                   m_sapw   = c_sapw*prt_params%phos_stoich_p1(ft,sapw_organ)
                   m_store  = c_store*prt_params%phos_stoich_p1(ft,store_organ)
                   m_repro  = 0._r8

                end select

                select case(hlm_parteh_mode)
                case (prt_carbon_allom_hyp,prt_cnp_flex_allom_hyp )

                   ! Put all of the leaf mass into the first bin
                   call SetState(prt,leaf_organ, element_id,m_leaf,1)
                   do iage = 2,nleafage
                      call SetState(prt,leaf_organ, element_id,0._r8,iage)
                   end do

                   call SetState(prt,fnrt_organ, element_id, m_fnrt)
                   call SetState(prt,sapw_organ, element_id, m_sapw)
                   call SetState(prt,store_organ, element_id, m_store)
                   call SetState(prt,struct_organ, element_id, m_struct)
                   call SetState(prt,repro_organ, element_id, m_repro)

                case default
                   write(fates_log(),*) 'Unspecified PARTEH module during create_cohort'
                   call endrun(msg=errMsg(sourcefile, __LINE__))
                end select

                site_mass => currentSite%mass_balance(el)

                ! Remove mass from the germination pool. However, if we are use prescribed physiology,
                ! AND the forced recruitment model, then we are not realling using the prognostic 
                ! seed_germination model, so we have to short circuit things.  We send all of the
                ! seed germination mass to an outflux pool, and use an arbitrary generic input flux
                ! to balance out the new recruits.

                if ( (hlm_use_ed_prescribed_phys .eq. itrue ) .and. &
                     (EDPftvarcon_inst%prescribed_recruitment(ft) .ge. 0._r8 )) then

                   site_mass%flux_generic_in = site_mass%flux_generic_in + &
                        temp_cohort%n*(m_struct + m_leaf + m_fnrt + m_sapw + m_store + m_repro)

                   site_mass%flux_generic_out = site_mass%flux_generic_out + &
                        currentPatch%area * currentPatch%litter(el)%seed_germ(ft)

                   currentPatch%litter(el)%seed_germ(ft) = 0._r8


                else

                   currentPatch%litter(el)%seed_germ(ft) = currentPatch%litter(el)%seed_germ(ft) - & 
                        temp_cohort%n / currentPatch%area * & 
                        (m_struct + m_leaf + m_fnrt + m_sapw + m_store + m_repro)

                end if



             end do

             ! This call cycles through the initial conditions, and makes sure that they
             ! are all initialized.
             ! -----------------------------------------------------------------------------------

             call prt%CheckInitialConditions()
             ! This initializes the cohort
             call create_cohort(currentSite,currentPatch, temp_cohort%pft, temp_cohort%n, & 
                  temp_cohort%hite, temp_cohort%coage, temp_cohort%dbh, prt, & 
                  temp_cohort%laimemory, temp_cohort%sapwmemory, temp_cohort%structmemory, &
                  cohortstatus, recruitstatus, &
                  temp_cohort%canopy_trim,temp_cohort%c_area, &
                  currentPatch%NCL_p, currentSite%spread, bc_in)

             ! Note that if hydraulics is on, the number of cohorts may had
             ! changed due to hydraulic constraints.
             ! This constaint is applied during "create_cohort" subroutine.

             ! keep track of how many individuals were recruited for passing to history
             currentSite%recruitment_rate(ft) = currentSite%recruitment_rate(ft) + temp_cohort%n


          endif
       endif !use_this_pft
    enddo  !pft loop

    deallocate(temp_cohort) ! delete temporary cohort

  end subroutine recruitment

  ! ============================================================================

  subroutine CWDInput( currentSite, currentPatch, litt)

    !
    ! !DESCRIPTION:
    ! Generate litter fields from turnover.
    ! Note, that the when this is called, the number density of the plants
    ! has not been reduced from non-mortal turnover yet.
    ! Thus, we need to avoid double counting losses from dying trees
    ! and turnover in dying trees.
    !
    ! !USES:
    use SFParamsMod , only : SF_val_CWD_frac

    !
    ! !ARGUMENTS    
    type(ed_site_type), intent(inout), target :: currentSite
    type(ed_patch_type),intent(inout), target :: currentPatch
    type(litter_type),intent(inout),target    :: litt


    !
    ! !LOCAL VARIABLES:
    type(ed_cohort_type), pointer      :: currentCohort
    type(site_fluxdiags_type), pointer :: flux_diags
    type(site_massbal_type), pointer   :: site_mass
    integer  :: c
    real(r8) :: dead_n          ! total understorey dead tree density
    real(r8) :: dead_n_dlogging ! direct logging understory dead-tree density
    real(r8) :: dead_n_ilogging ! indirect understory dead-tree density (logging)
    real(r8) :: dead_n_natural  ! understory dead density not associated
    ! with direct logging
    real(r8) :: leaf_m          ! mass of the element of interest in the 
    ! leaf  [kg]
    real(r8) :: fnrt_m           ! fine-root [kg]
    real(r8) :: sapw_m    ! sapwood [kg]
    real(r8) :: struct_m    ! structural [kg]
    real(r8) :: store_m    ! storage [kg]
    real(r8) :: repro_m    ! reproductive [kg]
    real(r8) :: leaf_m_turnover ! leaf turnover [kg]
    real(r8) :: fnrt_m_turnover
    real(r8) :: sapw_m_turnover
    real(r8) :: struct_m_turnover
    real(r8) :: store_m_turnover
    real(r8) :: repro_m_turnover
    real(r8) :: dcmpy_frac        ! Fraction of mass sent to decomposability pool
    real(r8) :: plant_dens        ! Number of plants per m2
    real(r8) :: bg_cwd_tot        ! Total below-ground coarse woody debris
    ! input flux
    real(r8) :: root_fines_tot    ! Total below-ground fine root coarse
    ! woody debris
    integer  :: element_id        ! element id consistent with parteh/PRTGenericMod.F90

    real(r8) :: trunk_wood        ! carbon flux into trunk products kgC/day/site
    integer  :: ilyr
    integer  :: pft
    integer  :: dcmpy             ! decomposability pool index
    integer  :: numlevsoil        ! Actual number of soil layers
    !----------------------------------------------------------------------

    ! -----------------------------------------------------------------------------------
    ! Other direct litter fluxes happen in phenology and in spawn_patches. 
    ! -----------------------------------------------------------------------------------

    numlevsoil = currentSite%nlevsoil

    element_id = litt%element_id

    ! Object tracking flux diagnostics for each element
    flux_diags => currentSite%flux_diags(element_pos(element_id))

    ! Object tracking site level mass balance for each element
    site_mass => currentSite%mass_balance(element_pos(element_id))

    currentCohort => currentPatch%shortest
    do while(associated(currentCohort))
       pft = currentCohort%pft        

       call set_root_fraction(currentSite%rootfrac_scr, pft, currentSite%zi_soil)

       leaf_m_turnover   = currentCohort%prt%GetTurnover(leaf_organ,element_id)
       store_m_turnover  = currentCohort%prt%GetTurnover(store_organ,element_id)
       fnrt_m_turnover   = currentCohort%prt%GetTurnover(fnrt_organ,element_id)
       sapw_m_turnover   = currentCohort%prt%GetTurnover(sapw_organ,element_id)
       struct_m_turnover = currentCohort%prt%GetTurnover(struct_organ,element_id)
       repro_m_turnover  = currentCohort%prt%GetTurnover(repro_organ,element_id)

       leaf_m          = currentCohort%prt%GetState(leaf_organ,element_id)
       store_m         = currentCohort%prt%GetState(store_organ,element_id)
       fnrt_m          = currentCohort%prt%GetState(fnrt_organ,element_id)
       sapw_m          = currentCohort%prt%GetState(sapw_organ,element_id)
       struct_m        = currentCohort%prt%GetState(struct_organ,element_id)
       repro_m         = currentCohort%prt%GetState(repro_organ,element_id)

       plant_dens =  currentCohort%n/currentPatch%area

       ! ---------------------------------------------------------------------------------
       ! PART 1 Litter fluxes from non-mortal tissue turnovers  Kg/m2/day
       !        Important note:  Turnover has already been removed from the cohorts.
       !        So, in the next part of this algorithm, when we send the biomass
       !        from dying trees to the litter pools, we don't have to worry 
       !        about double counting.
       ! ---------------------------------------------------------------------------------

       flux_diags%leaf_litter_input(pft) = &
            flux_diags%leaf_litter_input(pft) +  &
            leaf_m_turnover * currentCohort%n

       root_fines_tot = (fnrt_m_turnover + store_m_turnover ) * &
            plant_dens

       do dcmpy=1,ndcmpy
          dcmpy_frac = GetDecompyFrac(pft,leaf_organ,dcmpy)
          litt%leaf_fines_in(dcmpy) = litt%leaf_fines_in(dcmpy) + &
               (leaf_m_turnover+repro_m_turnover) * plant_dens * dcmpy_frac

          dcmpy_frac = GetDecompyFrac(pft,fnrt_organ,dcmpy)
          do ilyr = 1, numlevsoil
             litt%root_fines_in(dcmpy,ilyr) = litt%root_fines_in(dcmpy,ilyr) + &
                  currentSite%rootfrac_scr(ilyr) * root_fines_tot * dcmpy_frac
          end do
       end do

       flux_diags%root_litter_input(pft) = &
            flux_diags%root_litter_input(pft) +  &
            (fnrt_m_turnover + store_m_turnover ) * currentCohort%n


       ! Assumption: turnover from deadwood and sapwood are lumped together in CWD pool

       do c = 1,ncwd
          litt%ag_cwd_in(c) = litt%ag_cwd_in(c) + &
               (sapw_m_turnover + struct_m_turnover) * &
               SF_val_CWD_frac(c) * plant_dens * &
               prt_params%allom_agb_frac(pft)

          flux_diags%cwd_ag_input(c)  = flux_diags%cwd_ag_input(c) + &
               (struct_m_turnover + sapw_m_turnover) * SF_val_CWD_frac(c) * &
               prt_params%allom_agb_frac(pft) * currentCohort%n

          bg_cwd_tot = (sapw_m_turnover + struct_m_turnover) * &
               SF_val_CWD_frac(c) * plant_dens * & 
               (1.0_r8-prt_params%allom_agb_frac(pft))

          do ilyr = 1, numlevsoil
             litt%bg_cwd_in(c,ilyr) = litt%bg_cwd_in(c,ilyr) + &
                  bg_cwd_tot * currentSite%rootfrac_scr(ilyr)
          end do

          flux_diags%cwd_bg_input(c)  = flux_diags%cwd_bg_input(c) + &
               bg_cwd_tot*currentPatch%area

       enddo


       ! ---------------------------------------------------------------------------------
       ! PART 2 Litter fluxes from non-disturbance inducing  mortality. Kg/m2/day
       ! ---------------------------------------------------------------------------------

       ! Total number of dead (n/m2/day)
       dead_n = -1.0_r8 * currentCohort%dndt/currentPatch%area*years_per_day

       if(currentCohort%canopy_layer > 1)then   

          ! Total number of dead understory from direct logging
          ! (it is possible that large harvestable trees are in the understory)
          dead_n_dlogging = currentCohort%lmort_direct * &
               currentCohort%n/currentPatch%area

          ! Total number of dead understory from indirect logging
          dead_n_ilogging = (currentCohort%lmort_collateral + currentCohort%lmort_infra) * &
               currentCohort%n/currentPatch%area

       else

          ! All mortality from logging in the canopy is
          ! is disturbance generating

          dead_n_dlogging = 0._r8
          dead_n_ilogging = 0._r8

       end if

       dead_n_natural = dead_n - dead_n_dlogging - dead_n_ilogging


       flux_diags%leaf_litter_input(pft) = &
            flux_diags%leaf_litter_input(pft) +  &
            leaf_m * dead_n*currentPatch%area


       ! %n has not been updated due to mortality yet, thus
       ! the litter flux has already been counted since it captured
       ! the losses of live trees and those flagged for death

       root_fines_tot =  dead_n * (fnrt_m + &
            store_m*(1._r8-EDPftvarcon_inst%allom_frbstor_repro(pft)) )

       do dcmpy=1,ndcmpy

          dcmpy_frac = GetDecompyFrac(pft,leaf_organ,dcmpy)
          litt%leaf_fines_in(dcmpy) = litt%leaf_fines_in(dcmpy) + &
               (leaf_m+repro_m) * dead_n * dcmpy_frac

          dcmpy_frac = GetDecompyFrac(pft,fnrt_organ,dcmpy)
          do ilyr = 1, numlevsoil
             litt%root_fines_in(dcmpy,ilyr) = litt%root_fines_in(dcmpy,ilyr) + &
                  root_fines_tot * currentSite%rootfrac_scr(ilyr) * dcmpy_frac
          end do
       end do

       flux_diags%root_litter_input(pft) = &
            flux_diags%root_litter_input(pft) +  &
            root_fines_tot*currentPatch%area

       ! Track CWD inputs from dead plants

       do c = 1,ncwd

          ! Below-ground 

          bg_cwd_tot = (struct_m + sapw_m) * & 
               SF_val_CWD_frac(c) * dead_n * &
               (1.0_r8-prt_params%allom_agb_frac(pft))

          do ilyr = 1, numlevsoil
             litt%bg_cwd_in(c,ilyr) = litt%bg_cwd_in(c,ilyr) + &
                  currentSite%rootfrac_scr(ilyr) * bg_cwd_tot
          end do

          flux_diags%cwd_bg_input(c)  = flux_diags%cwd_bg_input(c) + &
               bg_cwd_tot * currentPatch%area

          ! Send AGB component of boles from logging activities into the litter.
          ! This includes fluxes from indirect modes of death, as well as the
          ! non-exported boles due to direct harvesting.

          if (c==ncwd) then


             trunk_wood =  (struct_m + sapw_m) * &
                  SF_val_CWD_frac(c) * dead_n_dlogging * &
                  prt_params%allom_agb_frac(pft) 

             site_mass%wood_product = site_mass%wood_product + &
                  trunk_wood * currentPatch%area * logging_export_frac

             ! Add AG wood to litter from the non-exported fraction of wood 
             ! from direct anthro sources

             litt%ag_cwd_in(c) = litt%ag_cwd_in(c) +  &
                  trunk_wood * (1._r8-logging_export_frac)

             flux_diags%cwd_ag_input(c)  = flux_diags%cwd_ag_input(c) + &
                  trunk_wood * (1._r8-logging_export_frac) * currentPatch%area

             ! Add AG wood to litter from indirect anthro sources

             litt%ag_cwd_in(c) = litt%ag_cwd_in(c) + (struct_m + sapw_m) * & 
                  SF_val_CWD_frac(c) * (dead_n_natural+dead_n_ilogging)  * &
                  prt_params%allom_agb_frac(pft)

             flux_diags%cwd_ag_input(c)  = flux_diags%cwd_ag_input(c) + &
                  SF_val_CWD_frac(c) * (dead_n_natural+dead_n_ilogging) * &
                  currentPatch%area * prt_params%allom_agb_frac(pft)

          else

             litt%ag_cwd_in(c) = litt%ag_cwd_in(c) + (struct_m + sapw_m) * & 
                  SF_val_CWD_frac(c) * dead_n  * &
                  prt_params%allom_agb_frac(pft)

             flux_diags%cwd_ag_input(c)  = flux_diags%cwd_ag_input(c) + &
                  SF_val_CWD_frac(c) * dead_n * (struct_m + sapw_m) * &
                  currentPatch%area * prt_params%allom_agb_frac(pft)

          end if

       end do


       ! Update diagnostics that track resource management

       if( element_id .eq. carbon12_element ) then

          currentSite%resources_management%delta_litter_stock  = &
               currentSite%resources_management%delta_litter_stock + &
               (leaf_m + fnrt_m + store_m ) * &
               (dead_n_ilogging+dead_n_dlogging) * currentPatch%area

          currentSite%resources_management%delta_biomass_stock = &
               currentSite%resources_management%delta_biomass_stock + &
               (leaf_m + fnrt_m + store_m ) * & 
               (dead_n_ilogging+dead_n_dlogging) *currentPatch%area

          currentSite%resources_management%trunk_product_site = &
               currentSite%resources_management%trunk_product_site + &
               trunk_wood * logging_export_frac * currentPatch%area

          do c = 1,ncwd
             currentSite%resources_management%delta_litter_stock  = &
                  currentSite%resources_management%delta_litter_stock + &
                  (struct_m + sapw_m) * &
                  SF_val_CWD_frac(c) * (dead_n_natural+dead_n_ilogging) * & 
                  currentPatch%area

             currentSite%resources_management%delta_biomass_stock = &
                  currentSite%resources_management%delta_biomass_stock + &
                  (struct_m + sapw_m) * &
                  SF_val_CWD_frac(c) * dead_n * currentPatch%area
          end do

          ! Update diagnostics that track resource management
          currentSite%resources_management%delta_individual    = &
               currentSite%resources_management%delta_individual + &
               (dead_n_dlogging+dead_n_ilogging) * hlm_freq_day * currentPatch%area
       end if


       currentCohort => currentCohort%taller
    enddo  ! end loop over cohorts 


    return
  end subroutine CWDInput

  ! =====================================================================================

<<<<<<< HEAD
  subroutine SeedDecayToFines(litt)

    type(litter_type) :: litt
    !
    ! !LOCAL VARIABLES:
    integer  ::  pft

    ! Add decaying seeds to the leaf litter
    ! -----------------------------------------------------------------------------------

    do pft = 1,numpft

       litt%leaf_fines_in(ilabile) = litt%leaf_fines_in(ilabile) + & 
            (litt%seed_decay(pft) + litt%seed_germ_decay(pft)) * EDPftvarcon_inst%lf_flab(pft)

       litt%leaf_fines_in(icellulose) = litt%leaf_fines_in(icellulose) + & 
            (litt%seed_decay(pft) + litt%seed_germ_decay(pft)) * EDPftvarcon_inst%lf_fcel(pft)

       litt%leaf_fines_in(ilignin) = litt%leaf_fines_in(ilignin) + & 
            (litt%seed_decay(pft) + litt%seed_germ_decay(pft)) * EDPftvarcon_inst%lf_flig(pft)

    enddo


    return
  end subroutine SeedDecayToFines





  ! =====================================================================================
=======
>>>>>>> b8986c5b

  subroutine fragmentation_scaler( currentPatch, bc_in) 
    !
    ! !DESCRIPTION:
    ! Simple CWD fragmentation Model
    ! FIX(SPM, 091914) this should be a function as it returns a value in 
    ! currentPatch%fragmentation_scaler
    !
    ! !USES:

    use FatesSynchronizedParamsMod  , only : FatesSynchronizedParamsInst
    use FatesConstantsMod, only : tfrz => t_water_freeze_k_1atm
    use FatesConstantsMod, only : pi => pi_const
    !
    ! !ARGUMENTS    
    type(ed_patch_type), intent(inout) :: currentPatch
    type(bc_in_type),    intent(in)    :: bc_in

    !
    ! !LOCAL VARIABLES:
    logical  :: use_century_tfunc = .false.
    logical  :: use_hlm_soil_scalar = .true. ! Use hlm input decomp fraction scalars
    integer  :: j
    integer  :: ifp                          ! Index of a FATES Patch "ifp"
    real(r8) :: t_scalar                     ! temperature scalar
    real(r8) :: w_scalar                     ! moisture scalar
    real(r8) :: catanf                       ! hyperbolic temperature function from CENTURY
    real(r8) :: catanf_30                    ! hyperbolic temperature function from CENTURY
    real(r8) :: t1                           ! temperature argument
    !----------------------------------------------------------------------

    catanf(t1) = 11.75_r8 +(29.7_r8 / pi) * atan( pi * 0.031_r8  * ( t1 - 15.4_r8 ))
    catanf_30 = catanf(30._r8)

    ifp = currentPatch%patchno 
    if(currentPatch%nocomp_pft_label.gt.0)then
       if ( .not. use_century_tfunc ) then
          !calculate rate constant scalar for soil temperature,assuming that the base rate constants 
          !are assigned for non-moisture limiting conditions at 25C.
          if (bc_in%t_veg24_pa(ifp)  >=  tfrz) then
             t_scalar = q10_mr**((bc_in%t_veg24_pa(ifp)-(tfrz+25._r8))/10._r8)
             !  Q10**((t_soisno(c,j)-(tfrz+25._r8))/10._r8)
          else
             t_scalar = (q10_mr**(-25._r8/10._r8))*(q10_froz**((bc_in%t_veg24_pa(ifp)-tfrz)/10._r8))
             !Q10**(-25._r8/10._r8))*(froz_q10**((t_soisno(c,j)-tfrz)/10._r8)
          endif
       else
          ! original century uses an arctangent function to calculate the 
          ! temperature dependence of decomposition      
          t_scalar = max(catanf(bc_in%t_veg24_pa(ifp)-tfrz)/catanf_30,0.01_r8)
       endif

       !Moisture Limitations   
       !BTRAN APPROACH - is quite simple, but max's out decomp at all unstressed 
       !soil moisture values, which is not realistic.  
       !litter decomp is proportional to water limitation on average... 
       w_scalar = sum(currentPatch%btran_ft(1:numpft))/real(numpft,r8)

       currentPatch%fragmentation_scaler =  min(1.0_r8,max(0.0_r8,t_scalar * w_scalar))

       ! Use the hlm temp and moisture decomp fractions by default
       if ( use_hlm_soil_scalar ) then
      
         ! Calculate the fragmentation_scaler
         currentPatch%fragmentation_scaler =  min(1.0_r8,max(0.0_r8,bc_in%t_scalar_sisl * bc_in%w_scalar_sisl))

       else
    
         if ( .not. use_century_tfunc ) then
         !calculate rate constant scalar for soil temperature,assuming that the base rate constants 
         !are assigned for non-moisture limiting conditions at 25C.
            if (bc_in%t_veg24_pa(ifp)  >=  tfrz) then
              t_scalar = q10_mr**((bc_in%t_veg24_pa(ifp)-(tfrz+25._r8))/10._r8)
                  !  Q10**((t_soisno(c,j)-(tfrz+25._r8))/10._r8)
            else
              t_scalar = (q10_mr**(-25._r8/10._r8))*(q10_froz**((bc_in%t_veg24_pa(ifp)-tfrz)/10._r8))
                     !Q10**(-25._r8/10._r8))*(froz_q10**((t_soisno(c,j)-tfrz)/10._r8)
            endif
         else
            ! original century uses an arctangent function to calculate the 
            ! temperature dependence of decomposition      
            t_scalar = max(catanf(bc_in%t_veg24_pa(ifp)-tfrz)/catanf_30,0.01_r8)
         endif    
    
         !Moisture Limitations   
         !BTRAN APPROACH - is quite simple, but max's out decomp at all unstressed 
         !soil moisture values, which is not realistic.  
         !litter decomp is proportional to water limitation on average... 
         w_scalar = sum(currentPatch%btran_ft(1:numpft))/real(numpft,r8)

       ! Calculate the fragmentation_scaler
         currentPatch%fragmentation_scaler(:) =  min(1.0_r8,max(0.0_r8,t_scalar * w_scalar))

      endif ! scalar
   
    endif ! not bare ground    

  end subroutine fragmentation_scaler

  ! ============================================================================

  subroutine CWDOut( litt, fragmentation_scaler, nlev_eff_decomp )
    !
    ! !DESCRIPTION:
    ! Simple CWD fragmentation Model
    ! spawn new cohorts of juveniles of each PFT             
    !
    ! !USES:
    use SFParamsMod, only : SF_val_max_decomp

    !
    ! !ARGUMENTS    
    type(litter_type),intent(inout),target     :: litt
    real(r8),intent(in)                        :: fragmentation_scaler(:)

    ! This is not necessarily every soil layer, this is the number
    ! of effective layers that are active and can be sent
    ! to the soil decomposition model
    integer,intent(in)                         :: nlev_eff_decomp  

    !
    ! !LOCAL VARIABLES:
    integer :: c                       ! Fuel size class index
    integer :: ilyr                    ! Soil layer index
    integer :: dcmpy                   ! Decomposibility pool indexer
    integer :: soil_layer_index = 1    ! Soil layer index associated with above ground litter
    !----------------------------------------------------------------------


    ! Above ground litters are associated with the top soil layer temperature and
    ! moisture scalars and fragmentation scalar associated with specified index value
    ! is used for ag_cwd_frag and root_fines_frag calculations.

    do c = 1,ncwd  

       litt%ag_cwd_frag(c)   = litt%ag_cwd(c) * SF_val_max_decomp(c) * &
             years_per_day * fragmentation_scaler(soil_layer_index)
       
       do ilyr = 1,nlev_eff_decomp
           litt%bg_cwd_frag(c,ilyr) = litt%bg_cwd(c,ilyr) * SF_val_max_decomp(c) * &
                years_per_day * fragmentation_scaler(ilyr)
       enddo
    end do

    ! this is the rate at which dropped leaves stop being part of the burnable pool 
    ! and begin to be part of the decomposing pool. This should probably be highly 
    ! sensitive to moisture, but also to the type of leaf thick leaves can dry out 
    ! before they are decomposed, for example. This section needs further scientific input. 

    do dcmpy = 1,ndcmpy

       litt%leaf_fines_frag(dcmpy) = litt%leaf_fines(dcmpy) * &
             years_per_day * SF_val_max_decomp(dl_sf) * fragmentation_scaler(soil_layer_index)
       
       do ilyr = 1,nlev_eff_decomp
           litt%root_fines_frag(dcmpy,ilyr) = litt%root_fines(dcmpy,ilyr) * &
                 years_per_day *  SF_val_max_decomp(dl_sf) * fragmentation_scaler(ilyr)
       end do
    enddo

  end subroutine CWDOut

end module EDPhysiologyMod<|MERGE_RESOLUTION|>--- conflicted
+++ resolved
@@ -231,15 +231,7 @@
 
        ! Calculate loss rate of viable seeds to litter
        call SeedDecay(litt)
-<<<<<<< HEAD
-
-       ! Send those decaying seeds in the previous call 
-       ! to the litter input flux
-       call SeedDecayToFines(litt)
-
-=======
        
->>>>>>> b8986c5b
        ! Calculate seed germination rate, the status flags prevent
        ! germination from occuring when the site is in a drought 
        ! (for drought deciduous) or too cold (for cold deciduous)
@@ -263,14 +255,9 @@
        ! Fragmentation flux to soil decomposition model [kg/site/day]
        site_mass%frag_out = site_mass%frag_out + currentPatch%area * &
             ( sum(litt%ag_cwd_frag) + sum(litt%bg_cwd_frag) + &
-<<<<<<< HEAD
-            sum(litt%leaf_fines_frag) + sum(litt%root_fines_frag))
-
-=======
             sum(litt%leaf_fines_frag) + sum(litt%root_fines_frag) + &
             sum(litt%seed_decay) + sum(litt%seed_germ_decay))
        
->>>>>>> b8986c5b
     end do
 
 
@@ -2444,41 +2431,6 @@
 
   ! =====================================================================================
 
-<<<<<<< HEAD
-  subroutine SeedDecayToFines(litt)
-
-    type(litter_type) :: litt
-    !
-    ! !LOCAL VARIABLES:
-    integer  ::  pft
-
-    ! Add decaying seeds to the leaf litter
-    ! -----------------------------------------------------------------------------------
-
-    do pft = 1,numpft
-
-       litt%leaf_fines_in(ilabile) = litt%leaf_fines_in(ilabile) + & 
-            (litt%seed_decay(pft) + litt%seed_germ_decay(pft)) * EDPftvarcon_inst%lf_flab(pft)
-
-       litt%leaf_fines_in(icellulose) = litt%leaf_fines_in(icellulose) + & 
-            (litt%seed_decay(pft) + litt%seed_germ_decay(pft)) * EDPftvarcon_inst%lf_fcel(pft)
-
-       litt%leaf_fines_in(ilignin) = litt%leaf_fines_in(ilignin) + & 
-            (litt%seed_decay(pft) + litt%seed_germ_decay(pft)) * EDPftvarcon_inst%lf_flig(pft)
-
-    enddo
-
-
-    return
-  end subroutine SeedDecayToFines
-
-
-
-
-
-  ! =====================================================================================
-=======
->>>>>>> b8986c5b
 
   subroutine fragmentation_scaler( currentPatch, bc_in) 
     !
