module EDPhysiologyMod

#include "shr_assert.h"

  ! ============================================================================
  ! Miscellaneous physiology routines from ED. 
  ! ============================================================================

  use FatesGlobals, only         : fates_log
  use FatesInterfaceMod, only    : hlm_days_per_year
  use FatesInterfaceMod, only    : hlm_model_day
  use FatesInterfaceMod, only    : hlm_freq_day
  use FatesInterfaceMod, only    : hlm_day_of_year
  use FatesInterfaceMod, only    : numpft
  use FatesInterfaceMod, only    : nleafage
  use FatesInterfaceMod, only    : hlm_use_planthydro
  use FatesInterfaceMod, only    : hlm_parteh_mode
  use FatesConstantsMod, only    : r8 => fates_r8
  use FatesConstantsMod, only    : nearzero
  use FatesConstantsMod, only    : g_per_kg
  use FatesConstantsMod, only    : days_per_sec
  use EDPftvarcon      , only    : EDPftvarcon_inst
  use FatesInterfaceMod, only    : bc_in_type
  use EDCohortDynamicsMod , only : zero_cohort
  use EDCohortDynamicsMod , only : create_cohort, sort_cohorts
  use EDCohortDynamicsMod , only : InitPRTObject
  use FatesAllometryMod   , only : tree_lai
  use FatesAllometryMod   , only : tree_sai
  use FatesAllometryMod   , only : decay_coeff_kn

  use EDTypesMod          , only : litter_type
  use EDTypesMod          , only : site_massbal_type
  use EDTypesMod          , only : numlevsoil_max
  use EDTypesMod          , only : numWaterMem
  use EDTypesMod          , only : dl_sf, dinc_ed
  use FatesLitterMod      , only : ncwd
  use EDTypesMod          , only : nlevleaf
  use EDTypesMod          , only : num_vegtemp_mem
  use EDTypesMod          , only : maxpft
  use EDTypesMod          , only : ed_site_type, ed_patch_type, ed_cohort_type
  use EDTypesMod          , only : dump_cohort
  use EDTypesMod          , only : first_leaf_aclass
  use EDTypesMod          , only : leaves_on
  use EDTypesMod          , only : leaves_off
  use EDTypesMod          , only : min_n_safemath
  use EDTypesMod          , only : num_elements
  use EDTypesMod          , only : element_list
  use EDTypesMod          , only : element_pos
  use EDTypesMod          , only : site_fluxdiags_type
  use EDTypesMod          , only : phen_cstat_nevercold
  use EDTypesMod          , only : phen_cstat_iscold
  use EDTypesMod          , only : phen_cstat_notcold
  use EDTypesMod          , only : phen_dstat_timeoff
  use EDTypesMod          , only : phen_dstat_moistoff
  use EDTypesMod          , only : phen_dstat_moiston
  use EDTypesMod          , only : phen_dstat_timeon

  use shr_log_mod           , only : errMsg => shr_log_errMsg
  use FatesGlobals          , only : fates_log
  use FatesGlobals          , only : endrun => fates_endrun
  use EDParamsMod           , only : fates_mortality_disturbance_fraction
<<<<<<< HEAD
=======
  use EDParamsMod           , only : q10_mr
  use EDParamsMod           , only : q10_froz
  use EDParamsMod           , only : logging_export_frac

>>>>>>> dbc56eae
  use FatesPlantHydraulicsMod  , only : AccumulateMortalityWaterStorage
  
  use FatesConstantsMod     , only : itrue,ifalse
  use FatesConstantsMod     , only : calloc_abs_error
  use FatesConstantsMod     , only : years_per_day
  use FatesAllometryMod  , only : h_allom
  use FatesAllometryMod  , only : h2d_allom
  use FatesAllometryMod  , only : bagw_allom
  use FatesAllometryMod  , only : bsap_allom
  use FatesAllometryMod  , only : bleaf
  use FatesAllometryMod  , only : bfineroot
  use FatesAllometryMod  , only : bdead_allom
  use FatesAllometryMod  , only : bstore_allom
  use FatesAllometryMod  , only : bbgw_allom
  use FatesAllometryMod  , only : carea_allom
  use FatesAllometryMod  , only : CheckIntegratedAllometries
  use FatesAllometryMod, only : set_root_fraction
  use FatesAllometryMod, only : i_biomass_rootprof_context 
  
  use PRTGenericMod, only : prt_carbon_allom_hyp
  use PRTGenericMod, only : prt_cnp_flex_allom_hyp
  use PRTGenericMod, only : prt_vartypes
  use PRTGenericMod, only : leaf_organ
  use PRTGenericMod, only : all_carbon_elements
  use PRTGenericMod, only : carbon12_element
  use PRTGenericMod, only : nitrogen_element
  use PRTGenericMod, only : phosphorus_element
  use PRTGenericMod, only : leaf_organ
  use PRTGenericMod, only : fnrt_organ
  use PRTGenericMod, only : sapw_organ
  use PRTGenericMod, only : store_organ
  use PRTGenericMod, only : repro_organ
  use PRTGenericMod, only : struct_organ
  use PRTGenericMod, only : SetState
  use PRTLossFluxesMod, only : PRTPhenologyFlush
  use PRTLossFluxesMod, only : PRTDeciduousTurnover
  use PRTLossFluxesMod, only : PRTReproRelease

  implicit none
  private

  public :: trim_canopy
  public :: phenology
  public :: recruitment
  public :: ZeroLitterFluxes
  public :: FluxIntoLitterPools
  public :: ZeroAllocationRates
  public :: PreDisturbanceLitterFluxes
  public :: PreDisturbanceIntegrateLitter  
  public :: SeedIn
  
  logical, parameter :: debug  = .false. ! local debug flag
  character(len=*), parameter, private :: sourcefile = &
        __FILE__

  integer, parameter :: dleafon_drycheck = 100 ! Drought deciduous leaves max days on check parameter 

  ! ============================================================================

contains

  subroutine ZeroLitterFluxes( currentSite )

    ! !ARGUMENTS    
    type(ed_site_type), intent(inout), target  :: currentSite
    type(ed_patch_type), pointer               :: currentPatch

    integer :: el

    currentPatch => currentSite%youngest_patch
    do while(associated(currentPatch))
       do el=1,num_elements
          call currentPatch%litter(el)%ZeroFlux()
       end do
       currentPatch => currentPatch%older
    end do
    

    return
  end subroutine ZeroLitterFluxes

  ! =====================================================================================

  subroutine ZeroAllocationRates( currentSite )

    ! !ARGUMENTS    
    type(ed_site_type), intent(inout), target  :: currentSite
    type(ed_patch_type), pointer               :: currentPatch
    type(ed_cohort_type), pointer              :: currentCohort

    currentPatch => currentSite%youngest_patch
    do while(associated(currentPatch))
       
       currentCohort => currentPatch%tallest
       do while (associated(currentCohort)) 

          ! This sets turnover and growth rates to zero
          call currentCohort%prt%ZeroRates()
          
          currentCohort => currentCohort%shorter
       enddo
       currentPatch => currentPatch%older
    end do

    return
  end subroutine ZeroAllocationRates


  ! ============================================================================

  subroutine PreDisturbanceLitterFluxes( currentSite, currentPatch, bc_in )

    ! -----------------------------------------------------------------------------------
    ! 
    ! This subroutine calculates all of the different litter input and output fluxes
    ! associated with seed turnover, seed influx, litterfall from live and
    ! dead plants, germination, and fragmentation.
    !
    ! At this time we do not have explicit herbivory, and burning losses to litter
    ! are handled elsewhere.
    ! 
    ! -----------------------------------------------------------------------------------
     

    ! !ARGUMENTS    
    type(ed_site_type), intent(inout)  :: currentSite
    type(ed_patch_type), intent(inout) :: currentPatch
    type(bc_in_type), intent(in)       :: bc_in

    !
    ! !LOCAL VARIABLES:
    type(site_massbal_type), pointer :: site_mass 
    type(litter_type), pointer :: litt    ! Points to the litter object for 
                                           ! the different element types
    integer :: el                          ! Litter element loop index
    integer :: nlev_eff_decomp             ! Number of active layers over which
                                           ! fragmentation fluxes are transfered
    !------------------------------------------------------------------------------------

    ! Calculate the fragmentation rates    
    call fragmentation_scaler(currentPatch, bc_in)


    do el = 1, num_elements
       
       litt => currentPatch%litter(el)

       ! Calculate loss rate of viable seeds to litter
       call SeedDecay(litt)
       
       ! Send those decaying seeds in the previous call 
       ! to the litter input flux
       call SeedDecayToFines(litt)
       
       ! Calculate seed germination rate
       call SeedGermination(litt, currentSite%cstatus, currentSite%dstatus)
       
       ! Send fluxes from newly created litter into the litter pools
       ! This litter flux is from non-disturbance inducing mortality, as well
       ! as litter fluxes from live trees
       call CWDInput(currentSite, currentPatch, litt)


       ! Only calculate fragmentation flux over layers that are active
       ! (RGK-Mar2019) SHOULD WE MAX THIS AT 1? DONT HAVE TO

       nlev_eff_decomp = max(bc_in%max_rooting_depth_index_col, 1)
       call CWDOut(litt,currentPatch%fragmentation_scaler,nlev_eff_decomp)


       site_mass => currentSite%mass_balance(el)
       
       ! Fragmentation flux to soil decomposition model [kg/site/day]
       site_mass%frag_out = site_mass%frag_out + currentPatch%area * &
            ( sum(litt%ag_cwd_frag) + sum(litt%bg_cwd_frag) + &
            sum(litt%leaf_fines_frag) + sum(litt%root_fines_frag))
       
    end do
     
     
    return
  end subroutine PreDisturbanceLitterFluxes

  ! =====================================================================================

  subroutine PreDisturbanceIntegrateLitter(currentPatch)

    ! -----------------------------------------------------------------------------------
    !
    ! This step applies the litter fluxes to the prognostic state variables. 
    ! This procedure is called in response to fluxes generated from:
    ! 1) seed rain, 
    ! 2) non-disturbance generating turnover
    ! 3) litter fall from living plants
    ! 4) fragmentation
    !
    ! This routine does NOT accomodate the litter fluxes associated with 
    ! disturbance generation.  That will happen after this call.
    ! Fluxes associated with FIRE also happen after this step.
    !
    ! All states are in units kg/m2
    ! All fluxes are in units kg/m2/day
    ! The integration step is 1 day, thus time is implied
    !
    ! -----------------------------------------------------------------------------------

    ! Arguments
    type(ed_patch_type),intent(inout),target :: currentPatch


    ! Locals
    type(litter_type), pointer :: litt 
    integer :: el          ! Loop counter for litter element type
    integer :: pft         ! pft loop counter
    integer :: c           ! CWD loop counter
    integer :: nlevsoil    ! number of soil layers
    integer :: ilyr        ! soil layer loop counter

    do el = 1, num_elements
       
       litt => currentPatch%litter(el)
       
       ! Update the bank of viable seeds
       ! -----------------------------------------------------------------------------------
       
       do pft = 1,numpft
          litt%seed(pft) = litt%seed(pft) + &
                litt%seed_in_local(pft) +   &
                litt%seed_in_extern(pft) -  &
                litt%seed_decay(pft) -      &
                litt%seed_germ_in(pft)

          ! Note that the recruitment scheme will use seed_germ
          ! for its construction costs.
          litt%seed_germ(pft) = litt%seed_germ(pft) + &
                litt%seed_germ_in(pft) - & 
                litt%seed_germ_decay(pft)


       enddo
       
       ! Update the Coarse Woody Debris pools (above and below)
       ! -----------------------------------------------------------------------------------
       nlevsoil = size(litt%bg_cwd,dim=2)
       do c = 1,ncwd
          litt%ag_cwd(c) = litt%ag_cwd(c)  + litt%ag_cwd_in(c) - litt%ag_cwd_frag(c)
          do ilyr=1,nlevsoil
             litt%bg_cwd(c,ilyr) = litt%bg_cwd(c,ilyr) &
                  + litt%bg_cwd_in(c,ilyr) &
                  - litt%bg_cwd_frag(c,ilyr)
          enddo
       end do
    
       ! Update the fine litter pools from leaves and fine-roots
       ! -----------------------------------------------------------------------------------
       
       do pft = 1,numpft
          litt%leaf_fines(pft) = litt%leaf_fines(pft) &
               + litt%leaf_fines_in(pft)              &
               - litt%leaf_fines_frag(pft)
          do ilyr=1,nlevsoil
             litt%root_fines(pft,ilyr) = litt%root_fines(pft,ilyr) &
                  + litt%root_fines_in(pft,ilyr)      &
                  - litt%root_fines_frag(pft,ilyr)
          enddo
       end do
       
    end do     ! litter element loop
       
    return
  end subroutine PreDisturbanceIntegrateLitter


       
  ! ============================================================================

  subroutine trim_canopy( currentSite )
    !
    ! !DESCRIPTION:
    ! Canopy trimming / leaf optimisation. Removes leaves in negative annual carbon balance. 
    !
    ! !USES:

    ! !ARGUMENTS    
    type (ed_site_type),intent(inout), target :: currentSite
    !
    ! !LOCAL VARIABLES:
    type (ed_cohort_type) , pointer :: currentCohort
    type (ed_patch_type)  , pointer :: currentPatch

    integer  :: z                ! leaf layer
    integer  :: ipft             ! pft index
    logical  :: trimmed          ! was this layer trimmed in this year? If not expand the canopy. 
    real(r8) :: tar_bl           ! target leaf biomass       (leaves flushed, trimmed)
    real(r8) :: tar_bfr          ! target fine-root biomass  (leaves flushed, trimmed)
    real(r8) :: bfr_per_bleaf    ! ratio of fine root per leaf biomass
    real(r8) :: sla_levleaf      ! sla at leaf level z
    real(r8) :: nscaler_levleaf  ! nscaler value at leaf level z
    integer  :: cl               ! canopy layer index
    real(r8) :: kn               ! nitrogen decay coefficient
    real(r8) :: sla_max          ! Observational constraint on how large sla (m2/gC) can become
    real(r8) :: leaf_c           ! leaf carbon [kg]
    real(r8) :: sapw_c           ! sapwood carbon [kg]
    real(r8) :: store_c          ! storage carbon [kg]
    real(r8) :: struct_c         ! structure carbon [kg]
    real(r8) :: leaf_inc         ! LAI-only portion of the vegetation increment of dinc_ed
    real(r8) :: lai_canopy_above ! the LAI in the canopy layers above the layer of interest
    real(r8) :: lai_layers_above ! the LAI in the leaf layers, within the current canopy, 
                                 ! above the leaf layer of interest
    real(r8) :: lai_current      ! the LAI in the current leaf layer
    real(r8) :: cumulative_lai   ! the cumulative LAI, top down, to the leaf layer of interest

    !----------------------------------------------------------------------

    currentPatch => currentSite%youngest_patch
    do while(associated(currentPatch))
       
       currentCohort => currentPatch%tallest
       do while (associated(currentCohort)) 

          trimmed = .false.
          ipft = currentCohort%pft
          call carea_allom(currentCohort%dbh,currentCohort%n,currentSite%spread,currentCohort%pft,currentCohort%c_area)

          leaf_c   = currentCohort%prt%GetState(leaf_organ, all_carbon_elements)

          currentCohort%treelai = tree_lai(leaf_c, currentCohort%pft, currentCohort%c_area, &
                                           currentCohort%n, currentCohort%canopy_layer,               &
                                           currentPatch%canopy_layer_tlai,currentCohort%vcmax25top )    

          currentCohort%treesai = tree_sai(currentCohort%pft, currentCohort%dbh, currentCohort%canopy_trim, &
                                           currentCohort%c_area, currentCohort%n, currentCohort%canopy_layer, &
                                           currentPatch%canopy_layer_tlai, currentCohort%treelai, &
                                           currentCohort%vcmax25top,0 )  

          currentCohort%nv      = ceiling((currentCohort%treelai+currentCohort%treesai)/dinc_ed)

          if (currentCohort%nv > nlevleaf)then
             write(fates_log(),*) 'nv > nlevleaf',currentCohort%nv, &
                   currentCohort%treelai,currentCohort%treesai, &
                   currentCohort%c_area,currentCohort%n,leaf_c
             call endrun(msg=errMsg(sourcefile, __LINE__))
          endif

          call bleaf(currentcohort%dbh,ipft,currentcohort%canopy_trim,tar_bl)

          if ( int(EDPftvarcon_inst%allom_fmode(ipft)) .eq. 1 ) then
             ! only query fine root biomass if using a fine root allometric model that takes leaf trim into account
             call bfineroot(currentcohort%dbh,ipft,currentcohort%canopy_trim,tar_bfr)
             bfr_per_bleaf = tar_bfr/tar_bl
          endif

          ! Identify current canopy layer (cl)
          cl = currentCohort%canopy_layer
          
          ! PFT-level maximum SLA value, even if under a thick canopy (same units as slatop)
          sla_max = EDPftvarcon_inst%slamax(ipft)

          !Leaf cost vs netuptake for each leaf layer. 
          do z = 1, currentCohort%nv

             ! Calculate the cumulative total vegetation area index (no snow occlusion, stems and leaves)

             leaf_inc    = dinc_ed * &
                   currentCohort%treelai/(currentCohort%treelai+currentCohort%treesai)
             
             ! Now calculate the cumulative top-down lai of the current layer's midpoint
             lai_canopy_above  = sum(currentPatch%canopy_layer_tlai(1:cl-1)) 
             lai_layers_above  = leaf_inc * (z-1)
             lai_current       = min(leaf_inc, currentCohort%treelai - lai_layers_above)
             cumulative_lai    = lai_canopy_above + lai_layers_above + 0.5*lai_current
             
             if (currentCohort%year_net_uptake(z) /= 999._r8)then !there was activity this year in this leaf layer.
             
                   
                ! Calculate sla_levleaf following the sla profile with overlying leaf area
                ! Scale for leaf nitrogen profile
                kn = decay_coeff_kn(ipft,currentCohort%vcmax25top)
                ! Nscaler value at leaf level z
                nscaler_levleaf = exp(-kn * cumulative_lai)
                ! Sla value at leaf level z after nitrogen profile scaling (m2/gC)
                sla_levleaf = EDPftvarcon_inst%slatop(ipft)/nscaler_levleaf

                if(sla_levleaf > sla_max)then
                   sla_levleaf = sla_max
                end if
                   
                !Leaf Cost kgC/m2/year-1
                !decidous costs. 
                if (EDPftvarcon_inst%season_decid(ipft) ==  itrue .or. &
                     EDPftvarcon_inst%stress_decid(ipft) == itrue )then 

                   ! Leaf cost at leaf level z accounting for sla profile (kgC/m2)
                   currentCohort%leaf_cost =  1._r8/(sla_levleaf*1000.0_r8)

                   if ( int(EDPftvarcon_inst%allom_fmode(ipft)) .eq. 1 ) then
                      ! if using trimmed leaf for fine root biomass allometry, add the cost of the root increment
                      ! to the leaf increment; otherwise do not.
                      currentCohort%leaf_cost = currentCohort%leaf_cost + &
                           1.0_r8/(sla_levleaf*1000.0_r8) * &
                           bfr_per_bleaf / EDPftvarcon_inst%root_long(ipft)
                   endif

                   currentCohort%leaf_cost = currentCohort%leaf_cost * &
                         (EDPftvarcon_inst%grperc(ipft) + 1._r8)
                else !evergreen costs

                   ! Leaf cost at leaf level z accounting for sla profile
                   currentCohort%leaf_cost = 1.0_r8/(sla_levleaf* &
                        sum(EDPftvarcon_inst%leaf_long(ipft,:))*1000.0_r8) !convert from sla in m2g-1 to m2kg-1
                   
                   
                   if ( int(EDPftvarcon_inst%allom_fmode(ipft)) .eq. 1 ) then
                      ! if using trimmed leaf for fine root biomass allometry, add the cost of the root increment
                      ! to the leaf increment; otherwise do not.
                      currentCohort%leaf_cost = currentCohort%leaf_cost + &
                           1.0_r8/(sla_levleaf*1000.0_r8) * &
                           bfr_per_bleaf / EDPftvarcon_inst%root_long(ipft)
                   endif
                   currentCohort%leaf_cost = currentCohort%leaf_cost * &
                         (EDPftvarcon_inst%grperc(ipft) + 1._r8)
                endif
                if (currentCohort%year_net_uptake(z) < currentCohort%leaf_cost)then
                   if (currentCohort%canopy_trim > EDPftvarcon_inst%trim_limit(ipft))then

                      if ( debug ) then
                         write(fates_log(),*) 'trimming leaves', &
                               currentCohort%canopy_trim,currentCohort%leaf_cost
                      endif

                      ! keep trimming until none of the canopy is in negative carbon balance.              
                      if (currentCohort%hite > EDPftvarcon_inst%hgt_min(ipft))then
                         currentCohort%canopy_trim = currentCohort%canopy_trim - &
                               EDPftvarcon_inst%trim_inc(ipft)
                         if (EDPftvarcon_inst%evergreen(ipft) /= 1)then
                            currentCohort%laimemory = currentCohort%laimemory * &
                                  (1.0_r8 - EDPftvarcon_inst%trim_inc(ipft)) 
                         endif
                         trimmed = .true.
                      endif
                   endif
                endif
             endif !leaf activity? 
          enddo !z

          currentCohort%year_net_uptake(:) = 999.0_r8
          if ( (.not.trimmed) .and.currentCohort%canopy_trim < 1.0_r8)then
             currentCohort%canopy_trim = currentCohort%canopy_trim + EDPftvarcon_inst%trim_inc(ipft)
          endif 

          if ( debug ) then
             write(fates_log(),*) 'trimming',currentCohort%canopy_trim
          endif
         
          ! currentCohort%canopy_trim = 1.0_r8 !FIX(RF,032414) this turns off ctrim for now. 
          currentCohort => currentCohort%shorter
       enddo
       currentPatch => currentPatch%older
    enddo

  end subroutine trim_canopy

  ! ============================================================================
  subroutine phenology( currentSite, bc_in )
    !
    ! !DESCRIPTION:
    ! Phenology. 
    !
    ! !USES:
    use FatesConstantsMod, only : tfrz => t_water_freeze_k_1atm
    use EDParamsMod, only : ED_val_phen_drought_threshold, ED_val_phen_doff_time
    use EDParamsMod, only : ED_val_phen_a, ED_val_phen_b, ED_val_phen_c, ED_val_phen_chiltemp
    use EDParamsMod, only : ED_val_phen_mindayson, ED_val_phen_ncolddayslim, ED_val_phen_coldtemp
         

    !
    ! !ARGUMENTS:
    type(ed_site_type), intent(inout), target :: currentSite
    type(bc_in_type),   intent(in)            :: bc_in

    !
    ! !LOCAL VARIABLES:

    integer  :: model_day_int     ! integer model day 1 - inf
    integer  :: ncolddays         ! no days underneath the threshold for leaf drop
    integer  :: i_wmem            ! Loop counter for water mem days
    integer  :: i_tmem            ! Loop counter for veg temp mem days
    integer  :: dayssincedleafon  ! Days since drought-decid leaf-on started
    integer  :: dayssincedleafoff ! Days since drought-decid leaf-off started
    integer  :: dayssincecleafon  ! Days since cold-decid leaf-on started
    integer  :: dayssincecleafoff ! Days since cold-decid leaf-off started
    real(r8) :: mean_10day_liqvol ! mean liquid volume (m3/m3) over last 10 days
    real(r8) :: leaf_c            ! leaf carbon [kg]
    real(r8) :: fnrt_c            ! fineroot carbon [kg]
    real(r8) :: sapw_c            ! sapwood carbon [kg]
    real(r8) :: store_c           ! storage carbon [kg]
    real(r8) :: struct_c          ! structure carbon [kg]
    real(r8) :: gdd_threshold     ! GDD accumulation function,
    integer  :: ilayer_swater     ! Layer index for soil water
                                  ! which also depends on chilling days.
    integer  :: ncdstart          ! beginning of counting period for chilling degree days.
    integer  :: gddstart          ! beginning of counting period for growing degree days.
    real(r8) :: temp_in_C         ! daily averaged temperature in celcius

    integer, parameter :: canopy_leaf_lifespan = 365    ! Maximum lifespan of drought decid leaves

    integer, parameter :: min_daysoff_dforcedflush = 30 ! THis is the number of days that must had elapsed
                                                        ! since leaves had dropped, in order to forcably
                                                        ! flush leaves again.  This does not impact flushing
                                                        ! due to real moisture constraints, and will prevent
                                                        ! drought deciduous in perennially wet environments
                                                        ! that have been forced to drop their leaves, from
                                                        ! flushing them back immediately.

    real(r8),parameter :: dphen_soil_depth = 0.1        ! Use liquid soil water that is
                                                        ! closest to this depth [m]
 
    ! This is the integer model day. The first day of the simulation is 1, and it
    ! continues monotonically, indefinitely
    model_day_int = nint(hlm_model_day)


    ! Use the following layer index to calculate drought conditions
    ilayer_swater = minloc(abs(bc_in%z_sisl(:)-dphen_soil_depth),dim=1)


    ! Parameter of drought decid leaf loss in mm in top layer...FIX(RF,032414) 
    ! - this is arbitrary and poorly understood. Needs work. ED_
    !Parameters: defaults from Botta et al. 2000 GCB,6 709-725 
    !Parameters, default from from SDGVM model of senesence

    temp_in_C = bc_in%t_veg24_si - tfrz

    !-----------------Cold Phenology--------------------!              

    !Zero growing degree and chilling day counters
    if (currentSite%lat > 0)then
       ncdstart = 270  !Northern Hemisphere begining November
       gddstart = 1    !Northern Hemisphere begining January  
    else
       ncdstart = 120  !Southern Hemisphere beginning May
       gddstart = 181  !Northern Hemisphere begining July
    endif
    
    ! Count the number of chilling days over a seasonal window.
    ! For comparing against GDD, we start calculating chilling
    ! in the late autumn.
    ! This value is used to determine the GDD exceedance threshold
    if (hlm_day_of_year == ncdstart)then
       currentSite%nchilldays = 0
    endif

    !Accumulate growing/chilling days after start of counting period
    if (temp_in_C  <  ED_val_phen_chiltemp)then
       currentSite%nchilldays = currentSite%nchilldays + 1
    endif

    !GDD accumulation function, which also depends on chilling days.
    !  -68 + 638 * (-0.001 * ncd) 
    gdd_threshold = ED_val_phen_a + ED_val_phen_b*exp(ED_val_phen_c*real(currentSite%nchilldays,r8))

    !Accumulate temperature of last 10 days.
    currentSite%vegtemp_memory(2:num_vegtemp_mem) = currentSite%vegtemp_memory(1:num_vegtemp_mem-1)
    currentSite%vegtemp_memory(1) = temp_in_C

    !count number of days for leaves off
    ncolddays = 0
    do i_tmem = 1,num_vegtemp_mem
       if (currentSite%vegtemp_memory(i_tmem) < ED_val_phen_coldtemp)then
          ncolddays = ncolddays + 1
       endif
    enddo

    ! Here is where we do the GDD accumulation calculation
    !
    ! reset GDD on set dates
    if (hlm_day_of_year == gddstart)then
       currentSite%grow_deg_days = 0._r8
    endif
    !
    ! accumulate the GDD using daily mean temperatures
    if (bc_in%t_veg24_si .gt. tfrz) then
       currentSite%grow_deg_days = currentSite%grow_deg_days + bc_in%t_veg24_si - tfrz
    endif
    
    ! Calculate the number of days since the leaves last came on 
    ! and off. If this is the beginning of the simulation, that day might
    ! not had occured yet, so set it to last year to get things rolling

    if (model_day_int < currentSite%cleafoffdate) then
       dayssincecleafoff = model_day_int - (currentSite%cleafoffdate - 365)
    else
       dayssincecleafoff = model_day_int - currentSite%cleafoffdate
    end if

    if (model_day_int < currentSite%cleafondate) then
       dayssincecleafon = model_day_int - (currentSite%cleafondate-365)
    else
       dayssincecleafon = model_day_int - currentSite%cleafondate
    end if



    !LEAF ON: COLD DECIDUOUS. Needs to
    !1) have exceeded the growing degree day threshold 
    !2) The leaves should not be on already
    !3) There should have been at least one chilling day in the counting period.  
    !   this prevents tropical or warm climate plants that are "cold-deciduous"
    !   from ever re-flushing after they have reached their maximum age (thus
    !   preventing them from competing

    if ( (currentSite%cstatus == phen_cstat_iscold .or. &
          currentSite%cstatus == phen_cstat_nevercold) .and. &
         (currentSite%grow_deg_days > gdd_threshold) .and. &
         (currentSite%nchilldays >= 1)) then
       currentSite%cstatus = phen_cstat_notcold  ! Set to not-cold status (leaves can come on)
       currentSite%cleafondate = model_day_int  
       if ( debug ) write(fates_log(),*) 'leaves on'
    endif !GDD




    !LEAF OFF: COLD THRESHOLD
    !Needs to:
    !1) have exceeded the number of cold days threshold
    !2) have exceeded the minimum leafon time.
    !3) The leaves should not be off already
    !4) The day of simulation should be larger than the counting period. 

    
    if ( (currentSite%cstatus == phen_cstat_notcold) .and. &
         (model_day_int > num_vegtemp_mem)      .and. &
         (ncolddays > ED_val_phen_ncolddayslim) .and. &
         (dayssincecleafon > ED_val_phen_mindayson) )then
       
       currentSite%grow_deg_days  = 0._r8          ! The equations for Botta et al
                                                 ! are for calculations of 
                                                 ! first flush, but if we dont
                                                 ! clear this value, it will cause
                                                 ! leaves to flush later in the year
       currentSite%cstatus       = phen_cstat_iscold  ! alter status of site to 'leaves off'
       currentSite%cleafoffdate = model_day_int       ! record leaf off date   

       if ( debug ) write(fates_log(),*) 'leaves off'
    endif
    
    ! LEAF OFF: COLD LIFESPAN THRESHOLD
    ! NOTE: Some areas of the planet will never generate a cold day
    ! and thus %nchilldays will never go from zero to 1.  The following logic
    ! when coupled with this fact will essentially prevent cold-deciduous
    ! plants from re-emerging in areas without at least some cold days

    if( (currentSite%cstatus == phen_cstat_notcold)  .and. &
        (dayssincecleafoff > 400)) then           ! remove leaves after a whole year 
                                                  ! when there is no 'off' period.  
       currentSite%grow_deg_days  = 0._r8

       currentSite%cstatus = phen_cstat_nevercold  ! alter status of site to imply that this
                                                   ! site is never really cold enough
                                                   ! for cold deciduous
       currentSite%cleafoffdate = model_day_int    ! record leaf off date   
       
       if ( debug ) write(fates_log(),*) 'leaves off'
    endif

    !-----------------Drought Phenology--------------------!
    ! Principles of drought-deciduos phenology model...
    ! The 'is_drought' flag is false when leaves are on, and true when leaves area off. 
    ! The following sets those site-level flags, which are acted on in phenology_deciduos. 
    ! A* The leaves live for either the length of time the soil moisture is over the threshold 
    ! or the lifetime of the leaves, whichever is shorter. 
    ! B*: If the soil is only wet for a very short time, then the leaves stay on for 100 days
    ! C*: The leaves are only permitted to come ON for a 60 day window around when they last came on, 
    ! to prevent 'flickering' on in response to wet season storms
    ! D*: We don't allow anything to happen in the first ten days to allow the water memory window 
    ! to come into equlibirium. 
    ! E*: If the soil is always wet, the leaves come on at the beginning of the window, and then 
    ! last for their lifespan. 
    ! ISSUES
    ! 1. It's not clear what water content we should track. Here we are tracking the top layer, 
    ! but we probably should track something like BTRAN, but BTRAN is defined for each PFT, 
    ! and there could potentially be more than one stress-dec PFT.... ?
    ! 2. In the beginning, the window is set at an arbitrary time of the year, so the leaves 
    ! might come on in the dry season, using up stored reserves
    ! for the stress-dec plants, and potentially killing them. To get around this, 
    ! we need to read in the 'leaf on' date from some kind of start-up file
    ! but we would need that to happen for every resolution, etc. 
    ! 3. Will this methodology properly kill off the stress-dec trees where there is no
    ! water stress? What about where the wet period coincides with the warm period? 
    ! We would just get them overlapping with the cold-dec trees, even though that isn't appropriate
    ! Why don't the drought deciduous trees grow in the North? 
    ! Is cold decidousness maybe even the same as drought deciduosness there (and so does this 
    ! distinction actually matter??).... 

    ! Accumulate surface water memory of last 10 days.
    ! Liquid volume in ground layer (m3/m3)
    do i_wmem = 1,numWaterMem-1 !shift memory along one
       currentSite%water_memory(numWaterMem+1-i_wmem) = currentSite%water_memory(numWaterMem-i_wmem)
    enddo
    currentSite%water_memory(1) = bc_in%h2o_liqvol_sl(ilayer_swater) 

    ! Calculate the mean water content over the last 10 days (m3/m3)
    mean_10day_liqvol = sum(currentSite%water_memory(1:numWaterMem))/real(numWaterMem,r8)

    ! In drought phenology, we often need to force the leaves to stay 
    ! on or off as moisture fluctuates...     

    ! Calculate days since leaves have come off, but make a provision
    ! for the first year of simulation, we have to assume a leaf drop
    ! date to start, so if that is in the future, set it to last year

    if (model_day_int < currentSite%dleafoffdate) then
       dayssincedleafoff = model_day_int - (currentSite%dleafoffdate-365)
    else
       dayssincedleafoff = model_day_int - currentSite%dleafoffdate
    endif
    
    ! the leaves are on. How long have they been on? 
    if (model_day_int < currentSite%dleafondate) then
       dayssincedleafon = model_day_int - (currentSite%dleafondate-365)
    else
       dayssincedleafon = model_day_int - currentSite%dleafondate 
    endif

    ! LEAF ON: DROUGHT DECIDUOUS WETNESS
    ! Here, we used a window of oppurtunity to determine if we are 
    ! close to the time when then leaves came on last year
    
    ! Has it been ...
    ! a) a year, plus or minus 1 month since we last had leaf-on? 
    ! b) Has there also been at least a nominaly short amount of "leaf-off"
    ! c) is the model day at least > 10 (let soil water spin-up)
    ! Note that cold-starts begin in the "leaf-on"
    ! status
    if ( (currentSite%dstatus == phen_dstat_timeoff .or. &
          currentSite%dstatus == phen_dstat_moistoff) .and. &
          (model_day_int > numWaterMem) .and. &
          (dayssincedleafon >= 365-30 .and. dayssincedleafon <= 365+30 ) .and. &
          (dayssincedleafoff > ED_val_phen_doff_time) ) then

       ! If leaves are off, and have been off for at least a few days
       ! and the time is consistent with the correct
       ! time window... test if the moisture conditions allow for leaf-on
       
       if ( mean_10day_liqvol >= ED_val_phen_drought_threshold ) then
          currentSite%dstatus     = phen_dstat_moiston  ! set status to leaf-on
          currentSite%dleafondate = model_day_int       ! save the model day we start flushing
          dayssincedleafon        = 0
       endif
    endif

    ! LEAF ON: DROUGHT DECIDUOUS TIME EXCEEDANCE
    ! If we still haven't done budburst by end of window, then force it

    ! If the status is "phen_dstat_moistoff", it means this site currently has 
    ! leaves off due to actual moisture limitations. 
    ! So we trigger bud-burst at the end of the month since 
    ! last year's bud-burst.  If this is imposed, then we set the new
    ! status to indicate bud-burst was forced by timing

    if( currentSite%dstatus == phen_dstat_moistoff ) then
       if ( dayssincedleafon > 365+30 ) then
          currentSite%dstatus     = phen_dstat_timeon ! force budburst!
          currentSite%dleafondate = model_day_int     ! record leaf on date
          dayssincedleafon        = 0
       end if
    end if

    ! But if leaves are off due to time, then we enforce
    ! a longer cool-down (because this is a perrenially wet system)

    if(currentSite%dstatus == phen_dstat_timeoff ) then
       if (dayssincedleafoff > min_daysoff_dforcedflush) then
          currentSite%dstatus     = phen_dstat_timeon    ! force budburst!
          currentSite%dleafondate = model_day_int        ! record leaf on date
          dayssincedleafon        = 0
       end if
    end if

    ! LEAF OFF: DROUGHT DECIDUOUS LIFESPAN - if the leaf gets to 
    ! the end of its useful life. A*, E*  
    ! i.e. Are the leaves rouhgly at the end of their lives? 

    if ( (currentSite%dstatus == phen_dstat_moiston .or. &
          currentSite%dstatus == phen_dstat_timeon ) .and. & 
         (dayssincedleafon > canopy_leaf_lifespan) )then 
          currentSite%dstatus      = phen_dstat_timeoff    !alter status of site to 'leaves off'
          currentSite%dleafoffdate = model_day_int         !record leaf on date          
    endif

    ! LEAF OFF: DROUGHT DECIDUOUS DRYNESS - if the soil gets too dry, 
    ! and the leaves have already been on a while... 

    if ( (currentSite%dstatus == phen_dstat_moiston .or. &
          currentSite%dstatus == phen_dstat_timeon ) .and. &
         (model_day_int > numWaterMem) .and. &
         (mean_10day_liqvol <= ED_val_phen_drought_threshold) .and. &
         (dayssincedleafon > dleafon_drycheck ) ) then 
       currentSite%dstatus = phen_dstat_moistoff     ! alter status of site to 'leaves off'
       currentSite%dleafoffdate = model_day_int      ! record leaf on date           
    endif

    call phenology_leafonoff(currentSite)

  end subroutine phenology

  ! ============================================================================
  subroutine phenology_leafonoff(currentSite)
    !
    ! !DESCRIPTION:
    ! Controls the leaf on and off economics
    !
    ! !USES:
    !
    ! !ARGUMENTS:
    type(ed_site_type), intent(inout), target :: currentSite
    !
    ! !LOCAL VARIABLES:
    type(ed_patch_type) , pointer :: currentPatch     
    type(ed_cohort_type), pointer :: currentCohort  

    real(r8) :: leaf_c                 ! leaf carbon [kg]
    real(r8) :: store_c                ! storage carbon [kg]
    real(r8) :: store_c_transfer_frac  ! Fraction of storage carbon used to flush leaves
    integer  :: ipft
    real(r8), parameter :: leaf_drop_fraction = 1.0_r8

    !------------------------------------------------------------------------

    currentPatch => CurrentSite%oldest_patch   

    do while(associated(currentPatch))    
       currentCohort => currentPatch%tallest
       do while(associated(currentCohort))        

          ipft = currentCohort%pft

          ! Retrieve existing leaf and storage carbon

          call currentCohort%prt%CheckMassConservation(ipft,0)

          store_c = currentCohort%prt%GetState(store_organ, all_carbon_elements)
          leaf_c  = currentCohort%prt%GetState(leaf_organ, all_carbon_elements)

          ! COLD LEAF ON
          ! The site level flags signify that it is no-longer too cold
          ! for leaves. Time to signal flushing

          if (EDPftvarcon_inst%season_decid(ipft) == itrue)then
             if ( currentSite%cstatus == phen_cstat_notcold  )then                ! we have just moved to leaves being on . 
                if (currentCohort%status_coh == leaves_off)then ! Are the leaves currently off?        
                   currentCohort%status_coh = leaves_on         ! Leaves are on, so change status to 
                                                                ! stop flow of carbon out of bstore. 
                   
                   if(store_c>nearzero) then
                      store_c_transfer_frac = &
                            min(EDPftvarcon_inst%phenflush_fraction(ipft)*currentCohort%laimemory, store_c)/store_c
                   else
                      store_c_transfer_frac = 0.0_r8
                   end if

                   ! This call will request that storage carbon will be transferred to 
                   ! leaf tissues. It is specified as a fraction of the available storage
                   call PRTPhenologyFlush(currentCohort%prt, ipft, leaf_organ, store_c_transfer_frac)

                   currentCohort%laimemory = 0.0_r8

                endif !pft phenology
             endif ! growing season 

             !COLD LEAF OFF
             if (currentSite%cstatus == phen_cstat_nevercold .or. &
                 currentSite%cstatus == phen_cstat_iscold) then ! past leaf drop day? Leaves still on tree?  

                if (currentCohort%status_coh == leaves_on) then ! leaves have not dropped

                   
                   ! This sets the cohort to the "leaves off" flag
                   currentCohort%status_coh  = leaves_off

                   ! Remember what the lai was (leaf mass actually) was for next year
                   ! the same amount back on in the spring...

                   currentCohort%laimemory   = leaf_c

                   ! Drop Leaves (this routine will update the leaf state variables,
                   ! for carbon and any other element that are prognostic. It will
                   ! also track the turnover masses that will be sent to litter later on)

                   call PRTDeciduousTurnover(currentCohort%prt,ipft, &
                         leaf_organ, leaf_drop_fraction)
                   

                endif !leaf status
             endif !currentSite status
          endif  !season_decid

          ! DROUGHT LEAF ON
          ! Site level flag indicates it is no longer in drought condition
          ! deciduous plants can flush

          if (EDPftvarcon_inst%stress_decid(ipft) == itrue )then
             
             if (currentSite%dstatus == phen_dstat_moiston .or. &
                 currentSite%dstatus == phen_dstat_timeon )then 

                ! we have just moved to leaves being on . 
                if (currentCohort%status_coh == leaves_off)then    

                   !is it the leaf-on day? Are the leaves currently off?    

                   currentCohort%status_coh = leaves_on    ! Leaves are on, so change status to 
                                                           ! stop flow of carbon out of bstore. 

                   if(store_c>nearzero) then
                      store_c_transfer_frac = &
                            min(EDPftvarcon_inst%phenflush_fraction(ipft)*currentCohort%laimemory, store_c)/store_c
                   else
                      store_c_transfer_frac = 0.0_r8
                   end if
                   
                   ! This call will request that storage carbon will be transferred to 
                   ! leaf tissues. It is specified as a fraction of the available storage
                   call PRTPhenologyFlush(currentCohort%prt, ipft, &
                         leaf_organ, store_c_transfer_frac)

                   currentCohort%laimemory = 0.0_r8

                endif !currentCohort status again?
             endif   !currentSite status

             !DROUGHT LEAF OFF
             if (currentSite%dstatus == phen_dstat_moistoff .or. &
                 currentSite%dstatus == phen_dstat_timeoff) then        

                if (currentCohort%status_coh == leaves_on) then ! leaves have not dropped

                   ! This sets the cohort to the "leaves off" flag
                   currentCohort%status_coh      = leaves_off
                   
                   ! Remember what the lai (leaf mass actually) was for next year
                   currentCohort%laimemory   = leaf_c

                   call PRTDeciduousTurnover(currentCohort%prt,ipft, &
                         leaf_organ, leaf_drop_fraction)

                endif
             endif !status
          endif !drought dec.

          call currentCohort%prt%CheckMassConservation(ipft,1)

          currentCohort => currentCohort%shorter
       enddo !currentCohort

       currentPatch => currentPatch%younger

    enddo !currentPatch

  end subroutine phenology_leafonoff


  ! =====================================================================================

  subroutine SeedIn( currentSite, bc_in )

    ! -----------------------------------------------------------------------------------
    ! Flux from plants into the seed pool. 
    ! It is assumed that allocation to seed on living pools has already been calculated
    ! at the daily time step.
    ! Note: Some seed generation can occur during disturbance. It is assumed that
    !       some plants use their storage upon death to create seeds, but this in only
    !       triggered during non-fire and non-logging events.  See 
    !       subroutine mortality_litter_fluxes() and DistributeSeeds(), look for 
    !       parameter allom_frbstor_repro
    ! -----------------------------------------------------------------------------------


    ! !USES:
    use EDTypesMod, only : area
    use EDTypesMod, only : homogenize_seed_pfts
    !
    ! !ARGUMENTS    
    type(ed_site_type), intent(inout), target  :: currentSite
    type(bc_in_type), intent(in)               :: bc_in

    type(ed_patch_type), pointer     :: currentPatch
    type(litter_type), pointer       :: litt
    type(ed_cohort_type), pointer    :: currentCohort
    type(site_massbal_type), pointer :: site_mass

    integer  :: pft
    real(r8) :: store_m_to_repro       ! mass sent from storage to reproduction upon death [kg/plant]
    real(r8) :: site_seed_rain(maxpft) ! This is the sum of seed-rain for the site [kg/site/day]
    real(r8) :: mean_site_seed_rain    ! The mean site level seed rain for all PFTs
    real(r8) :: seed_in_external       ! Mass of externally generated seeds [kg/m2/day]
    real(r8) :: seed_stoich            ! Mass ratio of nutrient per C12 in seeds [kg/kg]
    real(r8) :: seed_prod              ! Seed produced in this dynamics step [kg/day]
    integer  :: n_litt_types           ! number of litter element types (c,n,p, etc)
    integer  :: el                     ! loop counter for litter element types
    integer  :: element_id             ! element id consistent with parteh/PRTGenericMod.F90
    !------------------------------------------------------------------------------------

    do el = 1, num_elements
       
       site_seed_rain(:) = 0._r8

       element_id = element_list(el)

       site_mass => currentSite%mass_balance(el)

       ! Loop over all patches and sum up the seed input for each PFT
       currentPatch => currentSite%oldest_patch
       do while (associated(currentPatch))
          
          litt => currentPatch%litter(el)

          currentCohort => currentPatch%tallest
          do while (associated(currentCohort))
             
             pft = currentCohort%pft
          
             ! a certain fraction of bstore might go to clonal reproduction when plants die
             ! (since this is only applied to the dying portion of the cohort
             !  we do not actually pair down the storage via PARTEH, instead
             !  we just make sure that we don't send a portion of the storage
             !  to the litter in CWDInput)
             ! units = [kg/ha/day] = [kg] * [fraction] * [plants/ha/year] * [year/day]
             store_m_to_repro = -currentCohort%prt%GetState(store_organ,element_id) * &
                   EDPftvarcon_inst%allom_frbstor_repro(pft)*currentCohort%dndt*years_per_day
             
             ! Transfer all reproductive tissues into seed production
             ! The following call to PRTReproRelease, will return the mass
             ! of seeds [kg] released by the plant, per the mass_fraction
             ! specified as input.  This routine will also remove the mass
             ! from the parteh state-variable.

             call PRTReproRelease(currentCohort%prt,repro_organ,element_id, &
                   1.0_r8, seed_prod)
             
             if(element_id==carbon12_element)then
                 currentcohort%seed_prod = seed_prod
             end if

             site_seed_rain(pft) = site_seed_rain(pft) +  &
                   (seed_prod * currentCohort%n + store_m_to_repro)
             
             currentCohort => currentCohort%shorter
          enddo !cohort loop
          
          currentPatch => currentPatch%younger
       enddo

       ! We can choose to homogenize seeds. This is simple, we just
       ! add up all the seed from each pft at the site level, and then
       ! equally distribute to the PFT pools
       if ( homogenize_seed_pfts ) then
          mean_site_seed_rain = sum(site_seed_rain(:))/real(numpft,r8)
          site_seed_rain(1:numpft) = mean_site_seed_rain
       end if
       
       
       ! Loop over all patches again and disperse the mixed seeds into the input flux
       ! arrays 

       ! If there is forced external seed rain, we calculate the input mass flux
       ! from the different elements, usung the seed optimal stoichiometry
       ! for non-carbon
       select case(element_id)
       case(carbon12_element)
          seed_stoich = 1._r8
       case(nitrogen_element)
          seed_stoich = EDPftvarcon_inst%prt_nitr_stoich_p2(pft,repro_organ)
       case(phosphorus_element)
          seed_stoich = EDPftvarcon_inst%prt_phos_stoich_p2(pft,repro_organ)
       case default
          write(fates_log(), *) 'undefined element specified'
          write(fates_log(), *) 'while defining forced external seed mass flux'
          call endrun(msg=errMsg(sourcefile, __LINE__))
       end select
          

       ! Loop over all patches and sum up the seed input for each PFT
       currentPatch => currentSite%oldest_patch
       do while (associated(currentPatch))

<<<<<<< HEAD
          litt => currentPatch%litter(el)
          do pft = 1,numpft

             ! Seed input from local sources (within site)
             litt%seed_in_local(pft) = litt%seed_in_local(pft) + site_seed_rain(pft)/area
             
             ! Seed input from external sources (user param seed rain, or dispersal model)
             seed_in_external =  seed_stoich*EDPftvarcon_inst%seed_rain(pft)*years_per_day
             
             litt%seed_in_extern(pft) = litt%seed_in_extern(pft) + seed_in_external
=======
    do p = 1,numpft
       currentPatch%seeds_in(p) = currentPatch%seeds_in(p) + &
                 EDPftvarcon_inst%seed_suppl(p) !KgC/m2/year
       currentSite%seed_rain_flux(p) = currentSite%seed_rain_flux(p) + &
                 EDPftvarcon_inst%seed_suppl(p) * currentPatch%area/AREA !KgC/m2/year

       currentSite%flux_in = currentSite%flux_in + &
             EDPftvarcon_inst%seed_suppl(p) * currentPatch%area * hlm_freq_day
>>>>>>> dbc56eae

             ! Seeds entering externally [kg/site/day]
             site_mass%seed_in = site_mass%seed_in + seed_in_external*currentPatch%area

          enddo
          
          
          currentPatch => currentPatch%younger
       enddo
    
    end do

    return
  end subroutine SeedIn
  
  ! ============================================================================

  subroutine SeedDecay( litt )
    !
    ! !DESCRIPTION:
    !  Flux from seed pool into leaf litter pool    
    !
    ! !ARGUMENTS     
    type(litter_type) :: litt
    !
    ! !LOCAL VARIABLES:
    integer  ::  pft
    !----------------------------------------------------------------------

    ! default value from Liscke and Loffler 2006 ; making this a PFT-specific parameter
    ! decays the seed pool according to exponential model
    ! seed_decay_turnover is in yr-1
    ! seed_decay is kg/day
    ! Assume that decay rates are same for all chemical species

    do pft = 1,numpft 
       litt%seed_decay(pft) = litt%seed(pft) * &
             EDPftvarcon_inst%seed_decay_turnover(pft)*years_per_day

       litt%seed_germ_decay(pft) = litt%seed_germ(pft) * &
             EDPftvarcon_inst%seed_decay_turnover(pft)*years_per_day

    enddo

    return
  end subroutine SeedDecay

  ! ============================================================================
  subroutine SeedGermination( litt, cold_stat, drought_stat )
    !
    ! !DESCRIPTION:
    !  Flux from seed pool into sapling pool    
    !
    ! !USES:
    
    !
    ! !ARGUMENTS
    type(litter_type) :: litt  
    integer, intent(in) :: cold_stat    ! Is the site in cold leaf-off status?
    integer, intent(in) :: drought_stat ! Is the site in drought leaf-off status?
    !
    ! !LOCAL VARIABLES:
    integer :: pft

   
    real(r8), parameter ::  max_germination = 1.0_r8 ! Cap on germination rates. 
                                                    ! KgC/m2/yr Lishcke et al. 2009

    ! Turning of this cap? because the cap will impose changes on proportionality
    ! of nutrients. (RGK 02-2019)
    !real(r8), parameter :: max_germination = 1.e6_r8  ! Force to very high number

    !----------------------------------------------------------------------

    ! germination_timescale is being pulled to PFT parameter; units are 1/yr
    ! thus the mortality rate of seed -> recruit (in units of carbon) 
    ! is seed_decay_turnover(p)/germination_timescale(p)
    ! and thus the mortlaity rate (in units of individuals) is the product of 
    ! that times the ratio of (hypothetical) seed mass to recruit biomass

    do pft = 1,numpft
       litt%seed_germ_in(pft) =  min(litt%seed(pft) * EDPftvarcon_inst%germination_timescale(pft), &
                                     max_germination)*years_per_day
       
       !set the germination only under the growing season...c.xu

       if ((EDPftvarcon_inst%season_decid(pft) == itrue ) .and. &
             (any(cold_stat == [phen_cstat_nevercold,phen_cstat_iscold]))) then
           litt%seed_germ_in(pft) = 0.0_r8
       endif
       if ((EDPftvarcon_inst%stress_decid(pft) == itrue ) .and. &
             (any(drought_stat == [phen_dstat_timeoff,phen_dstat_moistoff]))) then
           litt%seed_germ_in(pft) = 0.0_r8
       end if

    enddo

  end subroutine SeedGermination

  ! =====================================================================================





  ! =====================================================================================

  subroutine recruitment( currentSite, currentPatch, bc_in )
    !
    ! !DESCRIPTION:
    ! spawn new cohorts of juveniles of each PFT             
    !
    ! !USES:
    use FatesInterfaceMod, only : hlm_use_ed_prescribed_phys
    !
    ! !ARGUMENTS    
    type(ed_site_type), intent(inout), target   :: currentSite
    type(ed_patch_type), intent(inout), pointer :: currentPatch
    type(bc_in_type), intent(in)                :: bc_in
    !
    ! !LOCAL VARIABLES:
    class(prt_vartypes), pointer :: prt
    integer :: ft
    type (ed_cohort_type) , pointer :: temp_cohort
    type (litter_type), pointer     :: litt          ! The litter object (carbon right now)
    type(site_massbal_type), pointer :: site_mass    ! For accounting total in-out mass fluxes
    integer :: cohortstatus
    integer :: el          ! loop counter for element
    integer :: element_id  ! element index consistent with definitions in PRTGenericMod
    integer :: iage        ! age loop counter for leaf age bins
    integer,parameter :: recruitstatus = 1 !weather it the new created cohorts is recruited or initialized
    real(r8) :: c_leaf      ! target leaf biomass [kgC]
    real(r8) :: c_fnrt      ! target fine root biomass [kgC]
    real(r8) :: c_sapw      ! target sapwood biomass [kgC]
    real(r8) :: a_sapw      ! target sapwood cross section are [m2] (dummy)
    real(r8) :: c_agw       ! target Above ground biomass [kgC]
    real(r8) :: c_bgw       ! target Below ground biomass [kgC]
    real(r8) :: c_struct    ! target Structural biomass [kgc]
    real(r8) :: c_store     ! target Storage biomass [kgC]
    real(r8) :: m_leaf      ! leaf mass (element agnostic) [kg]
    real(r8) :: m_fnrt      ! fine-root mass (element agnostic) [kg]
    real(r8) :: m_sapw      ! sapwood mass (element agnostic) [kg]
    real(r8) :: m_agw       ! AG wood mass (element agnostic) [kg]
    real(r8) :: m_bgw       ! BG wood mass (element agnostic) [kg]
    real(r8) :: m_struct    ! structural mass (element agnostic) [kg]
    real(r8) :: m_store     ! storage mass (element agnostic) [kg]
    real(r8) :: m_repro     ! reproductive mass (element agnostic) [kg]
    real(r8) :: mass_avail  ! The mass of each nutrient/carbon available in the seed_germination pool [kg]
    real(r8) :: mass_demand ! Total mass demanded by the plant to achieve the stoichiometric targets
                            ! of all the organs in the recruits. Used for both [kg per plant] and [kg per cohort]
                              
    !----------------------------------------------------------------------

    allocate(temp_cohort) ! create temporary cohort
    call zero_cohort(temp_cohort)

    do ft = 1,numpft

       temp_cohort%canopy_trim = 0.8_r8  !starting with the canopy not fully expanded 
       temp_cohort%pft         = ft
       temp_cohort%hite        = EDPftvarcon_inst%hgt_min(ft)
       call h2d_allom(temp_cohort%hite,ft,temp_cohort%dbh)

       ! Initialize live pools
       call bleaf(temp_cohort%dbh,ft,temp_cohort%canopy_trim,c_leaf)
       call bfineroot(temp_cohort%dbh,ft,temp_cohort%canopy_trim,c_fnrt)
       call bsap_allom(temp_cohort%dbh,ft,temp_cohort%canopy_trim,a_sapw, c_sapw)
       call bagw_allom(temp_cohort%dbh,ft,c_agw)
       call bbgw_allom(temp_cohort%dbh,ft,c_bgw)
       call bdead_allom(c_agw,c_bgw,c_sapw,ft,c_struct)
       call bstore_allom(temp_cohort%dbh,ft,temp_cohort%canopy_trim,c_store)

       ! Default assumption is that leaves are on
       cohortstatus = leaves_on
       temp_cohort%laimemory = 0.0_r8     

       
       ! But if the plant is seasonally (cold) deciduous, and the site status is flagged
       ! as "cold", then set the cohort's status to leaves_off, and remember the leaf biomass
       if ((EDPftvarcon_inst%season_decid(ft) == itrue) .and. &
             (any(currentSite%cstatus == [phen_cstat_nevercold,phen_cstat_iscold]))) then
           temp_cohort%laimemory = c_leaf
           c_leaf = 0.0_r8
           cohortstatus = leaves_off
       endif
       
       ! Or.. if the plant is drought deciduous, and the site status is flagged as 
       ! "in a drought", then likewise, set the cohort's status to leaves_off, and remember leaf
       ! biomass
       if ((EDPftvarcon_inst%stress_decid(ft) == itrue) .and. &
             (any(currentSite%dstatus == [phen_dstat_timeoff,phen_dstat_moistoff]))) then
           temp_cohort%laimemory = c_leaf
           c_leaf = 0.0_r8
           cohortstatus = leaves_off
       endif
      

       ! Cycle through available carbon and nutrients, find the limiting element
       ! to dictate the total number of plants that can be generated

       if ( (hlm_use_ed_prescribed_phys .eq. ifalse) .or. &
            (EDPftvarcon_inst%prescribed_recruitment(ft) .lt. 0._r8) ) then

           temp_cohort%n = 1.e10_r8

           do el = 1,num_elements
               
               element_id = element_list(el)
               select case(element_id)
               case(carbon12_element)
               
                  mass_demand = (c_struct+c_leaf+c_fnrt+c_sapw+c_store)
               
               case(nitrogen_element)
               
                  mass_demand = c_struct*EDPftvarcon_inst%prt_nitr_stoich_p1(ft,struct_organ)   + &
                                 c_leaf*EDPftvarcon_inst%prt_nitr_stoich_p1(ft,leaf_organ)     + &
                                 c_fnrt*EDPftvarcon_inst%prt_nitr_stoich_p1(ft,fnrt_organ) + & 
                                 c_sapw*EDPftvarcon_inst%prt_nitr_stoich_p1(ft,sapw_organ)  + & 
                                 c_store*EDPftvarcon_inst%prt_nitr_stoich_p1(ft,store_organ)
               
               case(phosphorus_element)
               
                  mass_demand = c_struct*EDPftvarcon_inst%prt_phos_stoich_p1(ft,struct_organ)   + &
                                 c_leaf*EDPftvarcon_inst%prt_phos_stoich_p1(ft,leaf_organ)     + &
                                 c_fnrt*EDPftvarcon_inst%prt_phos_stoich_p1(ft,fnrt_organ) + & 
                                 c_sapw*EDPftvarcon_inst%prt_phos_stoich_p1(ft,sapw_organ)  + & 
                                 c_store*EDPftvarcon_inst%prt_phos_stoich_p1(ft,store_organ)
               
               case default
                   write(fates_log(),*) 'Undefined element type in recruitment'
                   call endrun(msg=errMsg(sourcefile, __LINE__))
               end select
               
               mass_avail = currentPatch%area * currentPatch%litter(el)%seed_germ(ft)

               ! ------------------------------------------------------------------------
               ! Update number density if this is the limiting mass
               ! ------------------------------------------------------------------------

               temp_cohort%n = min(temp_cohort%n, mass_avail/mass_demand) 

           end do


       else
          ! prescribed recruitment rates. number per sq. meter per year
          temp_cohort%n  = currentPatch%area * &
                EDPftvarcon_inst%prescribed_recruitment(ft) * &
                hlm_freq_day
       endif

       ! Only bother allocating a new cohort if there is a reasonable amount of it
       if (temp_cohort%n > min_n_safemath )then

          ! -----------------------------------------------------------------------------
          ! PART II.
          ! Initialize the PARTEH object, and determine the initial masses of all
          ! organs and elements.
          ! -----------------------------------------------------------------------------

          prt => null()
          call InitPRTObject(prt)

          do el = 1,num_elements

              element_id = element_list(el)
              
              ! If this is carbon12, then the initialization is straight forward
              ! otherwise, we use stoichiometric ratios
              select case(element_id)
              case(carbon12_element)

                 m_struct = c_struct
                 m_leaf   = c_leaf
                 m_fnrt   = c_fnrt
                 m_sapw   = c_sapw
                 m_store  = c_store
                 m_repro  = 0._r8

              case(nitrogen_element)

                 m_struct = c_struct*EDPftvarcon_inst%prt_nitr_stoich_p1(ft,struct_organ)
                 m_leaf   = c_leaf*EDPftvarcon_inst%prt_nitr_stoich_p1(ft,leaf_organ)
                 m_fnrt   = c_fnrt*EDPftvarcon_inst%prt_nitr_stoich_p1(ft,fnrt_organ)
                 m_sapw   = c_sapw*EDPftvarcon_inst%prt_nitr_stoich_p1(ft,sapw_organ)
                 m_store  = c_store*EDPftvarcon_inst%prt_nitr_stoich_p1(ft,store_organ)
                 m_repro  = 0._r8

              case(phosphorus_element)

                 m_struct = c_struct*EDPftvarcon_inst%prt_phos_stoich_p1(ft,struct_organ)
                 m_leaf   = c_leaf*EDPftvarcon_inst%prt_phos_stoich_p1(ft,leaf_organ)
                 m_fnrt   = c_fnrt*EDPftvarcon_inst%prt_phos_stoich_p1(ft,fnrt_organ)
                 m_sapw   = c_sapw*EDPftvarcon_inst%prt_phos_stoich_p1(ft,sapw_organ)
                 m_store  = c_store*EDPftvarcon_inst%prt_phos_stoich_p1(ft,store_organ)
                 m_repro  = 0._r8

              end select

              select case(hlm_parteh_mode)
              case (prt_carbon_allom_hyp,prt_cnp_flex_allom_hyp )
                 
                 ! Put all of the leaf mass into the first bin
                 call SetState(prt,leaf_organ, element_id,m_leaf,1)
                 do iage = 2,nleafage
                    call SetState(prt,leaf_organ, element_id,0._r8,iage)
                 end do
                 
                 call SetState(prt,fnrt_organ, element_id, m_fnrt)
                 call SetState(prt,sapw_organ, element_id, m_sapw)
                 call SetState(prt,store_organ, element_id, m_store)
                 call SetState(prt,struct_organ, element_id, m_struct)
                 call SetState(prt,repro_organ, element_id, m_repro)
                 
              case default
                 write(fates_log(),*) 'Unspecified PARTEH module during create_cohort'
                 call endrun(msg=errMsg(sourcefile, __LINE__))
              end select

              site_mass => currentSite%mass_balance(el)

              ! Remove mass from the germination pool. However, if we are use prescribed physiology,
              ! AND the forced recruitment model, then we are not realling using the prognostic 
              ! seed_germination model, so we have to short circuit things.  We send all of the
              ! seed germination mass to an outflux pool, and use an arbitrary generic input flux
              ! to balance out the new recruits.

              if ( (hlm_use_ed_prescribed_phys .eq. itrue ) .and. &
                    (EDPftvarcon_inst%prescribed_recruitment(ft) .ge. 0._r8 )) then

                  site_mass%flux_generic_in = site_mass%flux_generic_in + &
                        temp_cohort%n*(m_struct + m_leaf + m_fnrt + m_sapw + m_store + m_repro)
                  
                  site_mass%flux_generic_out = site_mass%flux_generic_out + &
                        currentPatch%area * currentPatch%litter(el)%seed_germ(ft)
                  
                  currentPatch%litter(el)%seed_germ(ft) = 0._r8

                  
              else

                  currentPatch%litter(el)%seed_germ(ft) = currentPatch%litter(el)%seed_germ(ft) - & 
                        temp_cohort%n / currentPatch%area * & 
                        (m_struct + m_leaf + m_fnrt + m_sapw + m_store + m_repro)
                  
              end if
              


           end do
           
           ! This call cycles through the initial conditions, and makes sure that they
           ! are all initialized.
           ! -----------------------------------------------------------------------------------
           
           call prt%CheckInitialConditions()
           
           ! This initializes the cohort
           call create_cohort(currentSite,currentPatch, temp_cohort%pft, temp_cohort%n, & 
                temp_cohort%hite, temp_cohort%dbh, prt, & 
                temp_cohort%laimemory, cohortstatus, recruitstatus, &
                temp_cohort%canopy_trim, currentPatch%NCL_p, currentSite%spread, bc_in)
           
           ! Note that if hydraulics is on, the number of cohorts may had
           ! changed due to hydraulic constraints.
           ! This constaint is applied during "create_cohort" subroutine.
           
           ! keep track of how many individuals were recruited for passing to history
           currentSite%recruitment_rate(ft) = currentSite%recruitment_rate(ft) + temp_cohort%n
          

       endif
     enddo  !pft loop
     
     deallocate(temp_cohort) ! delete temporary cohort

  end subroutine recruitment

  ! ============================================================================

  subroutine CWDInput( currentSite, currentPatch, litt)

    !
    ! !DESCRIPTION:
    ! Generate litter fields from turnover.
    ! Note, that the when this is called, the number density of the plants
    ! has not been reduced from non-mortal turnover yet.
    ! Thus, we need to avoid double counting losses from dying trees
    ! and turnover in dying trees.
    !
    ! !USES:
    use SFParamsMod , only : SF_val_CWD_frac

    !
    ! !ARGUMENTS    
    type(ed_site_type), intent(inout), target :: currentSite
    type(ed_patch_type),intent(inout), target :: currentPatch
    type(litter_type),intent(inout),target    :: litt


    !
    ! !LOCAL VARIABLES:
    type(ed_cohort_type), pointer      :: currentCohort
    type(site_fluxdiags_type), pointer :: flux_diags
    type(site_massbal_type), pointer   :: site_mass
    integer  :: c
    real(r8) :: dead_n          ! total understorey dead tree density
    real(r8) :: dead_n_dlogging ! direct logging understory dead-tree density
    real(r8) :: dead_n_ilogging ! indirect understory dead-tree density (logging)
    real(r8) :: dead_n_natural  ! understory dead density not associated
                                ! with direct logging
    real(r8) :: leaf_m          ! mass of the element of interest in the 
                                ! leaf  [kg]
    real(r8) :: fnrt_m
    real(r8) :: sapw_m
    real(r8) :: struct_m
    real(r8) :: store_m
    real(r8) :: leaf_m_turnover ! leaf turnover [kg]
    real(r8) :: fnrt_m_turnover
    real(r8) :: sapw_m_turnover
    real(r8) :: struct_m_turnover
    real(r8) :: store_m_turnover
    real(r8) :: plant_dens        ! Number of plants per m2
    real(r8) :: bg_cwd_tot        ! Total below-ground coarse woody debris
                                  ! input flux
    real(r8) :: root_fines_tot    ! Total below-ground fine root coarse
                                  ! woody debris
    integer  :: element_id        ! element id consistent with parteh/PRTGenericMod.F90

    real(r8) :: trunk_product   ! carbon flux into trunk products kgC/day/site
    integer  :: ilyr
    integer  :: pft
    integer  :: numlevsoil              ! Actual number of soil layers
    !----------------------------------------------------------------------

    ! -----------------------------------------------------------------------------------
    ! Other direct litter fluxes happen in phenology and in spawn_patches. 
    ! -----------------------------------------------------------------------------------

    numlevsoil = currentSite%nlevsoil

    element_id = litt%element_id
    
    ! Object tracking flux diagnostics for each element
    flux_diags => currentSite%flux_diags(element_pos(element_id))
    
    ! Object tracking site level mass balance for each element
    site_mass => currentSite%mass_balance(element_pos(element_id))

    currentCohort => currentPatch%shortest
    do while(associated(currentCohort))
      pft = currentCohort%pft        

      call set_root_fraction(currentSite%rootfrac_scr, pft, currentSite%zi_soil, &
            icontext = i_biomass_rootprof_context)

      leaf_m_turnover   = currentCohort%prt%GetTurnover(leaf_organ,element_id)
      store_m_turnover  = currentCohort%prt%GetTurnover(store_organ,element_id)
      fnrt_m_turnover   = currentCohort%prt%GetTurnover(fnrt_organ,element_id)
      sapw_m_turnover   = currentCohort%prt%GetTurnover(sapw_organ,element_id)
      struct_m_turnover = currentCohort%prt%GetTurnover(struct_organ,element_id)

      leaf_m          = currentCohort%prt%GetState(leaf_organ,element_id)
      store_m         = currentCohort%prt%GetState(store_organ,element_id)
      fnrt_m          = currentCohort%prt%GetState(fnrt_organ,element_id)
      sapw_m          = currentCohort%prt%GetState(sapw_organ,element_id)
      struct_m        = currentCohort%prt%GetState(struct_organ,element_id)

      plant_dens =  currentCohort%n/currentPatch%area

      ! ---------------------------------------------------------------------------------
      ! PART 1 Litter fluxes from non-mortal tissue turnovers  Kg/m2/day
      !        Important note:  Turnover has already been removed from the cohorts.
      !        So, in the next part of this algorithm, when we send the biomass
      !        from dying trees to the litter pools, we don't have to worry 
      !        about double counting.
      ! ---------------------------------------------------------------------------------

      litt%leaf_fines_in(pft) = litt%leaf_fines_in(pft) + & 
           leaf_m_turnover * plant_dens

      flux_diags%leaf_litter_input(pft) = &
            flux_diags%leaf_litter_input(pft) +  &
            leaf_m_turnover * currentCohort%n
      
      root_fines_tot = (fnrt_m_turnover + store_m_turnover ) * &
            plant_dens
      
      do ilyr = 1, numlevsoil
         litt%root_fines_in(pft,ilyr) = litt%root_fines_in(pft,ilyr) + &
               currentSite%rootfrac_scr(ilyr) * root_fines_tot
      end do
      
      flux_diags%root_litter_input(pft) = &
            flux_diags%root_litter_input(pft) +  &
            (fnrt_m_turnover + store_m_turnover ) * currentCohort%n
      
      
      ! Assumption: turnover from deadwood and sapwood are lumped together in CWD pool
      
      do c = 1,ncwd
         litt%ag_cwd_in(c) = litt%ag_cwd_in(c) + &
              (sapw_m_turnover + struct_m_turnover) * &
              SF_val_CWD_frac(c) * plant_dens * &
              EDPftvarcon_inst%allom_agb_frac(pft)

         flux_diags%cwd_ag_input(c)  = flux_diags%cwd_ag_input(c) + &
               (struct_m_turnover + sapw_m_turnover) * SF_val_CWD_frac(c) * &
               EDPftvarcon_inst%allom_agb_frac(pft) * currentCohort%n

         bg_cwd_tot = (sapw_m_turnover + struct_m_turnover) * &
              SF_val_CWD_frac(c) * plant_dens * & 
              (1.0_r8-EDPftvarcon_inst%allom_agb_frac(pft))

         do ilyr = 1, numlevsoil
            litt%bg_cwd_in(c,ilyr) = litt%bg_cwd_in(c,ilyr) + &
                  bg_cwd_tot * currentSite%rootfrac_scr(ilyr)
         end do
         
         flux_diags%cwd_bg_input(c)  = flux_diags%cwd_bg_input(c) + &
               bg_cwd_tot*currentPatch%area
         

<<<<<<< HEAD
      enddo


      ! ---------------------------------------------------------------------------------
      ! PART 2 Litter fluxes from non-disturbance inducing  mortality. Kg/m2/day
      ! ---------------------------------------------------------------------------------

      ! Total number of dead (n/m2/day)
      dead_n = -1.0_r8 * currentCohort%dndt/currentPatch%area*years_per_day
      
      ! Total number of dead understory from direct logging (n/m2/day)
      ! (it is possible that large harvestable trees are in the understory)
      dead_n_dlogging = currentCohort%lmort_direct*currentCohort%n/currentPatch%area
          
      ! Total number of dead understory from indirect logging
      dead_n_ilogging = ( currentCohort%lmort_collateral + currentCohort%lmort_infra) * &
           currentCohort%n/currentPatch%area
          
      dead_n_natural = dead_n - dead_n_dlogging - dead_n_ilogging

     
      litt%leaf_fines_in(pft) = litt%leaf_fines_in(pft) + leaf_m * dead_n

      flux_diags%leaf_litter_input(pft) = &
            flux_diags%leaf_litter_input(pft) +  &
            leaf_m * dead_n*currentPatch%area


      ! %n has not been updated due to mortality yet, thus
      ! the litter flux has already been counted since it captured
      ! the losses of live trees and those flagged for death
      
      root_fines_tot =  dead_n * (fnrt_m + &
           store_m*(1._r8-EDPftvarcon_inst%allom_frbstor_repro(pft)) )

      do ilyr = 1, numlevsoil
         litt%root_fines_in(pft,ilyr) = litt%root_fines_in(pft,ilyr) + &
              root_fines_tot * currentSite%rootfrac_scr(ilyr)
      end do

      flux_diags%root_litter_input(pft) = &
            flux_diags%root_litter_input(pft) +  &
            root_fines_tot*currentPatch%area

=======
      ! ================================================        
      ! Litter fluxes for understorey  mortality. KgC/m2/year
      ! ================================================
      
      ! Total number of dead understory (n/m2)
      dead_n = -1.0_r8 * currentCohort%dndt / currentPatch%area
      
      if(currentCohort%canopy_layer > 1)then   
         
         ! Total number of dead understory from direct logging
         ! (it is possible that large harvestable trees are in the understory)
         dead_n_dlogging = ( currentCohort%lmort_direct) * &
              currentCohort%n/hlm_freq_day/currentPatch%area
         
         ! Total number of dead understory from indirect logging
         dead_n_ilogging = ( currentCohort%lmort_collateral + currentCohort%lmort_infra) * &
              currentCohort%n/hlm_freq_day/currentPatch%area
         
      else
         
         ! All mortality from logging in the canopy is
         ! is disturbance generating
         
         dead_n_dlogging = 0._r8
         dead_n_ilogging = 0._r8
         
      end if
      
      dead_n_natural = dead_n - dead_n_dlogging - dead_n_ilogging
      
      
      currentPatch%leaf_litter_in(pft) = currentPatch%leaf_litter_in(pft) + &
           (leaf_c)* dead_n
      
      ! %n has not been updated due to mortality yet, thus
      ! the litter flux has already been counted since it captured
      ! the losses of live trees and those flagged for death
      
      currentPatch%root_litter_in(pft) = currentPatch%root_litter_in(pft) + &
               (fnrt_c + store_c*(1._r8-EDPftvarcon_inst%allom_frbstor_repro(pft)) ) * dead_n

      ! Update diagnostics that track resource management
      currentSite%resources_management%delta_litter_stock  = &
           currentSite%resources_management%delta_litter_stock + &
           (leaf_c + fnrt_c + store_c ) * &
           (dead_n_ilogging+dead_n_dlogging) * & 
           hlm_freq_day * currentPatch%area
      
      ! Update diagnostics that track resource management
      currentSite%resources_management%delta_biomass_stock = &
           currentSite%resources_management%delta_biomass_stock + &
           (leaf_c + fnrt_c + store_c ) * & 
           (dead_n_ilogging+dead_n_dlogging) * & 
           hlm_freq_day * currentPatch%area
      
      if( hlm_use_planthydro == itrue ) then
         !call AccumulateMortalityWaterStorage(currentSite,currentCohort,dead_n)
         call AccumulateMortalityWaterStorage(currentSite,currentCohort,&
              -1.0_r8 * currentCohort%dndt * hlm_freq_day)
      end if
      

      do c = 1,ncwd
             
         currentPatch%cwd_BG_in(c) = currentPatch%cwd_BG_in(c) + (struct_c + sapw_c) * & 
              SF_val_CWD_frac(c) * dead_n * (1.0_r8-EDPftvarcon_inst%allom_agb_frac(currentCohort%pft))
         
         ! Send AGB component of boles from non direct-logging activities to AGB litter pool
         if (c==ncwd) then
            
            ! CWD contributed by indirect damage
            currentPatch%cwd_AG_in(c) = currentPatch%cwd_AG_in(c) + (struct_c + sapw_c) * & 
                 SF_val_CWD_frac(c) * (dead_n_natural+ dead_n_ilogging) * &
                 EDPftvarcon_inst%allom_agb_frac(currentCohort%pft)
            
            ! CWD contributed by logged boles due to losses in transportation
            currentPatch%cwd_AG_in(c) = currentPatch%cwd_AG_in(c) + &
                 (1.0_r8 - logging_export_frac) * (struct_c + sapw_c) * SF_val_CWD_frac(c) * &
                 dead_n_dlogging * EDPftvarcon_inst%allom_agb_frac(currentCohort%pft)
            
            ! Send AGB component of boles from direct-logging activities to
            ! export/harvest pool
            ! Generate trunk product (kgC/day/site)
            trunk_product =  logging_export_frac * (struct_c + sapw_c) * &
                 SF_val_CWD_frac(c) * dead_n_dlogging * EDPftvarcon_inst%allom_agb_frac(currentCohort%pft) * &
                 hlm_freq_day * currentPatch%area
            
            currentSite%flux_out = currentSite%flux_out + trunk_product
            
            ! Update diagnostics that track resource management
            currentSite%resources_management%trunk_product_site  = &
                 currentSite%resources_management%trunk_product_site + &
                 trunk_product
                
         else
            
            currentPatch%cwd_AG_in(c) = currentPatch%cwd_AG_in(c) + (struct_c + sapw_c) * & 
                 SF_val_CWD_frac(c) * dead_n  * &
                 EDPftvarcon_inst%allom_agb_frac(currentCohort%pft)

         end if

         ! Update diagnostics that track resource management
         currentSite%resources_management%delta_litter_stock  = &
              currentSite%resources_management%delta_litter_stock + &
              (struct_c + sapw_c) * &
              SF_val_CWD_frac(c) * (dead_n_natural+dead_n_ilogging) * & 
              hlm_freq_day * currentPatch%area
         
         ! Update diagnostics that track resource management
         currentSite%resources_management%delta_biomass_stock = &
              currentSite%resources_management%delta_biomass_stock + &
              (struct_c + sapw_c) * &
              SF_val_CWD_frac(c) * dead_n * & 
              hlm_freq_day * currentPatch%area
         
         if (currentPatch%cwd_AG_in(c) < 0.0_r8)then
            write(fates_log(),*) 'negative CWD in flux',currentPatch%cwd_AG_in(c), &
                 (struct_c + sapw_c), dead_n, dead_n_natural, dead_n_ilogging, dead_n_dlogging
            call endrun(msg=errMsg(sourcefile, __LINE__))
         endif
         
      end do
      ! Update diagnostics that track resource management
      currentSite%resources_management%delta_individual    = &
           currentSite%resources_management%delta_individual + &
           (dead_n_dlogging+dead_n_ilogging) * hlm_freq_day * currentPatch%area
      
       
      currentCohort => currentCohort%taller
    enddo  ! end loop over cohorts 
>>>>>>> dbc56eae


      ! Track CWD inputs from mortal plants
      
      do c = 1,ncwd

         ! Below-ground 
         
         bg_cwd_tot = (struct_m + sapw_m) * & 
              SF_val_CWD_frac(c) * dead_n * &
              (1.0_r8-EDPftvarcon_inst%allom_agb_frac(pft))
         
         do ilyr = 1, numlevsoil
            litt%bg_cwd_in(c,ilyr) = litt%bg_cwd_in(c,ilyr) + &
                  currentSite%rootfrac_scr(ilyr) * bg_cwd_tot
         end do

         flux_diags%cwd_bg_input(c)  = flux_diags%cwd_bg_input(c) + &
               SF_val_CWD_frac(c) * dead_n * currentPatch%area * &
               (1.0_r8-EDPftvarcon_inst%allom_agb_frac(pft))

         ! The bole of the plant is the last index of the cwd array. So any harvesting
         ! mortality is diverted away from above-ground CWD and sent to harvest
         ! and flux out. Send AGB component of boles from non direct-logging activities 
         ! to AGB litter pool

         if (c==ncwd) then
            
            litt%ag_cwd_in(c) = litt%ag_cwd_in(c) + (struct_m + sapw_m) * & 
                 SF_val_CWD_frac(c) * (dead_n_natural+dead_n_ilogging)  * &
                 EDPftvarcon_inst%allom_agb_frac(pft)
            
            ! Send AGB component of boles from direct-logging activities to export/harvest pool
            ! Generate trunk product (kg/day/m2)
            trunk_product =  (struct_m + sapw_m) * &
                 SF_val_CWD_frac(c) * dead_n_dlogging * EDPftvarcon_inst%allom_agb_frac(pft)
            
            site_mass%wood_product = site_mass%wood_product + trunk_product
            
            flux_diags%cwd_ag_input(c)  = flux_diags%cwd_ag_input(c) + &
                  SF_val_CWD_frac(c) * (dead_n_natural+dead_n_ilogging)  * &
                  currentPatch%area * EDPftvarcon_inst%allom_agb_frac(pft)

         else

            litt%ag_cwd_in(c) = litt%ag_cwd_in(c) + (struct_m + sapw_m) * & 
                 SF_val_CWD_frac(c) * dead_n  * &
                 EDPftvarcon_inst%allom_agb_frac(pft)

            flux_diags%cwd_ag_input(c)  = flux_diags%cwd_ag_input(c) + &
                  SF_val_CWD_frac(c) * dead_n * &
                  currentPatch%area * EDPftvarcon_inst%allom_agb_frac(pft)
            
         end if
         
      end do


      ! Update diagnostics that track resource management

      if( (element_id .eq. all_carbon_elements) .or. &
            (element_id .eq. carbon12_element) ) then
      
         currentSite%resources_management%delta_litter_stock  = &
              currentSite%resources_management%delta_litter_stock + &
              (leaf_m + fnrt_m + store_m ) * &
              (dead_n_ilogging+dead_n_dlogging) * currentPatch%area

         currentSite%resources_management%delta_biomass_stock = &
              currentSite%resources_management%delta_biomass_stock + &
              (leaf_m + fnrt_m + store_m ) * & 
              (dead_n_ilogging+dead_n_dlogging) *currentPatch%area

         currentSite%resources_management%trunk_product_site = &
               currentSite%resources_management%trunk_product_site + &
               trunk_product * currentPatch%area

         do c = 1,ncwd
            currentSite%resources_management%delta_litter_stock  = &
                  currentSite%resources_management%delta_litter_stock + &
                  (struct_m + sapw_m) * &
                  SF_val_CWD_frac(c) * (dead_n_natural+dead_n_ilogging) * & 
                  currentPatch%area
            
            currentSite%resources_management%delta_biomass_stock = &
                  currentSite%resources_management%delta_biomass_stock + &
                  (struct_m + sapw_m) * &
                  SF_val_CWD_frac(c) * dead_n * currentPatch%area
         end do
         
         ! Update diagnostics that track resource management
         currentSite%resources_management%delta_individual    = &
               currentSite%resources_management%delta_individual + &
               (dead_n_dlogging+dead_n_ilogging) * hlm_freq_day * currentPatch%area
      end if
      
      
      currentCohort => currentCohort%taller
   enddo  ! end loop over cohorts 

  
   return
  end subroutine CWDInput

  ! =====================================================================================

  subroutine SeedDecayToFines(litt)

    type(litter_type) :: litt
    !
    ! !LOCAL VARIABLES:
    integer  ::  pft

    ! Add decaying seeds to the leaf litter
    ! -----------------------------------------------------------------------------------
    
    do pft = 1,numpft
       litt%leaf_fines_in(pft) = litt%leaf_fines_in(pft) + &
                                 litt%seed_decay(pft) +    &
                                 litt%seed_germ_decay(pft)
    enddo
    
    
    return
  end subroutine SeedDecayToFines
  

  ! ============================================================================

  subroutine fragmentation_scaler( currentPatch, bc_in) 
    !
    ! !DESCRIPTION:
    ! Simple CWD fragmentation Model
    ! FIX(SPM, 091914) this should be a function as it returns a value in 
    ! currentPatch%fragmentation_scaler
    !
    ! !USES:

    use FatesSynchronizedParamsMod  , only : FatesSynchronizedParamsInst
    use FatesConstantsMod, only : tfrz => t_water_freeze_k_1atm
    use FatesConstantsMod, only : pi => pi_const
    !
    ! !ARGUMENTS    
    type(ed_patch_type), intent(inout) :: currentPatch
    type(bc_in_type),    intent(in)    :: bc_in

    !
    ! !LOCAL VARIABLES:
    logical  :: use_century_tfunc = .false.
    integer  :: j
    integer  :: ifp                   ! Index of a FATES Patch "ifp"
    real(r8) :: t_scalar
    real(r8) :: w_scalar
    real(r8) :: catanf                ! hyperbolic temperature function from CENTURY
    real(r8) :: catanf_30             ! hyperbolic temperature function from CENTURY
    real(r8) :: t1                    ! temperature argument
    !----------------------------------------------------------------------

    catanf(t1) = 11.75_r8 +(29.7_r8 / pi) * atan( pi * 0.031_r8  * ( t1 - 15.4_r8 ))
    catanf_30 = catanf(30._r8)
    
    ifp = currentPatch%patchno 

    if ( .not. use_century_tfunc ) then
    !calculate rate constant scalar for soil temperature,assuming that the base rate constants 
    !are assigned for non-moisture limiting conditions at 25C. 
      if (bc_in%t_veg24_pa(ifp)  >=  tfrz) then
        t_scalar = q10_mr**((bc_in%t_veg24_pa(ifp)-(tfrz+25._r8))/10._r8)
                 !  Q10**((t_soisno(c,j)-(tfrz+25._r8))/10._r8)
      else
        t_scalar = (q10_mr**(-25._r8/10._r8))*(q10_froz**((bc_in%t_veg24_pa(ifp)-tfrz)/10._r8))
                  !Q10**(-25._r8/10._r8))*(froz_q10**((t_soisno(c,j)-tfrz)/10._r8)
      endif
    else
      ! original century uses an arctangent function to calculate the 
      ! temperature dependence of decomposition      
      t_scalar = max(catanf(bc_in%t_veg24_pa(ifp)-tfrz)/catanf_30,0.01_r8)
    endif    
   
    !Moisture Limitations   
    !BTRAN APPROACH - is quite simple, but max's out decomp at all unstressed 
    !soil moisture values, which is not realistic.  
    !litter decomp is proportional to water limitation on average... 
    w_scalar = sum(currentPatch%btran_ft(1:numpft))/numpft

    currentPatch%fragmentation_scaler =  min(1.0_r8,max(0.0_r8,t_scalar * w_scalar))
    
  end subroutine fragmentation_scaler
  
  ! ============================================================================

  subroutine CWDOut( litt, fragmentation_scaler, nlev_eff_decomp )
    !
    ! !DESCRIPTION:
    ! Simple CWD fragmentation Model
    ! spawn new cohorts of juveniles of each PFT             
    !
    ! !USES:
    use SFParamsMod, only : SF_val_max_decomp

    !
    ! !ARGUMENTS    
    type(litter_type),intent(inout),target     :: litt
    
    real(r8),intent(in)                        :: fragmentation_scaler

    ! This is not necessarily every soil layer, this is the number
    ! of effective layers that are active and can be sent
    ! to the soil decomposition model
    integer,intent(in)                         :: nlev_eff_decomp  
    
    !
    ! !LOCAL VARIABLES:
    integer :: c
    integer :: pft
    integer :: ilyr
    integer :: numlevsoil
    !----------------------------------------------------------------------

    do c = 1,ncwd  

       litt%ag_cwd_frag(c)   = litt%ag_cwd(c) * SF_val_max_decomp(c+1) * &
             years_per_day * fragmentation_scaler
       
       do ilyr = 1,nlev_eff_decomp
           
           litt%bg_cwd_frag(c,ilyr) = litt%bg_cwd(c,ilyr) * SF_val_max_decomp(c+1) * &
                years_per_day * fragmentation_scaler

<<<<<<< HEAD
       enddo
    end do
=======
    currentPatch%cwd_ag_out(1:ncwd) = 0.0_r8
    currentPatch%cwd_bg_out(1:ncwd) = 0.0_r8
    currentPatch%leaf_litter_out(:) = 0.0_r8
    currentPatch%root_litter_out(:) = 0.0_r8
    
    do c = 1,ncwd  
       currentPatch%cwd_ag_out(c)      = max(0.0_r8,   currentPatch%cwd_ag(c) * &
            SF_val_max_decomp(c) * currentPatch%fragmentation_scaler )  
       currentPatch%cwd_bg_out(c)      = max(0.0_r8,   currentPatch%cwd_bg(c) * &
            SF_val_max_decomp(c) * currentPatch%fragmentation_scaler )
    enddo
>>>>>>> dbc56eae

    ! this is the rate at which dropped leaves stop being part of the burnable pool 
    ! and begin to be part of the decomposing pool. This should probably be highly 
    ! sensitive to moisture, but also to the type of leaf thick leaves can dry out 
    ! before they are decomposed, for example. This section needs further scientific input. 

    do pft = 1,numpft
       
       litt%leaf_fines_frag(pft) = litt%leaf_fines(pft) * &
             years_per_day * SF_val_max_decomp(dl_sf) * fragmentation_scaler

       do ilyr = 1,nlev_eff_decomp
          litt%root_fines_frag(pft,ilyr) = litt%root_fines(pft,ilyr) * &
                years_per_day *  SF_val_max_decomp(dl_sf) * fragmentation_scaler
       end do
    enddo

  end subroutine CWDOut

  ! =====================================================================================

  subroutine FluxIntoLitterPools(nsites, sites, bc_in, bc_out)
    
    ! -----------------------------------------------------------------------------------
    ! Created by Charlie Koven and Rosie Fisher, 2014-2015
    ! take the flux out of the fragmenting litter pools and port into the decomposing 
    ! litter pools. 
    ! in this implementation, decomposing pools are assumed to be humus and non-flammable, 
    ! whereas fragmenting pools are assumed to be physically fragmenting but not 
    ! respiring. This is a simplification, but allows us to 
    !
    ! a) reconcile the need to track both chemical fractions (lignin, cellulose, labile) 
    !    and size fractions (trunk, branch, etc.)
    ! b) to impose a realistic delay on the surge of nutrients into the litter pools 
    !    when large CWD is added to the system via mortality
    !
    ! Because of the different subgrid structure, this subroutine includes the functionality
    ! that in the big-leaf BGC model, is calculated in SoilBiogeochemVerticalProfileMod
    !
    ! The ED code is resolved at a daily timestep, but all of the CN-BGC fluxes are passed 
    ! in as derivatives per second, and then accumulated in the CNStateUpdate routines.  
    ! One way of doing this is to pass back the CN fluxes per second, and keep them 
    ! constant for the whole day (making sure they are not overwritten.  This means that 
    ! the carbon gets passed back and forth between the photosynthesis code 
    ! (fast timestepping) to the ED code (slow timestepping), back to the BGC code 
    ! (fast timestepping).  This means that the state update for the litter pools and 
    ! for the CWD pools occurs at different timescales. 
    ! -----------------------------------------------------------------------------------

    use EDTypesMod, only : AREA
    use FatesConstantsMod, only : sec_per_day
    use FatesInterfaceMod, only : bc_in_type, bc_out_type
    use FatesInterfaceMod, only : hlm_use_vertsoilc
    use FatesInterfaceMod, only : hlm_numlevgrnd
    use FatesConstantsMod, only : itrue
    use FatesGlobals, only : endrun => fates_endrun
    use EDParamsMod , only : ED_val_cwd_flig, ED_val_cwd_fcel
   
    

    implicit none   

    ! !ARGUMENTS    
    integer            , intent(in)            :: nsites
    type(ed_site_type) , intent(inout)         :: sites(nsites)
    type(bc_in_type)   , intent(in)            :: bc_in(:)
    type(bc_out_type)  , intent(inout), target :: bc_out(:)

    ! !LOCAL VARIABLES:
    type (ed_patch_type),  pointer :: currentPatch
    type (ed_cohort_type), pointer :: currentCohort
    real(r8), pointer              :: flux_cel_si(:)
    real(r8), pointer              :: flux_lab_si(:)
    real(r8), pointer              :: flux_lig_si(:)
    type(litter_type), pointer     :: litt
     
    real(r8) :: surface_prof(1:hlm_numlevgrnd) ! this array is used to distribute
                                               ! fragmented litter on the surface
                                               ! into the soil/decomposition
                                               ! layers. It exponentially decays
    real(r8) :: surface_prof_tot ! normalizes the surface_prof array
    integer  :: ft               ! PFT number
    integer  :: nlev_eff_soil    ! number of effective soil layers
    integer  :: nlev_eff_decomp  ! number of effective decomp layers
    real(r8) :: area_frac        ! fraction of site's area of current patch
    real(r8) :: z_decomp         ! Used for calculating depth midpoints of decomp layers
    integer  :: s                ! Site index
    integer  :: el               ! Element index (C,N,P,etc)
    integer  :: j                ! Soil layer index
    integer  :: id               ! Decomposition layer index
    integer  :: ic               ! CWD type index

    ! NOTE(rgk, 201705) this parameter was brought over from SoilBiogeochemVerticalProfile
    ! how steep profile is for surface components (1/ e_folding depth) (1/m) 
    real(r8),  parameter :: surfprof_exp  = 10.

    do s = 1,nsites

       ! This is the number of effective soil layers to transfer from
       nlev_eff_soil   = max(bc_in(s)%max_rooting_depth_index_col, 1)

       ! The decomposition layers are most likely the exact same layers
       ! as the soil layers (same depths also), unless it is a simplified
       ! single layer case, where nlevdecomp = 1

       nlev_eff_decomp = min(bc_in(s)%nlevdecomp,nlev_eff_soil)

       ! define a single shallow surface profile for surface additions 
       ! (leaves, stems, and N deposition). This sends the above ground
       ! mass into the soil pools using an exponential depth decay function.
       ! Since it is sending an absolute mass [kg] into variable layer
       ! widths, we multiply the profile by the layer width, so that
       ! wider layers get proportionally more.  After the masses
       ! are sent, each layer will normalize by depth.
       
       surface_prof(:) = 0._r8
       z_decomp = 0._r8
       do id = 1,nlev_eff_decomp
          z_decomp = z_decomp+0.5*bc_in(s)%dz_decomp_sisl(id)
          surface_prof(id) = exp(-surfprof_exp * z_decomp) *  bc_in(s)%dz_decomp_sisl(id)
          z_decomp = z_decomp+0.5*bc_in(s)%dz_decomp_sisl(id)
       end do
       surface_prof_tot = sum(surface_prof)
       do id = 1,nlev_eff_decomp
          surface_prof(id) = surface_prof(id)/surface_prof_tot
       end do

       ! Loop over the different elements. 
       do el = 1, num_elements

          ! Zero out the boundary flux arrays
          ! Make a pointer to the cellulose, labile and lignan
          ! flux partitions.

          select case (element_list(el))
          case (carbon12_element)
             bc_out(s)%litt_flux_cel_c_si(:) = 0._r8
             bc_out(s)%litt_flux_lig_c_si(:) = 0._r8
             bc_out(s)%litt_flux_lab_c_si(:) = 0._r8
             flux_cel_si => bc_out(s)%litt_flux_cel_c_si(:)
             flux_lab_si => bc_out(s)%litt_flux_lab_c_si(:)
             flux_lig_si => bc_out(s)%litt_flux_lig_c_si(:)
          case (nitrogen_element) 
             bc_out(s)%litt_flux_cel_n_si(:) = 0._r8
             bc_out(s)%litt_flux_lig_n_si(:) = 0._r8
             bc_out(s)%litt_flux_lab_n_si(:) = 0._r8
             flux_cel_si => bc_out(s)%litt_flux_cel_n_si(:)
             flux_lab_si => bc_out(s)%litt_flux_lab_n_si(:)
             flux_lig_si => bc_out(s)%litt_flux_lig_n_si(:)
          case (phosphorus_element)
             bc_out(s)%litt_flux_cel_p_si(:) = 0._r8
             bc_out(s)%litt_flux_lig_p_si(:) = 0._r8
             bc_out(s)%litt_flux_lab_p_si(:) = 0._r8
             flux_cel_si => bc_out(s)%litt_flux_cel_p_si(:)
             flux_lab_si => bc_out(s)%litt_flux_lab_p_si(:)
             flux_lig_si => bc_out(s)%litt_flux_lig_p_si(:)
          end select
          
          currentPatch => sites(s)%oldest_patch
          do while (associated(currentPatch))
             
             ! Set a pointer to the litter object
             ! for the current element on the current
             ! patch
             litt       => currentPatch%litter(el)
             area_frac  = currentPatch%area/area
             
             do ic = 1, ncwd
                
                do id = 1,nlev_eff_decomp
                   flux_cel_si(id) = flux_cel_si(id) + &
                         litt%ag_cwd_frag(ic) * ED_val_cwd_fcel * area_frac * surface_prof(id)
                   
                   flux_lig_si(id) = flux_lig_si(id) + & 
                         litt%ag_cwd_frag(ic) * ED_val_cwd_flig * area_frac * surface_prof(id)
                end do
                   
                do j = 1, nlev_eff_soil
                   
                   id = bc_in(s)%decomp_id(j)  ! Map from soil layer to decomp layer
                   
                   flux_cel_si(id) = flux_cel_si(id) + &
                         litt%bg_cwd_frag(ic,j) * ED_val_cwd_fcel * area_frac
                   
                   flux_lig_si(id) = flux_lig_si(id) + &
                         litt%bg_cwd_frag(ic,j) * ED_val_cwd_flig * area_frac
                   
                end do
             end do
             
             ! leaf and fine root fragmentation fluxes
             do ft = 1,numpft
                
                do id = 1,nlev_eff_decomp
                   
                   flux_lab_si(id) = flux_lab_si(id) + &
                         litt%leaf_fines_frag(ft) * EDPftvarcon_inst%lf_flab(ft) * &
                         area_frac* surface_prof(id)
                   
                   flux_cel_si(id) = flux_cel_si(id) + &
                         litt%leaf_fines_frag(ft) * EDPftvarcon_inst%lf_fcel(ft) * &
                         area_frac* surface_prof(id)
                   
                   flux_lig_si(id) = flux_lig_si(id) + &
                         litt%leaf_fines_frag(ft) * EDPftvarcon_inst%lf_flig(ft) * &
                         area_frac* surface_prof(id)

                end do

                do j = 1, nlev_eff_soil
                   
                   id = bc_in(s)%decomp_id(j)
                   
                   bc_out(s)%litt_flux_lab_c_si(id) = bc_out(s)%litt_flux_lab_c_si(id) + &
                         litt%root_fines_frag(ft,j) * EDPftvarcon_inst%fr_flab(ft) * area_frac
                   
                   bc_out(s)%litt_flux_cel_c_si(id) = bc_out(s)%litt_flux_cel_c_si(id) + &
                         litt%root_fines_frag(ft,j) * EDPftvarcon_inst%fr_fcel(ft) * area_frac
                   
                   bc_out(s)%litt_flux_lig_c_si(id) = bc_out(s)%litt_flux_lig_c_si(id) + &
                         litt%root_fines_frag(ft,j) * EDPftvarcon_inst%fr_flig(ft) * area_frac
                enddo
             end do
               
             currentPatch => currentPatch%younger
          end do
          
          ! Normalize all masses over the decomposition layer's depth
          ! Convert from kg/m2/day -> g/m3/s

          do id = 1,nlev_eff_decomp
             flux_cel_si(id) = days_per_sec * g_per_kg * &
                               flux_cel_si(id) / bc_in(s)%dz_decomp_sisl(id)
             flux_lig_si(id) = days_per_sec * g_per_kg * &
                               flux_lig_si(id) / bc_in(s)%dz_decomp_sisl(id)
             flux_lab_si(id) = days_per_sec * g_per_kg * &
                               flux_lab_si(id) / bc_in(s)%dz_decomp_sisl(id)
          end do

       end do  ! do elements
       
    end do  ! do sites(s)
    return
end subroutine FluxIntoLitterPools



end module EDPhysiologyMod<|MERGE_RESOLUTION|>--- conflicted
+++ resolved
@@ -59,13 +59,9 @@
   use FatesGlobals          , only : fates_log
   use FatesGlobals          , only : endrun => fates_endrun
   use EDParamsMod           , only : fates_mortality_disturbance_fraction
-<<<<<<< HEAD
-=======
   use EDParamsMod           , only : q10_mr
   use EDParamsMod           , only : q10_froz
   use EDParamsMod           , only : logging_export_frac
-
->>>>>>> dbc56eae
   use FatesPlantHydraulicsMod  , only : AccumulateMortalityWaterStorage
   
   use FatesConstantsMod     , only : itrue,ifalse
@@ -1153,27 +1149,16 @@
        currentPatch => currentSite%oldest_patch
        do while (associated(currentPatch))
 
-<<<<<<< HEAD
           litt => currentPatch%litter(el)
           do pft = 1,numpft
-
+             
              ! Seed input from local sources (within site)
              litt%seed_in_local(pft) = litt%seed_in_local(pft) + site_seed_rain(pft)/area
              
              ! Seed input from external sources (user param seed rain, or dispersal model)
-             seed_in_external =  seed_stoich*EDPftvarcon_inst%seed_rain(pft)*years_per_day
+             seed_in_external =  seed_stoich*EDPftvarcon_inst%seed_suppl(pft)*years_per_day
              
              litt%seed_in_extern(pft) = litt%seed_in_extern(pft) + seed_in_external
-=======
-    do p = 1,numpft
-       currentPatch%seeds_in(p) = currentPatch%seeds_in(p) + &
-                 EDPftvarcon_inst%seed_suppl(p) !KgC/m2/year
-       currentSite%seed_rain_flux(p) = currentSite%seed_rain_flux(p) + &
-                 EDPftvarcon_inst%seed_suppl(p) * currentPatch%area/AREA !KgC/m2/year
-
-       currentSite%flux_in = currentSite%flux_in + &
-             EDPftvarcon_inst%seed_suppl(p) * currentPatch%area * hlm_freq_day
->>>>>>> dbc56eae
 
              ! Seeds entering externally [kg/site/day]
              site_mass%seed_in = site_mass%seed_in + seed_in_external*currentPatch%area
@@ -1697,8 +1682,6 @@
          flux_diags%cwd_bg_input(c)  = flux_diags%cwd_bg_input(c) + &
                bg_cwd_tot*currentPatch%area
          
-
-<<<<<<< HEAD
       enddo
 
 
@@ -1708,15 +1691,28 @@
 
       ! Total number of dead (n/m2/day)
       dead_n = -1.0_r8 * currentCohort%dndt/currentPatch%area*years_per_day
-      
-      ! Total number of dead understory from direct logging (n/m2/day)
-      ! (it is possible that large harvestable trees are in the understory)
-      dead_n_dlogging = currentCohort%lmort_direct*currentCohort%n/currentPatch%area
-          
-      ! Total number of dead understory from indirect logging
-      dead_n_ilogging = ( currentCohort%lmort_collateral + currentCohort%lmort_infra) * &
-           currentCohort%n/currentPatch%area
-          
+
+      if(currentCohort%canopy_layer > 1)then   
+
+         ! Total number of dead understory from direct logging
+         ! (it is possible that large harvestable trees are in the understory)
+         dead_n_dlogging = currentCohort%lmort_direct * &
+              currentCohort%n/currentPatch%area
+
+         ! Total number of dead understory from indirect logging
+         dead_n_ilogging = (currentCohort%lmort_collateral + currentCohort%lmort_infra) * &
+              currentCohort%n/currentPatch%area
+
+      else
+
+         ! All mortality from logging in the canopy is
+         ! is disturbance generating
+
+         dead_n_dlogging = 0._r8
+         dead_n_ilogging = 0._r8
+
+      end if
+
       dead_n_natural = dead_n - dead_n_dlogging - dead_n_ilogging
 
      
@@ -1742,141 +1738,6 @@
       flux_diags%root_litter_input(pft) = &
             flux_diags%root_litter_input(pft) +  &
             root_fines_tot*currentPatch%area
-
-=======
-      ! ================================================        
-      ! Litter fluxes for understorey  mortality. KgC/m2/year
-      ! ================================================
-      
-      ! Total number of dead understory (n/m2)
-      dead_n = -1.0_r8 * currentCohort%dndt / currentPatch%area
-      
-      if(currentCohort%canopy_layer > 1)then   
-         
-         ! Total number of dead understory from direct logging
-         ! (it is possible that large harvestable trees are in the understory)
-         dead_n_dlogging = ( currentCohort%lmort_direct) * &
-              currentCohort%n/hlm_freq_day/currentPatch%area
-         
-         ! Total number of dead understory from indirect logging
-         dead_n_ilogging = ( currentCohort%lmort_collateral + currentCohort%lmort_infra) * &
-              currentCohort%n/hlm_freq_day/currentPatch%area
-         
-      else
-         
-         ! All mortality from logging in the canopy is
-         ! is disturbance generating
-         
-         dead_n_dlogging = 0._r8
-         dead_n_ilogging = 0._r8
-         
-      end if
-      
-      dead_n_natural = dead_n - dead_n_dlogging - dead_n_ilogging
-      
-      
-      currentPatch%leaf_litter_in(pft) = currentPatch%leaf_litter_in(pft) + &
-           (leaf_c)* dead_n
-      
-      ! %n has not been updated due to mortality yet, thus
-      ! the litter flux has already been counted since it captured
-      ! the losses of live trees and those flagged for death
-      
-      currentPatch%root_litter_in(pft) = currentPatch%root_litter_in(pft) + &
-               (fnrt_c + store_c*(1._r8-EDPftvarcon_inst%allom_frbstor_repro(pft)) ) * dead_n
-
-      ! Update diagnostics that track resource management
-      currentSite%resources_management%delta_litter_stock  = &
-           currentSite%resources_management%delta_litter_stock + &
-           (leaf_c + fnrt_c + store_c ) * &
-           (dead_n_ilogging+dead_n_dlogging) * & 
-           hlm_freq_day * currentPatch%area
-      
-      ! Update diagnostics that track resource management
-      currentSite%resources_management%delta_biomass_stock = &
-           currentSite%resources_management%delta_biomass_stock + &
-           (leaf_c + fnrt_c + store_c ) * & 
-           (dead_n_ilogging+dead_n_dlogging) * & 
-           hlm_freq_day * currentPatch%area
-      
-      if( hlm_use_planthydro == itrue ) then
-         !call AccumulateMortalityWaterStorage(currentSite,currentCohort,dead_n)
-         call AccumulateMortalityWaterStorage(currentSite,currentCohort,&
-              -1.0_r8 * currentCohort%dndt * hlm_freq_day)
-      end if
-      
-
-      do c = 1,ncwd
-             
-         currentPatch%cwd_BG_in(c) = currentPatch%cwd_BG_in(c) + (struct_c + sapw_c) * & 
-              SF_val_CWD_frac(c) * dead_n * (1.0_r8-EDPftvarcon_inst%allom_agb_frac(currentCohort%pft))
-         
-         ! Send AGB component of boles from non direct-logging activities to AGB litter pool
-         if (c==ncwd) then
-            
-            ! CWD contributed by indirect damage
-            currentPatch%cwd_AG_in(c) = currentPatch%cwd_AG_in(c) + (struct_c + sapw_c) * & 
-                 SF_val_CWD_frac(c) * (dead_n_natural+ dead_n_ilogging) * &
-                 EDPftvarcon_inst%allom_agb_frac(currentCohort%pft)
-            
-            ! CWD contributed by logged boles due to losses in transportation
-            currentPatch%cwd_AG_in(c) = currentPatch%cwd_AG_in(c) + &
-                 (1.0_r8 - logging_export_frac) * (struct_c + sapw_c) * SF_val_CWD_frac(c) * &
-                 dead_n_dlogging * EDPftvarcon_inst%allom_agb_frac(currentCohort%pft)
-            
-            ! Send AGB component of boles from direct-logging activities to
-            ! export/harvest pool
-            ! Generate trunk product (kgC/day/site)
-            trunk_product =  logging_export_frac * (struct_c + sapw_c) * &
-                 SF_val_CWD_frac(c) * dead_n_dlogging * EDPftvarcon_inst%allom_agb_frac(currentCohort%pft) * &
-                 hlm_freq_day * currentPatch%area
-            
-            currentSite%flux_out = currentSite%flux_out + trunk_product
-            
-            ! Update diagnostics that track resource management
-            currentSite%resources_management%trunk_product_site  = &
-                 currentSite%resources_management%trunk_product_site + &
-                 trunk_product
-                
-         else
-            
-            currentPatch%cwd_AG_in(c) = currentPatch%cwd_AG_in(c) + (struct_c + sapw_c) * & 
-                 SF_val_CWD_frac(c) * dead_n  * &
-                 EDPftvarcon_inst%allom_agb_frac(currentCohort%pft)
-
-         end if
-
-         ! Update diagnostics that track resource management
-         currentSite%resources_management%delta_litter_stock  = &
-              currentSite%resources_management%delta_litter_stock + &
-              (struct_c + sapw_c) * &
-              SF_val_CWD_frac(c) * (dead_n_natural+dead_n_ilogging) * & 
-              hlm_freq_day * currentPatch%area
-         
-         ! Update diagnostics that track resource management
-         currentSite%resources_management%delta_biomass_stock = &
-              currentSite%resources_management%delta_biomass_stock + &
-              (struct_c + sapw_c) * &
-              SF_val_CWD_frac(c) * dead_n * & 
-              hlm_freq_day * currentPatch%area
-         
-         if (currentPatch%cwd_AG_in(c) < 0.0_r8)then
-            write(fates_log(),*) 'negative CWD in flux',currentPatch%cwd_AG_in(c), &
-                 (struct_c + sapw_c), dead_n, dead_n_natural, dead_n_ilogging, dead_n_dlogging
-            call endrun(msg=errMsg(sourcefile, __LINE__))
-         endif
-         
-      end do
-      ! Update diagnostics that track resource management
-      currentSite%resources_management%delta_individual    = &
-           currentSite%resources_management%delta_individual + &
-           (dead_n_dlogging+dead_n_ilogging) * hlm_freq_day * currentPatch%area
-      
-       
-      currentCohort => currentCohort%taller
-    enddo  ! end loop over cohorts 
->>>>>>> dbc56eae
-
 
       ! Track CWD inputs from mortal plants
       
@@ -1904,19 +1765,33 @@
 
          if (c==ncwd) then
             
+            ! Send AGB component of boles from direct-logging activities to 
+            ! export/harvest pool.  Generate trunk product (kg/day/m2)
+
+            trunk_wood =  (struct_m + sapw_m) * &
+                 SF_val_CWD_frac(c) * dead_n_dlogging * &
+                 EDPftvarcon_inst%allom_agb_frac(pft) 
+            
+            site_mass%wood_product = site_mass%wood_product + &
+                 trunk_wood * currentPatch%area * logging_export_frac
+
+            ! Add AG wood to litter from the non-exported fraction of wood 
+            ! from direct anthro sources
+
+            litt%ag_cwd_in(c) = litt%ag_cwd_in(c) +  &
+                 trunk_wood * (1._r8-logging_export_frac)
+
+            flux_diags%cwd_ag_input(c)  = flux_diags%cwd_ag_input(c) + &
+                 trunk_wood * (1._r8-logging_export_frac) * currentPatch%area
+
+            ! Add AG wood to litter from indirect anthro sources
+
             litt%ag_cwd_in(c) = litt%ag_cwd_in(c) + (struct_m + sapw_m) * & 
                  SF_val_CWD_frac(c) * (dead_n_natural+dead_n_ilogging)  * &
                  EDPftvarcon_inst%allom_agb_frac(pft)
-            
-            ! Send AGB component of boles from direct-logging activities to export/harvest pool
-            ! Generate trunk product (kg/day/m2)
-            trunk_product =  (struct_m + sapw_m) * &
-                 SF_val_CWD_frac(c) * dead_n_dlogging * EDPftvarcon_inst%allom_agb_frac(pft)
-            
-            site_mass%wood_product = site_mass%wood_product + trunk_product
-            
+
             flux_diags%cwd_ag_input(c)  = flux_diags%cwd_ag_input(c) + &
-                  SF_val_CWD_frac(c) * (dead_n_natural+dead_n_ilogging)  * &
+                  SF_val_CWD_frac(c) * (dead_n_natural+dead_n_ilogging) * &
                   currentPatch%area * EDPftvarcon_inst%allom_agb_frac(pft)
 
          else
@@ -1936,8 +1811,7 @@
 
       ! Update diagnostics that track resource management
 
-      if( (element_id .eq. all_carbon_elements) .or. &
-            (element_id .eq. carbon12_element) ) then
+      if( element_id .eq. carbon12_element ) then
       
          currentSite%resources_management%delta_litter_stock  = &
               currentSite%resources_management%delta_litter_stock + &
@@ -1951,7 +1825,7 @@
 
          currentSite%resources_management%trunk_product_site = &
                currentSite%resources_management%trunk_product_site + &
-               trunk_product * currentPatch%area
+               trunk_wood * logging_export_frac * currentPatch%area
 
          do c = 1,ncwd
             currentSite%resources_management%delta_litter_stock  = &
@@ -2097,30 +1971,16 @@
 
     do c = 1,ncwd  
 
-       litt%ag_cwd_frag(c)   = litt%ag_cwd(c) * SF_val_max_decomp(c+1) * &
+       litt%ag_cwd_frag(c)   = litt%ag_cwd(c) * SF_val_max_decomp(c) * &
              years_per_day * fragmentation_scaler
        
        do ilyr = 1,nlev_eff_decomp
            
-           litt%bg_cwd_frag(c,ilyr) = litt%bg_cwd(c,ilyr) * SF_val_max_decomp(c+1) * &
+           litt%bg_cwd_frag(c,ilyr) = litt%bg_cwd(c,ilyr) * SF_val_max_decomp(c) * &
                 years_per_day * fragmentation_scaler
 
-<<<<<<< HEAD
        enddo
     end do
-=======
-    currentPatch%cwd_ag_out(1:ncwd) = 0.0_r8
-    currentPatch%cwd_bg_out(1:ncwd) = 0.0_r8
-    currentPatch%leaf_litter_out(:) = 0.0_r8
-    currentPatch%root_litter_out(:) = 0.0_r8
-    
-    do c = 1,ncwd  
-       currentPatch%cwd_ag_out(c)      = max(0.0_r8,   currentPatch%cwd_ag(c) * &
-            SF_val_max_decomp(c) * currentPatch%fragmentation_scaler )  
-       currentPatch%cwd_bg_out(c)      = max(0.0_r8,   currentPatch%cwd_bg(c) * &
-            SF_val_max_decomp(c) * currentPatch%fragmentation_scaler )
-    enddo
->>>>>>> dbc56eae
 
     ! this is the rate at which dropped leaves stop being part of the burnable pool 
     ! and begin to be part of the decomposing pool. This should probably be highly 
