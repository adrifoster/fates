--- conflicted
+++ resolved
@@ -847,13 +847,9 @@
 
     ! Mortality for trees in the understorey. 
     !if trees are in the canopy, then their death is 'disturbance'. This probably needs a different terminology
-<<<<<<< HEAD
+
     call mortality_rates(currentCohort,bc_in,cmort,hmort,bmort,frmort)
-    call LoggingMortality_frac(currentCohort%pft, currentCohort%dbh, &
-=======
-    call mortality_rates(currentCohort,cmort,hmort,bmort)
     call LoggingMortality_frac(ipft, currentCohort%dbh, &
->>>>>>> 865431cd
                                currentCohort%lmort_logging,                       &
                                currentCohort%lmort_collateral,                    &
                                currentCohort%lmort_infra )
