module EDPhysiologyMod

#include "shr_assert.h"

  ! ============================================================================
  ! Miscellaneous physiology routines from ED.
  ! ============================================================================

  use FatesGlobals, only         : fates_log
  use FatesInterfaceTypesMod, only    : hlm_days_per_year
  use FatesInterfaceTypesMod, only    : hlm_model_day
  use FatesInterfaceTypesMod, only    : hlm_freq_day
  use FatesInterfaceTypesMod, only    : hlm_day_of_year
  use FatesInterfaceTypesMod, only    : numpft
  use FatesInterfaceTypesMod, only    : nleafage
  use FatesInterfaceTypesMod, only    : nlevdamage
  use FatesInterfaceTypesMod, only    : hlm_use_planthydro
  use FatesInterfaceTypesMod, only    : hlm_parteh_mode
  use FatesInterfaceTypesMod, only    : hlm_use_fixed_biogeog
  use FatesInterfaceTypesMod, only    : hlm_use_nocomp
  use FatesInterfaceTypesMod, only    : hlm_nitrogen_spec
  use FatesInterfaceTypesMod, only    : hlm_phosphorus_spec
  use FatesInterfaceTypesMod, only    : hlm_use_tree_damage
  use FatesInterfaceTypesMod, only : hlm_use_ed_prescribed_phys
  use FatesConstantsMod, only    : r8 => fates_r8
  use FatesConstantsMod, only    : nearzero
  use FatesConstantsMod, only    : g_per_kg
  use FatesConstantsMod, only    : ndays_per_year
  use FatesConstantsMod, only    : nocomp_bareground
  use EDPftvarcon      , only    : EDPftvarcon_inst
  use PRTParametersMod , only    : prt_params
  use EDPftvarcon      , only    : GetDecompyFrac
  use FatesInterfaceTypesMod, only    : bc_in_type
  use FatesInterfaceTypesMod, only    : bc_out_type
  use EDCohortDynamicsMod , only : create_cohort, sort_cohorts
  use EDCohortDynamicsMod , only : InitPRTObject
  use FatesAllometryMod   , only : tree_lai
  use FatesAllometryMod   , only : tree_sai
  use FatesAllometryMod   , only : leafc_from_treelai
  use FatesAllometryMod   , only : decay_coeff_kn
  use FatesLitterMod      , only : litter_type
  use EDTypesMod          , only : site_massbal_type
  use EDTypesMod          , only : numlevsoil_max
  use EDTypesMod          , only : numWaterMem
  use FatesLitterMod      , only : dl_sf
  use EDParamsMod         , only : dinc_vai, dlower_vai
  use EDTypesMod          , only : area_inv
  use EDTypesMod          , only : AREA
  use FatesLitterMod      , only : ncwd
  use FatesLitterMod      , only : ndcmpy
  use FatesLitterMod      , only : ilabile
  use FatesLitterMod      , only : ilignin
  use FatesLitterMod      , only : icellulose
  use FatesLitterMod      , only : adjust_SF_CWD_frac
  use EDParamsMod         , only : nclmax
  use EDTypesMod          , only : AREA,AREA_INV
  use EDParamsMod         , only : nlevleaf
  use EDTypesMod          , only : num_vegtemp_mem
<<<<<<< HEAD
  use FatesConstantsMod   , only : maxpft
  use EDTypesMod          , only : ed_site_type
  use FatesPatchMod,        only : fates_patch_type
  use FatesCohortMod,       only : fates_cohort_type
  use FatesConstantsMod   , only : leaves_on
  use FatesConstantsMod   , only : leaves_off
=======
  use EDTypesMod          , only : maxpft
  use EDTypesMod          , only : ed_site_type, ed_patch_type, ed_cohort_type
  use EDTypesMod          , only : leaves_on
  use EDTypesMod          , only : leaves_off
  use EDTypesMod          , only : leaves_shedding
  use EDTypesMod          , only : ihard_stress_decid
  use EDTypesMod          , only : isemi_stress_decid
>>>>>>> b8ad811e
  use EDTypesMod          , only : min_n_safemath
  use PRTGenericMod       , only : num_elements
  use PRTGenericMod       , only : element_list
  use PRTGenericMod       , only : element_pos
  use EDTypesMod          , only : site_fluxdiags_type
  use EDTypesMod          , only : phen_cstat_nevercold
  use EDTypesMod          , only : phen_cstat_iscold
  use EDTypesMod          , only : phen_cstat_notcold
  use EDTypesMod          , only : phen_dstat_timeoff
  use EDTypesMod          , only : phen_dstat_moistoff
  use EDTypesMod          , only : phen_dstat_moiston
  use EDTypesMod          , only : phen_dstat_timeon
  use EDTypesMod          , only : phen_dstat_pshed
  use EDTypesMod          , only : init_recruit_trim
  use shr_log_mod           , only : errMsg => shr_log_errMsg
  use FatesGlobals          , only : fates_log
  use FatesGlobals          , only : endrun => fates_endrun
  use EDParamsMod           , only : fates_mortality_disturbance_fraction
  use EDParamsMod           , only : q10_mr
  use EDParamsMod           , only : q10_froz
  use EDParamsMod           , only : logging_export_frac
  use FatesPlantHydraulicsMod  , only : AccumulateMortalityWaterStorage
  use FatesConstantsMod     , only : itrue,ifalse
  use FatesConstantsMod     , only : calloc_abs_error
  use FatesConstantsMod     , only : years_per_day
  use FatesAllometryMod  , only : h_allom
  use FatesAllometryMod  , only : h2d_allom
  use FatesAllometryMod  , only : bagw_allom
  use FatesAllometryMod  , only : bsap_allom
  use FatesAllometryMod  , only : bleaf
  use FatesAllometryMod  , only : bfineroot
  use FatesAllometryMod  , only : bdead_allom
  use FatesAllometryMod  , only : bstore_allom
  use FatesAllometryMod  , only : bbgw_allom
  use FatesAllometryMod  , only : carea_allom
  use FatesAllometryMod  , only : CheckIntegratedAllometries
  use FatesAllometryMod, only : set_root_fraction
  use PRTGenericMod, only : prt_carbon_allom_hyp
  use PRTGenericMod, only : prt_cnp_flex_allom_hyp
  use PRTGenericMod, only : prt_vartypes
  use PRTGenericMod, only : leaf_organ
  use PRTGenericMod, only : sapw_organ, struct_organ
  use PRTGenericMod, only : carbon12_element
  use PRTGenericMod, only : nitrogen_element
  use PRTGenericMod, only : phosphorus_element
  use PRTGenericMod, only : leaf_organ
  use PRTGenericMod, only : fnrt_organ
  use PRTGenericMod, only : sapw_organ
  use PRTGenericMod, only : store_organ
  use PRTGenericMod, only : repro_organ
  use PRTGenericMod, only : struct_organ
  use PRTGenericMod, only : SetState
  use PRTLossFluxesMod, only  : PRTPhenologyFlush
  use PRTLossFluxesMod, only  : PRTDeciduousTurnover
  use PRTLossFluxesMod, only  : PRTReproRelease
  use PRTLossFluxesMod, only  : PRTDamageLosses
  use PRTGenericMod, only     : StorageNutrientTarget
  use DamageMainMod, only     : damage_time
  use DamageMainMod, only     : GetCrownReduction
  use DamageMainMod, only     : GetDamageFrac
  use SFParamsMod, only       : SF_val_CWD_frac
  use FatesParameterDerivedMod, only : param_derived
  use FatesPlantHydraulicsMod, only : InitHydrCohort
  use PRTInitParamsFatesMod, only : NewRecruitTotalStoichiometry
  
  implicit none
  private

  public :: trim_canopy
  public :: phenology
  public :: satellite_phenology
  public :: assign_cohort_SP_properties
  public :: calculate_SP_properties
  public :: recruitment
  public :: ZeroLitterFluxes

  public :: ZeroAllocationRates
  public :: PreDisturbanceLitterFluxes
  public :: PreDisturbanceIntegrateLitter
  public :: GenerateDamageAndLitterFluxes
  public :: SeedIn
  public :: UpdateRecruitL2FR
  public :: UpdateRecruitStoicH
  public :: SetRecruitL2FR
  
  logical, parameter :: debug  = .false. ! local debug flag
  character(len=*), parameter, private :: sourcefile = &
       __FILE__

  integer :: istat           ! return status code
  character(len=255) :: smsg ! Message string for deallocation errors
  
  integer, parameter :: dleafon_drycheck = 100 ! Drought deciduous leaves max days on check parameter

  real(r8), parameter :: decid_leaf_long_max = 1.0_r8 ! Maximum leaf lifespan for
                                                      !    deciduous PFTs [years]

  integer, parameter :: min_daysoff_dforcedflush = 30 ! This is the number of days that must had elapsed
                                                      ! since leaves had dropped, in order to forcably
                                                      ! flush leaves again.  This does not impact flushing
                                                      ! due to real moisture constraints, and will prevent
                                                      ! drought deciduous in perennially wet environments
                                                      ! that have been forced to drop their leaves, from
                                                      ! flushing them back immediately.

  integer, parameter  :: dd_offon_toler = 30          ! When flushing or shedding leaves, we check that
                                                      ! the dates are near last year's dates. This controls
                                                      ! the tolerance for deviating from last year.

  real(r8), parameter :: elongf_min = 0.05_r8         ! Minimum elongation factor. If elongation factor
                                                      !    reaches or falls below elongf_min, we assume
                                                      !    complete abscission.  This avoids carrying out
                                                      !    a residual amount of leaves, which may create
                                                      !    computational problems. The current threshold
                                                      !    is the same used in ED-2.2.

  real(r8), parameter :: smp_lwr_bound = -1000000._r8 ! Imposed soil matric potential lower bound for 
                                                      !    frozen or excessively dry soils, used when
                                                      !    computing water stress.
  ! ============================================================================

contains

  subroutine ZeroLitterFluxes( currentSite )

    ! This routine loops through all patches in a site
    ! and zero's the flux terms for the litter pools.
    ! This is typically called at the beginning of the dynamics
    ! call sequence.


    ! !ARGUMENTS
    type(ed_site_type), intent(inout), target  :: currentSite
    type(fates_patch_type), pointer               :: currentPatch

    integer :: el

    currentPatch => currentSite%youngest_patch
    do while(associated(currentPatch))
       do el=1,num_elements
          call currentPatch%litter(el)%ZeroFlux()
       end do
       currentPatch => currentPatch%older
    end do


    return
  end subroutine ZeroLitterFluxes

  ! =====================================================================================

  subroutine ZeroAllocationRates( currentSite )

    ! !ARGUMENTS
    type(ed_site_type), intent(inout), target  :: currentSite
    type(fates_patch_type), pointer               :: currentPatch
    type(fates_cohort_type), pointer              :: currentCohort

    currentPatch => currentSite%youngest_patch
    do while(associated(currentPatch))

       currentCohort => currentPatch%tallest
       do while (associated(currentCohort))

          ! This sets turnover and growth rates to zero
          call currentCohort%prt%ZeroRates()

          currentCohort => currentCohort%shorter
       enddo
       currentPatch => currentPatch%older
    end do

    return
  end subroutine ZeroAllocationRates

  ! ============================================================================
  
  subroutine GenerateDamageAndLitterFluxes( csite, cpatch, bc_in )

    ! Arguments
    type(ed_site_type)  :: csite
    type(fates_patch_type) :: cpatch
    type(bc_in_type), intent(in) :: bc_in
    

    ! Locals
    type(fates_cohort_type), pointer :: ccohort    ! Current cohort
    type(fates_cohort_type), pointer :: ndcohort   ! New damage-class cohort
    type(litter_type), pointer :: litt     ! Points to the litter object
    type(site_fluxdiags_type), pointer :: flux_diags ! pointer to site level flux diagnostics object
    integer  :: cd               ! Damage class index
    integer  :: el               ! Element index
    integer  :: dcmpy            ! Decomposition pool index
    integer  :: c                ! CWD pool index
    real(r8) :: cd_frac          ! Fraction of trees damaged in this class transition
    real(r8) :: num_trees_cd     ! Number of trees to spawn into the new damage class cohort
    real(r8) :: crown_loss_frac  ! Fraction of crown lost from one damage class to next
    real(r8) :: branch_loss_frac ! Fraction of sap, structure and storage lost in branch
                                 ! fall during damage
    real(r8) :: leaf_loss        ! Mass lost to each organ during damage [kg]
    real(r8) :: repro_loss       ! "" [kg]
    real(r8) :: sapw_loss        ! "" [kg]
    real(r8) :: store_loss       ! "" [kg]
    real(r8) :: struct_loss      ! "" [kg]       
    real(r8) :: dcmpy_frac       ! fraction of mass going to each decomposition pool
    real(r8) :: SF_val_CWD_frac_adj(4) !SF_val_CWD_frac adjusted based on cohort dbh 
    
    if(hlm_use_tree_damage .ne. itrue) return

    if(.not.damage_time) return

    ccohort => cpatch%tallest
    do while (associated(ccohort))

       ! Ignore damage to new plants and non-woody plants
       if(prt_params%woody(ccohort%pft)==ifalse  ) cycle
       if(ccohort%isnew ) cycle

       associate( ipft     => ccohort%pft, & 
                  agb_frac => prt_params%allom_agb_frac(ccohort%pft), &
                  branch_frac => param_derived%branch_frac(ccohort%pft))
         
       do_dclass: do cd = ccohort%crowndamage+1, nlevdamage
          
          call GetDamageFrac(ccohort%crowndamage, cd, ipft, cd_frac)

          ! now to get the number of damaged trees we multiply by damage frac
          num_trees_cd = ccohort%n * cd_frac

          ! if non negligable lets create a new cohort and generate some litter
          if_numtrees: if (num_trees_cd > nearzero ) then

             ! Create a new damaged cohort
             allocate(ndcohort)  ! new cohort surviving but damaged
             if(hlm_use_planthydro.eq.itrue) call InitHydrCohort(csite,ndcohort)
             
             ! Initialize the PARTEH object and point to the
             ! correct boundary condition fields
             ndcohort%prt => null()

             call InitPRTObject(ndcohort%prt)
             call ndcohort%InitPRTBoundaryConditions()
             call ndcohort%ZeroValues()
             
             ! nc_canopy_d is the new cohort that gets damaged 
             call ccohort%Copy(ndcohort)
             
             ! new number densities - we just do damaged cohort here -
             ! undamaged at the end of the cohort loop once we know how many damaged to
             ! subtract
             
             ndcohort%n = num_trees_cd
             ndcohort%crowndamage = cd

             ! Remove these trees from the donor cohort
             ccohort%n = ccohort%n - num_trees_cd
             
             ! update crown area here - for cohort fusion and canopy organisation below 
             call carea_allom(ndcohort%dbh, ndcohort%n, csite%spread, &
                  ipft, ndcohort%crowndamage, ndcohort%c_area)
             
             call GetCrownReduction(cd-ccohort%crowndamage, crown_loss_frac)

             do_element: do el = 1, num_elements
                
                litt => cpatch%litter(el)
                flux_diags => csite%flux_diags(el)
                
                ! Reduce the mass of the newly damaged cohort
                ! Fine-roots are not damaged as of yet
                ! only above-ground sapwood,structure and storage in
                ! branches is damaged/removed
                branch_loss_frac = crown_loss_frac * branch_frac * agb_frac
                
                leaf_loss = ndcohort%prt%GetState(leaf_organ,element_list(el))*crown_loss_frac
                repro_loss = ndcohort%prt%GetState(repro_organ,element_list(el))*crown_loss_frac
                sapw_loss = ndcohort%prt%GetState(sapw_organ,element_list(el))*branch_loss_frac
                store_loss = ndcohort%prt%GetState(store_organ,element_list(el))*branch_loss_frac
                struct_loss = ndcohort%prt%GetState(struct_organ,element_list(el))*branch_loss_frac

                ! ------------------------------------------------------
                ! Transfer the biomass from the cohort's
                ! damage to the litter input fluxes
                ! ------------------------------------------------------
    
                do dcmpy=1,ndcmpy
                   dcmpy_frac = GetDecompyFrac(ipft,leaf_organ,dcmpy)
                   litt%leaf_fines_in(dcmpy) = litt%leaf_fines_in(dcmpy) + &
                        (store_loss+leaf_loss+repro_loss) * &
                        ndcohort%n * dcmpy_frac / cpatch%area
                end do

                flux_diags%leaf_litter_input(ipft) = &
                     flux_diags%leaf_litter_input(ipft) +  &
                     (store_loss+leaf_loss+repro_loss) * ndcohort%n
                
                call adjust_SF_CWD_frac(ndcohort%dbh,ncwd,SF_val_CWD_frac,SF_val_CWD_frac_adj)

                do c = 1,ncwd
                   litt%ag_cwd_in(c) = litt%ag_cwd_in(c) + &
                        (sapw_loss + struct_loss) * &
                        SF_val_CWD_frac_adj(c) * ndcohort%n / &
                        cpatch%area
                   
                   flux_diags%cwd_ag_input(c)  = flux_diags%cwd_ag_input(c) + &
                        (struct_loss + sapw_loss) * &
                        SF_val_CWD_frac_adj(c) * ndcohort%n
                end do
                
             end do do_element

             ! Applying the damage to the cohort, does not need to happen
             ! in the element loop, it will loop inside that call
             call PRTDamageLosses(ndcohort%prt, leaf_organ, crown_loss_frac)
             call PRTDamageLosses(ndcohort%prt, repro_organ, crown_loss_frac)
             call PRTDamageLosses(ndcohort%prt, sapw_organ, branch_loss_frac)
             call PRTDamageLosses(ndcohort%prt, store_organ, branch_loss_frac)
             call PRTDamageLosses(ndcohort%prt, struct_organ, branch_loss_frac)
                                
             
             !----------- Insert new cohort into the linked list
             ! This list is going tall to short, lets add this new
             ! cohort into a taller position so we don't hit it again
             ! as the loop traverses
             ! --------------------------------------------------------------!
             
             ndcohort%shorter => ccohort
             if(associated(ccohort%taller))then
                ndcohort%taller => ccohort%taller
                ccohort%taller%shorter => ndcohort
             else
                cpatch%tallest => ndcohort
                ndcohort%taller => null()
             endif
             ccohort%taller => ndcohort
             
          end if if_numtrees

       end do do_dclass

       end associate
       ccohort => ccohort%shorter
    enddo
    
    return
  end subroutine GenerateDamageAndLitterFluxes

  ! ============================================================================

  subroutine PreDisturbanceLitterFluxes( currentSite, currentPatch, bc_in )

    ! -----------------------------------------------------------------------------------
    !
    ! This subroutine calculates all of the different litter input and output fluxes
    ! associated with seed turnover, seed influx, litterfall from live and
    ! dead plants, germination, and fragmentation.
    !
    ! At this time we do not have explicit herbivory, and burning losses to litter
    ! are handled elsewhere.
    !
    ! Note: The processes conducted here DO NOT handle litter fluxes associated
    !       with disturbance.  Those fluxes are handled elsewhere (EDPatchDynamcisMod)
    !       because the fluxes are potentially cross patch, and also dealing
    !       patch areas that are changing.
    !
    ! -----------------------------------------------------------------------------------


    ! !ARGUMENTS
    type(ed_site_type), intent(inout)  :: currentSite
    type(fates_patch_type), intent(inout) :: currentPatch
    type(bc_in_type), intent(in)       :: bc_in

    !
    ! !LOCAL VARIABLES:
    type(site_massbal_type), pointer :: site_mass
    type(litter_type), pointer :: litt     ! Points to the litter object for
    ! the different element types
    integer :: el                          ! Litter element loop index
    integer :: nlev_eff_decomp             ! Number of active layers over which
    ! fragmentation fluxes are transfered
    !------------------------------------------------------------------------------------

    ! Calculate the fragmentation rates
    call fragmentation_scaler(currentPatch, bc_in)

    do el = 1, num_elements

       litt => currentPatch%litter(el)

       ! Calculate loss rate of viable seeds to litter
       call SeedDecay(litt)

       ! Calculate seed germination rate, the status flags prevent
       ! germination from occuring when the site is in a drought
       ! (for drought deciduous) or too cold (for cold deciduous)
       call SeedGermination(litt, currentSite%cstatus, currentSite%dstatus(1:numpft))

       ! Send fluxes from newly created litter into the litter pools
       ! This litter flux is from non-disturbance inducing mortality, as well
       ! as litter fluxes from live trees
       call CWDInput(currentSite, currentPatch, litt,bc_in)

       ! Only calculate fragmentation flux over layers that are active
       ! (RGK-Mar2019) SHOULD WE MAX THIS AT 1? DONT HAVE TO

       nlev_eff_decomp = max(bc_in%max_rooting_depth_index_col, 1)
       call CWDOut(litt,currentPatch%fragmentation_scaler,nlev_eff_decomp)

       site_mass => currentSite%mass_balance(el)

       ! Fragmentation flux to soil decomposition model [kg/site/day]
       site_mass%frag_out = site_mass%frag_out + currentPatch%area * &
            ( sum(litt%ag_cwd_frag) + sum(litt%bg_cwd_frag) + &
            sum(litt%leaf_fines_frag) + sum(litt%root_fines_frag) + &
            sum(litt%seed_decay) + sum(litt%seed_germ_decay))

    end do


    return
  end subroutine PreDisturbanceLitterFluxes

  ! =====================================================================================

  subroutine PreDisturbanceIntegrateLitter(currentPatch)

    ! -----------------------------------------------------------------------------------
    !
    ! This step applies the litter fluxes to the prognostic state variables.
    ! This procedure is called in response to fluxes generated from:
    ! 1) seed rain,
    ! 2) non-disturbance generating turnover
    ! 3) litter fall from living plants
    ! 4) fragmentation
    !
    ! This routine does NOT accomodate the litter fluxes associated with
    ! disturbance generation.  That will happen after this call.
    ! Fluxes associated with FIRE also happen after this step.
    !
    ! All states are in units kg/m2
    ! All fluxes are in units kg/m2/day
    ! The integration step is 1 day, thus time is implied
    !
    ! -----------------------------------------------------------------------------------

    ! Arguments
    type(fates_patch_type),intent(inout),target :: currentPatch


    ! Locals
    type(litter_type), pointer :: litt
    integer :: el          ! Loop counter for litter element type
    integer :: pft         ! pft loop counter
    integer :: c           ! CWD loop counter
    integer :: nlevsoil    ! number of soil layers
    integer :: ilyr        ! soil layer loop counter
    integer :: dcmpy       ! decomposability index

    do el = 1, num_elements

       litt => currentPatch%litter(el)

       ! Update the bank of viable seeds
       ! -----------------------------------------------------------------------------------

       do pft = 1,numpft
          litt%seed(pft) = litt%seed(pft) + &
               litt%seed_in_local(pft) +   &
               litt%seed_in_extern(pft) -  &
               litt%seed_decay(pft) -      &
               litt%seed_germ_in(pft)

          ! Note that the recruitment scheme will use seed_germ
          ! for its construction costs.
          litt%seed_germ(pft) = litt%seed_germ(pft) + &
               litt%seed_germ_in(pft) - &
               litt%seed_germ_decay(pft)


       enddo

       ! Update the Coarse Woody Debris pools (above and below)
       ! -----------------------------------------------------------------------------------
       nlevsoil = size(litt%bg_cwd,dim=2)
       do c = 1,ncwd
          litt%ag_cwd(c) = litt%ag_cwd(c)  + litt%ag_cwd_in(c) - litt%ag_cwd_frag(c)
          do ilyr=1,nlevsoil
             litt%bg_cwd(c,ilyr) = litt%bg_cwd(c,ilyr) &
                  + litt%bg_cwd_in(c,ilyr) &
                  - litt%bg_cwd_frag(c,ilyr)
          enddo
       end do

       ! Update the fine litter pools from leaves and fine-roots
       ! -----------------------------------------------------------------------------------

       do dcmpy = 1,ndcmpy

          litt%leaf_fines(dcmpy) = litt%leaf_fines(dcmpy) &
               + litt%leaf_fines_in(dcmpy)              &
               - litt%leaf_fines_frag(dcmpy)
          do ilyr=1,nlevsoil
             litt%root_fines(dcmpy,ilyr) = litt%root_fines(dcmpy,ilyr) &
                  + litt%root_fines_in(dcmpy,ilyr)      &
                  - litt%root_fines_frag(dcmpy,ilyr)
          enddo

       end do

    end do     ! litter element loop

    return
  end subroutine PreDisturbanceIntegrateLitter



  ! ============================================================================

  subroutine trim_canopy( currentSite )
    !
    ! !DESCRIPTION:
    ! Canopy trimming / leaf optimisation. Removes leaves in negative annual carbon balance.
    !
    ! !USES:

    ! !ARGUMENTS
    type (ed_site_type),intent(inout), target :: currentSite
    !
    ! !LOCAL VARIABLES:
    type (fates_cohort_type) , pointer :: currentCohort
    type (fates_patch_type)  , pointer :: currentPatch

    integer  :: z                     ! leaf layer
    integer  :: ipft                  ! pft index
    logical  :: trimmed               ! was this layer trimmed in this year? If not expand the canopy.
    real(r8) :: tar_bl                ! target leaf biomass       (leaves flushed, trimmed)
    real(r8) :: tar_bfr               ! target fine-root biomass  (leaves flushed, trimmed)
    real(r8) :: bfr_per_bleaf         ! ratio of fine root per leaf biomass
    real(r8) :: sla_levleaf           ! sla at leaf level z
    real(r8) :: nscaler_levleaf       ! nscaler value at leaf level z
    integer  :: cl                    ! canopy layer index
    real(r8) :: kn                    ! nitrogen decay coefficient
    real(r8) :: sla_max               ! Observational constraint on how large sla (m2/gC) can become
    real(r8) :: leaf_c                ! leaf carbon [kg]
    real(r8) :: sapw_c                ! sapwood carbon [kg]
    real(r8) :: store_c               ! storage carbon [kg]
    real(r8) :: struct_c              ! structure carbon [kg]
    real(r8) :: leaf_inc              ! LAI-only portion of the vegetation increment of dinc_vai
    real(r8) :: lai_canopy_above      ! the LAI in the canopy layers above the layer of interest
    real(r8) :: lai_layers_above      ! the LAI in the leaf layers, within the current canopy,
    ! above the leaf layer of interest
    real(r8) :: lai_current           ! the LAI in the current leaf layer
    real(r8) :: cumulative_lai        ! whole canopy cumulative LAI, top down, to the leaf layer of interest
    real(r8) :: cumulative_lai_cohort ! cumulative LAI within the current cohort only

    ! Temporary diagnostic ouptut
    integer :: ipatch
    integer :: icohort

    ! LAPACK linear least squares fit variables
    ! The standard equation for a linear fit, y = mx + b, is converted to a linear system, AX=B and has
    ! the form: [n  sum(x); sum(x)  sum(x^2)] * [b; m]  = [sum(y); sum(x*y)] where
    ! n is the number of leaf layers
    ! x is yearly_net_uptake minus the leaf cost aka the net-net uptake
    ! y is the cumulative lai for the current cohort
    ! b is the y-intercept i.e. the cumulative lai that has zero net-net uptake
    ! m is the slope of the linear fit
    integer :: nll = 3                    ! Number of leaf layers to fit a regression to for calculating the optimum lai
    character(1) :: trans = 'N'           ! Input matrix is not transposed

    integer, parameter :: m = 2, n = 2    ! Number of rows and columns, respectively, in matrix A
    integer, parameter :: nrhs = 1        ! Number of columns in matrix B and X
    integer, parameter :: workmax = 100   ! Maximum iterations to minimize work

    integer :: lda = m, ldb = n           ! Leading dimension of A and B, respectively
    integer :: lwork                      ! Dimension of work array
    integer :: info                       ! Procedure diagnostic ouput

    real(r8) :: nnu_clai_a(m,n)           ! LHS of linear least squares fit, A matrix
    real(r8) :: nnu_clai_b(m,nrhs)        ! RHS of linear least squares fit, B matrix
    real(r8) :: work(workmax)             ! work array

    real(r8) :: initial_trim              ! Initial trim
    real(r8) :: optimum_trim              ! Optimum trim value

    real(r8) :: target_c_area

    real(r8) :: pft_leaf_lifespan         ! Leaf lifespan of each PFT [years]
    !----------------------------------------------------------------------

    ipatch = 1 ! Start counting patches

    currentPatch => currentSite%youngest_patch
    do while(associated(currentPatch))

       ! Add debug diagnstic output to determine which patch
       if (debug) then
          write(fates_log(),*) 'Current patch:', ipatch
          write(fates_log(),*) 'Current patch cohorts:', currentPatch%countcohorts
       endif

       icohort = 1

       currentCohort => currentPatch%tallest
       do while (associated(currentCohort))

          ! Save off the incoming trim
          initial_trim = currentCohort%canopy_trim


          ! Add debug diagnostic output to determine which cohort
          if (debug) then
             write(fates_log(),*) 'Current cohort:', icohort
             write(fates_log(),*) 'Starting canopy trim:', initial_trim
          endif

          trimmed = .false.
          ipft = currentCohort%pft
          call carea_allom(currentCohort%dbh,currentCohort%n,currentSite%spread,currentCohort%pft,&
               currentCohort%crowndamage, currentCohort%c_area)

          leaf_c   = currentCohort%prt%GetState(leaf_organ, carbon12_element)

          currentCohort%treelai = tree_lai(leaf_c, currentCohort%pft, currentCohort%c_area, &
               currentCohort%n, currentCohort%canopy_layer,               &
               currentPatch%canopy_layer_tlai,currentCohort%vcmax25top )

          ! We don't need to check on sp mode here since we don't trim_canopy with sp mode
          currentCohort%treesai = tree_sai(currentCohort%pft, &
               currentCohort%dbh, currentCohort%crowndamage,  &
               currentCohort%canopy_trim, &
               currentCohort%efstem_coh, &
               currentCohort%c_area, currentCohort%n,currentCohort%canopy_layer,& 
               currentPatch%canopy_layer_tlai, currentCohort%treelai, &
               currentCohort%vcmax25top,0 )  

          currentCohort%nv      = count((currentCohort%treelai+currentCohort%treesai) .gt. dlower_vai(:)) + 1

          if (currentCohort%nv > nlevleaf)then
             write(fates_log(),*) 'nv > nlevleaf',currentCohort%nv, &
                  currentCohort%treelai,currentCohort%treesai, &
                  currentCohort%c_area,currentCohort%n,leaf_c
             call endrun(msg=errMsg(sourcefile, __LINE__))
          endif

          ! Find target leaf biomass. Here we assume that leaves would be fully flushed 
          ! (elongation factor = 1)
          call bleaf(currentcohort%dbh,ipft,&
               currentCohort%crowndamage, currentcohort%canopy_trim,1.0_r8, tar_bl)

          if ( int(prt_params%allom_fmode(ipft)) .eq. 1 ) then
             ! only query fine root biomass if using a fine root allometric model that takes leaf trim into account
             call bfineroot(currentcohort%dbh,ipft,currentcohort%canopy_trim, &
                  currentcohort%l2fr,1.0_r8, tar_bfr)
             bfr_per_bleaf = tar_bfr/tar_bl
          endif

          ! Identify current canopy layer (cl)
          cl = currentCohort%canopy_layer

          ! PFT-level maximum SLA value, even if under a thick canopy (same units as slatop)
          sla_max = prt_params%slamax(ipft)

          ! Initialize nnu_clai_a
          nnu_clai_a(:,:) = 0._r8
          nnu_clai_b(:,:) = 0._r8

          !Leaf cost vs net uptake for each leaf layer.
          do z = 1, currentCohort%nv

             ! Calculate the cumulative total vegetation area index (no snow occlusion, stems and leaves)
             leaf_inc    = dinc_vai(z) * &
                  currentCohort%treelai/(currentCohort%treelai+currentCohort%treesai)
             
             ! Now calculate the cumulative top-down lai of the current layer's midpoint within the current cohort
             lai_layers_above      = (dlower_vai(z) - dinc_vai(z)) * &
                  currentCohort%treelai/(currentCohort%treelai+currentCohort%treesai)
             lai_current           = min(leaf_inc, currentCohort%treelai - lai_layers_above)
             cumulative_lai_cohort = lai_layers_above + 0.5*lai_current

             ! Now add in the lai above the current cohort for calculating the sla leaf level
             lai_canopy_above  = sum(currentPatch%canopy_layer_tlai(1:cl-1))
             cumulative_lai    = lai_canopy_above + cumulative_lai_cohort

             ! There was activity this year in this leaf layer.  This should only occur for bottom most leaf layer
             if (currentCohort%year_net_uptake(z) /= 999._r8)then

                ! Calculate sla_levleaf following the sla profile with overlying leaf area
                ! Scale for leaf nitrogen profile
                kn = decay_coeff_kn(ipft,currentCohort%vcmax25top)
                ! Nscaler value at leaf level z
                nscaler_levleaf = exp(-kn * cumulative_lai)
                ! Sla value at leaf level z after nitrogen profile scaling (m2/gC)
                sla_levleaf = min(sla_max,prt_params%slatop(ipft)/nscaler_levleaf)

                ! Find the realised leaf lifespan, depending on the leaf phenology.
                if (prt_params%season_decid(ipft) ==  itrue) then
                   ! Cold-deciduous costs. Assume time-span to be 1 year to be consistent
                   ! with FATES default
                   pft_leaf_lifespan = decid_leaf_long_max

                elseif (any(prt_params%stress_decid(ipft) == [ihard_stress_decid,isemi_stress_decid]) )then
                   ! Drought-decidous costs. Assume time-span to be the least between
                   !    1 year and the life span provided by the parameter file.
                   pft_leaf_lifespan = &
                      min(decid_leaf_long_max,sum(prt_params%leaf_long(ipft,:)))

                else !evergreen costs
                   pft_leaf_lifespan = sum(prt_params%leaf_long(ipft,:))
                end if

                ! Leaf cost at leaf level z (kgC m-2 year-1) accounting for sla profile
                ! (Convert from SLA in m2g-1 to m2kg-1)
                currentCohort%leaf_cost = &
                   1.0_r8/(sla_levleaf*pft_leaf_lifespan*g_per_kg)


                if ( int(prt_params%allom_fmode(ipft)) == 1 ) then
                   ! if using trimmed leaf for fine root biomass allometry, add the cost of the root increment
                   ! to the leaf increment; otherwise do not.
                   currentCohort%leaf_cost = currentCohort%leaf_cost + &
                        1.0_r8/(sla_levleaf*g_per_kg) * &
                        bfr_per_bleaf / prt_params%root_long(ipft)
                end if
                currentCohort%leaf_cost = currentCohort%leaf_cost * &
                     (prt_params%grperc(ipft) + 1._r8)

                ! Construct the arrays for a least square fit of the net_net_uptake versus the cumulative lai
                ! if at least nll leaf layers are present in the current cohort and only for the bottom nll
                ! leaf layers.
                if (currentCohort%nv > nll .and. currentCohort%nv - z < nll) then

                   ! Build the A matrix for the LHS of the linear system. A = [n  sum(x); sum(x)  sum(x^2)]
                   ! where n = nll and x = yearly_net_uptake-leafcost
                   nnu_clai_a(1,1) = nnu_clai_a(1,1) + 1 ! Increment for each layer used
                   nnu_clai_a(1,2) = nnu_clai_a(1,2) + currentCohort%year_net_uptake(z) - currentCohort%leaf_cost
                   nnu_clai_a(2,1) = nnu_clai_a(1,2)
                   nnu_clai_a(2,2) = nnu_clai_a(2,2) + (currentCohort%year_net_uptake(z) - currentCohort%leaf_cost)**2

                   ! Build the B matrix for the RHS of the linear system. B = [sum(y); sum(x*y)]
                   ! where x = yearly_net_uptake-leafcost and y = cumulative_lai_cohort
                   nnu_clai_b(1,1) = nnu_clai_b(1,1) + cumulative_lai_cohort
                   nnu_clai_b(2,1) = nnu_clai_b(2,1) + (cumulative_lai_cohort * &
                        (currentCohort%year_net_uptake(z) - currentCohort%leaf_cost))
                end if

                ! Check leaf cost against the yearly net uptake for that cohort leaf layer
                if (currentCohort%year_net_uptake(z) < currentCohort%leaf_cost) then
                   ! Make sure the cohort trim fraction is great than the pft trim limit
                   if (currentCohort%canopy_trim > EDPftvarcon_inst%trim_limit(ipft)) then

                      ! keep trimming until none of the canopy is in negative carbon balance.
                      if (currentCohort%hite > EDPftvarcon_inst%hgt_min(ipft)) then
                         currentCohort%canopy_trim = currentCohort%canopy_trim - &
                              EDPftvarcon_inst%trim_inc(ipft)

                         trimmed = .true.

                      endif ! hite check
                   endif ! trim limit check
                endif ! net uptake check
             endif ! leaf activity check
          enddo ! z, leaf layer loop

          ! Compute the optimal cumulative lai based on the cohort net-net uptake profile if at least 2 leaf layers
          if (nnu_clai_a(1,1) > 1) then

             ! Compute the optimum size of the work array
             lwork = -1 ! Ask sgels to compute optimal number of entries for work
             call dgels(trans, m, n, nrhs, nnu_clai_a, lda, nnu_clai_b, ldb, work, lwork, info)
             lwork = int(work(1)) ! Pick the optimum.  TBD, can work(1) come back with greater than work size?

             ! Compute the minimum of 2-norm of of the least squares fit to solve for X
             ! Note that dgels returns the solution by overwriting the nnu_clai_b array.
             ! The result has the form: X = [b; m]
             ! where b = y-intercept (i.e. the cohort lai that has zero yearly net-net uptake)
             ! and m is the slope of the linear fit
             call dgels(trans, m, n, nrhs, nnu_clai_a, lda, nnu_clai_b, ldb, work, lwork, info)

             if (info < 0) then
                write(fates_log(),*) 'LLSF optimium LAI calculation returned illegal value'
                call endrun(msg=errMsg(sourcefile, __LINE__))
             endif

             if (debug) then
                write(fates_log(),*) 'LLSF optimium LAI (intercept,slope):', nnu_clai_b
                write(fates_log(),*) 'LLSF optimium LAI:', nnu_clai_b(1,1)
                write(fates_log(),*) 'LLSF optimium LAI info:', info
                write(fates_log(),*) 'LAI fraction (optimum_lai/cumulative_lai):', nnu_clai_b(1,1) / cumulative_lai_cohort
             endif

             ! Calculate the optimum trim based on the initial canopy trim value
             if (cumulative_lai_cohort > 0._r8) then  ! Sometime cumulative_lai comes in at 0.0?

                !
                optimum_trim = (nnu_clai_b(1,1) / cumulative_lai_cohort) * initial_trim

                ! Determine if the optimum trim value makes sense.  The smallest cohorts tend to have unrealistic fits.
                if (optimum_trim > 0. .and. optimum_trim < 1.) then
                   currentCohort%canopy_trim = optimum_trim

                   trimmed = .true.

                endif
             endif
          endif

          ! Reset activity for the cohort for the start of the next year
          currentCohort%year_net_uptake(:) = 999.0_r8

          ! Add to trim fraction if cohort not trimmed at all
          if ( (.not.trimmed) .and.currentCohort%canopy_trim < 1.0_r8)then
             currentCohort%canopy_trim = currentCohort%canopy_trim + EDPftvarcon_inst%trim_inc(ipft)
          endif

          if ( debug ) then
             write(fates_log(),*) 'trimming:',currentCohort%canopy_trim
          endif

          ! currentCohort%canopy_trim = 1.0_r8 !FIX(RF,032414) this turns off ctrim for now.
          currentCohort => currentCohort%shorter
          icohort = icohort + 1
       enddo
       currentPatch => currentPatch%older
       ipatch = ipatch + 1
    enddo

  end subroutine trim_canopy

  ! ============================================================================
  subroutine phenology( currentSite, bc_in )
    !
    ! !DESCRIPTION:
    ! Phenology.
    !
    ! !USES:
    use FatesConstantsMod, only : tfrz => t_water_freeze_k_1atm
    use EDParamsMod, only : ED_val_phen_a, ED_val_phen_b, ED_val_phen_c
    use EDParamsMod, only : ED_val_phen_chiltemp
    use EDParamsMod, only : ED_val_phen_mindayson
    use EDParamsMod, only : ED_val_phen_ncolddayslim
    use EDParamsMod, only : ED_val_phen_coldtemp
    use EDBtranMod, only  : check_layer_water
    !
    ! !ARGUMENTS:
    type(ed_site_type), intent(inout), target :: currentSite
    type(bc_in_type),   intent(in)            :: bc_in

    !
    ! !LOCAL VARIABLES:

    type(fates_patch_type),pointer :: cpatch
    integer  :: model_day_int     ! integer model day 1 - inf
    integer  :: ncolddays         ! no days underneath the threshold for leaf drop
    integer  :: i_wmem            ! Loop counter for water mem days
    integer  :: i_tmem            ! Loop counter for veg temp mem days
    integer  :: ipft              ! plant functional type index
    integer  :: j                 ! Soil layer index
    real(r8) :: mean_10day_liqvol ! mean soil liquid volume over last 10 days [m3/m3]
    real(r8) :: mean_10day_smp    ! mean soil matric potential over last 10 days [mm]
    real(r8) :: leaf_c            ! leaf carbon [kg]
    real(r8) :: fnrt_c            ! fineroot carbon [kg]
    real(r8) :: sapw_c            ! sapwood carbon [kg]
    real(r8) :: store_c           ! storage carbon [kg]
    real(r8) :: struct_c          ! structure carbon [kg]
    real(r8) :: gdd_threshold     ! GDD accumulation function,
    real(r8) :: rootfrac_notop    ! Total rooting fraction excluding the top soil layer
    integer  :: ncdstart          ! beginning of counting period for chilling degree days.
    integer  :: gddstart          ! beginning of counting period for growing degree days.
    integer  :: nlevroot          ! Number of rooting levels to consider
    real(r8) :: temp_in_C         ! daily averaged temperature in celsius
    real(r8) :: elongf_prev       ! Elongation factor from previous time
    real(r8) :: elongf_1st        ! First guess for elongation factor
    integer  :: ndays_pft_leaf_lifespan ! PFT life span of drought deciduous [days].
                                        !    This is the shortest between the PFT leaf 
                                        !    lifespan and the maximum lifespan of drought 
                                        !    deciduous (see parameter decid_leaf_long_max
                                        !    at the beginning of this file).
     real(r8) :: phen_drought_threshold ! For drought hard-deciduous, this is the threshold
                                        !   below which plants will abscise leaves, and
                                        !   above which plants will flush leaves. For semi-
                                        !   deciduous plants, this is the threshold below
                                        !   which abscission will be complete. This depends
                                        !   on the sign. If positive, these are soil
                                        !   volumetric water content [m3/m3]. If negative,
                                        !   the values are soil matric potential [mm]. Not
                                        !   used for non-deciduous plants. Ignored for 
                                        !   non-deciduous plants.
     real(r8) :: phen_moist_threshold   ! For semi-deciduous, this is the threshold above 
                                        !    which flushing will be complete.  This depends
                                        !    on the sign. If positive, these are soil
                                        !    volumetric water content [m3/m3]. If negative,
                                        !    the values are soil matric potential [mm].
                                        !    Ignored for hard-deciduous and evergreen 
                                        !    plants.
     real(r8) :: phen_doff_time         ! Minimum number of days that plants must remain
                                        !   leafless before flushing leaves again.

    ! Logical tests to make code more readable
    logical  :: smoist_below_threshold   ! Is soil moisture below threshold?
    logical  :: recent_flush             ! Last full flushing event is still very recent.
    logical  :: recent_abscission        ! Last abscission event is still very recent.
    logical  :: exceed_min_on_period     ! Have leaves been flushed for a minimum period of time?
    logical  :: exceed_min_off_period    ! Have leaves been off for a minimum period of time?
    logical  :: prolonged_on_period      ! Has leaves been flushed for too long?
    logical  :: prolonged_off_period     ! Have leaves been abscissed for too long?
    logical  :: last_flush_long_ago      ! Has it been a very long time since last flushing?


    ! This is the integer model day. The first day of the simulation is 1, and it
    ! continues monotonically, indefinitely
    ! Advance it. (this should be a global, no reason
    ! for site level, but we don't have global scalars in the
    ! restart file)
    currentSite%phen_model_date = currentSite%phen_model_date + 1
    model_day_int = currentSite%phen_model_date


    ! Parameter of drought decid leaf loss in mm in top layer...FIX(RF,032414)
    ! - this is arbitrary and poorly understood. Needs work. ED_
    !Parameters: defaults from Botta et al. 2000 GCB,6 709-725
    !Parameters, default from from SDGVM model of senesence

    temp_in_C = 0._r8
    cpatch => CurrentSite%oldest_patch
    do while(associated(cpatch))
       temp_in_C = temp_in_C + cpatch%tveg24%GetMean()*cpatch%area
       cpatch => cpatch%younger
    end do
    temp_in_C = temp_in_C * area_inv - tfrz


    !-----------------Cold Phenology--------------------!

    !Zero growing degree and chilling day counters
    if (currentSite%lat > 0)then
       ncdstart = 270  !Northern Hemisphere begining November
       gddstart = 1    !Northern Hemisphere begining January
    else
       ncdstart = 120  !Southern Hemisphere beginning May
       gddstart = 181  !Northern Hemisphere begining July
    endif

    ! Count the number of chilling days over a seasonal window.
    ! For comparing against GDD, we start calculating chilling
    ! in the late autumn.
    ! This value is used to determine the GDD exceedance threshold
    if (hlm_day_of_year == ncdstart)then
       currentSite%nchilldays = 0
    endif

    !Accumulate growing/chilling days after start of counting period
    if (temp_in_C  <  ED_val_phen_chiltemp)then
       currentSite%nchilldays = currentSite%nchilldays + 1
    endif

    !GDD accumulation function, which also depends on chilling days.
    !  -68 + 638 * (-0.001 * ncd)
    gdd_threshold = ED_val_phen_a + ED_val_phen_b*exp(ED_val_phen_c*real(currentSite%nchilldays,r8))

    !Accumulate temperature of last 10 days.
    currentSite%vegtemp_memory(2:num_vegtemp_mem) = currentSite%vegtemp_memory(1:num_vegtemp_mem-1)
    currentSite%vegtemp_memory(1) = temp_in_C

    !count number of days for leaves off
    ncolddays = 0
    do i_tmem = 1,num_vegtemp_mem
       if (currentSite%vegtemp_memory(i_tmem) < ED_val_phen_coldtemp)then
          ncolddays = ncolddays + 1
       endif
    enddo

    ! Here is where we do the GDD accumulation calculation
    !
    ! reset GDD on set dates
    if (hlm_day_of_year == gddstart)then
       currentSite%grow_deg_days = 0._r8
    endif
    !
    ! accumulate the GDD using daily mean temperatures
    ! Don't accumulate GDD during the growing season (that wouldn't make sense)
    if (temp_in_C .gt. 0._r8 .and. currentSite%cstatus == phen_cstat_iscold) then
       currentSite%grow_deg_days = currentSite%grow_deg_days + temp_in_C
    endif

    !this logic is to prevent GDD accumulating after the leaves have fallen and before the
    ! beginnning of the accumulation period, to prevend erroneous autumn leaf flushing.
    if(model_day_int> ndays_per_year)then !only do this after the first year to prevent odd behaviour

       if(currentSite%lat .gt. 0.0_r8)then !Northern Hemisphere
          ! In the north, don't accumulate when we are past the leaf fall date.
          ! Accumulation starts on day 1 of year in NH.
          ! The 180 is to prevent going into an 'always off' state after initialization
          if( model_day_int .gt. currentSite%cleafoffdate.and.hlm_day_of_year.gt.180)then !
             currentSite%grow_deg_days = 0._r8
          endif
       else !Southern Hemisphere
          ! In the South, don't accumulate after the leaf off date, and before the start of
          ! the accumulation phase (day 181).
          if(model_day_int .gt. currentSite%cleafoffdate.and.hlm_day_of_year.lt.gddstart) then!
             currentSite%grow_deg_days = 0._r8
          endif
       endif
    endif !year1

    ! Calculate the number of days since the leaves last came on
    ! and off. If this is the beginning of the simulation, that day might
    ! not had occured yet, so set it to last year to get things rolling

    if (model_day_int < currentSite%cleafoffdate) then
       currentSite%cndaysleafoff = model_day_int - (currentSite%cleafoffdate - ndays_per_year)
    else
       currentSite%cndaysleafoff = model_day_int - currentSite%cleafoffdate
    end if

    if (model_day_int < currentSite%cleafondate) then
       currentSite%cndaysleafon = model_day_int - (currentSite%cleafondate - ndays_per_year)
    else
       currentSite%cndaysleafon = model_day_int - currentSite%cleafondate
    end if



    !LEAF ON: COLD DECIDUOUS. Needs to
    !1) have exceeded the growing degree day threshold
    !2) The leaves should not be on already
    !3) There should have been at least one chilling day in the counting period.
    !   this prevents tropical or warm climate plants that are "cold-deciduous"
    !   from ever re-flushing after they have reached their maximum age (thus
    !   preventing them from competing

    if ( any(currentSite%cstatus == [phen_cstat_iscold,phen_cstat_nevercold]) .and. &
         (currentSite%grow_deg_days > gdd_threshold) .and. &
         (currentSite%cndaysleafoff > ED_val_phen_mindayson) .and. &
         (currentSite%nchilldays >= 1)) then
       currentSite%cstatus = phen_cstat_notcold  ! Set to not-cold status (leaves can come on)
       currentSite%cleafondate = model_day_int
       currentSite%cndaysleafon = 0
       currentSite%grow_deg_days = 0._r8 ! zero GDD for the rest of the year until counting season begins.
       if ( debug ) write(fates_log(),*) 'leaves on'
    endif !GDD




    !LEAF OFF: COLD THRESHOLD
    !Needs to:
    !1) have exceeded the number of cold days threshold
    !2) have exceeded the minimum leafon time.
    !3) The leaves should not be off already
    !4) The day of simulation should be larger than the counting period.


    if ( (currentSite%cstatus == phen_cstat_notcold) .and. &
         (model_day_int > num_vegtemp_mem)      .and. &
         (ncolddays > ED_val_phen_ncolddayslim) .and. &
         (currentSite%cndaysleafon > ED_val_phen_mindayson) )then

       currentSite%grow_deg_days  = 0._r8          ! The equations for Botta et al
       ! are for calculations of
       ! first flush, but if we dont
       ! clear this value, it will cause
       ! leaves to flush later in the year
       currentSite%cstatus       = phen_cstat_iscold  ! alter status of site to 'leaves off'
       currentSite%cleafoffdate = model_day_int       ! record leaf off date
       currentSite%cndaysleafoff = 0

       if ( debug ) write(fates_log(),*) 'leaves off'
    endif

    ! LEAF OFF: COLD LIFESPAN THRESHOLD
    ! NOTE: Some areas of the planet will never generate a cold day
    ! and thus %nchilldays will never go from zero to 1.  The following logic
    ! when coupled with this fact will essentially prevent cold-deciduous
    ! plants from re-emerging in areas without at least some cold days
    
    if( (currentSite%cstatus == phen_cstat_notcold)  .and. &
        (currentSite%cndaysleafoff > 400)) then   ! remove leaves after a whole year,
                                                  ! when there is no 'off' period.
       currentSite%grow_deg_days  = 0._r8

       currentSite%cstatus = phen_cstat_nevercold  ! alter status of site to imply that this
       ! site is never really cold enough
       ! for cold deciduous
       currentSite%cleafoffdate = model_day_int    ! record leaf off date
       currentSite%cndaysleafoff = 0

       if ( debug ) write(fates_log(),*) 'leaves off'
    endif



    ! Loop through every PFT to assign the elongation factor. 
    ! Add PFT look to account for different PFT rooting depth profiles.
    pft_elong_loop: do ipft=1,numpft

       ! Copy values to a local variable to make code more legible.
       phen_drought_threshold = prt_params%phen_drought_threshold(ipft)
       phen_moist_threshold   = prt_params%phen_moist_threshold  (ipft)
       phen_doff_time         = prt_params%phen_doff_time        (ipft)


       ! Update soil moisture information memory (we always track the last 10 days)
       do i_wmem = numWaterMem,2,-1 !shift memory to previous day, to make room for current day
          currentSite%liqvol_memory(i_wmem,ipft) = currentSite%liqvol_memory(i_wmem-1,ipft)
          currentSite%smp_memory   (i_wmem,ipft) = currentSite%smp_memory   (i_wmem-1,ipft)
       end do

       ! Find the rooting depth distribution for PFT
       call set_root_fraction( currentSite%rootfrac_scr, ipft, currentSite%zi_soil, &
                               bc_in%max_rooting_depth_index_col )
       nlevroot = max(2,min(ubound(currentSite%zi_soil,1),bc_in%max_rooting_depth_index_col))

       ! The top most layer is typically very thin (~ 2cm) and dries rather quickly. Despite
       ! being thin, it can have a non-negligible rooting fraction (e.g., using 
       ! exponential_2p_root_profile with default parameters make the top layer to contain
       ! about 7% of the total fine root density).  To avoid overestimating dryness, we 
       ! ignore the top layer when calculating the memory.
       rootfrac_notop = sum(currentSite%rootfrac_scr(2:nlevroot))
       if ( rootfrac_notop <= nearzero ) then
          ! Unlikely, but just in case all roots are in the first layer, we use the second
          ! layer the second layer (to avoid FPE issues).
          currentSite%rootfrac_scr(2) = 1.0_r8
          rootfrac_notop              = 1.0_r8
       end if

       ! Set the memory to be the weighted average of the soil properties, using the
       ! root fraction of each layer (except the topmost one) as the weighting factor.

       currentSite%liqvol_memory(1,ipft) = sum( bc_in%h2o_liqvol_sl     (2:nlevroot) * &
                                                currentSite%rootfrac_scr(2:nlevroot) ) / &
                                                rootfrac_notop
       currentSite%smp_memory   (1,ipft)  = 0._r8
       do j = 2,nlevroot
          if(check_layer_water(bc_in%h2o_liqvol_sl(j),bc_in%tempk_sl(j)) ) then
             currentSite%smp_memory   (1,ipft) = currentSite%smp_memory   (1,ipft) + & 
                  bc_in%smp_sl            (j) * &
                  currentSite%rootfrac_scr(j)  / &
                  rootfrac_notop
          else
             ! Nominal extreme suction for frozen or unreasonably dry soil
             currentSite%smp_memory   (1,ipft) = currentSite%smp_memory   (1,ipft) + & 
                  smp_lwr_bound * &
                  currentSite%rootfrac_scr(j)  / &
                  rootfrac_notop
          end if
       end do

       ! Calculate the mean soil moisture ( liquid volume (m3/m3) and matric potential (mm))
       !    over the last 10 days
       mean_10day_liqvol = sum(currentSite%liqvol_memory(1:numWaterMem,ipft)) / &
                           real(numWaterMem,r8)
       mean_10day_smp    = sum(currentSite%smp_memory   (1:numWaterMem,ipft)) / &
                           real(numWaterMem,r8)

       ! Compare the moisture with the threshold.
       if ( phen_drought_threshold >= 0. ) then
          ! Liquid volume in reference layer (m3/m3)
          smoist_below_threshold = mean_10day_liqvol < phen_drought_threshold
       else
          ! Soil matric potential in reference layer (mm)
          smoist_below_threshold = mean_10day_smp    < phen_drought_threshold
       end if

       ! Calculate days since last flushing and shedding event, but make a provision
       ! for the first year of simulation, we have to assume leaf drop / leaf flush
       ! dates to start, so if that is in the future, set it to last year
       if (model_day_int < currentSite%dleafoffdate(ipft)) then
          currentSite%dndaysleafoff(ipft) = model_day_int - (currentSite%dleafoffdate(ipft)-ndays_per_year)
       else
          currentSite%dndaysleafoff(ipft) = model_day_int - currentSite%dleafoffdate(ipft)
       end if
       if (model_day_int < currentSite%dleafondate(ipft)) then
          currentSite%dndaysleafon(ipft) = model_day_int - (currentSite%dleafondate(ipft)-ndays_per_year)
       else
          currentSite%dndaysleafon(ipft) = model_day_int - currentSite%dleafondate(ipft)
       end if


       ! Elongation factor from the previous step.
       elongf_prev = currentSite%elong_factor(ipft)


       ! PFT leaf lifespan in days. This is the shortest between the leaf longevity
       ! (defined as a PFT parameter) and the maximum canopy leaf life span allowed
       ! for drought deciduous (local parameter). The sum term accounts for the
       ! total leaf life span of this cohort.
       ndays_pft_leaf_lifespan = &
          nint(ndays_per_year*min(decid_leaf_long_max,sum(prt_params%leaf_long(ipft,:))))


       !---~---
       !    Find elongation factors by comparing the moisture with the thresholds. For each
       ! tissue --- leaves, fine roots, and stems (sapwood+heartwood) --- elongation factor
       ! is the maximum fraction of biomass (relative to maximum biomass given allometry)
       ! that can be allocated to each tissue due to phenology. In this select case, we
       ! define the elongation factor based on the PFT-specific phenology strategy of this
       ! each PFT. Options are evergreen, "hard deciduous", or semi-deciduous:
       !  - Evergreen: elongation factors shall be 1 at all times (fully flushed tissues).
       !  - "Hard-deciduous": elongation factors are either 0 (fully abscised tissues) or
       !    1 (fully flushed tissues)
       !  - Semi-deciduous: elongation factors can be any value between 0 and 1 (including
       !    0 and 1). For example, if elongation factor for leaves of a cohort is 0.4, then
       !    the leaf biomass will be capped at 40% of the biomass the cohort would have if
       !    it were in well-watered conditions.
       !---~---
       case_drought_phen: select case (prt_params%stress_decid(ipft))
       case (ihard_stress_decid)
          !---~---
          !    Default ("hard") drought deciduous phenology. The decision on whether to 
          ! abscise (shed) or flush leaves is in principle defined by the soil moisture
          ! in the rooting zone.  However, we must also account the time since last 
          ! abscission or flushing event, to avoid excessive "flickering" of the leaf 
          ! elongation factor if soil moisture is right at the threshold.
          !
          ! (MLO thought: maybe we should define moisture equivalents of GDD and chilling
          ! days to simplify the cases a bit...)
          !---~---


          !---~---
          ! Save some conditions in logical variables to simplify code below
          !---~---
          ! Leaves have been "on" for longer than the minimum number of days.
          exceed_min_on_period     = &
             any( currentSite%dstatus(ipft) == [phen_dstat_timeon,phen_dstat_moiston] )   .and. &
             (currentSite%dndaysleafon(ipft) > dleafon_drycheck)
          ! Leaves have been "off" for longer than the minimum number of days.
          exceed_min_off_period    = &
             ( currentSite%dstatus(ipft)       == phen_dstat_timeoff       ) .and. &
             ( currentSite%dndaysleafoff(ipft) >  min_daysoff_dforcedflush )
          ! Leaves have been "on" for longer than the leaf lifetime.
          prolonged_on_period      = &
             any( currentSite%dstatus(ipft) == [phen_dstat_timeon,phen_dstat_moiston] )   .and. &
             ( currentSite%dndaysleafon(ipft) > ndays_pft_leaf_lifespan )
          ! Leaves have been "off" for a sufficiently long time and the last flushing
          ! was about one year ago (+/- tolerance).
          prolonged_off_period     = &
             any( currentSite%dstatus(ipft) == [phen_dstat_timeoff,phen_dstat_moistoff] ) .and. &
             ( currentSite%dndaysleafoff(ipft) > phen_doff_time     )                     .and. &
             ( currentSite%dndaysleafon(ipft) >= ndays_per_year-dd_offon_toler )                     .and. &
             ( currentSite%dndaysleafon(ipft) <= ndays_per_year+dd_offon_toler )
          ! Last flushing was a very long time ago.
          last_flush_long_ago      = &
             ( currentSite%dstatus(ipft)      == phen_dstat_moistoff            ) .and. &
             ( currentSite%dndaysleafon(ipft) >  ndays_per_year+dd_offon_toler  )
          !---~---


          !---~---
          ! Revision of the conditions, added an if/elseif/else structure to ensure only 
          ! up to one change occurs at any given time. Also, prevent changes until the
          ! soil moisture memory is populated (the outer if check).
          !---~---
          past_spinup_ifelse: if (model_day_int > numWaterMem) then
             drought_smoist_ifelse: if ( prolonged_off_period .and. &
                                         ( .not. smoist_below_threshold ) ) then
                ! LEAF ON: DROUGHT DECIDUOUS WETNESS
                ! Here, we used a window of oppurtunity to determine if we are
                ! close to the time when then leaves came on last year
                ! The following conditions must be met
                ! a) a year, plus or minus 1 month since we last had leaf-on?
                ! b) Has there also been at least a nominaly short amount of "leaf-off"?
                ! c) Is the soil moisture sufficiently high?
                currentSite%dstatus(ipft)      = phen_dstat_moiston  ! set status to leaf-on
                currentSite%dleafondate(ipft)  = model_day_int       ! save the model day we start flushing
                currentSite%dndaysleafon(ipft) = 0
                currentSite%elong_factor(ipft) = 1.

             elseif ( last_flush_long_ago ) then
                ! LEAF ON: DROUGHT DECIDUOUS TIME EXCEEDANCE
                ! If we still haven't done budburst by end of window, then force it

                ! If the status is "phen_dstat_moistoff", it means this site currently has
                ! leaves off due to actual moisture limitations.
                ! So we trigger bud-burst at the end of the month since
                ! last year's bud-burst.  If this is imposed, then we set the new
                ! status to indicate bud-burst was forced by timing
                currentSite%dstatus(ipft)      = phen_dstat_timeon ! force budburst!
                currentSite%dleafondate(ipft)  = model_day_int     ! record leaf on date
                currentSite%dndaysleafon(ipft) = 0
                currentSite%elong_factor(ipft) = 1.

             elseif ( exceed_min_off_period ) then
                ! LEAF ON: DROUGHT DECIDUOUS EXCEEDED MINIMUM OFF PERIOD
                ! Leaves were off due to time, not really moisture, so we allow them to
                ! flush again as soon as they exceed a minimum off time
                ! This typically occurs in a perennially wet system.
                currentSite%dstatus(ipft)      = phen_dstat_timeon    ! force budburst!
                currentSite%dleafondate(ipft)  = model_day_int        ! record leaf on date
                currentSite%dndaysleafon(ipft) = 0
                currentSite%elong_factor(ipft) = 1.

             elseif ( prolonged_on_period ) then
                ! LEAF OFF: DROUGHT DECIDUOUS LIFESPAN
                ! Are the leaves rouhgly at the end of their lives? If so, shed leaves 
                ! even if it is not dry.
                currentSite%dstatus(ipft)      = phen_dstat_timeoff    !alter status of site to 'leaves off'
                currentSite%dleafoffdate(ipft) = model_day_int         !record leaf on date
                currentSite%dndaysleafoff(ipft) = 0
                currentSite%elong_factor(ipft)  = 0.

             elseif ( exceed_min_on_period .and. smoist_below_threshold ) then
                ! LEAF OFF: DROUGHT DECIDUOUS DRYNESS - if the soil gets too dry,
                ! and the leaves have already been on a while...
                currentSite%dstatus(ipft) = phen_dstat_moistoff     ! alter status of site to 'leaves off'
                currentSite%dleafoffdate(ipft) = model_day_int      ! record leaf on date
                currentSite%dndaysleafoff(ipft) = 0
                currentSite%elong_factor(ipft)  = 0.
             end if drought_smoist_ifelse
          end if past_spinup_ifelse
          !---~---


       case (isemi_stress_decid)
          !---~---
          ! Semi-deciduous PFT, based on ED2.  We compare the moisture with the lower
          ! and upper thresholds. If the moisture is in between the thresholds, we must
          ! also check whether or not the drought is developing or regressing.
          !---~---


          !---~---
          !   First guess elongation factor, solely based on rooting-zone moisture.
          ! These values may be adjusted based on the time since last flushing and/or
          ! abscising event.
          !---~---
          if (phen_drought_threshold >= 0.) then
             elongf_1st = elongf_min + (1.0_r8 - elongf_min ) * &
                          ( mean_10day_liqvol    - phen_drought_threshold ) / &
                          ( phen_moist_threshold - phen_drought_threshold )
          else
             elongf_1st = elongf_min + (1.0_r8 - elongf_min ) * &
                          ( mean_10day_smp       - phen_drought_threshold ) / &
                          ( phen_moist_threshold - phen_drought_threshold )
          end if
          elongf_1st = max(0.0_r8,min(1.0_r8,elongf_1st))
          !---~---



          !---~---
          ! Save some conditions in logical variables to simplify code below
          !---~---
          !  Leaves have been flushing for a short period of time.
          recent_flush         = elongf_prev >= elongf_min .and. &
                                 ( currentSite%dndaysleafon(ipft) <= dleafon_drycheck )
          !  Leaves have been abscissing for a short period of time.
          recent_abscission    = elongf_prev <  elongf_min .and. &
                                 ( currentSite%dndaysleafoff(ipft) <=  min_daysoff_dforcedflush )
          !  Leaves have been flushing for longer than their time span.
          prolonged_on_period  = all( [elongf_prev,elongf_1st] >= elongf_min ) .and. &
                                 ( currentSite%dndaysleafon(ipft)  > ndays_pft_leaf_lifespan )
          !  It's been a long time since the plants had flushed their leaves.
          last_flush_long_ago  = all( [elongf_prev,elongf_1st] <  elongf_min ) .and. &
                                 ( currentSite%dndaysleafon(ipft) >  ndays_per_year+dd_offon_toler )
          !---~---


          ! Make sure elongation factor is bounded and check for special cases.
          drought_gradual_ifelse: if ( model_day_int <= numWaterMem ) then
             ! Too early in the simulation, keep the same elongation factor as the day before.
             currentSite%elong_factor(ipft) = elongf_prev

          elseif ( prolonged_on_period ) then
             ! Leaves have been on for too long and exceeded leaf lifespan. Force abscission
             currentSite%elong_factor(ipft)  = 0.0_r8             ! Force full budburst
             currentSite%dstatus(ipft)       = phen_dstat_timeoff ! Flag that this has been forced
             currentSite%dleafoffdate(ipft)  = model_day_int      ! Record leaf off date
             currentSite%dndaysleafoff(ipft) = 0                  ! Reset clock

          elseif ( last_flush_long_ago ) then
             ! Plant has not flushed at all for a very long time. Force flushing
             currentSite%elong_factor(ipft)  = elongf_min         ! Force minimum budburst
             currentSite%dstatus(ipft)       = phen_dstat_timeon  ! Flag that this has been forced
             currentSite%dleafondate(ipft)   = model_day_int      ! Record leaf on date
             currentSite%dndaysleafon(ipft)  = 0                  ! Reset clock

          elseif ( recent_flush .and. elongf_1st < elongf_prev ) then
             ! Leaves have only recently reached flushed status. Elongation factor cannot decrease
             currentSite%elong_factor(ipft) = elongf_prev       ! Elongation factor cannot decrease
             currentSite%dstatus(ipft)      = phen_dstat_timeon ! Flag that this has been forced

          elseif ( recent_abscission .and. elongf_1st > elongf_min ) then
             ! Leaves have only recently abscissed. Prevent plant to flush leaves.
             currentSite%elong_factor(ipft) = 0.0_r8             ! Elongation factor must remain 0.
             currentSite%dstatus(ipft)      = phen_dstat_timeoff ! Flag that this has been forced

          elseif ( elongf_1st < elongf_min ) then
             ! First guess of elongation factor below minimum. Impose full abscission.
             currentSite%elong_factor(ipft) = 0.0_r8

             if (elongf_prev >= elongf_min ) then
                ! This is the first day moisture fell below minimum. Flag change of status.
                currentSite%dstatus(ipft)       = phen_dstat_moistoff ! Flag that this has not been forced
                currentSite%dleafoffdate(ipft)  = model_day_int       ! Record leaf off date
                currentSite%dndaysleafoff(ipft) = 0                   ! Reset clock
             end if

          else
             ! First guess of elongation factor is valid, use it.
             currentSite%elong_factor(ipft) = elongf_1st


             if (elongf_prev < elongf_min ) then
                ! This is the first day moisture allows leaves to exist. Flag change of status.
                currentSite%dstatus(ipft)       = phen_dstat_moiston  ! Flag that this has not been forced
                currentSite%dleafondate(ipft)   = model_day_int       ! Record leaf on date
                currentSite%dndaysleafon(ipft)  = 0                   ! Reset clock
             elseif (elongf_1st < elongf_prev) then
                currentSite%dstatus(ipft)       = phen_dstat_pshed    ! Flag partial shedding,
                                                                    ! but do not reset the clock
             end if
          end if drought_gradual_ifelse


       case default
          !    Neither hard deciduous or semi-deciduous. For now we treat this as synonym
          ! of non-drought deciduous. In the future we may consider other drought deciduous
          ! strategies (e.g., abscission driven by moisture, flushing driven by photo-
          ! period).
          currentSite%dstatus(ipft)      = phen_dstat_moiston

          ! Assign elongation factors for non-drought deciduous PFTs, which will be used
          ! to define the cohort status.
          case_cold_phen: select case(prt_params%season_decid(ipft))
          case (ifalse)
             ! Evergreen, ensure that elongation factor is always one.
             currentSite%elong_factor(ipft) = 1.0_r8
          case (itrue)
             ! Cold-deciduous. Define elongation factor based on cold status
             select case (currentSite%cstatus)
             case (phen_cstat_nevercold,phen_cstat_iscold)
                currentSite%elong_factor(ipft) = 0.0_r8
             case (phen_cstat_notcold)
                currentSite%elong_factor(ipft) = 1.0_r8
             end select
          end select case_cold_phen

       end select case_drought_phen

    end do pft_elong_loop

    call phenology_leafonoff(currentSite)

    return
  end subroutine phenology


  ! ============================================================================
  subroutine phenology_leafonoff(currentSite)
    !
    ! !DESCRIPTION:
    ! Controls the leaf on and off economics
    !
    ! !USES:
    !
    ! !ARGUMENTS:
    type(ed_site_type), intent(inout), target :: currentSite
    !
    ! !LOCAL VARIABLES:
    type(fates_patch_type) , pointer :: currentPatch
    type(fates_cohort_type), pointer :: currentCohort

    real(r8) :: leaf_c                   ! leaf carbon [kg]
    real(r8) :: fnrt_c                   ! fine root carbon [kg]
    real(r8) :: sapw_c                   ! sapwood carbon [kg]
    real(r8) :: struct_c                 ! structural wood carbon [kg]
    real(r8) :: store_c                  ! storage carbon [kg]
    real(r8) :: store_c_transfer_frac    ! Fraction of storage carbon used to flush leaves

    real(r8) :: leaf_deficit_c           ! leaf carbon deficit (relative to target) [kg]
    real(r8) :: fnrt_deficit_c           ! fine root carbon deficit (relative to target) [kg]
    real(r8) :: sapw_deficit_c           ! sapwood carbon deficit (relative to target) [kg]
    real(r8) :: struct_deficit_c         ! structural wood carbon deficit (relative to target) [kg]
    real(r8) :: total_deficit_c          ! total carbon deficit (relative to target) [kg]

    real(r8) :: target_leaf_c            ! target leaf carbon (allometry scaled by elongation factor) [kg]
    real(r8) :: target_fnrt_c            ! target fine root carbon (allometry scaled by elongation factor) [kg]
    real(r8) :: target_sapw_c            ! target sapwood carbon (allometry scaled by elongation factor) [kg]
    real(r8) :: target_agw_c             ! target Above ground biomass [kgC]
    real(r8) :: target_bgw_c             ! target Below ground biomass [kgC]
    real(r8) :: target_struct_c          ! target structural wood carbon (allometry scaled by elongation factor) [kg]

    real(r8) :: sapw_area                ! Sapwood area

    real(r8) :: eff_leaf_drop_fraction   ! Effective leaf drop fraction
    real(r8) :: eff_fnrt_drop_fraction   ! Effective fine-root drop fraction
    real(r8) :: eff_sapw_drop_fraction   ! Effective sapwood drop fraction
    real(r8) :: eff_struct_drop_fraction ! Effective structural wood drop fraction

    logical  :: is_flushing_time         ! Time to flush leaves
    logical  :: is_shedding_time         ! Time to shed leaves

    real(r8) :: fnrt_drop_fraction       ! Fine root relative drop fraction (0 = no drop, 1 = as much as leaves)
    real(r8) :: stem_drop_fraction       ! Stem drop relative fraction (0 = no drop, 1 = as much as leaves)
    real(r8) :: l2fr                     ! Leaf to fineroot biomass multiplier 

    integer  :: ipft                     ! Plant functional type index
    real(r8), parameter :: leaf_drop_fraction  = 1.0_r8
    real(r8), parameter :: carbon_store_buffer = 0.10_r8
    !------------------------------------------------------------------------

    currentPatch => CurrentSite%oldest_patch

    patch_loop: do while(associated(currentPatch))
       currentCohort => currentPatch%tallest
       cohort_loop: do while(associated(currentCohort))

          ipft = currentCohort%pft

          ! Retrieve existing leaf and storage carbon

          if(debug) call currentCohort%prt%CheckMassConservation(ipft,0)

          store_c  = currentCohort%prt%GetState(store_organ , carbon12_element)
          leaf_c   = currentCohort%prt%GetState(leaf_organ  , carbon12_element)
          fnrt_c   = currentCohort%prt%GetState(fnrt_organ  , carbon12_element)
          sapw_c   = currentCohort%prt%GetState(sapw_organ  , carbon12_element)
          struct_c = currentCohort%prt%GetState(struct_organ, carbon12_element)

          fnrt_drop_fraction = prt_params%phen_fnrt_drop_fraction(ipft)
          stem_drop_fraction = prt_params%phen_stem_drop_fraction(ipft)
          l2fr               = prt_params%allom_l2fr(ipft)

          ! MLO. To avoid duplicating code for drought and cold deciduous PFTs, we first
          !      check whether or not it's time to flush or time to shed leaves, then
          !      use a common code for flushing or shedding leaves.
          is_time_block: if (prt_params%season_decid(ipft) == itrue) then ! Cold deciduous

             ! A. Is this the time for COLD LEAVES to switch to ON?
             is_flushing_time = ( currentSite%cstatus      == phen_cstat_notcold .and. & ! We just moved to leaves being on
                                  currentCohort%status_coh == leaves_off         )        ! Leaves are currently off
             ! B. Is this the time for COLD LEAVES to switch to OFF?
             is_shedding_time = any(currentSite%cstatus == [phen_cstat_nevercold,phen_cstat_iscold]) .and. & ! Past leaf drop day or too cold
                                currentCohort%status_coh == leaves_on                                .and. & ! Leaves have not dropped yet
                                ( currentCohort%dbh > EDPftvarcon_inst%phen_cold_size_threshold(ipft) .or. & ! Grasses are big enough or...
                                  prt_params%woody(ipft) == itrue                                     )      ! this is a woody PFT.

          elseif (any(prt_params%stress_decid(ipft) == [ihard_stress_decid,isemi_stress_decid]) ) then ! Drought deciduous

             ! A. Is this the time for DROUGHT LEAVES to switch to ON?
             is_flushing_time = any( currentSite%dstatus(ipft) == [phen_dstat_moiston,phen_dstat_timeon] ) .and.  & ! Leaf flushing time (moisture or time)
                                any( currentCohort%status_coh  == [leaves_off,leaves_shedding] )
             ! B. Is this the time for DROUGHT LEAVES to switch to OFF?
             !    This will be true when leaves are abscissing (partially or fully) due to moisture or time
             is_shedding_time = any( currentSite%dstatus(ipft) == [phen_dstat_moistoff,phen_dstat_timeoff,phen_dstat_pshed] ) .and. &
                                any( currentCohort%status_coh  == [leaves_on,leaves_shedding] )
          else
             ! This PFT is not deciduous.
             is_flushing_time         = .false.
             is_shedding_time         = .false.
          end if is_time_block



          ! Elongation factor for leaves is always the same as the site- and 
          ! PFT-dependent factor computed in subroutine phenology. For evergreen
          ! PFTs, this value should be always 1.0. 
          currentCohort%efleaf_coh = currentSite%elong_factor(ipft)

          ! Find the effective "elongation factor" for fine roots and stems. The effective elongation
          ! factor is a combination of the PFT leaf elongation factor (efleaf_coh) and the tissue drop 
          ! fraction relative to leaves (xxxx_drop_fraction). When xxxx_drop_fraction is 0, the biomass
          ! of tissue xxxx will not be impacted by phenology. If xxxx_drop_fraction is 1, the biomass 
          ! of tissue xxxx will be as impacted by phenology as leaf biomass. Intermediate values will
          ! allow a more moderate impact of phenology in tissue xxxx relative to leaves.
          currentCohort%effnrt_coh = 1.0_r8 - (1.0_r8 - currentCohort%efleaf_coh ) * fnrt_drop_fraction
          currentCohort%efstem_coh = 1.0_r8 - (1.0_r8 - currentCohort%efleaf_coh ) * stem_drop_fraction

          ! Find the target biomass for each tissue  when accounting for elongation
          ! factors. Note that the target works for both flushing and shedding leaves.
          call bleaf(currentCohort%dbh,currentCohort%pft,currentCohort%crowndamage, &
               currentCohort%canopy_trim,currentCohort%efleaf_coh,target_leaf_c)
          call bfineroot(currentCohort%dbh,currentCohort%pft, &
               currentCohort%canopy_trim,l2fr,currentCohort%effnrt_coh,target_fnrt_c)
          call bsap_allom(currentCohort%dbh,currentCohort%pft,currentCohort%crowndamage, &
               currentCohort%canopy_trim,currentCohort%efstem_coh,sapw_area,target_sapw_c)
          call bagw_allom(currentCohort%dbh,currentCohort%pft,currentCohort%crowndamage,&
               currentCohort%efstem_coh,target_agw_c)
          call bbgw_allom(currentCohort%dbh,currentCohort%pft,currentCohort%efstem_coh,target_bgw_c)
          call bdead_allom( target_agw_c, target_bgw_c, target_sapw_c, &
               currentCohort%pft, target_struct_c)


          ! A.  This is time to switch to (COLD or DROUGHT) LEAF ON
          flush_block: if (is_flushing_time) then
             currentCohort%status_coh = leaves_on ! Leaves are on, so change status to
                                                  ! stop flow of carbon out of bstore.

             ! Transfer carbon from storage to living tissues (only if there is any carbon in storage)
             transf_block: if ( store_c > nearzero ) then
                ! Find the total deficit.  We no longer distinguish between woody and non-woody
                ! PFTs here (as sapwmemory is the same as sapw_c if this is a woody tissue).
                leaf_deficit_c   = max(0.0_r8, target_leaf_c   - leaf_c  )
                fnrt_deficit_c   = max(0.0_r8, target_fnrt_c   - fnrt_c  )
                sapw_deficit_c   = max(0.0_r8, target_sapw_c   - sapw_c  )
                struct_deficit_c = max(0.0_r8, target_struct_c - struct_c)
                total_deficit_c  = leaf_deficit_c + fnrt_deficit_c + sapw_deficit_c + &
                                   struct_deficit_c

                ! Flush either the amount required from the memory, or -most- of the storage pool
                ! RF: added a criterion to stop the entire store pool emptying and triggering termination mortality
                ! n.b. this might not be necessary if we adopted a more gradual approach to leaf flushing...
                store_c_transfer_frac = min( EDPftvarcon_inst%phenflush_fraction(ipft) * &
                                             total_deficit_c / store_c, &
                                             1.0_r8 - carbon_store_buffer )

                ! This call will request that storage carbon will be transferred to
                ! each tissue. It is specified as a fraction of the available storage
                ! MLO - Just to be safe, skip steps in the unlikely case total_deficit is zero, to avoid FPE errors.
                if (total_deficit_c > nearzero) then
                   call PRTPhenologyFlush(currentCohort%prt, ipft, leaf_organ, &
                                          store_c_transfer_frac*leaf_deficit_c/total_deficit_c)
                   call PRTPhenologyFlush(currentCohort%prt, ipft, fnrt_organ, &
                                          store_c_transfer_frac*fnrt_deficit_c/total_deficit_c)

                   ! MLO - stem_drop_fraction is a PFT parameter, do we really need this 
                   !       check for woody/non-woody PFT?
                   if ( prt_params%woody(ipft) == ifalse ) then
                      call PRTPhenologyFlush(currentCohort%prt, ipft, sapw_organ, &
                                             store_c_transfer_frac*sapw_deficit_c/total_deficit_c)
                      call PRTPhenologyFlush(currentCohort%prt, ipft, struct_organ, &
                                             store_c_transfer_frac*struct_deficit_c/total_deficit_c)
                   end if
                end if
             else
                ! Not enough carbon to flush any living tissue.
                store_c_transfer_frac = 0.0_r8
             end if transf_block
          end if flush_block



          ! B.  This is time to switch to (COLD or DROUGHT) LEAF OFF
          shed_block: if (is_shedding_time) then
             if ( currentCohort%efleaf_coh > 0.0_r8 ) then
                ! Partial shedding
                currentCohort%status_coh  = leaves_shedding
             else
                ! Complete abscission
                currentCohort%status_coh  = leaves_off
             end if


             ! Find the effective fraction to drop. This fraction must be calculated every time
             ! because we must account for partial abscission. The simplest approach is to simply
             ! use the ratio between the target and the original biomass of each pool. The 
             ! max(tissue_c,nearzero) is overly cautious, because leaf_c = 0 would imply that
             ! leaves are already off, and this wouldn't be considered shedding time.
             eff_leaf_drop_fraction   = max( 0.0_r8, min( 1.0_r8,1.0_r8 - target_leaf_c   / max( leaf_c  , nearzero ) ) )
             eff_fnrt_drop_fraction   = max( 0.0_r8, min( 1.0_r8,1.0_r8 - target_fnrt_c   / max( fnrt_c  , nearzero ) ) )
             eff_sapw_drop_fraction   = max( 0.0_r8, min( 1.0_r8,1.0_r8 - target_sapw_c   / max( sapw_c  , nearzero ) ) )
             eff_struct_drop_fraction = max( 0.0_r8, min( 1.0_r8,1.0_r8 - target_struct_c / max( struct_c, nearzero ) ) )

             ! Drop leaves
             call PRTDeciduousTurnover(currentCohort%prt,ipft, leaf_organ, eff_leaf_drop_fraction)

             ! Drop fine roots
             call PRTDeciduousTurnover(currentCohort%prt,ipft, fnrt_organ, eff_fnrt_drop_fraction)

             ! If plant is not woody, shed sapwood and heartwood (they may have a minimum amount of woody tissues for
             ! running plant hydraulics, and it makes sense to shed them along with leaves when they should be off).
             ! MLO - stem_drop_fraction is a PFT parameter, do we really need this check for woody/non-woody PFT?
             if ( prt_params%woody(ipft) == ifalse ) then
                ! Shed sapwood and heartwood.
                call PRTDeciduousTurnover(currentCohort%prt,ipft,sapw_organ  , eff_sapw_drop_fraction  )
                call PRTDeciduousTurnover(currentCohort%prt,ipft,struct_organ, eff_struct_drop_fraction)
             end if
          end if shed_block

          if(debug) call currentCohort%prt%CheckMassConservation(ipft,1)

          currentCohort => currentCohort%shorter
       end do cohort_loop

       currentPatch => currentPatch%younger

    end do patch_loop

  end subroutine phenology_leafonoff

  ! =====================================================================================

  subroutine satellite_phenology(currentSite, bc_in)

    ! -----------------------------------------------------------------------------------
    ! Takes the daily inputs of leaf area index, stem area index and canopy height and
    ! translates them into a FATES structure with one patch and one cohort per PFT
    ! The leaf area of the cohort is modified each day to match that asserted by the HLM
    ! -----------------------------------------------------------------------------------

    ! !USES:
    !
    ! !ARGUMENTS:
    type(ed_site_type), intent(inout), target :: currentSite
    type(bc_in_type),   intent(in)            :: bc_in

    class(prt_vartypes), pointer :: prt

    ! !LOCAL VARIABLES:
    type(fates_patch_type) , pointer :: currentPatch
    type(fates_cohort_type), pointer :: currentCohort

    real(r8) ::  spread        ! dummy value of canopy spread to estimate c_area
    real(r8) ::  leaf_c        ! leaf carbon estimated to generate target tlai
    real(r8) :: check_treelai
    integer ::   fates_pft     ! fates pft numer for weighting loop
    integer  ::   hlm_pft      ! host land model pft number for weighting loop.
    integer ::   s             ! site index


    ! To Do in this routine.
    ! Get access to HLM input varialbes.
    ! Weight them by PFT
    ! Loop around patches, and for each single cohort in each patch
    ! call assign_cohort_SP_properties to determine cohort height, dbh, 'n',  area, leafc from drivers.

    currentSite%sp_tlai(:) = 0._r8
    currentSite%sp_tsai(:) = 0._r8
    currentSite%sp_htop(:) = 0._r8

    ! WEIGHTING OF FATES PFTs on to HLM_PFTs
    ! 1. Add up the area associated with each FATES PFT
    ! where pft_areafrac is the area of land in each HLM PFT and (from surface dataset)
    ! hlm_pft_map is the area of that land in each FATES PFT (from param file)

    ! 2. weight each fates PFT target for lai, sai and htop by the area of the
    ! contrbuting HLM PFTs.

    currentPatch => currentSite%oldest_patch
    do while (associated(currentPatch))

       fates_pft = currentPatch%nocomp_pft_label
       if(fates_pft.ne.0)then

          do hlm_pft = 1,size( EDPftvarcon_inst%hlm_pft_map,2)

             if(bc_in%pft_areafrac(hlm_pft) * EDPftvarcon_inst%hlm_pft_map(fates_pft,hlm_pft).gt.0.0_r8)then
                !leaf area index
                currentSite%sp_tlai(fates_pft) = currentSite%sp_tlai(fates_pft) + &
                     bc_in%hlm_sp_tlai(hlm_pft) * bc_in%pft_areafrac(hlm_pft) &
                     * EDPftvarcon_inst%hlm_pft_map(fates_pft,hlm_pft)
                !stem area index
                currentSite%sp_tsai(fates_pft) = currentSite%sp_tsai(fates_pft) + &
                     bc_in%hlm_sp_tsai(hlm_pft) *	bc_in%pft_areafrac(hlm_pft) &
                     * EDPftvarcon_inst%hlm_pft_map(fates_pft,hlm_pft)
                ! canopy height
                currentSite%sp_htop(fates_pft) = currentSite%sp_htop(fates_pft) + &
                     bc_in%hlm_sp_htop(hlm_pft) * bc_in%pft_areafrac(hlm_pft) &
                     * EDPftvarcon_inst%hlm_pft_map(fates_pft,hlm_pft)
             end if ! there is some area in this patch
          end do !hlm_pft

          ! weight for total area in each patch/fates_pft
          ! this is needed because the area of pft_areafrac does not need to sum to 1.0
          if(currentPatch%area.gt.0.0_r8)then
             currentSite%sp_tlai(fates_pft) = currentSite%sp_tlai(fates_pft) &
                  /(currentPatch%area/area)
             currentSite%sp_tsai(fates_pft) = currentSite%sp_tsai(fates_pft) &
                  /(currentPatch%area/area)
             currentSite%sp_htop(fates_pft) = currentSite%sp_htop(fates_pft) &
                  /(currentPatch%area/area)
          endif

       end if ! not bare patch
       currentPatch => currentPatch%younger
    end do ! patch loop

    ! ------------------------------------------------------------
    ! now we have the target lai, sai and htop for each PFT/patch
    ! find properties of the cohort that go along with that
    ! 1. Find canopy area from HTOP (height)
    ! 2. Find 'n' associated with canopy area, given a closed canopy
    ! 3. Find 'bleaf' associated with TLAI and canopy area.
    ! These things happen in  the catchily titled "assign_cohort_SP_properties" routine.
    ! ------------------------------------------------------------

    currentPatch => currentSite%oldest_patch
    do while (associated(currentPatch))

       currentCohort => currentPatch%tallest
       do while (associated(currentCohort))

          ! FIRST SOME CHECKS.
          fates_pft =currentCohort%pft
          if(fates_pft.ne.currentPatch%nocomp_pft_label)then ! does this cohort belong in this PFT patch?
             write(fates_log(),*) 'wrong PFT label in cohort in SP mode',fates_pft,currentPatch%nocomp_pft_label
             call endrun(msg=errMsg(sourcefile, __LINE__))
          end if

          if(fates_pft.eq.0)then
             write(fates_log(),*) 'PFT0 in SP mode'
             call endrun(msg=errMsg(sourcefile, __LINE__))
          end if

          ! Call routine to invert SP drivers into cohort properites.
          call assign_cohort_SP_properties(currentCohort, currentSite%sp_htop(fates_pft), currentSite%sp_tlai(fates_pft)     , currentSite%sp_tsai(fates_pft),currentPatch%area,ifalse,leaf_c)

          currentCohort => currentCohort%shorter
       end do !cohort loop
       currentPatch => currentPatch%younger
    end do ! patch loop

  end subroutine satellite_phenology

  ! ======================================================================================

  subroutine calculate_SP_properties(htop, tlai, tsai, parea, pft, crown_damage,         &
      canopy_layer, vcmax25top, leaf_c, dbh, cohort_n, c_area)
    !
    ! DESCRIPTION:
    !  Takes the daily inputs of leaf area index, stem area index and canopy height and
    !  translates them into a FATES structure with one patch and one cohort per PFT.
    !  The leaf area of the cohort is modified each day to match that asserted by the HLM
    !

    ! ARGUMENTS:
    real(r8), intent(in)  :: tlai         ! target leaf area index from SP inputs [m2 m-2]
    real(r8), intent(in)  :: tsai         ! target stem area index from SP inputs [m2 m-2]
    real(r8), intent(in)  :: htop         ! target tree height from SP inputs [m]
    real(r8), intent(in)  :: parea        ! patch area for this PFT [m2]
    real(r8), intent(in)  :: vcmax25top   ! maximum carboxylation at canopy top and 25degC [umol CO2/m2/s]
    integer,  intent(in)  :: pft          ! cohort PFT index
    integer,  intent(in)  :: crown_damage ! cohort crown damage status
    integer,  intent(in)  :: canopy_layer ! canopy status of cohort [1 = canopy, 2 = understorey, etc.]
    real(r8), intent(out) :: leaf_c       ! leaf carbon estimated to generate target tlai [kgC]
    real(r8), intent(out) :: dbh          ! cohort diameter at breast height [cm]
    real(r8), intent(out) :: cohort_n     ! cohort density [/m2]
    real(r8), intent(out) :: c_area

    ! LOCAL VARIABLES:
    real(r8) :: check_treelai       ! check tree LAI against input tlai [m2/m2]
    real(r8) :: canopylai(1:nclmax) ! canopy LAI [m2/m2]
    real(r8) :: oldcarea            ! save value of crown area [m2]

    ! calculate DBH from input height
    call h2d_allom(htop, pft, dbh)

    ! calculate canopy area, assuming n = 1.0 and spread = 1.0_r8
    call carea_allom(dbh, 1.0_r8, 1.0_r8, pft, crown_damage, c_area)

    ! calculate canopy N assuming patch area is full
    cohort_n = parea/c_area

    ! correct c_area for the new nplant, assuming spread = 1.0
    call carea_allom(dbh, cohort_n, 1.0_r8, pft, crown_damage, c_area)

    ! calculate leaf carbon from target treelai
    canopylai(:) = 0._r8
    leaf_c = leafc_from_treelai(tlai, pft, c_area, cohort_n, canopy_layer, vcmax25top)

    ! check that the inverse calculation of leafc from treelai is the same as the
    ! standard calculation of treelai from leafc. Maybe can delete eventually?
    check_treelai = tree_lai(leaf_c, pft, c_area, cohort_n, canopy_layer,                &
         canopylai, vcmax25top)

    if (abs(tlai - check_treelai) .gt. 1.0e-12) then !this is not as precise as nearzero
      write(fates_log(),*) 'error in validate treelai', tlai, check_treelai, tlai - check_treelai
      write(fates_log(),*) 'tree_lai inputs: ', pft, c_area, cohort_n,                   &
        canopy_layer, vcmax25top
       call endrun(msg=errMsg(sourcefile, __LINE__))
    end if

    ! the carea_allom routine sometimes generates precision-tolerance level errors in the canopy area
    ! these mean that the canopy area does not exactly add up to the patch area, which causes chaos in
    ! the radiation routines.  Correct both the area and the 'n' to remove error, and don't use
    ! carea_allom in SP mode after this point.

    if (abs(c_area - parea) .gt. nearzero) then ! there is an error
      if (abs(c_area - parea) .lt. 10.e-9) then ! correct this if it's a very small error
          oldcarea = c_area
          ! generate new cohort area
          c_area = c_area - (c_area - parea)
          cohort_n = cohort_n*(c_area/oldcarea)
          if (abs(c_area-parea) .gt. nearzero) then
            write(fates_log(),*) 'SPassign, c_area still broken', c_area - parea, c_area - oldcarea
            call endrun(msg=errMsg(sourcefile, __LINE__))
          end if
       else
          write(fates_log(),*) 'SPassign, big error in c_area', c_area - parea, pft
       end if ! still broken
    end if !small error

  end subroutine calculate_SP_properties

  ! ======================================================================================

  subroutine assign_cohort_SP_properties(currentCohort, htop, tlai, tsai, parea, init,   &
    leaf_c)
    !
    ! DESCRIPTION:
    !  Takes the daily inputs of leaf area index, stem area index and canopy height and
    !  translates them into a FATES structure with one patch and one cohort per PFT.
    !  The leaf area of the cohort is modified each day to match that asserted by the HLM

   
    ! ARGUMENTS
    type(fates_cohort_type), intent(inout), target :: currentCohort ! cohort object
    real(r8),                intent(in)            :: tlai          ! target leaf area index from SP inputs [m2/m2]
    real(r8),                intent(in)            :: tsai          ! target stem area index from SP inputs [m2/m2]
    real(r8),                intent(in)            :: htop          ! target tree height from SP inputs [m]
    real(r8),                intent(in)            :: parea         ! patch area for this PFT [m2]
    integer,                 intent(in)            :: init          ! are we in the initialization routine? if so do not set leaf_c
    real(r8),                intent(out)           :: leaf_c       ! leaf carbon estimated to generate target tlai [kgC]

    ! LOCAL VARIABLES
    real(r8) :: dbh      ! cohort dbh [cm]
    real(r8) :: cohort_n ! cohort density [/m2]
    real(r8) :: c_area   ! cohort canopy area [m2]

    if (associated(currentCohort%shorter)) then
      write(fates_log(),*) 'SP mode has >1 cohort'
      write(fates_log(),*) "SP mode >1 cohort: PFT", currentCohort%pft, currentCohort%shorter%pft
      write(fates_log(),*) "SP mode >1 cohort: CL", currentCohort%canopy_layer, currentCohort%shorter%canopy_layer
      call endrun(msg=errMsg(sourcefile, __LINE__))
    end if

    if (init .eq. itrue) then
      ! If we are initializing, the canopy layer has not been set yet, so just set to 1
      currentCohort%canopy_layer = 1
      ! We need to get the vcmax25top
      currentCohort%vcmax25top = EDPftvarcon_inst%vcmax25top(currentCohort%pft, 1)
    endif

    call calculate_SP_properties(htop, tlai, tsai, parea, currentCohort%pft,             &
      currentCohort%crowndamage, currentCohort%canopy_layer, currentCohort%vcmax25top,   &
      leaf_c, dbh, cohort_n, c_area)

    ! set allometric characteristics
    currentCohort%hite = htop
    currentCohort%dbh = dbh
    currentCohort%n = cohort_n
    currentCohort%c_area = c_area
    currentCohort%treelai = tlai
    currentCohort%treesai = tsai

    leaf_c = leafc_from_treelai(tlai, currentCohort%pft, currentCohort%c_area,           &
      currentCohort%n, currentCohort%canopy_layer, currentCohort%vcmax25top)
    
    if (init .eq. ifalse) then
      call SetState(currentCohort%prt, leaf_organ, carbon12_element, leaf_c, 1)
    endif

  end subroutine assign_cohort_SP_properties

  ! =====================================================================================

  subroutine SeedIn( currentSite, bc_in )

    ! -----------------------------------------------------------------------------------
    ! Flux from plants into the seed pool.
    ! It is assumed that allocation to seed on living pools has already been calculated
    ! at the daily time step.
    ! Note: Some seed generation can occur during disturbance. It is assumed that
    !       some plants use their storage upon death to create seeds, but this in only
    !       triggered during non-fire and non-logging events.  See
    !       subroutine mortality_litter_fluxes() and DistributeSeeds(), look for
    !       parameter allom_frbstor_repro
    ! -----------------------------------------------------------------------------------


    ! !USES:
    use EDTypesMod, only : area
    use EDTypesMod, only : homogenize_seed_pfts
    !
    ! !ARGUMENTS
    type(ed_site_type), intent(inout), target  :: currentSite
    type(bc_in_type), intent(in)               :: bc_in

    type(fates_patch_type), pointer     :: currentPatch
    type(litter_type), pointer       :: litt
    type(fates_cohort_type), pointer    :: currentCohort
    type(site_massbal_type), pointer :: site_mass

    integer  :: pft
    real(r8) :: store_m_to_repro       ! mass sent from storage to reproduction upon death [kg/plant]
    real(r8) :: site_seed_rain(maxpft) ! This is the sum of seed-rain for the site [kg/site/day]
    real(r8) :: seed_in_external       ! Mass of externally generated seeds [kg/m2/day]
    real(r8) :: seed_stoich            ! Mass ratio of nutrient per C12 in seeds [kg/kg]
    real(r8) :: seed_prod              ! Seed produced in this dynamics step [kg/day]
    integer  :: n_litt_types           ! number of litter element types (c,n,p, etc)
    integer  :: el                     ! loop counter for litter element types
    integer  :: element_id             ! element id consistent with parteh/PRTGenericMod.F90
    !------------------------------------------------------------------------------------

    do el = 1, num_elements

       site_seed_rain(:) = 0._r8

       element_id = element_list(el)

       site_mass => currentSite%mass_balance(el)

       ! Loop over all patches and sum up the seed input for each PFT
       currentPatch => currentSite%oldest_patch
       do while (associated(currentPatch))

          currentCohort => currentPatch%tallest
          do while (associated(currentCohort))

             pft = currentCohort%pft

             ! a certain fraction of bstore might go to clonal reproduction when plants die
             ! (since this is only applied to the dying portion of the cohort
             !  we do not actually pair down the storage via PARTEH, instead
             !  we just make sure that we don't send a portion of the storage
             !  to the litter in CWDInput)
             ! units = [kg/ha/day] = [kg] * [fraction] * [plants/ha/year] * [year/day]
             store_m_to_repro = -currentCohort%prt%GetState(store_organ,element_id) * &
                  EDPftvarcon_inst%allom_frbstor_repro(pft)*currentCohort%dndt*years_per_day

             ! Transfer all reproductive tissues into seed production
             ! The following call to PRTReproRelease, will return the mass
             ! of seeds [kg] released by the plant, per the mass_fraction
             ! specified as input.  This routine will also remove the mass
             ! from the parteh state-variable.

             call PRTReproRelease(currentCohort%prt,repro_organ,element_id, &
                  1.0_r8, seed_prod)

             if(element_id==carbon12_element)then
                currentcohort%seed_prod = seed_prod
             end if

             site_seed_rain(pft) = site_seed_rain(pft) +  &
                  (seed_prod * currentCohort%n + store_m_to_repro)

             currentCohort => currentCohort%shorter
          enddo !cohort loop

          currentPatch => currentPatch%younger
       enddo

       ! We can choose to homogenize seeds. This is simple, we just
       ! add up all the seed from each pft at the site level, and then
       ! equally distribute to the PFT pools
       if ( homogenize_seed_pfts ) then
          site_seed_rain(1:numpft) = sum(site_seed_rain(:))/real(numpft,r8)
       end if


       ! Loop over all patches again and disperse the mixed seeds into the input flux
       ! arrays

       ! Loop over all patches and sum up the seed input for each PFT
       currentPatch => currentSite%oldest_patch
       do while (associated(currentPatch))

          litt => currentPatch%litter(el)
          do pft = 1,numpft

             if(currentSite%use_this_pft(pft).eq.itrue)then
                ! Seed input from local sources (within site)
                litt%seed_in_local(pft) = litt%seed_in_local(pft) + site_seed_rain(pft)/area

                ! If there is forced external seed rain, we calculate the input mass flux
                ! from the different elements, using the mean stoichiometry of new
                ! recruits for the current patch and lowest canopy position

                select case(element_id)
                case(carbon12_element)
                   seed_stoich = 1._r8
                case(nitrogen_element)
                   seed_stoich = currentPatch%nitr_repro_stoich(pft)
                case(phosphorus_element)
                   seed_stoich = currentPatch%phos_repro_stoich(pft)
                case default
                   write(fates_log(), *) 'undefined element specified'
                   write(fates_log(), *) 'while defining forced external seed mass flux'
                   call endrun(msg=errMsg(sourcefile, __LINE__))
                end select

                ! Seed input from external sources (user param seed rain, or dispersal model)
                seed_in_external =  seed_stoich*EDPftvarcon_inst%seed_suppl(pft)*years_per_day
                litt%seed_in_extern(pft) = litt%seed_in_extern(pft) + seed_in_external

                ! Seeds entering externally [kg/site/day]
                site_mass%seed_in = site_mass%seed_in + seed_in_external*currentPatch%area
             end if !use this pft
          enddo


          currentPatch => currentPatch%younger
       enddo

    end do

    return
  end subroutine SeedIn

  ! ============================================================================

  subroutine SeedDecay( litt )
    !
    ! !DESCRIPTION:
    !  Flux from seed pool into leaf litter pool
    !
    ! !ARGUMENTS
    type(litter_type) :: litt
    !
    ! !LOCAL VARIABLES:
    integer  ::  pft
    !----------------------------------------------------------------------

    ! default value from Liscke and Loffler 2006 ; making this a PFT-specific parameter
    ! decays the seed pool according to exponential model
    ! seed_decay_rate is in yr-1
    ! seed_decay is kg/day
    ! Assume that decay rates are same for all chemical species

    do pft = 1,numpft
       litt%seed_decay(pft) = litt%seed(pft) * &
            EDPftvarcon_inst%seed_decay_rate(pft)*years_per_day

       litt%seed_germ_decay(pft) = litt%seed_germ(pft) * &
            EDPftvarcon_inst%seed_decay_rate(pft)*years_per_day

    enddo

    return
  end subroutine SeedDecay

  ! ============================================================================
  subroutine SeedGermination( litt, cold_stat, drought_stat )
    !
    ! !DESCRIPTION:
    !  Flux from seed pool into sapling pool
    !
    ! !USES:

    !
    ! !ARGUMENTS
    type(litter_type) :: litt
    integer                   , intent(in) :: cold_stat    ! Is the site in cold leaf-off status?
    integer, dimension(numpft), intent(in) :: drought_stat ! Is the site in drought leaf-off status?
    !
    ! !LOCAL VARIABLES:
    integer :: pft


    real(r8), parameter ::  max_germination = 1.0_r8 ! Cap on germination rates.
    ! KgC/m2/yr Lishcke et al. 2009

    ! Turning of this cap? because the cap will impose changes on proportionality
    ! of nutrients. (RGK 02-2019)
    !real(r8), parameter :: max_germination = 1.e6_r8  ! Force to very high number

    !----------------------------------------------------------------------

    ! germination_rate is being pulled to PFT parameter; units are 1/yr
    ! thus the mortality rate of seed -> recruit (in units of carbon)
    ! is seed_decay_rate(p)/germination_rate(p)
    ! and thus the mortality rate (in units of individuals) is the product of
    ! that times the ratio of (hypothetical) seed mass to recruit biomass

    do pft = 1,numpft
       litt%seed_germ_in(pft) =  min(litt%seed(pft) * EDPftvarcon_inst%germination_rate(pft), &
            max_germination)*years_per_day

       !set the germination only under the growing season...c.xu

       if ((prt_params%season_decid(pft) == itrue ) .and. &
            (any(cold_stat == [phen_cstat_nevercold,phen_cstat_iscold]))) then
          litt%seed_germ_in(pft) = 0.0_r8
       endif

       ! Drought deciduous, halt germination when status is shedding, even leaves are not
       ! completely abscissed. MLO
       select case (prt_params%stress_decid(pft))
       case (ihard_stress_decid,isemi_stress_decid)
          if (any(drought_stat(pft) == [phen_dstat_timeoff,phen_dstat_moistoff,phen_dstat_pshed])) then
             litt%seed_germ_in(pft) = 0.0_r8
          end if
       end select


    end do

  end subroutine SeedGermination

  ! =====================================================================================


  subroutine recruitment( currentSite, currentPatch, bc_in )
    !
    ! !DESCRIPTION:
    ! spawn new cohorts of juveniles of each PFT
    !
    
    ! !ARGUMENTS
    type(ed_site_type),     intent(inout)          :: currentSite
    type(fates_patch_type), intent(inout), pointer :: currentPatch
    type(bc_in_type),       intent(in)             :: bc_in
    
    ! !LOCAL VARIABLES:
<<<<<<< HEAD
    class(prt_vartypes),      pointer :: prt                ! PARTEH object
    type(litter_type),        pointer :: litt               ! litter object (carbon right now)
    type(site_massbal_type),  pointer :: site_mass          ! for accounting total in-out mass fluxes
    integer                           :: ft                 ! loop counter for PFTs
    integer                           :: leaf_status        ! cohort phenology status [leaves on/off]
    integer                           :: el                 ! loop counter for element
    integer                           :: element_id         ! element index consistent with definitions in PRTGenericMod
    integer                           :: iage               ! age loop counter for leaf age bins
    integer                           :: crowndamage        ! crown damage class of the cohort [1 = undamaged, >1 = damaged]  
    real(r8)                          :: hite               ! new cohort height [m]
    real(r8)                          :: dbh                ! new cohort DBH [cm]
    real(r8)                          :: cohort_n           ! new cohort density 
    real(r8)                          :: l2fr               ! leaf to fineroot biomass ratio [0-1]
    real(r8)                          :: c_leaf             ! target leaf biomass [kgC]
    real(r8)                          :: c_fnrt             ! target fine root biomass [kgC]
    real(r8)                          :: c_sapw             ! target sapwood biomass [kgC]
    real(r8)                          :: a_sapw             ! target sapwood cross section are [m2] (dummy)
    real(r8)                          :: c_agw              ! target Above ground biomass [kgC]
    real(r8)                          :: c_bgw              ! target Below ground biomass [kgC]
    real(r8)                          :: c_struct           ! target Structural biomass [kgc]
    real(r8)                          :: c_store            ! target Storage biomass [kgC]
    real(r8)                          :: m_leaf             ! leaf mass (element agnostic) [kg]
    real(r8)                          :: m_fnrt             ! fine-root mass (element agnostic) [kg]
    real(r8)                          :: m_sapw             ! sapwood mass (element agnostic) [kg]
    real(r8)                          :: m_agw              ! AG wood mass (element agnostic) [kg]
    real(r8)                          :: m_bgw              ! BG wood mass (element agnostic) [kg]
    real(r8)                          :: m_struct           ! structural mass (element agnostic) [kg]
    real(r8)                          :: m_store            ! storage mass (element agnostic) [kg]
    real(r8)                          :: m_repro            ! reproductive mass (element agnostic) [kg]
    real(r8)                          :: mass_avail         ! mass of each nutrient/carbon available in the seed_germination pool [kg]
    real(r8)                          :: mass_demand        ! total mass demanded by the plant to achieve the stoichiometric targets
    real(r8)                          :: stem_drop_fraction ! of all the organs in the recruits. Used for both [kg per plant] and [kg per cohort]
    integer, parameter                :: recruitstatus = 1  ! whether the newly created cohorts are recruited or initialized

    !---------------------------------------------------------------------------

    do ft = 1, numpft

      ! The following if block is for the prescribed biogeography and/or nocomp modes.
      ! Since currentSite%use_this_pft is a site-level quantity and thus only limits whether a given PFT
      ! is permitted on a given gridcell or not, it applies to the prescribed biogeography case only.
      ! If nocomp is enabled, then we must determine whether a given PFT is allowed on a given patch or not.

      if (currentSite%use_this_pft(ft) .eq. itrue  .and.                                 &
        ((hlm_use_nocomp .eq. ifalse) .or. (ft .eq. currentPatch%nocomp_pft_label))) then

        hite               = EDPftvarcon_inst%hgt_min(ft)
        stem_drop_fraction = EDPftvarcon_inst%phen_stem_drop_fraction(ft)
        l2fr               = currentSite%rec_l2fr(ft, currentPatch%NCL_p)
        crowndamage        = 1 ! new recruits are undamaged
        
        ! calculate DBH from initial height 
        call h2d_allom(hite, ft, dbh)

        ! calculate live pools
        call bleaf(dbh, ft, crowndamage, init_recruit_trim, c_leaf)
        call bfineroot(dbh, ft, init_recruit_trim, l2fr, c_fnrt)
        call bsap_allom(dbh, ft, crowndamage, init_recruit_trim, a_sapw, c_sapw)
        call bagw_allom(dbh, ft, crowndamage, c_agw)
        call bbgw_allom(dbh, ft, c_bgw)
        call bdead_allom(c_agw, c_bgw, c_sapw, ft, c_struct)
        call bstore_allom(dbh, ft, crowndamage, init_recruit_trim, c_store)

        ! default assumption is that leaves are on
        leaf_status = leaves_on

        ! if the plant is seasonally (cold) deciduous, and the site status is flagged
        ! as "cold", then set the cohort's status to leaves_off, and remember the leaf biomass
        if ((prt_params%season_decid(ft) == itrue) .and.                                 &
          (any(currentSite%cstatus == [phen_cstat_nevercold, phen_cstat_iscold]))) then
          leaf_status = leaves_off
          c_leaf = 0.0_r8

          ! if plant is not woody then set sapwood and structural biomass to 0.0 as well
          if (prt_params%woody(ft) .ne. itrue) then
            c_sapw = (1.0_r8 - stem_drop_fraction)*c_sapw
            c_struct = (1.0_r8 - stem_drop_fraction)*c_struct
          endif
        endif

        ! if the plant is drought deciduous, and the site status is flagged as
        ! "in a drought", then likewise, set the cohort's status to leaves_off, and remember leaf
        ! biomass
        if ((prt_params%stress_decid(ft) == itrue) .and.                                 &
          (any(currentSite%dstatus == [phen_dstat_timeoff, phen_dstat_moistoff]))) then
          leaf_status = leaves_off
          c_leaf = 0.0_r8

          ! ff plant is not woody then set sapwood and structural biomass as well
          if(prt_params%woody(ft) .ne. itrue)then
            c_sapw = (1.0_r8 - stem_drop_fraction)*c_sapw
            c_struct = (1.0_r8 - stem_drop_fraction)*c_struct
=======
    class(prt_vartypes), pointer :: prt
    integer :: ft
    integer :: c 
    type (ed_cohort_type) , pointer :: temp_cohort
    type (litter_type), pointer     :: litt          ! The litter object (carbon right now)
    type(site_massbal_type), pointer :: site_mass    ! For accounting total in-out mass fluxes
    integer :: el          ! loop counter for element
    integer :: element_id  ! element index consistent with definitions in PRTGenericMod
    integer :: iage        ! age loop counter for leaf age bins
    integer :: crowndamage
    integer,parameter :: recruitstatus = 1 !weather it the new created cohorts is recruited or initialized
    real(r8) :: c_leaf      ! target leaf biomass [kgC]
    real(r8) :: c_fnrt      ! target fine root biomass [kgC]
    real(r8) :: c_sapw      ! target sapwood biomass [kgC]
    real(r8) :: a_sapw      ! target sapwood cross section are [m2] (dummy)
    real(r8) :: c_agw       ! target Above ground biomass [kgC]
    real(r8) :: c_bgw       ! target Below ground biomass [kgC]
    real(r8) :: c_struct    ! target Structural biomass [kgc]
    real(r8) :: c_store     ! target Storage biomass [kgC]
    real(r8) :: m_leaf      ! leaf mass (element agnostic) [kg]
    real(r8) :: m_fnrt      ! fine-root mass (element agnostic) [kg]
    real(r8) :: m_sapw      ! sapwood mass (element agnostic) [kg]
    real(r8) :: m_agw       ! AG wood mass (element agnostic) [kg]
    real(r8) :: m_bgw       ! BG wood mass (element agnostic) [kg]
    real(r8) :: m_struct    ! structural mass (element agnostic) [kg]
    real(r8) :: m_store     ! storage mass (element agnostic) [kg]
    real(r8) :: m_repro     ! reproductive mass (element agnostic) [kg]
    real(r8) :: mass_avail  ! The mass of each nutrient/carbon available in the seed_germination pool [kg]
    real(r8) :: mass_demand ! Total mass demanded by the plant to achieve the stoichiometric targets
    ! of all the organs in the recruits. Used for both [kg per plant] and [kg per cohort]
    real(r8) :: fnrt_drop_fraction
    real(r8) :: stem_drop_fraction

    !----------------------------------------------------------------------

    allocate(temp_cohort) ! create temporary cohort
    call zero_cohort(temp_cohort)


    do ft = 1,numpft

       ! The following if block is for the prescribed biogeography and/or nocomp modes.
       ! Since currentSite%use_this_pft is a site-level quantity and thus only limits whether a given PFT
       ! is permitted on a given gridcell or not, it applies to the prescribed biogeography case only.
       ! If nocomp is enabled, then we must determine whether a given PFT is allowed on a given patch or not.

       if(currentSite%use_this_pft(ft).eq.itrue &
            .and. ((hlm_use_nocomp .eq. ifalse) .or. (ft .eq. currentPatch%nocomp_pft_label)))then

          temp_cohort%canopy_trim = init_recruit_trim
          temp_cohort%pft         = ft
          temp_cohort%hite        = EDPftvarcon_inst%hgt_min(ft)
          temp_cohort%coage       = 0.0_r8
          fnrt_drop_fraction      = prt_params%phen_fnrt_drop_fraction(ft)
          stem_drop_fraction      = prt_params%phen_stem_drop_fraction(ft)
          temp_cohort%l2fr        = currentSite%rec_l2fr(ft,currentPatch%NCL_p)
          temp_cohort%crowndamage = 1       ! new recruits are undamaged

          call h2d_allom(temp_cohort%hite,ft,temp_cohort%dbh)

          ! Default assumption is that leaves are on and fully flushed
          temp_cohort%efleaf_coh = 1.0_r8
          temp_cohort%effnrt_coh = 1.0_r8
          temp_cohort%efstem_coh = 1.0_r8
          temp_cohort%status_coh = leaves_on

          ! But if the plant is seasonally (cold) deciduous, and the site status is flagged
          ! as "cold", then set the cohort's status to leaves_off, and remember the leaf biomass
          if ((prt_params%season_decid(ft) == itrue) .and. &
               (any(currentSite%cstatus == [phen_cstat_nevercold,phen_cstat_iscold]))) then
             temp_cohort%efleaf_coh = 0.0_r8
             temp_cohort%effnrt_coh = 1.0_r8 - fnrt_drop_fraction
             temp_cohort%efstem_coh = 1.0_r8 - stem_drop_fraction
             temp_cohort%status_coh = leaves_off

          endif

          ! Or.. if the plant is drought deciduous, make sure leaf status is consistent with the
          ! leaf elongation factor.
          ! For tissues other than leaves, the actual drop fraction is a combination of the
          ! elongation factor (e) and the drop fraction (x), which will ensure that the remaining
          ! tissue biomass will be exactly e when x=1, and exactly the original biomass when x = 0.
          select case (prt_params%stress_decid(ft))
          case (ihard_stress_decid,isemi_stress_decid)
             temp_cohort%efleaf_coh = currentSite%elong_factor(ft)
             temp_cohort%effnrt_coh = 1.0_r8 - (1.0_r8 - temp_cohort%efleaf_coh ) * fnrt_drop_fraction
             temp_cohort%efstem_coh = 1.0_r8 - (1.0_r8 - temp_cohort%efleaf_coh ) * stem_drop_fraction

             ! For the initial state, we always assume that leaves are flushing (instead of partially abscissing)
             ! whenever the elongation factor is non-zero.  If the elongation factor is zero, then leaves are in
             ! the "off" state.
             if ( temp_cohort%efleaf_coh > 0.0_r8 ) then
                temp_cohort%status_coh = leaves_on
             else
                temp_cohort%status_coh = leaves_off
             end if
          end select

       
          ! Initialize live pools
          call bleaf(temp_cohort%dbh,ft,temp_cohort%crowndamage,&
               temp_cohort%canopy_trim, temp_cohort%efleaf_coh, c_leaf)
          call bfineroot(temp_cohort%dbh,ft,temp_cohort%canopy_trim,temp_cohort%l2fr, &
               temp_cohort%effnrt_coh, c_fnrt)
          call bsap_allom(temp_cohort%dbh,ft,temp_cohort%crowndamage, &
               temp_cohort%canopy_trim, temp_cohort%efstem_coh, a_sapw, c_sapw)
          call bagw_allom(temp_cohort%dbh,ft,temp_cohort%crowndamage, temp_cohort%efstem_coh, c_agw)
          call bbgw_allom(temp_cohort%dbh,ft, temp_cohort%efstem_coh, c_bgw)
          call bdead_allom(c_agw,c_bgw,c_sapw,ft,c_struct)
          call bstore_allom(temp_cohort%dbh,ft, temp_cohort%crowndamage, &
               temp_cohort%canopy_trim,c_store)


          ! Cycle through available carbon and nutrients, find the limiting element
          ! to dictate the total number of plants that can be generated

          if ( (hlm_use_ed_prescribed_phys .eq. ifalse) .or. &
               (EDPftvarcon_inst%prescribed_recruitment(ft) .lt. 0._r8) ) then

           temp_cohort%n = 1.e20_r8

             do el = 1,num_elements

                element_id = element_list(el)
                select case(element_id)
                case(carbon12_element)

                  mass_demand = c_struct+c_leaf+c_fnrt+c_sapw+c_store

                case(nitrogen_element)

                     mass_demand = &
                          c_struct*prt_params%nitr_stoich_p1(ft,prt_params%organ_param_id(struct_organ)) + &
                          c_leaf*prt_params%nitr_stoich_p1(ft,prt_params%organ_param_id(leaf_organ)) + &
                          c_fnrt*prt_params%nitr_stoich_p1(ft,prt_params%organ_param_id(fnrt_organ)) + &
                          c_sapw*prt_params%nitr_stoich_p1(ft,prt_params%organ_param_id(sapw_organ)) + &
                          StorageNutrientTarget(ft, element_id, &
                          c_leaf*prt_params%nitr_stoich_p1(ft,prt_params%organ_param_id(leaf_organ)), &
                          c_fnrt*prt_params%nitr_stoich_p1(ft,prt_params%organ_param_id(fnrt_organ)), &
                          c_sapw*prt_params%nitr_stoich_p1(ft,prt_params%organ_param_id(sapw_organ)), &
                          c_struct*prt_params%nitr_stoich_p1(ft,prt_params%organ_param_id(struct_organ)))

                case(phosphorus_element)

                  mass_demand = &
                       c_struct*prt_params%phos_stoich_p1(ft,prt_params%organ_param_id(struct_organ)) + &
                       c_leaf*prt_params%phos_stoich_p1(ft,prt_params%organ_param_id(leaf_organ)) + &
                       c_fnrt*prt_params%phos_stoich_p1(ft,prt_params%organ_param_id(fnrt_organ)) + &
                       c_sapw*prt_params%phos_stoich_p1(ft,prt_params%organ_param_id(sapw_organ)) + &
                       StorageNutrientTarget(ft, element_id, &
                       c_leaf*prt_params%phos_stoich_p1(ft,prt_params%organ_param_id(leaf_organ)), &
                       c_fnrt*prt_params%phos_stoich_p1(ft,prt_params%organ_param_id(fnrt_organ)), &
                       c_sapw*prt_params%phos_stoich_p1(ft,prt_params%organ_param_id(sapw_organ)), &
                       c_struct*prt_params%phos_stoich_p1(ft,prt_params%organ_param_id(struct_organ)))

                case default
                   write(fates_log(),*) 'Undefined element type in recruitment'
                   call endrun(msg=errMsg(sourcefile, __LINE__))
                end select

                mass_avail = currentPatch%area * currentPatch%litter(el)%seed_germ(ft)

                ! ------------------------------------------------------------------------
                ! Update number density if this is the limiting mass
                ! ------------------------------------------------------------------------

                temp_cohort%n = min(temp_cohort%n, mass_avail/mass_demand)

             end do


          else
             ! prescribed recruitment rates. number per sq. meter per year
             temp_cohort%n  = currentPatch%area * &
                  EDPftvarcon_inst%prescribed_recruitment(ft) * &
                  hlm_freq_day
>>>>>>> b8ad811e
          endif
        endif

        ! cycle through available carbon and nutrients, find the limiting element
        ! to dictate the total number of plants that can be generated
        if ((hlm_use_ed_prescribed_phys .eq. ifalse) .or.                                &
          (EDPftvarcon_inst%prescribed_recruitment(ft) .lt. 0._r8) ) then

          cohort_n = 1.e20_r8

          do el = 1, num_elements
            element_id = element_list(el)
            select case(element_id)
            case(carbon12_element)

              mass_demand = c_struct + c_leaf + c_fnrt + c_sapw + c_store

            case(nitrogen_element)

            mass_demand =                                                                       &
              c_struct*prt_params%nitr_stoich_p1(ft, prt_params%organ_param_id(struct_organ)) + &
              c_leaf*prt_params%nitr_stoich_p1(ft, prt_params%organ_param_id(leaf_organ))     + &
              c_fnrt*prt_params%nitr_stoich_p1(ft, prt_params%organ_param_id(fnrt_organ))     + &
              c_sapw*prt_params%nitr_stoich_p1(ft, prt_params%organ_param_id(sapw_organ))     + &
              StorageNutrientTarget(ft, element_id,                                             &
              c_leaf*prt_params%nitr_stoich_p1(ft, prt_params%organ_param_id(leaf_organ)),      &
              c_fnrt*prt_params%nitr_stoich_p1(ft, prt_params%organ_param_id(fnrt_organ)),      &
              c_sapw*prt_params%nitr_stoich_p1(ft, prt_params%organ_param_id(sapw_organ)),      &
              c_struct*prt_params%nitr_stoich_p1(ft, prt_params%organ_param_id(struct_organ)))

            case(phosphorus_element)

            mass_demand =                                                                       &
              c_struct*prt_params%phos_stoich_p1(ft, prt_params%organ_param_id(struct_organ)) + &
              c_leaf*prt_params%phos_stoich_p1(ft, prt_params%organ_param_id(leaf_organ)) +     &
              c_fnrt*prt_params%phos_stoich_p1(ft, prt_params%organ_param_id(fnrt_organ)) +     &
              c_sapw*prt_params%phos_stoich_p1(ft, prt_params%organ_param_id(sapw_organ)) +     &
              StorageNutrientTarget(ft, element_id,                                             &
              c_leaf*prt_params%phos_stoich_p1(ft, prt_params%organ_param_id(leaf_organ)),      &
              c_fnrt*prt_params%phos_stoich_p1(ft, prt_params%organ_param_id(fnrt_organ)),      &
              c_sapw*prt_params%phos_stoich_p1(ft, prt_params%organ_param_id(sapw_organ)),      &
              c_struct*prt_params%phos_stoich_p1(ft, prt_params%organ_param_id(struct_organ)))

            case default
              write(fates_log(),*) 'Undefined element type in recruitment'
              call endrun(msg=errMsg(sourcefile, __LINE__))
            end select

            mass_avail = currentPatch%area*currentPatch%litter(el)%seed_germ(ft)

            ! update number density if this is the limiting mass
            cohort_n = min(cohort_n, mass_avail/mass_demand)

          end do

        else
          ! prescribed recruitment rates. number per sq. meter per year
          cohort_n  = currentPatch%area * EDPftvarcon_inst%prescribed_recruitment(ft) *  &
            hlm_freq_day
        endif

        ! Only bother allocating a new cohort if there is a reasonable amount of it
        any_recruits: if (cohort_n > min_n_safemath) then

          ! --------------------------------------------------------------------------------
          ! PART II.
          ! Initialize the PARTEH object, and determine the initial masses of all
          ! organs and elements.
          ! --------------------------------------------------------------------------------
          
          prt => null()
          call InitPRTObject(prt)

          do el = 1,num_elements

            element_id = element_list(el)

            ! If this is carbon12, then the initialization is straight forward
            ! otherwise, we use stoichiometric ratios
            select case(element_id)
            case(carbon12_element)

              m_struct = c_struct
              m_leaf   = c_leaf
              m_fnrt   = c_fnrt
              m_sapw   = c_sapw
              m_store  = c_store
              m_repro  = 0._r8

            case(nitrogen_element)

              m_struct = c_struct*prt_params%nitr_stoich_p1(ft, prt_params%organ_param_id(struct_organ))
              m_leaf   = c_leaf*prt_params%nitr_stoich_p1(ft, prt_params%organ_param_id(leaf_organ))
              m_fnrt   = c_fnrt*prt_params%nitr_stoich_p1(ft, prt_params%organ_param_id(fnrt_organ))
              m_sapw   = c_sapw*prt_params%nitr_stoich_p1(ft, prt_params%organ_param_id(sapw_organ))
              m_store  = StorageNutrientTarget(ft, element_id, m_leaf, m_fnrt, m_sapw, m_struct)
              m_repro  = 0._r8

            case(phosphorus_element)

              m_struct = c_struct*prt_params%phos_stoich_p1(ft, prt_params%organ_param_id(struct_organ))
              m_leaf   = c_leaf*prt_params%phos_stoich_p1(ft, prt_params%organ_param_id(leaf_organ))
              m_fnrt   = c_fnrt*prt_params%phos_stoich_p1(ft, prt_params%organ_param_id(fnrt_organ))
              m_sapw   = c_sapw*prt_params%phos_stoich_p1(ft, prt_params%organ_param_id(sapw_organ))
              m_store  = StorageNutrientTarget(ft, element_id, m_leaf, m_fnrt, m_sapw, m_struct)
              m_repro  = 0._r8

            end select

            select case(hlm_parteh_mode)
            case (prt_carbon_allom_hyp, prt_cnp_flex_allom_hyp)

              ! put all of the leaf mass into the first bin
              call SetState(prt, leaf_organ, element_id, m_leaf, 1)
              do iage = 2, nleafage
                call SetState(prt,leaf_organ, element_id, 0._r8, iage)
              end do

              call SetState(prt, fnrt_organ, element_id, m_fnrt)
              call SetState(prt, sapw_organ, element_id, m_sapw)
              call SetState(prt, store_organ, element_id, m_store)
              call SetState(prt, struct_organ, element_id, m_struct)
              call SetState(prt, repro_organ, element_id, m_repro)

            case default
              write(fates_log(),*) 'Unspecified PARTEH module during create_cohort'
              call endrun(msg=errMsg(sourcefile, __LINE__))
            end select

            site_mass => currentSite%mass_balance(el)

            ! Remove mass from the germination pool. However, if we are use prescribed physiology,
            ! AND the forced recruitment model, then we are not realling using the prognostic
            ! seed_germination model, so we have to short circuit things.  We send all of the
            ! seed germination mass to an outflux pool, and use an arbitrary generic input flux
            ! to balance out the new recruits.
            if ((hlm_use_ed_prescribed_phys .eq. itrue) .and.                            &
              (EDPftvarcon_inst%prescribed_recruitment(ft) .ge. 0._r8)) then

              site_mass%flux_generic_in = site_mass%flux_generic_in +                    &
                cohort_n*(m_struct + m_leaf + m_fnrt + m_sapw + m_store + m_repro)

              site_mass%flux_generic_out = site_mass%flux_generic_out +                  &
                    currentPatch%area * currentPatch%litter(el)%seed_germ(ft)

              currentPatch%litter(el)%seed_germ(ft) = 0._r8
            else
              currentPatch%litter(el)%seed_germ(ft) =                                    &
                currentPatch%litter(el)%seed_germ(ft) - cohort_n / currentPatch%area *   &
                (m_struct + m_leaf + m_fnrt + m_sapw + m_store + m_repro)
            end if
          end do

<<<<<<< HEAD
          ! cycle through the initial conditions, and makes sure that they are all initialized
          call prt%CheckInitialConditions()
=======
             call create_cohort(currentSite,currentPatch, temp_cohort%pft, temp_cohort%n, &
                  temp_cohort%hite, temp_cohort%coage, temp_cohort%dbh, prt, &
                  temp_cohort%efleaf_coh, temp_cohort%effnrt_coh, temp_cohort%efstem_coh, &
                  temp_cohort%status_coh, recruitstatus, &
                  temp_cohort%canopy_trim,temp_cohort%c_area, &
                  currentPatch%NCL_p, &
                  temp_cohort%crowndamage, &
                  currentSite%spread, bc_in)
>>>>>>> b8ad811e

          call create_cohort(currentSite, currentPatch, ft, cohort_n, hite, 0.0_r8, dbh, &
            prt, leaf_status, recruitstatus, init_recruit_trim, 0.0_r8,                  &
            currentPatch%NCL_p, crowndamage, currentSite%spread, bc_in)

          ! Note that if hydraulics is on, the number of cohorts may have
          ! changed due to hydraulic constraints.
          ! This constaint is applied during "create_cohort" subroutine.

          ! keep track of how many individuals were recruited for passing to history
          currentSite%recruitment_rate(ft) = currentSite%recruitment_rate(ft) + cohort_n

        endif any_recruits
      endif !use_this_pft
    enddo  !pft loop
  end subroutine recruitment

  ! ======================================================================================

  subroutine CWDInput( currentSite, currentPatch, litt, bc_in)

    !
    ! !DESCRIPTION:
    ! Generate litter fields from turnover.
    ! Note, that the when this is called, the number density of the plants
    ! has not been reduced from non-mortal turnover yet.
    ! Thus, we need to avoid double counting losses from dying trees
    ! and turnover in dying trees.
    !
    ! !USES:

    !
    ! !ARGUMENTS
    type(ed_site_type), intent(inout), target :: currentSite
    type(fates_patch_type),intent(inout), target :: currentPatch
    type(litter_type),intent(inout),target    :: litt
    type(bc_in_type),intent(in)               :: bc_in

    !
    ! !LOCAL VARIABLES:
    type(fates_cohort_type), pointer      :: currentCohort
    type(site_fluxdiags_type), pointer :: flux_diags
    type(site_massbal_type), pointer   :: site_mass
    integer  :: c
    real(r8) :: dead_n          ! total understorey dead tree density
    real(r8) :: dead_n_dlogging ! direct logging understory dead-tree density
    real(r8) :: dead_n_ilogging ! indirect understory dead-tree density (logging)
    real(r8) :: dead_n_natural  ! understory dead density not associated
    ! with direct logging
    real(r8) :: leaf_m          ! mass of the element of interest in the
    ! leaf  [kg]
    real(r8) :: fnrt_m           ! fine-root [kg]
    real(r8) :: sapw_m    ! sapwood [kg]
    real(r8) :: struct_m    ! structural [kg]
    real(r8) :: store_m    ! storage [kg]
    real(r8) :: repro_m    ! reproductive [kg]
    real(r8) :: leaf_m_turnover ! leaf turnover [kg]
    real(r8) :: fnrt_m_turnover
    real(r8) :: sapw_m_turnover
    real(r8) :: struct_m_turnover
    real(r8) :: store_m_turnover
    real(r8) :: repro_m_turnover
    real(r8) :: dcmpy_frac        ! Fraction of mass sent to decomposability pool
    real(r8) :: plant_dens        ! Number of plants per m2
    real(r8) :: bg_cwd_tot        ! Total below-ground coarse woody debris
    ! input flux
    real(r8) :: root_fines_tot    ! Total below-ground fine root coarse
    ! woody debris
    integer  :: element_id        ! element id consistent with parteh/PRTGenericMod.F90

    real(r8) :: trunk_wood        ! carbon flux into trunk products kgC/day/site
    integer  :: ilyr
    integer  :: pft
    integer  :: dcmpy             ! decomposability pool index
    integer  :: numlevsoil        ! Actual number of soil layers

    real(r8) :: SF_val_CWD_frac_adj(4) !SF_val_CWD_frac adjusted based on cohort dbh
    !----------------------------------------------------------------------

    ! -----------------------------------------------------------------------------------
    ! Other direct litter fluxes happen in phenology and in spawn_patches.
    ! -----------------------------------------------------------------------------------

    numlevsoil = currentSite%nlevsoil

    element_id = litt%element_id

    ! Object tracking flux diagnostics for each element
    flux_diags => currentSite%flux_diags(element_pos(element_id))

    ! Object tracking site level mass balance for each element
    site_mass => currentSite%mass_balance(element_pos(element_id))

    currentCohort => currentPatch%shortest
    do while(associated(currentCohort))

       pft = currentCohort%pft
       call set_root_fraction(currentSite%rootfrac_scr, pft, currentSite%zi_soil, &
           bc_in%max_rooting_depth_index_col)

       store_m_turnover  = currentCohort%prt%GetTurnover(store_organ,element_id)
       fnrt_m_turnover   = currentCohort%prt%GetTurnover(fnrt_organ,element_id)
       repro_m_turnover  = currentCohort%prt%GetTurnover(repro_organ,element_id)

       store_m         = currentCohort%prt%GetState(store_organ,element_id)
       fnrt_m          = currentCohort%prt%GetState(fnrt_organ,element_id)
       repro_m         = currentCohort%prt%GetState(repro_organ,element_id)

       if (prt_params%woody(currentCohort%pft) == itrue) then
          ! Assumption: for woody plants fluxes from deadwood and sapwood go together in CWD pool
          leaf_m_turnover   = currentCohort%prt%GetTurnover(leaf_organ,element_id)
          sapw_m_turnover   = currentCohort%prt%GetTurnover(sapw_organ,element_id)
          struct_m_turnover = currentCohort%prt%GetTurnover(struct_organ,element_id)

          leaf_m          = currentCohort%prt%GetState(leaf_organ,element_id)
          sapw_m          = currentCohort%prt%GetState(sapw_organ,element_id)
          struct_m        = currentCohort%prt%GetState(struct_organ,element_id)
       else
          ! for non-woody plants all stem fluxes go into the same leaf litter pool
          leaf_m_turnover   = currentCohort%prt%GetTurnover(leaf_organ,element_id) + &
               currentCohort%prt%GetTurnover(sapw_organ,element_id) + &
               currentCohort%prt%GetTurnover(struct_organ,element_id)
          sapw_m_turnover   = 0._r8
          struct_m_turnover = 0._r8

          leaf_m          = currentCohort%prt%GetState(leaf_organ,element_id) + &
               currentCohort%prt%GetState(sapw_organ,element_id) + &
               currentCohort%prt%GetState(struct_organ,element_id)
          sapw_m          = 0._r8
          struct_m        = 0._r8
       end if

       plant_dens =  currentCohort%n/currentPatch%area

       ! ---------------------------------------------------------------------------------
       ! PART 1 Litter fluxes from non-mortal tissue turnovers  Kg/m2/day
       !        Important note:  Turnover has already been removed from the cohorts.
       !        So, in the next part of this algorithm, when we send the biomass
       !        from dying trees to the litter pools, we don't have to worry
       !        about double counting.
       ! ---------------------------------------------------------------------------------

       flux_diags%leaf_litter_input(pft) = &
            flux_diags%leaf_litter_input(pft) +  &
            leaf_m_turnover * currentCohort%n

       root_fines_tot = (fnrt_m_turnover + store_m_turnover ) * &
            plant_dens

       do dcmpy=1,ndcmpy
          dcmpy_frac = GetDecompyFrac(pft,leaf_organ,dcmpy)
          litt%leaf_fines_in(dcmpy) = litt%leaf_fines_in(dcmpy) + &
               (leaf_m_turnover+repro_m_turnover) * plant_dens * dcmpy_frac

          dcmpy_frac = GetDecompyFrac(pft,fnrt_organ,dcmpy)
          do ilyr = 1, numlevsoil
             litt%root_fines_in(dcmpy,ilyr) = litt%root_fines_in(dcmpy,ilyr) + &
                  currentSite%rootfrac_scr(ilyr) * root_fines_tot * dcmpy_frac
          end do
       end do

       flux_diags%root_litter_input(pft) = &
            flux_diags%root_litter_input(pft) +  &
            (fnrt_m_turnover + store_m_turnover ) * currentCohort%n


       ! Assumption: turnover from deadwood and sapwood are lumped together in CWD pool

       !update partitioning of stem wood (struct + sapw) to cwd based on cohort dbh
       call adjust_SF_CWD_frac(currentCohort%dbh,ncwd,SF_val_CWD_frac,SF_val_CWD_frac_adj)


       do c = 1,ncwd
          litt%ag_cwd_in(c) = litt%ag_cwd_in(c) + &
               (sapw_m_turnover + struct_m_turnover) * &
               SF_val_CWD_frac_adj(c) * plant_dens * &
               prt_params%allom_agb_frac(pft)

          flux_diags%cwd_ag_input(c)  = flux_diags%cwd_ag_input(c) + &
               (struct_m_turnover + sapw_m_turnover) * SF_val_CWD_frac_adj(c) * &
               prt_params%allom_agb_frac(pft) * currentCohort%n

          bg_cwd_tot = (sapw_m_turnover + struct_m_turnover) * &
               SF_val_CWD_frac_adj(c) * plant_dens * &
               (1.0_r8-prt_params%allom_agb_frac(pft))

          do ilyr = 1, numlevsoil
             litt%bg_cwd_in(c,ilyr) = litt%bg_cwd_in(c,ilyr) + &
                  bg_cwd_tot * currentSite%rootfrac_scr(ilyr)
          end do

          flux_diags%cwd_bg_input(c)  = flux_diags%cwd_bg_input(c) + &
               bg_cwd_tot*currentPatch%area

       enddo


       ! ---------------------------------------------------------------------------------
       ! PART 2 Litter fluxes from non-disturbance inducing  mortality. Kg/m2/day
       ! ---------------------------------------------------------------------------------

       ! Total number of dead (n/m2/day)
       dead_n = -1.0_r8 * currentCohort%dndt/currentPatch%area*years_per_day

       if(currentCohort%canopy_layer > 1)then

          ! Total number of dead understory from direct logging
          ! (it is possible that large harvestable trees are in the understory)
          dead_n_dlogging = currentCohort%lmort_direct * &
               currentCohort%n/currentPatch%area

          ! Total number of dead understory from indirect logging
          dead_n_ilogging = (currentCohort%lmort_collateral + currentCohort%lmort_infra) * &
               currentCohort%n/currentPatch%area

       else

          ! All mortality from logging in the canopy is
          ! is disturbance generating

          dead_n_dlogging = 0._r8
          dead_n_ilogging = 0._r8

       end if

       dead_n_natural = dead_n - dead_n_dlogging - dead_n_ilogging


       flux_diags%leaf_litter_input(pft) = &
            flux_diags%leaf_litter_input(pft) +  &
            leaf_m * dead_n*currentPatch%area


       ! %n has not been updated due to mortality yet, thus
       ! the litter flux has already been counted since it captured
       ! the losses of live trees and those flagged for death

       root_fines_tot =  dead_n * (fnrt_m + &
            store_m*(1._r8-EDPftvarcon_inst%allom_frbstor_repro(pft)) )

       do dcmpy=1,ndcmpy

          dcmpy_frac = GetDecompyFrac(pft,leaf_organ,dcmpy)
          litt%leaf_fines_in(dcmpy) = litt%leaf_fines_in(dcmpy) + &
               (leaf_m+repro_m) * dead_n * dcmpy_frac

          dcmpy_frac = GetDecompyFrac(pft,fnrt_organ,dcmpy)
          do ilyr = 1, numlevsoil
             litt%root_fines_in(dcmpy,ilyr) = litt%root_fines_in(dcmpy,ilyr) + &
                  root_fines_tot * currentSite%rootfrac_scr(ilyr) * dcmpy_frac
          end do
       end do

       flux_diags%root_litter_input(pft) = &
            flux_diags%root_litter_input(pft) +  &
            root_fines_tot*currentPatch%area

       ! Track CWD inputs from dead plants

       do c = 1,ncwd

          ! Below-ground

          bg_cwd_tot = (struct_m + sapw_m) * &
               SF_val_CWD_frac_adj(c) * dead_n * &
               (1.0_r8-prt_params%allom_agb_frac(pft))

          do ilyr = 1, numlevsoil
             litt%bg_cwd_in(c,ilyr) = litt%bg_cwd_in(c,ilyr) + &
                  currentSite%rootfrac_scr(ilyr) * bg_cwd_tot
          end do

          flux_diags%cwd_bg_input(c)  = flux_diags%cwd_bg_input(c) + &
               bg_cwd_tot * currentPatch%area

          ! Send AGB component of boles from logging activities into the litter.
          ! This includes fluxes from indirect modes of death, as well as the
          ! non-exported boles due to direct harvesting.

          if (c==ncwd) then


             trunk_wood =  (struct_m + sapw_m) * &
                  SF_val_CWD_frac_adj(c) * dead_n_dlogging * &
                  prt_params%allom_agb_frac(pft)

             site_mass%wood_product = site_mass%wood_product + &
                  trunk_wood * currentPatch%area * logging_export_frac

             ! Add AG wood to litter from the non-exported fraction of wood
             ! from direct anthro sources

             litt%ag_cwd_in(c) = litt%ag_cwd_in(c) +  &
                  trunk_wood * (1._r8-logging_export_frac)

             flux_diags%cwd_ag_input(c)  = flux_diags%cwd_ag_input(c) + &
                  trunk_wood * (1._r8-logging_export_frac) * currentPatch%area

             ! Add AG wood to litter from indirect anthro sources

             litt%ag_cwd_in(c) = litt%ag_cwd_in(c) + (struct_m + sapw_m) * &
                  SF_val_CWD_frac_adj(c) * (dead_n_natural+dead_n_ilogging)  * &
                  prt_params%allom_agb_frac(pft)

             flux_diags%cwd_ag_input(c)  = flux_diags%cwd_ag_input(c) + &
                  SF_val_CWD_frac_adj(c) * (dead_n_natural+dead_n_ilogging) * &
                  currentPatch%area * prt_params%allom_agb_frac(pft)

          else

             litt%ag_cwd_in(c) = litt%ag_cwd_in(c) + (struct_m + sapw_m) * &
                  SF_val_CWD_frac_adj(c) * dead_n  * &
                  prt_params%allom_agb_frac(pft)

             flux_diags%cwd_ag_input(c)  = flux_diags%cwd_ag_input(c) + &
                  SF_val_CWD_frac_adj(c) * dead_n * (struct_m + sapw_m) * &
                  currentPatch%area * prt_params%allom_agb_frac(pft)

          end if

       end do


       ! Update diagnostics that track resource management

       if( element_id .eq. carbon12_element ) then

          currentSite%resources_management%delta_litter_stock  = &
               currentSite%resources_management%delta_litter_stock + &
               (leaf_m + fnrt_m + store_m ) * &
               (dead_n_ilogging+dead_n_dlogging) * currentPatch%area

          currentSite%resources_management%delta_biomass_stock = &
               currentSite%resources_management%delta_biomass_stock + &
               (leaf_m + fnrt_m + store_m ) * &
               (dead_n_ilogging+dead_n_dlogging) *currentPatch%area

          currentSite%resources_management%trunk_product_site = &
               currentSite%resources_management%trunk_product_site + &
               trunk_wood * logging_export_frac * currentPatch%area

          do c = 1,ncwd
             currentSite%resources_management%delta_litter_stock  = &
                  currentSite%resources_management%delta_litter_stock + &
                  (struct_m + sapw_m) * &
                  SF_val_CWD_frac_adj(c) * (dead_n_natural+dead_n_ilogging) * &
                  currentPatch%area

             currentSite%resources_management%delta_biomass_stock = &
                  currentSite%resources_management%delta_biomass_stock + &
                  (struct_m + sapw_m) * &
                  SF_val_CWD_frac_adj(c) * dead_n * currentPatch%area
          end do

          ! Update diagnostics that track resource management
          currentSite%resources_management%delta_individual    = &
               currentSite%resources_management%delta_individual + &
               (dead_n_dlogging+dead_n_ilogging) * hlm_freq_day * currentPatch%area
       end if


       currentCohort => currentCohort%taller
    enddo  ! end loop over cohorts


    return
  end subroutine CWDInput

  ! =====================================================================================


  subroutine fragmentation_scaler( currentPatch, bc_in)
    !
    ! !DESCRIPTION:
    ! Simple CWD fragmentation Model
    ! FIX(SPM, 091914) this should be a function as it returns a value in
    ! currentPatch%fragmentation_scaler
    !
    ! !USES:
    use FatesConstantsMod, only : tfrz => t_water_freeze_k_1atm
    use FatesConstantsMod, only : pi => pi_const
    !
    ! !ARGUMENTS
    type(fates_patch_type), intent(inout) :: currentPatch
    type(bc_in_type),    intent(in)    :: bc_in

    !
    ! !LOCAL VARIABLES:
    logical  :: use_century_tfunc = .false.
    logical  :: use_hlm_soil_scalar = .true. ! Use hlm input decomp fraction scalars
    integer  :: j
    real(r8) :: t_scalar                     ! temperature scalar
    real(r8) :: w_scalar                     ! moisture scalar
    real(r8) :: catanf                       ! hyperbolic temperature function from CENTURY
    real(r8) :: catanf_30                    ! hyperbolic temperature function from CENTURY
    real(r8) :: t1                           ! temperature argument
    !----------------------------------------------------------------------

    catanf(t1) = 11.75_r8 +(29.7_r8 / pi) * atan( pi * 0.031_r8  * ( t1 - 15.4_r8 ))
    catanf_30 = catanf(30._r8)

    if(currentPatch%nocomp_pft_label.ne.nocomp_bareground)then

       ! Use the hlm temp and moisture decomp fractions by default
       if ( use_hlm_soil_scalar ) then

         ! Calculate the fragmentation_scaler
         currentPatch%fragmentation_scaler =  min(1.0_r8,max(0.0_r8,bc_in%t_scalar_sisl * bc_in%w_scalar_sisl))

       else

         if ( .not. use_century_tfunc ) then
            !calculate rate constant scalar for soil temperature,assuming that the base rate constants
            !are assigned for non-moisture limiting conditions at 25C.
            if (currentPatch%tveg24%GetMean()  >=  tfrz) then
               t_scalar = q10_mr**((currentPatch%tveg24%GetMean()-(tfrz+25._r8))/10._r8)
               !  Q10**((t_soisno(c,j)-(tfrz+25._r8))/10._r8)
            else
               t_scalar = (q10_mr**(-25._r8/10._r8))*(q10_froz**((currentPatch%tveg24%GetMean()-tfrz)/10._r8))
               !  Q10**(-25._r8/10._r8))*(froz_q10**((t_soisno(c,j)-tfrz)/10._r8)
            endif
         else
            ! original century uses an arctangent function to calculate the
            ! temperature dependence of decomposition
            t_scalar = max(catanf(currentPatch%tveg24%GetMean()-tfrz)/catanf_30,0.01_r8)
         endif

         !Moisture Limitations
         !BTRAN APPROACH - is quite simple, but max's out decomp at all unstressed
         !soil moisture values, which is not realistic.
         !litter decomp is proportional to water limitation on average...
         w_scalar = sum(currentPatch%btran_ft(1:numpft))/real(numpft,r8)

       ! Calculate the fragmentation_scaler
         currentPatch%fragmentation_scaler(:) =  min(1.0_r8,max(0.0_r8,t_scalar * w_scalar))

      endif ! scalar

    endif ! not bare ground

  end subroutine fragmentation_scaler

  ! ============================================================================

  subroutine CWDOut( litt, fragmentation_scaler, nlev_eff_decomp )
    !
    ! !DESCRIPTION:
    ! Simple CWD fragmentation Model
    ! spawn new cohorts of juveniles of each PFT
    !
    ! !USES:
    use SFParamsMod, only : SF_val_max_decomp

    !
    ! !ARGUMENTS
    type(litter_type),intent(inout),target     :: litt
    real(r8),intent(in)                        :: fragmentation_scaler(:)

    ! This is not necessarily every soil layer, this is the number
    ! of effective layers that are active and can be sent
    ! to the soil decomposition model
    integer,intent(in)                         :: nlev_eff_decomp

    !
    ! !LOCAL VARIABLES:
    integer :: c                       ! Fuel size class index
    integer :: ilyr                    ! Soil layer index
    integer :: dcmpy                   ! Decomposibility pool indexer
    integer :: soil_layer_index = 1    ! Soil layer index associated with above ground litter
    !----------------------------------------------------------------------


    ! Above ground litters are associated with the top soil layer temperature and
    ! moisture scalars and fragmentation scalar associated with specified index value
    ! is used for ag_cwd_frag and root_fines_frag calculations.

    do c = 1,ncwd

       litt%ag_cwd_frag(c)   = litt%ag_cwd(c) * SF_val_max_decomp(c) * &
             years_per_day * fragmentation_scaler(soil_layer_index)

       do ilyr = 1,nlev_eff_decomp
           litt%bg_cwd_frag(c,ilyr) = litt%bg_cwd(c,ilyr) * SF_val_max_decomp(c) * &
                years_per_day * fragmentation_scaler(ilyr)
       enddo
    end do

    ! this is the rate at which dropped leaves stop being part of the burnable pool
    ! and begin to be part of the decomposing pool. This should probably be highly
    ! sensitive to moisture, but also to the type of leaf thick leaves can dry out
    ! before they are decomposed, for example. This section needs further scientific input.

    do dcmpy = 1,ndcmpy

       litt%leaf_fines_frag(dcmpy) = litt%leaf_fines(dcmpy) * &
             years_per_day * SF_val_max_decomp(dl_sf) * fragmentation_scaler(soil_layer_index)

       do ilyr = 1,nlev_eff_decomp
           litt%root_fines_frag(dcmpy,ilyr) = litt%root_fines(dcmpy,ilyr) * &
                 years_per_day *  SF_val_max_decomp(dl_sf) * fragmentation_scaler(ilyr)
       end do
    enddo

  end subroutine CWDOut
  
  subroutine UpdateRecruitL2FR(csite)
    

    ! When CNP is active, the l2fr (target leaf to fine-root biomass multiplier)
    ! is dynamic. We therefore update what the l2fr for recruits
    ! are, taking an exponential moving average of all plants that
    ! are within recruit size limitations (less than recruit size + delta)
    ! and less than the max_count cohort.
    
    type(ed_site_type) :: csite
    type(fates_patch_type), pointer :: cpatch
    type(fates_cohort_type), pointer :: ccohort

    real(r8) :: rec_n(maxpft,nclmax)     ! plant count
    real(r8) :: rec_l2fr0(maxpft,nclmax) ! mean l2fr for this day
    integer  :: rec_count(maxpft,nclmax) ! sample count
    integer  :: ft                       ! functional type index
    integer  :: cl                       ! canopy layer index
    real(r8) :: dbh_min                  ! the dbh of a recruit
    real(r8), parameter :: max_delta = 5.0_r8  ! dbh tolerance, cm, consituting a recruit
    real(r8), parameter :: smth_wgt = 1._r8/300.0_r8
    integer, parameter :: max_count = 3
    
    ! Difference in dbh (cm) to consider a plant was recruited fairly recently

    if(hlm_parteh_mode .ne. prt_cnp_flex_allom_hyp) return
    
    rec_n(1:numpft,1:nclmax) = 0._r8
    rec_l2fr0(1:numpft,1:nclmax) = 0._r8

    cpatch => csite%youngest_patch
    do while(associated(cpatch))

       rec_count(1:numpft,1:nclmax) = 0
       
       ccohort => cpatch%shortest
       cloop: do while(associated(ccohort))

          ft = ccohort%pft
          cl = ccohort%canopy_layer
          call h2d_allom(EDPftvarcon_inst%hgt_min(ft),ft,dbh_min)

          if( .not.ccohort%isnew ) then

             if(rec_count(ft,cl) <= max_count .and. &
                  ccohort%dbh-dbh_min < max_delta ) then
                rec_count(ft,cl) = rec_count(ft,cl) + 1
                rec_n(ft,cl) = rec_n(ft,cl) + ccohort%n
                rec_l2fr0(ft,cl) = rec_l2fr0(ft,cl) + ccohort%n*ccohort%l2fr
             end if

          end if

          ccohort => ccohort%taller
       end do cloop

       cpatch => cpatch%older
    end do

    ! Find the daily mean for each PFT weighted by number and add it to the running mean
    do cl = 1,nclmax
       do ft = 1,numpft
          if(rec_n(ft,cl)>nearzero)then
             rec_l2fr0(ft,cl) = rec_l2fr0(ft,cl) / rec_n(ft,cl)
             csite%rec_l2fr(ft,cl) = &
                  (1._r8-smth_wgt)*csite%rec_l2fr(ft,cl) + smth_wgt*rec_l2fr0(ft,cl)
          end if
       end do
    end do

    return
  end subroutine UpdateRecruitL2FR

  ! ======================================================================

  subroutine UpdateRecruitStoich(csite)

    type(ed_site_type) :: csite
    type(fates_patch_type), pointer :: cpatch
    type(fates_cohort_type), pointer :: ccohort
    integer  :: ft                       ! functional type index
    integer  :: cl                       ! canopy layer index
    real(r8) :: rec_l2fr_pft             ! Actual l2fr of a pft in it's patch
    
    ! Update the total plant stoichiometry of a new recruit, based on the updated
    ! L2FR values

    if(hlm_parteh_mode .ne. prt_cnp_flex_allom_hyp) return
    
    cpatch => csite%youngest_patch
    do while(associated(cpatch))
       cl = cpatch%ncl_p
       
       do ft = 1,numpft
          rec_l2fr_pft = csite%rec_l2fr(ft,cl)
          cpatch%nitr_repro_stoich(ft) = &
               NewRecruitTotalStoichiometry(ft,rec_l2fr_pft,nitrogen_element)
          cpatch%phos_repro_stoich(ft) = &
               NewRecruitTotalStoichiometry(ft,rec_l2fr_pft,phosphorus_element)
       end do

       ccohort => cpatch%shortest
       cloop: do while(associated(ccohort))
          rec_l2fr_pft = csite%rec_l2fr(ccohort%pft,cl)
          ccohort%nc_repro = NewRecruitTotalStoichiometry(ccohort%pft,rec_l2fr_pft,nitrogen_element)
          ccohort%pc_repro = NewRecruitTotalStoichiometry(ccohort%pft,rec_l2fr_pft,phosphorus_element)
          ccohort => ccohort%taller
       end do cloop
       
       cpatch => cpatch%older
    end do
       
    return
  end subroutine UpdateRecruitStoich

  ! ======================================================================
  
  subroutine SetRecruitL2FR(csite)


    type(ed_site_type) :: csite
    type(fates_patch_type), pointer :: cpatch
    type(fates_cohort_type), pointer :: ccohort
    integer :: ft,cl
    
    if(hlm_parteh_mode .ne. prt_cnp_flex_allom_hyp) return
    
    cpatch => csite%youngest_patch
    do while(associated(cpatch))
       ccohort => cpatch%shortest
       cloop: do while(associated(ccohort))

          if( ccohort%isnew ) then
             ft = ccohort%pft
             cl = ccohort%canopy_layer
             ccohort%l2fr = csite%rec_l2fr(ft,cl)
          end if

          ccohort => ccohort%taller
       end do cloop

       cpatch => cpatch%older
    end do
    
    return
  end subroutine SetRecruitL2FR

end module EDPhysiologyMod<|MERGE_RESOLUTION|>--- conflicted
+++ resolved
@@ -27,6 +27,8 @@
   use FatesConstantsMod, only    : g_per_kg
   use FatesConstantsMod, only    : ndays_per_year
   use FatesConstantsMod, only    : nocomp_bareground
+  use FatesConstantsMod, only    : g_per_kg 
+  use FatesConstantsMod, only    : ndays_per_year
   use EDPftvarcon      , only    : EDPftvarcon_inst
   use PRTParametersMod , only    : prt_params
   use EDPftvarcon      , only    : GetDecompyFrac
@@ -54,24 +56,17 @@
   use FatesLitterMod      , only : adjust_SF_CWD_frac
   use EDParamsMod         , only : nclmax
   use EDTypesMod          , only : AREA,AREA_INV
+  use EDTypesMod          , only : leaves_shedding
+  use EDTypesMod          , only : ihard_stress_decid
+  use EDTypesMod          , only : isemi_stress_decid
   use EDParamsMod         , only : nlevleaf
   use EDTypesMod          , only : num_vegtemp_mem
-<<<<<<< HEAD
   use FatesConstantsMod   , only : maxpft
   use EDTypesMod          , only : ed_site_type
   use FatesPatchMod,        only : fates_patch_type
   use FatesCohortMod,       only : fates_cohort_type
   use FatesConstantsMod   , only : leaves_on
   use FatesConstantsMod   , only : leaves_off
-=======
-  use EDTypesMod          , only : maxpft
-  use EDTypesMod          , only : ed_site_type, ed_patch_type, ed_cohort_type
-  use EDTypesMod          , only : leaves_on
-  use EDTypesMod          , only : leaves_off
-  use EDTypesMod          , only : leaves_shedding
-  use EDTypesMod          , only : ihard_stress_decid
-  use EDTypesMod          , only : isemi_stress_decid
->>>>>>> b8ad811e
   use EDTypesMod          , only : min_n_safemath
   use PRTGenericMod       , only : num_elements
   use PRTGenericMod       , only : element_list
@@ -84,6 +79,7 @@
   use EDTypesMod          , only : phen_dstat_moistoff
   use EDTypesMod          , only : phen_dstat_moiston
   use EDTypesMod          , only : phen_dstat_timeon
+  use EDTypesMod          , only : phen_dstat_pshed
   use EDTypesMod          , only : phen_dstat_pshed
   use EDTypesMod          , only : init_recruit_trim
   use shr_log_mod           , only : errMsg => shr_log_errMsg
@@ -2257,471 +2253,287 @@
   ! =====================================================================================
 
 
-  subroutine recruitment( currentSite, currentPatch, bc_in )
-    !
-    ! !DESCRIPTION:
-    ! spawn new cohorts of juveniles of each PFT
-    !
-    
-    ! !ARGUMENTS
-    type(ed_site_type),     intent(inout)          :: currentSite
-    type(fates_patch_type), intent(inout), pointer :: currentPatch
-    type(bc_in_type),       intent(in)             :: bc_in
-    
-    ! !LOCAL VARIABLES:
-<<<<<<< HEAD
-    class(prt_vartypes),      pointer :: prt                ! PARTEH object
-    type(litter_type),        pointer :: litt               ! litter object (carbon right now)
-    type(site_massbal_type),  pointer :: site_mass          ! for accounting total in-out mass fluxes
-    integer                           :: ft                 ! loop counter for PFTs
-    integer                           :: leaf_status        ! cohort phenology status [leaves on/off]
-    integer                           :: el                 ! loop counter for element
-    integer                           :: element_id         ! element index consistent with definitions in PRTGenericMod
-    integer                           :: iage               ! age loop counter for leaf age bins
-    integer                           :: crowndamage        ! crown damage class of the cohort [1 = undamaged, >1 = damaged]  
-    real(r8)                          :: hite               ! new cohort height [m]
-    real(r8)                          :: dbh                ! new cohort DBH [cm]
-    real(r8)                          :: cohort_n           ! new cohort density 
-    real(r8)                          :: l2fr               ! leaf to fineroot biomass ratio [0-1]
-    real(r8)                          :: c_leaf             ! target leaf biomass [kgC]
-    real(r8)                          :: c_fnrt             ! target fine root biomass [kgC]
-    real(r8)                          :: c_sapw             ! target sapwood biomass [kgC]
-    real(r8)                          :: a_sapw             ! target sapwood cross section are [m2] (dummy)
-    real(r8)                          :: c_agw              ! target Above ground biomass [kgC]
-    real(r8)                          :: c_bgw              ! target Below ground biomass [kgC]
-    real(r8)                          :: c_struct           ! target Structural biomass [kgc]
-    real(r8)                          :: c_store            ! target Storage biomass [kgC]
-    real(r8)                          :: m_leaf             ! leaf mass (element agnostic) [kg]
-    real(r8)                          :: m_fnrt             ! fine-root mass (element agnostic) [kg]
-    real(r8)                          :: m_sapw             ! sapwood mass (element agnostic) [kg]
-    real(r8)                          :: m_agw              ! AG wood mass (element agnostic) [kg]
-    real(r8)                          :: m_bgw              ! BG wood mass (element agnostic) [kg]
-    real(r8)                          :: m_struct           ! structural mass (element agnostic) [kg]
-    real(r8)                          :: m_store            ! storage mass (element agnostic) [kg]
-    real(r8)                          :: m_repro            ! reproductive mass (element agnostic) [kg]
-    real(r8)                          :: mass_avail         ! mass of each nutrient/carbon available in the seed_germination pool [kg]
-    real(r8)                          :: mass_demand        ! total mass demanded by the plant to achieve the stoichiometric targets
-    real(r8)                          :: stem_drop_fraction ! of all the organs in the recruits. Used for both [kg per plant] and [kg per cohort]
-    integer, parameter                :: recruitstatus = 1  ! whether the newly created cohorts are recruited or initialized
-
-    !---------------------------------------------------------------------------
-
-    do ft = 1, numpft
-
-      ! The following if block is for the prescribed biogeography and/or nocomp modes.
-      ! Since currentSite%use_this_pft is a site-level quantity and thus only limits whether a given PFT
-      ! is permitted on a given gridcell or not, it applies to the prescribed biogeography case only.
-      ! If nocomp is enabled, then we must determine whether a given PFT is allowed on a given patch or not.
-
-      if (currentSite%use_this_pft(ft) .eq. itrue  .and.                                 &
-        ((hlm_use_nocomp .eq. ifalse) .or. (ft .eq. currentPatch%nocomp_pft_label))) then
-
-        hite               = EDPftvarcon_inst%hgt_min(ft)
-        stem_drop_fraction = EDPftvarcon_inst%phen_stem_drop_fraction(ft)
-        l2fr               = currentSite%rec_l2fr(ft, currentPatch%NCL_p)
-        crowndamage        = 1 ! new recruits are undamaged
-        
-        ! calculate DBH from initial height 
-        call h2d_allom(hite, ft, dbh)
-
-        ! calculate live pools
-        call bleaf(dbh, ft, crowndamage, init_recruit_trim, c_leaf)
-        call bfineroot(dbh, ft, init_recruit_trim, l2fr, c_fnrt)
-        call bsap_allom(dbh, ft, crowndamage, init_recruit_trim, a_sapw, c_sapw)
-        call bagw_allom(dbh, ft, crowndamage, c_agw)
-        call bbgw_allom(dbh, ft, c_bgw)
-        call bdead_allom(c_agw, c_bgw, c_sapw, ft, c_struct)
-        call bstore_allom(dbh, ft, crowndamage, init_recruit_trim, c_store)
-
-        ! default assumption is that leaves are on
-        leaf_status = leaves_on
-
-        ! if the plant is seasonally (cold) deciduous, and the site status is flagged
-        ! as "cold", then set the cohort's status to leaves_off, and remember the leaf biomass
-        if ((prt_params%season_decid(ft) == itrue) .and.                                 &
-          (any(currentSite%cstatus == [phen_cstat_nevercold, phen_cstat_iscold]))) then
-          leaf_status = leaves_off
-          c_leaf = 0.0_r8
-
-          ! if plant is not woody then set sapwood and structural biomass to 0.0 as well
-          if (prt_params%woody(ft) .ne. itrue) then
-            c_sapw = (1.0_r8 - stem_drop_fraction)*c_sapw
-            c_struct = (1.0_r8 - stem_drop_fraction)*c_struct
-          endif
-        endif
-
-        ! if the plant is drought deciduous, and the site status is flagged as
-        ! "in a drought", then likewise, set the cohort's status to leaves_off, and remember leaf
-        ! biomass
-        if ((prt_params%stress_decid(ft) == itrue) .and.                                 &
-          (any(currentSite%dstatus == [phen_dstat_timeoff, phen_dstat_moistoff]))) then
-          leaf_status = leaves_off
-          c_leaf = 0.0_r8
-
-          ! ff plant is not woody then set sapwood and structural biomass as well
-          if(prt_params%woody(ft) .ne. itrue)then
-            c_sapw = (1.0_r8 - stem_drop_fraction)*c_sapw
-            c_struct = (1.0_r8 - stem_drop_fraction)*c_struct
-=======
-    class(prt_vartypes), pointer :: prt
-    integer :: ft
-    integer :: c 
-    type (ed_cohort_type) , pointer :: temp_cohort
-    type (litter_type), pointer     :: litt          ! The litter object (carbon right now)
-    type(site_massbal_type), pointer :: site_mass    ! For accounting total in-out mass fluxes
-    integer :: el          ! loop counter for element
-    integer :: element_id  ! element index consistent with definitions in PRTGenericMod
-    integer :: iage        ! age loop counter for leaf age bins
-    integer :: crowndamage
-    integer,parameter :: recruitstatus = 1 !weather it the new created cohorts is recruited or initialized
-    real(r8) :: c_leaf      ! target leaf biomass [kgC]
-    real(r8) :: c_fnrt      ! target fine root biomass [kgC]
-    real(r8) :: c_sapw      ! target sapwood biomass [kgC]
-    real(r8) :: a_sapw      ! target sapwood cross section are [m2] (dummy)
-    real(r8) :: c_agw       ! target Above ground biomass [kgC]
-    real(r8) :: c_bgw       ! target Below ground biomass [kgC]
-    real(r8) :: c_struct    ! target Structural biomass [kgc]
-    real(r8) :: c_store     ! target Storage biomass [kgC]
-    real(r8) :: m_leaf      ! leaf mass (element agnostic) [kg]
-    real(r8) :: m_fnrt      ! fine-root mass (element agnostic) [kg]
-    real(r8) :: m_sapw      ! sapwood mass (element agnostic) [kg]
-    real(r8) :: m_agw       ! AG wood mass (element agnostic) [kg]
-    real(r8) :: m_bgw       ! BG wood mass (element agnostic) [kg]
-    real(r8) :: m_struct    ! structural mass (element agnostic) [kg]
-    real(r8) :: m_store     ! storage mass (element agnostic) [kg]
-    real(r8) :: m_repro     ! reproductive mass (element agnostic) [kg]
-    real(r8) :: mass_avail  ! The mass of each nutrient/carbon available in the seed_germination pool [kg]
-    real(r8) :: mass_demand ! Total mass demanded by the plant to achieve the stoichiometric targets
-    ! of all the organs in the recruits. Used for both [kg per plant] and [kg per cohort]
-    real(r8) :: fnrt_drop_fraction
-    real(r8) :: stem_drop_fraction
-
-    !----------------------------------------------------------------------
-
-    allocate(temp_cohort) ! create temporary cohort
-    call zero_cohort(temp_cohort)
-
-
-    do ft = 1,numpft
-
-       ! The following if block is for the prescribed biogeography and/or nocomp modes.
-       ! Since currentSite%use_this_pft is a site-level quantity and thus only limits whether a given PFT
-       ! is permitted on a given gridcell or not, it applies to the prescribed biogeography case only.
-       ! If nocomp is enabled, then we must determine whether a given PFT is allowed on a given patch or not.
-
-       if(currentSite%use_this_pft(ft).eq.itrue &
-            .and. ((hlm_use_nocomp .eq. ifalse) .or. (ft .eq. currentPatch%nocomp_pft_label)))then
-
-          temp_cohort%canopy_trim = init_recruit_trim
-          temp_cohort%pft         = ft
-          temp_cohort%hite        = EDPftvarcon_inst%hgt_min(ft)
-          temp_cohort%coage       = 0.0_r8
-          fnrt_drop_fraction      = prt_params%phen_fnrt_drop_fraction(ft)
-          stem_drop_fraction      = prt_params%phen_stem_drop_fraction(ft)
-          temp_cohort%l2fr        = currentSite%rec_l2fr(ft,currentPatch%NCL_p)
-          temp_cohort%crowndamage = 1       ! new recruits are undamaged
-
-          call h2d_allom(temp_cohort%hite,ft,temp_cohort%dbh)
-
-          ! Default assumption is that leaves are on and fully flushed
-          temp_cohort%efleaf_coh = 1.0_r8
-          temp_cohort%effnrt_coh = 1.0_r8
-          temp_cohort%efstem_coh = 1.0_r8
-          temp_cohort%status_coh = leaves_on
-
-          ! But if the plant is seasonally (cold) deciduous, and the site status is flagged
-          ! as "cold", then set the cohort's status to leaves_off, and remember the leaf biomass
-          if ((prt_params%season_decid(ft) == itrue) .and. &
-               (any(currentSite%cstatus == [phen_cstat_nevercold,phen_cstat_iscold]))) then
-             temp_cohort%efleaf_coh = 0.0_r8
-             temp_cohort%effnrt_coh = 1.0_r8 - fnrt_drop_fraction
-             temp_cohort%efstem_coh = 1.0_r8 - stem_drop_fraction
-             temp_cohort%status_coh = leaves_off
-
-          endif
-
-          ! Or.. if the plant is drought deciduous, make sure leaf status is consistent with the
-          ! leaf elongation factor.
-          ! For tissues other than leaves, the actual drop fraction is a combination of the
-          ! elongation factor (e) and the drop fraction (x), which will ensure that the remaining
-          ! tissue biomass will be exactly e when x=1, and exactly the original biomass when x = 0.
-          select case (prt_params%stress_decid(ft))
-          case (ihard_stress_decid,isemi_stress_decid)
-             temp_cohort%efleaf_coh = currentSite%elong_factor(ft)
-             temp_cohort%effnrt_coh = 1.0_r8 - (1.0_r8 - temp_cohort%efleaf_coh ) * fnrt_drop_fraction
-             temp_cohort%efstem_coh = 1.0_r8 - (1.0_r8 - temp_cohort%efleaf_coh ) * stem_drop_fraction
-
-             ! For the initial state, we always assume that leaves are flushing (instead of partially abscissing)
-             ! whenever the elongation factor is non-zero.  If the elongation factor is zero, then leaves are in
-             ! the "off" state.
-             if ( temp_cohort%efleaf_coh > 0.0_r8 ) then
-                temp_cohort%status_coh = leaves_on
-             else
-                temp_cohort%status_coh = leaves_off
-             end if
-          end select
-
-       
-          ! Initialize live pools
-          call bleaf(temp_cohort%dbh,ft,temp_cohort%crowndamage,&
-               temp_cohort%canopy_trim, temp_cohort%efleaf_coh, c_leaf)
-          call bfineroot(temp_cohort%dbh,ft,temp_cohort%canopy_trim,temp_cohort%l2fr, &
-               temp_cohort%effnrt_coh, c_fnrt)
-          call bsap_allom(temp_cohort%dbh,ft,temp_cohort%crowndamage, &
-               temp_cohort%canopy_trim, temp_cohort%efstem_coh, a_sapw, c_sapw)
-          call bagw_allom(temp_cohort%dbh,ft,temp_cohort%crowndamage, temp_cohort%efstem_coh, c_agw)
-          call bbgw_allom(temp_cohort%dbh,ft, temp_cohort%efstem_coh, c_bgw)
-          call bdead_allom(c_agw,c_bgw,c_sapw,ft,c_struct)
-          call bstore_allom(temp_cohort%dbh,ft, temp_cohort%crowndamage, &
-               temp_cohort%canopy_trim,c_store)
-
-
-          ! Cycle through available carbon and nutrients, find the limiting element
-          ! to dictate the total number of plants that can be generated
-
-          if ( (hlm_use_ed_prescribed_phys .eq. ifalse) .or. &
+   subroutine recruitment(currentSite, currentPatch, bc_in)
+      !
+      ! DESCRIPTION:
+      ! spawn new cohorts of juveniles of each PFT
+      !
+
+      ! ARGUMENTS:
+      type(ed_site_type),     intent(inout)          :: currentSite
+      type(fates_patch_type), intent(inout), pointer :: currentPatch
+      type(bc_in_type),       intent(in)             :: bc_in
+
+      ! LOCAL VARIABLES:
+      class(prt_vartypes),      pointer :: prt                ! PARTEH object
+      type(litter_type),        pointer :: litt               ! litter object (carbon right now)
+      type(site_massbal_type),  pointer :: site_mass          ! for accounting total in-out mass fluxes
+      integer                           :: ft                 ! loop counter for PFTs
+      integer                           :: leaf_status        ! cohort phenology status [leaves on/off]
+      integer                           :: el                 ! loop counter for element
+      integer                           :: element_id         ! element index consistent with definitions in PRTGenericMod
+      integer                           :: iage               ! age loop counter for leaf age bins
+      integer                           :: crowndamage        ! crown damage class of the cohort [1 = undamaged, >1 = damaged]  
+      real(r8)                          :: hite               ! new cohort height [m]
+      real(r8)                          :: dbh                ! new cohort DBH [cm]
+      real(r8)                          :: cohort_n           ! new cohort density 
+      real(r8)                          :: l2fr               ! leaf to fineroot biomass ratio [0-1]
+      real(r8)                          :: c_leaf             ! target leaf biomass [kgC]
+      real(r8)                          :: c_fnrt             ! target fine root biomass [kgC]
+      real(r8)                          :: c_sapw             ! target sapwood biomass [kgC]
+      real(r8)                          :: a_sapw             ! target sapwood cross section are [m2] (dummy)
+      real(r8)                          :: c_agw              ! target Above ground biomass [kgC]
+      real(r8)                          :: c_bgw              ! target Below ground biomass [kgC]
+      real(r8)                          :: c_struct           ! target Structural biomass [kgc]
+      real(r8)                          :: c_store            ! target Storage biomass [kgC]
+      real(r8)                          :: m_leaf             ! leaf mass (element agnostic) [kg]
+      real(r8)                          :: m_fnrt             ! fine-root mass (element agnostic) [kg]
+      real(r8)                          :: m_sapw             ! sapwood mass (element agnostic) [kg]
+      real(r8)                          :: m_agw              ! AG wood mass (element agnostic) [kg]
+      real(r8)                          :: m_bgw              ! BG wood mass (element agnostic) [kg]
+      real(r8)                          :: m_struct           ! structural mass (element agnostic) [kg]
+      real(r8)                          :: m_store            ! storage mass (element agnostic) [kg]
+      real(r8)                          :: m_repro            ! reproductive mass (element agnostic) [kg]
+      real(r8)                          :: efleaf_coh         
+      real(r8)                          :: effnrt_coh 
+      real(r8)                          :: efstem_coh 
+      real(r8)                          :: mass_avail         ! mass of each nutrient/carbon available in the seed_germination pool [kg]
+      real(r8)                          :: mass_demand        ! total mass demanded by the plant to achieve the stoichiometric 
+                                          !    targets of all the organs in the recruits. Used for both [kg per plant] and [kg per cohort] 
+      real(r8)                          :: stem_drop_fraction ! 
+      real(r8)                          :: fnrt_drop_fraction ! 
+      integer, parameter                :: recruitstatus = 1  ! whether the newly created cohorts are recruited or initialized
+
+      !---------------------------------------------------------------------------
+
+      do ft = 1, numpft
+
+         ! The following if block is for the prescribed biogeography and/or nocomp modes.
+         ! Since currentSite%use_this_pft is a site-level quantity and thus only limits whether a given PFT
+         ! is permitted on a given gridcell or not, it applies to the prescribed biogeography case only.
+         ! If nocomp is enabled, then we must determine whether a given PFT is allowed on a given patch or not.
+
+         if (currentSite%use_this_pft(ft) .eq. itrue  .and.                    &
+            ((hlm_use_nocomp .eq. ifalse) .or.                                 &
+            (ft .eq. currentPatch%nocomp_pft_label))) then
+
+            hite               = EDPftvarcon_inst%hgt_min(ft)
+            stem_drop_fraction = EDPftvarcon_inst%phen_stem_drop_fraction(ft)
+            fnrt_drop_fraction = EDPftvarcon_inst%phen_fnrt_drop_fraction(ft)
+            l2fr               = currentSite%rec_l2fr(ft, currentPatch%NCL_p)
+            crowndamage        = 1 ! new recruits are undamaged
+
+            ! calculate DBH from initial height 
+            call h2d_allom(hite, ft, dbh)
+
+            ! default assumption is that leaves are on
+            efleaf_coh  = 1.0_r8
+            effnrt_coh  = 1.0_r8
+            efstem_coh  = 1.0_r8
+            leaf_status = leaves_on
+
+            ! but if the plant is seasonally (cold) deciduous, and the site status is flagged
+            ! as "cold", then set the cohort's status to leaves_off, and remember the leaf biomass
+            if ((prt_params%season_decid(ft) == itrue) .and.                   &
+               (any(currentSite%cstatus == [phen_cstat_nevercold, phen_cstat_iscold]))) then
+               efleaf_coh  = 0.0_r8
+               effnrt_coh  = 1.0_r8 - fnrt_drop_fraction
+               efstem_coh  = 1.0_r8 - stem_drop_fraction
+               leaf_status = leaves_off
+            end if 
+
+            ! Or.. if the plant is drought deciduous, make sure leaf status is consistent with the
+            ! leaf elongation factor.
+            ! For tissues other than leaves, the actual drop fraction is a combination of the
+            ! elongation factor (e) and the drop fraction (x), which will ensure that the remaining
+            ! tissue biomass will be exactly e when x=1, and exactly the original biomass when x = 0.
+            select case (prt_params%stress_decid(ft))
+            case (ihard_stress_decid, isemi_stress_decid)
+               efleaf_coh = currentSite%elong_factor(ft)
+               effnrt_coh = 1.0_r8 - (1.0_r8 - efleaf_coh)*fnrt_drop_fraction
+               efstem_coh = 1.0_r8 - (1.0_r8 - efleaf_coh)*stem_drop_fraction
+
+               ! For the initial state, we always assume that leaves are flushing (instead of partially abscissing)
+               ! whenever the elongation factor is non-zero.  If the elongation factor is zero, then leaves are in
+               ! the "off" state.
+               if (efleaf_coh > 0.0_r8) then
+                  leaf_status = leaves_on 
+               else 
+                  leaf_status = leaves_off
+               end if
+            case default 
+               write(fates_log(),*) 'Undefined stress deciduous type'
+               call endrun(msg=errMsg(sourcefile, __LINE__))
+            end select
+
+            ! calculate live pools
+            call bleaf(dbh, ft, crowndamage, init_recruit_trim, efleaf_coh,    &
+               c_leaf)
+            call bfineroot(dbh, ft, init_recruit_trim, l2fr, effnrt_coh, c_fnrt)
+            call bsap_allom(dbh, ft, crowndamage, init_recruit_trim,           &
+               efstem_coh, a_sapw, c_sapw)
+            call bagw_allom(dbh, ft, crowndamage, efstem_coh, c_agw)
+            call bbgw_allom(dbh, ft, c_bgw)
+            call bdead_allom(c_agw, c_bgw, c_sapw, ft, c_struct)
+            call bstore_allom(dbh, ft, crowndamage, init_recruit_trim, c_store)
+
+            ! cycle through available carbon and nutrients, find the limiting element
+            ! to dictate the total number of plants that can be generated
+            if ((hlm_use_ed_prescribed_phys .eq. ifalse) .or.                  &
                (EDPftvarcon_inst%prescribed_recruitment(ft) .lt. 0._r8) ) then
 
-           temp_cohort%n = 1.e20_r8
-
-             do el = 1,num_elements
-
-                element_id = element_list(el)
-                select case(element_id)
-                case(carbon12_element)
-
-                  mass_demand = c_struct+c_leaf+c_fnrt+c_sapw+c_store
-
-                case(nitrogen_element)
-
-                     mass_demand = &
-                          c_struct*prt_params%nitr_stoich_p1(ft,prt_params%organ_param_id(struct_organ)) + &
-                          c_leaf*prt_params%nitr_stoich_p1(ft,prt_params%organ_param_id(leaf_organ)) + &
-                          c_fnrt*prt_params%nitr_stoich_p1(ft,prt_params%organ_param_id(fnrt_organ)) + &
-                          c_sapw*prt_params%nitr_stoich_p1(ft,prt_params%organ_param_id(sapw_organ)) + &
-                          StorageNutrientTarget(ft, element_id, &
-                          c_leaf*prt_params%nitr_stoich_p1(ft,prt_params%organ_param_id(leaf_organ)), &
-                          c_fnrt*prt_params%nitr_stoich_p1(ft,prt_params%organ_param_id(fnrt_organ)), &
-                          c_sapw*prt_params%nitr_stoich_p1(ft,prt_params%organ_param_id(sapw_organ)), &
-                          c_struct*prt_params%nitr_stoich_p1(ft,prt_params%organ_param_id(struct_organ)))
-
-                case(phosphorus_element)
-
-                  mass_demand = &
-                       c_struct*prt_params%phos_stoich_p1(ft,prt_params%organ_param_id(struct_organ)) + &
-                       c_leaf*prt_params%phos_stoich_p1(ft,prt_params%organ_param_id(leaf_organ)) + &
-                       c_fnrt*prt_params%phos_stoich_p1(ft,prt_params%organ_param_id(fnrt_organ)) + &
-                       c_sapw*prt_params%phos_stoich_p1(ft,prt_params%organ_param_id(sapw_organ)) + &
-                       StorageNutrientTarget(ft, element_id, &
-                       c_leaf*prt_params%phos_stoich_p1(ft,prt_params%organ_param_id(leaf_organ)), &
-                       c_fnrt*prt_params%phos_stoich_p1(ft,prt_params%organ_param_id(fnrt_organ)), &
-                       c_sapw*prt_params%phos_stoich_p1(ft,prt_params%organ_param_id(sapw_organ)), &
-                       c_struct*prt_params%phos_stoich_p1(ft,prt_params%organ_param_id(struct_organ)))
-
-                case default
-                   write(fates_log(),*) 'Undefined element type in recruitment'
-                   call endrun(msg=errMsg(sourcefile, __LINE__))
-                end select
-
-                mass_avail = currentPatch%area * currentPatch%litter(el)%seed_germ(ft)
-
-                ! ------------------------------------------------------------------------
-                ! Update number density if this is the limiting mass
-                ! ------------------------------------------------------------------------
-
-                temp_cohort%n = min(temp_cohort%n, mass_avail/mass_demand)
-
-             end do
-
-
-          else
-             ! prescribed recruitment rates. number per sq. meter per year
-             temp_cohort%n  = currentPatch%area * &
-                  EDPftvarcon_inst%prescribed_recruitment(ft) * &
+               cohort_n = 1.e20_r8
+
+               do el = 1, num_elements
+                  element_id = element_list(el)
+                  select case(element_id)
+                  case(carbon12_element)
+                     mass_demand = c_struct + c_leaf + c_fnrt + c_sapw + c_store
+                  case(nitrogen_element)
+                     mass_demand =                                                                     &
+                     c_struct*prt_params%nitr_stoich_p1(ft, prt_params%organ_param_id(struct_organ)) + &
+                     c_leaf*prt_params%nitr_stoich_p1(ft, prt_params%organ_param_id(leaf_organ))     + &
+                     c_fnrt*prt_params%nitr_stoich_p1(ft, prt_params%organ_param_id(fnrt_organ))     + &
+                     c_sapw*prt_params%nitr_stoich_p1(ft, prt_params%organ_param_id(sapw_organ))     + &
+                     StorageNutrientTarget(ft, element_id,                                             &
+                     c_leaf*prt_params%nitr_stoich_p1(ft, prt_params%organ_param_id(leaf_organ)),      &
+                     c_fnrt*prt_params%nitr_stoich_p1(ft, prt_params%organ_param_id(fnrt_organ)),      &
+                     c_sapw*prt_params%nitr_stoich_p1(ft, prt_params%organ_param_id(sapw_organ)),      &
+                     c_struct*prt_params%nitr_stoich_p1(ft, prt_params%organ_param_id(struct_organ)))
+                  case(phosphorus_element)
+                     mass_demand =                                                                     &
+                     c_struct*prt_params%phos_stoich_p1(ft, prt_params%organ_param_id(struct_organ)) + &
+                     c_leaf*prt_params%phos_stoich_p1(ft, prt_params%organ_param_id(leaf_organ)) +     &
+                     c_fnrt*prt_params%phos_stoich_p1(ft, prt_params%organ_param_id(fnrt_organ)) +     &
+                     c_sapw*prt_params%phos_stoich_p1(ft, prt_params%organ_param_id(sapw_organ)) +     &
+                     StorageNutrientTarget(ft, element_id,                                             &
+                     c_leaf*prt_params%phos_stoich_p1(ft, prt_params%organ_param_id(leaf_organ)),      &
+                     c_fnrt*prt_params%phos_stoich_p1(ft, prt_params%organ_param_id(fnrt_organ)),      &
+                     c_sapw*prt_params%phos_stoich_p1(ft, prt_params%organ_param_id(sapw_organ)),      &
+                     c_struct*prt_params%phos_stoich_p1(ft, prt_params%organ_param_id(struct_organ)))
+                  case default
+                     write(fates_log(),*) 'Undefined element type in recruitment'
+                     call endrun(msg=errMsg(sourcefile, __LINE__))
+                  end select
+
+                  mass_avail = currentPatch%area*currentPatch%litter(el)%seed_germ(ft)
+
+                  ! update number density if this is the limiting mass
+                  cohort_n = min(cohort_n, mass_avail/mass_demand)
+
+               end do
+
+            else
+               ! prescribed recruitment rates. number per sq. meter per year
+               cohort_n = currentPatch%area*EDPftvarcon_inst%prescribed_recruitment(ft) *  &
                   hlm_freq_day
->>>>>>> b8ad811e
-          endif
-        endif
-
-        ! cycle through available carbon and nutrients, find the limiting element
-        ! to dictate the total number of plants that can be generated
-        if ((hlm_use_ed_prescribed_phys .eq. ifalse) .or.                                &
-          (EDPftvarcon_inst%prescribed_recruitment(ft) .lt. 0._r8) ) then
-
-          cohort_n = 1.e20_r8
-
-          do el = 1, num_elements
-            element_id = element_list(el)
-            select case(element_id)
-            case(carbon12_element)
-
-              mass_demand = c_struct + c_leaf + c_fnrt + c_sapw + c_store
-
-            case(nitrogen_element)
-
-            mass_demand =                                                                       &
-              c_struct*prt_params%nitr_stoich_p1(ft, prt_params%organ_param_id(struct_organ)) + &
-              c_leaf*prt_params%nitr_stoich_p1(ft, prt_params%organ_param_id(leaf_organ))     + &
-              c_fnrt*prt_params%nitr_stoich_p1(ft, prt_params%organ_param_id(fnrt_organ))     + &
-              c_sapw*prt_params%nitr_stoich_p1(ft, prt_params%organ_param_id(sapw_organ))     + &
-              StorageNutrientTarget(ft, element_id,                                             &
-              c_leaf*prt_params%nitr_stoich_p1(ft, prt_params%organ_param_id(leaf_organ)),      &
-              c_fnrt*prt_params%nitr_stoich_p1(ft, prt_params%organ_param_id(fnrt_organ)),      &
-              c_sapw*prt_params%nitr_stoich_p1(ft, prt_params%organ_param_id(sapw_organ)),      &
-              c_struct*prt_params%nitr_stoich_p1(ft, prt_params%organ_param_id(struct_organ)))
-
-            case(phosphorus_element)
-
-            mass_demand =                                                                       &
-              c_struct*prt_params%phos_stoich_p1(ft, prt_params%organ_param_id(struct_organ)) + &
-              c_leaf*prt_params%phos_stoich_p1(ft, prt_params%organ_param_id(leaf_organ)) +     &
-              c_fnrt*prt_params%phos_stoich_p1(ft, prt_params%organ_param_id(fnrt_organ)) +     &
-              c_sapw*prt_params%phos_stoich_p1(ft, prt_params%organ_param_id(sapw_organ)) +     &
-              StorageNutrientTarget(ft, element_id,                                             &
-              c_leaf*prt_params%phos_stoich_p1(ft, prt_params%organ_param_id(leaf_organ)),      &
-              c_fnrt*prt_params%phos_stoich_p1(ft, prt_params%organ_param_id(fnrt_organ)),      &
-              c_sapw*prt_params%phos_stoich_p1(ft, prt_params%organ_param_id(sapw_organ)),      &
-              c_struct*prt_params%phos_stoich_p1(ft, prt_params%organ_param_id(struct_organ)))
-
-            case default
-              write(fates_log(),*) 'Undefined element type in recruitment'
-              call endrun(msg=errMsg(sourcefile, __LINE__))
-            end select
-
-            mass_avail = currentPatch%area*currentPatch%litter(el)%seed_germ(ft)
-
-            ! update number density if this is the limiting mass
-            cohort_n = min(cohort_n, mass_avail/mass_demand)
-
-          end do
-
-        else
-          ! prescribed recruitment rates. number per sq. meter per year
-          cohort_n  = currentPatch%area * EDPftvarcon_inst%prescribed_recruitment(ft) *  &
-            hlm_freq_day
-        endif
-
-        ! Only bother allocating a new cohort if there is a reasonable amount of it
-        any_recruits: if (cohort_n > min_n_safemath) then
-
-          ! --------------------------------------------------------------------------------
-          ! PART II.
-          ! Initialize the PARTEH object, and determine the initial masses of all
-          ! organs and elements.
-          ! --------------------------------------------------------------------------------
-          
-          prt => null()
-          call InitPRTObject(prt)
-
-          do el = 1,num_elements
-
-            element_id = element_list(el)
-
-            ! If this is carbon12, then the initialization is straight forward
-            ! otherwise, we use stoichiometric ratios
-            select case(element_id)
-            case(carbon12_element)
-
-              m_struct = c_struct
-              m_leaf   = c_leaf
-              m_fnrt   = c_fnrt
-              m_sapw   = c_sapw
-              m_store  = c_store
-              m_repro  = 0._r8
-
-            case(nitrogen_element)
-
-              m_struct = c_struct*prt_params%nitr_stoich_p1(ft, prt_params%organ_param_id(struct_organ))
-              m_leaf   = c_leaf*prt_params%nitr_stoich_p1(ft, prt_params%organ_param_id(leaf_organ))
-              m_fnrt   = c_fnrt*prt_params%nitr_stoich_p1(ft, prt_params%organ_param_id(fnrt_organ))
-              m_sapw   = c_sapw*prt_params%nitr_stoich_p1(ft, prt_params%organ_param_id(sapw_organ))
-              m_store  = StorageNutrientTarget(ft, element_id, m_leaf, m_fnrt, m_sapw, m_struct)
-              m_repro  = 0._r8
-
-            case(phosphorus_element)
-
-              m_struct = c_struct*prt_params%phos_stoich_p1(ft, prt_params%organ_param_id(struct_organ))
-              m_leaf   = c_leaf*prt_params%phos_stoich_p1(ft, prt_params%organ_param_id(leaf_organ))
-              m_fnrt   = c_fnrt*prt_params%phos_stoich_p1(ft, prt_params%organ_param_id(fnrt_organ))
-              m_sapw   = c_sapw*prt_params%phos_stoich_p1(ft, prt_params%organ_param_id(sapw_organ))
-              m_store  = StorageNutrientTarget(ft, element_id, m_leaf, m_fnrt, m_sapw, m_struct)
-              m_repro  = 0._r8
-
-            end select
-
-            select case(hlm_parteh_mode)
-            case (prt_carbon_allom_hyp, prt_cnp_flex_allom_hyp)
-
-              ! put all of the leaf mass into the first bin
-              call SetState(prt, leaf_organ, element_id, m_leaf, 1)
-              do iage = 2, nleafage
-                call SetState(prt,leaf_organ, element_id, 0._r8, iage)
-              end do
-
-              call SetState(prt, fnrt_organ, element_id, m_fnrt)
-              call SetState(prt, sapw_organ, element_id, m_sapw)
-              call SetState(prt, store_organ, element_id, m_store)
-              call SetState(prt, struct_organ, element_id, m_struct)
-              call SetState(prt, repro_organ, element_id, m_repro)
-
-            case default
-              write(fates_log(),*) 'Unspecified PARTEH module during create_cohort'
-              call endrun(msg=errMsg(sourcefile, __LINE__))
-            end select
-
-            site_mass => currentSite%mass_balance(el)
-
-            ! Remove mass from the germination pool. However, if we are use prescribed physiology,
-            ! AND the forced recruitment model, then we are not realling using the prognostic
-            ! seed_germination model, so we have to short circuit things.  We send all of the
-            ! seed germination mass to an outflux pool, and use an arbitrary generic input flux
-            ! to balance out the new recruits.
-            if ((hlm_use_ed_prescribed_phys .eq. itrue) .and.                            &
-              (EDPftvarcon_inst%prescribed_recruitment(ft) .ge. 0._r8)) then
-
-              site_mass%flux_generic_in = site_mass%flux_generic_in +                    &
-                cohort_n*(m_struct + m_leaf + m_fnrt + m_sapw + m_store + m_repro)
-
-              site_mass%flux_generic_out = site_mass%flux_generic_out +                  &
-                    currentPatch%area * currentPatch%litter(el)%seed_germ(ft)
-
-              currentPatch%litter(el)%seed_germ(ft) = 0._r8
-            else
-              currentPatch%litter(el)%seed_germ(ft) =                                    &
-                currentPatch%litter(el)%seed_germ(ft) - cohort_n / currentPatch%area *   &
-                (m_struct + m_leaf + m_fnrt + m_sapw + m_store + m_repro)
-            end if
-          end do
-
-<<<<<<< HEAD
-          ! cycle through the initial conditions, and makes sure that they are all initialized
-          call prt%CheckInitialConditions()
-=======
-             call create_cohort(currentSite,currentPatch, temp_cohort%pft, temp_cohort%n, &
-                  temp_cohort%hite, temp_cohort%coage, temp_cohort%dbh, prt, &
-                  temp_cohort%efleaf_coh, temp_cohort%effnrt_coh, temp_cohort%efstem_coh, &
-                  temp_cohort%status_coh, recruitstatus, &
-                  temp_cohort%canopy_trim,temp_cohort%c_area, &
-                  currentPatch%NCL_p, &
-                  temp_cohort%crowndamage, &
-                  currentSite%spread, bc_in)
->>>>>>> b8ad811e
-
-          call create_cohort(currentSite, currentPatch, ft, cohort_n, hite, 0.0_r8, dbh, &
-            prt, leaf_status, recruitstatus, init_recruit_trim, 0.0_r8,                  &
-            currentPatch%NCL_p, crowndamage, currentSite%spread, bc_in)
-
-          ! Note that if hydraulics is on, the number of cohorts may have
-          ! changed due to hydraulic constraints.
-          ! This constaint is applied during "create_cohort" subroutine.
-
-          ! keep track of how many individuals were recruited for passing to history
-          currentSite%recruitment_rate(ft) = currentSite%recruitment_rate(ft) + cohort_n
-
-        endif any_recruits
-      endif !use_this_pft
-    enddo  !pft loop
-  end subroutine recruitment
+            endif
+
+            ! Only bother allocating a new cohort if there is a reasonable amount of it
+            any_recruits: if (cohort_n > min_n_safemath) then
+
+               ! --------------------------------------------------------------------------------
+               ! PART II.
+               ! Initialize the PARTEH object, and determine the initial masses of all
+               ! organs and elements.
+               ! --------------------------------------------------------------------------------
+
+               prt => null()
+               call InitPRTObject(prt)
+
+               do el = 1,num_elements
+
+                  element_id = element_list(el)
+
+                  ! If this is carbon12, then the initialization is straight forward
+                  ! otherwise, we use stoichiometric ratios
+                  select case(element_id)
+                  case(carbon12_element)
+                     m_struct = c_struct
+                     m_leaf   = c_leaf
+                     m_fnrt   = c_fnrt
+                     m_sapw   = c_sapw
+                     m_store  = c_store
+                     m_repro  = 0._r8
+                  case(nitrogen_element)
+                     m_struct = c_struct*prt_params%nitr_stoich_p1(ft, prt_params%organ_param_id(struct_organ))
+                     m_leaf   = c_leaf*prt_params%nitr_stoich_p1(ft, prt_params%organ_param_id(leaf_organ))
+                     m_fnrt   = c_fnrt*prt_params%nitr_stoich_p1(ft, prt_params%organ_param_id(fnrt_organ))
+                     m_sapw   = c_sapw*prt_params%nitr_stoich_p1(ft, prt_params%organ_param_id(sapw_organ))
+                     m_store  = StorageNutrientTarget(ft, element_id, m_leaf, m_fnrt, m_sapw, m_struct)
+                     m_repro  = 0._r8
+                  case(phosphorus_element)
+                     m_struct = c_struct*prt_params%phos_stoich_p1(ft, prt_params%organ_param_id(struct_organ))
+                     m_leaf   = c_leaf*prt_params%phos_stoich_p1(ft, prt_params%organ_param_id(leaf_organ))
+                     m_fnrt   = c_fnrt*prt_params%phos_stoich_p1(ft, prt_params%organ_param_id(fnrt_organ))
+                     m_sapw   = c_sapw*prt_params%phos_stoich_p1(ft, prt_params%organ_param_id(sapw_organ))
+                     m_store  = StorageNutrientTarget(ft, element_id, m_leaf, m_fnrt, m_sapw, m_struct)
+                     m_repro  = 0._r8
+                  end select
+
+                  select case(hlm_parteh_mode)
+                  case (prt_carbon_allom_hyp, prt_cnp_flex_allom_hyp)
+
+                     ! put all of the leaf mass into the first bin
+                     call SetState(prt, leaf_organ, element_id, m_leaf, 1)
+                     do iage = 2, nleafage
+                        call SetState(prt,leaf_organ, element_id, 0._r8, iage)
+                     end do
+
+                     call SetState(prt, fnrt_organ, element_id, m_fnrt)
+                     call SetState(prt, sapw_organ, element_id, m_sapw)
+                     call SetState(prt, store_organ, element_id, m_store)
+                     call SetState(prt, struct_organ, element_id, m_struct)
+                     call SetState(prt, repro_organ, element_id, m_repro)
+
+                  case default
+                     write(fates_log(),*) 'Unspecified PARTEH module during create_cohort'
+                     call endrun(msg=errMsg(sourcefile, __LINE__))
+                  end select
+
+                  site_mass => currentSite%mass_balance(el)
+
+                  ! Remove mass from the germination pool. However, if we are use prescribed physiology,
+                  ! AND the forced recruitment model, then we are not realling using the prognostic
+                  ! seed_germination model, so we have to short circuit things.  We send all of the
+                  ! seed germination mass to an outflux pool, and use an arbitrary generic input flux
+                  ! to balance out the new recruits.
+                  if ((hlm_use_ed_prescribed_phys .eq. itrue) .and.            &
+                     (EDPftvarcon_inst%prescribed_recruitment(ft) .ge. 0._r8)) then
+
+                     site_mass%flux_generic_in = site_mass%flux_generic_in +   &
+                     cohort_n*(m_struct + m_leaf + m_fnrt + m_sapw + m_store + m_repro)
+
+                     site_mass%flux_generic_out = site_mass%flux_generic_out + &
+                     currentPatch%area * currentPatch%litter(el)%seed_germ(ft)
+
+                     currentPatch%litter(el)%seed_germ(ft) = 0._r8
+                  else
+                     currentPatch%litter(el)%seed_germ(ft) =                   &
+                     currentPatch%litter(el)%seed_germ(ft) - cohort_n / currentPatch%area *   &
+                     (m_struct + m_leaf + m_fnrt + m_sapw + m_store + m_repro)
+                  end if
+               end do
+
+               ! cycle through the initial conditions, and makes sure that they are all initialized
+               call prt%CheckInitialConditions()
+
+               call create_cohort(currentSite, currentPatch, ft, cohort_n,     &
+                  hite, 0.0_r8, dbh, prt, efleaf_coh, effnrt_coh, efstem_coh,  &
+                  leaf_status, recruitstatus, init_recruit_trim, 0.0_r8,       &
+                  currentPatch%NCL_p, crowndamage, currentSite%spread, bc_in)
+
+               ! Note that if hydraulics is on, the number of cohorts may have
+               ! changed due to hydraulic constraints.
+               ! This constaint is applied during "create_cohort" subroutine.
+
+               ! keep track of how many individuals were recruited for passing to history
+               currentSite%recruitment_rate(ft) = currentSite%recruitment_rate(ft) + cohort_n
+
+            endif any_recruits
+         endif !use_this_pft
+      enddo  !pft loop
+   end subroutine recruitment
 
   ! ======================================================================================
 
