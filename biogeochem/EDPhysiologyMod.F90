--- conflicted
+++ resolved
@@ -2112,15 +2112,10 @@
 
              call prt%CheckInitialConditions()
              ! This initializes the cohort
-<<<<<<< HEAD
-             call create_cohort(currentSite,currentPatch, temp_cohort%pft, temp_cohort%n, & 
-                  temp_cohort%hite,temp_cohort%coage, temp_cohort%dbh, prt, & 
-                  temp_cohort%laimemory, temp_cohort%sapwmemory, temp_cohort%structmemory, &
-=======
+
              call create_cohort(currentSite,currentPatch, temp_cohort%pft, temp_cohort%n, &
                   temp_cohort%hite, temp_cohort%coage, temp_cohort%dbh, prt, &
                   temp_cohort%leafmemory, temp_cohort%sapwmemory, temp_cohort%structmemory, &
->>>>>>> 682dc264
                   cohortstatus, recruitstatus, &
                   temp_cohort%canopy_trim,temp_cohort%c_area, &
                   currentPatch%NCL_p, &
