module EDPhysiologyMod

#include "shr_assert.h"

  ! ============================================================================
  ! Miscellaneous physiology routines from ED.
  ! ============================================================================

  use FatesGlobals, only         : fates_log
  use FatesInterfaceTypesMod, only    : hlm_days_per_year
  use FatesInterfaceTypesMod, only    : hlm_model_day
  use FatesInterfaceTypesMod, only    : hlm_freq_day
  use FatesInterfaceTypesMod, only    : hlm_day_of_year
  use FatesInterfaceTypesMod, only    : numpft
  use FatesInterfaceTypesMod, only    : nleafage
  use FatesInterfaceTypesMod, only    : nlevdamage
  use FatesInterfaceTypesMod, only    : hlm_use_planthydro
  use FatesInterfaceTypesMod, only    : hlm_parteh_mode
  use FatesInterfaceTypesMod, only    : hlm_use_fixed_biogeog
  use FatesInterfaceTypesMod, only    : hlm_use_nocomp
  use EDParamsMod           , only    : crop_lu_pft_vector     
  use FatesInterfaceTypesMod, only    : hlm_nitrogen_spec
  use FatesInterfaceTypesMod, only    : hlm_phosphorus_spec
  use FatesInterfaceTypesMod, only    : hlm_use_tree_damage
  use FatesInterfaceTypesMod, only : hlm_use_ed_prescribed_phys
  use FatesConstantsMod, only    : r8 => fates_r8
  use FatesConstantsMod, only    : nearzero
  use FatesConstantsMod, only    : sec_per_day
  use FatesConstantsMod, only    : default_regeneration
  use FatesConstantsMod, only    : TRS_regeneration
  use FatesConstantsMod, only    : TRS_no_seedling_dyn
  use FatesConstantsMod, only    : min_max_dbh_for_trees
  use FatesConstantsMod, only    : megajoules_per_joule
  use FatesConstantsMod, only    : mpa_per_mm_suction
  use FatesConstantsMod, only    : g_per_kg
  use FatesConstantsMod, only    : ndays_per_year
  use FatesConstantsMod, only    : nocomp_bareground
  use FatesConstantsMod, only    : nocomp_bareground_land
  use FatesConstantsMod, only    : is_crop
  use FatesConstantsMod, only    : area_error_2
  use EDPftvarcon      , only    : EDPftvarcon_inst
  use PRTParametersMod , only    : prt_params
  use EDPftvarcon      , only    : GetDecompyFrac
  use FatesInterfaceTypesMod, only    : bc_in_type
  use FatesInterfaceTypesMod, only    : bc_out_type
  use EDCohortDynamicsMod , only : create_cohort
  use EDCohortDynamicsMod , only : InitPRTObject
  use FatesAllometryMod   , only : tree_lai_sai
  use FatesAllometryMod   , only : leafc_from_treelai
  use FatesAllometryMod   , only : decay_coeff_vcmax
  use FatesLitterMod      , only : litter_type
  use EDTypesMod          , only : site_massbal_type
  use EDTypesMod          , only : numlevsoil_max
  use EDTypesMod          , only : numWaterMem
  use FatesFuelClassesMod , only : fuel_classes
  use EDTypesMod          , only : elem_diag_type
  use EDParamsMod         , only : dinc_vai, dlower_vai
  use EDTypesMod          , only : area_inv
  use EDTypesMod          , only : AREA
  use FatesLitterMod      , only : ncwd
  use FatesLitterMod      , only : ndcmpy
  use FatesLitterMod      , only : ilabile
  use FatesLitterMod      , only : ilignin
  use FatesLitterMod      , only : icellulose
  use FatesLitterMod      , only : adjust_SF_CWD_frac
  use EDParamsMod         , only : nclmax
  use EDTypesMod          , only : AREA,AREA_INV
  use FatesConstantsMod   , only : leaves_shedding
  use FatesConstantsMod   , only : ihard_stress_decid
  use FatesConstantsMod   , only : isemi_stress_decid
  use EDParamsMod         , only : nlevleaf
  use EDTypesMod          , only : num_vegtemp_mem
  use EDParamsMod         , only : maxpft
  use EDTypesMod          , only : ed_site_type
  use FatesPatchMod,        only : fates_patch_type
  use FatesCohortMod,       only : fates_cohort_type
  use FatesConstantsMod   , only : leaves_on
  use FatesConstantsMod   , only : leaves_off
  use EDTypesMod          , only : min_n_safemath
  use PRTGenericMod       , only : num_elements
  use PRTGenericMod       , only : element_list
  use PRTGenericMod       , only : element_pos
  use EDTypesMod          , only : site_fluxdiags_type
  use EDTypesMod          , only : phen_cstat_nevercold
  use EDTypesMod          , only : phen_cstat_iscold
  use EDTypesMod          , only : phen_cstat_notcold
  use EDTypesMod          , only : phen_dstat_timeoff
  use EDTypesMod          , only : phen_dstat_moistoff
  use EDTypesMod          , only : phen_dstat_moiston
  use EDTypesMod          , only : phen_dstat_timeon
  use EDTypesMod          , only : phen_dstat_pshed
  use EDTypesMod          , only : phen_dstat_pshed
  use EDTypesMod          , only : init_recruit_trim
  use shr_log_mod           , only : errMsg => shr_log_errMsg
  use FatesGlobals          , only : fates_log
  use FatesGlobals          , only : endrun => fates_endrun
  use EDParamsMod           , only : fates_mortality_disturbance_fraction
  use EDParamsMod           , only : q10_mr
  use EDParamsMod           , only : q10_froz
  use EDParamsMod           , only : logging_export_frac
  use EDParamsMod           , only : regeneration_model
  use EDParamsMod           , only : sdlng_mort_par_timescale
  use FatesPlantHydraulicsMod  , only : AccumulateMortalityWaterStorage
  use FatesConstantsMod     , only : itrue,ifalse
  use FatesConstantsMod     , only : area_error_3
  use FatesConstantsMod     , only : years_per_day
  use FatesAllometryMod  , only : h_allom
  use FatesAllometryMod  , only : h2d_allom
  use FatesAllometryMod  , only : bagw_allom
  use FatesAllometryMod  , only : bsap_allom
  use FatesAllometryMod  , only : bleaf
  use FatesAllometryMod  , only : bfineroot
  use FatesAllometryMod  , only : bdead_allom
  use FatesAllometryMod  , only : bstore_allom
  use FatesAllometryMod  , only : bbgw_allom
  use FatesAllometryMod  , only : carea_allom
  use FatesAllometryMod  , only : CheckIntegratedAllometries
  use FatesAllometryMod, only : set_root_fraction
  use PRTGenericMod, only : prt_carbon_allom_hyp
  use PRTGenericMod, only : prt_cnp_flex_allom_hyp
  use PRTGenericMod, only : prt_vartypes
  use PRTGenericMod, only : leaf_organ
  use PRTGenericMod, only : sapw_organ, struct_organ
  use PRTGenericMod, only : carbon12_element
  use PRTGenericMod, only : nitrogen_element
  use PRTGenericMod, only : phosphorus_element
  use PRTGenericMod, only : leaf_organ
  use PRTGenericMod, only : fnrt_organ
  use PRTGenericMod, only : sapw_organ
  use PRTGenericMod, only : store_organ
  use PRTGenericMod, only : repro_organ
  use PRTGenericMod, only : struct_organ
  use PRTGenericMod, only : SetState
  use PRTLossFluxesMod, only  : PRTPhenologyFlush
  use PRTLossFluxesMod, only  : PRTDeciduousTurnover
  use PRTLossFluxesMod, only  : PRTReproRelease
  use PRTLossFluxesMod, only  : PRTDamageLosses
  use PRTGenericMod, only     : StorageNutrientTarget
  use DamageMainMod, only     : damage_time
  use DamageMainMod, only     : GetCrownReduction
  use DamageMainMod, only     : GetDamageFrac
  use SFParamsMod, only       : SF_val_CWD_frac
  use FatesParameterDerivedMod, only : param_derived
  use FatesPlantHydraulicsMod, only : InitHydrCohort
  use PRTInitParamsFatesMod, only : NewRecruitTotalStoichiometry
  use FatesInterfaceTypesMod    , only : hlm_use_luh

  implicit none
  private

  public :: trim_canopy
  public :: phenology
  public :: satellite_phenology
  public :: assign_cohort_SP_properties
  public :: calculate_SP_properties
  public :: recruitment
  public :: ZeroLitterFluxes

  public :: ZeroAllocationRates
  public :: PreDisturbanceLitterFluxes
  public :: PreDisturbanceIntegrateLitter
  public :: GenerateDamageAndLitterFluxes
  public :: SeedUpdate
  public :: UpdateRecruitL2FR
  public :: UpdateRecruitStoicH
  public :: SetRecruitL2FR
  
  logical, parameter :: debug  = .false. ! local debug flag
  character(len=*), parameter, private :: sourcefile = &
       __FILE__

  integer :: istat           ! return status code
  character(len=255) :: smsg ! Message string for deallocation errors
  
  integer, parameter :: dleafon_drycheck = 100 ! Drought deciduous leaves max days on check parameter

  real(r8), parameter :: decid_leaf_long_max = 1.0_r8 ! Maximum leaf lifespan for
                                                      !    deciduous PFTs [years]

  integer, parameter :: min_daysoff_dforcedflush = 30 ! This is the number of days that must had elapsed
                                                      ! since leaves had dropped, in order to forcably
                                                      ! flush leaves again.  This does not impact flushing
                                                      ! due to real moisture constraints, and will prevent
                                                      ! drought deciduous in perennially wet environments
                                                      ! that have been forced to drop their leaves, from
                                                      ! flushing them back immediately.

  integer, parameter  :: dd_offon_toler = 30          ! When flushing or shedding leaves, we check that
                                                      ! the dates are near last year's dates. This controls
                                                      ! the tolerance for deviating from last year.

  real(r8), parameter :: elongf_min = 0.05_r8         ! Minimum elongation factor. If elongation factor
                                                      !    reaches or falls below elongf_min, we assume
                                                      !    complete abscission.  This avoids carrying out
                                                      !    a residual amount of leaves, which may create
                                                      !    computational problems. The current threshold
                                                      !    is the same used in ED-2.2.

  real(r8), parameter :: smp_lwr_bound = -1000000._r8 ! Imposed soil matric potential lower bound for 
                                                      !    frozen or excessively dry soils, used when
                                                      !    computing water stress.
  ! ============================================================================

contains

  subroutine ZeroLitterFluxes( currentSite )

    ! This routine loops through all patches in a site
    ! and zero's the flux terms for the litter pools.
    ! This is typically called at the beginning of the dynamics
    ! call sequence.


    ! !ARGUMENTS
    type(ed_site_type), intent(inout), target  :: currentSite
    type(fates_patch_type), pointer               :: currentPatch

    integer :: el

    currentPatch => currentSite%youngest_patch
    do while(associated(currentPatch))
       do el=1,num_elements
          call currentPatch%litter(el)%ZeroFlux()
       end do
       currentPatch => currentPatch%older
    end do


    return
  end subroutine ZeroLitterFluxes

  ! =====================================================================================

  subroutine ZeroAllocationRates( currentSite )

    ! !ARGUMENTS
    type(ed_site_type), intent(inout), target  :: currentSite
    type(fates_patch_type), pointer               :: currentPatch
    type(fates_cohort_type), pointer              :: currentCohort

    currentPatch => currentSite%youngest_patch
    do while(associated(currentPatch))

       currentCohort => currentPatch%tallest
       do while (associated(currentCohort))

          ! This sets turnover and growth rates to zero
          call currentCohort%prt%ZeroRates()

          currentCohort => currentCohort%shorter
       enddo
       currentPatch => currentPatch%older
    end do

    return
  end subroutine ZeroAllocationRates

  ! ============================================================================
  
  subroutine GenerateDamageAndLitterFluxes( csite, cpatch, bc_in )

    ! Arguments
    type(ed_site_type)  :: csite
    type(fates_patch_type) :: cpatch
    type(bc_in_type), intent(in) :: bc_in
    

    ! Locals
    type(fates_cohort_type), pointer :: ccohort    ! Current cohort
    type(fates_cohort_type), pointer :: ndcohort   ! New damage-class cohort
    type(litter_type), pointer :: litt     ! Points to the litter object
    type(elem_diag_type), pointer :: elflux_diags ! pointer to site level flux diagnostics object
    integer  :: cd               ! Damage class index
    integer  :: el               ! Element index
    integer  :: dcmpy            ! Decomposition pool index
    integer  :: c                ! CWD pool index
    real(r8) :: cd_frac          ! Fraction of trees damaged in this class transition
    real(r8) :: num_trees_cd     ! Number of trees to spawn into the new damage class cohort
    real(r8) :: crown_loss_frac  ! Fraction of crown lost from one damage class to next
    real(r8) :: branch_loss_frac ! Fraction of sap, structure and storage lost in branch
                                 ! fall during damage
    real(r8) :: leaf_loss        ! Mass lost to each organ during damage [kg]
    real(r8) :: repro_loss       ! "" [kg]
    real(r8) :: sapw_loss        ! "" [kg]
    real(r8) :: store_loss       ! "" [kg]
    real(r8) :: struct_loss      ! "" [kg]       
    real(r8) :: dcmpy_frac       ! fraction of mass going to each decomposition pool
    real(r8) :: SF_val_CWD_frac_adj(4) !SF_val_CWD_frac adjusted based on cohort dbh 
    
    if(hlm_use_tree_damage .ne. itrue) return

    if(.not.damage_time) return

    ccohort => cpatch%tallest
    do while (associated(ccohort))

       ! Ignore damage to new plants and non-woody plants
       if(prt_params%woody(ccohort%pft)==ifalse  ) cycle
       if(ccohort%isnew ) cycle

       associate( ipft     => ccohort%pft, & 
                  agb_frac => prt_params%allom_agb_frac(ccohort%pft), &
                  branch_frac => param_derived%branch_frac(ccohort%pft))
         
       do_dclass: do cd = ccohort%crowndamage+1, nlevdamage
          
          call GetDamageFrac(ccohort%crowndamage, cd, ipft, cd_frac)

          ! now to get the number of damaged trees we multiply by damage frac
          num_trees_cd = ccohort%n * cd_frac

          ! if non negligable lets create a new cohort and generate some litter
          if_numtrees: if (num_trees_cd > nearzero ) then

             ! Create a new damaged cohort
             allocate(ndcohort)  ! new cohort surviving but damaged
             if(hlm_use_planthydro.eq.itrue) call InitHydrCohort(csite,ndcohort)
             
             ! Initialize the PARTEH object and point to the
             ! correct boundary condition fields
             ndcohort%prt => null()

             call InitPRTObject(ndcohort%prt)
             call ndcohort%InitPRTBoundaryConditions()
             call ndcohort%ZeroValues()
             
             ! nc_canopy_d is the new cohort that gets damaged 
             call ccohort%Copy(ndcohort)
             
             ! new number densities - we just do damaged cohort here -
             ! undamaged at the end of the cohort loop once we know how many damaged to
             ! subtract
             
             ndcohort%n = num_trees_cd
             ndcohort%crowndamage = cd

             ! Remove these trees from the donor cohort
             ccohort%n = ccohort%n - num_trees_cd
             
             ! update crown area here - for cohort fusion and canopy organisation below 
             call carea_allom(ndcohort%dbh, ndcohort%n, csite%spread, &
                  ipft, ndcohort%crowndamage, ndcohort%c_area)
             
             call GetCrownReduction(cd-ccohort%crowndamage, crown_loss_frac)

             do_element: do el = 1, num_elements
                
                litt => cpatch%litter(el)
                elflux_diags => csite%flux_diags%elem(el)
                
                ! Reduce the mass of the newly damaged cohort
                ! Fine-roots are not damaged as of yet
                ! only above-ground sapwood,structure and storage in
                ! branches is damaged/removed
                branch_loss_frac = crown_loss_frac * branch_frac * agb_frac
                
                leaf_loss = ndcohort%prt%GetState(leaf_organ,element_list(el))*crown_loss_frac
                repro_loss = ndcohort%prt%GetState(repro_organ,element_list(el))*crown_loss_frac
                sapw_loss = ndcohort%prt%GetState(sapw_organ,element_list(el))*branch_loss_frac
                store_loss = ndcohort%prt%GetState(store_organ,element_list(el))*branch_loss_frac
                struct_loss = ndcohort%prt%GetState(struct_organ,element_list(el))*branch_loss_frac

                ! ------------------------------------------------------
                ! Transfer the biomass from the cohort's
                ! damage to the litter input fluxes
                ! ------------------------------------------------------
    
                do dcmpy=1,ndcmpy
                   dcmpy_frac = GetDecompyFrac(ipft,leaf_organ,dcmpy)
                   litt%leaf_fines_in(dcmpy) = litt%leaf_fines_in(dcmpy) + &
                        (store_loss+leaf_loss+repro_loss) * &
                        ndcohort%n * dcmpy_frac / cpatch%area
                end do

                elflux_diags%surf_fine_litter_input(ipft) = &
                     elflux_diags%surf_fine_litter_input(ipft) +  &
                     (store_loss+leaf_loss+repro_loss) * ndcohort%n
                
                call adjust_SF_CWD_frac(ndcohort%dbh,ncwd,SF_val_CWD_frac,SF_val_CWD_frac_adj)

                do c = 1,ncwd
                   litt%ag_cwd_in(c) = litt%ag_cwd_in(c) + &
                        (sapw_loss + struct_loss) * &
                        SF_val_CWD_frac_adj(c) * ndcohort%n / &
                        cpatch%area
                   
                   elflux_diags%cwd_ag_input(c)  = elflux_diags%cwd_ag_input(c) + &
                        (struct_loss + sapw_loss) * &
                        SF_val_CWD_frac_adj(c) * ndcohort%n
                end do
                
             end do do_element

             ! Applying the damage to the cohort, does not need to happen
             ! in the element loop, it will loop inside that call
             call PRTDamageLosses(ndcohort%prt, leaf_organ, crown_loss_frac)
             call PRTDamageLosses(ndcohort%prt, repro_organ, crown_loss_frac)
             call PRTDamageLosses(ndcohort%prt, sapw_organ, branch_loss_frac)
             call PRTDamageLosses(ndcohort%prt, store_organ, branch_loss_frac)
             call PRTDamageLosses(ndcohort%prt, struct_organ, branch_loss_frac)
                                
             
             !----------- Insert new cohort into the linked list
             ! This list is going tall to short, lets add this new
             ! cohort into a taller position so we don't hit it again
             ! as the loop traverses
             ! --------------------------------------------------------------!
             
             ndcohort%shorter => ccohort
             if(associated(ccohort%taller))then
                ndcohort%taller => ccohort%taller
                ccohort%taller%shorter => ndcohort
             else
                cpatch%tallest => ndcohort
                ndcohort%taller => null()
             endif
             ccohort%taller => ndcohort
             
          end if if_numtrees

       end do do_dclass

       end associate
       ccohort => ccohort%shorter
    enddo
    
    return
  end subroutine GenerateDamageAndLitterFluxes

  ! ============================================================================

  subroutine PreDisturbanceLitterFluxes( currentSite, currentPatch, bc_in )

    ! -----------------------------------------------------------------------------------
    !
    ! This subroutine calculates all of the different litter input and output fluxes
    ! associated with seed turnover, seed influx, litterfall from live and
    ! dead plants, germination, and fragmentation.
    !
    ! At this time we do not have explicit herbivory, and burning losses to litter
    ! are handled elsewhere.
    !
    ! Note: The processes conducted here DO NOT handle litter fluxes associated
    !       with disturbance.  Those fluxes are handled elsewhere (EDPatchDynamcisMod)
    !       because the fluxes are potentially cross patch, and also dealing
    !       patch areas that are changing.
    !
    ! -----------------------------------------------------------------------------------


    ! !ARGUMENTS
    type(ed_site_type), intent(inout)  :: currentSite
    type(fates_patch_type), intent(inout) :: currentPatch
    type(bc_in_type), intent(in)       :: bc_in

    !
    ! !LOCAL VARIABLES:

    integer :: el                          ! Litter element loop index
    integer :: nlev_eff_decomp             ! Number of active layers over which
    ! fragmentation fluxes are transfered
    !------------------------------------------------------------------------------------

    ! Calculate the fragmentation rates
    call fragmentation_scaler(currentPatch, bc_in)

    do el = 1, num_elements

       associate( litt => currentPatch%litter(el), &
                  site_mass => currentSite%mass_balance(el), &
                  diag => currentSite%flux_diags%elem(el))

         ! Calculate loss rate of viable seeds to litter
         call SeedDecay(litt, currentPatch, bc_in)
         
         ! Calculate seed germination rate, the status flags prevent
         ! germination from occuring when the site is in a drought
         ! (for drought deciduous) or too cold (for cold deciduous)
         call SeedGermination(litt, currentSite%cstatus, currentSite%dstatus(1:numpft), bc_in, currentPatch)
         
         ! Send fluxes from newly created litter into the litter pools
         ! This litter flux is from non-disturbance inducing mortality, as well
         ! as litter fluxes from live trees
         call CWDInput(currentSite, currentPatch, litt,bc_in)
         
         ! Only calculate fragmentation flux over layers that are active
         ! (RGK-Mar2019) SHOULD WE MAX THIS AT 1? DONT HAVE TO
         
         nlev_eff_decomp = max(bc_in%max_rooting_depth_index_col, 1)
         call CWDOut(litt,currentPatch%fragmentation_scaler,nlev_eff_decomp)
         
         ! Fragmentation flux to soil decomposition model [kg/site/day]
         site_mass%frag_out = site_mass%frag_out + currentPatch%area * &
              ( sum(litt%ag_cwd_frag) + sum(litt%bg_cwd_frag) + &
              sum(litt%leaf_fines_frag) + sum(litt%root_fines_frag) + &
              sum(litt%seed_decay) + sum(litt%seed_germ_decay))
         
         ! Track total seed decay diagnostic in [kg/m2/day]
         diag%tot_seed_turnover = diag%tot_seed_turnover + &
              (sum(litt%seed_decay) + sum(litt%seed_germ_decay))*currentPatch%area*area_inv

       end associate
    end do


    return
  end subroutine PreDisturbanceLitterFluxes

  ! =====================================================================================

  subroutine PreDisturbanceIntegrateLitter(currentPatch)

    ! -----------------------------------------------------------------------------------
    ! This step applies the litter fluxes to the prognostic state variables.
    ! This procedure is called in response to fluxes generated from:
    ! 1) seed rain,
    ! 2) non-disturbance generating turnover
    ! 3) litter fall from living plants
    ! 4) fragmentation
    !
    ! This routine does NOT accomodate the litter fluxes associated with
    ! disturbance generation.  That will happen after this call.
    ! Fluxes associated with FIRE also happen after this step.
    !
    ! All states are in units kg/m2
    ! All fluxes are in units kg/m2/day
    ! The integration step is 1 day, thus time is implied
    !
    ! -----------------------------------------------------------------------------------

    ! Arguments
    type(fates_patch_type),intent(inout),target :: currentPatch


    ! Locals
    type(litter_type), pointer :: litt
    integer :: el          ! Loop counter for litter element type
    integer :: pft         ! pft loop counter
    integer :: c           ! CWD loop counter
    integer :: nlevsoil    ! number of soil layers
    integer :: ilyr        ! soil layer loop counter
    integer :: dcmpy       ! decomposability index

    do el = 1, num_elements

       litt => currentPatch%litter(el)

       ! Update the bank of viable seeds
       ! -----------------------------------------------------------------------------------

       do pft = 1,numpft
          litt%seed(pft) = litt%seed(pft) + &
               litt%seed_in_local(pft) +   &
               litt%seed_in_extern(pft) -  &
               litt%seed_decay(pft) -      &
               litt%seed_germ_in(pft)

          ! Note that the recruitment scheme will use seed_germ
          ! for its construction costs.
          litt%seed_germ(pft) = litt%seed_germ(pft) + &
               litt%seed_germ_in(pft) - &
               litt%seed_germ_decay(pft)

       enddo

       ! Update the Coarse Woody Debris pools (above and below)
       ! -----------------------------------------------------------------------------------
       nlevsoil = size(litt%bg_cwd,dim=2)
       do c = 1,ncwd
          litt%ag_cwd(c) = litt%ag_cwd(c)  + litt%ag_cwd_in(c) - litt%ag_cwd_frag(c)
          do ilyr=1,nlevsoil
             litt%bg_cwd(c,ilyr) = litt%bg_cwd(c,ilyr) &
                  + litt%bg_cwd_in(c,ilyr) &
                  - litt%bg_cwd_frag(c,ilyr)
          enddo
       end do

       ! Update the fine litter pools from leaves and fine-roots
       ! -----------------------------------------------------------------------------------

       do dcmpy = 1,ndcmpy

          litt%leaf_fines(dcmpy) = litt%leaf_fines(dcmpy) &
               + litt%leaf_fines_in(dcmpy)              &
               - litt%leaf_fines_frag(dcmpy)
          do ilyr=1,nlevsoil
             litt%root_fines(dcmpy,ilyr) = litt%root_fines(dcmpy,ilyr) &
                  + litt%root_fines_in(dcmpy,ilyr)      &
                  - litt%root_fines_frag(dcmpy,ilyr)
          enddo

       end do

    end do     ! litter element loop

    return
  end subroutine PreDisturbanceIntegrateLitter



  ! ============================================================================

  subroutine trim_canopy( currentSite )
    !
    ! !DESCRIPTION:
    ! Canopy trimming / leaf optimisation. Removes leaves in negative annual carbon balance.
    !
    ! !USES:

    ! !ARGUMENTS
    type (ed_site_type),intent(inout), target :: currentSite
    !
    ! !LOCAL VARIABLES:
    type (fates_cohort_type) , pointer :: currentCohort
    type (fates_patch_type)  , pointer :: currentPatch

    integer  :: z                     ! leaf layer
    integer  :: ipft                  ! pft index
    logical  :: trimmed               ! was this layer trimmed in this year? If not expand the canopy.
    real(r8) :: tar_bl                ! target leaf biomass       (leaves flushed, trimmed)
    real(r8) :: tar_bfr               ! target fine-root biomass  (leaves flushed, trimmed)
    real(r8) :: bfr_per_bleaf         ! ratio of fine root per leaf biomass
    real(r8) :: sla_levleaf           ! sla at leaf level z
    real(r8) :: nscaler_levleaf       ! nscaler value at leaf level z
    integer  :: cl                    ! canopy layer index
    real(r8) :: kn                    ! nitrogen decay coefficient
    real(r8) :: sla_max               ! Observational constraint on how large sla (m2/gC) can become
    real(r8) :: leaf_c                ! leaf carbon [kg]
    real(r8) :: sapw_c                ! sapwood carbon [kg]
    real(r8) :: store_c               ! storage carbon [kg]
    real(r8) :: struct_c              ! structure carbon [kg]
    real(r8) :: leaf_inc              ! LAI-only portion of the vegetation increment of dinc_vai
    real(r8) :: lai_canopy_above      ! the LAI in the canopy layers above the layer of interest
    real(r8) :: lai_layers_above      ! the LAI in the leaf layers, within the current canopy,
    ! above the leaf layer of interest
    real(r8) :: lai_current           ! the LAI in the current leaf layer
    real(r8) :: cumulative_lai        ! whole canopy cumulative LAI, top down, to the leaf layer of interest
    real(r8) :: cumulative_lai_cohort ! cumulative LAI within the current cohort only

    ! Temporary diagnostic ouptut

    ! LAPACK linear least squares fit variables
    ! The standard equation for a linear fit, y = mx + b, is converted to a linear system, AX=B and has
    ! the form: [n  sum(x); sum(x)  sum(x^2)] * [b; m]  = [sum(y); sum(x*y)] where
    ! n is the number of leaf layers
    ! x is yearly_net_uptake minus the leaf cost aka the net-net uptake
    ! y is the cumulative lai for the current cohort
    ! b is the y-intercept i.e. the cumulative lai that has zero net-net uptake
    ! m is the slope of the linear fit
    integer :: nll = 3                    ! Number of leaf layers to fit a regression to for calculating the optimum lai
    character(1) :: trans = 'N'           ! Input matrix is not transposed

    integer, parameter :: m = 2, n = 2    ! Number of rows and columns, respectively, in matrix A
    integer, parameter :: nrhs = 1        ! Number of columns in matrix B and X
    integer, parameter :: workmax = 100   ! Maximum iterations to minimize work

    integer :: lda = m, ldb = n           ! Leading dimension of A and B, respectively
    integer :: lwork                      ! Dimension of work array
    integer :: info                       ! Procedure diagnostic ouput

    real(r8) :: nnu_clai_a(m,n)           ! LHS of linear least squares fit, A matrix
    real(r8) :: nnu_clai_b(m,nrhs)        ! RHS of linear least squares fit, B matrix
    real(r8) :: work(workmax)             ! work array

    real(r8) :: initial_trim              ! Initial trim
    real(r8) :: optimum_trim              ! Optimum trim value

    real(r8) :: target_c_area

    real(r8) :: pft_leaf_lifespan         ! Leaf lifespan of each PFT [years]
    real(r8) :: leaf_long                 ! temporary leaf lifespan before accounting for deciduousness 
    !----------------------------------------------------------------------

    currentPatch => currentSite%youngest_patch
    do while(associated(currentPatch))

       ! Add debug diagnstic output to determine which patch
       if (debug) then
<<<<<<< HEAD
          write(fates_log(),*) 'Current patch cohorts:', currentPatch%countcohorts
=======
          write(fates_log(),*) 'Current patch:', ipatch
          write(fates_log(),*) 'Current patch cohorts:', currentPatch%num_cohorts
>>>>>>> ff845220
       endif

       currentCohort => currentPatch%tallest
       do while (associated(currentCohort))

          ! Save off the incoming trim
          initial_trim = currentCohort%canopy_trim


          ! Add debug diagnostic output to determine which cohort
          if (debug) then
             write(fates_log(),*) 'Starting canopy trim:', initial_trim
          endif

          trimmed = .false.
          ipft = currentCohort%pft
          call carea_allom(currentCohort%dbh,currentCohort%n,currentSite%spread,currentCohort%pft,&
               currentCohort%crowndamage, currentCohort%c_area)

          leaf_c   = currentCohort%prt%GetState(leaf_organ, carbon12_element)

          call  tree_lai_sai(leaf_c, currentCohort%pft, currentCohort%c_area, currentCohort%n,           &
               currentCohort%canopy_layer, currentPatch%canopy_layer_tlai, currentCohort%vcmax25top,   &
               currentCohort%dbh, currentCohort%crowndamage, currentCohort%canopy_trim, &
               currentCohort%efstem_coh, 0, currentCohort%treelai, currentCohort%treesai )

          currentCohort%nv      = count((currentCohort%treelai+currentCohort%treesai) .gt. dlower_vai(:)) + 1

          if (currentCohort%nv > nlevleaf)then
             write(fates_log(),*) 'nv > nlevleaf',currentCohort%nv, &
                  currentCohort%treelai,currentCohort%treesai, &
                  currentCohort%c_area,currentCohort%n,leaf_c
             call endrun(msg=errMsg(sourcefile, __LINE__))
          endif

          ! Find target leaf biomass. Here we assume that leaves would be fully flushed 
          ! (elongation factor = 1)
          call bleaf(currentcohort%dbh,ipft,&
               currentCohort%crowndamage, currentcohort%canopy_trim,1.0_r8, tar_bl)

          if ( int(prt_params%allom_fmode(ipft)) .eq. 1 ) then
             ! only query fine root biomass if using a fine root allometric model that takes leaf trim into account
             call bfineroot(currentcohort%dbh,ipft,currentcohort%canopy_trim, &
                  currentcohort%l2fr,1.0_r8, tar_bfr)
             bfr_per_bleaf = tar_bfr/tar_bl
          endif

          ! Identify current canopy layer (cl)
          cl = currentCohort%canopy_layer

          ! Get leaf lifespan- depends on canopy layer
          if  (cl .eq. 1 ) then
             leaf_long = sum(prt_params%leaf_long(ipft,:))
          else
             leaf_long = sum(prt_params%leaf_long_ustory(ipft,:))
          end if
          

          ! PFT-level maximum SLA value, even if under a thick canopy (same units as slatop)
          sla_max = prt_params%slamax(ipft)

          ! Initialize nnu_clai_a
          nnu_clai_a(:,:) = 0._r8
          nnu_clai_b(:,:) = 0._r8

          !Leaf cost vs net uptake for each leaf layer.
          do z = 1, currentCohort%nv

             ! Calculate the cumulative total vegetation area index (no snow occlusion, stems and leaves)
             leaf_inc    = dinc_vai(z) * &
                  currentCohort%treelai/(currentCohort%treelai+currentCohort%treesai)
             
             ! Now calculate the cumulative top-down lai of the current layer's midpoint within the current cohort
             lai_layers_above      = (dlower_vai(z) - dinc_vai(z)) * &
                  currentCohort%treelai/(currentCohort%treelai+currentCohort%treesai)
             lai_current           = min(leaf_inc, currentCohort%treelai - lai_layers_above)
             cumulative_lai_cohort = lai_layers_above + 0.5*lai_current

             ! Now add in the lai above the current cohort for calculating the sla leaf level
             lai_canopy_above  = sum(currentPatch%canopy_layer_tlai(1:cl-1))
             cumulative_lai    = lai_canopy_above + cumulative_lai_cohort

             ! There was activity this year in this leaf layer.  This should only occur for bottom most leaf layer
             if (currentCohort%year_net_uptake(z) /= 999._r8)then

                ! Calculate sla_levleaf following the sla profile with overlying leaf area
                ! Scale for leaf nitrogen profile
                kn = decay_coeff_vcmax(currentCohort%vcmax25top, &
                     prt_params%leafn_vert_scaler_coeff1(ipft), &
                     prt_params%leafn_vert_scaler_coeff2(ipft))
                
                ! Nscaler value at leaf level z
                nscaler_levleaf = exp(-kn * cumulative_lai)
                ! Sla value at leaf level z after nitrogen profile scaling (m2/gC)
                sla_levleaf = min(sla_max,prt_params%slatop(ipft)/nscaler_levleaf)

                ! Find the realised leaf lifespan, depending on the leaf phenology.
                if (prt_params%season_decid(ipft) ==  itrue) then
                   ! Cold-deciduous costs. Assume time-span to be 1 year to be consistent
                   ! with FATES default
                   pft_leaf_lifespan = decid_leaf_long_max

                elseif (any(prt_params%stress_decid(ipft) == [ihard_stress_decid,isemi_stress_decid]) )then
                   ! Drought-decidous costs. Assume time-span to be the least between
                   !    1 year and the life span provided by the parameter file.
                   pft_leaf_lifespan = &
                      min(decid_leaf_long_max,leaf_long)

                else !evergreen costs
                   pft_leaf_lifespan = leaf_long
                end if

                ! Leaf cost at leaf level z (kgC m-2 year-1) accounting for sla profile
                ! (Convert from SLA in m2g-1 to m2kg-1)
                currentCohort%leaf_cost = &
                   1.0_r8/(sla_levleaf*pft_leaf_lifespan*g_per_kg)


                if ( int(prt_params%allom_fmode(ipft)) == 1 ) then
                   ! if using trimmed leaf for fine root biomass allometry, add the cost of the root increment
                   ! to the leaf increment; otherwise do not.
                   currentCohort%leaf_cost = currentCohort%leaf_cost + &
                        1.0_r8/(sla_levleaf*g_per_kg) * &
                        bfr_per_bleaf / prt_params%root_long(ipft)
                end if
                currentCohort%leaf_cost = currentCohort%leaf_cost * &
                     (prt_params%grperc(ipft) + 1._r8)

                ! Construct the arrays for a least square fit of the net_net_uptake versus the cumulative lai
                ! if at least nll leaf layers are present in the current cohort and only for the bottom nll
                ! leaf layers.
                if (currentCohort%nv > nll .and. currentCohort%nv - z < nll) then

                   ! Build the A matrix for the LHS of the linear system. A = [n  sum(x); sum(x)  sum(x^2)]
                   ! where n = nll and x = yearly_net_uptake-leafcost
                   nnu_clai_a(1,1) = nnu_clai_a(1,1) + 1 ! Increment for each layer used
                   nnu_clai_a(1,2) = nnu_clai_a(1,2) + currentCohort%year_net_uptake(z) - currentCohort%leaf_cost
                   nnu_clai_a(2,1) = nnu_clai_a(1,2)
                   nnu_clai_a(2,2) = nnu_clai_a(2,2) + (currentCohort%year_net_uptake(z) - currentCohort%leaf_cost)**2

                   ! Build the B matrix for the RHS of the linear system. B = [sum(y); sum(x*y)]
                   ! where x = yearly_net_uptake-leafcost and y = cumulative_lai_cohort
                   nnu_clai_b(1,1) = nnu_clai_b(1,1) + cumulative_lai_cohort
                   nnu_clai_b(2,1) = nnu_clai_b(2,1) + (cumulative_lai_cohort * &
                        (currentCohort%year_net_uptake(z) - currentCohort%leaf_cost))
                end if

                ! Check leaf cost against the yearly net uptake for that cohort leaf layer
                if (currentCohort%year_net_uptake(z) < currentCohort%leaf_cost) then
                   ! Make sure the cohort trim fraction is great than the pft trim limit
                   if (currentCohort%canopy_trim > EDPftvarcon_inst%trim_limit(ipft)) then

                      ! keep trimming until none of the canopy is in negative carbon balance.
                      if (currentCohort%height > EDPftvarcon_inst%hgt_min(ipft)) then
                         currentCohort%canopy_trim = currentCohort%canopy_trim - &
                              EDPftvarcon_inst%trim_inc(ipft)

                         trimmed = .true.

                      endif ! height check
                   endif ! trim limit check
                endif ! net uptake check
             endif ! leaf activity check
          enddo ! z, leaf layer loop

          ! Compute the optimal cumulative lai based on the cohort net-net uptake profile if at least 2 leaf layers
          if (nnu_clai_a(1,1) > 1) then

             ! Compute the optimum size of the work array
             lwork = -1 ! Ask sgels to compute optimal number of entries for work
             call dgels(trans, m, n, nrhs, nnu_clai_a, lda, nnu_clai_b, ldb, work, lwork, info)
             lwork = int(work(1)) ! Pick the optimum.  TBD, can work(1) come back with greater than work size?

             ! Compute the minimum of 2-norm of of the least squares fit to solve for X
             ! Note that dgels returns the solution by overwriting the nnu_clai_b array.
             ! The result has the form: X = [b; m]
             ! where b = y-intercept (i.e. the cohort lai that has zero yearly net-net uptake)
             ! and m is the slope of the linear fit
             call dgels(trans, m, n, nrhs, nnu_clai_a, lda, nnu_clai_b, ldb, work, lwork, info)

             if (info < 0) then
                write(fates_log(),*) 'LLSF optimium LAI calculation returned illegal value'
                call endrun(msg=errMsg(sourcefile, __LINE__))
             endif

             if (debug) then
                write(fates_log(),*) 'LLSF optimium LAI (intercept,slope):', nnu_clai_b
                write(fates_log(),*) 'LLSF optimium LAI:', nnu_clai_b(1,1)
                write(fates_log(),*) 'LLSF optimium LAI info:', info
                write(fates_log(),*) 'LAI fraction (optimum_lai/cumulative_lai):', nnu_clai_b(1,1) / cumulative_lai_cohort
             endif

             ! Calculate the optimum trim based on the initial canopy trim value
             if (cumulative_lai_cohort > 0._r8) then  ! Sometime cumulative_lai comes in at 0.0?

                !
                optimum_trim = (nnu_clai_b(1,1) / cumulative_lai_cohort) * initial_trim

                ! Determine if the optimum trim value makes sense.  The smallest cohorts tend to have unrealistic fits.
                if (optimum_trim > 0. .and. optimum_trim < 1.) then
                   currentCohort%canopy_trim = optimum_trim

                   trimmed = .true.

                endif
             endif
          endif

          ! Reset activity for the cohort for the start of the next year
          currentCohort%year_net_uptake(:) = 999.0_r8

          ! Add to trim fraction if cohort not trimmed at all
          if ( (.not.trimmed) .and.currentCohort%canopy_trim < 1.0_r8)then
             currentCohort%canopy_trim = currentCohort%canopy_trim + EDPftvarcon_inst%trim_inc(ipft)
          endif

          if ( debug ) then
             write(fates_log(),*) 'trimming:',currentCohort%canopy_trim
          endif

          ! currentCohort%canopy_trim = 1.0_r8 !FIX(RF,032414) this turns off ctrim for now.
          currentCohort => currentCohort%shorter
       enddo
       currentPatch => currentPatch%older

    enddo

  end subroutine trim_canopy

  ! ============================================================================
  subroutine phenology( currentSite, bc_in )
    !
    ! !DESCRIPTION:
    ! Phenology.
    !
    ! !USES:
    use FatesConstantsMod, only : tfrz => t_water_freeze_k_1atm
    use EDParamsMod, only : ED_val_phen_a, ED_val_phen_b, ED_val_phen_c
    use EDParamsMod, only : ED_val_phen_chiltemp
    use EDParamsMod, only : ED_val_phen_mindayson
    use EDParamsMod, only : ED_val_phen_ncolddayslim
    use EDParamsMod, only : ED_val_phen_coldtemp
    use EDBtranMod, only  : check_layer_water
    !
    ! !ARGUMENTS:
    type(ed_site_type), intent(inout), target :: currentSite
    type(bc_in_type),   intent(in)            :: bc_in

    !
    ! !LOCAL VARIABLES:

    type(fates_patch_type),pointer :: cpatch
    integer  :: model_day_int     ! integer model day 1 - inf
    integer  :: ncolddays         ! no days underneath the threshold for leaf drop
    integer  :: i_wmem            ! Loop counter for water mem days
    integer  :: i_tmem            ! Loop counter for veg temp mem days
    integer  :: ipft              ! plant functional type index
    integer  :: j                 ! Soil layer index
    real(r8) :: mean_10day_liqvol ! mean soil liquid volume over last 10 days [m3/m3]
    real(r8) :: mean_10day_smp    ! mean soil matric potential over last 10 days [mm]
    real(r8) :: leaf_c            ! leaf carbon [kg]
    real(r8) :: fnrt_c            ! fineroot carbon [kg]
    real(r8) :: sapw_c            ! sapwood carbon [kg]
    real(r8) :: store_c           ! storage carbon [kg]
    real(r8) :: struct_c          ! structure carbon [kg]
    real(r8) :: gdd_threshold     ! GDD accumulation function,
    real(r8) :: rootfrac_notop    ! Total rooting fraction excluding the top soil layer
    integer  :: ncdstart          ! beginning of counting period for chilling degree days.
    integer  :: gddstart          ! beginning of counting period for growing degree days.
    integer  :: nlevroot          ! Number of rooting levels to consider
    real(r8) :: temp_in_C         ! daily averaged temperature in celsius
    real(r8) :: temp_wgt          ! canopy area weighting factor for daily average
                                  ! vegetation temperature calculation
    real(r8) :: elongf_prev       ! Elongation factor from previous time
    real(r8) :: elongf_1st        ! First guess for elongation factor
    integer  :: ndays_pft_leaf_lifespan ! PFT life span of drought deciduous [days].
                                        !    This is the shortest between the PFT leaf 
                                        !    lifespan and the maximum lifespan of drought 
                                        !    deciduous (see parameter decid_leaf_long_max
                                        !    at the beginning of this file).
     real(r8) :: phen_drought_threshold ! For drought hard-deciduous, this is the threshold
                                        !   below which plants will abscise leaves, and
                                        !   above which plants will flush leaves. For semi-
                                        !   deciduous plants, this is the threshold below
                                        !   which abscission will be complete. This depends
                                        !   on the sign. If positive, these are soil
                                        !   volumetric water content [m3/m3]. If negative,
                                        !   the values are soil matric potential [mm]. Not
                                        !   used for non-deciduous plants. Ignored for 
                                        !   non-deciduous plants.
     real(r8) :: phen_moist_threshold   ! For semi-deciduous, this is the threshold above 
                                        !    which flushing will be complete.  This depends
                                        !    on the sign. If positive, these are soil
                                        !    volumetric water content [m3/m3]. If negative,
                                        !    the values are soil matric potential [mm].
                                        !    Ignored for hard-deciduous and evergreen 
                                        !    plants.
     real(r8) :: phen_doff_time         ! Minimum number of days that plants must remain
                                        !   leafless before flushing leaves again.

    ! Logical tests to make code more readable
    logical  :: smoist_below_threshold   ! Is soil moisture below threshold?
    logical  :: recent_flush             ! Last full flushing event is still very recent.
    logical  :: recent_abscission        ! Last abscission event is still very recent.
    logical  :: exceed_min_on_period     ! Have leaves been flushed for a minimum period of time?
    logical  :: exceed_min_off_period    ! Have leaves been off for a minimum period of time?
    logical  :: prolonged_on_period      ! Has leaves been flushed for too long?
    logical  :: prolonged_off_period     ! Have leaves been abscissed for too long?
    logical  :: last_flush_long_ago      ! Has it been a very long time since last flushing?


    ! This is the integer model day. The first day of the simulation is 1, and it
    ! continues monotonically, indefinitely
    ! Advance it. (this should be a global, no reason
    ! for site level, but we don't have global scalars in the
    ! restart file)
    currentSite%phen_model_date = currentSite%phen_model_date + 1
    model_day_int = currentSite%phen_model_date


    ! Parameter of drought decid leaf loss in mm in top layer...FIX(RF,032414)
    ! - this is arbitrary and poorly understood. Needs work. ED_
    !Parameters: defaults from Botta et al. 2000 GCB,6 709-725
    !Parameters, default from from SDGVM model of senesence

    temp_in_C = 0._r8
    temp_wgt = 0._r8
    cpatch => CurrentSite%oldest_patch
    do while(associated(cpatch))
       temp_in_C = temp_in_C + cpatch%tveg24%GetMean()*cpatch%total_canopy_area
       temp_wgt = temp_wgt + cpatch%total_canopy_area
       cpatch => cpatch%younger
    end do
    if(temp_wgt>nearzero)then
       temp_in_C = temp_in_C/temp_wgt - tfrz
    else
       ! If there is no canopy area, we use the veg temperature
       ! of the first patch, which is the forcing air temperature
       ! as defined in CLM/ELM. The forcing air temperature
       ! should be the same among all patches. (Although
       ! it is unlikely there are more than 1 in this scenario)
       temp_in_C = CurrentSite%oldest_patch%tveg24%GetMean() - tfrz
    end if

    !-----------------Cold Phenology--------------------!

    !Zero growing degree and chilling day counters
    if (currentSite%lat > 0)then
       ncdstart = 270  !Northern Hemisphere begining November
       gddstart = 1    !Northern Hemisphere begining January
    else
       ncdstart = 120  !Southern Hemisphere beginning May
       gddstart = 181  !Northern Hemisphere begining July
    endif

    ! Count the number of chilling days over a seasonal window.
    ! For comparing against GDD, we start calculating chilling
    ! in the late autumn.
    ! This value is used to determine the GDD exceedance threshold
    if (hlm_day_of_year == ncdstart)then
       currentSite%nchilldays = 0
    endif

    !Accumulate growing/chilling days after start of counting period
    if (temp_in_C  <  ED_val_phen_chiltemp)then
       currentSite%nchilldays = currentSite%nchilldays + 1
    endif

    !GDD accumulation function, which also depends on chilling days.
    !  -68 + 638 * (-0.001 * ncd)
    gdd_threshold = ED_val_phen_a + ED_val_phen_b*exp(ED_val_phen_c*real(currentSite%nchilldays,r8))

    !Accumulate temperature of last 10 days.
    currentSite%vegtemp_memory(2:num_vegtemp_mem) = currentSite%vegtemp_memory(1:num_vegtemp_mem-1)
    currentSite%vegtemp_memory(1) = temp_in_C

    !count number of days for leaves off
    ncolddays = 0
    do i_tmem = 1,num_vegtemp_mem
       if (currentSite%vegtemp_memory(i_tmem) < ED_val_phen_coldtemp)then
          ncolddays = ncolddays + 1
       endif
    enddo

    ! Here is where we do the GDD accumulation calculation
    !
    ! reset GDD on set dates
    if (hlm_day_of_year == gddstart)then
       currentSite%grow_deg_days = 0._r8
    endif
    !
    ! accumulate the GDD using daily mean temperatures
    ! Don't accumulate GDD during the growing season (that wouldn't make sense)
    if (temp_in_C .gt. 0._r8 .and. currentSite%cstatus == phen_cstat_iscold) then
       currentSite%grow_deg_days = currentSite%grow_deg_days + temp_in_C
    endif

    !this logic is to prevent GDD accumulating after the leaves have fallen and before the
    ! beginnning of the accumulation period, to prevend erroneous autumn leaf flushing.
    if(model_day_int> ndays_per_year)then !only do this after the first year to prevent odd behaviour

       if(currentSite%lat .gt. 0.0_r8)then !Northern Hemisphere
          ! In the north, don't accumulate when we are past the leaf fall date.
          ! Accumulation starts on day 1 of year in NH.
          ! The 180 is to prevent going into an 'always off' state after initialization
          if( model_day_int .gt. currentSite%cleafoffdate.and.hlm_day_of_year.gt.180)then !
             currentSite%grow_deg_days = 0._r8
          endif
       else !Southern Hemisphere
          ! In the South, don't accumulate after the leaf off date, and before the start of
          ! the accumulation phase (day 181).
          if(model_day_int .gt. currentSite%cleafoffdate.and.hlm_day_of_year.lt.gddstart) then!
             currentSite%grow_deg_days = 0._r8
          endif
       endif
    endif !year1

    ! Calculate the number of days since the leaves last came on
    ! and off. If this is the beginning of the simulation, that day might
    ! not had occured yet, so set it to last year to get things rolling

    if (model_day_int < currentSite%cleafoffdate) then
       currentSite%cndaysleafoff = model_day_int - (currentSite%cleafoffdate - ndays_per_year)
    else
       currentSite%cndaysleafoff = model_day_int - currentSite%cleafoffdate
    end if

    if (model_day_int < currentSite%cleafondate) then
       currentSite%cndaysleafon = model_day_int - (currentSite%cleafondate - ndays_per_year)
    else
       currentSite%cndaysleafon = model_day_int - currentSite%cleafondate
    end if



    !LEAF ON: COLD DECIDUOUS. Needs to
    !1) have exceeded the growing degree day threshold
    !2) The leaves should not be on already
    !3) There should have been at least one chilling day in the counting period.
    !   this prevents tropical or warm climate plants that are "cold-deciduous"
    !   from ever re-flushing after they have reached their maximum age (thus
    !   preventing them from competing

    if ( any(currentSite%cstatus == [phen_cstat_iscold,phen_cstat_nevercold]) .and. &
         (currentSite%grow_deg_days > gdd_threshold) .and. &
         (currentSite%cndaysleafoff > ED_val_phen_mindayson) .and. &
         (currentSite%nchilldays >= 1)) then
       currentSite%cstatus = phen_cstat_notcold  ! Set to not-cold status (leaves can come on)
       currentSite%cleafondate = model_day_int
       currentSite%cndaysleafon = 0
       currentSite%grow_deg_days = 0._r8 ! zero GDD for the rest of the year until counting season begins.
       if ( debug ) write(fates_log(),*) 'leaves on'
    endif !GDD




    !LEAF OFF: COLD THRESHOLD
    !Needs to:
    !1) have exceeded the number of cold days threshold
    !2) have exceeded the minimum leafon time.
    !3) The leaves should not be off already
    !4) The day of simulation should be larger than the counting period.


    if ( (currentSite%cstatus == phen_cstat_notcold) .and. &
         (model_day_int > num_vegtemp_mem)      .and. &
         (ncolddays > ED_val_phen_ncolddayslim) .and. &
         (currentSite%cndaysleafon > ED_val_phen_mindayson) )then

       currentSite%grow_deg_days  = 0._r8          ! The equations for Botta et al
       ! are for calculations of
       ! first flush, but if we dont
       ! clear this value, it will cause
       ! leaves to flush later in the year
       currentSite%cstatus       = phen_cstat_iscold  ! alter status of site to 'leaves off'
       currentSite%cleafoffdate = model_day_int       ! record leaf off date
       currentSite%cndaysleafoff = 0

       if ( debug ) write(fates_log(),*) 'leaves off'
    endif

    ! LEAF OFF: COLD LIFESPAN THRESHOLD
    ! NOTE: Some areas of the planet will never generate a cold day
    ! and thus %nchilldays will never go from zero to 1.  The following logic
    ! when coupled with this fact will essentially prevent cold-deciduous
    ! plants from re-emerging in areas without at least some cold days
    
    if( (currentSite%cstatus == phen_cstat_notcold)  .and. &
        (currentSite%cndaysleafoff > 400)) then   ! remove leaves after a whole year,
                                                  ! when there is no 'off' period.
       currentSite%grow_deg_days  = 0._r8

       currentSite%cstatus = phen_cstat_nevercold  ! alter status of site to imply that this
       ! site is never really cold enough
       ! for cold deciduous
       currentSite%cleafoffdate = model_day_int    ! record leaf off date
       currentSite%cndaysleafoff = 0

       if ( debug ) write(fates_log(),*) 'leaves off'
    endif



    ! Loop through every PFT to assign the elongation factor. 
    ! Add PFT look to account for different PFT rooting depth profiles.
    pft_elong_loop: do ipft=1,numpft

       ! Copy values to a local variable to make code more legible.
       phen_drought_threshold = prt_params%phen_drought_threshold(ipft)
       phen_moist_threshold   = prt_params%phen_moist_threshold  (ipft)
       phen_doff_time         = prt_params%phen_doff_time        (ipft)


       ! Update soil moisture information memory (we always track the last 10 days)
       do i_wmem = numWaterMem,2,-1 !shift memory to previous day, to make room for current day
          currentSite%liqvol_memory(i_wmem,ipft) = currentSite%liqvol_memory(i_wmem-1,ipft)
          currentSite%smp_memory   (i_wmem,ipft) = currentSite%smp_memory   (i_wmem-1,ipft)
       end do

       ! Find the rooting depth distribution for PFT
       call set_root_fraction( currentSite%rootfrac_scr, ipft, currentSite%zi_soil, &
                               bc_in%max_rooting_depth_index_col )
       nlevroot = max(2,min(ubound(currentSite%zi_soil,1),bc_in%max_rooting_depth_index_col))

       ! The top most layer is typically very thin (~ 2cm) and dries rather quickly. Despite
       ! being thin, it can have a non-negligible rooting fraction (e.g., using 
       ! exponential_2p_root_profile with default parameters make the top layer to contain
       ! about 7% of the total fine root density).  To avoid overestimating dryness, we 
       ! ignore the top layer when calculating the memory.
       rootfrac_notop = sum(currentSite%rootfrac_scr(2:nlevroot))
       if ( rootfrac_notop <= nearzero ) then
          ! Unlikely, but just in case all roots are in the first layer, we use the second
          ! layer the second layer (to avoid FPE issues).
          currentSite%rootfrac_scr(2) = 1.0_r8
          rootfrac_notop              = 1.0_r8
       end if

       ! Set the memory to be the weighted average of the soil properties, using the
       ! root fraction of each layer (except the topmost one) as the weighting factor.

       currentSite%liqvol_memory(1,ipft) = sum( bc_in%h2o_liqvol_sl     (2:nlevroot) * &
                                                currentSite%rootfrac_scr(2:nlevroot) ) / &
                                                rootfrac_notop
       currentSite%smp_memory   (1,ipft)  = 0._r8
       do j = 2,nlevroot
          if(check_layer_water(bc_in%h2o_liqvol_sl(j),bc_in%tempk_sl(j)) ) then
             currentSite%smp_memory   (1,ipft) = currentSite%smp_memory   (1,ipft) + & 
                  bc_in%smp_sl            (j) * &
                  currentSite%rootfrac_scr(j)  / &
                  rootfrac_notop
          else
             ! Nominal extreme suction for frozen or unreasonably dry soil
             currentSite%smp_memory   (1,ipft) = currentSite%smp_memory   (1,ipft) + & 
                  smp_lwr_bound * &
                  currentSite%rootfrac_scr(j)  / &
                  rootfrac_notop
          end if
       end do

       ! Calculate the mean soil moisture ( liquid volume (m3/m3) and matric potential (mm))
       !    over the last 10 days
       mean_10day_liqvol = sum(currentSite%liqvol_memory(1:numWaterMem,ipft)) / &
                           real(numWaterMem,r8)
       mean_10day_smp    = sum(currentSite%smp_memory   (1:numWaterMem,ipft)) / &
                           real(numWaterMem,r8)

       ! Compare the moisture with the threshold.
       if ( phen_drought_threshold >= 0. ) then
          ! Liquid volume in reference layer (m3/m3)
          smoist_below_threshold = mean_10day_liqvol < phen_drought_threshold
       else
          ! Soil matric potential in reference layer (mm)
          smoist_below_threshold = mean_10day_smp    < phen_drought_threshold
       end if

       ! Calculate days since last flushing and shedding event, but make a provision
       ! for the first year of simulation, we have to assume leaf drop / leaf flush
       ! dates to start, so if that is in the future, set it to last year
       if (model_day_int < currentSite%dleafoffdate(ipft)) then
          currentSite%dndaysleafoff(ipft) = model_day_int - (currentSite%dleafoffdate(ipft)-ndays_per_year)
       else
          currentSite%dndaysleafoff(ipft) = model_day_int - currentSite%dleafoffdate(ipft)
       end if
       if (model_day_int < currentSite%dleafondate(ipft)) then
          currentSite%dndaysleafon(ipft) = model_day_int - (currentSite%dleafondate(ipft)-ndays_per_year)
       else
          currentSite%dndaysleafon(ipft) = model_day_int - currentSite%dleafondate(ipft)
       end if


       ! Elongation factor from the previous step.
       elongf_prev = currentSite%elong_factor(ipft)


       ! PFT leaf lifespan in days. This is the shortest between the leaf longevity
       ! (defined as a PFT parameter) and the maximum canopy leaf life span allowed
       ! for drought deciduous (local parameter). The sum term accounts for the
       ! total leaf life span of this cohort.
       ! Note we only use canopy leaf lifespan here and assume  that understory cohorts
       ! would  behave the same as canopy cohorts with regards to phenology. 
       ndays_pft_leaf_lifespan = &
          nint(ndays_per_year*min(decid_leaf_long_max,sum(prt_params%leaf_long(ipft,:))))


       !---~---
       !    Find elongation factors by comparing the moisture with the thresholds. For each
       ! tissue --- leaves, fine roots, and stems (sapwood+heartwood) --- elongation factor
       ! is the maximum fraction of biomass (relative to maximum biomass given allometry)
       ! that can be allocated to each tissue due to phenology. In this select case, we
       ! define the elongation factor based on the PFT-specific phenology strategy of this
       ! each PFT. Options are evergreen, "hard deciduous", or semi-deciduous:
       !  - Evergreen: elongation factors shall be 1 at all times (fully flushed tissues).
       !  - "Hard-deciduous": elongation factors are either 0 (fully abscised tissues) or
       !    1 (fully flushed tissues)
       !  - Semi-deciduous: elongation factors can be any value between 0 and 1 (including
       !    0 and 1). For example, if elongation factor for leaves of a cohort is 0.4, then
       !    the leaf biomass will be capped at 40% of the biomass the cohort would have if
       !    it were in well-watered conditions.
       !---~---
       case_drought_phen: select case (prt_params%stress_decid(ipft))
       case (ihard_stress_decid)
          !---~---
          !    Default ("hard") drought deciduous phenology. The decision on whether to 
          ! abscise (shed) or flush leaves is in principle defined by the soil moisture
          ! in the rooting zone.  However, we must also account the time since last 
          ! abscission or flushing event, to avoid excessive "flickering" of the leaf 
          ! elongation factor if soil moisture is right at the threshold.
          !
          ! (MLO thought: maybe we should define moisture equivalents of GDD and chilling
          ! days to simplify the cases a bit...)
          !---~---


          !---~---
          ! Save some conditions in logical variables to simplify code below
          !---~---
          ! Leaves have been "on" for longer than the minimum number of days.
          exceed_min_on_period     = &
             any( currentSite%dstatus(ipft) == [phen_dstat_timeon,phen_dstat_moiston] )   .and. &
             (currentSite%dndaysleafon(ipft) > dleafon_drycheck)
          ! Leaves have been "off" for longer than the minimum number of days.
          exceed_min_off_period    = &
             ( currentSite%dstatus(ipft)       == phen_dstat_timeoff       ) .and. &
             ( currentSite%dndaysleafoff(ipft) >  min_daysoff_dforcedflush )
          ! Leaves have been "on" for longer than the leaf lifetime.
          prolonged_on_period      = &
             any( currentSite%dstatus(ipft) == [phen_dstat_timeon,phen_dstat_moiston] )   .and. &
             ( currentSite%dndaysleafon(ipft) > ndays_pft_leaf_lifespan )
          ! Leaves have been "off" for a sufficiently long time and the last flushing
          ! was about one year ago (+/- tolerance).
          prolonged_off_period     = &
             any( currentSite%dstatus(ipft) == [phen_dstat_timeoff,phen_dstat_moistoff] ) .and. &
             ( currentSite%dndaysleafoff(ipft) > phen_doff_time     )                     .and. &
             ( currentSite%dndaysleafon(ipft) >= ndays_per_year-dd_offon_toler )                     .and. &
             ( currentSite%dndaysleafon(ipft) <= ndays_per_year+dd_offon_toler )
          ! Last flushing was a very long time ago.
          last_flush_long_ago      = &
             ( currentSite%dstatus(ipft)      == phen_dstat_moistoff            ) .and. &
             ( currentSite%dndaysleafon(ipft) >  ndays_per_year+dd_offon_toler  )
          !---~---


          !---~---
          ! Revision of the conditions, added an if/elseif/else structure to ensure only 
          ! up to one change occurs at any given time. Also, prevent changes until the
          ! soil moisture memory is populated (the outer if check).
          !---~---
          past_spinup_ifelse: if (model_day_int > numWaterMem) then
             drought_smoist_ifelse: if ( prolonged_off_period .and. &
                                         ( .not. smoist_below_threshold ) ) then
                ! LEAF ON: DROUGHT DECIDUOUS WETNESS
                ! Here, we used a window of oppurtunity to determine if we are
                ! close to the time when then leaves came on last year
                ! The following conditions must be met
                ! a) a year, plus or minus 1 month since we last had leaf-on?
                ! b) Has there also been at least a nominaly short amount of "leaf-off"?
                ! c) Is the soil moisture sufficiently high?
                currentSite%dstatus(ipft)      = phen_dstat_moiston  ! set status to leaf-on
                currentSite%dleafondate(ipft)  = model_day_int       ! save the model day we start flushing
                currentSite%dndaysleafon(ipft) = 0
                currentSite%elong_factor(ipft) = 1.

             elseif ( last_flush_long_ago ) then
                ! LEAF ON: DROUGHT DECIDUOUS TIME EXCEEDANCE
                ! If we still haven't done budburst by end of window, then force it

                ! If the status is "phen_dstat_moistoff", it means this site currently has
                ! leaves off due to actual moisture limitations.
                ! So we trigger bud-burst at the end of the month since
                ! last year's bud-burst.  If this is imposed, then we set the new
                ! status to indicate bud-burst was forced by timing
                currentSite%dstatus(ipft)      = phen_dstat_timeon ! force budburst!
                currentSite%dleafondate(ipft)  = model_day_int     ! record leaf on date
                currentSite%dndaysleafon(ipft) = 0
                currentSite%elong_factor(ipft) = 1.

             elseif ( exceed_min_off_period ) then
                ! LEAF ON: DROUGHT DECIDUOUS EXCEEDED MINIMUM OFF PERIOD
                ! Leaves were off due to time, not really moisture, so we allow them to
                ! flush again as soon as they exceed a minimum off time
                ! This typically occurs in a perennially wet system.
                currentSite%dstatus(ipft)      = phen_dstat_timeon    ! force budburst!
                currentSite%dleafondate(ipft)  = model_day_int        ! record leaf on date
                currentSite%dndaysleafon(ipft) = 0
                currentSite%elong_factor(ipft) = 1.

             elseif ( prolonged_on_period ) then
                ! LEAF OFF: DROUGHT DECIDUOUS LIFESPAN
                ! Are the leaves rouhgly at the end of their lives? If so, shed leaves 
                ! even if it is not dry.
                currentSite%dstatus(ipft)      = phen_dstat_timeoff    !alter status of site to 'leaves off'
                currentSite%dleafoffdate(ipft) = model_day_int         !record leaf on date
                currentSite%dndaysleafoff(ipft) = 0
                currentSite%elong_factor(ipft)  = 0.

             elseif ( exceed_min_on_period .and. smoist_below_threshold ) then
                ! LEAF OFF: DROUGHT DECIDUOUS DRYNESS - if the soil gets too dry,
                ! and the leaves have already been on a while...
                currentSite%dstatus(ipft) = phen_dstat_moistoff     ! alter status of site to 'leaves off'
                currentSite%dleafoffdate(ipft) = model_day_int      ! record leaf on date
                currentSite%dndaysleafoff(ipft) = 0
                currentSite%elong_factor(ipft)  = 0.
             end if drought_smoist_ifelse
          end if past_spinup_ifelse
          !---~---


       case (isemi_stress_decid)
          !---~---
          ! Semi-deciduous PFT, based on ED2.  We compare the moisture with the lower
          ! and upper thresholds. If the moisture is in between the thresholds, we must
          ! also check whether or not the drought is developing or regressing.
          !---~---


          !---~---
          !   First guess elongation factor, solely based on rooting-zone moisture.
          ! These values may be adjusted based on the time since last flushing and/or
          ! abscising event.
          !---~---
          if (phen_drought_threshold >= 0.) then
             elongf_1st = elongf_min + (1.0_r8 - elongf_min ) * &
                          ( mean_10day_liqvol    - phen_drought_threshold ) / &
                          ( phen_moist_threshold - phen_drought_threshold )
          else
             elongf_1st = elongf_min + (1.0_r8 - elongf_min ) * &
                          ( mean_10day_smp       - phen_drought_threshold ) / &
                          ( phen_moist_threshold - phen_drought_threshold )
          end if
          elongf_1st = max(0.0_r8,min(1.0_r8,elongf_1st))
          !---~---



          !---~---
          ! Save some conditions in logical variables to simplify code below
          !---~---
          !  Leaves have been flushing for a short period of time.
          recent_flush         = elongf_prev >= elongf_min .and. &
                                 ( currentSite%dndaysleafon(ipft) <= dleafon_drycheck )
          !  Leaves have been abscissing for a short period of time.
          recent_abscission    = elongf_prev <  elongf_min .and. &
                                 ( currentSite%dndaysleafoff(ipft) <=  min_daysoff_dforcedflush )
          !  Leaves have been flushing for longer than their time span.
          prolonged_on_period  = all( [elongf_prev,elongf_1st] >= elongf_min ) .and. &
                                 ( currentSite%dndaysleafon(ipft)  > ndays_pft_leaf_lifespan )
          !  It's been a long time since the plants had flushed their leaves.
          last_flush_long_ago  = all( [elongf_prev,elongf_1st] <  elongf_min ) .and. &
                                 ( currentSite%dndaysleafon(ipft) >  ndays_per_year+dd_offon_toler )
          !---~---


          ! Make sure elongation factor is bounded and check for special cases.
          drought_gradual_ifelse: if ( model_day_int <= numWaterMem ) then
             ! Too early in the simulation, keep the same elongation factor as the day before.
             currentSite%elong_factor(ipft) = elongf_prev

          elseif ( prolonged_on_period ) then
             ! Leaves have been on for too long and exceeded leaf lifespan. Force abscission
             currentSite%elong_factor(ipft)  = 0.0_r8             ! Force full budburst
             currentSite%dstatus(ipft)       = phen_dstat_timeoff ! Flag that this has been forced
             currentSite%dleafoffdate(ipft)  = model_day_int      ! Record leaf off date
             currentSite%dndaysleafoff(ipft) = 0                  ! Reset clock

          elseif ( last_flush_long_ago ) then
             ! Plant has not flushed at all for a very long time. Force flushing
             currentSite%elong_factor(ipft)  = elongf_min         ! Force minimum budburst
             currentSite%dstatus(ipft)       = phen_dstat_timeon  ! Flag that this has been forced
             currentSite%dleafondate(ipft)   = model_day_int      ! Record leaf on date
             currentSite%dndaysleafon(ipft)  = 0                  ! Reset clock

          elseif ( recent_flush .and. elongf_1st < elongf_prev ) then
             ! Leaves have only recently reached flushed status. Elongation factor cannot decrease
             currentSite%elong_factor(ipft) = elongf_prev       ! Elongation factor cannot decrease
             currentSite%dstatus(ipft)      = phen_dstat_timeon ! Flag that this has been forced

          elseif ( recent_abscission .and. elongf_1st > elongf_min ) then
             ! Leaves have only recently abscissed. Prevent plant to flush leaves.
             currentSite%elong_factor(ipft) = 0.0_r8             ! Elongation factor must remain 0.
             currentSite%dstatus(ipft)      = phen_dstat_timeoff ! Flag that this has been forced

          elseif ( elongf_1st < elongf_min ) then
             ! First guess of elongation factor below minimum. Impose full abscission.
             currentSite%elong_factor(ipft) = 0.0_r8

             if (elongf_prev >= elongf_min ) then
                ! This is the first day moisture fell below minimum. Flag change of status.
                currentSite%dstatus(ipft)       = phen_dstat_moistoff ! Flag that this has not been forced
                currentSite%dleafoffdate(ipft)  = model_day_int       ! Record leaf off date
                currentSite%dndaysleafoff(ipft) = 0                   ! Reset clock
             end if

          else
             ! First guess of elongation factor is valid, use it.
             currentSite%elong_factor(ipft) = elongf_1st


             if (elongf_prev < elongf_min ) then
                ! This is the first day moisture allows leaves to exist. Flag change of status.
                currentSite%dstatus(ipft)       = phen_dstat_moiston  ! Flag that this has not been forced
                currentSite%dleafondate(ipft)   = model_day_int       ! Record leaf on date
                currentSite%dndaysleafon(ipft)  = 0                   ! Reset clock
             elseif (elongf_1st < elongf_prev) then
                currentSite%dstatus(ipft)       = phen_dstat_pshed    ! Flag partial shedding,
                                                                    ! but do not reset the clock
             end if
          end if drought_gradual_ifelse


       case default
          !    Neither hard deciduous or semi-deciduous. For now we treat this as synonym
          ! of non-drought deciduous. In the future we may consider other drought deciduous
          ! strategies (e.g., abscission driven by moisture, flushing driven by photo-
          ! period).
          currentSite%dstatus(ipft)      = phen_dstat_moiston

          ! Assign elongation factors for non-drought deciduous PFTs, which will be used
          ! to define the cohort status.
          case_cold_phen: select case(prt_params%season_decid(ipft))
          case (ifalse)
             ! Evergreen, ensure that elongation factor is always one.
             currentSite%elong_factor(ipft) = 1.0_r8
          case (itrue)
             ! Cold-deciduous. Define elongation factor based on cold status
             select case (currentSite%cstatus)
             case (phen_cstat_nevercold,phen_cstat_iscold)
                currentSite%elong_factor(ipft) = 0.0_r8
             case (phen_cstat_notcold)
                currentSite%elong_factor(ipft) = 1.0_r8
             end select
          end select case_cold_phen

       end select case_drought_phen

    end do pft_elong_loop

    call phenology_leafonoff(currentSite)

    return
  end subroutine phenology


  ! ============================================================================
  subroutine phenology_leafonoff(currentSite)
    !
    ! !DESCRIPTION:
    ! Controls the leaf on and off economics
    !
    ! !USES:
    !
    ! !ARGUMENTS:
    type(ed_site_type), intent(inout), target :: currentSite
    !
    ! !LOCAL VARIABLES:
    type(fates_patch_type) , pointer :: currentPatch
    type(fates_cohort_type), pointer :: currentCohort

    real(r8) :: leaf_c                   ! leaf carbon [kg]
    real(r8) :: fnrt_c                   ! fine root carbon [kg]
    real(r8) :: sapw_c                   ! sapwood carbon [kg]
    real(r8) :: struct_c                 ! structural wood carbon [kg]
    real(r8) :: store_c                  ! storage carbon [kg]
    real(r8) :: store_c_transfer_frac    ! Fraction of storage carbon used to flush leaves

    real(r8) :: leaf_deficit_c           ! leaf carbon deficit (relative to target) [kg]
    real(r8) :: fnrt_deficit_c           ! fine root carbon deficit (relative to target) [kg]
    real(r8) :: sapw_deficit_c           ! sapwood carbon deficit (relative to target) [kg]
    real(r8) :: struct_deficit_c         ! structural wood carbon deficit (relative to target) [kg]
    real(r8) :: total_deficit_c          ! total carbon deficit (relative to target) [kg]

    real(r8) :: target_leaf_c            ! target leaf carbon (allometry scaled by elongation factor) [kg]
    real(r8) :: target_fnrt_c            ! target fine root carbon (allometry scaled by elongation factor) [kg]
    real(r8) :: target_sapw_c            ! target sapwood carbon (allometry scaled by elongation factor) [kg]
    real(r8) :: target_agw_c             ! target Above ground biomass [kgC]
    real(r8) :: target_bgw_c             ! target Below ground biomass [kgC]
    real(r8) :: target_struct_c          ! target structural wood carbon (allometry scaled by elongation factor) [kg]

    real(r8) :: sapw_area                ! Sapwood area

    real(r8) :: eff_leaf_drop_fraction   ! Effective leaf drop fraction
    real(r8) :: eff_fnrt_drop_fraction   ! Effective fine-root drop fraction
    real(r8) :: eff_sapw_drop_fraction   ! Effective sapwood drop fraction
    real(r8) :: eff_struct_drop_fraction ! Effective structural wood drop fraction

    logical  :: is_flushing_time         ! Time to flush leaves
    logical  :: is_shedding_time         ! Time to shed leaves

    real(r8) :: fnrt_drop_fraction       ! Fine root relative drop fraction (0 = no drop, 1 = as much as leaves)
    real(r8) :: stem_drop_fraction       ! Stem drop relative fraction (0 = no drop, 1 = as much as leaves)
    real(r8) :: l2fr                     ! Leaf to fineroot biomass multiplier 

    integer  :: ipft                     ! Plant functional type index
    real(r8), parameter :: leaf_drop_fraction  = 1.0_r8
    real(r8), parameter :: carbon_store_buffer = 0.10_r8
    !------------------------------------------------------------------------

    currentPatch => CurrentSite%oldest_patch

    patch_loop: do while(associated(currentPatch))
       currentCohort => currentPatch%tallest
       cohort_loop: do while(associated(currentCohort))

          ipft = currentCohort%pft

          ! Retrieve existing leaf and storage carbon

          if(debug) call currentCohort%prt%CheckMassConservation(ipft,0)

          store_c  = currentCohort%prt%GetState(store_organ , carbon12_element)
          leaf_c   = currentCohort%prt%GetState(leaf_organ  , carbon12_element)
          fnrt_c   = currentCohort%prt%GetState(fnrt_organ  , carbon12_element)
          sapw_c   = currentCohort%prt%GetState(sapw_organ  , carbon12_element)
          struct_c = currentCohort%prt%GetState(struct_organ, carbon12_element)

          fnrt_drop_fraction = prt_params%phen_fnrt_drop_fraction(ipft)
          stem_drop_fraction = prt_params%phen_stem_drop_fraction(ipft)
          l2fr               = prt_params%allom_l2fr(ipft)

          ! MLO. To avoid duplicating code for drought and cold deciduous PFTs, we first
          !      check whether or not it's time to flush or time to shed leaves, then
          !      use a common code for flushing or shedding leaves.
          is_time_block: if (prt_params%season_decid(ipft) == itrue) then ! Cold deciduous

             ! A. Is this the time for COLD LEAVES to switch to ON?
             is_flushing_time = ( currentSite%cstatus      == phen_cstat_notcold .and. & ! We just moved to leaves being on
                                  currentCohort%status_coh == leaves_off         )        ! Leaves are currently off
             ! B. Is this the time for COLD LEAVES to switch to OFF?
             is_shedding_time = any(currentSite%cstatus == [phen_cstat_nevercold,phen_cstat_iscold]) .and. & ! Past leaf drop day or too cold
                                currentCohort%status_coh == leaves_on                                .and. & ! Leaves have not dropped yet
                                ( currentCohort%dbh > EDPftvarcon_inst%phen_cold_size_threshold(ipft) .or. & ! Grasses are big enough or...
                                  prt_params%woody(ipft) == itrue                                     )      ! this is a woody PFT.

          elseif (any(prt_params%stress_decid(ipft) == [ihard_stress_decid,isemi_stress_decid]) ) then ! Drought deciduous

             ! A. Is this the time for DROUGHT LEAVES to switch to ON?
             is_flushing_time = any( currentSite%dstatus(ipft) == [phen_dstat_moiston,phen_dstat_timeon] ) .and.  & ! Leaf flushing time (moisture or time)
                                any( currentCohort%status_coh  == [leaves_off,leaves_shedding] )
             ! B. Is this the time for DROUGHT LEAVES to switch to OFF?
             !    This will be true when leaves are abscissing (partially or fully) due to moisture or time
             is_shedding_time = any( currentSite%dstatus(ipft) == [phen_dstat_moistoff,phen_dstat_timeoff,phen_dstat_pshed] ) .and. &
                                any( currentCohort%status_coh  == [leaves_on,leaves_shedding] )
          else
             ! This PFT is not deciduous.
             is_flushing_time         = .false.
             is_shedding_time         = .false.
          end if is_time_block



          ! Elongation factor for leaves is always the same as the site- and 
          ! PFT-dependent factor computed in subroutine phenology. For evergreen
          ! PFTs, this value should be always 1.0. 
          currentCohort%efleaf_coh = currentSite%elong_factor(ipft)

          ! Find the effective "elongation factor" for fine roots and stems. The effective elongation
          ! factor is a combination of the PFT leaf elongation factor (efleaf_coh) and the tissue drop 
          ! fraction relative to leaves (xxxx_drop_fraction). When xxxx_drop_fraction is 0, the biomass
          ! of tissue xxxx will not be impacted by phenology. If xxxx_drop_fraction is 1, the biomass 
          ! of tissue xxxx will be as impacted by phenology as leaf biomass. Intermediate values will
          ! allow a more moderate impact of phenology in tissue xxxx relative to leaves.
          currentCohort%effnrt_coh = 1.0_r8 - (1.0_r8 - currentCohort%efleaf_coh ) * fnrt_drop_fraction
          currentCohort%efstem_coh = 1.0_r8 - (1.0_r8 - currentCohort%efleaf_coh ) * stem_drop_fraction

          ! Find the target biomass for each tissue  when accounting for elongation
          ! factors. Note that the target works for both flushing and shedding leaves.
          call bleaf(currentCohort%dbh,currentCohort%pft,currentCohort%crowndamage, &
               currentCohort%canopy_trim,currentCohort%efleaf_coh,target_leaf_c)
          call bfineroot(currentCohort%dbh,currentCohort%pft, &
               currentCohort%canopy_trim,l2fr,currentCohort%effnrt_coh,target_fnrt_c)
          call bsap_allom(currentCohort%dbh,currentCohort%pft,currentCohort%crowndamage, &
               currentCohort%canopy_trim,currentCohort%efstem_coh,sapw_area,target_sapw_c)
          call bagw_allom(currentCohort%dbh,currentCohort%pft,currentCohort%crowndamage,&
               currentCohort%efstem_coh,target_agw_c)
          call bbgw_allom(currentCohort%dbh,currentCohort%pft,currentCohort%efstem_coh,target_bgw_c)
          call bdead_allom( target_agw_c, target_bgw_c, target_sapw_c, &
               currentCohort%pft, target_struct_c)


          ! A.  This is time to switch to (COLD or DROUGHT) LEAF ON
          flush_block: if (is_flushing_time) then
             currentCohort%status_coh = leaves_on ! Leaves are on, so change status to
                                                  ! stop flow of carbon out of bstore.

             ! Transfer carbon from storage to living tissues (only if there is any carbon in storage)
             transf_block: if ( store_c > nearzero ) then
                ! Find the total deficit.  We no longer distinguish between woody and non-woody
                ! PFTs here (as sapwmemory is the same as sapw_c if this is a woody tissue).
                leaf_deficit_c   = max(0.0_r8, target_leaf_c   - leaf_c  )
                fnrt_deficit_c   = max(0.0_r8, target_fnrt_c   - fnrt_c  )
                sapw_deficit_c   = max(0.0_r8, target_sapw_c   - sapw_c  )
                struct_deficit_c = max(0.0_r8, target_struct_c - struct_c)
                total_deficit_c  = leaf_deficit_c + fnrt_deficit_c + sapw_deficit_c + &
                                   struct_deficit_c

                ! Flush either the amount required from the memory, or -most- of the storage pool
                ! RF: added a criterion to stop the entire store pool emptying and triggering termination mortality
                ! n.b. this might not be necessary if we adopted a more gradual approach to leaf flushing...
                store_c_transfer_frac = min( EDPftvarcon_inst%phenflush_fraction(ipft) * &
                                             total_deficit_c / store_c, &
                                             1.0_r8 - carbon_store_buffer )

                ! This call will request that storage carbon will be transferred to
                ! each tissue. It is specified as a fraction of the available storage
                ! MLO - Just to be safe, skip steps in the unlikely case total_deficit is zero, to avoid FPE errors.
                if (total_deficit_c > nearzero) then
                   call PRTPhenologyFlush(currentCohort%prt, ipft, leaf_organ, &
                                          store_c_transfer_frac*leaf_deficit_c/total_deficit_c)
                   call PRTPhenologyFlush(currentCohort%prt, ipft, fnrt_organ, &
                                          store_c_transfer_frac*fnrt_deficit_c/total_deficit_c)

                   ! MLO - stem_drop_fraction is a PFT parameter, do we really need this 
                   !       check for woody/non-woody PFT?
                   if ( prt_params%woody(ipft) == ifalse ) then
                      call PRTPhenologyFlush(currentCohort%prt, ipft, sapw_organ, &
                                             store_c_transfer_frac*sapw_deficit_c/total_deficit_c)
                      call PRTPhenologyFlush(currentCohort%prt, ipft, struct_organ, &
                                             store_c_transfer_frac*struct_deficit_c/total_deficit_c)
                   end if
                end if
             else
                ! Not enough carbon to flush any living tissue.
                store_c_transfer_frac = 0.0_r8
             end if transf_block
          end if flush_block



          ! B.  This is time to switch to (COLD or DROUGHT) LEAF OFF
          shed_block: if (is_shedding_time) then
             if ( currentCohort%efleaf_coh > 0.0_r8 ) then
                ! Partial shedding
                currentCohort%status_coh  = leaves_shedding
             else
                ! Complete abscission
                currentCohort%status_coh  = leaves_off
             end if


             ! Find the effective fraction to drop. This fraction must be calculated every time
             ! because we must account for partial abscission. The simplest approach is to simply
             ! use the ratio between the target and the original biomass of each pool. The 
             ! max(tissue_c,nearzero) is overly cautious, because leaf_c = 0 would imply that
             ! leaves are already off, and this wouldn't be considered shedding time.
             eff_leaf_drop_fraction   = max( 0.0_r8, min( 1.0_r8,1.0_r8 - target_leaf_c   / max( leaf_c  , nearzero ) ) )
             eff_fnrt_drop_fraction   = max( 0.0_r8, min( 1.0_r8,1.0_r8 - target_fnrt_c   / max( fnrt_c  , nearzero ) ) )
             eff_sapw_drop_fraction   = max( 0.0_r8, min( 1.0_r8,1.0_r8 - target_sapw_c   / max( sapw_c  , nearzero ) ) )
             eff_struct_drop_fraction = max( 0.0_r8, min( 1.0_r8,1.0_r8 - target_struct_c / max( struct_c, nearzero ) ) )

             ! Drop leaves
             call PRTDeciduousTurnover(currentCohort%prt,ipft, leaf_organ, eff_leaf_drop_fraction)

             ! Drop fine roots
             call PRTDeciduousTurnover(currentCohort%prt,ipft, fnrt_organ, eff_fnrt_drop_fraction)

             ! If plant is not woody, shed sapwood and heartwood (they may have a minimum amount of woody tissues for
             ! running plant hydraulics, and it makes sense to shed them along with leaves when they should be off).
             ! MLO - stem_drop_fraction is a PFT parameter, do we really need this check for woody/non-woody PFT?
             if ( prt_params%woody(ipft) == ifalse ) then
                ! Shed sapwood and heartwood.
                call PRTDeciduousTurnover(currentCohort%prt,ipft,sapw_organ  , eff_sapw_drop_fraction  )
                call PRTDeciduousTurnover(currentCohort%prt,ipft,struct_organ, eff_struct_drop_fraction)
             end if

          end if shed_block

          if(debug) call currentCohort%prt%CheckMassConservation(ipft,1)

          currentCohort => currentCohort%shorter
       end do cohort_loop

       currentPatch => currentPatch%younger

    end do patch_loop

  end subroutine phenology_leafonoff

  ! =====================================================================================

  subroutine satellite_phenology(currentSite, bc_in)

    ! -----------------------------------------------------------------------------------
    ! Takes the daily inputs of leaf area index, stem area index and canopy height and
    ! translates them into a FATES structure with one patch and one cohort per PFT
    ! The leaf area of the cohort is modified each day to match that asserted by the HLM
    ! -----------------------------------------------------------------------------------

    ! !USES:
    !
    ! !ARGUMENTS:
    type(ed_site_type), intent(inout), target :: currentSite
    type(bc_in_type),   intent(in)            :: bc_in

    class(prt_vartypes), pointer :: prt

    ! !LOCAL VARIABLES:
    type(fates_patch_type) , pointer :: currentPatch
    type(fates_cohort_type), pointer :: currentCohort

    real(r8) ::  spread        ! dummy value of canopy spread to estimate c_area
    real(r8) ::  leaf_c        ! leaf carbon estimated to generate target tlai
    real(r8) :: check_treelai
    integer ::   fates_pft     ! fates pft numer for weighting loop
    integer  ::   hlm_pft      ! host land model pft number for weighting loop.
    integer ::   s             ! site index


    ! To Do in this routine.
    ! Get access to HLM input varialbes.
    ! Weight them by PFT
    ! Loop around patches, and for each single cohort in each patch
    ! call assign_cohort_SP_properties to determine cohort height, dbh, 'n',  area, leafc from drivers.

    currentSite%sp_tlai(:) = 0._r8
    currentSite%sp_tsai(:) = 0._r8
    currentSite%sp_htop(:) = 0._r8

    ! WEIGHTING OF FATES PFTs on to HLM_PFTs
    ! 1. Add up the area associated with each FATES PFT
    ! where pft_areafrac is the area of land in each HLM PFT and (from surface dataset)
    ! hlm_pft_map is the area of that land in each FATES PFT (from param file)

    ! 2. weight each fates PFT target for lai, sai and htop by the area of the
    ! contrbuting HLM PFTs.

    currentPatch => currentSite%oldest_patch
    do while (associated(currentPatch))

       fates_pft = currentPatch%nocomp_pft_label
       if(fates_pft.ne.0)then

          do hlm_pft = 1,size( EDPftvarcon_inst%hlm_pft_map,2)

             if(bc_in%pft_areafrac(hlm_pft) * EDPftvarcon_inst%hlm_pft_map(fates_pft,hlm_pft).gt.0.0_r8)then
                !leaf area index
                currentSite%sp_tlai(fates_pft) = currentSite%sp_tlai(fates_pft) + &
                     bc_in%hlm_sp_tlai(hlm_pft) * bc_in%pft_areafrac(hlm_pft) &
                     * EDPftvarcon_inst%hlm_pft_map(fates_pft,hlm_pft)
                !stem area index
                currentSite%sp_tsai(fates_pft) = currentSite%sp_tsai(fates_pft) + &
                     bc_in%hlm_sp_tsai(hlm_pft) *	bc_in%pft_areafrac(hlm_pft) &
                     * EDPftvarcon_inst%hlm_pft_map(fates_pft,hlm_pft)
                ! canopy height
                currentSite%sp_htop(fates_pft) = currentSite%sp_htop(fates_pft) + &
                     bc_in%hlm_sp_htop(hlm_pft) * bc_in%pft_areafrac(hlm_pft) &
                     * EDPftvarcon_inst%hlm_pft_map(fates_pft,hlm_pft)
             end if ! there is some area in this patch
          end do !hlm_pft

          ! weight for total area in each patch/fates_pft
          ! this is needed because the area of pft_areafrac does not need to sum to 1.0
          if(currentPatch%area.gt.0.0_r8)then
             currentSite%sp_tlai(fates_pft) = currentSite%sp_tlai(fates_pft) &
                  /(currentPatch%area/area)
             currentSite%sp_tsai(fates_pft) = currentSite%sp_tsai(fates_pft) &
                  /(currentPatch%area/area)
             currentSite%sp_htop(fates_pft) = currentSite%sp_htop(fates_pft) &
                  /(currentPatch%area/area)
          endif

       end if ! not bare patch
       currentPatch => currentPatch%younger
    end do ! patch loop

    ! ------------------------------------------------------------
    ! now we have the target lai, sai and htop for each PFT/patch
    ! find properties of the cohort that go along with that
    ! 1. Find canopy area from HTOP (height)
    ! 2. Find 'n' associated with canopy area, given a closed canopy
    ! 3. Find 'bleaf' associated with TLAI and canopy area.
    ! These things happen in  the catchily titled "assign_cohort_SP_properties" routine.
    ! ------------------------------------------------------------

    currentPatch => currentSite%oldest_patch
    do while (associated(currentPatch))

       currentCohort => currentPatch%tallest
       do while (associated(currentCohort))

          ! FIRST SOME CHECKS.
          fates_pft =currentCohort%pft
          if(fates_pft.ne.currentPatch%nocomp_pft_label)then ! does this cohort belong in this PFT patch?
             write(fates_log(),*) 'wrong PFT label in cohort in SP mode',fates_pft,currentPatch%nocomp_pft_label
             call endrun(msg=errMsg(sourcefile, __LINE__))
          end if

          if(fates_pft.eq.0)then
             write(fates_log(),*) 'PFT0 in SP mode'
             call endrun(msg=errMsg(sourcefile, __LINE__))
          end if

          ! Call routine to invert SP drivers into cohort properites.
          call assign_cohort_SP_properties(currentCohort, currentSite%sp_htop(fates_pft), currentSite%sp_tlai(fates_pft)     , currentSite%sp_tsai(fates_pft),currentPatch%area,ifalse,leaf_c)

          currentCohort => currentCohort%shorter
       end do !cohort loop
       currentPatch => currentPatch%younger
    end do ! patch loop

  end subroutine satellite_phenology

  ! ======================================================================================

  subroutine calculate_SP_properties(htop, tlai, tsai, parea, pft, crown_damage,         &
      canopy_layer, vcmax25top, leaf_c, dbh, cohort_n, c_area)
    !
    ! DESCRIPTION:
    !  Takes the daily inputs of leaf area index, stem area index and canopy height and
    !  translates them into a FATES structure with one patch and one cohort per PFT.
    !  The leaf area of the cohort is modified each day to match that asserted by the HLM
    !

    ! ARGUMENTS:
    real(r8), intent(in)  :: tlai         ! target leaf area index from SP inputs [m2 m-2]
    real(r8), intent(in)  :: tsai         ! target stem area index from SP inputs [m2 m-2]
    real(r8), intent(in)  :: htop         ! target tree height from SP inputs [m]
    real(r8), intent(in)  :: parea        ! patch area for this PFT [m2]
    real(r8), intent(in)  :: vcmax25top   ! maximum carboxylation at canopy top and 25degC [umol CO2/m2/s]
    integer,  intent(in)  :: pft          ! cohort PFT index
    integer,  intent(in)  :: crown_damage ! cohort crown damage status
    integer,  intent(in)  :: canopy_layer ! canopy status of cohort [1 = canopy, 2 = understorey, etc.]
    real(r8), intent(out) :: leaf_c       ! leaf carbon estimated to generate target tlai [kgC]
    real(r8), intent(out) :: dbh          ! cohort diameter at breast height [cm]
    real(r8), intent(out) :: cohort_n     ! cohort density [/m2]
    real(r8), intent(out) :: c_area

    ! LOCAL VARIABLES:
    real(r8) :: check_treelai       ! check tree LAI against input tlai [m2/m2]
    real(r8) :: dummy_treesai       ! dummy
    real(r8) :: canopylai(1:nclmax) ! canopy LAI [m2/m2]
    real(r8) :: oldcarea            ! save value of crown area [m2]

    ! calculate DBH from input height
    call h2d_allom(htop, pft, dbh)

    ! calculate canopy area, assuming n = 1.0 and spread = 1.0_r8
    call carea_allom(dbh, 1.0_r8, 1.0_r8, pft, crown_damage, c_area)

    ! calculate canopy N assuming patch area is full
    cohort_n = parea/c_area

    ! correct c_area for the new nplant, assuming spread = 1.0
    call carea_allom(dbh, cohort_n, 1.0_r8, pft, crown_damage, c_area)

    ! calculate leaf carbon from target treelai
    canopylai(:) = 0._r8
    leaf_c = leafc_from_treelai(tlai, tsai, pft, c_area, cohort_n, canopy_layer, vcmax25top)
    
    ! check that the inverse calculation of leafc from treelai is the same as the
    ! standard calculation of treelai from leafc. Maybe can delete eventually?

    call tree_lai_sai(leaf_c, pft, c_area, cohort_n, canopy_layer, canopylai, vcmax25top, &
                          dbh, crown_damage, 1.0_r8, 1.0_r8, 11, check_treelai, dummy_treesai)
    
    if (abs(tlai - check_treelai) > area_error_2) then !this is not as precise as nearzero
      write(fates_log(),*) 'error in validate treelai', tlai, check_treelai, tlai - check_treelai
      write(fates_log(),*) 'tree_lai inputs: ', pft, c_area, cohort_n, canopy_layer, vcmax25top
       call endrun(msg=errMsg(sourcefile, __LINE__))
    end if

    ! the carea_allom routine sometimes generates precision-tolerance level errors in the canopy area
    ! these mean that the canopy area does not exactly add up to the patch area, which causes chaos in
    ! the radiation routines.  Correct both the area and the 'n' to remove error, and don't use
    ! carea_allom in SP mode after this point.

    if (abs(c_area - parea) > nearzero) then ! there is an error
      if (abs(c_area - parea) < area_error_3) then ! correct this if it's a very small error
          oldcarea = c_area
          ! generate new cohort area
          c_area = c_area - (c_area - parea)
          cohort_n = cohort_n*(c_area/oldcarea)
          if (abs(c_area-parea) > nearzero) then
            write(fates_log(),*) 'SPassign, c_area still broken', c_area - parea, c_area - oldcarea
            call endrun(msg=errMsg(sourcefile, __LINE__))
          end if
       else
          write(fates_log(),*) 'SPassign, big error in c_area', c_area - parea, pft
          call endrun(msg=errMsg(sourcefile, __LINE__))
       end if ! still broken
    end if !small error

  end subroutine calculate_SP_properties

  ! ======================================================================================

  subroutine assign_cohort_SP_properties(currentCohort, htop, tlai, tsai, parea, init,   &
    leaf_c)
    !
    ! DESCRIPTION:
    !  Takes the daily inputs of leaf area index, stem area index and canopy height and
    !  translates them into a FATES structure with one patch and one cohort per PFT.
    !  The leaf area of the cohort is modified each day to match that asserted by the HLM

   
    ! ARGUMENTS
    type(fates_cohort_type), intent(inout), target :: currentCohort ! cohort object
    real(r8),                intent(in)            :: tlai          ! target leaf area index from SP inputs [m2/m2]
    real(r8),                intent(in)            :: tsai          ! target stem area index from SP inputs [m2/m2]
    real(r8),                intent(in)            :: htop          ! target tree height from SP inputs [m]
    real(r8),                intent(in)            :: parea         ! patch area for this PFT [m2]
    integer,                 intent(in)            :: init          ! are we in the initialization routine? if so do not set leaf_c
    real(r8),                intent(out)           :: leaf_c       ! leaf carbon estimated to generate target tlai [kgC]

    ! LOCAL VARIABLES
    real(r8) :: dbh      ! cohort dbh [cm]
    real(r8) :: cohort_n ! cohort density [/m2]
    real(r8) :: c_area   ! cohort canopy area [m2]

    if (associated(currentCohort%shorter)) then
      write(fates_log(),*) 'SP mode has >1 cohort'
      write(fates_log(),*) "SP mode >1 cohort: PFT", currentCohort%pft, currentCohort%shorter%pft
      write(fates_log(),*) "SP mode >1 cohort: CL", currentCohort%canopy_layer, currentCohort%shorter%canopy_layer
      call endrun(msg=errMsg(sourcefile, __LINE__))
    end if

    if (init .eq. itrue) then
      ! If we are initializing, the canopy layer has not been set yet, so just set to 1
      currentCohort%canopy_layer = 1
      ! We need to get the vcmax25top
      currentCohort%vcmax25top = EDPftvarcon_inst%vcmax25top(currentCohort%pft, 1)
    endif

    call calculate_SP_properties(htop, tlai, tsai, parea, currentCohort%pft,             &
      currentCohort%crowndamage, currentCohort%canopy_layer, currentCohort%vcmax25top,   &
      leaf_c, dbh, cohort_n, c_area)

    ! set allometric characteristics
    currentCohort%height = htop
    currentCohort%dbh = dbh
    currentCohort%n = cohort_n
    currentCohort%c_area = c_area
    currentCohort%treelai = tlai
    currentCohort%treesai = tsai

    if (init .eq. ifalse) then
      call SetState(currentCohort%prt, leaf_organ, carbon12_element, leaf_c, 1)
    endif

  end subroutine assign_cohort_SP_properties

  ! =====================================================================================
  
  subroutine SeedUpdate( currentSite )

    ! -----------------------------------------------------------------------------------
    ! Flux from plants into the seed pool.
    ! It is assumed that allocation to seed on living pools has already been calculated
    ! at the daily time step.
    ! Note: Some seed generation can occur during disturbance. It is assumed that
    !       some plants use their storage upon death to create seeds, but this in only
    !       triggered during non-fire and non-logging events.  See
    !       subroutine mortality_litter_fluxes() and DistributeSeeds(), look for
    !       parameter allom_frbstor_repro
    ! -----------------------------------------------------------------------------------


    ! !USES:
    use EDTypesMod, only : area
    use EDTypesMod, only : homogenize_seed_pfts
    use FatesInterfaceTypesMod, only : hlm_seeddisp_cadence
    use FatesInterfaceTypesMod, only : fates_dispersal_cadence_none
    !
    ! !ARGUMENTS
    type(ed_site_type), intent(inout), target  :: currentSite

    type(fates_patch_type), pointer     :: currentPatch
    type(litter_type), pointer       :: litt
    type(fates_cohort_type), pointer    :: currentCohort
    type(site_massbal_type), pointer :: site_mass

    integer  :: pft
    real(r8) :: store_m_to_repro       ! mass sent from storage to reproduction upon death [kg/plant]
    real(r8) :: site_seed_rain(numpft) ! This is the sum of seed-rain for the site [kg/site/day]
    real(r8) :: site_disp_frac(numpft) ! Fraction of seeds from prodeced in current grid cell to
                                       ! disperse out to other gridcells
    real(r8) :: seed_in_external       ! Mass of externally generated seeds [kg/m2/day]
    real(r8) :: seed_stoich            ! Mass ratio of nutrient per C12 in seeds [kg/kg]
    real(r8) :: seed_prod              ! Seed produced in this dynamics step [kg/day]
    integer  :: n_litt_types           ! number of litter element types (c,n,p, etc)
    integer  :: el                     ! loop counter for litter element types
    integer  :: element_id             ! element id consistent with parteh/PRTGenericMod.F90

    ! If the dispersal kernel is not turned on, keep the dispersal fraction at zero
    site_disp_frac(:) = 0._r8
    if (hlm_seeddisp_cadence .ne. fates_dispersal_cadence_none) then
      site_disp_frac(:) = EDPftvarcon_inst%seed_dispersal_fraction(:)
    end if

    el_loop: do el = 1, num_elements

       site_seed_rain(:) = 0._r8
       element_id = element_list(el)

       site_mass => currentSite%mass_balance(el)

       ! Loop over all patches and sum up the seed input for each PFT
       currentPatch => currentSite%oldest_patch
       seed_rain_loop: do while (associated(currentPatch))

          currentCohort => currentPatch%tallest
          do while (associated(currentCohort))

             pft = currentCohort%pft

             ! a certain fraction of bstore might go to clonal reproduction when plants die
             ! (since this is only applied to the dying portion of the cohort
             !  we do not actually pair down the storage via PARTEH, instead
             !  we just make sure that we don't send a portion of the storage
             !  to the litter in CWDInput)
             ! units = [kg/ha/day] = [kg] * [fraction] * [plants/ha/year] * [year/day]
             store_m_to_repro = -currentCohort%prt%GetState(store_organ,element_id) * &
                  EDPftvarcon_inst%allom_frbstor_repro(pft)*currentCohort%dndt*years_per_day

             ! Transfer all reproductive tissues into seed production
             ! The following call to PRTReproRelease, will return the mass
             ! of seeds [kg] released by the plant, per the mass_fraction
             ! specified as input.  This routine will also remove the mass
             ! from the parteh state-variable.
             
             call PRTReproRelease(currentCohort%prt,repro_organ,element_id, &
                  1.0_r8, seed_prod)

             if(element_id==carbon12_element)then
                currentcohort%seed_prod = seed_prod
             end if


             site_seed_rain(pft) = site_seed_rain(pft) +  &
                  (seed_prod * currentCohort%n + store_m_to_repro) ![kg/site/day, kg/ha/day]

             currentCohort => currentCohort%shorter
          enddo !cohort loop

          currentPatch => currentPatch%younger
       enddo seed_rain_loop

       ! We can choose to homogenize seeds. This is simple, we just
       ! add up all the seed from each pft at the site level, and then
       ! equally distribute to the PFT pools
       if ( homogenize_seed_pfts ) then
          site_seed_rain(1:numpft) = sum(site_seed_rain(:))/real(numpft,r8)
       end if

       ! Loop over all patches again and disperse the mixed seeds into the input flux
       ! arrays
       ! Loop over all patches and sum up the seed input for each PFT
       currentPatch => currentSite%oldest_patch
       seed_in_loop: do while (associated(currentPatch))

          litt => currentPatch%litter(el)
          do pft = 1,numpft

             if(currentSite%use_this_pft(pft).eq.itrue)then

                ! Seed input from local sources (within site).  Note that a fraction of the
                ! internal seed rain is sent out to neighboring gridcells.
                litt%seed_in_local(pft) = litt%seed_in_local(pft) + site_seed_rain(pft)*(1.0_r8-site_disp_frac(pft))/area ![kg/m2/day]

                ! If we are using the Tree Recruitment Scheme (TRS) with or w/o seedling dynamics
                if ( any(regeneration_model == [TRS_regeneration, TRS_no_seedling_dyn]) .and. &
                     prt_params%allom_dbh_maxheight(pft) > min_max_dbh_for_trees) then
                   
                   ! Send a fraction of reproductive carbon to litter to account for 
                   ! non-seed reproductive carbon (e.g. flowers, fruit, etc.)
                   litt%seed_decay(pft) = litt%seed_in_local(pft) * (1.0_r8 - EDPftvarcon_inst%repro_frac_seed(pft)) 
                   
                   ! Note: The default regeneration scheme sends all reproductive carbon to seed
                end if !Use TRS
                
                ! If there is forced external seed rain, we calculate the input mass flux
                ! from the different elements, using the mean stoichiometry of new
                ! recruits for the current patch and lowest canopy position
                
                select case(element_id)
                case(carbon12_element)
                   seed_stoich = 1._r8
                case(nitrogen_element)
                   seed_stoich = currentPatch%nitr_repro_stoich(pft)
                case(phosphorus_element)
                   seed_stoich = currentPatch%phos_repro_stoich(pft)
                case default
                   write(fates_log(), *) 'undefined element specified'
                   write(fates_log(), *) 'while defining forced external seed mass flux'
                   call endrun(msg=errMsg(sourcefile, __LINE__))
                end select
                
                ! Seed input from external sources (user param seed rain, or dispersal model)
                ! Include both prescribed seed_suppl and seed_in dispersed from neighbouring gridcells
                seed_in_external = seed_stoich*(currentSite%seed_in(pft)/area + EDPftvarcon_inst%seed_suppl(pft)*years_per_day) ![kg/m2/day]
                litt%seed_in_extern(pft) = litt%seed_in_extern(pft) + seed_in_external
                
                ! Seeds entering externally [kg/site/day]
                site_mass%seed_in = site_mass%seed_in + seed_in_external*currentPatch%area
             end if !use this pft  
          enddo

          currentPatch => currentPatch%younger
       enddo seed_in_loop

       ! Determine the total site-level seed output for the current element and update the seed_out mass
       ! for each element loop since the site_seed_rain is resent and updated for each element loop iteration
       do pft = 1,numpft
          site_mass%seed_out = site_mass%seed_out + site_seed_rain(pft)*site_disp_frac(pft) ![kg/site/day]
          currentSite%seed_out(pft) = currentSite%seed_out(pft) + site_seed_rain(pft)*site_disp_frac(pft) ![kg/site/day]
       end do
 
    end do el_loop

    return
  end subroutine SeedUpdate

  ! ============================================================================

  subroutine SeedDecay( litt , currentPatch, bc_in )
    !
    ! !DESCRIPTION:
    ! 1. Flux from seed pool into leaf litter pool
    ! 2. If the TRS with seedling dynamics is on (regeneration_model = 3)
    !    then we calculate seedling mortality here (i.e. flux from seedling pool
    !    (into leaf litter pool)   
    !
    ! !ARGUMENTS
    type(litter_type) :: litt
    type(fates_patch_type), intent(in) :: currentPatch ! ahb added this
    type(bc_in_type), intent(in) :: bc_in ! ahb added this    
    !
    ! !LOCAL VARIABLES:
    integer  ::  pft
    real(r8) ::  seedling_layer_par          ! cumulative sum of PAR at the seedling layer (MJ)
                                             ! over prior window of days defined by 
                                             ! fates_trs_seedling_mort_par_timescale
    real(r8) ::  seedling_light_mort_rate    ! daily seedling mortality rate from light stress
    real(r8) ::  seedling_h2o_mort_rate      ! daily seedling mortality rate from moisture stress
    real(r8) ::  seedling_mdds               ! moisture deficit days accumulated in the seedling layer
   
    !----------------------------------------------------------------------

    
    ! 1. Seed mortality (i.e. flux from seed bank to litter)
    
    ! default value from Liscke and Loffler 2006 ; making this a PFT-specific parameter
    ! decays the seed pool according to exponential model
    ! seed_decay_rate is in yr-1
    ! seed_decay is kg/day
    ! Assume that decay rates are same for all chemical species

    !=====================================================================================
    do pft = 1,numpft 
    
       ! If the TRS is switched off or the pft can't get big enough to be considered a tree 
       ! then use FATES default regeneration.
       if ( regeneration_model == default_regeneration .or. &
            prt_params%allom_dbh_maxheight(pft) < min_max_dbh_for_trees ) then

          ! Default seed decay (TRS is off)
          litt%seed_decay(pft) = litt%seed(pft) * &
               EDPftvarcon_inst%seed_decay_rate(pft)*years_per_day

       end if

       ! If the TRS is switched on and the pft is a tree then add non-seed reproductive biomass
       ! to the seed decay flux. This was added to litt%seed_decay in the previously called SeedIn 
       ! subroutine
       if ( any(regeneration_model == [TRS_regeneration, TRS_no_seedling_dyn]) .and. &
            prt_params%allom_dbh_maxheight(pft) > min_max_dbh_for_trees ) then
          
          litt%seed_decay(pft) = litt%seed_decay(pft) + &! From non-seed reproductive biomass (added in
               ! in the SeedIn subroutine.
               litt%seed(pft) * EDPftvarcon_inst%seed_decay_rate(pft)*years_per_day
          
       end if 


       ! If the TRS is switched on with seedling dynamics (regeneration_model = 2) 
       ! then calculate seedling mortality.
       if_trs_germ_decay: if ( regeneration_model == TRS_regeneration .and. &
            prt_params%allom_dbh_maxheight(pft) > min_max_dbh_for_trees ) then
          
          !----------------------------------------------------------------------
          ! Seedling mortality (flux from seedling pool to litter)
          ! Note: The TRS uses the litt%seed_germ data struture to track seedlings
          !
          ! Step 1. Calculate the daily seedling mortality rate from light stress
          !
          ! Calculate the cumulative light at the seedling layer over a prior number of 
          ! days determined by the "fates_tres_seedling_mort_par_timescale" parameter.

          seedling_layer_par = currentPatch%sdlng_mort_par%GetMean() * megajoules_per_joule * & 
               sec_per_day * sdlng_mort_par_timescale 
          
          ! Calculate daily seedling mortality rate from light
          seedling_light_mort_rate = exp( EDPftvarcon_inst%seedling_light_mort_a(pft) * &
               seedling_layer_par + EDPftvarcon_inst%seedling_light_mort_b(pft) ) 
        
          ! Step 2. Calculate the daily seedling mortality rate from moisture stress
          
          ! Get the current seedling moisture deficit days (tracked as a pft-specific exponential
          ! average)
          seedling_mdds = currentPatch%sdlng_mdd(pft)%p%GetMean()     
          
          ! Calculate seedling mortality as a function of moisture deficit days (mdd)
          ! If the seedling mmd value is below a critical threshold then moisture-based mortality is zero
          if (seedling_mdds < EDPftvarcon_inst%seedling_mdd_crit(pft)) then
             seedling_h2o_mort_rate = 0.0_r8
          else
             seedling_h2o_mort_rate = EDPftvarcon_inst%seedling_h2o_mort_a(pft) * seedling_mdds**2 + &
                  EDPftvarcon_inst%seedling_h2o_mort_b(pft) * seedling_mdds + &
                  EDPftvarcon_inst%seedling_h2o_mort_c(pft)
          end if ! mdd threshold check
          
          ! Step 3. Sum modes of mortality (including background mortality) and send dead seedlings
          ! to litter        
          litt%seed_germ_decay(pft) = (litt%seed_germ(pft) * seedling_light_mort_rate) + &
               (litt%seed_germ(pft) * seedling_h2o_mort_rate) + &
               (litt%seed_germ(pft) * EDPftvarcon_inst%background_seedling_mort(pft) &
               * years_per_day)
       
       else
          
          litt%seed_germ_decay(pft) = litt%seed_germ(pft) * &
               EDPftvarcon_inst%seed_decay_rate(pft)*years_per_day

       end if if_trs_germ_decay
       
    enddo
    
    return
  end subroutine SeedDecay

  ! ============================================================================
  subroutine SeedGermination( litt, cold_stat, drought_stat, bc_in, currentPatch )
    !
    ! !DESCRIPTION:
    !  Flux from seed bank into the seedling pool    
    !
    ! !USES:

    !
    ! !ARGUMENTS
    type(litter_type) :: litt
    integer                   , intent(in) :: cold_stat    ! Is the site in cold leaf-off status?
    integer, dimension(numpft), intent(in) :: drought_stat ! Is the site in drought leaf-off status?
    type(bc_in_type),           intent(in) :: bc_in
    type(fates_patch_type),        intent(in) :: currentPatch
    !
    ! !LOCAL VARIABLES:
    integer :: pft
    real(r8), parameter ::  max_germination = 1.0_r8 ! Cap on germination rates. 
                                                    ! KgC/m2/yr Lishcke et al. 2009

    !Light and moisture-sensitive seedling emergence variables (ahb)
    !------------------------------------------------------------------------------------------------------------
    integer  :: ilayer_seedling_root           ! the soil layer at seedling rooting depth
    real(r8) :: seedling_layer_smp             ! soil matric potential at seedling rooting depth
    real(r8) :: wetness_index                  ! a soil 'wetness index' (1 / - SoilMatricPotetial (MPa) )
    real(r8) :: seedling_layer_par             ! par at the seedling layer (MJ m-2 day-1)
    real(r8) :: slsmp_emerg                    ! temp
    real(r8) :: slparmort                      ! temp
    real(r8) :: slpartrans                     ! temp
    real(r8) :: photoblastic_germ_modifier     ! seedling emergence rate modifier for light-sensitive germination
    real(r8) :: seedling_emerg_rate            ! the fraction of the seed bank emerging in the current time step
    !-------------------------------------------------------------------------------------------------------------


    ! Turning of this cap? because the cap will impose changes on proportionality
    ! of nutrients. (RGK 02-2019)
    !real(r8), parameter :: max_germination = 1.e6_r8  ! Force to very high number

    !----------------------------------------------------------------------

    ! germination_rate is being pulled to PFT parameter; units are 1/yr
    ! thus the mortality rate of seed -> recruit (in units of carbon)
    ! is seed_decay_rate(p)/germination_rate(p)
    ! and thus the mortality rate (in units of individuals) is the product of
    ! that times the ratio of (hypothetical) seed mass to recruit biomass
    
    !==============================================================================================
    do pft = 1,numpft

       ! If the TRS's seedling dynamics is switched off, then we use FATES's default approach
       ! to germination 
       if_tfs_or_def: if ( regeneration_model == default_regeneration .or. &
            regeneration_model == TRS_no_seedling_dyn .or. & 
            prt_params%allom_dbh_maxheight(pft) < min_max_dbh_for_trees ) then

          litt%seed_germ_in(pft) =  min(litt%seed(pft) * EDPftvarcon_inst%germination_rate(pft), &  
               max_germination)*years_per_day

          ! If TRS seedling dynamics is switched on we calculate seedling emergence (i.e. germination)
          ! as a pft-specific function of understory light and soil moisture.
       else if ( regeneration_model == TRS_regeneration .and. &
            prt_params%allom_dbh_maxheight(pft) > min_max_dbh_for_trees ) then	    

          ! Step 1. Calculate how germination rate is modified by understory light
          ! This applies to photoblastic germinators (e.g. many tropical pioneers) 

          ! Calculate mean PAR at the seedling layer (MJ m-2 day-1) over the prior 24 hours
          seedling_layer_par = currentPatch%seedling_layer_par24%GetMean() * sec_per_day * megajoules_per_joule

          ! Calculate the photoblastic germination rate modifier (Eq. 3 Hanbury-Brown et al., 2022) 
          photoblastic_germ_modifier = seedling_layer_par / &
               (seedling_layer_par + EDPftvarcon_inst%par_crit_germ(pft))

          ! Step 2. Calculate how germination rate is modified by soil moisture in the rooting zone of
          ! the seedlings. This is a pft-specific running mean based on pft-specific seedling rooting
          ! depth.

          ! Get running mean of soil matric potential (mm of H2O suction) at the seedling rooting depth
          ! This running mean based on pft-specific seedling rooting depth.
          seedling_layer_smp = currentPatch%sdlng_emerg_smp(pft)%p%GetMean()    

          ! Calculate a soil wetness index (1 / -soil matric pontential (MPa) ) used by the TRS
          ! to calculate seedling mortality from moisture stress. 
          wetness_index = 1.0_r8 / (seedling_layer_smp * (-1.0_r8) * mpa_per_mm_suction)          

          ! Step 3. Calculate the seedling emergence rate based on soil moisture and germination
          ! rate modifier (Step 1). See Eq. 4 of Hanbury-Brown et al., 2022

          ! If SMP is below a pft-specific value, then no germination occurs
          if ( seedling_layer_smp .GE. EDPftvarcon_inst%seedling_psi_emerg(pft) ) then
             seedling_emerg_rate = photoblastic_germ_modifier * EDPftvarcon_inst%a_emerg(pft) * &
                  wetness_index**EDPftvarcon_inst%b_emerg(pft)
          else 

             seedling_emerg_rate = 0.0_r8

          end if ! End soil-moisture based seedling emergence rate

          ! Step 4. Calculate the amount of carbon germinating out of the seed bank
          litt%seed_germ_in(pft) = litt%seed(pft) * seedling_emerg_rate

       end if if_tfs_or_def
    
      !set the germination only under the growing season...c.xu

      if ((prt_params%season_decid(pft) == itrue ) .and. &
            (any(cold_stat == [phen_cstat_nevercold,phen_cstat_iscold]))) then
          ! no germination for all PFTs when cold
          litt%seed_germ_in(pft) = 0.0_r8
       endif

       ! Drought deciduous, halt germination when status is shedding, even leaves are not
       ! completely abscissed. MLO
       select case (prt_params%stress_decid(pft))
       case (ihard_stress_decid,isemi_stress_decid)
          if (any(drought_stat(pft) == [phen_dstat_timeoff,phen_dstat_moistoff,phen_dstat_pshed])) then
             litt%seed_germ_in(pft) = 0.0_r8
          end if
       end select

    end do

  end subroutine SeedGermination

  ! =====================================================================================

   subroutine recruitment(currentSite, currentPatch, bc_in)
      !
      ! DESCRIPTION:
      ! spawn new cohorts of juveniles of each PFT
      !

      ! ARGUMENTS:
      type(ed_site_type),     intent(inout)          :: currentSite
      type(fates_patch_type), intent(inout), pointer :: currentPatch
      type(bc_in_type),       intent(in)             :: bc_in

      ! LOCAL VARIABLES:
      class(prt_vartypes),      pointer :: prt                ! PARTEH object
      type(litter_type),        pointer :: litt               ! litter object (carbon right now)
      type(site_massbal_type),  pointer :: site_mass          ! for accounting total in-out mass fluxes
      integer                           :: ft                 ! loop counter for PFTs
      integer                           :: leaf_status        ! cohort phenology status [leaves on/off]
      integer                           :: el                 ! loop counter for element
      integer                           :: element_id         ! element index consistent with definitions in PRTGenericMod
      integer                           :: iage               ! age loop counter for leaf age bins
      integer                           :: crowndamage        ! crown damage class of the cohort [1 = undamaged, >1 = damaged]  
      real(r8)                          :: height             ! new cohort height [m]
      real(r8)                          :: dbh                ! new cohort DBH [cm]
      real(r8)                          :: cohort_n           ! new cohort density 
      real(r8)                          :: l2fr               ! leaf to fineroot biomass ratio [0-1]
      real(r8)                          :: c_leaf             ! target leaf biomass [kgC]
      real(r8)                          :: c_fnrt             ! target fine root biomass [kgC]
      real(r8)                          :: c_sapw             ! target sapwood biomass [kgC]
      real(r8)                          :: a_sapw             ! target sapwood cross section are [m2] (dummy)
      real(r8)                          :: c_agw              ! target Above ground biomass [kgC]
      real(r8)                          :: c_bgw              ! target Below ground biomass [kgC]
      real(r8)                          :: c_struct           ! target Structural biomass [kgc]
      real(r8)                          :: c_store            ! target Storage biomass [kgC]
      real(r8)                          :: m_leaf             ! leaf mass (element agnostic) [kg]
      real(r8)                          :: m_fnrt             ! fine-root mass (element agnostic) [kg]
      real(r8)                          :: m_sapw             ! sapwood mass (element agnostic) [kg]
      real(r8)                          :: m_agw              ! AG wood mass (element agnostic) [kg]
      real(r8)                          :: m_bgw              ! BG wood mass (element agnostic) [kg]
      real(r8)                          :: m_struct           ! structural mass (element agnostic) [kg]
      real(r8)                          :: m_store            ! storage mass (element agnostic) [kg]
      real(r8)                          :: m_repro            ! reproductive mass (element agnostic) [kg]
      real(r8)                          :: efleaf_coh         
      real(r8)                          :: effnrt_coh 
      real(r8)                          :: efstem_coh 
      real(r8)                          :: mass_avail         ! mass of each nutrient/carbon available in the seed_germination pool [kg]
      real(r8)                          :: mass_demand        ! total mass demanded by the plant to achieve the stoichiometric 
                                          !    targets of all the organs in the recruits. Used for both [kg per plant] and [kg per cohort] 
      real(r8)                          :: stem_drop_fraction ! 
      real(r8)                          :: fnrt_drop_fraction ! 
      real(r8)                          :: sdlng2sap_par      ! running mean of PAR at the seedling layer [MJ/m2/day]
      real(r8)                          :: seedling_layer_smp ! soil matric potential at seedling rooting depth [mm H2O suction]
      integer, parameter                :: recruitstatus = 1  ! whether the newly created cohorts are recruited or initialized
      integer                           :: ilayer_seedling_root ! the soil layer at seedling rooting depth
      logical                           :: use_this_pft         ! logical flag for whether or not to allow a given PFT to recruit
      !---------------------------------------------------------------------------

      do ft = 1, numpft

       ! The following if block is for the prescribed biogeography and/or nocomp modes and/or crop land use types
       ! Since currentSite%use_this_pft is a site-level quantity and thus only limits whether a given PFT
       ! is permitted on a given gridcell or not, it applies to the prescribed biogeography case only.
       ! If nocomp is enabled, then we must determine whether a given PFT is allowed on a given patch or not.
       ! Whether or not nocomp or prescribed biogeography is enabled, if land use change is enabled, then we only want to
       ! allow crop PFTs on patches with crop land use types

       use_this_pft = .false.
       if(currentSite%use_this_pft(ft).eq.itrue &
            .and. ((hlm_use_nocomp .eq. ifalse) .or. (ft .eq. currentPatch%nocomp_pft_label)))then
          use_this_pft = .true.
       end if

       if ( currentPatch%land_use_label .ne. nocomp_bareground_land ) then ! cdk
          if ((hlm_use_luh .eq. itrue) .and. (is_crop(currentPatch%land_use_label))) then
             if ( crop_lu_pft_vector(currentPatch%land_use_label) .eq. ft ) then
                use_this_pft = .true.
             else
                use_this_pft = .false.
             end if
          end if
       endif

       use_this_pft_if: if(use_this_pft) then
            height             = EDPftvarcon_inst%hgt_min(ft)
            stem_drop_fraction = prt_params%phen_stem_drop_fraction(ft)
            fnrt_drop_fraction = prt_params%phen_fnrt_drop_fraction(ft)
            l2fr               = currentSite%rec_l2fr(ft, currentPatch%NCL_p)
            crowndamage        = 1 ! new recruits are undamaged

            ! calculate DBH from initial height 
            call h2d_allom(height, ft, dbh)

            ! default assumption is that leaves are on
            efleaf_coh  = 1.0_r8
            effnrt_coh  = 1.0_r8
            efstem_coh  = 1.0_r8
            leaf_status = leaves_on

            ! but if the plant is seasonally (cold) deciduous, and the site status is flagged
            ! as "cold", then set the cohort's status to leaves_off, and remember the leaf biomass
            if ((prt_params%season_decid(ft) == itrue) .and.                   &
               (any(currentSite%cstatus == [phen_cstat_nevercold, phen_cstat_iscold]))) then
               efleaf_coh  = 0.0_r8
               effnrt_coh  = 1.0_r8 - fnrt_drop_fraction
               efstem_coh  = 1.0_r8 - stem_drop_fraction
               leaf_status = leaves_off
            end if 

            ! Or.. if the plant is drought deciduous, make sure leaf status is consistent with the
            ! leaf elongation factor.
            ! For tissues other than leaves, the actual drop fraction is a combination of the
            ! elongation factor (e) and the drop fraction (x), which will ensure that the remaining
            ! tissue biomass will be exactly e when x=1, and exactly the original biomass when x = 0.
            select case (prt_params%stress_decid(ft))
            case (ihard_stress_decid, isemi_stress_decid)
               efleaf_coh = currentSite%elong_factor(ft)
               effnrt_coh = 1.0_r8 - (1.0_r8 - efleaf_coh)*fnrt_drop_fraction
               efstem_coh = 1.0_r8 - (1.0_r8 - efleaf_coh)*stem_drop_fraction

               ! For the initial state, we always assume that leaves are flushing (instead of partially abscissing)
               ! whenever the elongation factor is non-zero.  If the elongation factor is zero, then leaves are in
               ! the "off" state.
               if (efleaf_coh > 0.0_r8) then
                  leaf_status = leaves_on 
               else 
                  leaf_status = leaves_off
               end if
            end select

            ! calculate live pools
            call bleaf(dbh, ft, crowndamage, init_recruit_trim, efleaf_coh,    &
               c_leaf)
            call bfineroot(dbh, ft, init_recruit_trim, l2fr, effnrt_coh, c_fnrt)
            call bsap_allom(dbh, ft, crowndamage, init_recruit_trim,           &
               efstem_coh, a_sapw, c_sapw)
            call bagw_allom(dbh, ft, crowndamage, efstem_coh, c_agw)
            call bbgw_allom(dbh, ft, efstem_coh, c_bgw)
            call bdead_allom(c_agw, c_bgw, c_sapw, ft, c_struct)
            call bstore_allom(dbh, ft, crowndamage, init_recruit_trim, c_store)

            ! cycle through available carbon and nutrients, find the limiting element
            ! to dictate the total number of plants that can be generated
            if_not_prescribed: if ((hlm_use_ed_prescribed_phys .eq. ifalse) .or.                  &
               (EDPftvarcon_inst%prescribed_recruitment(ft) .lt. 0._r8)) then

               cohort_n = 1.e20_r8

               do_elem: do el = 1, num_elements
                  element_id = element_list(el)
                  select case(element_id)
                  case(carbon12_element)
                     mass_demand = c_struct + c_leaf + c_fnrt + c_sapw + c_store
                  case(nitrogen_element)
                     mass_demand =                                                                     &
                     c_struct*prt_params%nitr_stoich_p1(ft, prt_params%organ_param_id(struct_organ)) + &
                     c_leaf*prt_params%nitr_stoich_p1(ft, prt_params%organ_param_id(leaf_organ))     + &
                     c_fnrt*prt_params%nitr_stoich_p1(ft, prt_params%organ_param_id(fnrt_organ))     + &
                     c_sapw*prt_params%nitr_stoich_p1(ft, prt_params%organ_param_id(sapw_organ))     + &
                     StorageNutrientTarget(ft, element_id,                                             &
                     c_leaf*prt_params%nitr_stoich_p1(ft, prt_params%organ_param_id(leaf_organ)),      &
                     c_fnrt*prt_params%nitr_stoich_p1(ft, prt_params%organ_param_id(fnrt_organ)),      &
                     c_sapw*prt_params%nitr_stoich_p1(ft, prt_params%organ_param_id(sapw_organ)),      &
                     c_struct*prt_params%nitr_stoich_p1(ft, prt_params%organ_param_id(struct_organ)))
                  case(phosphorus_element)
                     mass_demand =                                                                     &
                     c_struct*prt_params%phos_stoich_p1(ft, prt_params%organ_param_id(struct_organ)) + &
                     c_leaf*prt_params%phos_stoich_p1(ft, prt_params%organ_param_id(leaf_organ)) +     &
                     c_fnrt*prt_params%phos_stoich_p1(ft, prt_params%organ_param_id(fnrt_organ)) +     &
                     c_sapw*prt_params%phos_stoich_p1(ft, prt_params%organ_param_id(sapw_organ)) +     &
                     StorageNutrientTarget(ft, element_id,                                             &
                     c_leaf*prt_params%phos_stoich_p1(ft, prt_params%organ_param_id(leaf_organ)),      &
                     c_fnrt*prt_params%phos_stoich_p1(ft, prt_params%organ_param_id(fnrt_organ)),      &
                     c_sapw*prt_params%phos_stoich_p1(ft, prt_params%organ_param_id(sapw_organ)),      &
                     c_struct*prt_params%phos_stoich_p1(ft, prt_params%organ_param_id(struct_organ)))
                  case default
                     write(fates_log(),*) 'Undefined element type in recruitment'
                     call endrun(msg=errMsg(sourcefile, __LINE__))
                  end select

                  ! If TRS seedling dynamics is switched off then the available mass to make new recruits
                  ! is everything in the seed_germ pool.
                  if (regeneration_model == default_regeneration .or.          &
                     regeneration_model == TRS_no_seedling_dyn .or.            & 
                     prt_params%allom_dbh_maxheight(ft) < min_max_dbh_for_trees) then

                     mass_avail = currentPatch%area * currentPatch%litter(el)%seed_germ(ft)

                     ! If TRS seedling dynamics is on then calculate the available mass to make new recruits
                     ! as a pft-specific function of light and soil moisture in the seedling layer.
                  else if (regeneration_model == TRS_regeneration .and.        &
                     prt_params%allom_dbh_maxheight(ft) > min_max_dbh_for_trees) then

                     sdlng2sap_par = currentPatch%sdlng2sap_par%GetMean()*     &
                        sec_per_day*megajoules_per_joule

                     mass_avail = currentPatch%area*                           &
                        currentPatch%litter(el)%seed_germ(ft)*                 & 
                        EDPftvarcon_inst%seedling_light_rec_a(ft)*             &
                        sdlng2sap_par**EDPftvarcon_inst%seedling_light_rec_b(ft) 

                     ! If soil moisture is below pft-specific seedling  moisture stress threshold the 
                     ! recruitment does not occur.
                     ilayer_seedling_root = minloc(abs(bc_in%z_sisl(:) -       &
                        EDPftvarcon_inst%seedling_root_depth(ft)), dim=1)

                     seedling_layer_smp = bc_in%smp_sl(ilayer_seedling_root)

                     if (seedling_layer_smp < EDPftvarcon_inst%seedling_psi_crit(ft)) then
                        mass_avail = 0.0_r8
                     end if 

                  end if ! End use TRS with seedling dynamics

                  ! update number density if this is the limiting mass
                  cohort_n = min(cohort_n, mass_avail/mass_demand)

               end do do_elem

            else
               ! prescribed recruitment rates. number per sq. meter per year
               cohort_n = currentPatch%area*EDPftvarcon_inst%prescribed_recruitment(ft) *  &
                  hlm_freq_day
            endif if_not_prescribed

            ! Only bother allocating a new cohort if there is a reasonable amount of it
            any_recruits: if (cohort_n > min_n_safemath) then

               ! --------------------------------------------------------------------------------
               ! PART II.
               ! Initialize the PARTEH object, and determine the initial masses of all
               ! organs and elements.
               ! --------------------------------------------------------------------------------

               prt => null()
               call InitPRTObject(prt)

               do el = 1,num_elements

                  element_id = element_list(el)

                  ! If this is carbon12, then the initialization is straight forward
                  ! otherwise, we use stoichiometric ratios
                  select case(element_id)
                  case(carbon12_element)
                     m_struct = c_struct
                     m_leaf   = c_leaf
                     m_fnrt   = c_fnrt
                     m_sapw   = c_sapw
                     m_store  = c_store
                     m_repro  = 0._r8
                  case(nitrogen_element)
                     m_struct = c_struct*prt_params%nitr_stoich_p1(ft, prt_params%organ_param_id(struct_organ))
                     m_leaf   = c_leaf*prt_params%nitr_stoich_p1(ft, prt_params%organ_param_id(leaf_organ))
                     m_fnrt   = c_fnrt*prt_params%nitr_stoich_p1(ft, prt_params%organ_param_id(fnrt_organ))
                     m_sapw   = c_sapw*prt_params%nitr_stoich_p1(ft, prt_params%organ_param_id(sapw_organ))
                     m_store  = StorageNutrientTarget(ft, element_id, m_leaf, m_fnrt, m_sapw, m_struct)
                     m_repro  = 0._r8
                  case(phosphorus_element)
                     m_struct = c_struct*prt_params%phos_stoich_p1(ft, prt_params%organ_param_id(struct_organ))
                     m_leaf   = c_leaf*prt_params%phos_stoich_p1(ft, prt_params%organ_param_id(leaf_organ))
                     m_fnrt   = c_fnrt*prt_params%phos_stoich_p1(ft, prt_params%organ_param_id(fnrt_organ))
                     m_sapw   = c_sapw*prt_params%phos_stoich_p1(ft, prt_params%organ_param_id(sapw_organ))
                     m_store  = StorageNutrientTarget(ft, element_id, m_leaf, m_fnrt, m_sapw, m_struct)
                     m_repro  = 0._r8
                  end select

                  
                  select case(hlm_parteh_mode)
                  case (prt_carbon_allom_hyp, prt_cnp_flex_allom_hyp)

                     ! put all of the leaf mass into the first bin
                     call SetState(prt, leaf_organ, element_id, m_leaf, 1)
                     do iage = 2, nleafage
                        call SetState(prt,leaf_organ, element_id, 0._r8, iage)
                     end do

                     call SetState(prt, fnrt_organ, element_id, m_fnrt)
                     call SetState(prt, sapw_organ, element_id, m_sapw)
                     call SetState(prt, store_organ, element_id, m_store)
                     call SetState(prt, struct_organ, element_id, m_struct)
                     call SetState(prt, repro_organ, element_id, m_repro)

                  case default
                     write(fates_log(),*) 'Unspecified PARTEH module during create_cohort'
                     call endrun(msg=errMsg(sourcefile, __LINE__))
                  end select

                  site_mass => currentSite%mass_balance(el)

                  ! Remove mass from the germination pool. However, if we are use prescribed physiology,
                  ! AND the forced recruitment model, then we are not realling using the prognostic
                  ! seed_germination model, so we have to short circuit things.  We send all of the
                  ! seed germination mass to an outflux pool, and use an arbitrary generic input flux
                  ! to balance out the new recruits.
                  if ((hlm_use_ed_prescribed_phys .eq. itrue) .and.            &
                     (EDPftvarcon_inst%prescribed_recruitment(ft) .ge. 0._r8)) then

                     site_mass%flux_generic_in = site_mass%flux_generic_in +   &
                     cohort_n*(m_struct + m_leaf + m_fnrt + m_sapw + m_store + m_repro)

                     site_mass%flux_generic_out = site_mass%flux_generic_out + &
                     currentPatch%area * currentPatch%litter(el)%seed_germ(ft)

                     currentPatch%litter(el)%seed_germ(ft) = 0._r8
                  else
                     currentPatch%litter(el)%seed_germ(ft) =                   &
                     currentPatch%litter(el)%seed_germ(ft) - cohort_n / currentPatch%area *   &
                     (m_struct + m_leaf + m_fnrt + m_sapw + m_store + m_repro)
                  end if
                  
               end do

               ! cycle through the initial conditions, and makes sure that they are all initialized
               call prt%CheckInitialConditions()

               call create_cohort(currentSite, currentPatch, ft, cohort_n,     &
                  height, 0.0_r8, dbh, prt, efleaf_coh, effnrt_coh, efstem_coh,  &
                  leaf_status, recruitstatus, init_recruit_trim, 0.0_r8,       &
                  currentPatch%NCL_p, crowndamage, currentSite%spread, bc_in)

               ! Note that if hydraulics is on, the number of cohorts may have
               ! changed due to hydraulic constraints.
               ! This constaint is applied during "create_cohort" subroutine.

               ! keep track of how many individuals were recruited for passing to history
               currentSite%recruitment_rate(ft) = currentSite%recruitment_rate(ft) + cohort_n

            endif any_recruits
         endif use_this_pft_if
      enddo  !pft loop
      call currentPatch%ValidateCohorts()
   end subroutine recruitment

   ! ======================================================================================

  subroutine CWDInput( currentSite, currentPatch, litt, bc_in)

    !
    ! !DESCRIPTION:
    ! Generate litter fields from turnover.
    ! Note, that the when this is called, the number density of the plants
    ! has not been reduced from non-mortal turnover yet.
    ! Thus, we need to avoid double counting losses from dying trees
    ! and turnover in dying trees.
    !
    ! !USES:

    !
    ! !ARGUMENTS
    type(ed_site_type), intent(inout), target :: currentSite
    type(fates_patch_type),intent(inout), target :: currentPatch
    type(litter_type),intent(inout),target    :: litt
    type(bc_in_type),intent(in)               :: bc_in

    !
    ! !LOCAL VARIABLES:
    type(fates_cohort_type), pointer      :: currentCohort
    type(elem_diag_type), pointer :: elflux_diags
    type(site_massbal_type), pointer   :: site_mass
    integer  :: c
    real(r8) :: dead_n          ! total understorey dead tree density
    real(r8) :: dead_n_dlogging ! direct logging understory dead-tree density
    real(r8) :: dead_n_ilogging ! indirect understory dead-tree density (logging)
    real(r8) :: dead_n_natural  ! understory dead density not associated
    ! with direct logging
    real(r8) :: leaf_m          ! mass of the element of interest in the
    ! leaf  [kg]
    real(r8) :: fnrt_m           ! fine-root [kg]
    real(r8) :: sapw_m    ! sapwood [kg]
    real(r8) :: struct_m    ! structural [kg]
    real(r8) :: store_m    ! storage [kg]
    real(r8) :: repro_m    ! reproductive [kg]
    real(r8) :: leaf_m_turnover ! leaf turnover [kg]
    real(r8) :: fnrt_m_turnover
    real(r8) :: sapw_m_turnover
    real(r8) :: struct_m_turnover
    real(r8) :: store_m_turnover
    real(r8) :: repro_m_turnover
    real(r8) :: dcmpy_frac        ! Fraction of mass sent to decomposability pool
    real(r8) :: plant_dens        ! Number of plants per m2
    real(r8) :: bg_cwd_tot        ! Total below-ground coarse woody debris
    ! input flux
    real(r8) :: root_fines_tot    ! Total below-ground fine root coarse
    ! woody debris
    integer  :: element_id        ! element id consistent with parteh/PRTGenericMod.F90

    real(r8) :: trunk_wood        ! carbon flux into trunk products kgC/day/site
    integer  :: ilyr
    integer  :: pft
    integer  :: dcmpy             ! decomposability pool index
    integer  :: numlevsoil        ! Actual number of soil layers

    real(r8) :: SF_val_CWD_frac_adj(4) !SF_val_CWD_frac adjusted based on cohort dbh
    !----------------------------------------------------------------------

    ! -----------------------------------------------------------------------------------
    ! Other direct litter fluxes happen in phenology and in spawn_patches.
    ! -----------------------------------------------------------------------------------

    numlevsoil = currentSite%nlevsoil

    element_id = litt%element_id

    ! Object tracking flux diagnostics for each element
    elflux_diags => currentSite%flux_diags%elem(element_pos(element_id))

    ! Object tracking site level mass balance for each element
    site_mass => currentSite%mass_balance(element_pos(element_id))

    ! Transfer litter from turnover of living plants
    
    currentCohort => currentPatch%shortest
    do while(associated(currentCohort))

       pft = currentCohort%pft
       call set_root_fraction(currentSite%rootfrac_scr, pft, currentSite%zi_soil, &
           bc_in%max_rooting_depth_index_col)

       store_m_turnover  = currentCohort%prt%GetTurnover(store_organ,element_id)
       fnrt_m_turnover   = currentCohort%prt%GetTurnover(fnrt_organ,element_id)
       repro_m_turnover  = currentCohort%prt%GetTurnover(repro_organ,element_id)
       

       
       store_m         = currentCohort%prt%GetState(store_organ,element_id)
       fnrt_m          = currentCohort%prt%GetState(fnrt_organ,element_id)
       repro_m         = currentCohort%prt%GetState(repro_organ,element_id)

       if (prt_params%woody(currentCohort%pft) == itrue) then
          ! Assumption: for woody plants fluxes from deadwood and sapwood go together in CWD pool
          leaf_m_turnover   = currentCohort%prt%GetTurnover(leaf_organ,element_id)
          sapw_m_turnover   = currentCohort%prt%GetTurnover(sapw_organ,element_id)
          struct_m_turnover = currentCohort%prt%GetTurnover(struct_organ,element_id)

          leaf_m          = currentCohort%prt%GetState(leaf_organ,element_id)
          sapw_m          = currentCohort%prt%GetState(sapw_organ,element_id)
          struct_m        = currentCohort%prt%GetState(struct_organ,element_id)
       else
          ! for non-woody plants all stem fluxes go into the same leaf litter pool
          leaf_m_turnover   = currentCohort%prt%GetTurnover(leaf_organ,element_id) + &
               currentCohort%prt%GetTurnover(sapw_organ,element_id) + &
               currentCohort%prt%GetTurnover(struct_organ,element_id)
          sapw_m_turnover   = 0._r8
          struct_m_turnover = 0._r8

          leaf_m          = currentCohort%prt%GetState(leaf_organ,element_id) + &
               currentCohort%prt%GetState(sapw_organ,element_id) + &
               currentCohort%prt%GetState(struct_organ,element_id)
          sapw_m          = 0._r8
          struct_m        = 0._r8
       end if

       plant_dens =  currentCohort%n/currentPatch%area

       ! ---------------------------------------------------------------------------------
       ! PART 1 Litter fluxes from non-mortal tissue turnovers  Kg/m2/day
       !        Important note:  Turnover has already been removed from the cohorts.
       !        So, in the next part of this algorithm, when we send the biomass
       !        from dying trees to the litter pools, we don't have to worry
       !        about double counting.
       ! ---------------------------------------------------------------------------------

       elflux_diags%surf_fine_litter_input(pft) = &
            elflux_diags%surf_fine_litter_input(pft) +  &
            (leaf_m_turnover+repro_m_turnover) * currentCohort%n

       root_fines_tot = (fnrt_m_turnover + store_m_turnover ) * &
            plant_dens

       do dcmpy=1,ndcmpy
          dcmpy_frac = GetDecompyFrac(pft,leaf_organ,dcmpy)
          litt%leaf_fines_in(dcmpy) = litt%leaf_fines_in(dcmpy) + &
               (leaf_m_turnover+repro_m_turnover) * plant_dens * dcmpy_frac

          dcmpy_frac = GetDecompyFrac(pft,fnrt_organ,dcmpy)
          do ilyr = 1, numlevsoil
             litt%root_fines_in(dcmpy,ilyr) = litt%root_fines_in(dcmpy,ilyr) + &
                  currentSite%rootfrac_scr(ilyr) * root_fines_tot * dcmpy_frac
          end do
       end do

       elflux_diags%root_litter_input(pft) = &
            elflux_diags%root_litter_input(pft) +  &
            (fnrt_m_turnover + store_m_turnover ) * currentCohort%n


       ! Assumption: turnover from deadwood and sapwood are lumped together in CWD pool

       !update partitioning of stem wood (struct + sapw) to cwd based on cohort dbh
       call adjust_SF_CWD_frac(currentCohort%dbh,ncwd,SF_val_CWD_frac,SF_val_CWD_frac_adj)


       do c = 1,ncwd
          litt%ag_cwd_in(c) = litt%ag_cwd_in(c) + &
               (sapw_m_turnover + struct_m_turnover) * &
               SF_val_CWD_frac_adj(c) * plant_dens * &
               prt_params%allom_agb_frac(pft)

          elflux_diags%cwd_ag_input(c)  = elflux_diags%cwd_ag_input(c) + &
               (struct_m_turnover + sapw_m_turnover) * SF_val_CWD_frac_adj(c) * &
               prt_params%allom_agb_frac(pft) * currentCohort%n

          bg_cwd_tot = (sapw_m_turnover + struct_m_turnover) * &
               SF_val_CWD_frac_adj(c) * plant_dens * &
               (1.0_r8-prt_params%allom_agb_frac(pft))

          do ilyr = 1, numlevsoil
             litt%bg_cwd_in(c,ilyr) = litt%bg_cwd_in(c,ilyr) + &
                  bg_cwd_tot * currentSite%rootfrac_scr(ilyr)
          end do

          elflux_diags%cwd_bg_input(c)  = elflux_diags%cwd_bg_input(c) + &
               bg_cwd_tot*currentPatch%area

       enddo


       ! ---------------------------------------------------------------------------------
       ! PART 2 Litter fluxes from non-disturbance inducing  mortality. Kg/m2/day
       ! ---------------------------------------------------------------------------------

       ! Total number of dead (n/m2/day)
       dead_n = -1.0_r8 * currentCohort%dndt/currentPatch%area*years_per_day

       if(currentCohort%canopy_layer > 1)then

          ! Total number of dead understory from direct logging
          ! (it is possible that large harvestable trees are in the understory)
          dead_n_dlogging = currentCohort%lmort_direct * &
               currentCohort%n/currentPatch%area

          ! Total number of dead understory from indirect logging
          dead_n_ilogging = (currentCohort%lmort_collateral + currentCohort%lmort_infra) * &
               currentCohort%n/currentPatch%area

       else

          ! All mortality from logging in the canopy is
          ! is disturbance generating

          dead_n_dlogging = 0._r8
          dead_n_ilogging = 0._r8

       end if

       dead_n_natural = dead_n - dead_n_dlogging - dead_n_ilogging

       ! %n has not been updated due to mortality yet, thus
       ! the litter flux has already been counted since it captured
       ! the losses of live trees and those flagged for death

       root_fines_tot =  dead_n * (fnrt_m + &
            store_m*(1._r8-EDPftvarcon_inst%allom_frbstor_repro(pft)) )

       do dcmpy=1,ndcmpy

          dcmpy_frac = GetDecompyFrac(pft,leaf_organ,dcmpy)
          litt%leaf_fines_in(dcmpy) = litt%leaf_fines_in(dcmpy) + &
               (leaf_m+repro_m) * dead_n * dcmpy_frac

          dcmpy_frac = GetDecompyFrac(pft,fnrt_organ,dcmpy)
          do ilyr = 1, numlevsoil
             litt%root_fines_in(dcmpy,ilyr) = litt%root_fines_in(dcmpy,ilyr) + &
                  root_fines_tot * currentSite%rootfrac_scr(ilyr) * dcmpy_frac
          end do
       end do

       elflux_diags%surf_fine_litter_input(pft) = &
            elflux_diags%surf_fine_litter_input(pft) +  &
            (leaf_m+repro_m) * dead_n*currentPatch%area

       elflux_diags%root_litter_input(pft) = &
            elflux_diags%root_litter_input(pft) +  &
            root_fines_tot*currentPatch%area

       ! Track CWD inputs from dead plants

       do c = 1,ncwd

          ! Below-ground

          bg_cwd_tot = (struct_m + sapw_m) * &
               SF_val_CWD_frac_adj(c) * dead_n * &
               (1.0_r8-prt_params%allom_agb_frac(pft))

          do ilyr = 1, numlevsoil
             litt%bg_cwd_in(c,ilyr) = litt%bg_cwd_in(c,ilyr) + &
                  currentSite%rootfrac_scr(ilyr) * bg_cwd_tot
          end do

          elflux_diags%cwd_bg_input(c)  = elflux_diags%cwd_bg_input(c) + &
               bg_cwd_tot * currentPatch%area

          ! Send AGB component of boles from logging activities into the litter.
          ! This includes fluxes from indirect modes of death, as well as the
          ! non-exported boles due to direct harvesting.

          if (c==ncwd) then


             trunk_wood =  (struct_m + sapw_m) * &
                  SF_val_CWD_frac_adj(c) * dead_n_dlogging * &
                  prt_params%allom_agb_frac(pft)

             site_mass%wood_product_harvest(pft) = site_mass%wood_product_harvest(pft) + &
                  trunk_wood * currentPatch%area * logging_export_frac

             ! Add AG wood to litter from the non-exported fraction of wood
             ! from direct anthro sources

             litt%ag_cwd_in(c) = litt%ag_cwd_in(c) +  &
                  trunk_wood * (1._r8-logging_export_frac)

             elflux_diags%cwd_ag_input(c)  = elflux_diags%cwd_ag_input(c) + &
                  trunk_wood * (1._r8-logging_export_frac) * currentPatch%area

             ! Add AG wood to litter from indirect anthro sources

             litt%ag_cwd_in(c) = litt%ag_cwd_in(c) + (struct_m + sapw_m) * &
                  SF_val_CWD_frac_adj(c) * (dead_n_natural+dead_n_ilogging)  * &
                  prt_params%allom_agb_frac(pft)

             elflux_diags%cwd_ag_input(c)  = elflux_diags%cwd_ag_input(c) + &
                  (struct_m + sapw_m) * SF_val_CWD_frac_adj(c) * (dead_n_natural+dead_n_ilogging) * &
                  currentPatch%area * prt_params%allom_agb_frac(pft)

          else

             litt%ag_cwd_in(c) = litt%ag_cwd_in(c) + (struct_m + sapw_m) * &
                  SF_val_CWD_frac_adj(c) * dead_n  * &
                  prt_params%allom_agb_frac(pft)

             elflux_diags%cwd_ag_input(c)  = elflux_diags%cwd_ag_input(c) + &
                  SF_val_CWD_frac_adj(c) * dead_n * (struct_m + sapw_m) * &
                  currentPatch%area * prt_params%allom_agb_frac(pft)

          end if

       end do


       ! Update diagnostics that track resource management

       if( element_id .eq. carbon12_element ) then

          currentSite%resources_management%delta_litter_stock  = &
               currentSite%resources_management%delta_litter_stock + &
               (leaf_m + fnrt_m + store_m ) * &
               (dead_n_ilogging+dead_n_dlogging) * currentPatch%area

          currentSite%resources_management%delta_biomass_stock = &
               currentSite%resources_management%delta_biomass_stock + &
               (leaf_m + fnrt_m + store_m ) * &
               (dead_n_ilogging+dead_n_dlogging) *currentPatch%area

          currentSite%resources_management%trunk_product_site = &
               currentSite%resources_management%trunk_product_site + &
               trunk_wood * logging_export_frac * currentPatch%area

          do c = 1,ncwd
             currentSite%resources_management%delta_litter_stock  = &
                  currentSite%resources_management%delta_litter_stock + &
                  (struct_m + sapw_m) * &
                  SF_val_CWD_frac_adj(c) * (dead_n_natural+dead_n_ilogging) * &
                  currentPatch%area

             currentSite%resources_management%delta_biomass_stock = &
                  currentSite%resources_management%delta_biomass_stock + &
                  (struct_m + sapw_m) * &
                  SF_val_CWD_frac_adj(c) * dead_n * currentPatch%area
          end do

          ! Update diagnostics that track resource management
          currentSite%resources_management%delta_individual    = &
               currentSite%resources_management%delta_individual + &
               (dead_n_dlogging+dead_n_ilogging) * hlm_freq_day * currentPatch%area
       end if


       currentCohort => currentCohort%taller
    enddo  ! end loop over cohorts


    return
  end subroutine CWDInput

  ! =====================================================================================


  subroutine fragmentation_scaler( currentPatch, bc_in)
    !
    ! !DESCRIPTION:
    ! Simple CWD fragmentation Model
    ! FIX(SPM, 091914) this should be a function as it returns a value in
    ! currentPatch%fragmentation_scaler
    !
    ! !USES:
    use FatesConstantsMod, only : tfrz => t_water_freeze_k_1atm
    use FatesConstantsMod, only : pi => pi_const
    !
    ! !ARGUMENTS
    type(fates_patch_type), intent(inout) :: currentPatch
    type(bc_in_type),    intent(in)    :: bc_in

    !
    ! !LOCAL VARIABLES:
    logical  :: use_century_tfunc = .false.
    logical  :: use_hlm_soil_scalar = .true. ! Use hlm input decomp fraction scalars
    integer  :: j
    real(r8) :: t_scalar                     ! temperature scalar
    real(r8) :: w_scalar                     ! moisture scalar
    real(r8) :: catanf                       ! hyperbolic temperature function from CENTURY
    real(r8) :: catanf_30                    ! hyperbolic temperature function from CENTURY
    real(r8) :: t1                           ! temperature argument
    !----------------------------------------------------------------------

    catanf(t1) = 11.75_r8 +(29.7_r8 / pi) * atan( pi * 0.031_r8  * ( t1 - 15.4_r8 ))
    catanf_30 = catanf(30._r8)

    if(currentPatch%nocomp_pft_label.ne.nocomp_bareground)then

       ! Use the hlm temp and moisture decomp fractions by default
       if ( use_hlm_soil_scalar ) then

         ! Calculate the fragmentation_scaler
         currentPatch%fragmentation_scaler =  min(1.0_r8,max(0.0_r8,bc_in%t_scalar_sisl * bc_in%w_scalar_sisl))

       else

         if ( .not. use_century_tfunc ) then
            !calculate rate constant scalar for soil temperature,assuming that the base rate constants
            !are assigned for non-moisture limiting conditions at 25C.
            if (currentPatch%tveg24%GetMean()  >=  tfrz) then
               t_scalar = q10_mr**((currentPatch%tveg24%GetMean()-(tfrz+25._r8))/10._r8)
               !  Q10**((t_soisno(c,j)-(tfrz+25._r8))/10._r8)
            else
               t_scalar = (q10_mr**(-25._r8/10._r8))*(q10_froz**((currentPatch%tveg24%GetMean()-tfrz)/10._r8))
               !  Q10**(-25._r8/10._r8))*(froz_q10**((t_soisno(c,j)-tfrz)/10._r8)
            endif
         else
            ! original century uses an arctangent function to calculate the
            ! temperature dependence of decomposition
            t_scalar = max(catanf(currentPatch%tveg24%GetMean()-tfrz)/catanf_30,0.01_r8)
         endif

         !Moisture Limitations
         !BTRAN APPROACH - is quite simple, but max's out decomp at all unstressed
         !soil moisture values, which is not realistic.
         !litter decomp is proportional to water limitation on average...
         w_scalar = sum(currentPatch%btran_ft(1:numpft))/real(numpft,r8)

       ! Calculate the fragmentation_scaler
         currentPatch%fragmentation_scaler(:) =  min(1.0_r8,max(0.0_r8,t_scalar * w_scalar))

      endif ! scalar

    endif ! not bare ground

  end subroutine fragmentation_scaler

  ! ============================================================================

  subroutine CWDOut( litt, fragmentation_scaler, nlev_eff_decomp )
    !
    ! !DESCRIPTION:
    ! Simple CWD fragmentation Model
    ! spawn new cohorts of juveniles of each PFT
    !
    ! !USES:
    use SFParamsMod, only : SF_val_max_decomp

    !
    ! !ARGUMENTS
    type(litter_type),intent(inout),target     :: litt
    real(r8),intent(in)                        :: fragmentation_scaler(:)

    ! This is not necessarily every soil layer, this is the number
    ! of effective layers that are active and can be sent
    ! to the soil decomposition model
    integer,intent(in)                         :: nlev_eff_decomp

    !
    ! !LOCAL VARIABLES:
    integer :: c                       ! Fuel size class index
    integer :: ilyr                    ! Soil layer index
    integer :: dcmpy                   ! Decomposibility pool indexer
    integer :: soil_layer_index = 1    ! Soil layer index associated with above ground litter
    !----------------------------------------------------------------------


    ! Above ground litters are associated with the top soil layer temperature and
    ! moisture scalars and fragmentation scalar associated with specified index value
    ! is used for ag_cwd_frag and root_fines_frag calculations.

    do c = 1,ncwd

       litt%ag_cwd_frag(c)   = litt%ag_cwd(c) * SF_val_max_decomp(c) * &
             years_per_day * fragmentation_scaler(soil_layer_index)

       do ilyr = 1,nlev_eff_decomp
           litt%bg_cwd_frag(c,ilyr) = litt%bg_cwd(c,ilyr) * SF_val_max_decomp(c) * &
                years_per_day * fragmentation_scaler(ilyr)
       enddo
    end do

    ! this is the rate at which dropped leaves stop being part of the burnable pool
    ! and begin to be part of the decomposing pool. This should probably be highly
    ! sensitive to moisture, but also to the type of leaf thick leaves can dry out
    ! before they are decomposed, for example. This section needs further scientific input.

    do dcmpy = 1,ndcmpy

       litt%leaf_fines_frag(dcmpy) = litt%leaf_fines(dcmpy) * &
             years_per_day * SF_val_max_decomp(fuel_classes%dead_leaves()) * fragmentation_scaler(soil_layer_index)

       do ilyr = 1,nlev_eff_decomp
           litt%root_fines_frag(dcmpy,ilyr) = litt%root_fines(dcmpy,ilyr) * &
                 years_per_day *  SF_val_max_decomp(fuel_classes%dead_leaves()) * fragmentation_scaler(ilyr)
       end do
    enddo

  end subroutine CWDOut
  
  subroutine UpdateRecruitL2FR(csite)
    

    ! When CNP is active, the l2fr (target leaf to fine-root biomass multiplier)
    ! is dynamic. We therefore update what the l2fr for recruits
    ! are, taking an exponential moving average of all plants that
    ! are within recruit size limitations (less than recruit size + delta)
    ! and less than the max_count cohort.
    
    type(ed_site_type) :: csite
    type(fates_patch_type), pointer :: cpatch
    type(fates_cohort_type), pointer :: ccohort

    real(r8) :: rec_n(maxpft,nclmax)     ! plant count
    real(r8) :: rec_l2fr0(maxpft,nclmax) ! mean l2fr for this day
    integer  :: rec_count(maxpft,nclmax) ! sample count
    integer  :: ft                       ! functional type index
    integer  :: cl                       ! canopy layer index
    real(r8) :: dbh_min                  ! the dbh of a recruit
    real(r8), parameter :: max_delta = 5.0_r8  ! dbh tolerance, cm, consituting a recruit
    real(r8), parameter :: smth_wgt = 1._r8/300.0_r8
    integer, parameter :: max_count = 3
    
    ! Difference in dbh (cm) to consider a plant was recruited fairly recently

    if(hlm_parteh_mode .ne. prt_cnp_flex_allom_hyp) return
    
    rec_n(1:numpft,1:nclmax) = 0._r8
    rec_l2fr0(1:numpft,1:nclmax) = 0._r8

    cpatch => csite%youngest_patch
    do while(associated(cpatch))

       rec_count(1:numpft,1:nclmax) = 0
       
       ccohort => cpatch%shortest
       cloop: do while(associated(ccohort))

          ft = ccohort%pft
          cl = ccohort%canopy_layer
          call h2d_allom(EDPftvarcon_inst%hgt_min(ft),ft,dbh_min)

          if( .not.ccohort%isnew ) then

             if(rec_count(ft,cl) <= max_count .and. &
                  ccohort%dbh-dbh_min < max_delta ) then
                rec_count(ft,cl) = rec_count(ft,cl) + 1
                rec_n(ft,cl) = rec_n(ft,cl) + ccohort%n
                rec_l2fr0(ft,cl) = rec_l2fr0(ft,cl) + ccohort%n*ccohort%l2fr
             end if

          end if

          ccohort => ccohort%taller
       end do cloop

       cpatch => cpatch%older
    end do

    ! Find the daily mean for each PFT weighted by number and add it to the running mean
    do cl = 1,nclmax
       do ft = 1,numpft
          if(rec_n(ft,cl)>nearzero)then
             rec_l2fr0(ft,cl) = rec_l2fr0(ft,cl) / rec_n(ft,cl)
             csite%rec_l2fr(ft,cl) = &
                  (1._r8-smth_wgt)*csite%rec_l2fr(ft,cl) + smth_wgt*rec_l2fr0(ft,cl)
          end if
       end do
    end do

    return
  end subroutine UpdateRecruitL2FR

  ! ======================================================================

  subroutine UpdateRecruitStoich(csite)

    type(ed_site_type) :: csite
    type(fates_patch_type), pointer :: cpatch
    type(fates_cohort_type), pointer :: ccohort
    integer  :: ft                       ! functional type index
    integer  :: cl                       ! canopy layer index
    real(r8) :: rec_l2fr_pft             ! Actual l2fr of a pft in it's patch
    
    ! Update the total plant stoichiometry of a new recruit, based on the updated
    ! L2FR values

    if(hlm_parteh_mode .ne. prt_cnp_flex_allom_hyp) return
    
    cpatch => csite%youngest_patch
    do while(associated(cpatch))
       cl = cpatch%ncl_p
       
       do ft = 1,numpft
          rec_l2fr_pft = csite%rec_l2fr(ft,cl)
          cpatch%nitr_repro_stoich(ft) = &
               NewRecruitTotalStoichiometry(ft,rec_l2fr_pft,nitrogen_element)
          cpatch%phos_repro_stoich(ft) = &
               NewRecruitTotalStoichiometry(ft,rec_l2fr_pft,phosphorus_element)
       end do

       ccohort => cpatch%shortest
       cloop: do while(associated(ccohort))
          rec_l2fr_pft = csite%rec_l2fr(ccohort%pft,cl)
          ccohort%nc_repro = NewRecruitTotalStoichiometry(ccohort%pft,rec_l2fr_pft,nitrogen_element)
          ccohort%pc_repro = NewRecruitTotalStoichiometry(ccohort%pft,rec_l2fr_pft,phosphorus_element)
          ccohort => ccohort%taller
       end do cloop
       
       cpatch => cpatch%older
    end do
       
    return
  end subroutine UpdateRecruitStoich

  ! ======================================================================
  
  subroutine SetRecruitL2FR(csite)


    type(ed_site_type) :: csite
    type(fates_patch_type), pointer :: cpatch
    type(fates_cohort_type), pointer :: ccohort
    integer :: ft,cl
    
    if(hlm_parteh_mode .ne. prt_cnp_flex_allom_hyp) return
    
    cpatch => csite%youngest_patch
    do while(associated(cpatch))
       ccohort => cpatch%shortest
       cloop: do while(associated(ccohort))

          if( ccohort%isnew ) then
             ft = ccohort%pft
             cl = ccohort%canopy_layer
             ccohort%l2fr = csite%rec_l2fr(ft,cl)
          end if

          ccohort => ccohort%taller
       end do cloop

       cpatch => cpatch%older
    end do
    
    return
  end subroutine SetRecruitL2FR

end module EDPhysiologyMod<|MERGE_RESOLUTION|>--- conflicted
+++ resolved
@@ -676,12 +676,8 @@
 
        ! Add debug diagnstic output to determine which patch
        if (debug) then
-<<<<<<< HEAD
-          write(fates_log(),*) 'Current patch cohorts:', currentPatch%countcohorts
-=======
           write(fates_log(),*) 'Current patch:', ipatch
           write(fates_log(),*) 'Current patch cohorts:', currentPatch%num_cohorts
->>>>>>> ff845220
        endif
 
        currentCohort => currentPatch%tallest
