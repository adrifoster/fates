--- conflicted
+++ resolved
@@ -1471,11 +1471,9 @@
        temp_cohort%canopy_trim = 0.8_r8  !starting with the canopy not fully expanded 
        temp_cohort%pft         = ft
        temp_cohort%hite        = EDPftvarcon_inst%hgt_min(ft)
-<<<<<<< HEAD
        temp_cohort%coage       = 0.0_r8
-=======
        stem_drop_fraction = EDPftvarcon_inst%phen_stem_drop_fraction(ft)
->>>>>>> 50f6efea
+
        call h2d_allom(temp_cohort%hite,ft,temp_cohort%dbh)
 
        ! Initialize live pools
@@ -1692,14 +1690,9 @@
            
            ! This initializes the cohort
            call create_cohort(currentSite,currentPatch, temp_cohort%pft, temp_cohort%n, & 
-<<<<<<< HEAD
                 temp_cohort%hite, temp_cohort%coage, temp_cohort%dbh, prt, & 
-                temp_cohort%laimemory, cohortstatus, recruitstatus, &
-=======
-                temp_cohort%hite, temp_cohort%dbh, prt, & 
                 temp_cohort%laimemory, temp_cohort%sapwmemory, temp_cohort%structmemory, &
                 cohortstatus, recruitstatus, &
->>>>>>> 50f6efea
                 temp_cohort%canopy_trim, currentPatch%NCL_p, currentSite%spread, bc_in)
            
            ! Note that if hydraulics is on, the number of cohorts may had
