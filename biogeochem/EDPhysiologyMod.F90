module EDPhysiologyMod

#include "shr_assert.h"

  ! ============================================================================
  ! Miscellaneous physiology routines from ED. 
  ! ============================================================================

  use FatesGlobals, only         : fates_log
  use FatesInterfaceMod, only    : hlm_days_per_year
  use FatesInterfaceMod, only    : hlm_model_day
  use FatesInterfaceMod, only    : hlm_freq_day
  use FatesInterfaceMod, only    : hlm_day_of_year
  use FatesInterfaceMod, only    : numpft
  use FatesInterfaceMod, only    : nleafage
  use FatesInterfaceMod, only    : hlm_use_planthydro
  use FatesInterfaceMod, only    : hlm_parteh_mode
  use FatesConstantsMod, only    : r8 => fates_r8
  use FatesConstantsMod, only    : nearzero
  use EDPftvarcon      , only    : EDPftvarcon_inst
  use FatesInterfaceMod, only    : bc_in_type
  use EDCohortDynamicsMod , only : zero_cohort
  use EDCohortDynamicsMod , only : create_cohort, sort_cohorts,InitPRTCohort
  use FatesAllometryMod   , only : tree_lai
  use FatesAllometryMod   , only : tree_sai
  use FatesAllometryMod   , only : decay_coeff_kn

  use EDTypesMod          , only : numWaterMem
  use EDTypesMod          , only : dl_sf, dinc_ed
  use EDTypesMod          , only : ncwd
  use EDTypesMod          , only : nlevleaf
  use EDTypesMod          , only : num_vegtemp_mem
  use EDTypesMod          , only : maxpft
  use EDTypesMod          , only : ed_site_type, ed_patch_type, ed_cohort_type
  use EDTypesMod          , only : first_leaf_aclass
  use EDTypesMod          , only : leaves_on
  use EDTypesMod          , only : leaves_off
  use EDTypesMod          , only : min_n_safemath
  use EDTypesMod          , only : phen_cstat_nevercold
  use EDTypesMod          , only : phen_cstat_iscold
  use EDTypesMod          , only : phen_cstat_notcold
  use EDTypesMod          , only : phen_dstat_timeoff
  use EDTypesMod          , only : phen_dstat_moistoff
  use EDTypesMod          , only : phen_dstat_moiston
  use EDTypesMod          , only : phen_dstat_timeon

  use shr_log_mod           , only : errMsg => shr_log_errMsg
  use FatesGlobals          , only : fates_log
  use FatesGlobals          , only : endrun => fates_endrun
  use EDParamsMod           , only : fates_mortality_disturbance_fraction
  use EDParamsMod           , only : q10_mr
  use EDParamsMod           , only : q10_froz
  use EDParamsMod           , only : logging_export_frac

  use FatesPlantHydraulicsMod  , only : AccumulateMortalityWaterStorage
  
  use FatesConstantsMod     , only : itrue,ifalse
  use FatesConstantsMod     , only : calloc_abs_error

  use FatesAllometryMod  , only : h_allom
  use FatesAllometryMod  , only : h2d_allom
  use FatesAllometryMod  , only : bagw_allom
  use FatesAllometryMod  , only : bsap_allom
  use FatesAllometryMod  , only : bleaf
  use FatesAllometryMod  , only : bfineroot
  use FatesAllometryMod  , only : bdead_allom
  use FatesAllometryMod  , only : bstore_allom
  use FatesAllometryMod  , only : bbgw_allom
  use FatesAllometryMod  , only : carea_allom
  use FatesAllometryMod  , only : CheckIntegratedAllometries
  
  use PRTGenericMod, only : prt_carbon_allom_hyp
  use PRTGenericMod, only : leaf_organ
  use PRTGenericMod, only : sapw_organ, struct_organ
  use PRTGenericMod, only : all_carbon_elements
  use PRTGenericMod, only : carbon12_element
  use PRTGenericMod, only : nitrogen_element
  use PRTGenericMod, only : phosphorous_element
  use PRTGenericMod, only : leaf_organ
  use PRTGenericMod, only : fnrt_organ
  use PRTGenericMod, only : sapw_organ
  use PRTGenericMod, only : store_organ
  use PRTGenericMod, only : repro_organ
  use PRTGenericMod, only : struct_organ
  use PRTGenericMod, only : SetState
  use PRTLossFluxesMod, only : PRTPhenologyFlush
  use PRTLossFluxesMod, only : PRTDeciduousTurnover

  implicit none
  private

  public :: non_canopy_derivs
  public :: trim_canopy
  public :: phenology
  private :: phenology_leafonoff
  public :: recruitment
  private :: cwd_input
  private :: cwd_out
  private :: fragmentation_scaler
  private :: seeds_in
  private :: seed_decay
  private :: seed_germination
  public :: flux_into_litter_pools
  public :: ZeroAllocationRates
  

  logical, parameter :: debug  = .false. ! local debug flag
  character(len=*), parameter, private :: sourcefile = &
        __FILE__

  integer, parameter :: i_dbh  = 1    ! Array index associated with dbh
  integer, parameter :: i_cleaf = 2   ! Array index associated with leaf carbon
  integer, parameter :: i_cfroot = 3  ! Array index associated with fine-root carbon
  integer, parameter :: i_csap   = 4  ! Array index associated with sapwood carbon
  integer, parameter :: i_cstore = 5  ! Array index associated with storage carbon
  integer, parameter :: i_cdead = 6   ! Array index associated with structural carbon
  integer, parameter :: i_crepro = 7  ! Array index associated with reproductive carbon 
  integer, parameter :: n_cplantpools = 7 ! Size of the carbon only integration framework
  integer, parameter :: dleafon_drycheck = 100 ! Drought deciduous leaves max days on check parameter 

  ! ============================================================================

contains

  subroutine ZeroAllocationRates( currentSite )

    ! !ARGUMENTS    
    type(ed_site_type), intent(inout), target  :: currentSite
    type(ed_patch_type), pointer               :: currentPatch
    type(ed_cohort_type), pointer              :: currentCohort

    currentPatch => currentSite%youngest_patch
    do while(associated(currentPatch))
       
       currentCohort => currentPatch%tallest
       do while (associated(currentCohort)) 

          ! This sets turnover and growth rates to zero
          call currentCohort%prt%ZeroRates()
          
          currentCohort => currentCohort%shorter
       enddo
       currentPatch => currentPatch%older
    end do

    return
  end subroutine ZeroAllocationRates


  ! ============================================================================

  subroutine non_canopy_derivs( currentSite, currentPatch, bc_in )
    !
    ! !DESCRIPTION:
    ! Returns time differentials of the state vector
    !
    ! !USES:
    use EDTypesMod, only : AREA
    !
    ! !ARGUMENTS    
    type(ed_site_type), intent(inout), target  :: currentSite
    type(ed_patch_type), intent(inout)         :: currentPatch
    type(bc_in_type), intent(in)               :: bc_in

    !
    ! !LOCAL VARIABLES:
    integer c,p
    !----------------------------------------------------------------------

    currentPatch%leaf_litter_in(:)   = 0.0_r8
    currentPatch%root_litter_in(:)   = 0.0_r8
    currentPatch%dleaf_litter_dt(:)  = 0.0_r8
    currentPatch%droot_litter_dt(:)  = 0.0_r8
    currentPatch%leaf_litter_out(:)  = 0.0_r8
    currentPatch%root_litter_out(:)  = 0.0_r8
    currentPatch%cwd_AG_in(:)        = 0.0_r8
    currentPatch%cwd_BG_in(:)        = 0.0_r8
    currentPatch%cwd_AG_out(:)       = 0.0_r8
    currentPatch%cwd_BG_out(:)       = 0.0_r8
    currentPatch%seeds_in(:)         = 0.0_r8  
    currentPatch%seed_decay(:)       = 0.0_r8
    currentPatch%seed_germination(:) = 0.0_r8

    ! update seed fluxes 
    call seeds_in(currentSite, currentPatch)
    call seed_decay(currentSite, currentPatch)
    call seed_germination(currentSite, currentPatch)

    ! update fragmenting pool fluxes
    call cwd_input( currentSite, currentPatch)
    call cwd_out( currentSite, currentPatch, bc_in)
  
    do p = 1,numpft
       currentSite%dseed_dt(p) = currentSite%dseed_dt(p) + &
            (currentPatch%seeds_in(p) - currentPatch%seed_decay(p) - &
            currentPatch%seed_germination(p)) * currentPatch%area/AREA
    enddo   
    
    do c = 1,ncwd
       currentPatch%dcwd_AG_dt(c) = currentPatch%cwd_AG_in(c) - currentPatch%cwd_AG_out(c) 
       currentPatch%dcwd_BG_dt(c) = currentPatch%cwd_BG_in(c) - currentPatch%cwd_BG_out(c) 
    enddo

    do p = 1,numpft
       currentPatch%dleaf_litter_dt(p) = currentPatch%leaf_litter_in(p) - &
             currentPatch%leaf_litter_out(p) 
       currentPatch%droot_litter_dt(p) = currentPatch%root_litter_in(p) - &
             currentPatch%root_litter_out(p) 
    enddo

  end subroutine non_canopy_derivs

  ! ============================================================================
  subroutine trim_canopy( currentSite )
    !
    ! !DESCRIPTION:
    ! Canopy trimming / leaf optimisation. Removes leaves in negative annual carbon balance. 
    !
    ! !USES:

    ! !ARGUMENTS    
    type (ed_site_type),intent(inout), target :: currentSite
    !
    ! !LOCAL VARIABLES:
    type (ed_cohort_type) , pointer :: currentCohort
    type (ed_patch_type)  , pointer :: currentPatch

    integer  :: z                ! leaf layer
    integer  :: ipft             ! pft index
    logical  :: trimmed          ! was this layer trimmed in this year? If not expand the canopy. 
    real(r8) :: tar_bl           ! target leaf biomass       (leaves flushed, trimmed)
    real(r8) :: tar_bfr          ! target fine-root biomass  (leaves flushed, trimmed)
    real(r8) :: bfr_per_bleaf    ! ratio of fine root per leaf biomass
    real(r8) :: sla_levleaf      ! sla at leaf level z
    real(r8) :: nscaler_levleaf  ! nscaler value at leaf level z
    integer  :: cl               ! canopy layer index
    real(r8) :: kn               ! nitrogen decay coefficient
    real(r8) :: sla_max          ! Observational constraint on how large sla (m2/gC) can become
    real(r8) :: leaf_c           ! leaf carbon [kg]
    real(r8) :: fnrt_c           ! fineroot carbon [kg]
    real(r8) :: sapw_c           ! sapwood carbon [kg]
    real(r8) :: store_c          ! storage carbon [kg]
    real(r8) :: struct_c         ! structure carbon [kg]
    real(r8) :: leaf_inc         ! LAI-only portion of the vegetation increment of dinc_ed
    real(r8) :: lai_canopy_above ! the LAI in the canopy layers above the layer of interest
    real(r8) :: lai_layers_above ! the LAI in the leaf layers, within the current canopy, 
                                 ! above the leaf layer of interest
    real(r8) :: lai_current      ! the LAI in the current leaf layer
    real(r8) :: cumulative_lai   ! the cumulative LAI, top down, to the leaf layer of interest

    !----------------------------------------------------------------------

    currentPatch => currentSite%youngest_patch
    do while(associated(currentPatch))
       
       currentCohort => currentPatch%tallest
       do while (associated(currentCohort)) 

          trimmed = .false.
          ipft = currentCohort%pft
          call carea_allom(currentCohort%dbh,currentCohort%n,currentSite%spread,currentCohort%pft,currentCohort%c_area)

          leaf_c   = currentCohort%prt%GetState(leaf_organ, all_carbon_elements)

          currentCohort%treelai = tree_lai(leaf_c, currentCohort%pft, currentCohort%c_area, &
                                           currentCohort%n, currentCohort%canopy_layer,               &
                                           currentPatch%canopy_layer_tlai,currentCohort%vcmax25top )    

          currentCohort%treesai = tree_sai(currentCohort%pft, currentCohort%dbh, currentCohort%canopy_trim, &
                                           currentCohort%c_area, currentCohort%n, currentCohort%canopy_layer, &
                                           currentPatch%canopy_layer_tlai, currentCohort%treelai, &
                                           currentCohort%vcmax25top,0 )  

          currentCohort%nv      = ceiling((currentCohort%treelai+currentCohort%treesai)/dinc_ed)

          if (currentCohort%nv > nlevleaf)then
             write(fates_log(),*) 'nv > nlevleaf',currentCohort%nv, &
                   currentCohort%treelai,currentCohort%treesai, &
                   currentCohort%c_area,currentCohort%n,leaf_c
             call endrun(msg=errMsg(sourcefile, __LINE__))
          endif

          call bleaf(currentcohort%dbh,ipft,currentcohort%canopy_trim,tar_bl)

          if ( int(EDPftvarcon_inst%allom_fmode(ipft)) .eq. 1 ) then
             ! only query fine root biomass if using a fine root allometric model that takes leaf trim into account
             call bfineroot(currentcohort%dbh,ipft,currentcohort%canopy_trim,tar_bfr)
             bfr_per_bleaf = tar_bfr/tar_bl
          endif

          ! Identify current canopy layer (cl)
          cl = currentCohort%canopy_layer
          
          ! PFT-level maximum SLA value, even if under a thick canopy (same units as slatop)
          sla_max = EDPftvarcon_inst%slamax(ipft)

          !Leaf cost vs netuptake for each leaf layer. 
          do z = 1, currentCohort%nv

             ! Calculate the cumulative total vegetation area index (no snow occlusion, stems and leaves)

             leaf_inc    = dinc_ed * &
                   currentCohort%treelai/(currentCohort%treelai+currentCohort%treesai)
             
             ! Now calculate the cumulative top-down lai of the current layer's midpoint
             lai_canopy_above  = sum(currentPatch%canopy_layer_tlai(1:cl-1)) 
             lai_layers_above  = leaf_inc * (z-1)
             lai_current       = min(leaf_inc, currentCohort%treelai - lai_layers_above)
             cumulative_lai    = lai_canopy_above + lai_layers_above + 0.5*lai_current
             
             if (currentCohort%year_net_uptake(z) /= 999._r8)then !there was activity this year in this leaf layer.
             
                   
                ! Calculate sla_levleaf following the sla profile with overlying leaf area
                ! Scale for leaf nitrogen profile
                kn = decay_coeff_kn(ipft,currentCohort%vcmax25top)
                ! Nscaler value at leaf level z
                nscaler_levleaf = exp(-kn * cumulative_lai)
                ! Sla value at leaf level z after nitrogen profile scaling (m2/gC)
                sla_levleaf = EDPftvarcon_inst%slatop(ipft)/nscaler_levleaf

                if(sla_levleaf > sla_max)then
                   sla_levleaf = sla_max
                end if
                   
                !Leaf Cost kgC/m2/year-1
                !decidous costs. 
                if (EDPftvarcon_inst%season_decid(ipft) ==  itrue .or. &
                     EDPftvarcon_inst%stress_decid(ipft) == itrue )then 

                   ! Leaf cost at leaf level z accounting for sla profile (kgC/m2)
                   currentCohort%leaf_cost =  1._r8/(sla_levleaf*1000.0_r8)

                   if ( int(EDPftvarcon_inst%allom_fmode(ipft)) .eq. 1 ) then
                      ! if using trimmed leaf for fine root biomass allometry, add the cost of the root increment
                      ! to the leaf increment; otherwise do not.
                      currentCohort%leaf_cost = currentCohort%leaf_cost + &
                           1.0_r8/(sla_levleaf*1000.0_r8) * &
                           bfr_per_bleaf / EDPftvarcon_inst%root_long(ipft)
                   endif

                   currentCohort%leaf_cost = currentCohort%leaf_cost * &
                         (EDPftvarcon_inst%grperc(ipft) + 1._r8)
                else !evergreen costs

                   ! Leaf cost at leaf level z accounting for sla profile
                   currentCohort%leaf_cost = 1.0_r8/(sla_levleaf* &
                        sum(EDPftvarcon_inst%leaf_long(ipft,:))*1000.0_r8) !convert from sla in m2g-1 to m2kg-1
                   
                   
                   if ( int(EDPftvarcon_inst%allom_fmode(ipft)) .eq. 1 ) then
                      ! if using trimmed leaf for fine root biomass allometry, add the cost of the root increment
                      ! to the leaf increment; otherwise do not.
                      currentCohort%leaf_cost = currentCohort%leaf_cost + &
                           1.0_r8/(sla_levleaf*1000.0_r8) * &
                           bfr_per_bleaf / EDPftvarcon_inst%root_long(ipft)
                   endif
                   currentCohort%leaf_cost = currentCohort%leaf_cost * &
                         (EDPftvarcon_inst%grperc(ipft) + 1._r8)
                endif
                if (currentCohort%year_net_uptake(z) < currentCohort%leaf_cost)then
                   if (currentCohort%canopy_trim > EDPftvarcon_inst%trim_limit(ipft))then

                      if ( debug ) then
                         write(fates_log(),*) 'trimming leaves', &
                               currentCohort%canopy_trim,currentCohort%leaf_cost
                      endif

                      ! keep trimming until none of the canopy is in negative carbon balance.              
                      if (currentCohort%hite > EDPftvarcon_inst%hgt_min(ipft))then
                         currentCohort%canopy_trim = currentCohort%canopy_trim - &
                               EDPftvarcon_inst%trim_inc(ipft)
                         if (EDPftvarcon_inst%evergreen(ipft) /= 1)then
                            currentCohort%laimemory = currentCohort%laimemory * &
                                  (1.0_r8 - EDPftvarcon_inst%trim_inc(ipft)) 
                         endif
                         trimmed = .true.
                      endif
                   endif
                endif
             endif !leaf activity? 
          enddo !z

          currentCohort%year_net_uptake(:) = 999.0_r8
          if ( (.not.trimmed) .and.currentCohort%canopy_trim < 1.0_r8)then
             currentCohort%canopy_trim = currentCohort%canopy_trim + EDPftvarcon_inst%trim_inc(ipft)
          endif 

          if ( debug ) then
             write(fates_log(),*) 'trimming',currentCohort%canopy_trim
          endif
         
          ! currentCohort%canopy_trim = 1.0_r8 !FIX(RF,032414) this turns off ctrim for now. 
          currentCohort => currentCohort%shorter
       enddo
       currentPatch => currentPatch%older
    enddo

  end subroutine trim_canopy

  ! ============================================================================
  subroutine phenology( currentSite, bc_in )
    !
    ! !DESCRIPTION:
    ! Phenology. 
    !
    ! !USES:
    use FatesConstantsMod, only : tfrz => t_water_freeze_k_1atm
    use EDParamsMod, only : ED_val_phen_drought_threshold, ED_val_phen_doff_time
    use EDParamsMod, only : ED_val_phen_a, ED_val_phen_b, ED_val_phen_c, ED_val_phen_chiltemp
    use EDParamsMod, only : ED_val_phen_mindayson, ED_val_phen_ncolddayslim, ED_val_phen_coldtemp
         

    !
    ! !ARGUMENTS:
    type(ed_site_type), intent(inout), target :: currentSite
    type(bc_in_type),   intent(in)            :: bc_in

    !
    ! !LOCAL VARIABLES:

<<<<<<< HEAD
    integer  :: t            ! day of year
    integer  :: ncolddays    ! no days underneath the threshold for leaf drop
    integer  :: i
    integer  :: timesincedleafon,timesincedleafoff,timesinceleafon,timesinceleafoff
    integer  :: refdate
    integer  :: curdate
    
    integer  :: yr                       ! year (0, ...)
    integer  :: mon                      ! month (1, ..., 12)
    integer  :: day                      ! day of month (1, ..., 31)
    integer  :: sec                      ! seconds of the day

    real(r8) :: leaf_c               ! leaf carbon [kg]
    real(r8) :: fnrt_c               ! fineroot carbon [kg]
    real(r8) :: sapw_c               ! sapwood carbon [kg]
    real(r8) :: store_c              ! storage carbon [kg]
    real(r8) :: struct_c             ! structure carbon [kg]

    real(r8) :: gdd_threshold
    integer  :: ncdstart     ! beginning of counting period for chilling degree days.
    integer  :: gddstart     ! beginning of counting period for growing degree days.
    real(r8) :: temp_in_C    ! daily averaged temperature in celcius

    real(r8), parameter :: canopy_leaf_lifespan = 365.0_r8    ! Mean lifespan canopy leaves
                                                              ! FIX(RGK 07/10/17)
                                                              ! This is a band-aid on unusual code
                                                              
=======
    integer  :: model_day_int     ! integer model day 1 - inf
    integer  :: ncolddays         ! no days underneath the threshold for leaf drop
    integer  :: i_wmem            ! Loop counter for water mem days
    integer  :: i_tmem            ! Loop counter for veg temp mem days
    integer  :: dayssincedleafon  ! Days since drought-decid leaf-on started
    integer  :: dayssincedleafoff ! Days since drought-decid leaf-off started
    integer  :: dayssincecleafon  ! Days since cold-decid leaf-on started
    integer  :: dayssincecleafoff ! Days since cold-decid leaf-off started
    real(r8) :: mean_10day_liqvol ! mean liquid volume (m3/m3) over last 10 days
    real(r8) :: leaf_c            ! leaf carbon [kg]
    real(r8) :: fnrt_c            ! fineroot carbon [kg]
    real(r8) :: sapw_c            ! sapwood carbon [kg]
    real(r8) :: store_c           ! storage carbon [kg]
    real(r8) :: struct_c          ! structure carbon [kg]
    real(r8) :: gdd_threshold     ! GDD accumulation function,
    integer  :: ilayer_swater     ! Layer index for soil water
                                  ! which also depends on chilling days.
    integer  :: ncdstart          ! beginning of counting period for chilling degree days.
    integer  :: gddstart          ! beginning of counting period for growing degree days.
    real(r8) :: temp_in_C         ! daily averaged temperature in celcius

    integer, parameter :: canopy_leaf_lifespan = 365    ! Maximum lifespan of drought decid leaves

    integer, parameter :: min_daysoff_dforcedflush = 30 ! THis is the number of days that must had elapsed
                                                        ! since leaves had dropped, in order to forcably
                                                        ! flush leaves again.  This does not impact flushing
                                                        ! due to real moisture constraints, and will prevent
                                                        ! drought deciduous in perennially wet environments
                                                        ! that have been forced to drop their leaves, from
                                                        ! flushing them back immediately.

    real(r8),parameter :: dphen_soil_depth = 0.1        ! Use liquid soil water that is
                                                        ! closest to this depth [m]
 
    ! This is the integer model day. The first day of the simulation is 1, and it
    ! continues monotonically, indefinitely
    model_day_int = nint(hlm_model_day)


    ! Use the following layer index to calculate drought conditions
    ilayer_swater = minloc(abs(bc_in%z_sisl(:)-dphen_soil_depth),dim=1)

>>>>>>> 39d06356

    ! Parameter of drought decid leaf loss in mm in top layer...FIX(RF,032414) 
    ! - this is arbitrary and poorly understood. Needs work. ED_
    !Parameters: defaults from Botta et al. 2000 GCB,6 709-725 
    !Parameters, default from from SDGVM model of senesence

    temp_in_C = bc_in%t_veg24_si - tfrz

    !-----------------Cold Phenology--------------------!              

    !Zero growing degree and chilling day counters
    if (currentSite%lat > 0)then
       ncdstart = 270  !Northern Hemisphere begining November
       gddstart = 1    !Northern Hemisphere begining January  
    else
       ncdstart = 120  !Southern Hemisphere beginning May
       gddstart = 181  !Northern Hemisphere begining July
    endif
    
    ! Count the number of chilling days over a seasonal window.
    ! For comparing against GDD, we start calculating chilling
    ! in the late autumn.
    ! This value is used to determine the GDD exceedance threshold
    if (hlm_day_of_year == ncdstart)then
       currentSite%nchilldays = 0
    endif

    !Accumulate growing/chilling days after start of counting period
    if (temp_in_C  <  ED_val_phen_chiltemp)then
       currentSite%nchilldays = currentSite%nchilldays + 1
    endif

    !GDD accumulation function, which also depends on chilling days.
    !  -68 + 638 * (-0.001 * ncd) 
    gdd_threshold = ED_val_phen_a + ED_val_phen_b*exp(ED_val_phen_c*real(currentSite%nchilldays,r8))

    !Accumulate temperature of last 10 days.
    currentSite%vegtemp_memory(2:num_vegtemp_mem) = currentSite%vegtemp_memory(1:num_vegtemp_mem-1)
    currentSite%vegtemp_memory(1) = temp_in_C

    !count number of days for leaves off
    ncolddays = 0
    do i_tmem = 1,num_vegtemp_mem
       if (currentSite%vegtemp_memory(i_tmem) < ED_val_phen_coldtemp)then
          ncolddays = ncolddays + 1
       endif
    enddo

    ! Here is where we do the GDD accumulation calculation
    !
    ! reset GDD on set dates
    if (hlm_day_of_year == gddstart)then
       currentSite%grow_deg_days = 0._r8
    endif
    !
    ! accumulate the GDD using daily mean temperatures
    if (bc_in%t_veg24_si .gt. tfrz) then
       currentSite%grow_deg_days = currentSite%grow_deg_days + bc_in%t_veg24_si - tfrz
    endif
    
    ! Calculate the number of days since the leaves last came on 
    ! and off. If this is the beginning of the simulation, that day might
    ! not had occured yet, so set it to last year to get things rolling

    if (model_day_int < currentSite%cleafoffdate) then
       dayssincecleafoff = model_day_int - (currentSite%cleafoffdate - 365)
    else
       dayssincecleafoff = model_day_int - currentSite%cleafoffdate
    end if

    if (model_day_int < currentSite%cleafondate) then
       dayssincecleafon = model_day_int - (currentSite%cleafondate-365)
    else
       dayssincecleafon = model_day_int - currentSite%cleafondate
    end if



    !LEAF ON: COLD DECIDUOUS. Needs to
    !1) have exceeded the growing degree day threshold 
    !2) The leaves should not be on already
    !3) There should have been at least one chilling day in the counting period.  
    !   this prevents tropical or warm climate plants that are "cold-deciduous"
    !   from ever re-flushing after they have reached their maximum age (thus
    !   preventing them from competing

    if ( (currentSite%cstatus == phen_cstat_iscold .or. &
          currentSite%cstatus == phen_cstat_nevercold) .and. &
         (currentSite%grow_deg_days > gdd_threshold) .and. &
         (currentSite%nchilldays >= 1)) then
       currentSite%cstatus = phen_cstat_notcold  ! Set to not-cold status (leaves can come on)
       currentSite%cleafondate = model_day_int  
       if ( debug ) write(fates_log(),*) 'leaves on'
    endif !GDD




    !LEAF OFF: COLD THRESHOLD
    !Needs to:
    !1) have exceeded the number of cold days threshold
    !2) have exceeded the minimum leafon time.
    !3) The leaves should not be off already
    !4) The day of simulation should be larger than the counting period. 

    
    if ( (currentSite%cstatus == phen_cstat_notcold) .and. &
         (model_day_int > num_vegtemp_mem)      .and. &
         (ncolddays > ED_val_phen_ncolddayslim) .and. &
         (dayssincecleafon > ED_val_phen_mindayson) )then
       
       currentSite%grow_deg_days  = 0._r8          ! The equations for Botta et al
                                                 ! are for calculations of 
                                                 ! first flush, but if we dont
                                                 ! clear this value, it will cause
                                                 ! leaves to flush later in the year
       currentSite%cstatus       = phen_cstat_iscold  ! alter status of site to 'leaves off'
       currentSite%cleafoffdate = model_day_int       ! record leaf off date   

       if ( debug ) write(fates_log(),*) 'leaves off'
    endif
    
    ! LEAF OFF: COLD LIFESPAN THRESHOLD
    ! NOTE: Some areas of the planet will never generate a cold day
    ! and thus %nchilldays will never go from zero to 1.  The following logic
    ! when coupled with this fact will essentially prevent cold-deciduous
    ! plants from re-emerging in areas without at least some cold days

    if( (currentSite%cstatus == phen_cstat_notcold)  .and. &
        (dayssincecleafoff > 400)) then           ! remove leaves after a whole year 
                                                  ! when there is no 'off' period.  
       currentSite%grow_deg_days  = 0._r8

       currentSite%cstatus = phen_cstat_nevercold  ! alter status of site to imply that this
                                                   ! site is never really cold enough
                                                   ! for cold deciduous
       currentSite%cleafoffdate = model_day_int    ! record leaf off date   
       
       if ( debug ) write(fates_log(),*) 'leaves off'
    endif

    !-----------------Drought Phenology--------------------!
    ! Principles of drought-deciduos phenology model...
    ! The 'is_drought' flag is false when leaves are on, and true when leaves area off. 
    ! The following sets those site-level flags, which are acted on in phenology_deciduos. 
    ! A* The leaves live for either the length of time the soil moisture is over the threshold 
    ! or the lifetime of the leaves, whichever is shorter. 
    ! B*: If the soil is only wet for a very short time, then the leaves stay on for 100 days
    ! C*: The leaves are only permitted to come ON for a 60 day window around when they last came on, 
    ! to prevent 'flickering' on in response to wet season storms
    ! D*: We don't allow anything to happen in the first ten days to allow the water memory window 
    ! to come into equlibirium. 
    ! E*: If the soil is always wet, the leaves come on at the beginning of the window, and then 
    ! last for their lifespan. 
    ! ISSUES
    ! 1. It's not clear what water content we should track. Here we are tracking the top layer, 
    ! but we probably should track something like BTRAN, but BTRAN is defined for each PFT, 
    ! and there could potentially be more than one stress-dec PFT.... ?
    ! 2. In the beginning, the window is set at an arbitrary time of the year, so the leaves 
    ! might come on in the dry season, using up stored reserves
    ! for the stress-dec plants, and potentially killing them. To get around this, 
    ! we need to read in the 'leaf on' date from some kind of start-up file
    ! but we would need that to happen for every resolution, etc. 
    ! 3. Will this methodology properly kill off the stress-dec trees where there is no
    ! water stress? What about where the wet period coincides with the warm period? 
    ! We would just get them overlapping with the cold-dec trees, even though that isn't appropriate
    ! Why don't the drought deciduous trees grow in the North? 
    ! Is cold decidousness maybe even the same as drought deciduosness there (and so does this 
    ! distinction actually matter??).... 

    ! Accumulate surface water memory of last 10 days.
    ! Liquid volume in ground layer (m3/m3)
    do i_wmem = 1,numWaterMem-1 !shift memory along one
       currentSite%water_memory(numWaterMem+1-i_wmem) = currentSite%water_memory(numWaterMem-i_wmem)
    enddo
    currentSite%water_memory(1) = bc_in%h2o_liqvol_sl(ilayer_swater) 

    ! Calculate the mean water content over the last 10 days (m3/m3)
    mean_10day_liqvol = sum(currentSite%water_memory(1:numWaterMem))/real(numWaterMem,r8)

    ! In drought phenology, we often need to force the leaves to stay 
    ! on or off as moisture fluctuates...     

    ! Calculate days since leaves have come off, but make a provision
    ! for the first year of simulation, we have to assume a leaf drop
    ! date to start, so if that is in the future, set it to last year

    if (model_day_int < currentSite%dleafoffdate) then
       dayssincedleafoff = model_day_int - (currentSite%dleafoffdate-365)
    else
       dayssincedleafoff = model_day_int - currentSite%dleafoffdate
    endif
    
    ! the leaves are on. How long have they been on? 
    if (model_day_int < currentSite%dleafondate) then
       dayssincedleafon = model_day_int - (currentSite%dleafondate-365)
    else
       dayssincedleafon = model_day_int - currentSite%dleafondate 
    endif

    ! LEAF ON: DROUGHT DECIDUOUS WETNESS
    ! Here, we used a window of oppurtunity to determine if we are 
    ! close to the time when then leaves came on last year
    
    ! Has it been ...
    ! a) a year, plus or minus 1 month since we last had leaf-on? 
    ! b) Has there also been at least a nominaly short amount of "leaf-off"
    ! c) is the model day at least > 10 (let soil water spin-up)
    ! Note that cold-starts begin in the "leaf-on"
    ! status
    if ( (currentSite%dstatus == phen_dstat_timeoff .or. &
          currentSite%dstatus == phen_dstat_moistoff) .and. &
          (model_day_int > numWaterMem) .and. &
          (dayssincedleafon >= 365-30 .and. dayssincedleafon <= 365+30 ) .and. &
          (dayssincedleafoff > ED_val_phen_doff_time) ) then

       ! If leaves are off, and have been off for at least a few days
       ! and the time is consistent with the correct
       ! time window... test if the moisture conditions allow for leaf-on
       
       if ( mean_10day_liqvol >= ED_val_phen_drought_threshold ) then
          currentSite%dstatus     = phen_dstat_moiston  ! set status to leaf-on
          currentSite%dleafondate = model_day_int       ! save the model day we start flushing
          dayssincedleafon        = 0
       endif
    endif

    ! LEAF ON: DROUGHT DECIDUOUS TIME EXCEEDANCE
    ! If we still haven't done budburst by end of window, then force it

    ! If the status is "phen_dstat_moistoff", it means this site currently has 
    ! leaves off due to actual moisture limitations. 
    ! So we trigger bud-burst at the end of the month since 
    ! last year's bud-burst.  If this is imposed, then we set the new
    ! status to indicate bud-burst was forced by timing

    if( currentSite%dstatus == phen_dstat_moistoff ) then
       if ( dayssincedleafon > 365+30 ) then
          currentSite%dstatus     = phen_dstat_timeon ! force budburst!
          currentSite%dleafondate = model_day_int     ! record leaf on date
          dayssincedleafon        = 0
       end if
    end if

    ! But if leaves are off due to time, then we enforce
    ! a longer cool-down (because this is a perrenially wet system)

    if(currentSite%dstatus == phen_dstat_timeoff ) then
       if (dayssincedleafoff > min_daysoff_dforcedflush) then
          currentSite%dstatus     = phen_dstat_timeon    ! force budburst!
          currentSite%dleafondate = model_day_int        ! record leaf on date
          dayssincedleafon        = 0
       end if
    end if

    ! LEAF OFF: DROUGHT DECIDUOUS LIFESPAN - if the leaf gets to 
    ! the end of its useful life. A*, E*  
    ! i.e. Are the leaves rouhgly at the end of their lives? 

    if ( (currentSite%dstatus == phen_dstat_moiston .or. &
          currentSite%dstatus == phen_dstat_timeon ) .and. & 
         (dayssincedleafon > canopy_leaf_lifespan) )then 
          currentSite%dstatus      = phen_dstat_timeoff    !alter status of site to 'leaves off'
          currentSite%dleafoffdate = model_day_int         !record leaf on date          
    endif

    ! LEAF OFF: DROUGHT DECIDUOUS DRYNESS - if the soil gets too dry, 
    ! and the leaves have already been on a while... 

    if ( (currentSite%dstatus == phen_dstat_moiston .or. &
          currentSite%dstatus == phen_dstat_timeon ) .and. &
         (model_day_int > numWaterMem) .and. &
         (mean_10day_liqvol <= ED_val_phen_drought_threshold) .and. &
         (dayssincedleafon > dleafon_drycheck ) ) then 
       currentSite%dstatus = phen_dstat_moistoff     ! alter status of site to 'leaves off'
       currentSite%dleafoffdate = model_day_int      ! record leaf on date           
    endif

    call phenology_leafonoff(currentSite)

  end subroutine phenology

  ! ============================================================================
  subroutine phenology_leafonoff(currentSite)
    !
    ! !DESCRIPTION:
    ! Controls the leaf on and off economics
    !
    ! !USES:
    !
    ! !ARGUMENTS:
    type(ed_site_type), intent(inout), target :: currentSite
    !
    ! !LOCAL VARIABLES:
    type(ed_patch_type) , pointer :: currentPatch     
    type(ed_cohort_type), pointer :: currentCohort  

    real(r8) :: leaf_c                 ! leaf carbon [kg]
    real(r8) :: sapw_c                 ! sapwood carbon [kg]
    real(r8) :: struct_c               ! structural wood carbon [kg]
    real(r8) :: store_c                ! storage carbon [kg]
    real(r8) :: store_c_transfer_frac  ! Fraction of storage carbon used to flush leaves
    real(r8) :: totalmemory            ! total memory of carbon [kg]
    integer  :: ipft
    real(r8), parameter :: leaf_drop_fraction = 1.0_r8
    real(r8) :: stem_drop_fraction

    !------------------------------------------------------------------------

    currentPatch => CurrentSite%oldest_patch   

    do while(associated(currentPatch))    
       currentCohort => currentPatch%tallest
       do while(associated(currentCohort))        

          ipft = currentCohort%pft

          ! Retrieve existing leaf and storage carbon

          call currentCohort%prt%CheckMassConservation(ipft,0)

          store_c = currentCohort%prt%GetState(store_organ, all_carbon_elements)
          leaf_c  = currentCohort%prt%GetState(leaf_organ, all_carbon_elements)
          sapw_c  = currentCohort%prt%GetState(sapw_organ, all_carbon_elements)
          struct_c  = currentCohort%prt%GetState(struct_organ, all_carbon_elements)
	  
          stem_drop_fraction = EDPftvarcon_inst%phen_stem_drop_fraction(ipft)
	  
          ! COLD LEAF ON
          ! The site level flags signify that it is no-longer too cold
          ! for leaves. Time to signal flushing

          if (EDPftvarcon_inst%season_decid(ipft) == itrue)then
             if ( currentSite%cstatus == phen_cstat_notcold  )then                ! we have just moved to leaves being on . 
                if (currentCohort%status_coh == leaves_off)then ! Are the leaves currently off?        
                   currentCohort%status_coh = leaves_on         ! Leaves are on, so change status to 
                                                                ! stop flow of carbon out of bstore. 
                   
                   if(store_c>nearzero) then
                      store_c_transfer_frac = &
                            min(EDPftvarcon_inst%phenflush_fraction(ipft)*currentCohort%laimemory, store_c)/store_c
	              if(EDPftvarcon_inst%woody(ipft).ne.itrue)then
		         totalmemory=currentCohort%laimemory+currentCohort%sapwmemory+currentCohort%structmemory
		         store_c_transfer_frac = min(EDPftvarcon_inst%phenflush_fraction(ipft)* &
		                                 totalmemory, store_c)/store_c
		      endif
		     
                   else
                      store_c_transfer_frac = 0.0_r8
                   end if

                   ! This call will request that storage carbon will be transferred to 
                   ! leaf tissues. It is specified as a fraction of the available storage
		   if(EDPftvarcon_inst%woody(ipft) == itrue) then
                      call PRTPhenologyFlush(currentCohort%prt, ipft, leaf_organ, store_c_transfer_frac)
                      currentCohort%laimemory = 0.0_r8		   
		   else
		   
                     call PRTPhenologyFlush(currentCohort%prt, ipft, leaf_organ, &
		               store_c_transfer_frac*currentCohort%laimemory/totalmemory)		   

                     call PRTPhenologyFlush(currentCohort%prt, ipft, sapw_organ, &
		               store_c_transfer_frac*currentCohort%sapwmemory/totalmemory)

                     call PRTPhenologyFlush(currentCohort%prt, ipft, struct_organ, & 
		              store_c_transfer_frac*currentCohort%structmemory/totalmemory)
			      
                     currentCohort%laimemory = 0.0_r8
		     currentCohort%structmemory = 0.0_r8
		     currentCohort%sapwmemory = 0.0_r8
		     
		   endif		   

                endif !pft phenology
             endif ! growing season 

             !COLD LEAF OFF
             if (currentSite%cstatus == phen_cstat_nevercold .or. &
                 currentSite%cstatus == phen_cstat_iscold) then ! past leaf drop day? Leaves still on tree?  

                if (currentCohort%status_coh == leaves_on) then ! leaves have not dropped

<<<<<<< HEAD
             if (currentSite%is_cold) then 
                if (currentCohort%status_coh == leaves_on)then ! leaves have not dropped
		   ! leaf off occur on big individuals
                   if (currentCohort%dbh > EDPftvarcon_inst%phmort_size_threshold(ipft)) then 
                      ! This sets the cohort to the "leaves off" flag
                      currentCohort%status_coh  = leaves_off
=======
                   
                   ! This sets the cohort to the "leaves off" flag
                   currentCohort%status_coh  = leaves_off
>>>>>>> 39d06356

                      ! Remember what the lai was (leaf mass actually) was for next year
                      ! the same amount back on in the spring...

                      currentCohort%laimemory   = leaf_c

                      ! Drop Leaves (this routine will update the leaf state variables,
                      ! for carbon and any other element that are prognostic. It will
                      ! also track the turnover masses that will be sent to litter later on)

                      call PRTDeciduousTurnover(currentCohort%prt,ipft, &
                           leaf_organ, leaf_drop_fraction)
			 
	              if(EDPftvarcon_inst%woody(ipft).ne.itrue)then
			 
                         currentCohort%sapwmemory   = sapw_c * stem_drop_fraction
		   
		         currentCohort%structmemory   = struct_c * stem_drop_fraction			 

                         call PRTDeciduousTurnover(currentCohort%prt,ipft, &
                              sapw_organ, stem_drop_fraction)

                         call PRTDeciduousTurnover(currentCohort%prt,ipft, &
                              struct_organ, stem_drop_fraction)
	              endif	
                    endif ! individual dbh

                endif !leaf status
             endif !currentSite status
          endif  !season_decid

          ! DROUGHT LEAF ON
          ! Site level flag indicates it is no longer in drought condition
          ! deciduous plants can flush

          if (EDPftvarcon_inst%stress_decid(ipft) == itrue )then
             
             if (currentSite%dstatus == phen_dstat_moiston .or. &
                 currentSite%dstatus == phen_dstat_timeon )then 

                ! we have just moved to leaves being on . 
                if (currentCohort%status_coh == leaves_off)then    

                   !is it the leaf-on day? Are the leaves currently off?    

                   currentCohort%status_coh = leaves_on    ! Leaves are on, so change status to 
                                                           ! stop flow of carbon out of bstore. 

                   if(store_c>nearzero) then
                      store_c_transfer_frac = &
                            min(EDPftvarcon_inst%phenflush_fraction(ipft)*currentCohort%laimemory, store_c)/store_c
	              if(EDPftvarcon_inst%woody(ipft).ne.itrue)then
		         totalmemory=currentCohort%laimemory+currentCohort%sapwmemory+currentCohort%structmemory
		         store_c_transfer_frac = min(EDPftvarcon_inst%phenflush_fraction(ipft)* &
		                                 totalmemory, store_c)/store_c
		      endif			    
                   else
                      store_c_transfer_frac = 0.0_r8
                   end if
                   
                   ! This call will request that storage carbon will be transferred to 
                   ! leaf tissues. It is specified as a fraction of the available storage
		   if(EDPftvarcon_inst%woody(ipft) == itrue) then
		   
                      call PRTPhenologyFlush(currentCohort%prt, ipft, &
                         leaf_organ, store_c_transfer_frac)

                       currentCohort%laimemory = 0.0_r8
	   
		   else
		   
                     call PRTPhenologyFlush(currentCohort%prt, ipft, leaf_organ, &
		               store_c_transfer_frac*currentCohort%laimemory/totalmemory)		   

                     call PRTPhenologyFlush(currentCohort%prt, ipft, sapw_organ, &
		               store_c_transfer_frac*currentCohort%sapwmemory/totalmemory)

                     call PRTPhenologyFlush(currentCohort%prt, ipft, struct_organ, & 
		              store_c_transfer_frac*currentCohort%structmemory/totalmemory)
			      
		     currentCohort%laimemory = 0.0_r8
		     currentCohort%structmemory = 0.0_r8
		     currentCohort%sapwmemory = 0.0_r8
		     
		   endif

                endif !currentCohort status again?
             endif   !currentSite status

             !DROUGHT LEAF OFF
             if (currentSite%dstatus == phen_dstat_moistoff .or. &
                 currentSite%dstatus == phen_dstat_timeoff) then        

                if (currentCohort%status_coh == leaves_on) then ! leaves have not dropped

                   ! This sets the cohort to the "leaves off" flag
                   currentCohort%status_coh      = leaves_off
                   
                   ! Remember what the lai (leaf mass actually) was for next year
                   currentCohort%laimemory   = leaf_c
		   
                   call PRTDeciduousTurnover(currentCohort%prt,ipft, &
                         leaf_organ, leaf_drop_fraction)
			 
	           if(EDPftvarcon_inst%woody(ipft).ne.itrue)then
			 
                      currentCohort%sapwmemory   = sapw_c * stem_drop_fraction
		   
		      currentCohort%structmemory   = struct_c * stem_drop_fraction			 

                      call PRTDeciduousTurnover(currentCohort%prt,ipft, &
                         sapw_organ, stem_drop_fraction)

                      call PRTDeciduousTurnover(currentCohort%prt,ipft, &
                         struct_organ, stem_drop_fraction)
	           endif			 			 

                endif
             endif !status
          endif !drought dec.

          call currentCohort%prt%CheckMassConservation(ipft,1)

          currentCohort => currentCohort%shorter
       enddo !currentCohort

       currentPatch => currentPatch%younger

    enddo !currentPatch

  end subroutine phenology_leafonoff


  ! ============================================================================
  subroutine seeds_in( currentSite, cp_pnt )
    !
    ! !DESCRIPTION:
    !  Flux from plants into seed pool. 
    !
    ! !USES:
    use EDTypesMod, only : AREA
    use EDTypesMod, only : homogenize_seed_pfts
    !
    ! !ARGUMENTS    
    type(ed_site_type), intent(inout), target  :: currentSite
    type(ed_patch_type), intent(inout), target :: cp_pnt ! seeds go to these patches.
    !
    ! !LOCAL VARIABLES:
    type(ed_patch_type),  pointer :: currentPatch
    type(ed_cohort_type), pointer :: currentCohort
    integer :: p
    logical :: pft_present(maxpft)
    real(r8) :: store_c_to_repro   ! carbon sent from storage to reproduction upon death [kg/plant]
    real(r8) :: npfts_present
    !----------------------------------------------------------------------

    currentPatch => cp_pnt
   
    currentPatch%seeds_in(:) = 0.0_r8

    if ( homogenize_seed_pfts ) then
       ! special mode to remove intergenerational filters on PFT existence: each PFT seeds all PFTs
       ! first loop over all patches and cohorts to see what and how many PFTs are present on this site
       pft_present(:) = .false.
       npfts_present =  0._r8
       currentPatch => currentSite%oldest_patch
       do while(associated(currentPatch))
          currentCohort => currentPatch%tallest
          do while (associated(currentCohort))
             p = currentCohort%pft
             if (.not. pft_present(p)) then
                pft_present(p) = .true.
                npfts_present = npfts_present + 1._r8
             endif
             currentCohort => currentCohort%shorter
          enddo !cohort loop                        
          currentPatch => currentPatch%younger
       enddo ! patch loop
       
       ! now calculate the homogenized seed flux into each PFT pool
       currentPatch => cp_pnt
       currentCohort => currentPatch%tallest
       do while (associated(currentCohort))

          ! a certain fraction of bstore goes to clonal reproduction when plants die
          store_c_to_repro = currentCohort%prt%GetState(store_organ,all_carbon_elements) * &
                EDPftvarcon_inst%allom_frbstor_repro(currentCohort%pft)
          
          do p = 1, numpft
             if (pft_present(p)) then
		  
                  currentPatch%seeds_in(p) = currentPatch%seeds_in(p) + &
                        (currentCohort%seed_prod * currentCohort%n - &
                        currentCohort%dndt*store_c_to_repro) &
                        /(currentPatch%area * npfts_present)		  
             endif
          end do
          currentCohort => currentCohort%shorter
       enddo !cohort loop                  
    else

    ! normal case: each PFT seeds its own type
    currentCohort => currentPatch%tallest
    do while (associated(currentCohort))
       p = currentCohort%pft

       ! a certain fraction of bstore goes to clonal reproduction when plants die
       store_c_to_repro = currentCohort%prt%GetState(store_organ,all_carbon_elements) * &
             EDPftvarcon_inst%allom_frbstor_repro(p)
       
       currentPatch%seeds_in(p) = currentPatch%seeds_in(p) +  &
           (currentCohort%seed_prod * currentCohort%n - &
	   currentCohort%dndt*store_c_to_repro)/currentPatch%area

       currentCohort => currentCohort%shorter
    enddo !cohort loop

    endif

    do p = 1,numpft
       currentPatch%seeds_in(p) = currentPatch%seeds_in(p) + &
                 EDPftvarcon_inst%seed_suppl(p) !KgC/m2/year
       currentSite%seed_rain_flux(p) = currentSite%seed_rain_flux(p) + &
                 EDPftvarcon_inst%seed_suppl(p) * currentPatch%area/AREA !KgC/m2/year

       currentSite%flux_in = currentSite%flux_in + &
             EDPftvarcon_inst%seed_suppl(p) * currentPatch%area * hlm_freq_day

    enddo


  end subroutine seeds_in
  
  ! ============================================================================
  subroutine seed_decay( currentSite, currentPatch )
    !
    ! !DESCRIPTION:
    !  Flux from seed pool into leaf litter pool    
    !
    ! !USES:
    use EDPftvarcon       , only : EDPftvarcon_inst
    !
    ! !ARGUMENTS    
    type(ed_site_type), intent(inout), target  :: currentSite
    type(ed_patch_type),intent(inout) :: currentPatch ! seeds go to these patches.
    !
    ! !LOCAL VARIABLES:
    integer  ::  p
    !----------------------------------------------------------------------

    ! default value from Liscke and Loffler 2006 ; making this a PFT-specific parameter
    ! decays the seed pool according to exponential model
    ! seed_decay_turnover is in yr-1
    do p = 1,numpft 
       currentPatch%seed_decay(p) =  currentSite%seed_bank(p) * EDPftvarcon_inst%seed_decay_turnover(p)
    enddo
 
  end subroutine seed_decay

  ! ============================================================================
  subroutine seed_germination( currentSite, currentPatch ) 
    !
    ! !DESCRIPTION:
    !  Flux from seed pool into sapling pool    
    !
    ! !USES:
    use EDPftvarcon       , only : EDPftvarcon_inst
    !
    ! !ARGUMENTS    
    type(ed_site_type), intent(inout), target  :: currentSite
    type(ed_patch_type),intent(inout) :: currentPatch ! seeds go to these patches.
    !
    ! !LOCAL VARIABLES:
    integer :: p
    real(r8) max_germination !cap on germination rates. KgC/m2/yr Lishcke et al. 2009
    !----------------------------------------------------------------------

    max_germination = 1.0_r8 !this is arbitrary

    ! germination_timescale is being pulled to PFT parameter; units are 1/yr
    ! thus the mortality rate of seed -> recruit (in units of carbon) 
    ! is seed_decay_turnover(p)/germination_timescale(p)
    ! and thus the mortlaity rate (in units of individuals) is the product of 
    ! that times the ratio of (hypothetical) seed mass to recruit biomass

    do p = 1,numpft
       currentPatch%seed_germination(p) =  min(currentSite%seed_bank(p) * &
             EDPftvarcon_inst%germination_timescale(p),max_germination)     
       !set the germination only under the growing season...c.xu
       if ( (EDPftvarcon_inst%season_decid(p) == itrue) .and. &
            (any(currentSite%cstatus == [phen_cstat_nevercold,phen_cstat_iscold]))) then
          currentPatch%seed_germination(p) = 0.0_r8
       endif
       if ( (EDPftvarcon_inst%stress_decid(p) == itrue) .and. & 
            (any(currentSite%dstatus == [phen_dstat_timeoff,phen_dstat_moistoff]))) then
          currentPatch%seed_germination(p) = 0.0_r8
       endif
    enddo

  end subroutine seed_germination

  ! =====================================================================================

  subroutine recruitment( currentSite, currentPatch, bc_in )
    !
    ! !DESCRIPTION:
    ! spawn new cohorts of juveniles of each PFT             
    !
    ! !USES:
    use FatesInterfaceMod, only : hlm_use_ed_prescribed_phys
    !
    ! !ARGUMENTS    
    type(ed_site_type), intent(inout), target   :: currentSite
    type(ed_patch_type), intent(inout), pointer :: currentPatch
    type(bc_in_type), intent(in)                :: bc_in
    !
    ! !LOCAL VARIABLES:
    integer :: ft
    type (ed_cohort_type) , pointer :: temp_cohort
    integer :: cohortstatus
    integer :: ipft
    integer,parameter :: recruitstatus = 1 !weather it the new created cohorts is recruited or initialized
    real(r8) :: b_leaf
    real(r8) :: b_fineroot    ! fine root biomass [kgC]
    real(r8) :: b_sapwood     ! sapwood biomass [kgC]
    real(r8) :: a_sapwood     ! sapwood cross section are [m2] (dummy)
    real(r8) :: b_agw         ! Above ground biomass [kgC]
    real(r8) :: b_bgw         ! Below ground biomass [kgC]
    real(r8) :: b_dead
    real(r8) :: b_store    
    real(r8) :: stem_drop_fraction 
    !----------------------------------------------------------------------

    allocate(temp_cohort) ! create temporary cohort
    call zero_cohort(temp_cohort)

    do ft = 1,numpft

       temp_cohort%canopy_trim = 0.8_r8  !starting with the canopy not fully expanded 
       temp_cohort%pft         = ft
       temp_cohort%hite        = EDPftvarcon_inst%hgt_min(ft)
       stem_drop_fraction = EDPftvarcon_inst%phen_stem_drop_fraction(ft)
       call h2d_allom(temp_cohort%hite,ft,temp_cohort%dbh)

       ! Initialize live pools
       call bleaf(temp_cohort%dbh,ft,temp_cohort%canopy_trim,b_leaf)
       call bfineroot(temp_cohort%dbh,ft,temp_cohort%canopy_trim,b_fineroot)
       call bsap_allom(temp_cohort%dbh,ft,temp_cohort%canopy_trim,a_sapwood, b_sapwood)
       call bagw_allom(temp_cohort%dbh,ft,b_agw)
       call bbgw_allom(temp_cohort%dbh,ft,b_bgw)
       call bdead_allom(b_agw,b_bgw,b_sapwood,ft,b_dead)
       call bstore_allom(temp_cohort%dbh,ft,temp_cohort%canopy_trim,b_store)

       ! Default assumption is that leaves are on
       cohortstatus = leaves_on
       temp_cohort%laimemory = 0.0_r8     
       temp_cohort%sapwmemory = 0.0_r8     
       temp_cohort%structmemory = 0.0_r8     

<<<<<<< HEAD
       ! But if the plant is seasonally (cold) deciduous, and the site status is flagged
       ! as "cold", then set the cohort's status to leaves_off, and remember the leaf biomass
       if (EDPftvarcon_inst%season_decid(ft) == itrue .and. currentSite%is_cold)then
          temp_cohort%laimemory = b_leaf 
=======
       if ( (EDPftvarcon_inst%season_decid(temp_cohort%pft) == itrue) .and. &
            (any(currentSite%cstatus == [phen_cstat_nevercold,phen_cstat_iscold]))) then
          temp_cohort%laimemory = b_leaf
>>>>>>> 39d06356
          b_leaf = 0.0_r8
	 if(EDPftvarcon_inst%woody(ipft).ne.itrue)then
	    temp_cohort%sapwmemory = b_sapwood * stem_drop_fraction
            temp_cohort%structmemory = b_dead * stem_drop_fraction
	    b_sapwood = (1.0_r8 - stem_drop_fraction) * b_sapwood 
	    b_dead = (1.0_r8 - stem_drop_fraction) * b_dead
	  endif
          cohortstatus = leaves_off
       endif

       if ( (EDPftvarcon_inst%stress_decid(temp_cohort%pft) == itrue) .and. &
            (any(currentSite%dstatus == [phen_dstat_timeoff,phen_dstat_moistoff]))) then
          temp_cohort%laimemory = b_leaf
          b_leaf = 0.0_r8
	 if(EDPftvarcon_inst%woody(ipft).ne.itrue)then
	    temp_cohort%sapwmemory = b_sapwood * stem_drop_fraction
            temp_cohort%structmemory = b_dead * stem_drop_fraction
	    b_sapwood = (1.0_r8 - stem_drop_fraction) * b_sapwood 
	    b_dead = (1.0_r8 - stem_drop_fraction) * b_dead
	  endif
          cohortstatus = leaves_off
       endif


       if (hlm_use_ed_prescribed_phys .eq. ifalse .or. EDPftvarcon_inst%prescribed_recruitment(ft) .lt. 0. ) then
          temp_cohort%n           = currentPatch%area * currentPatch%seed_germination(ft)*hlm_freq_day &
               / (b_dead+b_leaf+b_fineroot+b_sapwood+b_store)
       else
          ! prescribed recruitment rates. number per sq. meter per year
          temp_cohort%n        = currentPatch%area * EDPftvarcon_inst%prescribed_recruitment(ft) * hlm_freq_day
       endif


       ! Only bother allocating a new cohort if there is a reasonable amount of it
       if (temp_cohort%n > min_n_safemath )then
          if ( debug ) write(fates_log(),*) 'EDPhysiologyMod.F90 call create_cohort '

          call create_cohort(currentSite,currentPatch, temp_cohort%pft, temp_cohort%n, temp_cohort%hite, temp_cohort%dbh, &
               b_leaf, b_fineroot, b_sapwood, b_dead, b_store, &  
               temp_cohort%laimemory, temp_cohort%sapwmemory, temp_cohort%structmemory, cohortstatus,recruitstatus, &
	       temp_cohort%canopy_trim, currentPatch%NCL_p, &
               currentSite%spread, first_leaf_aclass, bc_in)

          ! Note that if hydraulics is on, the number of cohorts may had changed due to hydraulic constraints.
          ! This constaint is applied during "create_cohort" subroutine.
          
          ! keep track of how many individuals were recruited for passing to history
          currentSite%recruitment_rate(ft) = currentSite%recruitment_rate(ft) + temp_cohort%n
          
          ! modify the carbon balance accumulators to take into account the different way of defining recruitment
          ! add prescribed rates as an input C flux, and the recruitment that would have otherwise occured as an output flux
          ! (since the carbon associated with them effectively vanishes)
          ! check the water for hydraulics
          if (hlm_use_ed_prescribed_phys .ne. ifalse .and. EDPftvarcon_inst%prescribed_recruitment(ft) .ge. 0. ) then
             currentSite%flux_in = currentSite%flux_in + temp_cohort%n * &
                  (b_store + b_leaf + b_fineroot + b_sapwood + b_dead)
             currentSite%flux_out = currentSite%flux_out + currentPatch%area * currentPatch%seed_germination(ft)*hlm_freq_day
          endif


       endif
    enddo  !pft loop

    deallocate(temp_cohort) ! delete temporary cohort

  end subroutine recruitment

  ! ============================================================================
  subroutine CWD_Input( currentSite, currentPatch)
    !
    ! !DESCRIPTION:
    ! Generate litter fields from turnover.  
    !
    ! !USES:
    use SFParamsMod , only : SF_val_CWD_frac

    !
    ! !ARGUMENTS    
    type(ed_site_type), intent(inout), target :: currentSite
    type(ed_patch_type),intent(inout), target :: currentPatch
    !
    ! !LOCAL VARIABLES:
    type(ed_cohort_type), pointer :: currentCohort
    integer  :: c,p
    real(r8) :: dead_n          ! total understorey dead tree density
    real(r8) :: dead_n_dlogging ! direct logging understory dead-tree density
    real(r8) :: dead_n_ilogging ! indirect understory dead-tree density (logging)
    real(r8) :: dead_n_natural  ! understory dead density not associated
                                ! with direct logging
    real(r8) :: leaf_c          ! leaf carbon [kg]
    real(r8) :: fnrt_c
    real(r8) :: sapw_c
    real(r8) :: struct_c
    real(r8) :: store_c
    real(r8) :: leaf_c_turnover ! leaf turnover [kg]
    real(r8) :: fnrt_c_turnover
    real(r8) :: sapw_c_turnover
    real(r8) :: struct_c_turnover
    real(r8) :: store_c_turnover

    real(r8) :: trunk_product   ! carbon flux into trunk products kgC/day/site
    integer  :: pft
    !----------------------------------------------------------------------

    ! ================================================        
    ! Other direct litter fluxes happen in phenology and in spawn_patches. 
    ! ================================================   

    currentCohort => currentPatch%shortest

    do while(associated(currentCohort))
      pft = currentCohort%pft        

      leaf_c_turnover   = currentCohort%prt%GetTurnover(leaf_organ,all_carbon_elements)
      store_c_turnover  = currentCohort%prt%GetTurnover(store_organ,all_carbon_elements)
      fnrt_c_turnover   = currentCohort%prt%GetTurnover(fnrt_organ,all_carbon_elements)
      sapw_c_turnover   = currentCohort%prt%GetTurnover(sapw_organ,all_carbon_elements)
      struct_c_turnover = currentCohort%prt%GetTurnover(struct_organ,all_carbon_elements)

      leaf_c          = currentCohort%prt%GetState(leaf_organ,all_carbon_elements)
      store_c         = currentCohort%prt%GetState(store_organ,all_carbon_elements)
      fnrt_c          = currentCohort%prt%GetState(fnrt_organ,all_carbon_elements)
      sapw_c          = currentCohort%prt%GetState(sapw_organ,all_carbon_elements)
      struct_c        = currentCohort%prt%GetState(struct_organ,all_carbon_elements)

      ! ================================================        
      ! Litter from tissue turnover. KgC/m2/year
      ! ================================================   

      currentPatch%leaf_litter_in(pft) = currentPatch%leaf_litter_in(pft) + &
           leaf_c_turnover * currentCohort%n/currentPatch%area/hlm_freq_day
      
      currentPatch%root_litter_in(pft) = currentPatch%root_litter_in(pft) + &
           (fnrt_c_turnover + store_c_turnover ) * &
           currentCohort%n/currentPatch%area/hlm_freq_day
      
      
      !daily leaf loss needs to be scaled up to the annual scale here. 

      ! ---------------------------------------------------------------------------------
      ! Assumption: turnover from deadwood and sapwood are lumped together in CWD pool
      ! ---------------------------------------------------------------------------------
      
      do c = 1,ncwd
         currentPatch%cwd_AG_in(c) = currentPatch%cwd_AG_in(c) + &
              (sapw_c_turnover + struct_c_turnover)/hlm_freq_day   * &
              SF_val_CWD_frac(c) * currentCohort%n/currentPatch%area * &
              EDPftvarcon_inst%allom_agb_frac(currentCohort%pft)

         currentPatch%cwd_BG_in(c) = currentPatch%cwd_BG_in(c) + &
              (sapw_c_turnover + struct_c_turnover)/hlm_freq_day * &
              SF_val_CWD_frac(c) * currentCohort%n/currentPatch%area * &
              (1.0_r8-EDPftvarcon_inst%allom_agb_frac(currentCohort%pft))
      enddo

      ! ================================================        
      ! Litter fluxes for understorey  mortality. KgC/m2/year
      ! ================================================
      
      ! Total number of dead understory (n/m2)
      dead_n = -1.0_r8 * currentCohort%dndt / currentPatch%area
      
      if(currentCohort%canopy_layer > 1)then   
         
         ! Total number of dead understory from direct logging
         ! (it is possible that large harvestable trees are in the understory)
         dead_n_dlogging = ( currentCohort%lmort_direct) * &
              currentCohort%n/hlm_freq_day/currentPatch%area
         
         ! Total number of dead understory from indirect logging
         dead_n_ilogging = ( currentCohort%lmort_collateral + currentCohort%lmort_infra) * &
              currentCohort%n/hlm_freq_day/currentPatch%area
         
      else
         
         ! All mortality from logging in the canopy is
         ! is disturbance generating
         
         dead_n_dlogging = 0._r8
         dead_n_ilogging = 0._r8
         
      end if
      
      dead_n_natural = dead_n - dead_n_dlogging - dead_n_ilogging
      
      
      currentPatch%leaf_litter_in(pft) = currentPatch%leaf_litter_in(pft) + &
           (leaf_c)* dead_n
      
      ! %n has not been updated due to mortality yet, thus
      ! the litter flux has already been counted since it captured
      ! the losses of live trees and those flagged for death
      
      currentPatch%root_litter_in(pft) = currentPatch%root_litter_in(pft) + &
               (fnrt_c + store_c*(1._r8-EDPftvarcon_inst%allom_frbstor_repro(pft)) ) * dead_n

      ! Update diagnostics that track resource management
      currentSite%resources_management%delta_litter_stock  = &
           currentSite%resources_management%delta_litter_stock + &
           (leaf_c + fnrt_c + store_c ) * &
           (dead_n_ilogging+dead_n_dlogging) * & 
           hlm_freq_day * currentPatch%area
      
      ! Update diagnostics that track resource management
      currentSite%resources_management%delta_biomass_stock = &
           currentSite%resources_management%delta_biomass_stock + &
           (leaf_c + fnrt_c + store_c ) * & 
           (dead_n_ilogging+dead_n_dlogging) * & 
           hlm_freq_day * currentPatch%area
      
      if( hlm_use_planthydro == itrue ) then
         !call AccumulateMortalityWaterStorage(currentSite,currentCohort,dead_n)
         call AccumulateMortalityWaterStorage(currentSite,currentCohort,&
              -1.0_r8 * currentCohort%dndt * hlm_freq_day)
      end if
      

      do c = 1,ncwd
             
         currentPatch%cwd_BG_in(c) = currentPatch%cwd_BG_in(c) + (struct_c + sapw_c) * & 
              SF_val_CWD_frac(c) * dead_n * (1.0_r8-EDPftvarcon_inst%allom_agb_frac(currentCohort%pft))
         
         ! Send AGB component of boles from non direct-logging activities to AGB litter pool
         if (c==ncwd) then
            
            ! CWD contributed by indirect damage
            currentPatch%cwd_AG_in(c) = currentPatch%cwd_AG_in(c) + (struct_c + sapw_c) * & 
                 SF_val_CWD_frac(c) * (dead_n_natural+ dead_n_ilogging) * &
                 EDPftvarcon_inst%allom_agb_frac(currentCohort%pft)
            
            ! CWD contributed by logged boles due to losses in transportation
            currentPatch%cwd_AG_in(c) = currentPatch%cwd_AG_in(c) + &
                 (1.0_r8 - logging_export_frac) * (struct_c + sapw_c) * SF_val_CWD_frac(c) * &
                 dead_n_dlogging * EDPftvarcon_inst%allom_agb_frac(currentCohort%pft)
            
            ! Send AGB component of boles from direct-logging activities to
            ! export/harvest pool
            ! Generate trunk product (kgC/day/site)
            trunk_product =  logging_export_frac * (struct_c + sapw_c) * &
                 SF_val_CWD_frac(c) * dead_n_dlogging * EDPftvarcon_inst%allom_agb_frac(currentCohort%pft) * &
                 hlm_freq_day * currentPatch%area
            
            currentSite%flux_out = currentSite%flux_out + trunk_product
            
            ! Update diagnostics that track resource management
            currentSite%resources_management%trunk_product_site  = &
                 currentSite%resources_management%trunk_product_site + &
                 trunk_product
                
         else
            
            currentPatch%cwd_AG_in(c) = currentPatch%cwd_AG_in(c) + (struct_c + sapw_c) * & 
                 SF_val_CWD_frac(c) * dead_n  * &
                 EDPftvarcon_inst%allom_agb_frac(currentCohort%pft)

         end if

         ! Update diagnostics that track resource management
         currentSite%resources_management%delta_litter_stock  = &
              currentSite%resources_management%delta_litter_stock + &
              (struct_c + sapw_c) * &
              SF_val_CWD_frac(c) * (dead_n_natural+dead_n_ilogging) * & 
              hlm_freq_day * currentPatch%area
         
         ! Update diagnostics that track resource management
         currentSite%resources_management%delta_biomass_stock = &
              currentSite%resources_management%delta_biomass_stock + &
              (struct_c + sapw_c) * &
              SF_val_CWD_frac(c) * dead_n * & 
              hlm_freq_day * currentPatch%area
         
         if (currentPatch%cwd_AG_in(c) < 0.0_r8)then
            write(fates_log(),*) 'negative CWD in flux',currentPatch%cwd_AG_in(c), &
                 (struct_c + sapw_c), dead_n, dead_n_natural, dead_n_ilogging, dead_n_dlogging
            call endrun(msg=errMsg(sourcefile, __LINE__))
         endif
         
      end do
      ! Update diagnostics that track resource management
      currentSite%resources_management%delta_individual    = &
           currentSite%resources_management%delta_individual + &
           (dead_n_dlogging+dead_n_ilogging) * hlm_freq_day * currentPatch%area
      
       
      currentCohort => currentCohort%taller
    enddo  ! end loop over cohorts 

    do p = 1,numpft
       currentPatch%leaf_litter_in(p) = currentPatch%leaf_litter_in(p) + currentPatch%seed_decay(p) !KgC/m2/yr
    enddo

  end subroutine CWD_Input

  ! ============================================================================
  subroutine fragmentation_scaler( currentPatch, bc_in) 
    !
    ! !DESCRIPTION:
    ! Simple CWD fragmentation Model
    ! FIX(SPM, 091914) this should be a function as it returns a value in 
    ! currentPatch%fragmentation_scaler
    !
    ! !USES:

    use FatesSynchronizedParamsMod  , only : FatesSynchronizedParamsInst
    use FatesConstantsMod, only : tfrz => t_water_freeze_k_1atm
    use FatesConstantsMod, only : pi => pi_const
    !
    ! !ARGUMENTS    
    type(ed_patch_type), intent(inout) :: currentPatch
    type(bc_in_type),    intent(in)    :: bc_in

    !
    ! !LOCAL VARIABLES:
    logical  :: use_century_tfunc = .false.
    integer  :: j
    integer  :: ifp                   ! Index of a FATES Patch "ifp"
    real(r8) :: t_scalar
    real(r8) :: w_scalar
    real(r8) :: catanf                ! hyperbolic temperature function from CENTURY
    real(r8) :: catanf_30             ! hyperbolic temperature function from CENTURY
    real(r8) :: t1                    ! temperature argument
    !----------------------------------------------------------------------

    catanf(t1) = 11.75_r8 +(29.7_r8 / pi) * atan( pi * 0.031_r8  * ( t1 - 15.4_r8 ))
    catanf_30 = catanf(30._r8)
    
    ifp = currentPatch%patchno 

    if ( .not. use_century_tfunc ) then
    !calculate rate constant scalar for soil temperature,assuming that the base rate constants 
    !are assigned for non-moisture limiting conditions at 25C. 
      if (bc_in%t_veg24_pa(ifp)  >=  tfrz) then
        t_scalar = q10_mr**((bc_in%t_veg24_pa(ifp)-(tfrz+25._r8))/10._r8)
                 !  Q10**((t_soisno(c,j)-(tfrz+25._r8))/10._r8)
      else
        t_scalar = (q10_mr**(-25._r8/10._r8))*(q10_froz**((bc_in%t_veg24_pa(ifp)-tfrz)/10._r8))
                  !Q10**(-25._r8/10._r8))*(froz_q10**((t_soisno(c,j)-tfrz)/10._r8)
      endif
    else
      ! original century uses an arctangent function to calculate the 
      ! temperature dependence of decomposition      
      t_scalar = max(catanf(bc_in%t_veg24_pa(ifp)-tfrz)/catanf_30,0.01_r8)
    endif    
   
    !Moisture Limitations   
    !BTRAN APPROACH - is quite simple, but max's out decomp at all unstressed 
    !soil moisture values, which is not realistic.  
    !litter decomp is proportional to water limitation on average... 
    w_scalar = sum(currentPatch%btran_ft(1:numpft))/numpft

    currentPatch%fragmentation_scaler =  min(1.0_r8,max(0.0_r8,t_scalar * w_scalar))
    
  end subroutine fragmentation_scaler
  
  ! ============================================================================
  subroutine cwd_out( currentSite, currentPatch, bc_in )
    !
    ! !DESCRIPTION:
    ! Simple CWD fragmentation Model
    ! spawn new cohorts of juveniles of each PFT             
    !
    ! !USES:
    use SFParamsMod, only : SF_val_max_decomp

    !
    ! !ARGUMENTS    
    type(ed_site_type), intent(inout), target  :: currentSite
    type(ed_patch_type), intent(inout), target :: currentPatch
    type(bc_in_type), intent(in)               :: bc_in
    
    !
    ! !LOCAL VARIABLES:
    integer :: c,ft
    !----------------------------------------------------------------------

    currentPatch%root_litter_out(:) = 0.0_r8
    currentPatch%leaf_litter_out(:) = 0.0_r8
    
    call fragmentation_scaler(currentPatch, bc_in)

    !Flux of coarse woody debris into decomposing litter pool. 

    currentPatch%cwd_ag_out(1:ncwd) = 0.0_r8
    currentPatch%cwd_bg_out(1:ncwd) = 0.0_r8
    currentPatch%leaf_litter_out(:) = 0.0_r8
    currentPatch%root_litter_out(:) = 0.0_r8
    
    do c = 1,ncwd  
       currentPatch%cwd_ag_out(c)      = max(0.0_r8,   currentPatch%cwd_ag(c) * &
            SF_val_max_decomp(c) * currentPatch%fragmentation_scaler )  
       currentPatch%cwd_bg_out(c)      = max(0.0_r8,   currentPatch%cwd_bg(c) * &
            SF_val_max_decomp(c) * currentPatch%fragmentation_scaler )
    enddo

    ! this is the rate at which dropped leaves stop being part of the burnable pool and begin to be part of the 
    ! decomposing pool. This should probably be highly sensitive to moisture, but also to the type of leaf 
    ! thick leaves can dry out before they are decomposed, for example. 
    ! this section needs further scientific input. 

    do ft = 1,numpft
       currentPatch%leaf_litter_out(ft) = max(0.0_r8,currentPatch%leaf_litter(ft)* SF_val_max_decomp(dl_sf) * &
            currentPatch%fragmentation_scaler )
       currentPatch%root_litter_out(ft) = max(0.0_r8,currentPatch%root_litter(ft)* SF_val_max_decomp(dl_sf) * &
            currentPatch%fragmentation_scaler )
       if ( currentPatch%leaf_litter_out(ft)<0.0_r8.or.currentPatch%root_litter_out(ft)<0.0_r8)then
         write(fates_log(),*) 'root or leaf out is negative?',SF_val_max_decomp(dl_sf),currentPatch%fragmentation_scaler
       endif
    enddo

    !add up carbon going into fragmenting pools
    currentSite%flux_out = currentSite%flux_out + sum(currentPatch%leaf_litter_out) * &
         currentPatch%area *hlm_freq_day!kgC/site/day
    currentSite%flux_out = currentSite%flux_out + sum(currentPatch%root_litter_out) * &
         currentPatch%area *hlm_freq_day!kgC/site/day
    currentSite%flux_out = currentSite%flux_out + sum(currentPatch%cwd_ag_out) * &
         currentPatch%area *hlm_freq_day!kgC/site/day
    currentSite%flux_out = currentSite%flux_out + sum(currentPatch%cwd_bg_out) * &
         currentPatch%area *hlm_freq_day!kgC/site/day

  end subroutine cwd_out

  ! =====================================================================================

  subroutine flux_into_litter_pools(nsites, sites, bc_in, bc_out)
    
    ! -----------------------------------------------------------------------------------
    ! Created by Charlie Koven and Rosie Fisher, 2014-2015
    ! take the flux out of the fragmenting litter pools and port into the decomposing 
    ! litter pools. 
    ! in this implementation, decomposing pools are assumed to be humus and non-flammable, 
    ! whereas fragmenting pools are assumed to be physically fragmenting but not 
    ! respiring. This is a simplification, but allows us to 
    !
    ! a) reconcile the need to track both chemical fractions (lignin, cellulose, labile) 
    !    and size fractions (trunk, branch, etc.)
    ! b) to impose a realistic delay on the surge of nutrients into the litter pools 
    !    when large CWD is added to the system via mortality
    !
    ! Because of the different subgrid structure, this subroutine includes the functionality
    ! that in the big-leaf BGC model, is calculated in SoilBiogeochemVerticalProfileMod
    !
    ! The ED code is resolved at a daily timestep, but all of the CN-BGC fluxes are passed 
    ! in as derivatives per second, and then accumulated in the CNStateUpdate routines.  
    ! One way of doing this is to pass back the CN fluxes per second, and keep them 
    ! constant for the whole day (making sure they are not overwritten.  This means that 
    ! the carbon gets passed back and forth between the photosynthesis code 
    ! (fast timestepping) to the ED code (slow timestepping), back to the BGC code 
    ! (fast timestepping).  This means that the state update for the litter pools and 
    ! for the CWD pools occurs at different timescales. 
    ! -----------------------------------------------------------------------------------

    use EDTypesMod, only : AREA
    use EDPftvarcon, only : EDPftvarcon_inst
    use FatesConstantsMod, only : sec_per_day
    use FatesInterfaceMod, only : bc_in_type, bc_out_type
    use FatesInterfaceMod, only : hlm_use_vertsoilc
    use FatesInterfaceMod, only : hlm_numlevgrnd
    use FatesConstantsMod, only : itrue
    use FatesGlobals, only : endrun => fates_endrun
    use EDParamsMod , only : ED_val_cwd_flig, ED_val_cwd_fcel
    use FatesAllometryMod, only : set_root_fraction
    use FatesAllometryMod, only : i_biomass_rootprof_context 
    

    implicit none   

    ! !ARGUMENTS    
    integer                 , intent(in)            :: nsites
    type(ed_site_type)      , intent(inout), target :: sites(nsites)
    type(bc_in_type)        , intent(in)            :: bc_in(:)
    type(bc_out_type)       , intent(inout)           :: bc_out(:)
    !
    ! !LOCAL VARIABLES:
    type (ed_patch_type)  , pointer :: currentPatch
    type (ed_cohort_type) , pointer :: currentCohort
    type(ed_site_type), pointer :: cs
    integer p,ci,j,s
    real(r8) time_convert    ! from year to seconds
    real(r8) mass_convert    ! ED uses kg, CLM uses g
    integer           :: begp,endp
    integer           :: begc,endc                                    !bounds 

    !------------------------------------------------------------------------
    ! The following scratch arrays are allocated for maximum possible
    ! pft and layer usage
    
    real(r8) :: cinput_rootfr(1:maxpft, 1:hlm_numlevgrnd)
    real(r8) :: croot_prof_perpatch(1:hlm_numlevgrnd)
    real(r8) :: surface_prof(1:hlm_numlevgrnd)
    integer  :: ft
    integer  :: nlev_eff_decomp
    real(r8) :: rootfr_tot(1:maxpft)
    real(r8) :: biomass_bg_ft(1:maxpft)
    real(r8) :: surface_prof_tot, leaf_prof_sum, stem_prof_sum, froot_prof_sum, biomass_bg_tot
    real(r8) :: delta
    real(r8) :: leaf_c
    real(r8) :: store_c
    real(r8) :: fnrt_c
    real(r8) :: sapw_c
    real(r8) :: struct_c

    ! NOTE(rgk, 201705) this parameter was brought over from SoilBiogeochemVerticalProfile
    ! how steep profile is for surface components (1/ e_folding depth) (1/m) 
    real(r8),  parameter :: surfprof_exp  = 10.

    real(r8) :: leaf_prof(1:nsites, 1:hlm_numlevgrnd)
    real(r8) :: froot_prof(1:nsites,  1:maxpft, 1:hlm_numlevgrnd)
    real(r8) :: croot_prof(1:nsites, 1:hlm_numlevgrnd)
    real(r8) :: stem_prof(1:nsites, 1:hlm_numlevgrnd)

    

    delta = 0.001_r8    
    !no of seconds in a year. 
    time_convert =  365.0_r8*sec_per_day

    ! number of grams in a kilogram
    mass_convert = 1000._r8
    
      
    !!!!!!!!!!!!!!!!!!!!!!!!!!!!!!!!!!!!!!!!!!!!!!!!!!!!!!!!!!!!!!!!!!!!!!!!!!!!!!!!
    ! first calculate vertical profiles
    ! define two types of profiles: 
    ! (1) a surface profile, for leaves and stem inputs, which is the same for each
    ! pft but differs from one site to the next to avoid inputting any C into permafrost or bedrock
    ! (2) a fine root profile, which is indexed by both site and pft, differs for 
    ! each pft and also from one site to the next to avoid inputting any C into permafrost or bedrock
    ! (3) a coarse root profile, which is the root-biomass=weighted average of the fine root profiles
    !!!!!!!!!!!!!!!!!!!!!!!!!!!!!!!!!!!!!!!!!!!!!!!!!!!!!!!!!!!!!!!!!!!!!!!!!!!!!!!!
    
    if (hlm_use_vertsoilc == itrue) then

       ! initialize profiles to zero
       leaf_prof(1:nsites, 1:hlm_numlevgrnd )               = 0._r8
       froot_prof(1:nsites, 1:maxpft, 1:hlm_numlevgrnd)     = 0._r8
       stem_prof(1:nsites, 1:hlm_numlevgrnd)                = 0._r8
       
       do s = 1,nsites

          ! Calculate the number of effective decomposition layers
          ! This takes into account if vertical soil biogeochem is on, how deep the soil column
          ! is, and also which layers may be frozen
          nlev_eff_decomp = min(max(bc_in(s)%max_rooting_depth_index_col, 1), bc_in(s)%nlevdecomp)

          ! define a single shallow surface profile for surface additions (leaves, stems, and N deposition)
          surface_prof(:) = 0._r8
          do j = 1,  bc_in(s)%nlevdecomp
             surface_prof(j) = exp(-surfprof_exp * bc_in(s)%z_sisl(j)) / bc_in(s)%dz_decomp_sisl(j)
          end do
          
          ! -----------------------------------------------------------------------------
          ! This is the rooting profile.  cinput_rootfr
          ! This array will calculate root
          ! mass as far down as the soil column goes.  It is possible
          ! that the active layers are not as deep as the roots go.
          ! That is ok, the roots in the active layers will be talied up and
          ! normalized.
          ! -----------------------------------------------------------------------------

          cinput_rootfr(:,:)     = 0._r8
          do ft = 1, numpft
             
             ! This generates a rooting profile over the whole soil column for each pft
             ! Note that we are calling for the root fractions in the biomass
             ! for litter context, and not the hydrologic uptake context.

             call set_root_fraction(cinput_rootfr(ft,1:bc_in(s)%nlevsoil), ft, &
                  bc_in(s)%zi_sisl, lowerb=lbound(bc_in(s)%zi_sisl,1), &
                  icontext=i_biomass_rootprof_context)
             
             do j=1,nlev_eff_decomp
                cinput_rootfr(ft,j) = cinput_rootfr(ft,j)/bc_in(s)%dz_decomp_sisl(j)
             end do

          end do

          !
          ! now add permafrost constraint: integrate rootfr over active layer of soil site,
          ! truncate below permafrost or bedrock table where present, and rescale so that integral = 1
          rootfr_tot(:) = 0._r8
          
          surface_prof_tot = 0._r8
          !
          do j = 1, nlev_eff_decomp
             surface_prof_tot = surface_prof_tot + surface_prof(j)  * bc_in(s)%dz_decomp_sisl(j)
          end do

          do ft = 1,numpft
             do j = 1, nlev_eff_decomp
                rootfr_tot(ft) = rootfr_tot(ft) + cinput_rootfr(ft,j)*bc_in(s)%dz_decomp_sisl(j)
             end do
          end do
          !
          ! rescale the fine root profile
          do ft = 1,numpft
             if ( (bc_in(s)%max_rooting_depth_index_col > 0) .and. (rootfr_tot(ft) > 0._r8) ) then
                ! where there is not permafrost extending to the surface, integrate the profiles 
                ! over the active layer this is equivalent to integrating over all soil layers 
                ! outside of permafrost regions
                do j = 1, nlev_eff_decomp
                   froot_prof(s,ft,j) = cinput_rootfr(ft,j) / rootfr_tot(ft)
                end do
             else
                ! if fully frozen, or no roots, put everything in the top layer
                froot_prof(s,ft,1) = 1._r8/bc_in(s)%dz_decomp_sisl(1)
             endif
          end do

          !
          ! rescale the shallow profiles
          if ( (bc_in(s)%max_rooting_depth_index_col > 0) .and. (surface_prof_tot > 0._r8) ) then
             ! where there is not permafrost extending to the surface, integrate the profiles over 
             ! the active layer this is equivalent to integrating over all soil layers outside of 
             ! permafrost regions
             do j = 1, nlev_eff_decomp
                ! set all surface processes to shallower profile
                leaf_prof(s,j) = surface_prof(j)/ surface_prof_tot
                stem_prof(s,j) = surface_prof(j)/ surface_prof_tot
             end do
          else
             ! if fully frozen, or no roots, put everything in the top layer
             leaf_prof(s,1) = 1._r8/bc_in(s)%dz_decomp_sisl(1)
             stem_prof(s,1) = 1._r8/bc_in(s)%dz_decomp_sisl(1)
             do j = 2, bc_in(s)%nlevdecomp
                leaf_prof(s,j) = 0._r8
                stem_prof(s,j) = 0._r8
             end do
          endif
       end do
       
    else
       
       ! for one layer decomposition model, set profiles to unity
       leaf_prof(1:nsites, :) = 1._r8
       froot_prof(1:nsites, 1:numpft, :) = 1._r8
       stem_prof(1:nsites, :) = 1._r8
       
    end if
    
    ! sanity check to ensure they integrate to 1
    do s = 1, nsites
       ! check the leaf and stem profiles
       leaf_prof_sum = 0._r8
       stem_prof_sum = 0._r8
       do j = 1, bc_in(s)%nlevdecomp
          leaf_prof_sum = leaf_prof_sum + leaf_prof(s,j) *  bc_in(s)%dz_decomp_sisl(j)
          stem_prof_sum = stem_prof_sum + stem_prof(s,j) *  bc_in(s)%dz_decomp_sisl(j)
       end do
       if ( ( abs(stem_prof_sum - 1._r8) > delta ) .or.  ( abs(leaf_prof_sum - 1._r8) > delta ) ) then
          write(fates_log(), *) 'profile sums: ',  leaf_prof_sum, stem_prof_sum
          write(fates_log(), *) 'surface_prof: ', surface_prof
          write(fates_log(), *) 'surface_prof_tot: ', surface_prof_tot
          write(fates_log(), *) 'leaf_prof: ',  leaf_prof(s,:)
          write(fates_log(), *) 'stem_prof: ',  stem_prof(s,:)
          write(fates_log(), *) 'max_rooting_depth_index_col: ', bc_in(s)%max_rooting_depth_index_col
          write(fates_log(), *) 'bc_in(s)%dz_decomp_sisl: ',  bc_in(s)%dz_decomp_sisl            
          call endrun(msg=errMsg(sourcefile, __LINE__))
       endif
       ! now check each fine root profile
       do ft = 1,numpft 
          froot_prof_sum = 0._r8
          do j = 1, bc_in(s)%nlevdecomp
             froot_prof_sum = froot_prof_sum + froot_prof(s,ft,j) *  bc_in(s)%dz_decomp_sisl(j)
          end do
          if ( ( abs(froot_prof_sum - 1._r8) > delta ) ) then
             write(fates_log(), *) 'profile sums: ', froot_prof_sum
             call endrun(msg=errMsg(sourcefile, __LINE__))
          endif
       end do
    end do
    
    ! zero the site-level C input variables
    do s = 1, nsites
       do j = 1, bc_in(s)%nlevdecomp
          bc_out(s)%FATES_c_to_litr_lab_c_col(j) = 0._r8
          bc_out(s)%FATES_c_to_litr_cel_c_col(j) = 0._r8
          bc_out(s)%FATES_c_to_litr_lig_c_col(j) = 0._r8
          croot_prof(s,j)         = 0._r8
       end do
    end do
    
    !!!!!!!!!!!!!!!!!!!!!!!!!!!!!!!!!!!!!!!!!!!!!!!!!!!!!!!!!!!!!!!!!!!!!!!!!!!!!!!!
    ! now disaggregate the inputs vertically, using the vertical profiles
    !!!!!!!!!!!!!!!!!!!!!!!!!!!!!!!!!!!!!!!!!!!!!!!!!!!!!!!!!!!!!!!!!!!!!!!!!!!!!!!!

    do s = 1,nsites
         

         currentPatch => sites(s)%oldest_patch
         do while(associated(currentPatch))
            
            ! the CWD pools lose information about which PFT they came from; 
            ! for the stems this doesn't matter as they all have the same profile, 
            ! however for the coarse roots they may have different profiles.  
            ! to approximately recover this information, loop over all cohorts in patch 
            ! to calculate the total root biomass in that patch of each pft, and then 
            ! rescale the croot_prof as the weighted average of the froot_prof
            biomass_bg_ft(1:numpft) = 0._r8
            currentCohort => currentPatch%tallest
            do while(associated(currentCohort))      
               
               leaf_c          = currentCohort%prt%GetState(leaf_organ,all_carbon_elements)
               store_c         = currentCohort%prt%GetState(store_organ,all_carbon_elements)
               fnrt_c          = currentCohort%prt%GetState(fnrt_organ,all_carbon_elements)
               sapw_c          = currentCohort%prt%GetState(sapw_organ,all_carbon_elements)
               struct_c        = currentCohort%prt%GetState(struct_organ,all_carbon_elements)

               biomass_bg_ft(currentCohort%pft) = biomass_bg_ft(currentCohort%pft) + &
                    ( (struct_c + sapw_c) * & 
                    (1.0_r8-EDPftvarcon_inst%allom_agb_frac(currentCohort%pft)) + &
                    (fnrt_c + store_c ) ) * & 
                    (currentCohort%n / currentPatch%area)

               currentCohort => currentCohort%shorter
            enddo !currentCohort
            ! 
            biomass_bg_tot = 0._r8
            do ft = 1,numpft 
               biomass_bg_tot = biomass_bg_tot + biomass_bg_ft(ft)
            end do
            !         

            ! zero this for each patch
            croot_prof_perpatch(1:bc_in(s)%nlevdecomp) = 0._r8

            !
            if ( biomass_bg_tot .gt. 0._r8) then
               do ft = 1,numpft 
                  do j = 1, bc_in(s)%nlevdecomp
                     croot_prof_perpatch(j) = croot_prof_perpatch(j) + &
                          froot_prof(s,ft,j) * biomass_bg_ft(ft) / biomass_bg_tot
                  end do
               end do
            else ! no biomass
               croot_prof_perpatch(1) = 1./bc_in(s)%dz_decomp_sisl(1)
            end if

            !
            ! add croot_prof as weighted average (weighted by patch area) of croot_prof_perpatch
            do j = 1, bc_in(s)%nlevdecomp
               croot_prof(s, j) = croot_prof(s, j) + croot_prof_perpatch(j) * currentPatch%area / AREA
            end do
            !
            ! now disaggregate, vertically and by decomposition substrate type, the 
            ! actual fluxes from CWD and litter pools
            !
            ! do c = 1, ncwd
            !    write(fates_log(),*)'cdk CWD_AG_out', c, currentpatch%CWD_AG_out(c), 
            !                         ED_val_cwd_fcel, currentpatch%area/AREA
            !    write(fates_log(),*)'cdk CWD_BG_out', c, currentpatch%CWD_BG_out(c), 
            !                         ED_val_cwd_fcel, currentpatch%area/AREA
            ! end do
            ! do ft = 1,numpft
            !    write(fates_log(),*)'cdk leaf_litter_out', ft, currentpatch%leaf_litter_out(ft), 
            !                         ED_val_cwd_fcel, currentpatch%area/AREA
            !    write(fates_log(),*)'cdk root_litter_out', ft, currentpatch%root_litter_out(ft), 
            !                         ED_val_cwd_fcel, currentpatch%area/AREA
            ! end do
            ! !
            ! CWD pools fragmenting into decomposing litter pools. 
            do ci = 1, ncwd
               do j = 1, bc_in(s)%nlevdecomp
                  bc_out(s)%FATES_c_to_litr_cel_c_col(j) = bc_out(s)%FATES_c_to_litr_cel_c_col(j) + &
                       currentpatch%CWD_AG_out(ci) * ED_val_cwd_fcel * &
                       currentpatch%area/AREA * stem_prof(s,j)
                  bc_out(s)%FATES_c_to_litr_lig_c_col(j) = bc_out(s)%FATES_c_to_litr_lig_c_col(j) + &
                       currentpatch%CWD_AG_out(ci) * ED_val_cwd_flig * &
                       currentpatch%area/AREA * stem_prof(s,j)
                  !
                  bc_out(s)%FATES_c_to_litr_cel_c_col(j) = bc_out(s)%FATES_c_to_litr_cel_c_col(j) + &
                       currentpatch%CWD_BG_out(ci) * ED_val_cwd_fcel * &
                       currentpatch%area/AREA * croot_prof_perpatch(j)
                  bc_out(s)%FATES_c_to_litr_lig_c_col(j) = bc_out(s)%FATES_c_to_litr_lig_c_col(j) + &
                       currentpatch%CWD_BG_out(ci) * ED_val_cwd_flig * &
                       currentpatch%area/AREA * croot_prof_perpatch(j)
               end do
            end do
            
            ! leaf and fine root pools. 
            do ft = 1,numpft
               do j = 1, bc_in(s)%nlevdecomp
                  bc_out(s)%FATES_c_to_litr_lab_c_col(j) = bc_out(s)%FATES_c_to_litr_lab_c_col(j) + &
                       currentpatch%leaf_litter_out(ft) * EDPftvarcon_inst%lf_flab(ft) * &
                       currentpatch%area/AREA * leaf_prof(s,j)
                  bc_out(s)%FATES_c_to_litr_cel_c_col(j) = bc_out(s)%FATES_c_to_litr_cel_c_col(j) + &
                       currentpatch%leaf_litter_out(ft) * EDPftvarcon_inst%lf_fcel(ft) * &
                       currentpatch%area/AREA * leaf_prof(s,j)
                  bc_out(s)%FATES_c_to_litr_lig_c_col(j) = bc_out(s)%FATES_c_to_litr_lig_c_col(j) + &
                       currentpatch%leaf_litter_out(ft) * EDPftvarcon_inst%lf_flig(ft) * &
                       currentpatch%area/AREA * leaf_prof(s,j)
                  !
                  bc_out(s)%FATES_c_to_litr_lab_c_col(j) = bc_out(s)%FATES_c_to_litr_lab_c_col(j) + &
                       currentpatch%root_litter_out(ft) * EDPftvarcon_inst%fr_flab(ft) * &
                       currentpatch%area/AREA * froot_prof(s,ft,j)
                  bc_out(s)%FATES_c_to_litr_cel_c_col(j) = bc_out(s)%FATES_c_to_litr_cel_c_col(j) + &
                       currentpatch%root_litter_out(ft) * EDPftvarcon_inst%fr_fcel(ft) * &
                       currentpatch%area/AREA * froot_prof(s,ft,j)
                  bc_out(s)%FATES_c_to_litr_lig_c_col(j) = bc_out(s)%FATES_c_to_litr_lig_c_col(j) + &
                       currentpatch%root_litter_out(ft) * EDPftvarcon_inst%fr_flig(ft) * &
                       currentpatch%area/AREA * froot_prof(s,ft,j)
               enddo
            end do
              
              currentPatch => currentPatch%younger
           end do !currentPatch

        end do  ! do sites(s)
     
        do s = 1, nsites
           do j = 1, bc_in(s)%nlevdecomp
              ! time unit conversion
              bc_out(s)%FATES_c_to_litr_lab_c_col(j)=bc_out(s)%FATES_c_to_litr_lab_c_col(j) * &
                   mass_convert / time_convert
              bc_out(s)%FATES_c_to_litr_cel_c_col(j)=bc_out(s)%FATES_c_to_litr_cel_c_col(j) * &
                   mass_convert / time_convert
              bc_out(s)%FATES_c_to_litr_lig_c_col(j)=bc_out(s)%FATES_c_to_litr_lig_c_col(j) * &
                   mass_convert / time_convert
           end do
        end do
        
        ! write(fates_log(),*)'cdk FATES_c_to_litr_lab_c: ', FATES_c_to_litr_lab_c
        ! write_col(fates_log(),*)'cdk FATES_c_to_litr_cel_c: ', FATES_c_to_litr_cel_c    
        ! write_col(fates_log(),*)'cdk FATES_c_to_litr_lig_c: ', FATES_c_to_litr_lig_c
        ! write_col(fates_log(),*)'cdk bounds%begc, bounds%endc: ', bounds%begc, bounds%endc
        ! write(fates_log(),*)'cdk leaf_prof: ', leaf_prof
        ! write(fates_log(),*)'cdk stem_prof: ', stem_prof    
        ! write(fates_log(),*)'cdk froot_prof: ', froot_prof
        ! write(fates_log(),*)'cdk croot_prof_perpatch: ', croot_prof_perpatch
        ! write(fates_log(),*)'cdk croot_prof: ', croot_prof

    end subroutine flux_into_litter_pools



end module EDPhysiologyMod<|MERGE_RESOLUTION|>--- conflicted
+++ resolved
@@ -419,35 +419,6 @@
     !
     ! !LOCAL VARIABLES:
 
-<<<<<<< HEAD
-    integer  :: t            ! day of year
-    integer  :: ncolddays    ! no days underneath the threshold for leaf drop
-    integer  :: i
-    integer  :: timesincedleafon,timesincedleafoff,timesinceleafon,timesinceleafoff
-    integer  :: refdate
-    integer  :: curdate
-    
-    integer  :: yr                       ! year (0, ...)
-    integer  :: mon                      ! month (1, ..., 12)
-    integer  :: day                      ! day of month (1, ..., 31)
-    integer  :: sec                      ! seconds of the day
-
-    real(r8) :: leaf_c               ! leaf carbon [kg]
-    real(r8) :: fnrt_c               ! fineroot carbon [kg]
-    real(r8) :: sapw_c               ! sapwood carbon [kg]
-    real(r8) :: store_c              ! storage carbon [kg]
-    real(r8) :: struct_c             ! structure carbon [kg]
-
-    real(r8) :: gdd_threshold
-    integer  :: ncdstart     ! beginning of counting period for chilling degree days.
-    integer  :: gddstart     ! beginning of counting period for growing degree days.
-    real(r8) :: temp_in_C    ! daily averaged temperature in celcius
-
-    real(r8), parameter :: canopy_leaf_lifespan = 365.0_r8    ! Mean lifespan canopy leaves
-                                                              ! FIX(RGK 07/10/17)
-                                                              ! This is a band-aid on unusual code
-                                                              
-=======
     integer  :: model_day_int     ! integer model day 1 - inf
     integer  :: ncolddays         ! no days underneath the threshold for leaf drop
     integer  :: i_wmem            ! Loop counter for water mem days
@@ -490,7 +461,6 @@
     ! Use the following layer index to calculate drought conditions
     ilayer_swater = minloc(abs(bc_in%z_sisl(:)-dphen_soil_depth),dim=1)
 
->>>>>>> 39d06356
 
     ! Parameter of drought decid leaf loss in mm in top layer...FIX(RF,032414) 
     ! - this is arbitrary and poorly understood. Needs work. ED_
@@ -872,19 +842,11 @@
                  currentSite%cstatus == phen_cstat_iscold) then ! past leaf drop day? Leaves still on tree?  
 
                 if (currentCohort%status_coh == leaves_on) then ! leaves have not dropped
-
-<<<<<<< HEAD
-             if (currentSite%is_cold) then 
-                if (currentCohort%status_coh == leaves_on)then ! leaves have not dropped
-		   ! leaf off occur on big individuals
-                   if (currentCohort%dbh > EDPftvarcon_inst%phmort_size_threshold(ipft)) then 
+		   ! leaf off occur on individuals bigger than specific size for grass
+                   if (currentCohort%dbh > EDPftvarcon_inst%phmort_size_threshold(ipft) &
+		       .or. EDPftvarcon_inst%woody(ipft)==itrue) then 
                       ! This sets the cohort to the "leaves off" flag
                       currentCohort%status_coh  = leaves_off
-=======
-                   
-                   ! This sets the cohort to the "leaves off" flag
-                   currentCohort%status_coh  = leaves_off
->>>>>>> 39d06356
 
                       ! Remember what the lai was (leaf mass actually) was for next year
                       ! the same amount back on in the spring...
@@ -910,7 +872,7 @@
                          call PRTDeciduousTurnover(currentCohort%prt,ipft, &
                               struct_organ, stem_drop_fraction)
 	              endif	
-                    endif ! individual dbh
+                    endif ! individual dbh size check
 
                 endif !leaf status
              endif !currentSite status
@@ -1244,16 +1206,9 @@
        temp_cohort%sapwmemory = 0.0_r8     
        temp_cohort%structmemory = 0.0_r8     
 
-<<<<<<< HEAD
-       ! But if the plant is seasonally (cold) deciduous, and the site status is flagged
-       ! as "cold", then set the cohort's status to leaves_off, and remember the leaf biomass
-       if (EDPftvarcon_inst%season_decid(ft) == itrue .and. currentSite%is_cold)then
-          temp_cohort%laimemory = b_leaf 
-=======
        if ( (EDPftvarcon_inst%season_decid(temp_cohort%pft) == itrue) .and. &
             (any(currentSite%cstatus == [phen_cstat_nevercold,phen_cstat_iscold]))) then
           temp_cohort%laimemory = b_leaf
->>>>>>> 39d06356
           b_leaf = 0.0_r8
 	 if(EDPftvarcon_inst%woody(ipft).ne.itrue)then
 	    temp_cohort%sapwmemory = b_sapwood * stem_drop_fraction
