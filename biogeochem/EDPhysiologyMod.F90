--- conflicted
+++ resolved
@@ -2521,12 +2521,8 @@
           end if
        endif
 
-<<<<<<< HEAD
        use_this_pft_if: if(use_this_pft) then
-            hite               = EDPftvarcon_inst%hgt_min(ft)
-=======
             height             = EDPftvarcon_inst%hgt_min(ft)
->>>>>>> 81be091e
             stem_drop_fraction = prt_params%phen_stem_drop_fraction(ft)
             fnrt_drop_fraction = prt_params%phen_fnrt_drop_fraction(ft)
             l2fr               = currentSite%rec_l2fr(ft, currentPatch%NCL_p)
