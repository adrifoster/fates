module EDPhysiologyMod

#include "shr_assert.h"

  ! ============================================================================
  ! Miscellaneous physiology routines from ED. 
  ! ============================================================================

  use FatesGlobals, only         : fates_log
  use FatesInterfaceMod, only    : hlm_days_per_year
  use FatesInterfaceMod, only    : hlm_model_day
  use FatesInterfaceMod, only    : hlm_freq_day
  use FatesInterfaceMod, only    : hlm_day_of_year
  use FatesInterfaceMod, only    : numpft
  use FatesInterfaceMod, only    : hlm_use_planthydro
  use FatesConstantsMod, only    : r8 => fates_r8
  use EDPftvarcon      , only    : EDPftvarcon_inst
  use FatesInterfaceMod, only    : bc_in_type
  use EDCohortDynamicsMod , only : zero_cohort
  use EDCohortDynamicsMod , only : create_cohort, sort_cohorts
  use FatesAllometryMod   , only : tree_lai
  use FatesAllometryMod   , only : tree_sai
  use FatesAllometryMod   , only : decay_coeff_kn

  use EDTypesMod          , only : numWaterMem
  use EDTypesMod          , only : dl_sf, dinc_ed
  use EDTypesMod          , only : external_recruitment
  use EDTypesMod          , only : ncwd
  use EDTypesMod          , only : nlevleaf
  use EDTypesMod          , only : senes
  use EDTypesMod          , only : maxpft
  use EDTypesMod          , only : ed_site_type, ed_patch_type, ed_cohort_type
  use EDTypesMod          , only : dump_cohort

  use shr_log_mod           , only : errMsg => shr_log_errMsg
  use FatesGlobals          , only : fates_log
  use FatesGlobals          , only : endrun => fates_endrun
  use EDParamsMod           , only : fates_mortality_disturbance_fraction

  use FatesPlantHydraulicsMod  , only : AccumulateMortalityWaterStorage
  use FatesConstantsMod     , only : itrue,ifalse
  use FatesConstantsMod     , only : calloc_abs_error

  use FatesAllometryMod  , only : h_allom
  use FatesAllometryMod  , only : h2d_allom
  use FatesAllometryMod  , only : bagw_allom
  use FatesAllometryMod  , only : bsap_allom
  use FatesAllometryMod  , only : bleaf
  use FatesAllometryMod  , only : bfineroot
  use FatesAllometryMod  , only : bdead_allom
  use FatesAllometryMod  , only : bstore_allom
  use FatesAllometryMod  , only : bbgw_allom
  use FatesAllometryMod  , only : carea_allom
  use FatesAllometryMod  , only : CheckIntegratedAllometries
  use FatesAllometryMod  , only : StructureResetOfDH

  use PRTGenericMod, only : leaf_organ
  use PRTGenericMod, only : all_carbon_species
  use PRTGenericMod, only : carbon12_species
  use PRTGenericMod, only : nitrogen_species
  use PRTGenericMod, only : phosphorous_species
  use PRTGenericMod, only : leaf_organ
  use PRTGenericMod, only : fnrt_organ
  use PRTGenericMod, only : sapw_organ
  use PRTGenericMod, only : store_organ
  use PRTGenericMod, only : repro_organ
  use PRTGenericMod, only : struct_organ
  use PRTGenericMod, only : SetState
  use PRTLossFluxesMod, only : PRTPhenologyFlush
  use PRTLossFluxesMod, only : PRTDeciduousTurnover

  implicit none
  private

  public :: non_canopy_derivs
  public :: trim_canopy
  public :: phenology
  private :: phenology_leafonoff
  public  :: PlantGrowth
  public :: recruitment
  private :: cwd_input
  private :: cwd_out
  private :: fragmentation_scaler
  private :: seeds_in
  private :: seed_decay
  private :: seed_germination
  public :: flux_into_litter_pools
  public :: ZeroAllocationRates


  logical, parameter :: DEBUG  = .false. ! local debug flag
  character(len=*), parameter, private :: sourcefile = &
        __FILE__

  integer, parameter :: i_dbh  = 1    ! Array index associated with dbh
  integer, parameter :: i_cleaf = 2   ! Array index associated with leaf carbon
  integer, parameter :: i_cfroot = 3  ! Array index associated with fine-root carbon
  integer, parameter :: i_csap   = 4  ! Array index associated with sapwood carbon
  integer, parameter :: i_cstore = 5  ! Array index associated with storage carbon
  integer, parameter :: i_cdead = 6   ! Array index associated with structural carbon
  integer, parameter :: i_crepro = 7  ! Array index associated with reproductive carbon 
  integer, parameter :: n_cplantpools = 7 ! Size of the carbon only integration framework

  ! ============================================================================

contains

  subroutine ZeroAllocationRates( currentSite )

    ! !ARGUMENTS    
    type(ed_site_type), intent(inout), target  :: currentSite
    type(ed_patch_type), pointer               :: currentPatch
    type(ed_cohort_type), pointer              :: currentCohort

    currentPatch => currentSite%youngest_patch
    do while(associated(currentPatch))
       
       currentCohort => currentPatch%tallest
       do while (associated(currentCohort)) 

          ! This sets turnover and growth rates to zero
          call currentCohort%prt%ZeroRates()
          
          currentCohort => currentCohort%shorter
       enddo
       currentPatch => currentPatch%older
    end do

    return
  end subroutine ZeroAllocationRates


  ! ============================================================================

  subroutine non_canopy_derivs( currentSite, currentPatch, bc_in )
    !
    ! !DESCRIPTION:
    ! Returns time differentials of the state vector
    !
    ! !USES:
    use EDTypesMod, only : AREA
    !
    ! !ARGUMENTS    
    type(ed_site_type), intent(inout), target  :: currentSite
    type(ed_patch_type), intent(inout)         :: currentPatch
    type(bc_in_type), intent(in)               :: bc_in

    !
    ! !LOCAL VARIABLES:
    integer c,p
    !----------------------------------------------------------------------

    currentPatch%leaf_litter_in(:)   = 0.0_r8
    currentPatch%root_litter_in(:)   = 0.0_r8
    currentPatch%dleaf_litter_dt(:)  = 0.0_r8
    currentPatch%droot_litter_dt(:)  = 0.0_r8
    currentPatch%leaf_litter_out(:)  = 0.0_r8
    currentPatch%root_litter_out(:)  = 0.0_r8
    currentPatch%cwd_AG_in(:)        = 0.0_r8
    currentPatch%cwd_BG_in(:)        = 0.0_r8
    currentPatch%cwd_AG_out(:)       = 0.0_r8
    currentPatch%cwd_BG_out(:)       = 0.0_r8
    currentPatch%seeds_in(:)         = 0.0_r8  
    currentPatch%seed_decay(:)       = 0.0_r8
    currentPatch%seed_germination(:) = 0.0_r8

    ! update seed fluxes 
    call seeds_in(currentSite, currentPatch)
    call seed_decay(currentSite, currentPatch)
    call seed_germination(currentSite, currentPatch)

    ! update fragmenting pool fluxes
    call cwd_input( currentSite, currentPatch)
    call cwd_out( currentSite, currentPatch, bc_in)

    do p = 1,numpft
       currentSite%dseed_dt(p) = currentSite%dseed_dt(p) + &
            (currentPatch%seeds_in(p) - currentPatch%seed_decay(p) - &
            currentPatch%seed_germination(p)) * currentPatch%area/AREA
    enddo   
    
    do c = 1,ncwd
       currentPatch%dcwd_AG_dt(c) = currentPatch%cwd_AG_in(c) - currentPatch%cwd_AG_out(c) 
       currentPatch%dcwd_BG_dt(c) = currentPatch%cwd_BG_in(c) - currentPatch%cwd_BG_out(c) 
    enddo

    do p = 1,numpft
       currentPatch%dleaf_litter_dt(p) = currentPatch%leaf_litter_in(p) - &
             currentPatch%leaf_litter_out(p) 
       currentPatch%droot_litter_dt(p) = currentPatch%root_litter_in(p) - &
             currentPatch%root_litter_out(p) 
    enddo

  end subroutine non_canopy_derivs

  ! ============================================================================
  subroutine trim_canopy( currentSite )
    !
    ! !DESCRIPTION:
    ! Canopy trimming / leaf optimisation. Removes leaves in negative annual carbon balance. 
    !
    ! !USES:

    ! !ARGUMENTS    
    type (ed_site_type),intent(inout), target :: currentSite
    !
    ! !LOCAL VARIABLES:
    type (ed_cohort_type) , pointer :: currentCohort
    type (ed_patch_type)  , pointer :: currentPatch

    integer  :: z               ! leaf layer
    integer  :: ipft            ! pft index
    logical  :: trimmed         ! was this layer trimmed in this year? If not expand the canopy. 
    real(r8) :: tar_bl          ! target leaf biomass       (leaves flushed, trimmed)
    real(r8) :: tar_bfr         ! target fine-root biomass  (leaves flushed, trimmed)
    real(r8) :: bfr_per_bleaf   ! ratio of fine root per leaf biomass
    real(r8) :: sla_levleaf     ! sla at leaf level z
    real(r8) :: nscaler_levleaf ! nscaler value at leaf level z
    integer  :: cl              ! canopy layer index
    real(r8) :: kn              ! nitrogen decay coefficient
    real(r8) :: sla_max         ! Observational constraint on how large sla (m2/gC) can become
    real(r8) :: leaf_c             ! leaf carbon [kg]
    real(r8) :: fnrt_c             ! fineroot carbon [kg]
    real(r8) :: sapw_c             ! sapwood carbon [kg]
    real(r8) :: store_c            ! storage carbon [kg]
    real(r8) :: struct_c           ! structure carbon [kg]
    real(r8) :: leaf_inc           ! LAI-only portion of the vegetation increment of dinc_ed
    real(r8) :: lai_canopy_above   ! the LAI in the canopy layers above the layer of interest
    real(r8) :: lai_layers_above   ! the LAI in the leaf layers, within the current canopy, 
                                   ! above the leaf layer of interest
    real(r8) :: lai_current        ! the LAI in the current leaf layer
    real(r8) :: cumulative_lai     ! the cumulative LAI, top down, to the leaf layer of interest

    !----------------------------------------------------------------------

    currentPatch => currentSite%youngest_patch
    do while(associated(currentPatch))
       
       currentCohort => currentPatch%tallest
       do while (associated(currentCohort)) 

          trimmed = .false.
          ipft = currentCohort%pft
          call carea_allom(currentCohort%dbh,currentCohort%n,currentSite%spread,currentCohort%pft,currentCohort%c_area)

          leaf_c   = currentCohort%prt%GetState(leaf_organ, all_carbon_species)

          currentCohort%treelai = tree_lai(leaf_c, currentCohort%pft, currentCohort%c_area, &
                                           currentCohort%n, currentCohort%canopy_layer,               &
                                           currentPatch%canopy_layer_tlai )    

          currentCohort%treesai = tree_sai(currentCohort%pft, currentCohort%dbh, currentCohort%canopy_trim, &
                                           currentCohort%c_area, currentCohort%n, currentCohort%canopy_layer, &
                                           currentPatch%canopy_layer_tlai, currentCohort%treelai )  

          currentCohort%nv      = ceiling((currentCohort%treelai+currentCohort%treesai)/dinc_ed)

          if (currentCohort%nv > nlevleaf)then
             write(fates_log(),*) 'nv > nlevleaf',currentCohort%nv, &
                   currentCohort%treelai,currentCohort%treesai, &
                   currentCohort%c_area,currentCohort%n,leaf_c
             call endrun(msg=errMsg(sourcefile, __LINE__))
          endif

          call bleaf(currentcohort%dbh,ipft,currentcohort%canopy_trim,tar_bl)

          if ( int(EDPftvarcon_inst%allom_fmode(ipft)) .eq. 1 ) then
             ! only query fine root biomass if using a fine root allometric model that takes leaf trim into account
             call bfineroot(currentcohort%dbh,ipft,currentcohort%canopy_trim,tar_bfr)
             bfr_per_bleaf = tar_bfr/tar_bl
          endif

          ! Identify current canopy layer (cl)
          cl = currentCohort%canopy_layer
          
          ! PFT-level maximum SLA value, even if under a thick canopy (same units as slatop)
          sla_max = EDPftvarcon_inst%slamax(ipft)

          !Leaf cost vs netuptake for each leaf layer. 
          do z = 1, currentCohort%nv

             ! Calculate the cumulative total vegetation area index (no snow occlusion, stems and leaves)

             leaf_inc    = dinc_ed * &
                   currentCohort%treelai/(currentCohort%treelai+currentCohort%treesai)
             
             ! Now calculate the cumulative top-down lai of the current layer's midpoint
             lai_canopy_above  = sum(currentPatch%canopy_layer_tlai(1:cl-1)) 
             lai_layers_above  = leaf_inc * (z-1)
             lai_current       = min(leaf_inc, currentCohort%treelai - lai_layers_above)
             cumulative_lai    = lai_canopy_above + lai_layers_above + 0.5*lai_current
             
             if (currentCohort%year_net_uptake(z) /= 999._r8)then !there was activity this year in this leaf layer.
             
                   
                ! Calculate sla_levleaf following the sla profile with overlying leaf area
                ! Scale for leaf nitrogen profile
                kn = decay_coeff_kn(ipft)
                ! Nscaler value at leaf level z
                nscaler_levleaf = exp(-kn * cumulative_lai)
                ! Sla value at leaf level z after nitrogen profile scaling (m2/gC)
                sla_levleaf = EDPftvarcon_inst%slatop(ipft)/nscaler_levleaf

                if(sla_levleaf > sla_max)then
                   sla_levleaf = sla_max
                end if
                   
                !Leaf Cost kgC/m2/year-1
                !decidous costs. 
                if (EDPftvarcon_inst%season_decid(ipft) == 1.or. &
                     EDPftvarcon_inst%stress_decid(ipft) == 1)then 

                   ! Leaf cost at leaf level z accounting for sla profile (kgC/m2)
                   currentCohort%leaf_cost =  1._r8/(sla_levleaf*1000.0_r8)

                   if ( int(EDPftvarcon_inst%allom_fmode(ipft)) .eq. 1 ) then
                      ! if using trimmed leaf for fine root biomass allometry, add the cost of the root increment
                      ! to the leaf increment; otherwise do not.
                      currentCohort%leaf_cost = currentCohort%leaf_cost + &
                           1.0_r8/(sla_levleaf*1000.0_r8) * &
                           bfr_per_bleaf / EDPftvarcon_inst%root_long(ipft)
                   endif

                   currentCohort%leaf_cost = currentCohort%leaf_cost * &
                         (EDPftvarcon_inst%grperc(ipft) + 1._r8)
                else !evergreen costs
                   ! Leaf cost at leaf level z accounting for sla profile
                   currentCohort%leaf_cost = 1.0_r8/(sla_levleaf* &
                        EDPftvarcon_inst%leaf_long(ipft)*1000.0_r8) !convert from sla in m2g-1 to m2kg-1
                   if ( int(EDPftvarcon_inst%allom_fmode(ipft)) .eq. 1 ) then
                      ! if using trimmed leaf for fine root biomass allometry, add the cost of the root increment
                      ! to the leaf increment; otherwise do not.
                      currentCohort%leaf_cost = currentCohort%leaf_cost + &
                           1.0_r8/(sla_levleaf*1000.0_r8) * &
                           bfr_per_bleaf / EDPftvarcon_inst%root_long(ipft)
                   endif
                   currentCohort%leaf_cost = currentCohort%leaf_cost * &
                         (EDPftvarcon_inst%grperc(ipft) + 1._r8)
                endif
                if (currentCohort%year_net_uptake(z) < currentCohort%leaf_cost)then
                   if (currentCohort%canopy_trim > EDPftvarcon_inst%trim_limit(ipft))then

                      if ( DEBUG ) then
                         write(fates_log(),*) 'trimming leaves', &
                               currentCohort%canopy_trim,currentCohort%leaf_cost
                      endif

                      ! keep trimming until none of the canopy is in negative carbon balance.              
                      if (currentCohort%hite > EDPftvarcon_inst%hgt_min(ipft))then
                         currentCohort%canopy_trim = currentCohort%canopy_trim - &
                               EDPftvarcon_inst%trim_inc(ipft)
                         if (EDPftvarcon_inst%evergreen(ipft) /= 1)then
                            currentCohort%laimemory = currentCohort%laimemory * &
                                  (1.0_r8 - EDPftvarcon_inst%trim_inc(ipft)) 
                         endif
                         trimmed = .true.
                      endif
                   endif
                endif
             endif !leaf activity? 
          enddo !z

          currentCohort%year_net_uptake(:) = 999.0_r8
          if ( (.not.trimmed) .and.currentCohort%canopy_trim < 1.0_r8)then
             currentCohort%canopy_trim = currentCohort%canopy_trim + EDPftvarcon_inst%trim_inc(ipft)
          endif 

          if ( DEBUG ) then
             write(fates_log(),*) 'trimming',currentCohort%canopy_trim
          endif
         
          ! currentCohort%canopy_trim = 1.0_r8 !FIX(RF,032414) this turns off ctrim for now. 
          currentCohort => currentCohort%shorter
       enddo
       currentPatch => currentPatch%older
    enddo

  end subroutine trim_canopy

  ! ============================================================================
  subroutine phenology( currentSite, bc_in )
    !
    ! !DESCRIPTION:
    ! Phenology. 
    !
    ! !USES:
    use FatesConstantsMod, only : tfrz => t_water_freeze_k_1atm
    use EDParamsMod, only : ED_val_phen_drought_threshold, ED_val_phen_doff_time
    use EDParamsMod, only : ED_val_phen_a, ED_val_phen_b, ED_val_phen_c, ED_val_phen_chiltemp
    use EDParamsMod, only : ED_val_phen_mindayson, ED_val_phen_ncolddayslim, ED_val_phen_coldtemp
         

    !
    ! !ARGUMENTS:
    type(ed_site_type), intent(inout), target :: currentSite
    type(bc_in_type),   intent(in)            :: bc_in

    !
    ! !LOCAL VARIABLES:

    integer  :: t            ! day of year
    integer  :: ncolddays    ! no days underneath the threshold for leaf drop
    integer  :: i
    integer  :: timesincedleafon,timesincedleafoff,timesinceleafon,timesinceleafoff
    integer  :: refdate
    integer  :: curdate
    
    integer  :: yr                       ! year (0, ...)
    integer  :: mon                      ! month (1, ..., 12)
    integer  :: day                      ! day of month (1, ..., 31)
    integer  :: sec                      ! seconds of the day

    real(r8) :: leaf_c                       ! leaf carbon [kg]
    real(r8) :: fnrt_c               ! fineroot carbon [kg]
    real(r8) :: sapw_c               ! sapwood carbon [kg]
    real(r8) :: store_c              ! storage carbon [kg]
    real(r8) :: struct_c             ! structure carbon [kg]

    real(r8) :: gdd_threshold
    integer  :: ncdstart     ! beginning of counting period for chilling degree days.
    integer  :: gddstart     ! beginning of counting period for growing degree days.
    real(r8) :: temp_in_C    ! daily averaged temperature in celcius

    real(r8), parameter :: canopy_leaf_lifespan = 365.0_r8    ! Mean lifespan canopy leaves
                                                              ! FIX(RGK 07/10/17)
                                                              ! This is a band-aid on unusual code
                                                              

    ! Parameter of drought decid leaf loss in mm in top layer...FIX(RF,032414) 
    ! - this is arbitrary and poorly understood. Needs work. ED_

    !Parameters: defaults from Botta et al. 2000 GCB,6 709-725 
    !Parameters, default from from SDGVM model of senesence

    t  = hlm_day_of_year
    temp_in_C = bc_in%t_veg24_si - tfrz

    !-----------------Cold Phenology--------------------!              

    !Zero growing degree and chilling day counters
    if (currentSite%lat > 0)then
       ncdstart = 270  !Northern Hemisphere begining November
       gddstart = 1    !Northern Hemisphere begining January
    else
       ncdstart = 120  !Southern Hemisphere beginning May
       gddstart = 181  !Northern Hemisphere begining July
    endif
    
    ! FIX(SPM,032414) - this will only work for the first year, no?
    if (t == ncdstart)then
       currentSite%ncd = 0._r8
    endif

    !Accumulate growing/chilling days after start of counting period
    if (temp_in_C  <  ED_val_phen_chiltemp)then
       currentSite%ncd = currentSite%ncd + 1.0_r8
    endif

    !GDD accumulation function, which also depends on chilling days.
    gdd_threshold = ED_val_phen_a + ED_val_phen_b*exp(ED_val_phen_c*currentSite%ncd)

    !Accumulate temperature of last 10 days.
    currentSite%last_n_days(2:senes) =  currentSite%last_n_days(1:senes-1)
    currentSite%last_n_days(1) = temp_in_C                                      
    !count number of days for leaves off
    ncolddays = 0
    do i = 1,senes
       if (currentSite%last_n_days(i) < ED_val_phen_coldtemp)then
          ncolddays = ncolddays + 1
       endif
    enddo

    ! Here is where we do the GDD accumulation calculation
    !
    ! reset GDD on set dates
    if (t == gddstart)then
       currentSite%ED_GDD_site = 0._r8
    endif
    !
    ! accumulate the GDD using daily mean temperatures
    if (bc_in%t_veg24_si .gt. tfrz) then
       currentSite%ED_GDD_site = currentSite%ED_GDD_site + bc_in%t_veg24_si - tfrz
    endif
    

    timesinceleafoff = hlm_model_day - currentSite%leafoffdate
    !LEAF ON: COLD DECIDUOUS. Needs to
    !1) have exceeded the growing degree day threshold 
    !2) The leaves should not be on already
    !3) There should have been at least on chilling day in the counting period.  
    if (currentSite%ED_GDD_site > gdd_threshold)then
       if (currentSite%status == 1) then
          if (currentSite%ncd >= 1) then
             currentSite%status = 2     !alter status of site to 'leaves on'
             ! NOTE(bja, 2015-01) should leafondate = model_day to be consistent with leaf off?
             currentSite%leafondate = t !record leaf on date   
             if ( DEBUG ) write(fates_log(),*) 'leaves on'
          endif !ncd
       endif !status
    endif !GDD

    timesinceleafon = hlm_model_day - currentSite%leafondate


    !LEAF OFF: COLD THRESHOLD
    !Needs to:
    !1) have exceeded the number of cold days threshold
    !2) have exceeded the minimum leafon time.
    !3) The leaves should not be off already
    !4) The day of the year should be larger than the counting period. (not sure if we need this/if it will break the restarting)
    
    if (ncolddays > ED_val_phen_ncolddayslim)then
     if (timesinceleafon > ED_val_phen_mindayson)then
       if (currentSite%status == 2)then
          currentSite%status = 1        !alter status of site to 'leaves on'
          currentSite%leafoffdate = hlm_model_day   !record leaf off date   
          if ( DEBUG ) write(fates_log(),*) 'leaves off'
       endif
    endif
    endif

    !LEAF OFF: COLD LIFESPAN THRESHOLD
    if(timesinceleafoff > 400)then !remove leaves after a whole year when there is no 'off' period.  
       if(currentSite%status == 2)then
          currentSite%status = 1        !alter status of site to 'leaves on'
          currentSite%leafoffdate = hlm_model_day   !record leaf off date   
          if ( DEBUG ) write(fates_log(),*) 'leaves off'
       endif
    endif

    !-----------------Drought Phenology--------------------!
    ! Principles of drought-deciduos phenology model...
    ! The 'dstatus' flag is 2 when leaves are on, and 1 when leaves area off. 
    ! The following sets those site-level flags, which are acted on in phenology_deciduos. 
    ! A* The leaves live for either the length of time the soil moisture is over the threshold 
    ! or the lifetime of the leaves, whichever is shorter. 
    ! B*: If the soil is only wet for a very short time, then the leaves stay on for 100 days
    ! C*: The leaves are only permitted to come ON for a 60 day window around when they last came on, 
    ! to prevent 'flickering' on in response to wet season storms
    ! D*: We don't allow anything to happen in the first ten days to allow the water memory window to come into equlibirum. 
    ! E*: If the soil is always wet, the leaves come on at the beginning of the window, and then last for their lifespan. 
    ! ISSUES
    ! 1. It's not clear what water content we should track. Here we are tracking the top layer, 
    ! but we probably should track something like BTRAN,
    ! but BTRAN is defined for each PFT, and there could potentially be more than one stress-dec PFT.... ?
    ! 2. In the beginning, the window is set at an arbitrary time of the year, so the leaves might come on 
    ! in the dry season, using up stored reserves
    ! for the stress-dec plants, and potentially killing them. To get around this, we need to read in the 
    ! 'leaf on' date from some kind of start-up file
    ! but we would need that to happen for every resolution, etc. 
    ! 3. Will this methodology properly kill off the stress-dec trees where there is no water stress? 
    ! What about where the wet period coincides with the
    ! warm period? We would just get them overlapping with the cold-dec trees, even though that isn't appropriate.... 
    ! Why don't the drought deciduous trees grow
    ! in the North? Is cold decidousness maybe even the same as drought deciduosness there (and so does this 
    ! distinction actually matter??).... 

    !Accumulate surface water memory of last 10 days.

    do i = 1,numWaterMem-1 !shift memory along one
       currentSite%water_memory(numWaterMem+1-i) = currentSite%water_memory(numWaterMem-i)
    enddo
    currentSite%water_memory(1) = bc_in%h2o_liqvol_sl(1)   !waterstate_inst%h2osoi_vol_col(coli,1)

    !In drought phenology, we often need to force the leaves to stay on or off as moisture fluctuates...     
    timesincedleafoff = 0
    if (currentSite%dstatus == 1)then !the leaves are off. How long have they been off? 
       !leaves have come on, but last year, so at a later date than now.
       if (currentSite%dleafoffdate > 0.and.currentSite%dleafoffdate > t)then 
          timesincedleafoff = t + (360 - currentSite%dleafoffdate)
       else
          timesincedleafoff = t - currentSite%dleafoffdate    
       endif
    endif

    timesincedleafon = 0
    !the leaves are on. How long have they been on? 
    if (currentSite%dstatus == 2)then  
       !leaves have come on, but last year, so at a later date than now.
       if (currentSite%dleafondate > 0.and.currentSite%dleafondate > t)then 
          timesincedleafon = t + (360 - currentSite%dleafondate)
       else
          timesincedleafon = t - currentSite%dleafondate      
       endif
    endif

    !LEAF ON: DROUGHT DECIDUOUS WETNESS
    !Here, we used a window of oppurtunity to determine if we are close to the time when then leaves came on last year
    if ((t >= currentSite%dleafondate - 30.and.t <= currentSite%dleafondate + 30).or.(t > 360 - 15.and. &
         currentSite%dleafondate < 15))then ! are we in the window?
       ! TODO: CHANGE THIS MATH, MOVE THE DENOMENATOR OUTSIDE OF THE SUM (rgk 01-2017)
       if (sum(currentSite%water_memory(1:numWaterMem)/dble(numWaterMem)) &
            >= ED_val_phen_drought_threshold.and.currentSite%dstatus == 1.and.t >= 10)then 
          ! leave some minimum time between leaf off and leaf on to prevent 'flickering'.  
          if (timesincedleafoff > ED_val_phen_doff_time)then  
             currentSite%dstatus = 2     !alter status of site to 'leaves on'
             currentSite%dleafondate = t   !record leaf on date
          endif
       endif
    endif

   !we still haven't done budburst by end of window
    if (t == currentSite%dleafondate+30.and.currentSite%dstatus == 1)then 
       currentSite%dstatus = 2    ! force budburst!
       currentSite%dleafondate = t   ! record leaf on date
    endif

    !LEAF OFF: DROUGHT DECIDUOUS LIFESPAN - if the leaf gets to the end of its useful life. A*, E*
    if (currentSite%dstatus == 2.and.t >= 10)then  !D*
       !Are the leaves at the end of their lives? 
       !FIX(RF,0401014)- this is hardwiring....
       !FIX(RGK:changed from hard-coded pft 7 leaf lifespan to labeled constant (1 year)
       if ( timesincedleafon > canopy_leaf_lifespan )then 
          currentSite%dstatus = 1         !alter status of site to 'leaves on'
          currentSite%dleafoffdate = t    !record leaf on date          
       endif
    endif

    !LEAF OFF: DROUGHT DECIDUOUS DRYNESS - if the soil gets too dry, and the leaves have already been on a while... 
    if (currentSite%dstatus == 2.and.t >= 10)then  !D*
       if (sum(currentSite%water_memory(1:10)/10._r8) <= ED_val_phen_drought_threshold)then 
          if (timesincedleafon > 100)then !B* Have the leaves been on for some reasonable length of time? To prevent flickering. 
             currentSite%dstatus = 1      !alter status of site to 'leaves on'
             currentSite%dleafoffdate = t !record leaf on date           
          endif
       endif
    endif

    call phenology_leafonoff(currentSite)

  end subroutine phenology

  ! ============================================================================
  subroutine phenology_leafonoff(currentSite)
    !
    ! !DESCRIPTION:
    ! Controls the leaf on and off economics
    !
    ! !USES:
    !
    ! !ARGUMENTS:
    type(ed_site_type), intent(inout), target :: currentSite
    !
    ! !LOCAL VARIABLES:
    type(ed_patch_type) , pointer :: currentPatch     
    type(ed_cohort_type), pointer :: currentCohort  

    real(r8) :: leaf_c                 ! leaf carbon [kg]
    real(r8) :: store_c                ! storage carbon [kg]
    real(r8) :: store_output           ! the amount of the store to put into leaves -
                                       ! is a barrier against negative storage and C starvation. 
    real(r8) :: store_c_transfer_frac  ! Fraction of storage carbon used to flush leaves
    !------------------------------------------------------------------------

    currentPatch => CurrentSite%oldest_patch   

    store_output  = 0.5_r8
    
    do while(associated(currentPatch))    
       currentCohort => currentPatch%tallest
       do while(associated(currentCohort))        

          ! Retrieve existing leaf and storage carbon

          store_c = currentCohort%prt%GetState(store_organ, carbon12_species)
          leaf_c  = currentCohort%prt%GetState(leaf_organ, carbon12_species)

          !COLD LEAF ON
          if (EDPftvarcon_inst%season_decid(currentCohort%pft) == 1)then
             if (currentSite%status == 2)then !we have just moved to leaves being on . 
                if (currentCohort%status_coh == 1)then !Are the leaves currently off?        
                   currentCohort%status_coh = 2    ! Leaves are on, so change status to 
                                                   ! stop flow of carbon out of bstore. 
                   
                   if(store_c>nearzero) then
                      store_c_transfer_frac = &
                            min(currentCohort%laimemory, store_c*store_output)/store_c
                   else
                      store_c_transfer_frac = 0.0_r8
                   end if
                   
                   call PRTPhenologyFlush(currentCohort%prt, currentCohort%pft, &
                         leaf_organ, store_c_transfer_frac)

                   currentCohort%laimemory = 0.0_r8

                endif !pft phenology
             endif ! growing season 

             !COLD LEAF OFF
             if (currentSite%status == 1)then !past leaf drop day? Leaves still on tree?  
                if (currentCohort%status_coh == 2)then ! leaves have not dropped
                   
                   ! This sets the cohort to the "leaves off" flag
                   currentCohort%status_coh  = 1

                   ! Remember what the lai was (leaf mass actually) was for next year
                   ! the same amount back on in the spring...

                   currentCohort%laimemory   = leaf_c

                   ! Drop Leaves (this routine will update the leaf state variables,
                   ! for carbon and any other species that are prognostic. It will
                   ! also track the turnover masses that will be sent to litter later on)

                   call PRTDeciduousTurnover(currentCohort%prt,currentCohort%pft, &
                         leaf_organ, 1.0_r8)
               
                endif !leaf status
             endif !currentSite status
          endif  !season_decid

          !DROUGHT LEAF ON
          if (EDPftvarcon_inst%stress_decid(currentCohort%pft) == 1)then

             
             if (currentSite%dstatus == 2)then 

                ! we have just moved to leaves being on . 

                if (currentCohort%status_coh == 1)then    

                   !is it the leaf-on day? Are the leaves currently off?    

                   currentCohort%status_coh = 2    ! Leaves are on, so change status to 
                                                   ! stop flow of carbon out of bstore. 

                   if(store_c>nearzero) then
                      store_c_transfer_frac = &
                            min(currentCohort%laimemory, store_c*store_output)/store_c
                   else
                      store_c_transfer_frac = 0.0_r8
                   end if
                   
                   call PRTPhenologyFlush(currentCohort%prt, currentCohort%pft, &
                         leaf_organ, store_c_transfer_frac)

                   currentCohort%laimemory = 0.0_r8

                endif !currentCohort status again?
             endif   !currentSite status

             !DROUGHT LEAF OFF
             if (currentSite%dstatus == 1)then        
                if (currentCohort%status_coh == 2)then ! leaves have not dropped

                   ! This sets the cohort to the "leaves off" flag
                   currentCohort%status_coh      = 1   
                   
                   ! Remember what the lai (leaf mass actually) was for next year
                   currentCohort%laimemory   = leaf_c

                   call PRTDeciduousTurnover(currentCohort%prt,currentCohort%pft, &
                         leaf_organ, 1.0_r8)

                endif
             endif !status
          endif !drought dec.
          currentCohort => currentCohort%shorter
       enddo !currentCohort

       currentPatch => currentPatch%younger

    enddo !currentPatch

  end subroutine phenology_leafonoff


  ! ============================================================================
  subroutine seeds_in( currentSite, cp_pnt )
    !
    ! !DESCRIPTION:
    !  Flux from plants into seed pool. 
    !
    ! !USES:
    use EDTypesMod, only : AREA
    use EDTypesMod, only : homogenize_seed_pfts
    !
    ! !ARGUMENTS    
    type(ed_site_type), intent(inout), target  :: currentSite
    type(ed_patch_type), intent(inout), target :: cp_pnt ! seeds go to these patches.
    !
    ! !LOCAL VARIABLES:
    type(ed_patch_type),  pointer :: currentPatch
    type(ed_cohort_type), pointer :: currentCohort
    integer :: p
    logical :: pft_present(maxpft)
    real(r8) :: npfts_present
    !----------------------------------------------------------------------

    currentPatch => cp_pnt
   
    currentPatch%seeds_in(:) = 0.0_r8

    if ( homogenize_seed_pfts ) then
       ! special mode to remove intergenerational filters on PFT existence: each PFT seeds all PFTs
       ! first loop over all patches and cohorts to see what and how many PFTs are present on this site
       pft_present(:) = .false.
       npfts_present =  0._r8
       currentPatch => currentSite%oldest_patch
       do while(associated(currentPatch))
          currentCohort => currentPatch%tallest
          do while (associated(currentCohort))
             p = currentCohort%pft
             if (.not. pft_present(p)) then
                pft_present(p) = .true.
                npfts_present = npfts_present + 1._r8
             endif
             currentCohort => currentCohort%shorter
          enddo !cohort loop                        
          currentPatch => currentPatch%younger
       enddo ! patch loop
       
       ! now calculate the homogenized seed flux into each PFT pool
       currentPatch => cp_pnt
       currentCohort => currentPatch%tallest
       do while (associated(currentCohort))
          do p = 1, numpft
             if (pft_present(p)) then
                currentPatch%seeds_in(p) = currentPatch%seeds_in(p) +  currentCohort%seed_prod * currentCohort%n / &
                     (currentPatch%area * npfts_present)
             endif
          end do
          currentCohort => currentCohort%shorter
       enddo !cohort loop                  
    else

    ! normal case: each PFT seeds its own type
    currentCohort => currentPatch%tallest
    do while (associated(currentCohort))
       p = currentCohort%pft
       currentPatch%seeds_in(p) = currentPatch%seeds_in(p) +  &
             currentCohort%seed_prod * currentCohort%n/currentPatch%area
       currentCohort => currentCohort%shorter
    enddo !cohort loop

    endif

    currentPatch => currentSite%oldest_patch

    do while(associated(currentPatch))
       if (external_recruitment == 1) then !external seed rain - needed to prevent extinction  
          do p = 1,numpft
           currentPatch%seeds_in(p) = currentPatch%seeds_in(p) + &
                 EDPftvarcon_inst%seed_rain(p) !KgC/m2/year
           currentSite%seed_rain_flux(p) = currentSite%seed_rain_flux(p) + &
                 EDPftvarcon_inst%seed_rain(p) * currentPatch%area/AREA !KgC/m2/year
          enddo
       endif
       currentPatch => currentPatch%younger
    enddo

  end subroutine seeds_in
  
  ! ============================================================================
  subroutine seed_decay( currentSite, currentPatch )
    !
    ! !DESCRIPTION:
    !  Flux from seed pool into leaf litter pool    
    !
    ! !USES:
    use EDPftvarcon       , only : EDPftvarcon_inst
    !
    ! !ARGUMENTS    
    type(ed_site_type), intent(inout), target  :: currentSite
    type(ed_patch_type),intent(inout) :: currentPatch ! seeds go to these patches.
    !
    ! !LOCAL VARIABLES:
    integer  ::  p
    !----------------------------------------------------------------------

    ! default value from Liscke and Loffler 2006 ; making this a PFT-specific parameter
    ! decays the seed pool according to exponential model
    ! seed_decay_turnover is in yr-1
    do p = 1,numpft 
       currentPatch%seed_decay(p) =  currentSite%seed_bank(p) * EDPftvarcon_inst%seed_decay_turnover(p)
    enddo
 
  end subroutine seed_decay

  ! ============================================================================
  subroutine seed_germination( currentSite, currentPatch ) 
    !
    ! !DESCRIPTION:
    !  Flux from seed pool into sapling pool    
    !
    ! !USES:
    use EDPftvarcon       , only : EDPftvarcon_inst
    !
    ! !ARGUMENTS    
    type(ed_site_type), intent(inout), target  :: currentSite
    type(ed_patch_type),intent(inout) :: currentPatch ! seeds go to these patches.
    !
    ! !LOCAL VARIABLES:
    integer :: p
    real(r8) max_germination !cap on germination rates. KgC/m2/yr Lishcke et al. 2009
    !----------------------------------------------------------------------

    max_germination = 1.0_r8 !this is arbitrary

    ! germination_timescale is being pulled to PFT parameter; units are 1/yr
    ! thus the mortality rate of seed -> recruit (in units of carbon) 
    ! is seed_decay_turnover(p)/germination_timescale(p)
    ! and thus the mortlaity rate (in units of individuals) is the product of 
    ! that times the ratio of (hypothetical) seed mass to recruit biomass

    do p = 1,numpft
       currentPatch%seed_germination(p) =  min(currentSite%seed_bank(p) * &
             EDPftvarcon_inst%germination_timescale(p),max_germination)
    enddo

  end subroutine seed_germination

  ! ============================================================================
<<<<<<< HEAD

=======
  subroutine PlantGrowth( currentSite, currentCohort, bc_in )
    !
    ! !DESCRIPTION:
    !  Main subroutine for plant allocation and growth 
    !
    ! !USES:
    ! Original: Rosie Fisher
    ! Updated: Ryan Knox

    use FatesInterfaceMod, only : hlm_use_ed_prescribed_phys

    !
    ! !ARGUMENTS    
    type(ed_site_type), intent(inout), target  :: currentSite
    type(ed_cohort_type),intent(inout), target :: currentCohort
    type(bc_in_type), intent(in)               :: bc_in
    !
    ! !LOCAL VARIABLES:

    integer  :: ipft               ! PFT index


    real(r8) :: carbon_balance     ! daily carbon balance for this cohort

    ! Per plant allocation targets
    real(r8) :: bt_leaf            ! leaf biomass (kgC) 
    real(r8) :: dbt_leaf_dd        ! change in leaf biomass wrt diameter (kgC/cm)
    real(r8) :: bt_fineroot        ! fine root biomass (kgC)
    real(r8) :: dbt_fineroot_dd    ! change in fine root biomass wrt diameter (kgC/cm)
    real(r8) :: at_sap             ! sapwood cross-section area at referenc (m2)
    real(r8) :: bt_sap             ! sapwood biomass (kgC)
    real(r8) :: dbt_sap_dd         ! change in sapwood biomass wrt diameter (kgC/cm)
    real(r8) :: bt_agw             ! above ground biomass (kgC/cm)
    real(r8) :: dbt_agw_dd         ! change in above ground biomass wrt diameter (kgC/cm)
    real(r8) :: bt_bgw             ! coarse root biomass (kgC)
    real(r8) :: dbt_bgw_dd         ! change in coarse root biomass (kgC/cm)
    real(r8) :: bt_dead            ! dead (structural) biomass (kgC)
    real(r8) :: dbt_dead_dd        ! change in dead biomass wrt diameter (kgC/cm)
    real(r8) :: bt_store           ! target storage biomass (kgC)
    real(r8) :: dbt_store_dd       ! target rate of change in storage (kgC/cm)
    real(r8) :: dbt_total_dd       ! total target biomass rate of change (kgC/cm)

    real(r8) :: leaf_below_target  ! leaf biomass below target amount [kgC]
    real(r8) :: froot_below_target ! fineroot biomass below target amount [kgC]
    real(r8) :: sap_below_target   ! sapwood biomass below target amount [kgC]
    real(r8) :: store_below_target ! storage biomass below target amount [kgC]
    real(r8) :: dead_below_target  ! dead (structural) biomass below target amount [kgC]
    real(r8) :: total_below_target ! total biomass below the allometric target [kgC]

    real(r8) :: bstore_flux         ! carbon fluxing into storage [kgC]
    real(r8) :: bl_flux             ! carbon fluxing into leaves  [kgC]
    real(r8) :: br_flux             ! carbon fluxing into fineroots [kgC]
    real(r8) :: bsw_flux            ! carbon fluxing into sapwood [kgC]
    real(r8) :: bdead_flux          ! carbon fluxing into structure [kgC]
    real(r8) :: brepro_flux         ! carbon fluxing into reproductive tissues [kgC]
    real(r8) :: flux_adj            ! adjustment made to growth flux term to minimize error [kgC]

    real(r8) :: store_target_fraction ! ratio between storage and leaf biomass when on allometry [kgC]
    real(r8) :: repro_fraction        ! fraction of carbon gain sent to reproduction when on-allometry

    real(r8) :: leaf_turnover_demand  ! leaf carbon that is demanded to replace maintenance turnover [kgC]
    real(r8) :: root_turnover_demand  ! fineroot carbon that is demanded to replace 
                                      ! maintenance turnover [kgC]
    real(r8) :: total_turnover_demand ! total carbon that is demanded to replace maintenance turnover [kgC]

    real(r8),dimension(n_cplantpools) :: c_pool      ! Vector of carbon pools passed to integrator
    real(r8),dimension(n_cplantpools) :: c_pool_out  ! Vector of carbon pools passed back from integrator
    logical,dimension(n_cplantpools)  :: c_mask      ! Mask of active pools during integration
    
    logical                           :: step_pass   ! Did the integration step pass?

    logical  :: grow_leaf   ! Are leaves at allometric target and should be grown?
    logical  :: grow_froot  ! Are fine-roots at allometric target and should be grown?
    logical  :: grow_sap    ! Is sapwood at allometric target and should be grown?
    logical  :: grow_store  ! Is storage at allometric target and should be grown?

    ! integrator variables
    real(r8) :: deltaC     ! trial value for substep
    integer  :: ierr       ! error flag for allometric growth step
    integer  :: nsteps     ! number of sub-steps
    integer  :: istep      ! current substep index
    real(r8) :: totalC     ! total carbon allocated over alometric growth step
    real(r8) :: dbh_sub    ! substep dbh
    real(r8) :: h_sub      ! substep h
    real(r8) :: bl_sub     ! substep leaf biomass
    real(r8) :: br_sub     ! substep root biomass
    real(r8) :: bsw_sub    ! substep sapwood biomass
    real(r8) :: bstore_sub ! substep storage biomass
    real(r8) :: bdead_sub  ! substep structural biomass
    real(r8) :: brepro_sub ! substep reproductive biomass 


    ! Woody turnover timescale [years]
    real(r8), parameter :: cbal_prec = 1.0e-15_r8     ! Desired precision in carbon balance
                                                      ! non-integrator part
    integer , parameter :: max_substeps = 300         ! Number of step attempts before
                                                      ! giving up
    real(r8), parameter :: max_trunc_error = 1.0_r8   ! allowable numerical truncation error
    integer,  parameter :: ODESolve = 2               ! 1=RKF45,  2=Euler


    ipft = currentCohort%pft

    ! Initialize seed production
    currentCohort%seed_prod  = 0.0_r8

    ! Initialize NPP flux diagnostics
    currentCohort%npp_stor  = 0.0_r8
    currentCohort%npp_leaf  = 0.0_r8
    currentCohort%npp_fnrt  = 0.0_r8
    currentCohort%npp_dead  = 0.0_r8
    currentCohort%npp_seed  = 0.0_r8
    currentCohort%npp_sapw  = 0.0_r8

    ! Initialize rates of change
    currentCohort%dhdt      = 0.0_r8
    currentCohort%dbdeaddt  = 0.0_r8
    currentCohort%dbstoredt = 0.0_r8
    currentCohort%ddbhdt    = 0.0_r8

    ! If the cohort has grown, it is not new
    currentCohort%isnew=.false.

    ! -----------------------------------------------------------------------------------
    ! I. Identify the net carbon gain for this dynamics interval
    !    Set the available carbon pool, identify allocation portions, and decrement
    !    the available carbon pool to zero.
    ! -----------------------------------------------------------------------------------
    
    ! convert from kgC/indiv/day into kgC/indiv/year
    ! <x>_acc_hold is remembered until the next dynamics step (used for I/O)
    ! <x>_acc will be reset soon and will be accumulated on the next leaf photosynthesis
    !         step
       
    if (hlm_use_ed_prescribed_phys .eq. itrue) then
       if (currentCohort%canopy_layer .eq. 1) then
          currentCohort%npp_acc_hold = EDPftvarcon_inst%prescribed_npp_canopy(ipft) &
                * currentCohort%c_area / currentCohort%n
          ! add these for balance checking purposes
          currentCohort%npp_acc = currentCohort%npp_acc_hold / hlm_days_per_year 
       else
          currentCohort%npp_acc_hold = EDPftvarcon_inst%prescribed_npp_understory(ipft) &
                * currentCohort%c_area / currentCohort%n
          ! add these for balance checking purposes
          currentCohort%npp_acc = currentCohort%npp_acc_hold / hlm_days_per_year
       endif
    else
       currentCohort%npp_acc_hold  = currentCohort%npp_acc  * dble(hlm_days_per_year)
       currentCohort%gpp_acc_hold  = currentCohort%gpp_acc  * dble(hlm_days_per_year)
       currentCohort%resp_acc_hold = currentCohort%resp_acc * dble(hlm_days_per_year)
    endif

    currentSite%flux_in = currentSite%flux_in + currentCohort%npp_acc * currentCohort%n

 
    ! Available carbon for growth [kgC]
    carbon_balance = currentCohort%npp_acc

    ! -----------------------------------------------------------------------------------
    ! II. Calculate target size of living biomass compartment for a given dbh.   
    ! -----------------------------------------------------------------------------------

    ! Target sapwood biomass and deriv. according to allometry and trimming [kgC, kgC/cm]
    call bsap_allom(currentCohort%dbh,ipft,currentCohort%canopy_trim,at_sap,bt_sap,dbt_sap_dd)

    ! Target total above ground deriv. biomass in woody/fibrous tissues  [kgC, kgC/cm]
    call bagw_allom(currentCohort%dbh,ipft,bt_agw,dbt_agw_dd)

    ! Target total below ground deriv. biomass in woody/fibrous tissues [kgC, kgC/cm] 
    call bbgw_allom(currentCohort%dbh,ipft,bt_bgw,dbt_bgw_dd)

    ! Target total dead (structrual) biomass and deriv. [kgC, kgC/cm]
    call bdead_allom( bt_agw, bt_bgw, bt_sap, ipft, bt_dead, &
                      dbt_agw_dd, dbt_bgw_dd, dbt_sap_dd, dbt_dead_dd )

    ! ------------------------------------------------------------------------------------
    ! If structure is larger than target, then we need to correct some integration errors
    ! by slightly increasing dbh to match it.
    ! -----------------------------------------------------------------------------------
    if( ((currentCohort%bdead-bt_dead) > calloc_abs_error) .and. &
          (EDPftvarcon_inst%woody(ipft) == itrue) ) then
       call StructureResetOfDH( currentCohort%bdead, ipft, &
             currentCohort%canopy_trim, currentCohort%dbh, currentCohort%hite )

       ! Re-calculate the sapwood and structural wood targets based on the new dbh
       ! ------------------------------------------------------------------------------------------
       
       ! Target sapwood biomass and deriv. according to allometry and trimming [kgC, kgC/cm]
       call bsap_allom(currentCohort%dbh,ipft,currentCohort%canopy_trim,at_sap,bt_sap,dbt_sap_dd)
       
       ! Target total above ground deriv. biomass in woody/fibrous tissues  [kgC, kgC/cm]
       call bagw_allom(currentCohort%dbh,ipft,bt_agw,dbt_agw_dd)
       
       ! Target total below ground deriv. biomass in woody/fibrous tissues [kgC, kgC/cm] 
       call bbgw_allom(currentCohort%dbh,ipft,bt_bgw,dbt_bgw_dd)
       
       ! Target total dead (structrual) biomass and deriv. [kgC, kgC/cm]
       call bdead_allom( bt_agw, bt_bgw, bt_sap, ipft, bt_dead, &
                         dbt_agw_dd, dbt_bgw_dd, dbt_sap_dd, dbt_dead_dd )

    end if

    ! Target leaf biomass according to allometry and trimming
    call bleaf(currentCohort%dbh,ipft,currentCohort%canopy_trim,bt_leaf,dbt_leaf_dd)

    ! Target fine-root biomass and deriv. according to allometry and trimming [kgC, kgC/cm]
    call bfineroot(currentCohort%dbh,ipft,currentCohort%canopy_trim,bt_fineroot,dbt_fineroot_dd)

    ! Target storage carbon [kgC,kgC/cm]
    call bstore_allom(currentCohort%dbh,ipft,currentCohort%canopy_trim,bt_store,dbt_store_dd)


    ! -----------------------------------------------------------------------------------
    ! III(b). Calculate the maintenance turnover demands 
    ! NOTE(RGK): If branches are falling all year, even on deciduous trees, we should
    !            be pulling some leaves with them when leaves are out...
    !
    !        If the turnover time-scales are zero, that means there is no turnover.
    !
    ! -----------------------------------------------------------------------------------
    currentCohort%leaf_md   = 0.0_r8
    currentCohort%bsw_md    = 0.0_r8
    currentCohort%bdead_md  = 0.0_r8
    currentCohort%bstore_md = 0.0_r8
    currentCohort%root_md   = 0.0_r8

    if ( EDPftvarcon_inst%branch_turnover(ipft) > tiny(EDPftvarcon_inst%branch_turnover(ipft)) ) then
       currentCohort%bsw_md    = currentCohort%bsw / EDPftvarcon_inst%branch_turnover(ipft)
       currentCohort%bdead_md  = currentCohort%bdead / EDPftvarcon_inst%branch_turnover(ipft)
       currentCohort%bstore_md = currentCohort%bstore / EDPftvarcon_inst%branch_turnover(ipft)
    end if
    
    if (EDPftvarcon_inst%evergreen(ipft) == 1)then
       currentCohort%leaf_md = currentCohort%bl / EDPftvarcon_inst%leaf_long(ipft)
       currentCohort%root_md = currentCohort%br / EDPftvarcon_inst%root_long(ipft)
    endif

    if (EDPftvarcon_inst%season_decid(ipft) == 1)then 
       currentCohort%root_md = currentCohort%br /EDPftvarcon_inst%root_long(ipft)
    endif

    if (EDPftvarcon_inst%stress_decid(ipft) == 1)then 
       currentCohort%root_md = currentCohort%br /EDPftvarcon_inst%root_long(ipft)
    endif

    ! -----------------------------------------------------------------------------------
    ! IV. Remove turnover from the appropriate pools
    !
    ! Units: kgC/year * (year/days_per_year) = kgC/day -> (day elapsed) -> kgC
    ! -----------------------------------------------------------------------------------

    currentCohort%bl     = currentCohort%bl - currentCohort%leaf_md*hlm_freq_day
    currentcohort%br     = currentcohort%br - currentCohort%root_md*hlm_freq_day
    currentcohort%bsw    = currentcohort%bsw - currentCohort%bsw_md*hlm_freq_day
    currentCohort%bdead  = currentCohort%bdead - currentCohort%bdead_md*hlm_freq_day
    currentCohort%bstore = currentCohort%bstore - currentCohort%bstore_md*hlm_freq_day

    
    ! -----------------------------------------------------------------------------------
    ! V.  Prioritize some amount of carbon to replace leaf/root turnover
    !         Make sure it isnt a negative payment, and either pay what is available
    !         or forcefully pay from storage. 
    ! -----------------------------------------------------------------------------------

    leaf_turnover_demand  = currentCohort%leaf_md*EDPftvarcon_inst%leaf_stor_priority(ipft)*hlm_freq_day
    root_turnover_demand  = currentCohort%root_md*EDPftvarcon_inst%leaf_stor_priority(ipft)*hlm_freq_day
    total_turnover_demand = leaf_turnover_demand + root_turnover_demand
    
    if(total_turnover_demand>0.0_r8)then

       ! If we are testing b4b, then we pay this even if we don't have the carbon
       ! Just don't pay so much carbon that storage+carbon_balance can't pay for it
       bl_flux = min(leaf_turnover_demand, &
                 max(0.0_r8,(currentCohort%bstore+carbon_balance)* &
                 (leaf_turnover_demand/total_turnover_demand)))
       
       carbon_balance               = carbon_balance - bl_flux
       currentCohort%bl             = currentCohort%bl +  bl_flux
       currentCohort%npp_leaf       = currentCohort%npp_leaf + bl_flux / hlm_freq_day

       ! If we are testing b4b, then we pay this even if we don't have the carbon
       br_flux = min(root_turnover_demand, &
                 max(0.0_r8, (currentCohort%bstore+carbon_balance)* &
                 (root_turnover_demand/total_turnover_demand)))

       carbon_balance              = carbon_balance - br_flux
       currentCohort%br            = currentCohort%br +  br_flux
       currentCohort%npp_fnrt      = currentCohort%npp_fnrt + br_flux / hlm_freq_day

    end if

    
    ! -----------------------------------------------------------------------------------
    ! VI. if carbon balance is negative, re-coup the losses from storage
    !       if it is positive, give some love to storage carbon
    !  NOTE:  WE ARE STILL ALLOWING STORAGE CARBON TO GO NEGATIVE, AT LEAST IN THIS
    !  PART OF THE CODE.
    ! -----------------------------------------------------------------------------------

    if( carbon_balance < 0.0_r8 ) then

       bstore_flux            = carbon_balance
       carbon_balance         = carbon_balance - bstore_flux
       currentCohort%bstore   = currentCohort%bstore + bstore_flux
       currentCohort%npp_stor = currentCohort%npp_stor + bstore_flux / hlm_freq_day
       ! We have pushed to net-zero carbon, the rest of this routine can be ignored
       return

    else

       store_below_target     = max(bt_store - currentCohort%bstore,0.0_r8)
       store_target_fraction  = max(0.0_r8,currentCohort%bstore/bt_store)

       bstore_flux            = min(store_below_target,carbon_balance * &
                                max(exp(-1.*store_target_fraction**4._r8) - exp( -1.0_r8 ),0.0_r8))

       carbon_balance         = carbon_balance - bstore_flux
       currentCohort%bstore   = currentCohort%bstore + bstore_flux
       currentCohort%npp_stor = currentCohort%npp_stor + bstore_flux / hlm_freq_day

    end if

    ! -----------------------------------------------------------------------------------
    ! VII.  If carbon is still available, prioritize some allocation to replace
    !        the rest of the leaf/fineroot turnover demand
    !        carbon balance is guaranteed to be >=0 beyond this point
    ! -----------------------------------------------------------------------------------
    
    leaf_turnover_demand  = currentCohort%leaf_md * &
                            (1.0_r8-EDPftvarcon_inst%leaf_stor_priority(ipft))*hlm_freq_day
    root_turnover_demand  = currentCohort%root_md * &
                            (1.0_r8-EDPftvarcon_inst%leaf_stor_priority(ipft))*hlm_freq_day
    total_turnover_demand = leaf_turnover_demand + root_turnover_demand
    
    if(total_turnover_demand>0.0_r8)then

       bl_flux = min(leaf_turnover_demand, carbon_balance*(leaf_turnover_demand/total_turnover_demand))
       carbon_balance         = carbon_balance - bl_flux
       currentCohort%bl       = currentCohort%bl +  bl_flux
       currentCohort%npp_leaf = currentCohort%npp_leaf + bl_flux / hlm_freq_day
       
       br_flux = min(root_turnover_demand, carbon_balance*(root_turnover_demand/total_turnover_demand))
       carbon_balance         = carbon_balance - br_flux
       currentCohort%br       = currentCohort%br +  br_flux
       currentCohort%npp_fnrt = currentCohort%npp_fnrt + br_flux / hlm_freq_day

    end if


    ! -----------------------------------------------------------------------------------
    ! VIII.  If carbon is still available, we try to push all live 
    !        pools back towards allometry. But only upwards, if fusion happened
    !        to generate some pools above allometric target, don't reduce the pool,
    !        just ignore it until the rest of the plant grows to meet it.
    ! -----------------------------------------------------------------------------------

    if( carbon_balance<cbal_prec) return

    leaf_below_target  = max(bt_leaf - currentCohort%bl,0.0_r8)
    froot_below_target = max(bt_fineroot - currentCohort%br,0.0_r8)
    sap_below_target   = max(bt_sap - currentCohort%bsw,0.0_r8)
    store_below_target = max(bt_store - currentCohort%bstore,0.0_r8)
    total_below_target = leaf_below_target + froot_below_target + &
                         sap_below_target + store_below_target
    
    if ( total_below_target>0.0_r8) then
       
       if( total_below_target > carbon_balance) then
          bl_flux     = carbon_balance * leaf_below_target/total_below_target
          br_flux     = carbon_balance * froot_below_target/total_below_target
          bsw_flux    = carbon_balance * sap_below_target/total_below_target
          bstore_flux = carbon_balance * store_below_target/total_below_target
       else
          bl_flux     = leaf_below_target
          br_flux     = froot_below_target
          bsw_flux    = sap_below_target
          bstore_flux = store_below_target
       end if

       carbon_balance               = carbon_balance - bl_flux
       currentCohort%bl             = currentCohort%bl + bl_flux
       currentCohort%npp_leaf       = currentCohort%npp_leaf + bl_flux / hlm_freq_day

       carbon_balance               = carbon_balance - br_flux
       currentCohort%br             = currentCohort%br +  br_flux
       currentCohort%npp_fnrt       = currentCohort%npp_fnrt + br_flux / hlm_freq_day
       
       carbon_balance               = carbon_balance - bsw_flux
       currentCohort%bsw            = currentCohort%bsw +  bsw_flux
       currentCohort%npp_sapw       = currentCohort%npp_sapw + bsw_flux / hlm_freq_day
       
       carbon_balance               = carbon_balance - bstore_flux
       currentCohort%bstore         = currentCohort%bstore +  bstore_flux
       currentCohort%npp_stor       = currentCohort%npp_stor + bstore_flux / hlm_freq_day

    end if
    
    ! -----------------------------------------------------------------------------------
    ! IX.  If carbon is still available, replenish the structural pool to get
    !           back on allometry
    ! -----------------------------------------------------------------------------------

    if( carbon_balance<cbal_prec) return

    dead_below_target  = max(bt_dead - currentCohort%bdead,0.0_r8)
    
    if ( carbon_balance > 0.0_r8 .and. dead_below_target>0.0_r8) then

       bdead_flux             = min(carbon_balance,dead_below_target)
       carbon_balance         = carbon_balance - bdead_flux
       currentCohort%bdead    = currentCohort%bdead +  bdead_flux
       currentCohort%npp_dead = currentCohort%npp_dead + bdead_flux / hlm_freq_day

    end if

    ! -----------------------------------------------------------------------------------
    ! X.  If carbon is yet still available ...
    !        Our pools are now either on allometry or above (from fusion).
    !        We we can increment those pools at or below,
    !        including structure and reproduction according to their rates
    !        Use an adaptive euler integration. If the error is not nominal,
    !        the carbon balance sub-step (deltaC) will be halved and tried again
    ! -----------------------------------------------------------------------------------
    
    if( carbon_balance<cbal_prec) return


    ! This routine checks that actual carbon is not below the targets. It does
    ! allow actual pools to be above the target, and in these cases, it sends
    ! a false on the "grow_<>" flag, allowing the plant to grow into these pools.
    ! Again this is possible due to erors in numerical integration and/or the fusion
    ! process.
    ! It also checks to make sure that structural biomass is not below the target.
    ! Note that we assume structural biomass is always on allometry.
    ! For non-woody plants, we do not perform this partial growth logic (ie 
    ! allowing only some pools to grow), we let all pools at or above allometry to 
    ! grow. This is because we can't force any single pool to be on-allometry, and
    ! thus a condition could potentially occur where all pools, either from fusion or 
    ! numerical errors, are above allometry and would be flagged to not grow, in which
    ! case the plant would be frozen in time

    if ( EDPftvarcon_inst%woody(ipft) == itrue ) then
       call TargetAllometryCheck(currentCohort%bl,currentCohort%br,currentCohort%bsw, &
                              currentCohort%bstore,currentCohort%bdead, &
                              bt_leaf,bt_fineroot,bt_sap,bt_store,bt_dead, &
                              grow_leaf,grow_froot,grow_sap,grow_store)
    else
       grow_leaf  = .true.
       grow_froot = .true.
       grow_sap   = .true.
       grow_store = .true.
    end if


    ! Initialize the adaptive integrator arrays and flags
    ! -----------------------------------------------------------------------------------
    ierr             = 1
    totalC           = carbon_balance
    nsteps           = 0
    c_pool(i_dbh)    = currentCohort%dbh
    c_pool(i_cleaf)  = currentCohort%bl
    c_pool(i_cfroot) = currentCohort%br
    c_pool(i_csap)   = currentCohort%bsw
    c_pool(i_cstore) = currentCohort%bstore
    c_pool(i_cdead)  = currentCohort%bdead
    c_pool(i_crepro) = 0.0_r8 
    c_mask(i_dbh)    = .true.                ! Always increment dbh on growth step
    c_mask(i_cleaf)  = grow_leaf
    c_mask(i_cfroot) = grow_froot
    c_mask(i_csap)   = grow_sap
    c_mask(i_cstore) = grow_store
    c_mask(i_cdead)  = .true.                ! Always increment dead on growth step
    c_mask(i_crepro) = .true.                ! Always calculate reproduction on growth
    if(ODESolve == 2) then
       currentCohort%ode_opt_step = totalC
    end if

    do while( ierr .ne. 0 )
       
       deltaC = min(totalC,currentCohort%ode_opt_step)
       if(ODESolve == 1) then
           call RKF45(AllomCGrowthDeriv,c_pool,c_mask,deltaC,totalC,currentCohort, &
                 max_trunc_error,c_pool_out,step_pass)

        elseif(ODESolve == 2) then
           call Euler(AllomCGrowthDeriv,c_pool,c_mask,deltaC,totalC,currentCohort,c_pool_out)
!           step_pass = .true.
           call CheckIntegratedAllometries(c_pool_out(i_dbh),ipft,currentCohort%canopy_trim,  &
                 c_pool_out(i_cleaf), c_pool_out(i_cfroot), c_pool_out(i_csap), &
                 c_pool_out(i_cstore), c_pool_out(i_cdead), &
                 c_mask(i_cleaf), c_mask(i_cfroot), c_mask(i_csap), &
                 c_mask(i_cstore),c_mask(i_cdead),  max_trunc_error, step_pass)
           if(step_pass)  then
              currentCohort%ode_opt_step = deltaC
           else
              currentCohort%ode_opt_step = 0.5*deltaC
           end if
        else
           write(fates_log(),*) 'An integrator was chosen that DNE'
           write(fates_log(),*) 'ODESolve = ',ODESolve
           call endrun(msg=errMsg(sourcefile, __LINE__))
        end if

        nsteps = nsteps + 1

        if (step_pass) then ! If true, then step is accepted
          totalC    = totalC - deltaC
          c_pool(:) = c_pool_out(:)
       end if
       
       if(nsteps > max_substeps ) then
          write(fates_log(),*) 'Plant Growth Integrator could not find'
          write(fates_log(),*) 'a solution in less than ',max_substeps,' tries'
          write(fates_log(),*) 'Aborting'
          write(fates_log(),*) 'carbon_balance',carbon_balance
          write(fates_log(),*) 'deltaC',deltaC
          write(fates_log(),*) 'totalC',totalC
          write(fates_log(),*) 'leaf:',grow_leaf,c_pool_out(i_cleaf),bt_leaf,bt_leaf-currentCohort%bl
          write(fates_log(),*) 'froot:',grow_froot,c_pool_out(i_cfroot),bt_fineroot,currentCohort%br
          write(fates_log(),*) 'sap:',grow_sap,c_pool_out(i_csap),bt_sap,currentCohort%bsw
          write(fates_log(),*) 'store:',grow_store, c_pool_out(i_cstore),bt_store,currentCohort%bstore
          write(fates_log(),*) 'dead:',c_pool_out(i_cdead),bt_dead,currentCohort%bdead
          call dump_cohort(currentCohort)
          call endrun(msg=errMsg(sourcefile, __LINE__))
       end if

       ! TotalC should eventually be whittled down to near zero
       ! At that point, update the actual states
       ! --------------------------------------------------------------------------------
       if( (totalC < calloc_abs_error) .and. (step_pass) )then
          ierr                    = 0
         
          bl_flux                 = c_pool(i_cleaf)  - currentCohort%bl
          br_flux                 = c_pool(i_cfroot) - currentCohort%br
          bsw_flux                = c_pool(i_csap)   - currentCohort%bsw
          bstore_flux             = c_pool(i_cstore) - currentCohort%bstore
          bdead_flux              = c_pool(i_cdead)  - currentCohort%bdead
          brepro_flux             = c_pool(i_crepro)
         
          ! Make an adjustment to flux partitions to make it match remaining c balance
          flux_adj                = carbon_balance/(bl_flux+br_flux+bsw_flux + &
                                                    bstore_flux+bdead_flux+brepro_flux)
          
          bl_flux                 = bl_flux*flux_adj
          br_flux                 = br_flux*flux_adj
          bsw_flux                = bsw_flux*flux_adj
          bstore_flux             = bstore_flux*flux_adj
          bdead_flux              = bdead_flux*flux_adj
          brepro_flux             = brepro_flux*flux_adj
 
          carbon_balance          = carbon_balance - bl_flux
          currentCohort%bl        = currentCohort%bl + bl_flux
          currentCohort%npp_leaf  = currentCohort%npp_leaf + bl_flux / hlm_freq_day
          
          carbon_balance          = carbon_balance - br_flux
          currentCohort%br        = currentCohort%br +  br_flux
          currentCohort%npp_fnrt  = currentCohort%npp_fnrt + br_flux / hlm_freq_day
          
          carbon_balance          = carbon_balance - bsw_flux
          currentCohort%bsw       = currentCohort%bsw +  bsw_flux
          currentCohort%npp_sapw  = currentCohort%npp_sapw + bsw_flux / hlm_freq_day
          
          carbon_balance          = carbon_balance - bstore_flux
          currentCohort%bstore    = currentCohort%bstore +  bstore_flux
          currentCohort%npp_stor  = currentCohort%npp_stor + bstore_flux / hlm_freq_day
          
          carbon_balance          = carbon_balance - bdead_flux
          currentCohort%bdead     = currentCohort%bdead +  bdead_flux
          currentCohort%npp_dead  = currentCohort%npp_dead + bdead_flux / hlm_freq_day
          
          carbon_balance          = carbon_balance - brepro_flux
          currentCohort%npp_seed  = currentCohort%npp_seed + brepro_flux / hlm_freq_day
          currentCohort%seed_prod = currentCohort%seed_prod + brepro_flux / hlm_freq_day
          
          dbh_sub                 = c_pool(i_dbh)
          call h_allom(dbh_sub,ipft,h_sub)
          
          ! Set derivatives used as diagnostics
          currentCohort%dhdt      = (h_sub-currentCohort%hite)/hlm_freq_day
          currentCohort%dbdeaddt  = bdead_flux/hlm_freq_day
          currentCohort%dbstoredt = bstore_flux/hlm_freq_day
          currentCohort%ddbhdt    = (dbh_sub-currentCohort%dbh)/hlm_freq_day
          
          currentCohort%dbh       = dbh_sub
          currentCohort%hite      = h_sub

          if( abs(carbon_balance)>calloc_abs_error ) then
             write(fates_log(),*) 'carbon conservation error while integrating pools'
             write(fates_log(),*) 'along alometric curve'
             write(fates_log(),*) 'carbon_balance = ',carbon_balance,totalC
             write(fates_log(),*) 'exiting'
             call endrun(msg=errMsg(sourcefile, __LINE__))
          end if

       end if
    end do
    
    return
 end subroutine PlantGrowth

 ! ======================================================================================

 function AllomCGrowthDeriv(c_pools,c_mask,cbalance,currentCohort) result(dCdx)

      ! ---------------------------------------------------------------------------------
      ! This function calculates the derivatives for the carbon pools
      ! relative to the amount of carbon balance.  This function is based completely
      ! off of allometry, and assumes that there are no other species (ie nutrients) that
      ! govern allocation.
      ! ---------------------------------------------------------------------------------
      
      ! Arguments
      real(r8),intent(in), dimension(:)   :: c_pools  ! Vector of carbon pools
                                                      ! dbh,leaf,root,sap,store,dead
      logical,intent(in), dimension(:)    :: c_mask   ! logical mask of active pools
                                                      ! some may be turned off
      real(r8),intent(in)                 :: cbalance ! The carbon balance of the
                                                      ! partial step (independant var)
                                                      ! THIS IS A DUMMY VAR
      type(ed_cohort_type),intent(in),target :: currentCohort  ! Cohort derived type


      ! Return Value
      real(r8),dimension(lbound(c_pools,dim=1):ubound(c_pools,dim=1)) :: dCdx 

      ! locals
      integer  :: ipft       ! pft index
      real(r8) :: ct_leaf    ! target leaf biomass, dummy var (kgC)
      real(r8) :: ct_froot   ! target fine-root biomass, dummy var (kgC)
      real(r8) :: at_sap     ! target sapwood cross section, dummy var (m2)
      real(r8) :: ct_sap     ! target sapwood biomass, dummy var (kgC)
      real(r8) :: ct_agw     ! target aboveground wood, dummy var (kgC)
      real(r8) :: ct_bgw     ! target belowground wood, dummy var (kgC)
      real(r8) :: ct_store   ! target storage, dummy var (kgC)
      real(r8) :: ct_dead    ! target structural biomas, dummy var (kgC)
      
      real(r8) :: ct_dleafdd     ! target leaf biomass derivative wrt d, (kgC/cm)
      real(r8) :: ct_dfrootdd    ! target fine-root biomass derivative wrt d, (kgC/cm)
      real(r8) :: ct_dsapdd      ! target sapwood biomass derivative wrt d, (kgC/cm)
      real(r8) :: ct_dagwdd      ! target AG wood biomass derivative wrt d, (kgC/cm)
      real(r8) :: ct_dbgwdd      ! target BG wood biomass derivative wrt d, (kgC/cm)
      real(r8) :: ct_dstoredd    ! target storage biomass derivative wrt d, (kgC/cm)
      real(r8) :: ct_ddeaddd     ! target structural biomass derivative wrt d, (kgC/cm)
      real(r8) :: ct_dtotaldd    ! target total (not reproductive) biomass derivative wrt d, (kgC/cm)
      real(r8) :: repro_fraction ! fraction of carbon balance directed towards reproduction (kgC/kgC)


     
      associate( dbh    => c_pools(i_dbh), &
                 cleaf  => c_pools(i_cleaf), &
                 cfroot => c_pools(i_cfroot), &
                 csap   => c_pools(i_csap), &
                 cstore => c_pools(i_cstore), &
                 cdead  => c_pools(i_cdead), &
                 crepro => c_pools(i_crepro), &    ! Unused (memoryless)
                 mask_dbh  => c_mask(i_dbh), &    ! Unused (dbh always grows)
                 mask_leaf => c_mask(i_cleaf), &  
                 mask_froot=> c_mask(i_cfroot), &
                 mask_sap  => c_mask(i_csap), &
                 mask_store=> c_mask(i_cstore), &
                 mask_dead => c_mask(i_cdead),  & ! Unused (dead always grows)
                 mask_repro=> c_mask(i_crepro) )   ! Unused (memoryless)

        ipft = currentCohort%pft

        call bleaf(dbh,ipft,currentCohort%canopy_trim,ct_leaf,ct_dleafdd)
        call bfineroot(dbh,ipft,currentCohort%canopy_trim,ct_froot,ct_dfrootdd)
        call bsap_allom(dbh,ipft,currentCohort%canopy_trim,at_sap,ct_sap,ct_dsapdd)
        call bagw_allom(dbh,ipft,ct_agw,ct_dagwdd)
        call bbgw_allom(dbh,ipft,ct_bgw,ct_dbgwdd)
        call bdead_allom(ct_agw,ct_bgw, ct_sap, ipft, ct_dead, &
                         ct_dagwdd, ct_dbgwdd, ct_dsapdd, ct_ddeaddd)
        call bstore_allom(dbh,ipft,currentCohort%canopy_trim,ct_store,ct_dstoredd)
        
        ! fraction of carbon going towards reproduction
        if (dbh <= EDPftvarcon_inst%dbh_repro_threshold(ipft)) then ! cap on leaf biomass
           repro_fraction = EDPftvarcon_inst%seed_alloc(ipft)
        else
           repro_fraction = EDPftvarcon_inst%seed_alloc(ipft) + EDPftvarcon_inst%seed_alloc_mature(ipft)
        end if

        dCdx = 0.0_r8

        ct_dtotaldd = ct_ddeaddd
        if (mask_leaf)  ct_dtotaldd = ct_dtotaldd + ct_dleafdd 
        if (mask_froot) ct_dtotaldd = ct_dtotaldd + ct_dfrootdd 
        if (mask_sap)   ct_dtotaldd = ct_dtotaldd + ct_dsapdd
        if (mask_store) ct_dtotaldd = ct_dtotaldd + ct_dstoredd

        ! It is possible that with some asymptotic, or hard
        ! capped allometries, that all growth rates reach zero.
        ! In this case, if there is carbon, give it to reproduction

!        repro_fraction = 0.0_r8

        if(ct_dtotaldd<=tiny(ct_dtotaldd))then

           dCdx(i_cdead)  = 0.0_r8
           dCdx(i_dbh)    = 0.0_r8
           dCdx(i_cleaf)  = 0.0_r8
           dCdx(i_cfroot) = 0.0_r8
           dCdx(i_csap)   = 0.0_r8
           dCdx(i_cstore) = 0.0_r8
           dCdx(i_crepro) = 1.0_r8

        else

           dCdx(i_cdead) = (ct_ddeaddd/ct_dtotaldd)*(1.0_r8-repro_fraction)   
           dCdx(i_dbh)   = (1.0_r8/ct_dtotaldd)*(1.0_r8-repro_fraction)
        
           if (mask_leaf) then
              dCdx(i_cleaf) = (ct_dleafdd/ct_dtotaldd)*(1.0_r8-repro_fraction)
           else
              dCdx(i_cleaf) = 0.0_r8
           end if
           
           if (mask_froot) then
              dCdx(i_cfroot) = (ct_dfrootdd/ct_dtotaldd)*(1.0_r8-repro_fraction)
           else
              dCdx(i_cfroot) = 0.0_r8
           end if
           
           if (mask_sap) then
              dCdx(i_csap) = (ct_dsapdd/ct_dtotaldd)*(1.0_r8-repro_fraction)
           else
              dCdx(i_csap) = 0.0_r8
           end if
           
           if (mask_store) then
              dCdx(i_cstore) = (ct_dstoredd/ct_dtotaldd)*(1.0_r8-repro_fraction)
           else
              dCdx(i_cstore) = 0.0_r8
           end if
           
           dCdx(i_crepro) = repro_fraction

        end if
        

      end associate

      return
   end function AllomCGrowthDeriv

 ! ======================================================================================
 
 subroutine TargetAllometryCheck(bleaf,bfroot,bsap,bstore,bdead, &
                                 bt_leaf,bt_froot,bt_sap,bt_store,bt_dead, &
                                 grow_leaf,grow_froot,grow_sap,grow_store)

       ! Arguments
       real(r8),intent(in) :: bleaf   !actual
       real(r8),intent(in) :: bfroot
       real(r8),intent(in) :: bsap
       real(r8),intent(in) :: bstore
       real(r8),intent(in) :: bdead
       real(r8),intent(in) :: bt_leaf   !target
       real(r8),intent(in) :: bt_froot
       real(r8),intent(in) :: bt_sap
       real(r8),intent(in) :: bt_store
       real(r8),intent(in) :: bt_dead
       logical,intent(out) :: grow_leaf  !growth flag
       logical,intent(out) :: grow_froot
       logical,intent(out) :: grow_sap
       logical,intent(out) :: grow_store
       
       if( (bt_leaf - bleaf)>calloc_abs_error) then
          write(fates_log(),*) 'leaves are not on-allometry at the growth step'
          write(fates_log(),*) 'exiting',bleaf,bt_leaf
          call endrun(msg=errMsg(sourcefile, __LINE__))
       elseif( (bleaf - bt_leaf)>calloc_abs_error) then
          ! leaf is above allometry, ignore
          grow_leaf = .false.
       else
          grow_leaf = .true.
       end if
       
       if( (bt_froot - bfroot)>calloc_abs_error) then
          write(fates_log(),*) 'fineroots are not on-allometry at the growth step'
          write(fates_log(),*) 'exiting',bfroot, bt_froot
          call endrun(msg=errMsg(sourcefile, __LINE__))
       elseif( ( bfroot-bt_froot)>calloc_abs_error ) then
          grow_froot = .false.
       else
          grow_froot = .true.
       end if
       
       if( (bt_sap - bsap)>calloc_abs_error) then
          write(fates_log(),*) 'sapwood is not on-allometry at the growth step'
          write(fates_log(),*) 'exiting',bsap, bt_sap
          call endrun(msg=errMsg(sourcefile, __LINE__))
       elseif( ( bsap-bt_sap)>calloc_abs_error ) then
          grow_sap = .false.
       else
          grow_sap = .true.
       end if

       if( (bt_store - bstore)>calloc_abs_error) then
          write(fates_log(),*) 'storage is not on-allometry at the growth step'
          write(fates_log(),*) 'exiting',bstore,bt_store
          call endrun(msg=errMsg(sourcefile, __LINE__))
       elseif( ( bstore-bt_store)>calloc_abs_error ) then
          grow_store = .false.
       else
          grow_store = .true.
       end if
       
       if( (bt_dead - bdead)>calloc_abs_error) then
          write(fates_log(),*) 'structure not on-allometry at the growth step'
          write(fates_log(),*) 'exiting',bdead,bt_dead
          call endrun(msg=errMsg(sourcefile, __LINE__))
       end if
    end subroutine TargetAllometryCheck

  ! ============================================================================
>>>>>>> 81ca2d4c
  subroutine recruitment( currentSite, currentPatch, bc_in )
    !
    ! !DESCRIPTION:
    ! spawn new cohorts of juveniles of each PFT             
    !
    ! !USES:
    use FatesInterfaceMod, only : hlm_use_ed_prescribed_phys
    !
    ! !ARGUMENTS    
    type(ed_site_type), intent(inout), target   :: currentSite
    type(ed_patch_type), intent(inout), pointer :: currentPatch
    type(bc_in_type), intent(in)                :: bc_in
    !
    ! !LOCAL VARIABLES:
    integer :: ft
    type (ed_cohort_type) , pointer :: temp_cohort
    integer :: cohortstatus
    integer,parameter :: recruitstatus = 1 !weather it the new created cohorts is recruited or initialized
    real(r8) :: b_leaf
    real(r8) :: b_fineroot    ! fine root biomass [kgC]
    real(r8) :: b_sapwood     ! sapwood biomass [kgC]
    real(r8) :: a_sapwood     ! sapwood cross section are [m2] (dummy)
    real(r8) :: b_agw         ! Above ground biomass [kgC]
    real(r8) :: b_bgw         ! Below ground biomass [kgC]
    real(r8) :: b_dead
    real(r8) :: b_store
    !----------------------------------------------------------------------

    allocate(temp_cohort) ! create temporary cohort
    call zero_cohort(temp_cohort)

    do ft = 1,numpft

       temp_cohort%canopy_trim = 0.8_r8  !starting with the canopy not fully expanded 
       temp_cohort%pft         = ft
       temp_cohort%hite        = EDPftvarcon_inst%hgt_min(ft)
       call h2d_allom(temp_cohort%hite,ft,temp_cohort%dbh)

       ! Initialize live pools
       call bleaf(temp_cohort%dbh,ft,temp_cohort%canopy_trim,b_leaf)
       call bfineroot(temp_cohort%dbh,ft,temp_cohort%canopy_trim,b_fineroot)
       call bsap_allom(temp_cohort%dbh,ft,temp_cohort%canopy_trim,a_sapwood, b_sapwood)
       call bagw_allom(temp_cohort%dbh,ft,b_agw)
       call bbgw_allom(temp_cohort%dbh,ft,b_bgw)
       call bdead_allom(b_agw,b_bgw,b_sapwood,ft,b_dead)
       call bstore_allom(temp_cohort%dbh,ft,temp_cohort%canopy_trim,b_store)

       temp_cohort%laimemory = 0.0_r8     
       if (EDPftvarcon_inst%season_decid(temp_cohort%pft) == 1.and.currentSite%status == 1)then
          temp_cohort%laimemory = b_leaf
          b_leaf = 0.0_r8
       endif
       if (EDPftvarcon_inst%stress_decid(temp_cohort%pft) == 1.and.currentSite%dstatus == 1)then
          temp_cohort%laimemory = b_leaf
          b_leaf = 0.0_r8
       endif

       cohortstatus = currentSite%status
       if (EDPftvarcon_inst%stress_decid(ft) == 1)then !drought decidous, override status. 
          cohortstatus = currentSite%dstatus
       endif

       if (EDPftvarcon_inst%evergreen(ft) == 1) then
          temp_cohort%laimemory   = 0._r8
          cohortstatus = 2      
       endif

       if (hlm_use_ed_prescribed_phys .eq. ifalse .or. EDPftvarcon_inst%prescribed_recruitment(ft) .lt. 0. ) then
          temp_cohort%n           = currentPatch%area * currentPatch%seed_germination(ft)*hlm_freq_day &
               / (b_dead+b_leaf+b_fineroot+b_sapwood+b_store)
       else
          ! prescribed recruitment rates. number per sq. meter per year
          temp_cohort%n        = currentPatch%area * EDPftvarcon_inst%prescribed_recruitment(ft) * hlm_freq_day
          ! modify the carbon balance accumulators to take into account the different way of defining recruitment
          ! add prescribed rates as an input C flux, and the recruitment that would have otherwise occured as an output flux
          ! (since the carbon associated with them effectively vanishes)
          currentSite%flux_in = currentSite%flux_in + temp_cohort%n * &
                (b_store + b_leaf + b_fineroot + b_sapwood + b_dead)
          currentSite%flux_out = currentSite%flux_out + currentPatch%area * currentPatch%seed_germination(ft)*hlm_freq_day
       endif

       if (temp_cohort%n > 0.0_r8 )then
          if ( DEBUG ) write(fates_log(),*) 'EDPhysiologyMod.F90 call create_cohort '
          call create_cohort(currentSite,currentPatch, temp_cohort%pft, temp_cohort%n, temp_cohort%hite, temp_cohort%dbh, &
                b_leaf, b_fineroot, b_sapwood, b_dead, b_store, 
                temp_cohort%laimemory, cohortstatus,recruitstatus, temp_cohort%canopy_trim, currentPatch%NCL_p, &
                currentSite%spread, bc_in)


          ! keep track of how many individuals were recruited for passing to history
          currentSite%recruitment_rate(ft) = currentSite%recruitment_rate(ft) + temp_cohort%n

       endif
    enddo  !pft loop

    deallocate(temp_cohort) ! delete temporary cohort

  end subroutine recruitment

  ! ============================================================================
  subroutine CWD_Input( currentSite, currentPatch)
    !
    ! !DESCRIPTION:
    ! Generate litter fields from turnover.  
    !
    ! !USES:
    use SFParamsMod , only : SF_val_CWD_frac

    !
    ! !ARGUMENTS    
    type(ed_site_type), intent(inout), target :: currentSite
    type(ed_patch_type),intent(inout), target :: currentPatch
    !
    ! !LOCAL VARIABLES:
    type(ed_cohort_type), pointer :: currentCohort
    integer  :: c,p
    real(r8) :: dead_n          ! total understorey dead tree density
    real(r8) :: dead_n_dlogging ! direct logging understory dead-tree density
    real(r8) :: dead_n_ilogging ! indirect understory dead-tree density (logging)
    real(r8) :: dead_n_natural  ! understory dead density not associated
                                ! with direct logging
    real(r8) :: leaf_c          ! leaf carbon [kg]
    real(r8) :: fnrt_c
    real(r8) :: sapw_c
    real(r8) :: struct_c
    real(r8) :: store_c
    real(r8) :: leaf_c_turnover ! leaf turnover [kg]
    real(r8) :: fnrt_c_turnover
    real(r8) :: sapw_c_turnover
    real(r8) :: struct_c_turnover
    real(r8) :: store_c_turnover

    real(r8) :: trunk_product   ! carbon flux into trunk products kgC/day/site
    integer  :: pft
    !----------------------------------------------------------------------

    ! ================================================        
    ! Other direct litter fluxes happen in phenology and in spawn_patches. 
    ! ================================================   

    currentCohort => currentPatch%shortest

    do while(associated(currentCohort))
      pft = currentCohort%pft        

      leaf_c_turnover   = currentCohort%prt%GetTurnover(leaf_organ,all_carbon_species)
      store_c_turnover  = currentCohort%prt%GetTurnover(store_organ,all_carbon_species)
      fnrt_c_turnover   = currentCohort%prt%GetTurnover(fnrt_organ,all_carbon_species)
      sapw_c_turnover   = currentCohort%prt%GetTurnover(sapw_organ,all_carbon_species)
      struct_c_turnover = currentCohort%prt%GetTurnover(struct_organ,all_carbon_species)

      leaf_c          = currentCohort%prt%GetState(leaf_organ,all_carbon_species)
      store_c         = currentCohort%prt%GetState(store_organ,all_carbon_species)
      fnrt_c          = currentCohort%prt%GetState(fnrt_organ,all_carbon_species)
      sapw_c          = currentCohort%prt%GetState(sapw_organ,all_carbon_species)
      struct_c        = currentCohort%prt%GetState(struct_organ,all_carbon_species)

      ! ================================================        
      ! Litter from tissue turnover. KgC/m2/year
      ! ================================================   

      currentPatch%leaf_litter_in(pft) = currentPatch%leaf_litter_in(pft) + &
           leaf_c_turnover * currentCohort%n/currentPatch%area/hlm_freq_day
      
      currentPatch%root_litter_in(pft) = currentPatch%root_litter_in(pft) + &
           (fnrt_c_turnover + store_c_turnover ) * currentCohort%n/currentPatch%area
      
      
      !daily leaf loss needs to be scaled up to the annual scale here. 

      ! ---------------------------------------------------------------------------------
      ! Assumption: turnover from deadwood and sapwood are lumped together in CWD pool
      ! ---------------------------------------------------------------------------------
      
      do c = 1,ncwd
         currentPatch%cwd_AG_in(c) = currentPatch%cwd_AG_in(c) + &
              (sapw_turnover + struct_turnover)/hlm_freq_day   * &
              SF_val_CWD_frac(c) * currentCohort%n/currentPatch%area * &
              EDPftvarcon_inst%allom_agb_frac(currentCohort%pft)

         currentPatch%cwd_BG_in(c) = currentPatch%cwd_BG_in(c) + &
              (sapw_turnover + struct_turnover)/hlm_freq_day * &
              SF_val_CWD_frac(c) * currentCohort%n/currentPatch%area * &
              (1.0_r8-EDPftvarcon_inst%allom_agb_frac(currentCohort%pft))
      enddo

      !if (currentCohort%canopy_layer > 1)then   

          ! ================================================        
          ! Litter fluxes for understorey  mortality. KgC/m2/year
          ! ================================================

          ! Total number of dead understory (n/m2)
          dead_n = -1.0_r8 * currentCohort%dndt / currentPatch%area

          ! Total number of dead understory from direct logging
          ! (it is possible that large harvestable trees are in the understory)
          dead_n_dlogging = ( currentCohort%lmort_direct) * &
               currentCohort%n/hlm_freq_day/currentPatch%area
          
          ! Total number of dead understory from indirect logging
          dead_n_ilogging = ( currentCohort%lmort_collateral + currentCohort%lmort_infra) * &
                currentCohort%n/hlm_freq_day/currentPatch%area
          
          dead_n_natural = dead_n - dead_n_dlogging - dead_n_ilogging

          
          currentPatch%leaf_litter_in(pft) = currentPatch%leaf_litter_in(pft) + &
               (leaf_c)* dead_n
                ! %n has not been updated due to mortality yet, thus
                ! the litter flux has already been counted since it captured
                ! the losses of live trees and those flagged for death


          currentPatch%root_litter_in(pft) = currentPatch%root_litter_in(pft) + &
               (fnrt_c + store_c ) * dead_n

          ! Update diagnostics that track resource management
          currentSite%resources_management%delta_litter_stock  = &
                currentSite%resources_management%delta_litter_stock + &
                (leaf_c + fnrt_c + store_c ) * &
                (dead_n_ilogging+dead_n_dlogging) * & 
                hlm_freq_day * currentPatch%area

          ! Update diagnostics that track resource management
          currentSite%resources_management%delta_biomass_stock = &
                currentSite%resources_management%delta_biomass_stock + &
                (leaf_c + fnrt_c + store_c ) * & 
                (dead_n_ilogging+dead_n_dlogging) * & 
                hlm_freq_day * currentPatch%area

          if( hlm_use_planthydro == itrue ) then
             call AccumulateMortalityWaterStorage(currentSite,currentCohort,dead_n)
          end if
          

          do c = 1,ncwd
             
             currentPatch%cwd_BG_in(c) = currentPatch%cwd_BG_in(c) + (struct_c + sapw_c) * & 
                   SF_val_CWD_frac(c) * dead_n * (1.0_r8-EDPftvarcon_inst%allom_agb_frac(currentCohort%pft))

             ! Send AGB component of boles from non direct-logging activities to AGB litter pool
             if (c==ncwd) then
                
                currentPatch%cwd_AG_in(c) = currentPatch%cwd_AG_in(c) + (struct_c + sapw_c) * & 
                     SF_val_CWD_frac(c) * (dead_n_natural+dead_n_ilogging)  * &
                     EDPftvarcon_inst%allom_agb_frac(currentCohort%pft)
                
             else

                currentPatch%cwd_AG_in(c) = currentPatch%cwd_AG_in(c) + (struct_c + sapw_c) * & 
                     SF_val_CWD_frac(c) * dead_n  * &
                     EDPftvarcon_inst%allom_agb_frac(currentCohort%pft)

                ! Send AGB component of boles from direct-logging activities to export/harvest pool
                ! Generate trunk product (kgC/day/site)
                trunk_product =  (struct_c + sapw_c) * &
                      SF_val_CWD_frac(c) * dead_n_dlogging * EDPftvarcon_inst%allom_agb_frac(currentCohort%pft) * &
                      hlm_freq_day * currentPatch%area
                
                currentSite%flux_out = currentSite%flux_out + trunk_product

                ! Update diagnostics that track resource management
                currentSite%resources_management%trunk_product_site  = &
                      currentSite%resources_management%trunk_product_site + &
                      trunk_product
                ! Update diagnostics that track resource management
                currentSite%resources_management%trunk_product_site  = &
                      currentSite%resources_management%trunk_product_site + &
                      trunk_product
             end if

             ! Update diagnostics that track resource management
             currentSite%resources_management%delta_litter_stock  = &
                   currentSite%resources_management%delta_litter_stock + &
                   (struct_c + sapw_c) * &
                   SF_val_CWD_frac(c) * (dead_n_natural+dead_n_ilogging) * & 
                   hlm_freq_day * currentPatch%area
             ! Update diagnostics that track resource management
             currentSite%resources_management%delta_biomass_stock = &
                   currentSite%resources_management%delta_biomass_stock + &
                   (struct_c + sapw_c) * &
                   SF_val_CWD_frac(c) * dead_n * & 
                   hlm_freq_day * currentPatch%area
             
             if (currentPatch%cwd_AG_in(c) < 0.0_r8)then
                write(fates_log(),*) 'negative CWD in flux',currentPatch%cwd_AG_in(c), &
                      (struct_c + sapw_c), dead_n
             endif

          end do
          ! Update diagnostics that track resource management
          currentSite%resources_management%delta_individual    = &
                currentSite%resources_management%delta_individual + &
                (dead_n_dlogging+dead_n_ilogging) * hlm_freq_day * currentPatch%area
          
       !endif !canopy layer
       
       currentCohort => currentCohort%taller
    enddo  ! end loop over cohorts 

    do p = 1,numpft
       currentPatch%leaf_litter_in(p) = currentPatch%leaf_litter_in(p) + currentPatch%seed_decay(p) !KgC/m2/yr
    enddo

  end subroutine CWD_Input

  ! ============================================================================
  subroutine fragmentation_scaler( currentPatch, bc_in) 
    !
    ! !DESCRIPTION:
    ! Simple CWD fragmentation Model
    ! FIX(SPM, 091914) this should be a function as it returns a value in 
    ! currentPatch%fragmentation_scaler
    !
    ! !USES:

    use FatesSynchronizedParamsMod  , only : FatesSynchronizedParamsInst
    use FatesConstantsMod, only : tfrz => t_water_freeze_k_1atm
    use FatesConstantsMod, only : pi => pi_const
    !
    ! !ARGUMENTS    
    type(ed_patch_type), intent(inout) :: currentPatch
    type(bc_in_type),    intent(in)    :: bc_in

    !
    ! !LOCAL VARIABLES:
    logical  :: use_century_tfunc = .false.
    integer  :: j
    integer  :: ifp                   ! Index of a FATES Patch "ifp"
    real(r8) :: t_scalar
    real(r8) :: w_scalar
    real(r8) :: catanf                ! hyperbolic temperature function from CENTURY
    real(r8) :: catanf_30             ! hyperbolic temperature function from CENTURY
    real(r8) :: t1                    ! temperature argument
    real(r8) :: Q10                   ! temperature dependence
    real(r8) :: froz_q10              ! separate q10 for frozen soil respiration rates.
                                      ! default to same as above zero rates
    !----------------------------------------------------------------------

    catanf(t1) = 11.75_r8 +(29.7_r8 / pi) * atan( pi * 0.031_r8  * ( t1 - 15.4_r8 ))
    catanf_30 = catanf(30._r8)
    
    ifp = currentPatch%patchno 
    
    ! set "froz_q10" parameter
    froz_q10  = FatesSynchronizedParamsInst%froz_q10  
    Q10       = FatesSynchronizedParamsInst%Q10

    if ( .not. use_century_tfunc ) then
    !calculate rate constant scalar for soil temperature,assuming that the base rate constants 
    !are assigned for non-moisture limiting conditions at 25C. 
      if (bc_in%t_veg24_pa(ifp)  >=  tfrz) then
        t_scalar = Q10**((bc_in%t_veg24_pa(ifp)-(tfrz+25._r8))/10._r8)
                 !  Q10**((t_soisno(c,j)-(tfrz+25._r8))/10._r8)
      else
        t_scalar = (Q10**(-25._r8/10._r8))*(froz_q10**((bc_in%t_veg24_pa(ifp)-tfrz)/10._r8))
                  !Q10**(-25._r8/10._r8))*(froz_q10**((t_soisno(c,j)-tfrz)/10._r8)
      endif
    else
      ! original century uses an arctangent function to calculate the 
      ! temperature dependence of decomposition      
      t_scalar = max(catanf(bc_in%t_veg24_pa(ifp)-tfrz)/catanf_30,0.01_r8)
    endif    
   
    !Moisture Limitations   
    !BTRAN APPROACH - is quite simple, but max's out decomp at all unstressed 
    !soil moisture values, which is not realistic.  
    !litter decomp is proportional to water limitation on average... 
    w_scalar = sum(currentPatch%btran_ft(1:numpft))/numpft

    currentPatch%fragmentation_scaler =  min(1.0_r8,max(0.0_r8,t_scalar * w_scalar))
    
  end subroutine fragmentation_scaler
  
  ! ============================================================================
  subroutine cwd_out( currentSite, currentPatch, bc_in )
    !
    ! !DESCRIPTION:
    ! Simple CWD fragmentation Model
    ! spawn new cohorts of juveniles of each PFT             
    !
    ! !USES:
    use SFParamsMod, only : SF_val_max_decomp

    !
    ! !ARGUMENTS    
    type(ed_site_type), intent(inout), target  :: currentSite
    type(ed_patch_type), intent(inout), target :: currentPatch
    type(bc_in_type), intent(in)               :: bc_in
    
    !
    ! !LOCAL VARIABLES:
    integer :: c,ft
    !----------------------------------------------------------------------

    currentPatch%root_litter_out(:) = 0.0_r8
    currentPatch%leaf_litter_out(:) = 0.0_r8
    
    call fragmentation_scaler(currentPatch, bc_in)

    !Flux of coarse woody debris into decomposing litter pool. 

    currentPatch%cwd_ag_out(1:ncwd) = 0.0_r8
    currentPatch%cwd_bg_out(1:ncwd) = 0.0_r8
    currentPatch%leaf_litter_out(:) = 0.0_r8
    currentPatch%root_litter_out(:) = 0.0_r8
    
    do c = 1,ncwd  
       currentPatch%cwd_ag_out(c)      = max(0.0_r8,   currentPatch%cwd_ag(c) * &
            SF_val_max_decomp(c+1) * currentPatch%fragmentation_scaler )  
       currentPatch%cwd_bg_out(c)      = max(0.0_r8,   currentPatch%cwd_bg(c) * &
            SF_val_max_decomp(c+1) * currentPatch%fragmentation_scaler )
    enddo

    ! this is the rate at which dropped leaves stop being part of the burnable pool and begin to be part of the 
    ! decomposing pool. This should probably be highly sensitive to moisture, but also to the type of leaf 
    ! thick leaves can dry out before they are decomposed, for example. 
    ! this section needs further scientific input. 

    do ft = 1,numpft
       currentPatch%leaf_litter_out(ft) = max(0.0_r8,currentPatch%leaf_litter(ft)* SF_val_max_decomp(dl_sf) * &
            currentPatch%fragmentation_scaler )
       currentPatch%root_litter_out(ft) = max(0.0_r8,currentPatch%root_litter(ft)* SF_val_max_decomp(dl_sf) * &
            currentPatch%fragmentation_scaler )
       if ( currentPatch%leaf_litter_out(ft)<0.0_r8.or.currentPatch%root_litter_out(ft)<0.0_r8)then
         write(fates_log(),*) 'root or leaf out is negative?',SF_val_max_decomp(dl_sf),currentPatch%fragmentation_scaler
       endif
    enddo

    !add up carbon going into fragmenting pools
    currentSite%flux_out = currentSite%flux_out + sum(currentPatch%leaf_litter_out) * &
         currentPatch%area *hlm_freq_day!kgC/site/day
    currentSite%flux_out = currentSite%flux_out + sum(currentPatch%root_litter_out) * &
         currentPatch%area *hlm_freq_day!kgC/site/day
    currentSite%flux_out = currentSite%flux_out + sum(currentPatch%cwd_ag_out) * &
         currentPatch%area *hlm_freq_day!kgC/site/day
    currentSite%flux_out = currentSite%flux_out + sum(currentPatch%cwd_bg_out) * &
         currentPatch%area *hlm_freq_day!kgC/site/day

  end subroutine cwd_out

  ! =====================================================================================

  subroutine flux_into_litter_pools(nsites, sites, bc_in, bc_out)
    
    ! -----------------------------------------------------------------------------------
    ! Created by Charlie Koven and Rosie Fisher, 2014-2015
    ! take the flux out of the fragmenting litter pools and port into the decomposing 
    ! litter pools. 
    ! in this implementation, decomposing pools are assumed to be humus and non-flammable, 
    ! whereas fragmenting pools are assumed to be physically fragmenting but not 
    ! respiring. This is a simplification, but allows us to 
    !
    ! a) reconcile the need to track both chemical fractions (lignin, cellulose, labile) 
    !    and size fractions (trunk, branch, etc.)
    ! b) to impose a realistic delay on the surge of nutrients into the litter pools 
    !    when large CWD is added to the system via mortality
    !
    ! Because of the different subgrid structure, this subroutine includes the functionality
    ! that in the big-leaf BGC model, is calculated in SoilBiogeochemVerticalProfileMod
    !
    ! The ED code is resolved at a daily timestep, but all of the CN-BGC fluxes are passed 
    ! in as derivatives per second, and then accumulated in the CNStateUpdate routines.  
    ! One way of doing this is to pass back the CN fluxes per second, and keep them 
    ! constant for the whole day (making sure they are not overwritten.  This means that 
    ! the carbon gets passed back and forth between the photosynthesis code 
    ! (fast timestepping) to the ED code (slow timestepping), back to the BGC code 
    ! (fast timestepping).  This means that the state update for the litter pools and 
    ! for the CWD pools occurs at different timescales. 
    ! -----------------------------------------------------------------------------------

    use EDTypesMod, only : AREA
    use EDPftvarcon, only : EDPftvarcon_inst
    use FatesConstantsMod, only : sec_per_day
    use FatesInterfaceMod, only : bc_in_type, bc_out_type
    use FatesInterfaceMod, only : hlm_use_vertsoilc
    use FatesInterfaceMod, only : hlm_numlevgrnd
    use FatesConstantsMod, only : itrue
    use FatesGlobals, only : endrun => fates_endrun
    use EDParamsMod , only : ED_val_cwd_flig, ED_val_cwd_fcel
    use FatesAllometryMod, only : set_root_fraction
    use FatesAllometryMod, only : i_biomass_rootprof_context 
    

    implicit none   

    ! !ARGUMENTS    
    integer                 , intent(in)            :: nsites
    type(ed_site_type)      , intent(inout), target :: sites(nsites)
    type(bc_in_type)        , intent(in)            :: bc_in(:)
    type(bc_out_type)       , intent(inout)           :: bc_out(:)
    !
    ! !LOCAL VARIABLES:
    type (ed_patch_type)  , pointer :: currentPatch
    type (ed_cohort_type) , pointer :: currentCohort
    type(ed_site_type), pointer :: cs
    integer p,ci,j,s
    real(r8) time_convert    ! from year to seconds
    real(r8) mass_convert    ! ED uses kg, CLM uses g
    integer           :: begp,endp
    integer           :: begc,endc                                    !bounds 

    !------------------------------------------------------------------------
    ! The following scratch arrays are allocated for maximum possible
    ! pft and layer usage
    
    real(r8) :: cinput_rootfr(1:maxpft, 1:hlm_numlevgrnd)
    real(r8) :: croot_prof_perpatch(1:hlm_numlevgrnd)
    real(r8) :: surface_prof(1:hlm_numlevgrnd)
    integer  :: ft
    integer  :: nlev_eff_decomp
    real(r8) :: rootfr_tot(1:maxpft)
    real(r8) :: biomass_bg_ft(1:maxpft)
    real(r8) :: surface_prof_tot, leaf_prof_sum, stem_prof_sum, froot_prof_sum, biomass_bg_tot
    real(r8) :: delta
    real(r8) :: leaf_c
    real(r8) :: store_c
    real(r8) :: fnrt_c
    real(r8) :: sapw_c
    real(r8) :: struct_c

    ! NOTE(rgk, 201705) this parameter was brought over from SoilBiogeochemVerticalProfile
    ! how steep profile is for surface components (1/ e_folding depth) (1/m) 
    real(r8),  parameter :: surfprof_exp  = 10.

    real(r8) :: leaf_prof(1:nsites, 1:hlm_numlevgrnd)
    real(r8) :: froot_prof(1:nsites,  1:maxpft, 1:hlm_numlevgrnd)
    real(r8) :: croot_prof(1:nsites, 1:hlm_numlevgrnd)
    real(r8) :: stem_prof(1:nsites, 1:hlm_numlevgrnd)

    

    delta = 0.001_r8    
    !no of seconds in a year. 
    time_convert =  365.0_r8*sec_per_day

    ! number of grams in a kilogram
    mass_convert = 1000._r8
    
      
    !!!!!!!!!!!!!!!!!!!!!!!!!!!!!!!!!!!!!!!!!!!!!!!!!!!!!!!!!!!!!!!!!!!!!!!!!!!!!!!!
    ! first calculate vertical profiles
    ! define two types of profiles: 
    ! (1) a surface profile, for leaves and stem inputs, which is the same for each
    ! pft but differs from one site to the next to avoid inputting any C into permafrost or bedrock
    ! (2) a fine root profile, which is indexed by both site and pft, differs for 
    ! each pft and also from one site to the next to avoid inputting any C into permafrost or bedrock
    ! (3) a coarse root profile, which is the root-biomass=weighted average of the fine root profiles
    !!!!!!!!!!!!!!!!!!!!!!!!!!!!!!!!!!!!!!!!!!!!!!!!!!!!!!!!!!!!!!!!!!!!!!!!!!!!!!!!
    
    if (hlm_use_vertsoilc == itrue) then

       ! initialize profiles to zero
       leaf_prof(1:nsites, 1:hlm_numlevgrnd )               = 0._r8
       froot_prof(1:nsites, 1:maxpft, 1:hlm_numlevgrnd)     = 0._r8
       stem_prof(1:nsites, 1:hlm_numlevgrnd)                = 0._r8
       
       do s = 1,nsites

          ! Calculate the number of effective decomposition layers
          ! This takes into account if vertical soil biogeochem is on, how deep the soil column
          ! is, and also which layers may be frozen
          nlev_eff_decomp = min(max(bc_in(s)%max_rooting_depth_index_col, 1), bc_in(s)%nlevdecomp)

          ! define a single shallow surface profile for surface additions (leaves, stems, and N deposition)
          surface_prof(:) = 0._r8
          do j = 1,  bc_in(s)%nlevdecomp
             surface_prof(j) = exp(-surfprof_exp * bc_in(s)%z_sisl(j)) / bc_in(s)%dz_decomp_sisl(j)
          end do
          
          ! -----------------------------------------------------------------------------
          ! This is the rooting profile.  cinput_rootfr
          ! This array will calculate root
          ! mass as far down as the soil column goes.  It is possible
          ! that the active layers are not as deep as the roots go.
          ! That is ok, the roots in the active layers will be talied up and
          ! normalized.
          ! -----------------------------------------------------------------------------

          cinput_rootfr(:,:)     = 0._r8
          do ft = 1, numpft
             
             ! This generates a rooting profile over the whole soil column for each pft
             ! Note that we are calling for the root fractions in the biomass
             ! for litter context, and not the hydrologic uptake context.

             call set_root_fraction(cinput_rootfr(ft,1:bc_in(s)%nlevsoil), ft, &
                  bc_in(s)%zi_sisl, lowerb=lbound(bc_in(s)%zi_sisl,1), &
                  icontext=i_biomass_rootprof_context)
             
             do j=1,nlev_eff_decomp
                cinput_rootfr(ft,j) = cinput_rootfr(ft,j)/bc_in(s)%dz_decomp_sisl(j)
             end do

          end do

          !
          ! now add permafrost constraint: integrate rootfr over active layer of soil site,
          ! truncate below permafrost or bedrock table where present, and rescale so that integral = 1
          rootfr_tot(:) = 0._r8
          
          surface_prof_tot = 0._r8
          !
          do j = 1, nlev_eff_decomp
             surface_prof_tot = surface_prof_tot + surface_prof(j)  * bc_in(s)%dz_decomp_sisl(j)
          end do

          do ft = 1,numpft
             do j = 1, nlev_eff_decomp
                rootfr_tot(ft) = rootfr_tot(ft) + cinput_rootfr(ft,j)*bc_in(s)%dz_decomp_sisl(j)
             end do
          end do
          !
          ! rescale the fine root profile
          do ft = 1,numpft
             if ( (bc_in(s)%max_rooting_depth_index_col > 0) .and. (rootfr_tot(ft) > 0._r8) ) then
                ! where there is not permafrost extending to the surface, integrate the profiles 
                ! over the active layer this is equivalent to integrating over all soil layers 
                ! outside of permafrost regions
                do j = 1, nlev_eff_decomp
                   froot_prof(s,ft,j) = cinput_rootfr(ft,j) / rootfr_tot(ft)
                end do
             else
                ! if fully frozen, or no roots, put everything in the top layer
                froot_prof(s,ft,1) = 1._r8/bc_in(s)%dz_decomp_sisl(1)
             endif
          end do

          !
          ! rescale the shallow profiles
          if ( (bc_in(s)%max_rooting_depth_index_col > 0) .and. (surface_prof_tot > 0._r8) ) then
             ! where there is not permafrost extending to the surface, integrate the profiles over 
             ! the active layer this is equivalent to integrating over all soil layers outside of 
             ! permafrost regions
             do j = 1, nlev_eff_decomp
                ! set all surface processes to shallower profile
                leaf_prof(s,j) = surface_prof(j)/ surface_prof_tot
                stem_prof(s,j) = surface_prof(j)/ surface_prof_tot
             end do
          else
             ! if fully frozen, or no roots, put everything in the top layer
             leaf_prof(s,1) = 1._r8/bc_in(s)%dz_decomp_sisl(1)
             stem_prof(s,1) = 1._r8/bc_in(s)%dz_decomp_sisl(1)
             do j = 2, bc_in(s)%nlevdecomp
                leaf_prof(s,j) = 0._r8
                stem_prof(s,j) = 0._r8
             end do
          endif
       end do
       
    else
       
       ! for one layer decomposition model, set profiles to unity
       leaf_prof(1:nsites, :) = 1._r8
       froot_prof(1:nsites, 1:numpft, :) = 1._r8
       stem_prof(1:nsites, :) = 1._r8
       
    end if
    
    ! sanity check to ensure they integrate to 1
    do s = 1, nsites
       ! check the leaf and stem profiles
       leaf_prof_sum = 0._r8
       stem_prof_sum = 0._r8
       do j = 1, bc_in(s)%nlevdecomp
          leaf_prof_sum = leaf_prof_sum + leaf_prof(s,j) *  bc_in(s)%dz_decomp_sisl(j)
          stem_prof_sum = stem_prof_sum + stem_prof(s,j) *  bc_in(s)%dz_decomp_sisl(j)
       end do
       if ( ( abs(stem_prof_sum - 1._r8) > delta ) .or.  ( abs(leaf_prof_sum - 1._r8) > delta ) ) then
          write(fates_log(), *) 'profile sums: ',  leaf_prof_sum, stem_prof_sum
          write(fates_log(), *) 'surface_prof: ', surface_prof
          write(fates_log(), *) 'surface_prof_tot: ', surface_prof_tot
          write(fates_log(), *) 'leaf_prof: ',  leaf_prof(s,:)
          write(fates_log(), *) 'stem_prof: ',  stem_prof(s,:)
          write(fates_log(), *) 'max_rooting_depth_index_col: ', bc_in(s)%max_rooting_depth_index_col
          write(fates_log(), *) 'bc_in(s)%dz_decomp_sisl: ',  bc_in(s)%dz_decomp_sisl            
          call endrun(msg=errMsg(sourcefile, __LINE__))
       endif
       ! now check each fine root profile
       do ft = 1,numpft 
          froot_prof_sum = 0._r8
          do j = 1, bc_in(s)%nlevdecomp
             froot_prof_sum = froot_prof_sum + froot_prof(s,ft,j) *  bc_in(s)%dz_decomp_sisl(j)
          end do
          if ( ( abs(froot_prof_sum - 1._r8) > delta ) ) then
             write(fates_log(), *) 'profile sums: ', froot_prof_sum
             call endrun(msg=errMsg(sourcefile, __LINE__))
          endif
       end do
    end do
    
    ! zero the site-level C input variables
    do s = 1, nsites
       do j = 1, bc_in(s)%nlevdecomp
          bc_out(s)%FATES_c_to_litr_lab_c_col(j) = 0._r8
          bc_out(s)%FATES_c_to_litr_cel_c_col(j) = 0._r8
          bc_out(s)%FATES_c_to_litr_lig_c_col(j) = 0._r8
          croot_prof(s,j)         = 0._r8
       end do
    end do
    
    !!!!!!!!!!!!!!!!!!!!!!!!!!!!!!!!!!!!!!!!!!!!!!!!!!!!!!!!!!!!!!!!!!!!!!!!!!!!!!!!
    ! now disaggregate the inputs vertically, using the vertical profiles
    !!!!!!!!!!!!!!!!!!!!!!!!!!!!!!!!!!!!!!!!!!!!!!!!!!!!!!!!!!!!!!!!!!!!!!!!!!!!!!!!

    do s = 1,nsites
         

         currentPatch => sites(s)%oldest_patch
         do while(associated(currentPatch))
            
            ! the CWD pools lose information about which PFT they came from; 
            ! for the stems this doesn't matter as they all have the same profile, 
            ! however for the coarse roots they may have different profiles.  
            ! to approximately recover this information, loop over all cohorts in patch 
            ! to calculate the total root biomass in that patch of each pft, and then 
            ! rescale the croot_prof as the weighted average of the froot_prof
            biomass_bg_ft(1:numpft) = 0._r8
            currentCohort => currentPatch%tallest
            do while(associated(currentCohort))      
               
               leaf_c          = currentCohort%prt%GetState(leaf_organ,all_carbon_species)
               store_c         = currentCohort%prt%GetState(store_organ,all_carbon_species)
               fnrt_c          = currentCohort%prt%GetState(fnrt_organ,all_carbon_species)
               sapw_c          = currentCohort%prt%GetState(sapw_organ,all_carbon_species)
               struct_c        = currentCohort%prt%GetState(struct_organ,all_carbon_species)

               biomass_bg_ft(currentCohort%pft) = biomass_bg_ft(currentCohort%pft) + &
                    ( (struct_c + sapw_c) * & 
                    (1.0_r8-EDPftvarcon_inst%allom_agb_frac(currentCohort%pft)) + &
                    (fnrt_c + store_c ) ) * & 
                    (currentCohort%n / currentPatch%area)

               currentCohort => currentCohort%shorter
            enddo !currentCohort
            ! 
            biomass_bg_tot = 0._r8
            do ft = 1,numpft 
               biomass_bg_tot = biomass_bg_tot + biomass_bg_ft(ft)
            end do
            !         

            ! zero this for each patch
            croot_prof_perpatch(1:bc_in(s)%nlevdecomp) = 0._r8

            !
            if ( biomass_bg_tot .gt. 0._r8) then
               do ft = 1,numpft 
                  do j = 1, bc_in(s)%nlevdecomp
                     croot_prof_perpatch(j) = croot_prof_perpatch(j) + &
                          froot_prof(s,ft,j) * biomass_bg_ft(ft) / biomass_bg_tot
                  end do
               end do
            else ! no biomass
               croot_prof_perpatch(1) = 1./bc_in(s)%dz_decomp_sisl(1)
            end if

            !
            ! add croot_prof as weighted average (weighted by patch area) of croot_prof_perpatch
            do j = 1, bc_in(s)%nlevdecomp
               croot_prof(s, j) = croot_prof(s, j) + croot_prof_perpatch(j) * currentPatch%area / AREA
            end do
            !
            ! now disaggregate, vertically and by decomposition substrate type, the 
            ! actual fluxes from CWD and litter pools
            !
            ! do c = 1, ncwd
            !    write(fates_log(),*)'cdk CWD_AG_out', c, currentpatch%CWD_AG_out(c), 
            !                         ED_val_cwd_fcel, currentpatch%area/AREA
            !    write(fates_log(),*)'cdk CWD_BG_out', c, currentpatch%CWD_BG_out(c), 
            !                         ED_val_cwd_fcel, currentpatch%area/AREA
            ! end do
            ! do ft = 1,numpft
            !    write(fates_log(),*)'cdk leaf_litter_out', ft, currentpatch%leaf_litter_out(ft), 
            !                         ED_val_cwd_fcel, currentpatch%area/AREA
            !    write(fates_log(),*)'cdk root_litter_out', ft, currentpatch%root_litter_out(ft), 
            !                         ED_val_cwd_fcel, currentpatch%area/AREA
            ! end do
            ! !
            ! CWD pools fragmenting into decomposing litter pools. 
            do ci = 1, ncwd
               do j = 1, bc_in(s)%nlevdecomp
                  bc_out(s)%FATES_c_to_litr_cel_c_col(j) = bc_out(s)%FATES_c_to_litr_cel_c_col(j) + &
                       currentpatch%CWD_AG_out(ci) * ED_val_cwd_fcel * &
                       currentpatch%area/AREA * stem_prof(s,j)
                  bc_out(s)%FATES_c_to_litr_lig_c_col(j) = bc_out(s)%FATES_c_to_litr_lig_c_col(j) + &
                       currentpatch%CWD_AG_out(ci) * ED_val_cwd_flig * &
                       currentpatch%area/AREA * stem_prof(s,j)
                  !
                  bc_out(s)%FATES_c_to_litr_cel_c_col(j) = bc_out(s)%FATES_c_to_litr_cel_c_col(j) + &
                       currentpatch%CWD_BG_out(ci) * ED_val_cwd_fcel * &
                       currentpatch%area/AREA * croot_prof_perpatch(j)
                  bc_out(s)%FATES_c_to_litr_lig_c_col(j) = bc_out(s)%FATES_c_to_litr_lig_c_col(j) + &
                       currentpatch%CWD_BG_out(ci) * ED_val_cwd_flig * &
                       currentpatch%area/AREA * croot_prof_perpatch(j)
               end do
            end do
            
            ! leaf and fine root pools. 
            do ft = 1,numpft
               do j = 1, bc_in(s)%nlevdecomp
                  bc_out(s)%FATES_c_to_litr_lab_c_col(j) = bc_out(s)%FATES_c_to_litr_lab_c_col(j) + &
                       currentpatch%leaf_litter_out(ft) * EDPftvarcon_inst%lf_flab(ft) * &
                       currentpatch%area/AREA * leaf_prof(s,j)
                  bc_out(s)%FATES_c_to_litr_cel_c_col(j) = bc_out(s)%FATES_c_to_litr_cel_c_col(j) + &
                       currentpatch%leaf_litter_out(ft) * EDPftvarcon_inst%lf_fcel(ft) * &
                       currentpatch%area/AREA * leaf_prof(s,j)
                  bc_out(s)%FATES_c_to_litr_lig_c_col(j) = bc_out(s)%FATES_c_to_litr_lig_c_col(j) + &
                       currentpatch%leaf_litter_out(ft) * EDPftvarcon_inst%lf_flig(ft) * &
                       currentpatch%area/AREA * leaf_prof(s,j)
                  !
                  bc_out(s)%FATES_c_to_litr_lab_c_col(j) = bc_out(s)%FATES_c_to_litr_lab_c_col(j) + &
                       currentpatch%root_litter_out(ft) * EDPftvarcon_inst%fr_flab(ft) * &
                       currentpatch%area/AREA * froot_prof(s,ft,j)
                  bc_out(s)%FATES_c_to_litr_cel_c_col(j) = bc_out(s)%FATES_c_to_litr_cel_c_col(j) + &
                       currentpatch%root_litter_out(ft) * EDPftvarcon_inst%fr_fcel(ft) * &
                       currentpatch%area/AREA * froot_prof(s,ft,j)
                  bc_out(s)%FATES_c_to_litr_lig_c_col(j) = bc_out(s)%FATES_c_to_litr_lig_c_col(j) + &
                       currentpatch%root_litter_out(ft) * EDPftvarcon_inst%fr_flig(ft) * &
                       currentpatch%area/AREA * froot_prof(s,ft,j)
               enddo
            end do
              
              currentPatch => currentPatch%younger
           end do !currentPatch

        end do  ! do sites(s)
     
        do s = 1, nsites
           do j = 1, bc_in(s)%nlevdecomp
              ! time unit conversion
              bc_out(s)%FATES_c_to_litr_lab_c_col(j)=bc_out(s)%FATES_c_to_litr_lab_c_col(j) * &
                   mass_convert / time_convert
              bc_out(s)%FATES_c_to_litr_cel_c_col(j)=bc_out(s)%FATES_c_to_litr_cel_c_col(j) * &
                   mass_convert / time_convert
              bc_out(s)%FATES_c_to_litr_lig_c_col(j)=bc_out(s)%FATES_c_to_litr_lig_c_col(j) * &
                   mass_convert / time_convert
           end do
        end do
        
        ! write(fates_log(),*)'cdk FATES_c_to_litr_lab_c: ', FATES_c_to_litr_lab_c
        ! write_col(fates_log(),*)'cdk FATES_c_to_litr_cel_c: ', FATES_c_to_litr_cel_c    
        ! write_col(fates_log(),*)'cdk FATES_c_to_litr_lig_c: ', FATES_c_to_litr_lig_c
        ! write_col(fates_log(),*)'cdk bounds%begc, bounds%endc: ', bounds%begc, bounds%endc
        ! write(fates_log(),*)'cdk leaf_prof: ', leaf_prof
        ! write(fates_log(),*)'cdk stem_prof: ', stem_prof    
        ! write(fates_log(),*)'cdk froot_prof: ', froot_prof
        ! write(fates_log(),*)'cdk croot_prof_perpatch: ', croot_prof_perpatch
        ! write(fates_log(),*)'cdk croot_prof: ', croot_prof

    end subroutine flux_into_litter_pools

    ! ===================================================================================




end module EDPhysiologyMod<|MERGE_RESOLUTION|>--- conflicted
+++ resolved
@@ -912,825 +912,7 @@
   end subroutine seed_germination
 
   ! ============================================================================
-<<<<<<< HEAD
-
-=======
-  subroutine PlantGrowth( currentSite, currentCohort, bc_in )
-    !
-    ! !DESCRIPTION:
-    !  Main subroutine for plant allocation and growth 
-    !
-    ! !USES:
-    ! Original: Rosie Fisher
-    ! Updated: Ryan Knox
-
-    use FatesInterfaceMod, only : hlm_use_ed_prescribed_phys
-
-    !
-    ! !ARGUMENTS    
-    type(ed_site_type), intent(inout), target  :: currentSite
-    type(ed_cohort_type),intent(inout), target :: currentCohort
-    type(bc_in_type), intent(in)               :: bc_in
-    !
-    ! !LOCAL VARIABLES:
-
-    integer  :: ipft               ! PFT index
-
-
-    real(r8) :: carbon_balance     ! daily carbon balance for this cohort
-
-    ! Per plant allocation targets
-    real(r8) :: bt_leaf            ! leaf biomass (kgC) 
-    real(r8) :: dbt_leaf_dd        ! change in leaf biomass wrt diameter (kgC/cm)
-    real(r8) :: bt_fineroot        ! fine root biomass (kgC)
-    real(r8) :: dbt_fineroot_dd    ! change in fine root biomass wrt diameter (kgC/cm)
-    real(r8) :: at_sap             ! sapwood cross-section area at referenc (m2)
-    real(r8) :: bt_sap             ! sapwood biomass (kgC)
-    real(r8) :: dbt_sap_dd         ! change in sapwood biomass wrt diameter (kgC/cm)
-    real(r8) :: bt_agw             ! above ground biomass (kgC/cm)
-    real(r8) :: dbt_agw_dd         ! change in above ground biomass wrt diameter (kgC/cm)
-    real(r8) :: bt_bgw             ! coarse root biomass (kgC)
-    real(r8) :: dbt_bgw_dd         ! change in coarse root biomass (kgC/cm)
-    real(r8) :: bt_dead            ! dead (structural) biomass (kgC)
-    real(r8) :: dbt_dead_dd        ! change in dead biomass wrt diameter (kgC/cm)
-    real(r8) :: bt_store           ! target storage biomass (kgC)
-    real(r8) :: dbt_store_dd       ! target rate of change in storage (kgC/cm)
-    real(r8) :: dbt_total_dd       ! total target biomass rate of change (kgC/cm)
-
-    real(r8) :: leaf_below_target  ! leaf biomass below target amount [kgC]
-    real(r8) :: froot_below_target ! fineroot biomass below target amount [kgC]
-    real(r8) :: sap_below_target   ! sapwood biomass below target amount [kgC]
-    real(r8) :: store_below_target ! storage biomass below target amount [kgC]
-    real(r8) :: dead_below_target  ! dead (structural) biomass below target amount [kgC]
-    real(r8) :: total_below_target ! total biomass below the allometric target [kgC]
-
-    real(r8) :: bstore_flux         ! carbon fluxing into storage [kgC]
-    real(r8) :: bl_flux             ! carbon fluxing into leaves  [kgC]
-    real(r8) :: br_flux             ! carbon fluxing into fineroots [kgC]
-    real(r8) :: bsw_flux            ! carbon fluxing into sapwood [kgC]
-    real(r8) :: bdead_flux          ! carbon fluxing into structure [kgC]
-    real(r8) :: brepro_flux         ! carbon fluxing into reproductive tissues [kgC]
-    real(r8) :: flux_adj            ! adjustment made to growth flux term to minimize error [kgC]
-
-    real(r8) :: store_target_fraction ! ratio between storage and leaf biomass when on allometry [kgC]
-    real(r8) :: repro_fraction        ! fraction of carbon gain sent to reproduction when on-allometry
-
-    real(r8) :: leaf_turnover_demand  ! leaf carbon that is demanded to replace maintenance turnover [kgC]
-    real(r8) :: root_turnover_demand  ! fineroot carbon that is demanded to replace 
-                                      ! maintenance turnover [kgC]
-    real(r8) :: total_turnover_demand ! total carbon that is demanded to replace maintenance turnover [kgC]
-
-    real(r8),dimension(n_cplantpools) :: c_pool      ! Vector of carbon pools passed to integrator
-    real(r8),dimension(n_cplantpools) :: c_pool_out  ! Vector of carbon pools passed back from integrator
-    logical,dimension(n_cplantpools)  :: c_mask      ! Mask of active pools during integration
-    
-    logical                           :: step_pass   ! Did the integration step pass?
-
-    logical  :: grow_leaf   ! Are leaves at allometric target and should be grown?
-    logical  :: grow_froot  ! Are fine-roots at allometric target and should be grown?
-    logical  :: grow_sap    ! Is sapwood at allometric target and should be grown?
-    logical  :: grow_store  ! Is storage at allometric target and should be grown?
-
-    ! integrator variables
-    real(r8) :: deltaC     ! trial value for substep
-    integer  :: ierr       ! error flag for allometric growth step
-    integer  :: nsteps     ! number of sub-steps
-    integer  :: istep      ! current substep index
-    real(r8) :: totalC     ! total carbon allocated over alometric growth step
-    real(r8) :: dbh_sub    ! substep dbh
-    real(r8) :: h_sub      ! substep h
-    real(r8) :: bl_sub     ! substep leaf biomass
-    real(r8) :: br_sub     ! substep root biomass
-    real(r8) :: bsw_sub    ! substep sapwood biomass
-    real(r8) :: bstore_sub ! substep storage biomass
-    real(r8) :: bdead_sub  ! substep structural biomass
-    real(r8) :: brepro_sub ! substep reproductive biomass 
-
-
-    ! Woody turnover timescale [years]
-    real(r8), parameter :: cbal_prec = 1.0e-15_r8     ! Desired precision in carbon balance
-                                                      ! non-integrator part
-    integer , parameter :: max_substeps = 300         ! Number of step attempts before
-                                                      ! giving up
-    real(r8), parameter :: max_trunc_error = 1.0_r8   ! allowable numerical truncation error
-    integer,  parameter :: ODESolve = 2               ! 1=RKF45,  2=Euler
-
-
-    ipft = currentCohort%pft
-
-    ! Initialize seed production
-    currentCohort%seed_prod  = 0.0_r8
-
-    ! Initialize NPP flux diagnostics
-    currentCohort%npp_stor  = 0.0_r8
-    currentCohort%npp_leaf  = 0.0_r8
-    currentCohort%npp_fnrt  = 0.0_r8
-    currentCohort%npp_dead  = 0.0_r8
-    currentCohort%npp_seed  = 0.0_r8
-    currentCohort%npp_sapw  = 0.0_r8
-
-    ! Initialize rates of change
-    currentCohort%dhdt      = 0.0_r8
-    currentCohort%dbdeaddt  = 0.0_r8
-    currentCohort%dbstoredt = 0.0_r8
-    currentCohort%ddbhdt    = 0.0_r8
-
-    ! If the cohort has grown, it is not new
-    currentCohort%isnew=.false.
-
-    ! -----------------------------------------------------------------------------------
-    ! I. Identify the net carbon gain for this dynamics interval
-    !    Set the available carbon pool, identify allocation portions, and decrement
-    !    the available carbon pool to zero.
-    ! -----------------------------------------------------------------------------------
-    
-    ! convert from kgC/indiv/day into kgC/indiv/year
-    ! <x>_acc_hold is remembered until the next dynamics step (used for I/O)
-    ! <x>_acc will be reset soon and will be accumulated on the next leaf photosynthesis
-    !         step
-       
-    if (hlm_use_ed_prescribed_phys .eq. itrue) then
-       if (currentCohort%canopy_layer .eq. 1) then
-          currentCohort%npp_acc_hold = EDPftvarcon_inst%prescribed_npp_canopy(ipft) &
-                * currentCohort%c_area / currentCohort%n
-          ! add these for balance checking purposes
-          currentCohort%npp_acc = currentCohort%npp_acc_hold / hlm_days_per_year 
-       else
-          currentCohort%npp_acc_hold = EDPftvarcon_inst%prescribed_npp_understory(ipft) &
-                * currentCohort%c_area / currentCohort%n
-          ! add these for balance checking purposes
-          currentCohort%npp_acc = currentCohort%npp_acc_hold / hlm_days_per_year
-       endif
-    else
-       currentCohort%npp_acc_hold  = currentCohort%npp_acc  * dble(hlm_days_per_year)
-       currentCohort%gpp_acc_hold  = currentCohort%gpp_acc  * dble(hlm_days_per_year)
-       currentCohort%resp_acc_hold = currentCohort%resp_acc * dble(hlm_days_per_year)
-    endif
-
-    currentSite%flux_in = currentSite%flux_in + currentCohort%npp_acc * currentCohort%n
-
- 
-    ! Available carbon for growth [kgC]
-    carbon_balance = currentCohort%npp_acc
-
-    ! -----------------------------------------------------------------------------------
-    ! II. Calculate target size of living biomass compartment for a given dbh.   
-    ! -----------------------------------------------------------------------------------
-
-    ! Target sapwood biomass and deriv. according to allometry and trimming [kgC, kgC/cm]
-    call bsap_allom(currentCohort%dbh,ipft,currentCohort%canopy_trim,at_sap,bt_sap,dbt_sap_dd)
-
-    ! Target total above ground deriv. biomass in woody/fibrous tissues  [kgC, kgC/cm]
-    call bagw_allom(currentCohort%dbh,ipft,bt_agw,dbt_agw_dd)
-
-    ! Target total below ground deriv. biomass in woody/fibrous tissues [kgC, kgC/cm] 
-    call bbgw_allom(currentCohort%dbh,ipft,bt_bgw,dbt_bgw_dd)
-
-    ! Target total dead (structrual) biomass and deriv. [kgC, kgC/cm]
-    call bdead_allom( bt_agw, bt_bgw, bt_sap, ipft, bt_dead, &
-                      dbt_agw_dd, dbt_bgw_dd, dbt_sap_dd, dbt_dead_dd )
-
-    ! ------------------------------------------------------------------------------------
-    ! If structure is larger than target, then we need to correct some integration errors
-    ! by slightly increasing dbh to match it.
-    ! -----------------------------------------------------------------------------------
-    if( ((currentCohort%bdead-bt_dead) > calloc_abs_error) .and. &
-          (EDPftvarcon_inst%woody(ipft) == itrue) ) then
-       call StructureResetOfDH( currentCohort%bdead, ipft, &
-             currentCohort%canopy_trim, currentCohort%dbh, currentCohort%hite )
-
-       ! Re-calculate the sapwood and structural wood targets based on the new dbh
-       ! ------------------------------------------------------------------------------------------
-       
-       ! Target sapwood biomass and deriv. according to allometry and trimming [kgC, kgC/cm]
-       call bsap_allom(currentCohort%dbh,ipft,currentCohort%canopy_trim,at_sap,bt_sap,dbt_sap_dd)
-       
-       ! Target total above ground deriv. biomass in woody/fibrous tissues  [kgC, kgC/cm]
-       call bagw_allom(currentCohort%dbh,ipft,bt_agw,dbt_agw_dd)
-       
-       ! Target total below ground deriv. biomass in woody/fibrous tissues [kgC, kgC/cm] 
-       call bbgw_allom(currentCohort%dbh,ipft,bt_bgw,dbt_bgw_dd)
-       
-       ! Target total dead (structrual) biomass and deriv. [kgC, kgC/cm]
-       call bdead_allom( bt_agw, bt_bgw, bt_sap, ipft, bt_dead, &
-                         dbt_agw_dd, dbt_bgw_dd, dbt_sap_dd, dbt_dead_dd )
-
-    end if
-
-    ! Target leaf biomass according to allometry and trimming
-    call bleaf(currentCohort%dbh,ipft,currentCohort%canopy_trim,bt_leaf,dbt_leaf_dd)
-
-    ! Target fine-root biomass and deriv. according to allometry and trimming [kgC, kgC/cm]
-    call bfineroot(currentCohort%dbh,ipft,currentCohort%canopy_trim,bt_fineroot,dbt_fineroot_dd)
-
-    ! Target storage carbon [kgC,kgC/cm]
-    call bstore_allom(currentCohort%dbh,ipft,currentCohort%canopy_trim,bt_store,dbt_store_dd)
-
-
-    ! -----------------------------------------------------------------------------------
-    ! III(b). Calculate the maintenance turnover demands 
-    ! NOTE(RGK): If branches are falling all year, even on deciduous trees, we should
-    !            be pulling some leaves with them when leaves are out...
-    !
-    !        If the turnover time-scales are zero, that means there is no turnover.
-    !
-    ! -----------------------------------------------------------------------------------
-    currentCohort%leaf_md   = 0.0_r8
-    currentCohort%bsw_md    = 0.0_r8
-    currentCohort%bdead_md  = 0.0_r8
-    currentCohort%bstore_md = 0.0_r8
-    currentCohort%root_md   = 0.0_r8
-
-    if ( EDPftvarcon_inst%branch_turnover(ipft) > tiny(EDPftvarcon_inst%branch_turnover(ipft)) ) then
-       currentCohort%bsw_md    = currentCohort%bsw / EDPftvarcon_inst%branch_turnover(ipft)
-       currentCohort%bdead_md  = currentCohort%bdead / EDPftvarcon_inst%branch_turnover(ipft)
-       currentCohort%bstore_md = currentCohort%bstore / EDPftvarcon_inst%branch_turnover(ipft)
-    end if
-    
-    if (EDPftvarcon_inst%evergreen(ipft) == 1)then
-       currentCohort%leaf_md = currentCohort%bl / EDPftvarcon_inst%leaf_long(ipft)
-       currentCohort%root_md = currentCohort%br / EDPftvarcon_inst%root_long(ipft)
-    endif
-
-    if (EDPftvarcon_inst%season_decid(ipft) == 1)then 
-       currentCohort%root_md = currentCohort%br /EDPftvarcon_inst%root_long(ipft)
-    endif
-
-    if (EDPftvarcon_inst%stress_decid(ipft) == 1)then 
-       currentCohort%root_md = currentCohort%br /EDPftvarcon_inst%root_long(ipft)
-    endif
-
-    ! -----------------------------------------------------------------------------------
-    ! IV. Remove turnover from the appropriate pools
-    !
-    ! Units: kgC/year * (year/days_per_year) = kgC/day -> (day elapsed) -> kgC
-    ! -----------------------------------------------------------------------------------
-
-    currentCohort%bl     = currentCohort%bl - currentCohort%leaf_md*hlm_freq_day
-    currentcohort%br     = currentcohort%br - currentCohort%root_md*hlm_freq_day
-    currentcohort%bsw    = currentcohort%bsw - currentCohort%bsw_md*hlm_freq_day
-    currentCohort%bdead  = currentCohort%bdead - currentCohort%bdead_md*hlm_freq_day
-    currentCohort%bstore = currentCohort%bstore - currentCohort%bstore_md*hlm_freq_day
-
-    
-    ! -----------------------------------------------------------------------------------
-    ! V.  Prioritize some amount of carbon to replace leaf/root turnover
-    !         Make sure it isnt a negative payment, and either pay what is available
-    !         or forcefully pay from storage. 
-    ! -----------------------------------------------------------------------------------
-
-    leaf_turnover_demand  = currentCohort%leaf_md*EDPftvarcon_inst%leaf_stor_priority(ipft)*hlm_freq_day
-    root_turnover_demand  = currentCohort%root_md*EDPftvarcon_inst%leaf_stor_priority(ipft)*hlm_freq_day
-    total_turnover_demand = leaf_turnover_demand + root_turnover_demand
-    
-    if(total_turnover_demand>0.0_r8)then
-
-       ! If we are testing b4b, then we pay this even if we don't have the carbon
-       ! Just don't pay so much carbon that storage+carbon_balance can't pay for it
-       bl_flux = min(leaf_turnover_demand, &
-                 max(0.0_r8,(currentCohort%bstore+carbon_balance)* &
-                 (leaf_turnover_demand/total_turnover_demand)))
-       
-       carbon_balance               = carbon_balance - bl_flux
-       currentCohort%bl             = currentCohort%bl +  bl_flux
-       currentCohort%npp_leaf       = currentCohort%npp_leaf + bl_flux / hlm_freq_day
-
-       ! If we are testing b4b, then we pay this even if we don't have the carbon
-       br_flux = min(root_turnover_demand, &
-                 max(0.0_r8, (currentCohort%bstore+carbon_balance)* &
-                 (root_turnover_demand/total_turnover_demand)))
-
-       carbon_balance              = carbon_balance - br_flux
-       currentCohort%br            = currentCohort%br +  br_flux
-       currentCohort%npp_fnrt      = currentCohort%npp_fnrt + br_flux / hlm_freq_day
-
-    end if
-
-    
-    ! -----------------------------------------------------------------------------------
-    ! VI. if carbon balance is negative, re-coup the losses from storage
-    !       if it is positive, give some love to storage carbon
-    !  NOTE:  WE ARE STILL ALLOWING STORAGE CARBON TO GO NEGATIVE, AT LEAST IN THIS
-    !  PART OF THE CODE.
-    ! -----------------------------------------------------------------------------------
-
-    if( carbon_balance < 0.0_r8 ) then
-
-       bstore_flux            = carbon_balance
-       carbon_balance         = carbon_balance - bstore_flux
-       currentCohort%bstore   = currentCohort%bstore + bstore_flux
-       currentCohort%npp_stor = currentCohort%npp_stor + bstore_flux / hlm_freq_day
-       ! We have pushed to net-zero carbon, the rest of this routine can be ignored
-       return
-
-    else
-
-       store_below_target     = max(bt_store - currentCohort%bstore,0.0_r8)
-       store_target_fraction  = max(0.0_r8,currentCohort%bstore/bt_store)
-
-       bstore_flux            = min(store_below_target,carbon_balance * &
-                                max(exp(-1.*store_target_fraction**4._r8) - exp( -1.0_r8 ),0.0_r8))
-
-       carbon_balance         = carbon_balance - bstore_flux
-       currentCohort%bstore   = currentCohort%bstore + bstore_flux
-       currentCohort%npp_stor = currentCohort%npp_stor + bstore_flux / hlm_freq_day
-
-    end if
-
-    ! -----------------------------------------------------------------------------------
-    ! VII.  If carbon is still available, prioritize some allocation to replace
-    !        the rest of the leaf/fineroot turnover demand
-    !        carbon balance is guaranteed to be >=0 beyond this point
-    ! -----------------------------------------------------------------------------------
-    
-    leaf_turnover_demand  = currentCohort%leaf_md * &
-                            (1.0_r8-EDPftvarcon_inst%leaf_stor_priority(ipft))*hlm_freq_day
-    root_turnover_demand  = currentCohort%root_md * &
-                            (1.0_r8-EDPftvarcon_inst%leaf_stor_priority(ipft))*hlm_freq_day
-    total_turnover_demand = leaf_turnover_demand + root_turnover_demand
-    
-    if(total_turnover_demand>0.0_r8)then
-
-       bl_flux = min(leaf_turnover_demand, carbon_balance*(leaf_turnover_demand/total_turnover_demand))
-       carbon_balance         = carbon_balance - bl_flux
-       currentCohort%bl       = currentCohort%bl +  bl_flux
-       currentCohort%npp_leaf = currentCohort%npp_leaf + bl_flux / hlm_freq_day
-       
-       br_flux = min(root_turnover_demand, carbon_balance*(root_turnover_demand/total_turnover_demand))
-       carbon_balance         = carbon_balance - br_flux
-       currentCohort%br       = currentCohort%br +  br_flux
-       currentCohort%npp_fnrt = currentCohort%npp_fnrt + br_flux / hlm_freq_day
-
-    end if
-
-
-    ! -----------------------------------------------------------------------------------
-    ! VIII.  If carbon is still available, we try to push all live 
-    !        pools back towards allometry. But only upwards, if fusion happened
-    !        to generate some pools above allometric target, don't reduce the pool,
-    !        just ignore it until the rest of the plant grows to meet it.
-    ! -----------------------------------------------------------------------------------
-
-    if( carbon_balance<cbal_prec) return
-
-    leaf_below_target  = max(bt_leaf - currentCohort%bl,0.0_r8)
-    froot_below_target = max(bt_fineroot - currentCohort%br,0.0_r8)
-    sap_below_target   = max(bt_sap - currentCohort%bsw,0.0_r8)
-    store_below_target = max(bt_store - currentCohort%bstore,0.0_r8)
-    total_below_target = leaf_below_target + froot_below_target + &
-                         sap_below_target + store_below_target
-    
-    if ( total_below_target>0.0_r8) then
-       
-       if( total_below_target > carbon_balance) then
-          bl_flux     = carbon_balance * leaf_below_target/total_below_target
-          br_flux     = carbon_balance * froot_below_target/total_below_target
-          bsw_flux    = carbon_balance * sap_below_target/total_below_target
-          bstore_flux = carbon_balance * store_below_target/total_below_target
-       else
-          bl_flux     = leaf_below_target
-          br_flux     = froot_below_target
-          bsw_flux    = sap_below_target
-          bstore_flux = store_below_target
-       end if
-
-       carbon_balance               = carbon_balance - bl_flux
-       currentCohort%bl             = currentCohort%bl + bl_flux
-       currentCohort%npp_leaf       = currentCohort%npp_leaf + bl_flux / hlm_freq_day
-
-       carbon_balance               = carbon_balance - br_flux
-       currentCohort%br             = currentCohort%br +  br_flux
-       currentCohort%npp_fnrt       = currentCohort%npp_fnrt + br_flux / hlm_freq_day
-       
-       carbon_balance               = carbon_balance - bsw_flux
-       currentCohort%bsw            = currentCohort%bsw +  bsw_flux
-       currentCohort%npp_sapw       = currentCohort%npp_sapw + bsw_flux / hlm_freq_day
-       
-       carbon_balance               = carbon_balance - bstore_flux
-       currentCohort%bstore         = currentCohort%bstore +  bstore_flux
-       currentCohort%npp_stor       = currentCohort%npp_stor + bstore_flux / hlm_freq_day
-
-    end if
-    
-    ! -----------------------------------------------------------------------------------
-    ! IX.  If carbon is still available, replenish the structural pool to get
-    !           back on allometry
-    ! -----------------------------------------------------------------------------------
-
-    if( carbon_balance<cbal_prec) return
-
-    dead_below_target  = max(bt_dead - currentCohort%bdead,0.0_r8)
-    
-    if ( carbon_balance > 0.0_r8 .and. dead_below_target>0.0_r8) then
-
-       bdead_flux             = min(carbon_balance,dead_below_target)
-       carbon_balance         = carbon_balance - bdead_flux
-       currentCohort%bdead    = currentCohort%bdead +  bdead_flux
-       currentCohort%npp_dead = currentCohort%npp_dead + bdead_flux / hlm_freq_day
-
-    end if
-
-    ! -----------------------------------------------------------------------------------
-    ! X.  If carbon is yet still available ...
-    !        Our pools are now either on allometry or above (from fusion).
-    !        We we can increment those pools at or below,
-    !        including structure and reproduction according to their rates
-    !        Use an adaptive euler integration. If the error is not nominal,
-    !        the carbon balance sub-step (deltaC) will be halved and tried again
-    ! -----------------------------------------------------------------------------------
-    
-    if( carbon_balance<cbal_prec) return
-
-
-    ! This routine checks that actual carbon is not below the targets. It does
-    ! allow actual pools to be above the target, and in these cases, it sends
-    ! a false on the "grow_<>" flag, allowing the plant to grow into these pools.
-    ! Again this is possible due to erors in numerical integration and/or the fusion
-    ! process.
-    ! It also checks to make sure that structural biomass is not below the target.
-    ! Note that we assume structural biomass is always on allometry.
-    ! For non-woody plants, we do not perform this partial growth logic (ie 
-    ! allowing only some pools to grow), we let all pools at or above allometry to 
-    ! grow. This is because we can't force any single pool to be on-allometry, and
-    ! thus a condition could potentially occur where all pools, either from fusion or 
-    ! numerical errors, are above allometry and would be flagged to not grow, in which
-    ! case the plant would be frozen in time
-
-    if ( EDPftvarcon_inst%woody(ipft) == itrue ) then
-       call TargetAllometryCheck(currentCohort%bl,currentCohort%br,currentCohort%bsw, &
-                              currentCohort%bstore,currentCohort%bdead, &
-                              bt_leaf,bt_fineroot,bt_sap,bt_store,bt_dead, &
-                              grow_leaf,grow_froot,grow_sap,grow_store)
-    else
-       grow_leaf  = .true.
-       grow_froot = .true.
-       grow_sap   = .true.
-       grow_store = .true.
-    end if
-
-
-    ! Initialize the adaptive integrator arrays and flags
-    ! -----------------------------------------------------------------------------------
-    ierr             = 1
-    totalC           = carbon_balance
-    nsteps           = 0
-    c_pool(i_dbh)    = currentCohort%dbh
-    c_pool(i_cleaf)  = currentCohort%bl
-    c_pool(i_cfroot) = currentCohort%br
-    c_pool(i_csap)   = currentCohort%bsw
-    c_pool(i_cstore) = currentCohort%bstore
-    c_pool(i_cdead)  = currentCohort%bdead
-    c_pool(i_crepro) = 0.0_r8 
-    c_mask(i_dbh)    = .true.                ! Always increment dbh on growth step
-    c_mask(i_cleaf)  = grow_leaf
-    c_mask(i_cfroot) = grow_froot
-    c_mask(i_csap)   = grow_sap
-    c_mask(i_cstore) = grow_store
-    c_mask(i_cdead)  = .true.                ! Always increment dead on growth step
-    c_mask(i_crepro) = .true.                ! Always calculate reproduction on growth
-    if(ODESolve == 2) then
-       currentCohort%ode_opt_step = totalC
-    end if
-
-    do while( ierr .ne. 0 )
-       
-       deltaC = min(totalC,currentCohort%ode_opt_step)
-       if(ODESolve == 1) then
-           call RKF45(AllomCGrowthDeriv,c_pool,c_mask,deltaC,totalC,currentCohort, &
-                 max_trunc_error,c_pool_out,step_pass)
-
-        elseif(ODESolve == 2) then
-           call Euler(AllomCGrowthDeriv,c_pool,c_mask,deltaC,totalC,currentCohort,c_pool_out)
-!           step_pass = .true.
-           call CheckIntegratedAllometries(c_pool_out(i_dbh),ipft,currentCohort%canopy_trim,  &
-                 c_pool_out(i_cleaf), c_pool_out(i_cfroot), c_pool_out(i_csap), &
-                 c_pool_out(i_cstore), c_pool_out(i_cdead), &
-                 c_mask(i_cleaf), c_mask(i_cfroot), c_mask(i_csap), &
-                 c_mask(i_cstore),c_mask(i_cdead),  max_trunc_error, step_pass)
-           if(step_pass)  then
-              currentCohort%ode_opt_step = deltaC
-           else
-              currentCohort%ode_opt_step = 0.5*deltaC
-           end if
-        else
-           write(fates_log(),*) 'An integrator was chosen that DNE'
-           write(fates_log(),*) 'ODESolve = ',ODESolve
-           call endrun(msg=errMsg(sourcefile, __LINE__))
-        end if
-
-        nsteps = nsteps + 1
-
-        if (step_pass) then ! If true, then step is accepted
-          totalC    = totalC - deltaC
-          c_pool(:) = c_pool_out(:)
-       end if
-       
-       if(nsteps > max_substeps ) then
-          write(fates_log(),*) 'Plant Growth Integrator could not find'
-          write(fates_log(),*) 'a solution in less than ',max_substeps,' tries'
-          write(fates_log(),*) 'Aborting'
-          write(fates_log(),*) 'carbon_balance',carbon_balance
-          write(fates_log(),*) 'deltaC',deltaC
-          write(fates_log(),*) 'totalC',totalC
-          write(fates_log(),*) 'leaf:',grow_leaf,c_pool_out(i_cleaf),bt_leaf,bt_leaf-currentCohort%bl
-          write(fates_log(),*) 'froot:',grow_froot,c_pool_out(i_cfroot),bt_fineroot,currentCohort%br
-          write(fates_log(),*) 'sap:',grow_sap,c_pool_out(i_csap),bt_sap,currentCohort%bsw
-          write(fates_log(),*) 'store:',grow_store, c_pool_out(i_cstore),bt_store,currentCohort%bstore
-          write(fates_log(),*) 'dead:',c_pool_out(i_cdead),bt_dead,currentCohort%bdead
-          call dump_cohort(currentCohort)
-          call endrun(msg=errMsg(sourcefile, __LINE__))
-       end if
-
-       ! TotalC should eventually be whittled down to near zero
-       ! At that point, update the actual states
-       ! --------------------------------------------------------------------------------
-       if( (totalC < calloc_abs_error) .and. (step_pass) )then
-          ierr                    = 0
-         
-          bl_flux                 = c_pool(i_cleaf)  - currentCohort%bl
-          br_flux                 = c_pool(i_cfroot) - currentCohort%br
-          bsw_flux                = c_pool(i_csap)   - currentCohort%bsw
-          bstore_flux             = c_pool(i_cstore) - currentCohort%bstore
-          bdead_flux              = c_pool(i_cdead)  - currentCohort%bdead
-          brepro_flux             = c_pool(i_crepro)
-         
-          ! Make an adjustment to flux partitions to make it match remaining c balance
-          flux_adj                = carbon_balance/(bl_flux+br_flux+bsw_flux + &
-                                                    bstore_flux+bdead_flux+brepro_flux)
-          
-          bl_flux                 = bl_flux*flux_adj
-          br_flux                 = br_flux*flux_adj
-          bsw_flux                = bsw_flux*flux_adj
-          bstore_flux             = bstore_flux*flux_adj
-          bdead_flux              = bdead_flux*flux_adj
-          brepro_flux             = brepro_flux*flux_adj
- 
-          carbon_balance          = carbon_balance - bl_flux
-          currentCohort%bl        = currentCohort%bl + bl_flux
-          currentCohort%npp_leaf  = currentCohort%npp_leaf + bl_flux / hlm_freq_day
-          
-          carbon_balance          = carbon_balance - br_flux
-          currentCohort%br        = currentCohort%br +  br_flux
-          currentCohort%npp_fnrt  = currentCohort%npp_fnrt + br_flux / hlm_freq_day
-          
-          carbon_balance          = carbon_balance - bsw_flux
-          currentCohort%bsw       = currentCohort%bsw +  bsw_flux
-          currentCohort%npp_sapw  = currentCohort%npp_sapw + bsw_flux / hlm_freq_day
-          
-          carbon_balance          = carbon_balance - bstore_flux
-          currentCohort%bstore    = currentCohort%bstore +  bstore_flux
-          currentCohort%npp_stor  = currentCohort%npp_stor + bstore_flux / hlm_freq_day
-          
-          carbon_balance          = carbon_balance - bdead_flux
-          currentCohort%bdead     = currentCohort%bdead +  bdead_flux
-          currentCohort%npp_dead  = currentCohort%npp_dead + bdead_flux / hlm_freq_day
-          
-          carbon_balance          = carbon_balance - brepro_flux
-          currentCohort%npp_seed  = currentCohort%npp_seed + brepro_flux / hlm_freq_day
-          currentCohort%seed_prod = currentCohort%seed_prod + brepro_flux / hlm_freq_day
-          
-          dbh_sub                 = c_pool(i_dbh)
-          call h_allom(dbh_sub,ipft,h_sub)
-          
-          ! Set derivatives used as diagnostics
-          currentCohort%dhdt      = (h_sub-currentCohort%hite)/hlm_freq_day
-          currentCohort%dbdeaddt  = bdead_flux/hlm_freq_day
-          currentCohort%dbstoredt = bstore_flux/hlm_freq_day
-          currentCohort%ddbhdt    = (dbh_sub-currentCohort%dbh)/hlm_freq_day
-          
-          currentCohort%dbh       = dbh_sub
-          currentCohort%hite      = h_sub
-
-          if( abs(carbon_balance)>calloc_abs_error ) then
-             write(fates_log(),*) 'carbon conservation error while integrating pools'
-             write(fates_log(),*) 'along alometric curve'
-             write(fates_log(),*) 'carbon_balance = ',carbon_balance,totalC
-             write(fates_log(),*) 'exiting'
-             call endrun(msg=errMsg(sourcefile, __LINE__))
-          end if
-
-       end if
-    end do
-    
-    return
- end subroutine PlantGrowth
-
- ! ======================================================================================
-
- function AllomCGrowthDeriv(c_pools,c_mask,cbalance,currentCohort) result(dCdx)
-
-      ! ---------------------------------------------------------------------------------
-      ! This function calculates the derivatives for the carbon pools
-      ! relative to the amount of carbon balance.  This function is based completely
-      ! off of allometry, and assumes that there are no other species (ie nutrients) that
-      ! govern allocation.
-      ! ---------------------------------------------------------------------------------
-      
-      ! Arguments
-      real(r8),intent(in), dimension(:)   :: c_pools  ! Vector of carbon pools
-                                                      ! dbh,leaf,root,sap,store,dead
-      logical,intent(in), dimension(:)    :: c_mask   ! logical mask of active pools
-                                                      ! some may be turned off
-      real(r8),intent(in)                 :: cbalance ! The carbon balance of the
-                                                      ! partial step (independant var)
-                                                      ! THIS IS A DUMMY VAR
-      type(ed_cohort_type),intent(in),target :: currentCohort  ! Cohort derived type
-
-
-      ! Return Value
-      real(r8),dimension(lbound(c_pools,dim=1):ubound(c_pools,dim=1)) :: dCdx 
-
-      ! locals
-      integer  :: ipft       ! pft index
-      real(r8) :: ct_leaf    ! target leaf biomass, dummy var (kgC)
-      real(r8) :: ct_froot   ! target fine-root biomass, dummy var (kgC)
-      real(r8) :: at_sap     ! target sapwood cross section, dummy var (m2)
-      real(r8) :: ct_sap     ! target sapwood biomass, dummy var (kgC)
-      real(r8) :: ct_agw     ! target aboveground wood, dummy var (kgC)
-      real(r8) :: ct_bgw     ! target belowground wood, dummy var (kgC)
-      real(r8) :: ct_store   ! target storage, dummy var (kgC)
-      real(r8) :: ct_dead    ! target structural biomas, dummy var (kgC)
-      
-      real(r8) :: ct_dleafdd     ! target leaf biomass derivative wrt d, (kgC/cm)
-      real(r8) :: ct_dfrootdd    ! target fine-root biomass derivative wrt d, (kgC/cm)
-      real(r8) :: ct_dsapdd      ! target sapwood biomass derivative wrt d, (kgC/cm)
-      real(r8) :: ct_dagwdd      ! target AG wood biomass derivative wrt d, (kgC/cm)
-      real(r8) :: ct_dbgwdd      ! target BG wood biomass derivative wrt d, (kgC/cm)
-      real(r8) :: ct_dstoredd    ! target storage biomass derivative wrt d, (kgC/cm)
-      real(r8) :: ct_ddeaddd     ! target structural biomass derivative wrt d, (kgC/cm)
-      real(r8) :: ct_dtotaldd    ! target total (not reproductive) biomass derivative wrt d, (kgC/cm)
-      real(r8) :: repro_fraction ! fraction of carbon balance directed towards reproduction (kgC/kgC)
-
-
-     
-      associate( dbh    => c_pools(i_dbh), &
-                 cleaf  => c_pools(i_cleaf), &
-                 cfroot => c_pools(i_cfroot), &
-                 csap   => c_pools(i_csap), &
-                 cstore => c_pools(i_cstore), &
-                 cdead  => c_pools(i_cdead), &
-                 crepro => c_pools(i_crepro), &    ! Unused (memoryless)
-                 mask_dbh  => c_mask(i_dbh), &    ! Unused (dbh always grows)
-                 mask_leaf => c_mask(i_cleaf), &  
-                 mask_froot=> c_mask(i_cfroot), &
-                 mask_sap  => c_mask(i_csap), &
-                 mask_store=> c_mask(i_cstore), &
-                 mask_dead => c_mask(i_cdead),  & ! Unused (dead always grows)
-                 mask_repro=> c_mask(i_crepro) )   ! Unused (memoryless)
-
-        ipft = currentCohort%pft
-
-        call bleaf(dbh,ipft,currentCohort%canopy_trim,ct_leaf,ct_dleafdd)
-        call bfineroot(dbh,ipft,currentCohort%canopy_trim,ct_froot,ct_dfrootdd)
-        call bsap_allom(dbh,ipft,currentCohort%canopy_trim,at_sap,ct_sap,ct_dsapdd)
-        call bagw_allom(dbh,ipft,ct_agw,ct_dagwdd)
-        call bbgw_allom(dbh,ipft,ct_bgw,ct_dbgwdd)
-        call bdead_allom(ct_agw,ct_bgw, ct_sap, ipft, ct_dead, &
-                         ct_dagwdd, ct_dbgwdd, ct_dsapdd, ct_ddeaddd)
-        call bstore_allom(dbh,ipft,currentCohort%canopy_trim,ct_store,ct_dstoredd)
-        
-        ! fraction of carbon going towards reproduction
-        if (dbh <= EDPftvarcon_inst%dbh_repro_threshold(ipft)) then ! cap on leaf biomass
-           repro_fraction = EDPftvarcon_inst%seed_alloc(ipft)
-        else
-           repro_fraction = EDPftvarcon_inst%seed_alloc(ipft) + EDPftvarcon_inst%seed_alloc_mature(ipft)
-        end if
-
-        dCdx = 0.0_r8
-
-        ct_dtotaldd = ct_ddeaddd
-        if (mask_leaf)  ct_dtotaldd = ct_dtotaldd + ct_dleafdd 
-        if (mask_froot) ct_dtotaldd = ct_dtotaldd + ct_dfrootdd 
-        if (mask_sap)   ct_dtotaldd = ct_dtotaldd + ct_dsapdd
-        if (mask_store) ct_dtotaldd = ct_dtotaldd + ct_dstoredd
-
-        ! It is possible that with some asymptotic, or hard
-        ! capped allometries, that all growth rates reach zero.
-        ! In this case, if there is carbon, give it to reproduction
-
-!        repro_fraction = 0.0_r8
-
-        if(ct_dtotaldd<=tiny(ct_dtotaldd))then
-
-           dCdx(i_cdead)  = 0.0_r8
-           dCdx(i_dbh)    = 0.0_r8
-           dCdx(i_cleaf)  = 0.0_r8
-           dCdx(i_cfroot) = 0.0_r8
-           dCdx(i_csap)   = 0.0_r8
-           dCdx(i_cstore) = 0.0_r8
-           dCdx(i_crepro) = 1.0_r8
-
-        else
-
-           dCdx(i_cdead) = (ct_ddeaddd/ct_dtotaldd)*(1.0_r8-repro_fraction)   
-           dCdx(i_dbh)   = (1.0_r8/ct_dtotaldd)*(1.0_r8-repro_fraction)
-        
-           if (mask_leaf) then
-              dCdx(i_cleaf) = (ct_dleafdd/ct_dtotaldd)*(1.0_r8-repro_fraction)
-           else
-              dCdx(i_cleaf) = 0.0_r8
-           end if
-           
-           if (mask_froot) then
-              dCdx(i_cfroot) = (ct_dfrootdd/ct_dtotaldd)*(1.0_r8-repro_fraction)
-           else
-              dCdx(i_cfroot) = 0.0_r8
-           end if
-           
-           if (mask_sap) then
-              dCdx(i_csap) = (ct_dsapdd/ct_dtotaldd)*(1.0_r8-repro_fraction)
-           else
-              dCdx(i_csap) = 0.0_r8
-           end if
-           
-           if (mask_store) then
-              dCdx(i_cstore) = (ct_dstoredd/ct_dtotaldd)*(1.0_r8-repro_fraction)
-           else
-              dCdx(i_cstore) = 0.0_r8
-           end if
-           
-           dCdx(i_crepro) = repro_fraction
-
-        end if
-        
-
-      end associate
-
-      return
-   end function AllomCGrowthDeriv
-
- ! ======================================================================================
- 
- subroutine TargetAllometryCheck(bleaf,bfroot,bsap,bstore,bdead, &
-                                 bt_leaf,bt_froot,bt_sap,bt_store,bt_dead, &
-                                 grow_leaf,grow_froot,grow_sap,grow_store)
-
-       ! Arguments
-       real(r8),intent(in) :: bleaf   !actual
-       real(r8),intent(in) :: bfroot
-       real(r8),intent(in) :: bsap
-       real(r8),intent(in) :: bstore
-       real(r8),intent(in) :: bdead
-       real(r8),intent(in) :: bt_leaf   !target
-       real(r8),intent(in) :: bt_froot
-       real(r8),intent(in) :: bt_sap
-       real(r8),intent(in) :: bt_store
-       real(r8),intent(in) :: bt_dead
-       logical,intent(out) :: grow_leaf  !growth flag
-       logical,intent(out) :: grow_froot
-       logical,intent(out) :: grow_sap
-       logical,intent(out) :: grow_store
-       
-       if( (bt_leaf - bleaf)>calloc_abs_error) then
-          write(fates_log(),*) 'leaves are not on-allometry at the growth step'
-          write(fates_log(),*) 'exiting',bleaf,bt_leaf
-          call endrun(msg=errMsg(sourcefile, __LINE__))
-       elseif( (bleaf - bt_leaf)>calloc_abs_error) then
-          ! leaf is above allometry, ignore
-          grow_leaf = .false.
-       else
-          grow_leaf = .true.
-       end if
-       
-       if( (bt_froot - bfroot)>calloc_abs_error) then
-          write(fates_log(),*) 'fineroots are not on-allometry at the growth step'
-          write(fates_log(),*) 'exiting',bfroot, bt_froot
-          call endrun(msg=errMsg(sourcefile, __LINE__))
-       elseif( ( bfroot-bt_froot)>calloc_abs_error ) then
-          grow_froot = .false.
-       else
-          grow_froot = .true.
-       end if
-       
-       if( (bt_sap - bsap)>calloc_abs_error) then
-          write(fates_log(),*) 'sapwood is not on-allometry at the growth step'
-          write(fates_log(),*) 'exiting',bsap, bt_sap
-          call endrun(msg=errMsg(sourcefile, __LINE__))
-       elseif( ( bsap-bt_sap)>calloc_abs_error ) then
-          grow_sap = .false.
-       else
-          grow_sap = .true.
-       end if
-
-       if( (bt_store - bstore)>calloc_abs_error) then
-          write(fates_log(),*) 'storage is not on-allometry at the growth step'
-          write(fates_log(),*) 'exiting',bstore,bt_store
-          call endrun(msg=errMsg(sourcefile, __LINE__))
-       elseif( ( bstore-bt_store)>calloc_abs_error ) then
-          grow_store = .false.
-       else
-          grow_store = .true.
-       end if
-       
-       if( (bt_dead - bdead)>calloc_abs_error) then
-          write(fates_log(),*) 'structure not on-allometry at the growth step'
-          write(fates_log(),*) 'exiting',bdead,bt_dead
-          call endrun(msg=errMsg(sourcefile, __LINE__))
-       end if
-    end subroutine TargetAllometryCheck
-
-  ! ============================================================================
->>>>>>> 81ca2d4c
+
   subroutine recruitment( currentSite, currentPatch, bc_in )
     !
     ! !DESCRIPTION:
