--- conflicted
+++ resolved
@@ -1492,6 +1492,7 @@
 
     real(r8) :: fnrt_drop_fraction       ! Fine root relative drop fraction (0 = no drop, 1 = as much as leaves)
     real(r8) :: stem_drop_fraction       ! Stem drop relative fraction (0 = no drop, 1 = as much as leaves)
+    real(r8) :: l2fr                     ! Leaf to fineroot biomass multiplier 
 
     integer  :: ipft                     ! Plant functional type index
     real(r8), parameter :: leaf_drop_fraction  = 1.0_r8
@@ -1518,6 +1519,7 @@
 
           fnrt_drop_fraction = EDPftvarcon_inst%phen_fnrt_drop_fraction(ipft)
           stem_drop_fraction = EDPftvarcon_inst%phen_stem_drop_fraction(ipft)
+          l2fr               = prt_params%allom_l2fr(ipft)
 
           ! MLO. To avoid duplicating code for drought and cold deciduous PFTs, we first
           !      check whether or not it's time to flush or time to shed leaves, then
@@ -1566,7 +1568,7 @@
           call bleaf(currentCohort%dbh,currentCohort%pft,currentCohort%crowndamage, &
                currentCohort%canopy_trim,target_leaf_c)
           call bfineroot(currentCohort%dbh,currentCohort%pft, &
-               currentCohort%canopy_trim,target_fnrt_c)
+               currentCohort%canopy_trim,l2fr,target_fnrt_c)
           call bsap_allom(currentCohort%dbh,currentCohort%pft,currentCohort%crowndamage, &
                currentCohort%canopy_trim,sapw_area,target_sapw_c)
           call bagw_allom(currentCohort%dbh,currentCohort%pft,currentCohort%crowndamage,&
@@ -2238,13 +2240,9 @@
           temp_cohort%pft         = ft
           temp_cohort%hite        = EDPftvarcon_inst%hgt_min(ft)
           temp_cohort%coage       = 0.0_r8
-<<<<<<< HEAD
           fnrt_drop_fraction      = EDPftvarcon_inst%phen_fnrt_drop_fraction(ft)
           stem_drop_fraction      = EDPftvarcon_inst%phen_stem_drop_fraction(ft)
-=======
-          stem_drop_fraction      = EDPftvarcon_inst%phen_stem_drop_fraction(ft)
           temp_cohort%l2fr        = currentSite%rec_l2fr(ft,currentPatch%NCL_p)
->>>>>>> e663a6e6
           temp_cohort%crowndamage = 1       ! new recruits are undamaged
 
           call h2d_allom(temp_cohort%hite,ft,temp_cohort%dbh)
