module EDPhysiologyMod

#include "shr_assert.h"

  ! ============================================================================
  ! Miscellaneous physiology routines from ED. 
  ! ============================================================================

  use FatesGlobals, only         : fates_log
  use FatesInterfaceTypesMod, only    : hlm_days_per_year
  use FatesInterfaceTypesMod, only    : hlm_model_day
  use FatesInterfaceTypesMod, only    : hlm_freq_day
  use FatesInterfaceTypesMod, only    : hlm_day_of_year
  use FatesInterfaceTypesMod, only    : numpft
  use FatesInterfaceTypesMod, only    : nleafage
  use FatesInterfaceTypesMod, only    : hlm_use_planthydro
  use FatesInterfaceTypesMod, only    : hlm_parteh_mode
  use FatesInterfaceTypesMod, only    : hlm_use_fixed_biogeog
  use FatesInterfaceTypesMod, only    : hlm_nitrogen_spec
  use FatesInterfaceTypesMod, only    : hlm_phosphorus_spec
  use FatesConstantsMod, only    : r8 => fates_r8
  use FatesConstantsMod, only    : nearzero
  use EDPftvarcon      , only    : EDPftvarcon_inst
  use PRTParametersMod , only    : prt_params
  use EDPftvarcon      , only    : GetDecompyFrac
  use FatesInterfaceTypesMod, only    : bc_in_type
  use FatesInterfaceTypesMod, only    : bc_out_type
  use EDCohortDynamicsMod , only : zero_cohort
  use EDCohortDynamicsMod , only : create_cohort, sort_cohorts
  use EDCohortDynamicsMod , only : InitPRTObject
  use FatesAllometryMod   , only : tree_lai
  use FatesAllometryMod   , only : tree_sai
  use FatesAllometryMod   , only : leafc_from_treelai
  use FatesAllometryMod   , only : decay_coeff_kn
  use FatesLitterMod      , only : litter_type
  use EDTypesMod          , only : site_massbal_type
  use EDTypesMod          , only : numlevsoil_max
  use EDTypesMod          , only : numWaterMem
  use EDTypesMod          , only : dl_sf, dinc_ed, area_inv
  use EDTypesMod                , only : AREA
  use FatesLitterMod      , only : ncwd
  use FatesLitterMod      , only : ndcmpy
  use FatesLitterMod      , only : ilabile
  use FatesLitterMod      , only : ilignin
  use FatesLitterMod      , only : icellulose
  use EDTypesMod          , only : AREA,AREA_INV
  use EDTypesMod          , only : nlevleaf
  use EDTypesMod          , only : num_vegtemp_mem
  use EDTypesMod          , only : maxpft
  use EDTypesMod          , only : ed_site_type, ed_patch_type, ed_cohort_type
  use EDTypesMod          , only : leaves_on
  use EDTypesMod          , only : leaves_off
  use EDTypesMod          , only : min_n_safemath
  use PRTGenericMod       , only : num_elements
  use PRTGenericMod       , only : element_list
  use PRTGenericMod       , only : element_pos
  use EDTypesMod          , only : site_fluxdiags_type
  use EDTypesMod          , only : phen_cstat_nevercold
  use EDTypesMod          , only : phen_cstat_iscold
  use EDTypesMod          , only : phen_cstat_notcold
  use EDTypesMod          , only : phen_dstat_timeoff
  use EDTypesMod          , only : phen_dstat_moistoff
  use EDTypesMod          , only : phen_dstat_moiston
  use EDTypesMod          , only : phen_dstat_timeon
  use EDTypesMod          , only : init_recruit_trim
  use shr_log_mod           , only : errMsg => shr_log_errMsg
  use FatesGlobals          , only : fates_log
  use FatesGlobals          , only : endrun => fates_endrun
  use EDParamsMod           , only : fates_mortality_disturbance_fraction
  use EDParamsMod           , only : q10_mr
  use EDParamsMod           , only : q10_froz
  use EDParamsMod           , only : logging_export_frac
  use FatesPlantHydraulicsMod  , only : AccumulateMortalityWaterStorage
  use FatesConstantsMod     , only : itrue,ifalse
  use FatesConstantsMod     , only : calloc_abs_error
  use FatesConstantsMod     , only : years_per_day
  use FatesAllometryMod  , only : h_allom
  use FatesAllometryMod  , only : h2d_allom
  use FatesAllometryMod  , only : bagw_allom
  use FatesAllometryMod  , only : bsap_allom
  use FatesAllometryMod  , only : bleaf
  use FatesAllometryMod  , only : bfineroot
  use FatesAllometryMod  , only : bdead_allom
  use FatesAllometryMod  , only : bstore_allom
  use FatesAllometryMod  , only : bbgw_allom
  use FatesAllometryMod  , only : carea_allom
  use FatesAllometryMod  , only : CheckIntegratedAllometries
  use FatesAllometryMod, only : set_root_fraction
  use PRTGenericMod, only : prt_carbon_allom_hyp
  use PRTGenericMod, only : prt_cnp_flex_allom_hyp
  use PRTGenericMod, only : prt_vartypes
  use PRTGenericMod, only : leaf_organ
  use PRTGenericMod, only : sapw_organ, struct_organ
  use PRTGenericMod, only : all_carbon_elements
  use PRTGenericMod, only : carbon12_element
  use PRTGenericMod, only : nitrogen_element
  use PRTGenericMod, only : phosphorus_element
  use PRTGenericMod, only : leaf_organ
  use PRTGenericMod, only : fnrt_organ
  use PRTGenericMod, only : sapw_organ
  use PRTGenericMod, only : store_organ
  use PRTGenericMod, only : repro_organ
  use PRTGenericMod, only : struct_organ
  use PRTGenericMod, only : SetState
  use PRTLossFluxesMod, only : PRTPhenologyFlush
  use PRTLossFluxesMod, only : PRTDeciduousTurnover
  use PRTLossFluxesMod, only : PRTReproRelease
  use PRTGenericMod, only : StorageNutrientTarget

<<<<<<< HEAD

=======
  implicit none
  private
>>>>>>> 1723d144

  public :: trim_canopy
  public :: phenology
  public :: satellite_phenology
  public :: assign_cohort_SP_properties
  public :: recruitment
  public :: ZeroLitterFluxes

  public :: ZeroAllocationRates
  public :: PreDisturbanceLitterFluxes
  public :: PreDisturbanceIntegrateLitter  
  public :: SeedIn

  logical, parameter :: debug  = .false. ! local debug flag
  character(len=*), parameter, private :: sourcefile = &
       __FILE__

  integer, parameter :: dleafon_drycheck = 100 ! Drought deciduous leaves max days on check parameter 

<<<<<<< HEAD



=======
  
>>>>>>> 1723d144
  ! ============================================================================

contains

  subroutine ZeroLitterFluxes( currentSite )

    ! This routine loops through all patches in a site
    ! and zero's the flux terms for the litter pools.
    ! This is typically called at the beginning of the dynamics
    ! call sequence.


    ! !ARGUMENTS    
    type(ed_site_type), intent(inout), target  :: currentSite
    type(ed_patch_type), pointer               :: currentPatch

    integer :: el

    currentPatch => currentSite%youngest_patch
    do while(associated(currentPatch))
       do el=1,num_elements
          call currentPatch%litter(el)%ZeroFlux()
       end do
       currentPatch => currentPatch%older
    end do


    return
  end subroutine ZeroLitterFluxes

  ! =====================================================================================

  subroutine ZeroAllocationRates( currentSite )

    ! !ARGUMENTS    
    type(ed_site_type), intent(inout), target  :: currentSite
    type(ed_patch_type), pointer               :: currentPatch
    type(ed_cohort_type), pointer              :: currentCohort

    currentPatch => currentSite%youngest_patch
    do while(associated(currentPatch))

       currentCohort => currentPatch%tallest
       do while (associated(currentCohort)) 

          ! This sets turnover and growth rates to zero
          call currentCohort%prt%ZeroRates()

          currentCohort => currentCohort%shorter
       enddo
       currentPatch => currentPatch%older
    end do

    return
  end subroutine ZeroAllocationRates


  ! ============================================================================

  subroutine PreDisturbanceLitterFluxes( currentSite, currentPatch, bc_in )

    ! -----------------------------------------------------------------------------------
    ! 
    ! This subroutine calculates all of the different litter input and output fluxes
    ! associated with seed turnover, seed influx, litterfall from live and
    ! dead plants, germination, and fragmentation.
    !
    ! At this time we do not have explicit herbivory, and burning losses to litter
    ! are handled elsewhere.
    !
    ! Note: The processes conducted here DO NOT handle litter fluxes associated
    !       with disturbance.  Those fluxes are handled elsewhere (EDPatchDynamcisMod)
    !       because the fluxes are potentially cross patch, and also dealing
    !       patch areas that are changing.
    ! 
    ! -----------------------------------------------------------------------------------


    ! !ARGUMENTS    
    type(ed_site_type), intent(inout)  :: currentSite
    type(ed_patch_type), intent(inout) :: currentPatch
    type(bc_in_type), intent(in)       :: bc_in

    !
    ! !LOCAL VARIABLES:
    type(site_massbal_type), pointer :: site_mass 
    type(litter_type), pointer :: litt     ! Points to the litter object for 
    ! the different element types
    integer :: el                          ! Litter element loop index
    integer :: nlev_eff_decomp             ! Number of active layers over which
    ! fragmentation fluxes are transfered
    !------------------------------------------------------------------------------------

    ! Calculate the fragmentation rates    
    call fragmentation_scaler(currentPatch, bc_in)


    do el = 1, num_elements

       litt => currentPatch%litter(el)

       ! Calculate loss rate of viable seeds to litter
       call SeedDecay(litt)
       
       ! Calculate seed germination rate, the status flags prevent
       ! germination from occuring when the site is in a drought 
       ! (for drought deciduous) or too cold (for cold deciduous)
       call SeedGermination(litt, currentSite%cstatus, currentSite%dstatus)

       ! Send fluxes from newly created litter into the litter pools
       ! This litter flux is from non-disturbance inducing mortality, as well
       ! as litter fluxes from live trees
       call CWDInput(currentSite, currentPatch, litt,bc_in)


       ! Only calculate fragmentation flux over layers that are active
       ! (RGK-Mar2019) SHOULD WE MAX THIS AT 1? DONT HAVE TO

       nlev_eff_decomp = max(bc_in%max_rooting_depth_index_col, 1)
       call CWDOut(litt,currentPatch%fragmentation_scaler,nlev_eff_decomp)


       site_mass => currentSite%mass_balance(el)

       ! Fragmentation flux to soil decomposition model [kg/site/day]
       site_mass%frag_out = site_mass%frag_out + currentPatch%area * &
            ( sum(litt%ag_cwd_frag) + sum(litt%bg_cwd_frag) + &
            sum(litt%leaf_fines_frag) + sum(litt%root_fines_frag) + &
            sum(litt%seed_decay) + sum(litt%seed_germ_decay))
       
    end do


    return
  end subroutine PreDisturbanceLitterFluxes

  ! =====================================================================================

  subroutine PreDisturbanceIntegrateLitter(currentPatch)

    ! -----------------------------------------------------------------------------------
    !
    ! This step applies the litter fluxes to the prognostic state variables. 
    ! This procedure is called in response to fluxes generated from:
    ! 1) seed rain, 
    ! 2) non-disturbance generating turnover
    ! 3) litter fall from living plants
    ! 4) fragmentation
    !
    ! This routine does NOT accomodate the litter fluxes associated with 
    ! disturbance generation.  That will happen after this call.
    ! Fluxes associated with FIRE also happen after this step.
    !
    ! All states are in units kg/m2
    ! All fluxes are in units kg/m2/day
    ! The integration step is 1 day, thus time is implied
    !
    ! -----------------------------------------------------------------------------------

    ! Arguments
    type(ed_patch_type),intent(inout),target :: currentPatch


    ! Locals
    type(litter_type), pointer :: litt 
    integer :: el          ! Loop counter for litter element type
    integer :: pft         ! pft loop counter
    integer :: c           ! CWD loop counter
    integer :: nlevsoil    ! number of soil layers
    integer :: ilyr        ! soil layer loop counter
    integer :: dcmpy       ! decomposability index

    do el = 1, num_elements

       litt => currentPatch%litter(el)

       ! Update the bank of viable seeds
       ! -----------------------------------------------------------------------------------

       do pft = 1,numpft
          litt%seed(pft) = litt%seed(pft) + &
               litt%seed_in_local(pft) +   &
               litt%seed_in_extern(pft) -  &
               litt%seed_decay(pft) -      &
               litt%seed_germ_in(pft)

          ! Note that the recruitment scheme will use seed_germ
          ! for its construction costs.
          litt%seed_germ(pft) = litt%seed_germ(pft) + &
               litt%seed_germ_in(pft) - & 
               litt%seed_germ_decay(pft)


       enddo

       ! Update the Coarse Woody Debris pools (above and below)
       ! -----------------------------------------------------------------------------------
       nlevsoil = size(litt%bg_cwd,dim=2)
       do c = 1,ncwd
          litt%ag_cwd(c) = litt%ag_cwd(c)  + litt%ag_cwd_in(c) - litt%ag_cwd_frag(c)
          do ilyr=1,nlevsoil
             litt%bg_cwd(c,ilyr) = litt%bg_cwd(c,ilyr) &
                  + litt%bg_cwd_in(c,ilyr) &
                  - litt%bg_cwd_frag(c,ilyr)
          enddo
       end do

       ! Update the fine litter pools from leaves and fine-roots
       ! -----------------------------------------------------------------------------------

       do dcmpy = 1,ndcmpy

          litt%leaf_fines(dcmpy) = litt%leaf_fines(dcmpy) &
               + litt%leaf_fines_in(dcmpy)              &
               - litt%leaf_fines_frag(dcmpy)
          do ilyr=1,nlevsoil
             litt%root_fines(dcmpy,ilyr) = litt%root_fines(dcmpy,ilyr) &
                  + litt%root_fines_in(dcmpy,ilyr)      &
                  - litt%root_fines_frag(dcmpy,ilyr)
          enddo

       end do

    end do     ! litter element loop

    return
  end subroutine PreDisturbanceIntegrateLitter



  ! ============================================================================

  subroutine trim_canopy( currentSite )
    !
    ! !DESCRIPTION:
    ! Canopy trimming / leaf optimisation. Removes leaves in negative annual carbon balance. 
    !
    ! !USES:

    ! !ARGUMENTS    
    type (ed_site_type),intent(inout), target :: currentSite
    !
    ! !LOCAL VARIABLES:
    type (ed_cohort_type) , pointer :: currentCohort
    type (ed_patch_type)  , pointer :: currentPatch

    integer  :: z                     ! leaf layer
    integer  :: ipft                  ! pft index
    logical  :: trimmed               ! was this layer trimmed in this year? If not expand the canopy. 
    real(r8) :: tar_bl                ! target leaf biomass       (leaves flushed, trimmed)
    real(r8) :: tar_bfr               ! target fine-root biomass  (leaves flushed, trimmed)
    real(r8) :: bfr_per_bleaf         ! ratio of fine root per leaf biomass
    real(r8) :: sla_levleaf           ! sla at leaf level z
    real(r8) :: nscaler_levleaf       ! nscaler value at leaf level z
    integer  :: cl                    ! canopy layer index
    real(r8) :: kn                    ! nitrogen decay coefficient
    real(r8) :: sla_max               ! Observational constraint on how large sla (m2/gC) can become
    real(r8) :: leaf_c                ! leaf carbon [kg]
    real(r8) :: sapw_c                ! sapwood carbon [kg]
    real(r8) :: store_c               ! storage carbon [kg]
    real(r8) :: struct_c              ! structure carbon [kg]
    real(r8) :: leaf_inc              ! LAI-only portion of the vegetation increment of dinc_ed
    real(r8) :: lai_canopy_above      ! the LAI in the canopy layers above the layer of interest
    real(r8) :: lai_layers_above      ! the LAI in the leaf layers, within the current canopy, 
    ! above the leaf layer of interest
    real(r8) :: lai_current           ! the LAI in the current leaf layer
    real(r8) :: cumulative_lai        ! whole canopy cumulative LAI, top down, to the leaf layer of interest
    real(r8) :: cumulative_lai_cohort ! cumulative LAI within the current cohort only

    ! Temporary diagnostic ouptut
    integer :: ipatch
    integer :: icohort

    ! LAPACK linear least squares fit variables
    ! The standard equation for a linear fit, y = mx + b, is converted to a linear system, AX=B and has
    ! the form: [n  sum(x); sum(x)  sum(x^2)] * [b; m]  = [sum(y); sum(x*y)] where 
    ! n is the number of leaf layers 
    ! x is yearly_net_uptake minus the leaf cost aka the net-net uptake
    ! y is the cumulative lai for the current cohort
    ! b is the y-intercept i.e. the cumulative lai that has zero net-net uptake
    ! m is the slope of the linear fit
    integer :: nll = 3                    ! Number of leaf layers to fit a regression to for calculating the optimum lai
    character(1) :: trans = 'N'           ! Input matrix is not transposed

    integer, parameter :: m = 2, n = 2    ! Number of rows and columns, respectively, in matrix A
    integer, parameter :: nrhs = 1        ! Number of columns in matrix B and X
    integer, parameter :: workmax = 100   ! Maximum iterations to minimize work

    integer :: lda = m, ldb = n           ! Leading dimension of A and B, respectively
    integer :: lwork                      ! Dimension of work array
    integer :: info                       ! Procedure diagnostic ouput

    real(r8) :: nnu_clai_a(m,n)           ! LHS of linear least squares fit, A matrix
    real(r8) :: nnu_clai_b(m,nrhs)        ! RHS of linear least squares fit, B matrix
    real(r8) :: work(workmax)             ! work array

    real(r8) :: initial_trim              ! Initial trim
    real(r8) :: optimum_trim              ! Optimum trim value 
    real(r8) :: initial_laimem            ! Initial laimemory
    real(r8) :: optimum_laimem            ! Optimum laimemory

    !----------------------------------------------------------------------

    ipatch = 1 ! Start counting patches

    currentPatch => currentSite%youngest_patch
    do while(associated(currentPatch))

       ! Add debug diagnstic output to determine which patch
       if (debug) then
          write(fates_log(),*) 'Current patch:', ipatch
          write(fates_log(),*) 'Current patch cohorts:', currentPatch%countcohorts
       endif

       icohort = 1

       currentCohort => currentPatch%tallest
       do while (associated(currentCohort)) 

          ! Save off the incoming trim and laimemory
          initial_trim = currentCohort%canopy_trim
          initial_laimem = currentCohort%laimemory

          ! Add debug diagnstic output to determine which cohort
          if (debug) then
             write(fates_log(),*) 'Current cohort:', icohort
             write(fates_log(),*) 'Starting canopy trim:', initial_trim
             write(fates_log(),*) 'Starting laimemory:', currentCohort%laimemory
          endif

          trimmed = .false.
          ipft = currentCohort%pft
          call carea_allom(currentCohort%dbh,currentCohort%n,currentSite%spread,currentCohort%pft,currentCohort%c_area)

          leaf_c   = currentCohort%prt%GetState(leaf_organ, all_carbon_elements)

          currentCohort%treelai = tree_lai(leaf_c, currentCohort%pft, currentCohort%c_area, &
               currentCohort%n, currentCohort%canopy_layer,               &
               currentPatch%canopy_layer_tlai,currentCohort%vcmax25top )    

          currentCohort%treesai = tree_sai(currentCohort%pft, currentCohort%dbh, currentCohort%canopy_trim, &
               currentCohort%c_area, currentCohort%n, currentCohort%canopy_layer, &
               currentPatch%canopy_layer_tlai, currentCohort%treelai, &
               currentCohort%vcmax25top,0 )  

          currentCohort%nv      = ceiling((currentCohort%treelai+currentCohort%treesai)/dinc_ed)

          if (currentCohort%nv > nlevleaf)then
             write(fates_log(),*) 'nv > nlevleaf',currentCohort%nv, &
                  currentCohort%treelai,currentCohort%treesai, &
                  currentCohort%c_area,currentCohort%n,leaf_c
             call endrun(msg=errMsg(sourcefile, __LINE__))
          endif

          call bleaf(currentcohort%dbh,ipft,currentcohort%canopy_trim,tar_bl)

          if ( int(prt_params%allom_fmode(ipft)) .eq. 1 ) then
             ! only query fine root biomass if using a fine root allometric model that takes leaf trim into account
             call bfineroot(currentcohort%dbh,ipft,currentcohort%canopy_trim,tar_bfr)
             bfr_per_bleaf = tar_bfr/tar_bl
          endif

          ! Identify current canopy layer (cl)
          cl = currentCohort%canopy_layer

          ! PFT-level maximum SLA value, even if under a thick canopy (same units as slatop)
          sla_max = prt_params%slamax(ipft)

          ! Initialize nnu_clai_a
          nnu_clai_a(:,:) = 0._r8
          nnu_clai_b(:,:) = 0._r8

          !Leaf cost vs netuptake for each leaf layer. 
          do z = 1, currentCohort%nv

             ! Calculate the cumulative total vegetation area index (no snow occlusion, stems and leaves)

             leaf_inc    = dinc_ed * &
                  currentCohort%treelai/(currentCohort%treelai+currentCohort%treesai)

             ! Now calculate the cumulative top-down lai of the current layer's midpoint within the current cohort
             lai_layers_above      = leaf_inc * (z-1)
             lai_current           = min(leaf_inc, currentCohort%treelai - lai_layers_above)
             cumulative_lai_cohort = lai_layers_above + 0.5*lai_current

             ! Now add in the lai above the current cohort for calculating the sla leaf level
             lai_canopy_above  = sum(currentPatch%canopy_layer_tlai(1:cl-1)) 
             cumulative_lai    = lai_canopy_above + cumulative_lai_cohort

             ! There was activity this year in this leaf layer.  This should only occur for bottom most leaf layer
             if (currentCohort%year_net_uptake(z) /= 999._r8)then 

                ! Calculate sla_levleaf following the sla profile with overlying leaf area
                ! Scale for leaf nitrogen profile
                kn = decay_coeff_kn(ipft,currentCohort%vcmax25top)
                ! Nscaler value at leaf level z
                nscaler_levleaf = exp(-kn * cumulative_lai)
                ! Sla value at leaf level z after nitrogen profile scaling (m2/gC)
                sla_levleaf = prt_params%slatop(ipft)/nscaler_levleaf

                if(sla_levleaf > sla_max)then
                   sla_levleaf = sla_max
                end if

                !Leaf Cost kgC/m2/year-1
                !decidous costs. 
                if (prt_params%season_decid(ipft) ==  itrue .or. &
                     prt_params%stress_decid(ipft) == itrue )then 

                   ! Leaf cost at leaf level z accounting for sla profile (kgC/m2)
                   currentCohort%leaf_cost =  1._r8/(sla_levleaf*1000.0_r8)

                   if ( int(prt_params%allom_fmode(ipft)) .eq. 1 ) then
                      ! if using trimmed leaf for fine root biomass allometry, add the cost of the root increment
                      ! to the leaf increment; otherwise do not.
                      currentCohort%leaf_cost = currentCohort%leaf_cost + &
                           1.0_r8/(sla_levleaf*1000.0_r8) * &
                           bfr_per_bleaf / prt_params%root_long(ipft)
                   endif

                   currentCohort%leaf_cost = currentCohort%leaf_cost * &
                        (prt_params%grperc(ipft) + 1._r8)
                else !evergreen costs

                   ! Leaf cost at leaf level z accounting for sla profile
                   currentCohort%leaf_cost = 1.0_r8/(sla_levleaf* &
                        sum(prt_params%leaf_long(ipft,:))*1000.0_r8) !convert from sla in m2g-1 to m2kg-1


                   if ( int(prt_params%allom_fmode(ipft)) .eq. 1 ) then
                      ! if using trimmed leaf for fine root biomass allometry, add the cost of the root increment
                      ! to the leaf increment; otherwise do not.
                      currentCohort%leaf_cost = currentCohort%leaf_cost + &
                           1.0_r8/(sla_levleaf*1000.0_r8) * &
                           bfr_per_bleaf / prt_params%root_long(ipft)
                   endif
                   currentCohort%leaf_cost = currentCohort%leaf_cost * &
                        (prt_params%grperc(ipft) + 1._r8)
                endif

                ! Construct the arrays for a least square fit of the net_net_uptake versus the cumulative lai
                ! if at least nll leaf layers are present in the current cohort and only for the bottom nll 
                ! leaf layers.
                if (currentCohort%nv > nll .and. currentCohort%nv - z < nll) then 

                   ! Build the A matrix for the LHS of the linear system. A = [n  sum(x); sum(x)  sum(x^2)]
                   ! where n = nll and x = yearly_net_uptake-leafcost
                   nnu_clai_a(1,1) = nnu_clai_a(1,1) + 1 ! Increment for each layer used
                   nnu_clai_a(1,2) = nnu_clai_a(1,2) + currentCohort%year_net_uptake(z) - currentCohort%leaf_cost
                   nnu_clai_a(2,1) = nnu_clai_a(1,2)
                   nnu_clai_a(2,2) = nnu_clai_a(2,2) + (currentCohort%year_net_uptake(z) - currentCohort%leaf_cost)**2

                   ! Build the B matrix for the RHS of the linear system. B = [sum(y); sum(x*y)]
                   ! where x = yearly_net_uptake-leafcost and y = cumulative_lai_cohort
                   nnu_clai_b(1,1) = nnu_clai_b(1,1) + cumulative_lai_cohort
                   nnu_clai_b(2,1) = nnu_clai_b(2,1) + (cumulative_lai_cohort * & 
                        (currentCohort%year_net_uptake(z) - currentCohort%leaf_cost))
                end if

                ! Check leaf cost against the yearly net uptake for that cohort leaf layer
                if (currentCohort%year_net_uptake(z) < currentCohort%leaf_cost) then
                   ! Make sure the cohort trim fraction is great than the pft trim limit
                   if (currentCohort%canopy_trim > EDPftvarcon_inst%trim_limit(ipft)) then

                      !  if ( debug ) then
                      !     write(fates_log(),*) 'trimming leaves', &
                      !           currentCohort%canopy_trim,currentCohort%leaf_cost
                      !  endif

                      ! keep trimming until none of the canopy is in negative carbon balance.              
                      if (currentCohort%hite > EDPftvarcon_inst%hgt_min(ipft)) then
                         currentCohort%canopy_trim = currentCohort%canopy_trim - &
                              EDPftvarcon_inst%trim_inc(ipft)
                         if (prt_params%evergreen(ipft) /= 1)then
                            currentCohort%laimemory = currentCohort%laimemory * &
                                 (1.0_r8 - EDPftvarcon_inst%trim_inc(ipft)) 
                         endif

                         trimmed = .true.

                      endif ! hite check
                   endif ! trim limit check
                endif ! net uptake check
             endif ! leaf activity check 
          enddo ! z, leaf layer loop

          ! Compute the optimal cumulative lai based on the cohort net-net uptake profile if at least 2 leaf layers
          if (nnu_clai_a(1,1) > 1) then

             ! Compute the optimum size of the work array
             lwork = -1 ! Ask sgels to compute optimal number of entries for work
             call dgels(trans, m, n, nrhs, nnu_clai_a, lda, nnu_clai_b, ldb, work, lwork, info)
             lwork = int(work(1)) ! Pick the optimum.  TBD, can work(1) come back with greater than work size?

             ! if (debug) then
             !    write(fates_log(),*) 'LLSF lwork output (info, lwork):', info, lwork
             ! endif

             ! Compute the minimum of 2-norm of of the least squares fit to solve for X
             ! Note that dgels returns the solution by overwriting the nnu_clai_b array.  
             ! The result has the form: X = [b; m]
             ! where b = y-intercept (i.e. the cohort lai that has zero yearly net-net uptake)
             ! and m is the slope of the linear fit
             call dgels(trans, m, n, nrhs, nnu_clai_a, lda, nnu_clai_b, ldb, work, lwork, info)

             if (info < 0) then
                write(fates_log(),*) 'LLSF optimium LAI calculation returned illegal value'
                call endrun(msg=errMsg(sourcefile, __LINE__))
             endif

             if (debug) then
                write(fates_log(),*) 'LLSF optimium LAI (intercept,slope):', nnu_clai_b
                write(fates_log(),*) 'LLSF optimium LAI:', nnu_clai_b(1,1)
                write(fates_log(),*) 'LLSF optimium LAI info:', info
                write(fates_log(),*) 'LAI fraction (optimum_lai/cumulative_lai):', nnu_clai_b(1,1) / cumulative_lai_cohort
             endif

             ! Calculate the optimum trim based on the initial canopy trim value
             if (cumulative_lai_cohort > 0._r8) then  ! Sometime cumulative_lai comes in at 0.0?

                ! 
                optimum_trim = (nnu_clai_b(1,1) / cumulative_lai_cohort) * initial_trim
                optimum_laimem = (nnu_clai_b(1,1) / cumulative_lai_cohort) * initial_laimem

                ! Determine if the optimum trim value makes sense.  The smallest cohorts tend to have unrealistic fits.
                if (optimum_trim > 0. .and. optimum_trim < 1.) then
                   currentCohort%canopy_trim = optimum_trim

                   ! If the cohort pft is not evergreen we reduce the laimemory as well
                   if (prt_params%evergreen(ipft) /= 1) then
                      currentCohort%laimemory = optimum_laimem
                   endif

                   trimmed = .true.

                endif
             endif
          endif

          ! Reset activity for the cohort for the start of the next year
          currentCohort%year_net_uptake(:) = 999.0_r8

          ! Add to trim fraction if cohort not trimmed at all 
          if ( (.not.trimmed) .and.currentCohort%canopy_trim < 1.0_r8)then
             currentCohort%canopy_trim = currentCohort%canopy_trim + EDPftvarcon_inst%trim_inc(ipft)
          endif

          if ( debug ) then
             write(fates_log(),*) 'trimming:',currentCohort%canopy_trim
          endif

          ! currentCohort%canopy_trim = 1.0_r8 !FIX(RF,032414) this turns off ctrim for now. 
          currentCohort => currentCohort%shorter
          icohort = icohort + 1
       enddo
       currentPatch => currentPatch%older
       ipatch = ipatch + 1
    enddo

  end subroutine trim_canopy

  ! ============================================================================
  subroutine phenology( currentSite, bc_in )
    !
    ! !DESCRIPTION:
    ! Phenology. 
    !
    ! !USES:
    use FatesConstantsMod, only : tfrz => t_water_freeze_k_1atm
    use EDParamsMod, only : ED_val_phen_drought_threshold, ED_val_phen_doff_time
    use EDParamsMod, only : ED_val_phen_a, ED_val_phen_b, ED_val_phen_c, ED_val_phen_chiltemp
    use EDParamsMod, only : ED_val_phen_mindayson, ED_val_phen_ncolddayslim, ED_val_phen_coldtemp


    !
    ! !ARGUMENTS:
    type(ed_site_type), intent(inout), target :: currentSite
    type(bc_in_type),   intent(in)            :: bc_in

    !
    ! !LOCAL VARIABLES:

    type(ed_patch_type),pointer :: cpatch
    integer  :: model_day_int     ! integer model day 1 - inf
    integer  :: ncolddays         ! no days underneath the threshold for leaf drop
    integer  :: i_wmem            ! Loop counter for water mem days
    integer  :: i_tmem            ! Loop counter for veg temp mem days
    integer  :: dayssincedleafon  ! Days since drought-decid leaf-on started
    integer  :: dayssincedleafoff ! Days since drought-decid leaf-off started
    integer  :: dayssincecleafon  ! Days since cold-decid leaf-on started
    integer  :: dayssincecleafoff ! Days since cold-decid leaf-off started
    real(r8) :: mean_10day_liqvol ! mean liquid volume (m3/m3) over last 10 days
    real(r8) :: leaf_c            ! leaf carbon [kg]
    real(r8) :: fnrt_c            ! fineroot carbon [kg]
    real(r8) :: sapw_c            ! sapwood carbon [kg]
    real(r8) :: store_c           ! storage carbon [kg]
    real(r8) :: struct_c          ! structure carbon [kg]
    real(r8) :: gdd_threshold     ! GDD accumulation function,
    integer  :: ilayer_swater     ! Layer index for soil water
    ! which also depends on chilling days.
    integer  :: ncdstart          ! beginning of counting period for chilling degree days.
    integer  :: gddstart          ! beginning of counting period for growing degree days.
    real(r8) :: temp_in_C         ! daily averaged temperature in celcius

    integer, parameter :: canopy_leaf_lifespan = 365    ! Maximum lifespan of drought decid leaves

    integer, parameter :: min_daysoff_dforcedflush = 30 ! THis is the number of days that must had elapsed
    ! since leaves had dropped, in order to forcably
    ! flush leaves again.  This does not impact flushing
    ! due to real moisture constraints, and will prevent
    ! drought deciduous in perennially wet environments
    ! that have been forced to drop their leaves, from
    ! flushing them back immediately.

    real(r8),parameter :: dphen_soil_depth = 0.1        ! Use liquid soil water that is
    ! closest to this depth [m]

    ! This is the integer model day. The first day of the simulation is 1, and it
    ! continues monotonically, indefinitely
    model_day_int = nint(hlm_model_day)


    ! Use the following layer index to calculate drought conditions
    ilayer_swater = minloc(abs(bc_in%z_sisl(:)-dphen_soil_depth),dim=1)


    ! Parameter of drought decid leaf loss in mm in top layer...FIX(RF,032414) 
    ! - this is arbitrary and poorly understood. Needs work. ED_
    !Parameters: defaults from Botta et al. 2000 GCB,6 709-725 
    !Parameters, default from from SDGVM model of senesence

    temp_in_C = 0._r8
    cpatch => CurrentSite%oldest_patch   
    do while(associated(cpatch))    
       temp_in_C = temp_in_C + bc_in%t_veg24_pa(cpatch%patchno)*cpatch%area
       cpatch => cpatch%younger
    end do
    temp_in_C = temp_in_C * area_inv - tfrz


    !-----------------Cold Phenology--------------------!              

    !Zero growing degree and chilling day counters
    if (currentSite%lat > 0)then
       ncdstart = 270  !Northern Hemisphere begining November
       gddstart = 1    !Northern Hemisphere begining January  
    else
       ncdstart = 120  !Southern Hemisphere beginning May
       gddstart = 181  !Northern Hemisphere begining July
    endif

    ! Count the number of chilling days over a seasonal window.
    ! For comparing against GDD, we start calculating chilling
    ! in the late autumn.
    ! This value is used to determine the GDD exceedance threshold
    if (hlm_day_of_year == ncdstart)then
       currentSite%nchilldays = 0
    endif

    !Accumulate growing/chilling days after start of counting period
    if (temp_in_C  <  ED_val_phen_chiltemp)then
       currentSite%nchilldays = currentSite%nchilldays + 1
    endif

    !GDD accumulation function, which also depends on chilling days.
    !  -68 + 638 * (-0.001 * ncd) 
    gdd_threshold = ED_val_phen_a + ED_val_phen_b*exp(ED_val_phen_c*real(currentSite%nchilldays,r8))

    !Accumulate temperature of last 10 days.
    currentSite%vegtemp_memory(2:num_vegtemp_mem) = currentSite%vegtemp_memory(1:num_vegtemp_mem-1)
    currentSite%vegtemp_memory(1) = temp_in_C

    !count number of days for leaves off
    ncolddays = 0
    do i_tmem = 1,num_vegtemp_mem
       if (currentSite%vegtemp_memory(i_tmem) < ED_val_phen_coldtemp)then
          ncolddays = ncolddays + 1
       endif
    enddo

    ! Here is where we do the GDD accumulation calculation
    !
    ! reset GDD on set dates
    if (hlm_day_of_year == gddstart)then
       currentSite%grow_deg_days = 0._r8
    endif
    !
    ! accumulate the GDD using daily mean temperatures
    ! Don't accumulate GDD during the growing season (that wouldn't make sense)
    if (temp_in_C .gt. 0._r8 .and. currentSite%cstatus == phen_cstat_iscold) then
       currentSite%grow_deg_days = currentSite%grow_deg_days + temp_in_C
    endif

    !this logic is to prevent GDD accumulating after the leaves have fallen and before the 
    ! beginnning of the accumulation period, to prevend erroneous autumn leaf flushing. 
    if(model_day_int>365)then !only do this after the first year to prevent odd behaviour

       if(currentSite%lat .gt. 0.0_r8)then !Northern Hemisphere                                           
          ! In the north, don't accumulate when we are past the leaf fall date.
          ! Accumulation starts on day 1 of year in NH.  
          ! The 180 is to prevent going into an 'always off' state after initialization
          if( model_day_int .gt. currentSite%cleafoffdate.and.hlm_day_of_year.gt.180)then !
             currentSite%grow_deg_days = 0._r8
          endif
       else !Southern Hemisphere 
          ! In the South, don't accumulate after the leaf off date, and before the start of
          ! the accumulation phase (day 181).  
          if(model_day_int .gt. currentSite%cleafoffdate.and.hlm_day_of_year.lt.gddstart) then! 
             currentSite%grow_deg_days = 0._r8
          endif
       endif
    endif !year1 

    ! Calculate the number of days since the leaves last came on 
    ! and off. If this is the beginning of the simulation, that day might
    ! not had occured yet, so set it to last year to get things rolling

    if (model_day_int < currentSite%cleafoffdate) then
       dayssincecleafoff = model_day_int - (currentSite%cleafoffdate - 365)
    else
       dayssincecleafoff = model_day_int - currentSite%cleafoffdate
    end if

    if (model_day_int < currentSite%cleafondate) then
       dayssincecleafon = model_day_int - (currentSite%cleafondate-365)
    else
       dayssincecleafon = model_day_int - currentSite%cleafondate
    end if



    !LEAF ON: COLD DECIDUOUS. Needs to
    !1) have exceeded the growing degree day threshold 
    !2) The leaves should not be on already
    !3) There should have been at least one chilling day in the counting period.  
    !   this prevents tropical or warm climate plants that are "cold-deciduous"
    !   from ever re-flushing after they have reached their maximum age (thus
    !   preventing them from competing

    if ( (currentSite%cstatus == phen_cstat_iscold .or. &
         currentSite%cstatus == phen_cstat_nevercold) .and. &
         (currentSite%grow_deg_days > gdd_threshold) .and. &
         (dayssincecleafoff > ED_val_phen_mindayson) .and. &
         (currentSite%nchilldays >= 1)) then
       currentSite%cstatus = phen_cstat_notcold  ! Set to not-cold status (leaves can come on)
       currentSite%cleafondate = model_day_int  
       dayssincecleafon = 0 
       currentSite%grow_deg_days = 0._r8 ! zero GDD for the rest of the year until counting season begins. 
       if ( debug ) write(fates_log(),*) 'leaves on'
    endif !GDD




    !LEAF OFF: COLD THRESHOLD
    !Needs to:
    !1) have exceeded the number of cold days threshold
    !2) have exceeded the minimum leafon time.
    !3) The leaves should not be off already
    !4) The day of simulation should be larger than the counting period. 


    if ( (currentSite%cstatus == phen_cstat_notcold) .and. &
         (model_day_int > num_vegtemp_mem)      .and. &
         (ncolddays > ED_val_phen_ncolddayslim) .and. &
         (dayssincecleafon > ED_val_phen_mindayson) )then

       currentSite%grow_deg_days  = 0._r8          ! The equations for Botta et al
       ! are for calculations of 
       ! first flush, but if we dont
       ! clear this value, it will cause
       ! leaves to flush later in the year
       currentSite%cstatus       = phen_cstat_iscold  ! alter status of site to 'leaves off'
       currentSite%cleafoffdate = model_day_int       ! record leaf off date   

       if ( debug ) write(fates_log(),*) 'leaves off'
    endif

    ! LEAF OFF: COLD LIFESPAN THRESHOLD
    ! NOTE: Some areas of the planet will never generate a cold day
    ! and thus %nchilldays will never go from zero to 1.  The following logic
    ! when coupled with this fact will essentially prevent cold-deciduous
    ! plants from re-emerging in areas without at least some cold days

    if( (currentSite%cstatus == phen_cstat_notcold)  .and. &
         (dayssincecleafoff > 400)) then           ! remove leaves after a whole year 
       ! when there is no 'off' period.  
       currentSite%grow_deg_days  = 0._r8

       currentSite%cstatus = phen_cstat_nevercold  ! alter status of site to imply that this
       ! site is never really cold enough
       ! for cold deciduous
       currentSite%cleafoffdate = model_day_int    ! record leaf off date   

       if ( debug ) write(fates_log(),*) 'leaves off'
    endif

    !-----------------Drought Phenology--------------------!
    ! Principles of drought-deciduos phenology model...
    ! The 'is_drought' flag is false when leaves are on, and true when leaves area off. 
    ! The following sets those site-level flags, which are acted on in phenology_deciduos. 
    ! A* The leaves live for either the length of time the soil moisture is over the threshold 
    ! or the lifetime of the leaves, whichever is shorter. 
    ! B*: If the soil is only wet for a very short time, then the leaves stay on for 100 days
    ! C*: The leaves are only permitted to come ON for a 60 day window around when they last came on, 
    ! to prevent 'flickering' on in response to wet season storms
    ! D*: We don't allow anything to happen in the first ten days to allow the water memory window 
    ! to come into equlibirium. 
    ! E*: If the soil is always wet, the leaves come on at the beginning of the window, and then 
    ! last for their lifespan. 
    ! ISSUES
    ! 1. It's not clear what water content we should track. Here we are tracking the top layer, 
    ! but we probably should track something like BTRAN, but BTRAN is defined for each PFT, 
    ! and there could potentially be more than one stress-dec PFT.... ?
    ! 2. In the beginning, the window is set at an arbitrary time of the year, so the leaves 
    ! might come on in the dry season, using up stored reserves
    ! for the stress-dec plants, and potentially killing them. To get around this, 
    ! we need to read in the 'leaf on' date from some kind of start-up file
    ! but we would need that to happen for every resolution, etc. 
    ! 3. Will this methodology properly kill off the stress-dec trees where there is no
    ! water stress? What about where the wet period coincides with the warm period? 
    ! We would just get them overlapping with the cold-dec trees, even though that isn't appropriate
    ! Why don't the drought deciduous trees grow in the North? 
    ! Is cold decidousness maybe even the same as drought deciduosness there (and so does this 
    ! distinction actually matter??).... 

    ! Accumulate surface water memory of last 10 days.
    ! Liquid volume in ground layer (m3/m3)
    do i_wmem = 1,numWaterMem-1 !shift memory along one
       currentSite%water_memory(numWaterMem+1-i_wmem) = currentSite%water_memory(numWaterMem-i_wmem)
    enddo
    currentSite%water_memory(1) = bc_in%h2o_liqvol_sl(ilayer_swater) 

    ! Calculate the mean water content over the last 10 days (m3/m3)
    mean_10day_liqvol = sum(currentSite%water_memory(1:numWaterMem))/real(numWaterMem,r8)

    ! In drought phenology, we often need to force the leaves to stay 
    ! on or off as moisture fluctuates...     

    ! Calculate days since leaves have come off, but make a provision
    ! for the first year of simulation, we have to assume a leaf drop
    ! date to start, so if that is in the future, set it to last year

    if (model_day_int < currentSite%dleafoffdate) then
       dayssincedleafoff = model_day_int - (currentSite%dleafoffdate-365)
    else
       dayssincedleafoff = model_day_int - currentSite%dleafoffdate
    endif

    ! the leaves are on. How long have they been on? 
    if (model_day_int < currentSite%dleafondate) then
       dayssincedleafon = model_day_int - (currentSite%dleafondate-365)
    else
       dayssincedleafon = model_day_int - currentSite%dleafondate 
    endif

    ! LEAF ON: DROUGHT DECIDUOUS WETNESS
    ! Here, we used a window of oppurtunity to determine if we are 
    ! close to the time when then leaves came on last year

    ! Has it been ...
    ! a) a year, plus or minus 1 month since we last had leaf-on? 
    ! b) Has there also been at least a nominaly short amount of "leaf-off"
    ! c) is the model day at least > 10 (let soil water spin-up)
    ! Note that cold-starts begin in the "leaf-on"
    ! status
    if ( (currentSite%dstatus == phen_dstat_timeoff .or. &
         currentSite%dstatus == phen_dstat_moistoff) .and. &
         (model_day_int > numWaterMem) .and. &
         (dayssincedleafon >= 365-30 .and. dayssincedleafon <= 365+30 ) .and. &
         (dayssincedleafoff > ED_val_phen_doff_time) ) then

       ! If leaves are off, and have been off for at least a few days
       ! and the time is consistent with the correct
       ! time window... test if the moisture conditions allow for leaf-on

       if ( mean_10day_liqvol >= ED_val_phen_drought_threshold ) then
          currentSite%dstatus     = phen_dstat_moiston  ! set status to leaf-on
          currentSite%dleafondate = model_day_int       ! save the model day we start flushing
          dayssincedleafon        = 0
       endif
    endif

    ! LEAF ON: DROUGHT DECIDUOUS TIME EXCEEDANCE
    ! If we still haven't done budburst by end of window, then force it

    ! If the status is "phen_dstat_moistoff", it means this site currently has 
    ! leaves off due to actual moisture limitations. 
    ! So we trigger bud-burst at the end of the month since 
    ! last year's bud-burst.  If this is imposed, then we set the new
    ! status to indicate bud-burst was forced by timing

    if( currentSite%dstatus == phen_dstat_moistoff ) then
       if ( dayssincedleafon > 365+30 ) then
          currentSite%dstatus     = phen_dstat_timeon ! force budburst!
          currentSite%dleafondate = model_day_int     ! record leaf on date
          dayssincedleafon        = 0
       end if
    end if

    ! But if leaves are off due to time, then we enforce
    ! a longer cool-down (because this is a perrenially wet system)

    if(currentSite%dstatus == phen_dstat_timeoff ) then
       if (dayssincedleafoff > min_daysoff_dforcedflush) then
          currentSite%dstatus     = phen_dstat_timeon    ! force budburst!
          currentSite%dleafondate = model_day_int        ! record leaf on date
          dayssincedleafon        = 0
       end if
    end if

    ! LEAF OFF: DROUGHT DECIDUOUS LIFESPAN - if the leaf gets to 
    ! the end of its useful life. A*, E*  
    ! i.e. Are the leaves rouhgly at the end of their lives? 

    if ( (currentSite%dstatus == phen_dstat_moiston .or. &
         currentSite%dstatus == phen_dstat_timeon ) .and. & 
         (dayssincedleafon > canopy_leaf_lifespan) )then 
       currentSite%dstatus      = phen_dstat_timeoff    !alter status of site to 'leaves off'
       currentSite%dleafoffdate = model_day_int         !record leaf on date          
    endif

    ! LEAF OFF: DROUGHT DECIDUOUS DRYNESS - if the soil gets too dry, 
    ! and the leaves have already been on a while... 

    if ( (currentSite%dstatus == phen_dstat_moiston .or. &
         currentSite%dstatus == phen_dstat_timeon ) .and. &
         (model_day_int > numWaterMem) .and. &
         (mean_10day_liqvol <= ED_val_phen_drought_threshold) .and. &
         (dayssincedleafon > dleafon_drycheck ) ) then 
       currentSite%dstatus = phen_dstat_moistoff     ! alter status of site to 'leaves off'
       currentSite%dleafoffdate = model_day_int      ! record leaf on date           
    endif

    call phenology_leafonoff(currentSite)

  end subroutine phenology


  ! ============================================================================
  subroutine phenology_leafonoff(currentSite)
    !
    ! !DESCRIPTION:
    ! Controls the leaf on and off economics
    !
    ! !USES:
    !
    ! !ARGUMENTS:
    type(ed_site_type), intent(inout), target :: currentSite
    !
    ! !LOCAL VARIABLES:
    type(ed_patch_type) , pointer :: currentPatch     
    type(ed_cohort_type), pointer :: currentCohort  

    real(r8) :: leaf_c                 ! leaf carbon [kg]
    real(r8) :: sapw_c                 ! sapwood carbon [kg]
    real(r8) :: struct_c               ! structural wood carbon [kg]
    real(r8) :: store_c                ! storage carbon [kg]
    real(r8) :: store_c_transfer_frac  ! Fraction of storage carbon used to flush leaves
    real(r8) :: totalmemory            ! total memory of carbon [kg]
    integer  :: ipft
    real(r8), parameter :: leaf_drop_fraction = 1.0_r8
    real(r8), parameter :: carbon_store_buffer = 0.10_r8
    real(r8) :: stem_drop_fraction
    !------------------------------------------------------------------------

    currentPatch => CurrentSite%oldest_patch   

    do while(associated(currentPatch))    
       currentCohort => currentPatch%tallest
       do while(associated(currentCohort))        

          ipft = currentCohort%pft

          ! Retrieve existing leaf and storage carbon

          if(debug) call currentCohort%prt%CheckMassConservation(ipft,0)

          store_c = currentCohort%prt%GetState(store_organ, all_carbon_elements)
          leaf_c  = currentCohort%prt%GetState(leaf_organ, all_carbon_elements)
          sapw_c  = currentCohort%prt%GetState(sapw_organ, all_carbon_elements)
          struct_c  = currentCohort%prt%GetState(struct_organ, all_carbon_elements)

          stem_drop_fraction = EDPftvarcon_inst%phen_stem_drop_fraction(ipft)

          ! COLD LEAF ON
          ! The site level flags signify that it is no-longer too cold
          ! for leaves. Time to signal flushing

          if (prt_params%season_decid(ipft) == itrue)then
             if ( currentSite%cstatus == phen_cstat_notcold  )then                ! we have just moved to leaves being on . 
                if (currentCohort%status_coh == leaves_off)then ! Are the leaves currently off?        
                   currentCohort%status_coh = leaves_on         ! Leaves are on, so change status to 
                   ! stop flow of carbon out of bstore. 

                   if(store_c>nearzero) then
                      ! flush either the amount required from the laimemory, or -most- of the storage pool
                      ! RF: added a criterion to stop the entire store pool emptying and triggering termination mortality
                      ! n.b. this might not be necessary if we adopted a more gradual approach to leaf flushing... 
                      store_c_transfer_frac =  min((EDPftvarcon_inst%phenflush_fraction(ipft)* &
                           currentCohort%laimemory)/store_c,(1.0_r8-carbon_store_buffer))

                      if(prt_params%woody(ipft).ne.itrue)then
                         totalmemory=currentCohort%laimemory+currentCohort%sapwmemory+currentCohort%structmemory
                         store_c_transfer_frac = min((EDPftvarcon_inst%phenflush_fraction(ipft)* &
                              totalmemory)/store_c, (1.0_r8-carbon_store_buffer))
                      endif

                   else
                      store_c_transfer_frac = 0.0_r8
                   end if

                   ! This call will request that storage carbon will be transferred to 
                   ! leaf tissues. It is specified as a fraction of the available storage
                   if(prt_params%woody(ipft) == itrue) then

                      call PRTPhenologyFlush(currentCohort%prt, ipft, leaf_organ, store_c_transfer_frac)
                      currentCohort%laimemory = 0.0_r8		   

                   else

                      ! Check that the stem drop fraction is set to non-zero amount otherwise flush all carbon store to leaves
                      if (stem_drop_fraction .gt. 0.0_r8) then

                         call PRTPhenologyFlush(currentCohort%prt, ipft, leaf_organ, &
                              store_c_transfer_frac*currentCohort%laimemory/totalmemory)		   

                         call PRTPhenologyFlush(currentCohort%prt, ipft, sapw_organ, &
                              store_c_transfer_frac*currentCohort%sapwmemory/totalmemory)

                         call PRTPhenologyFlush(currentCohort%prt, ipft, struct_organ, & 
                              store_c_transfer_frac*currentCohort%structmemory/totalmemory)

                      else 

                         call PRTPhenologyFlush(currentCohort%prt, ipft, leaf_organ, &
                              store_c_transfer_frac)                        

                      end if

                      currentCohort%laimemory = 0.0_r8
                      currentCohort%structmemory = 0.0_r8
                      currentCohort%sapwmemory = 0.0_r8

                   endif
                endif !pft phenology
             endif ! growing season 

             !COLD LEAF OFF
             if (currentSite%cstatus == phen_cstat_nevercold .or. &
                  currentSite%cstatus == phen_cstat_iscold) then ! past leaf drop day? Leaves still on tree?  

                if (currentCohort%status_coh == leaves_on) then ! leaves have not dropped

                   ! leaf off occur on individuals bigger than specific size for grass
                   if (currentCohort%dbh > EDPftvarcon_inst%phen_cold_size_threshold(ipft) &
                        .or. prt_params%woody(ipft)==itrue) then 

                      ! This sets the cohort to the "leaves off" flag
                      currentCohort%status_coh  = leaves_off

                      ! Remember what the lai was (leaf mass actually) was for next year
                      ! the same amount back on in the spring...

                      currentCohort%laimemory   = leaf_c

                      ! Drop Leaves (this routine will update the leaf state variables,
                      ! for carbon and any other element that are prognostic. It will
                      ! also track the turnover masses that will be sent to litter later on)

                      call PRTDeciduousTurnover(currentCohort%prt,ipft, &
                           leaf_organ, leaf_drop_fraction)

                      if(prt_params%woody(ipft).ne.itrue)then

                         currentCohort%sapwmemory   = sapw_c * stem_drop_fraction

                         currentCohort%structmemory   = struct_c * stem_drop_fraction			 

                         call PRTDeciduousTurnover(currentCohort%prt,ipft, &
                              sapw_organ, stem_drop_fraction)

                         call PRTDeciduousTurnover(currentCohort%prt,ipft, &
                              struct_organ, stem_drop_fraction)

                      endif	! woody plant check
                   endif ! individual dbh size check
                endif !leaf status
             endif !currentSite status
          endif  !season_decid

          ! DROUGHT LEAF ON
          ! Site level flag indicates it is no longer in drought condition
          ! deciduous plants can flush

          if (prt_params%stress_decid(ipft) == itrue )then

             if (currentSite%dstatus == phen_dstat_moiston .or. &
                  currentSite%dstatus == phen_dstat_timeon )then 

                ! we have just moved to leaves being on . 
                if (currentCohort%status_coh == leaves_off)then    

                   !is it the leaf-on day? Are the leaves currently off?    

                   currentCohort%status_coh = leaves_on    ! Leaves are on, so change status to 
                   ! stop flow of carbon out of bstore. 

                   if(store_c>nearzero) then

                      store_c_transfer_frac = &
                           min(EDPftvarcon_inst%phenflush_fraction(ipft)*currentCohort%laimemory, store_c)/store_c

                     store_c_transfer_frac = & 
                          min((EDPftvarcon_inst%phenflush_fraction(ipft)*currentCohort%laimemory)/store_c, &
                          (1.0_r8-carbon_store_buffer))

                     if(prt_params%woody(ipft).ne.itrue)then
                     
                        totalmemory=currentCohort%laimemory+currentCohort%sapwmemory+currentCohort%structmemory
                        store_c_transfer_frac = min(EDPftvarcon_inst%phenflush_fraction(ipft)*totalmemory/store_c, &
                             (1.0_r8-carbon_store_buffer))

                      endif

                   else
                      store_c_transfer_frac = 0.0_r8
                   endif

                   ! This call will request that storage carbon will be transferred to 
                   ! leaf tissues. It is specified as a fraction of the available storage
                   if(prt_params%woody(ipft) == itrue) then

                      call PRTPhenologyFlush(currentCohort%prt, ipft, &
                           leaf_organ, store_c_transfer_frac)

                      currentCohort%laimemory = 0.0_r8

                   else

                      ! Check that the stem drop fraction is set to non-zero amount otherwise flush all carbon store to leaves
                      if (stem_drop_fraction .gt. 0.0_r8) then

                         call PRTPhenologyFlush(currentCohort%prt, ipft, leaf_organ, &
                              store_c_transfer_frac*currentCohort%laimemory/totalmemory)		   

                         call PRTPhenologyFlush(currentCohort%prt, ipft, sapw_organ, &
                              store_c_transfer_frac*currentCohort%sapwmemory/totalmemory)

                         call PRTPhenologyFlush(currentCohort%prt, ipft, struct_organ, & 
                              store_c_transfer_frac*currentCohort%structmemory/totalmemory)

                      else

                         call PRTPhenologyFlush(currentCohort%prt, ipft, leaf_organ, &
                              store_c_transfer_frac)	

                      end if

                      currentCohort%laimemory = 0.0_r8
                      currentCohort%structmemory = 0.0_r8
                      currentCohort%sapwmemory = 0.0_r8

                   endif ! woody plant check
                endif !currentCohort status again?
             endif   !currentSite status

             !DROUGHT LEAF OFF
             if (currentSite%dstatus == phen_dstat_moistoff .or. &
                  currentSite%dstatus == phen_dstat_timeoff) then        

                if (currentCohort%status_coh == leaves_on) then ! leaves have not dropped

                   ! This sets the cohort to the "leaves off" flag
                   currentCohort%status_coh      = leaves_off

                   ! Remember what the lai (leaf mass actually) was for next year
                   currentCohort%laimemory   = leaf_c

                   call PRTDeciduousTurnover(currentCohort%prt,ipft, &
                        leaf_organ, leaf_drop_fraction)

                   if(prt_params%woody(ipft).ne.itrue)then

                      currentCohort%sapwmemory   = sapw_c * stem_drop_fraction
                      currentCohort%structmemory   = struct_c * stem_drop_fraction			 

                      call PRTDeciduousTurnover(currentCohort%prt,ipft, &
                           sapw_organ, stem_drop_fraction)

                      call PRTDeciduousTurnover(currentCohort%prt,ipft, &
                           struct_organ, stem_drop_fraction)
                   endif

                endif
             endif !status
          endif !drought dec.

          if(debug) call currentCohort%prt%CheckMassConservation(ipft,1)

          currentCohort => currentCohort%shorter
       enddo !currentCohort

       currentPatch => currentPatch%younger

    enddo !currentPatch

  end subroutine phenology_leafonoff

  ! =====================================================================================

  subroutine satellite_phenology(currentSite, bc_in)

    ! -----------------------------------------------------------------------------------
    ! Takes the daily inputs of leaf area index, stem area index and canopy height and 
    ! translates them into a FATES structure with one patch and one cohort per PFT
    ! The leaf area of the cohort is modified each day to match that asserted by the HLM 
    ! -----------------------------------------------------------------------------------

    ! !USES:                                                                                                       
    !                                                                                                              
    ! !ARGUMENTS:                                                                                                  
    type(ed_site_type), intent(inout), target :: currentSite
    type(bc_in_type),   intent(in)            :: bc_in

    class(prt_vartypes), pointer :: prt

    ! !LOCAL VARIABLES:                                                                                            
    type(ed_patch_type) , pointer :: currentPatch     
    type(ed_cohort_type), pointer :: currentCohort

    real(r8) ::  spread        ! dummy value of canopy spread to estimate c_area
    real(r8) ::  leaf_c        ! leaf carbon estimated to generate target tlai
    real(r8) :: check_treelai
    integer ::   fates_pft     ! fates pft numer for weighting loop
    integer  ::   hlm_pft      ! host land model pft number for weighting loop.
    integer ::   s             ! site index


    ! To Do in this routine.
    ! Get access to HLM input varialbes. 
    ! Weight them by PFT
    ! Loop around patches, and for each single cohort in each patch 
    ! call assign_cohort_SP_properties to determine cohort height, dbh, 'n',  area, leafc from drivers.

    currentSite%sp_tlai(:) = 0._r8
    currentSite%sp_tsai(:) = 0._r8
    currentSite%sp_htop(:) = 0._r8

    ! WEIGHTING OF FATES PFTs on to HLM_PFTs
    ! 1. Add up the area associated with each FATES PFT 
    ! where pft_areafrac is the area of land in each HLM PFT and (from surface dataset)
    ! hlm_pft_map is the area of that land in each FATES PFT (from param file)

    ! 2. weight each fates PFT target for lai, sai and htop by the area of the 
    ! contrbuting HLM PFTs.

    currentPatch => currentSite%oldest_patch
    do while (associated(currentPatch))

       fates_pft = currentPatch%nocomp_pft_label
       if(fates_pft.ne.0)then 

          do hlm_pft = 1,size( EDPftvarcon_inst%hlm_pft_map,2)

             if(bc_in%pft_areafrac(hlm_pft) * EDPftvarcon_inst%hlm_pft_map(fates_pft,hlm_pft).gt.0.0_r8)then
                !leaf area index
                currentSite%sp_tlai(fates_pft) = currentSite%sp_tlai(fates_pft) + &
                     bc_in%hlm_sp_tlai(hlm_pft) * bc_in%pft_areafrac(hlm_pft) &
                     * EDPftvarcon_inst%hlm_pft_map(fates_pft,hlm_pft) 
                !stem area index
                currentSite%sp_tsai(fates_pft) = currentSite%sp_tsai(fates_pft) + &
                     bc_in%hlm_sp_tsai(hlm_pft) *	bc_in%pft_areafrac(hlm_pft) &      		       
                     * EDPftvarcon_inst%hlm_pft_map(fates_pft,hlm_pft)
                ! canopy height
                currentSite%sp_htop(fates_pft) = currentSite%sp_htop(fates_pft) + &
                     bc_in%hlm_sp_htop(hlm_pft) * bc_in%pft_areafrac(hlm_pft) &
                     * EDPftvarcon_inst%hlm_pft_map(fates_pft,hlm_pft)
             end if ! there is some area in this patch
          end do !hlm_pft

          ! weight for total area in each patch/fates_pft
          ! this is needed because the area of pft_areafrac does not need to sum to 1.0
          if(currentPatch%area.gt.0.0_r8)then 
             currentSite%sp_tlai(fates_pft) = currentSite%sp_tlai(fates_pft) &
                  /(currentPatch%area/area)
             currentSite%sp_tsai(fates_pft) = currentSite%sp_tsai(fates_pft) &
                  /(currentPatch%area/area)
             currentSite%sp_htop(fates_pft) = currentSite%sp_htop(fates_pft) &
                  /(currentPatch%area/area)
          endif

       end if ! not bare patch
       currentPatch => currentPatch%younger
    end do ! patch loop                                                                                             

    ! ------------------------------------------------------------
    ! now we have the target lai, sai and htop for each PFT/patch
    ! find properties of the cohort that go along with that
    ! 1. Find canopy area from HTOP (height)
    ! 2. Find 'n' associated with canopy area, given a closed canopy
    ! 3. Find 'bleaf' associated with TLAI and canopy area. 
    ! These things happen in  the catchily titled "assign_cohort_SP_properties" routine.
    ! ------------------------------------------------------------ 

    currentPatch => currentSite%oldest_patch
    do while (associated(currentPatch))

       currentCohort => currentPatch%tallest
       do while (associated(currentCohort))

          ! FIRST SOME CHECKS. 
          fates_pft =currentCohort%pft
          if(fates_pft.ne.currentPatch%nocomp_pft_label)then ! does this cohort belong in this PFT patch?
             write(fates_log(),*) 'wrong PFT label in cohort in SP mode',fates_pft,currentPatch%nocomp_pft_label
             call endrun(msg=errMsg(sourcefile, __LINE__))
          end if

          if(fates_pft.eq.0)then
             write(fates_log(),*) 'PFT0 in SP mode'
             call endrun(msg=errMsg(sourcefile, __LINE__))
          end if

          ! Call routine to invert SP drivers into cohort properites. 
          call assign_cohort_SP_properties(currentCohort, currentSite%sp_htop(fates_pft), currentSite%sp_tlai(fates_pft)     , currentSite%sp_tsai(fates_pft),currentPatch%area,ifalse,leaf_c)

          currentCohort => currentCohort%shorter
       end do !cohort loop
       currentPatch => currentPatch%younger
    end do ! patch loop

  end subroutine satellite_phenology

  ! =====================================================================================

  subroutine assign_cohort_SP_properties(currentCohort,htop,tlai,tsai,parea,init,leaf_c)

    ! -----------------------------------------------------------------------------------!
    ! Takes the daily inputs of leaf area index, stem area index and canopy height and
    ! translates them into a FATES structure with one patch and one cohort per PFT
    ! The leaf area of the cohort is modified each day to match that asserted by the HLM
    ! -----------------------------------------------------------------------------------!
    use EDTypesMod       , only : nclmax

    type(ed_cohort_type), intent(inout), target :: currentCohort

    real(r8), intent(in) :: tlai ! target leaf area index from SP inputs
    real(r8), intent(in) :: tsai ! target stem area index from SP inputs
    real(r8), intent(in) :: htop ! target tree height from SP inputs
    real(r8), intent(in) :: parea ! patch area for this PFT
    integer, intent(in)  :: init ! are we in the initialization routine? if so do not set leaf_c
    real(r8), intent(out) ::  leaf_c        ! leaf carbon estimated to generate target tlai

    real(r8) :: dummy_n       ! set cohort n to a dummy value of 1.0   
    integer  :: fates_pft     ! fates pft numer for weighting loop
    real(r8) :: spread        ! dummy value of canopy spread to estimate c_area
    real(r8) :: check_treelai
    real(r8) :: canopylai(1:nclmax)
    real(r8) :: fracerr
    real(r8) :: oldcarea 

    ! Do some checks 
    if(associated(currentCohort%shorter))then
       write(fates_log(),*) 'SP mode has >1 cohort'
       write(fates_log(),*) "SP mode >1 cohort: PFT",currentCohort%pft, currentCohort%shorter%pft
       write(fates_log(),*) "SP mode >1 cohort: CL",currentCohort%canopy_layer, currentCohort%shorter%canopy_layer
       call endrun(msg=errMsg(sourcefile, __LINE__))
    end if

    !------------------------------------------
    !  Calculate dbh from input height, and c_area from dbh
    !------------------------------------------
    currentCohort%hite = htop

    fates_pft = currentCohort%pft
    call h2d_allom(currentCohort%hite,fates_pft,currentCohort%dbh)

    dummy_n = 1.0_r8 ! make n=1 to get area of one tree.
    spread = 1.0_r8  ! fix this to 0 to remove dynamics of canopy closure, assuming a closed canopy.
    ! n.b. the value of this will only affect 'n', which isn't/shouldn't be a diagnostic in 
    ! SP mode. 
    call carea_allom(currentCohort%dbh,dummy_n,spread,currentCohort%pft,currentCohort%c_area)

    !------------------------------------------
    !  Calculate canopy N assuming patch area is full
    !------------------------------------------
    currentCohort%n = parea / currentCohort%c_area

    ! correct c_area for the new nplant
    call carea_allom(currentCohort%dbh,currentCohort%n,spread,currentCohort%pft,currentCohort%c_area)

    ! ------------------------------------------
    ! Calculate leaf carbon from target treelai
    ! ------------------------------------------
    currentCohort%treelai = tlai
    canopylai(:) = 0._r8
    leaf_c = leafc_from_treelai( currentCohort%treelai, currentCohort%pft, currentCohort%c_area,&
         currentCohort%n, currentCohort%canopy_layer, currentCohort%vcmax25top)

    !check that the inverse calculation of leafc from treelai is the same as the 
    ! standard calculation of treelai from leafc. Maybe can delete eventually?

    check_treelai = tree_lai(leaf_c, currentCohort%pft, currentCohort%c_area, &
         currentCohort%n, currentCohort%canopy_layer,               &
         canopylai,currentCohort%vcmax25top )

    if( abs(currentCohort%treelai-check_treelai).gt.1.0e-12)then !this is not as precise as nearzero
       write(fates_log(),*) 'error in validate treelai',currentCohort%treelai,check_treelai,currentCohort%treelai-check_treelai
       call endrun(msg=errMsg(sourcefile, __LINE__))
    end if

    ! the carea_allom routine sometimes generates precision-tolerance level errors in the canopy area 
    ! these mean that the canopy area does not exactly add up to the patch area, which causes chaos in 
    ! the radiation routines.  Correct both the area and the 'n' to remove error, and don't use 
    !! carea_allom in SP mode after this point. 

    if(abs(currentCohort%c_area-parea).gt.nearzero)then ! there is an error
       if(abs(currentCohort%c_area-parea).lt.10.e-9)then !correct this if it's a very small error
          oldcarea = currentCohort%c_area
          !generate new cohort area
          currentCohort%c_area = currentCohort%c_area - (currentCohort%c_area- parea)
          currentCohort%n = currentCohort%n * (currentCohort%c_area/oldcarea)
          if(abs(currentCohort%c_area-parea).gt.nearzero)then
             write(fates_log(),*) 'SPassign, c_area still broken',currentCohort%c_area-parea,currentCohort%c_area-oldcarea
             call endrun(msg=errMsg(sourcefile, __LINE__))
          end if
       else 
          write(fates_log(),*) 'SPassign, big error in c_area',currentCohort%c_area-parea,currentCohort%pft
       end if ! still broken
    end if !small error

    if(init.eq.ifalse)then
       call SetState(currentCohort%prt,leaf_organ,1,leaf_c,1) 
    endif

    ! assert sai
    currentCohort%treesai = tsai

  end subroutine assign_cohort_SP_properties

  ! =====================================================================================

  subroutine SeedIn( currentSite, bc_in )

    ! -----------------------------------------------------------------------------------
    ! Flux from plants into the seed pool. 
    ! It is assumed that allocation to seed on living pools has already been calculated
    ! at the daily time step.
    ! Note: Some seed generation can occur during disturbance. It is assumed that
    !       some plants use their storage upon death to create seeds, but this in only
    !       triggered during non-fire and non-logging events.  See 
    !       subroutine mortality_litter_fluxes() and DistributeSeeds(), look for 
    !       parameter allom_frbstor_repro
    ! -----------------------------------------------------------------------------------


    ! !USES:
    use EDTypesMod, only : area
    use EDTypesMod, only : homogenize_seed_pfts
    !use FatesInterfaceTypesMod,  only : hlm_use_fixed_biogeog    ! For future reduced complexity?
    !
    ! !ARGUMENTS    
    type(ed_site_type), intent(inout), target  :: currentSite
    type(bc_in_type), intent(in)               :: bc_in

    type(ed_patch_type), pointer     :: currentPatch
    type(litter_type), pointer       :: litt
    type(ed_cohort_type), pointer    :: currentCohort
    type(site_massbal_type), pointer :: site_mass

    integer  :: pft
    real(r8) :: store_m_to_repro       ! mass sent from storage to reproduction upon death [kg/plant]
    real(r8) :: site_seed_rain(maxpft) ! This is the sum of seed-rain for the site [kg/site/day]
    real(r8) :: seed_in_external       ! Mass of externally generated seeds [kg/m2/day]
    real(r8) :: seed_stoich            ! Mass ratio of nutrient per C12 in seeds [kg/kg]
    real(r8) :: seed_prod              ! Seed produced in this dynamics step [kg/day]
    integer  :: n_litt_types           ! number of litter element types (c,n,p, etc)
    integer  :: el                     ! loop counter for litter element types
    integer  :: element_id             ! element id consistent with parteh/PRTGenericMod.F90
    !------------------------------------------------------------------------------------

    do el = 1, num_elements

       site_seed_rain(:) = 0._r8

       element_id = element_list(el)

       site_mass => currentSite%mass_balance(el)

       ! Loop over all patches and sum up the seed input for each PFT
       currentPatch => currentSite%oldest_patch
       do while (associated(currentPatch))

          currentCohort => currentPatch%tallest
          do while (associated(currentCohort))

             pft = currentCohort%pft

             ! a certain fraction of bstore might go to clonal reproduction when plants die
             ! (since this is only applied to the dying portion of the cohort
             !  we do not actually pair down the storage via PARTEH, instead
             !  we just make sure that we don't send a portion of the storage
             !  to the litter in CWDInput)
             ! units = [kg/ha/day] = [kg] * [fraction] * [plants/ha/year] * [year/day]
             store_m_to_repro = -currentCohort%prt%GetState(store_organ,element_id) * &
                  EDPftvarcon_inst%allom_frbstor_repro(pft)*currentCohort%dndt*years_per_day

             ! Transfer all reproductive tissues into seed production
             ! The following call to PRTReproRelease, will return the mass
             ! of seeds [kg] released by the plant, per the mass_fraction
             ! specified as input.  This routine will also remove the mass
             ! from the parteh state-variable.

             call PRTReproRelease(currentCohort%prt,repro_organ,element_id, &
                  1.0_r8, seed_prod)

             if(element_id==carbon12_element)then
                currentcohort%seed_prod = seed_prod
             end if

             site_seed_rain(pft) = site_seed_rain(pft) +  &
                  (seed_prod * currentCohort%n + store_m_to_repro)

             currentCohort => currentCohort%shorter
          enddo !cohort loop

          currentPatch => currentPatch%younger
       enddo

       ! We can choose to homogenize seeds. This is simple, we just
       ! add up all the seed from each pft at the site level, and then
       ! equally distribute to the PFT pools
       if ( homogenize_seed_pfts ) then
          site_seed_rain(1:numpft) = sum(site_seed_rain(:))/real(numpft,r8)
       end if


       ! Loop over all patches again and disperse the mixed seeds into the input flux
       ! arrays 

       ! Loop over all patches and sum up the seed input for each PFT
       currentPatch => currentSite%oldest_patch
       do while (associated(currentPatch))

          litt => currentPatch%litter(el)
          do pft = 1,numpft

             if(currentSite%use_this_pft(pft).eq.itrue)then
<<<<<<< HEAD
                ! Seed input from local sources (within site)
                litt%seed_in_local(pft) = litt%seed_in_local(pft) + site_seed_rain(pft)/area

                ! If there is forced external seed rain, we calculate the input mass flux
                ! from the different elements, usung the seed optimal stoichiometry
                ! for non-carbon
                select case(element_id)
                case(carbon12_element)
                   seed_stoich = 1._r8
                case(nitrogen_element)
                   seed_stoich = prt_params%nitr_stoich_p2(pft,repro_organ)
                case(phosphorus_element)
                   seed_stoich = prt_params%phos_stoich_p2(pft,repro_organ)
                case default
                   write(fates_log(), *) 'undefined element specified'
                   write(fates_log(), *) 'while defining forced external seed mass flux'
                   call endrun(msg=errMsg(sourcefile, __LINE__))
                end select

                ! Seed input from external sources (user param seed rain, or dispersal model)
                seed_in_external =  seed_stoich*EDPftvarcon_inst%seed_suppl(pft)*years_per_day
                litt%seed_in_extern(pft) = litt%seed_in_extern(pft) + seed_in_external

                ! Seeds entering externally [kg/site/day]
                site_mass%seed_in = site_mass%seed_in + seed_in_external*currentPatch%area
             end if !use this pft  
=======
             ! Seed input from local sources (within site)
             litt%seed_in_local(pft) = litt%seed_in_local(pft) + site_seed_rain(pft)/area

             ! If there is forced external seed rain, we calculate the input mass flux
             ! from the different elements, usung the seed optimal stoichiometry
             ! for non-carbon
             select case(element_id)
             case(carbon12_element)
                 seed_stoich = 1._r8
             case(nitrogen_element)
                 seed_stoich = prt_params%nitr_recr_stoich(pft) 
             case(phosphorus_element)
                 seed_stoich = prt_params%phos_recr_stoich(pft) 
             case default
                 write(fates_log(), *) 'undefined element specified'
                 write(fates_log(), *) 'while defining forced external seed mass flux'
                 call endrun(msg=errMsg(sourcefile, __LINE__))
             end select
             
             ! Seed input from external sources (user param seed rain, or dispersal model)
             seed_in_external =  seed_stoich*EDPftvarcon_inst%seed_suppl(pft)*years_per_day
             litt%seed_in_extern(pft) = litt%seed_in_extern(pft) + seed_in_external

             ! Seeds entering externally [kg/site/day]
             site_mass%seed_in = site_mass%seed_in + seed_in_external*currentPatch%area
            end if !use this pft  
>>>>>>> 1723d144
          enddo


          currentPatch => currentPatch%younger
       enddo

    end do

    return
  end subroutine SeedIn

  ! ============================================================================

  subroutine SeedDecay( litt )
    !
    ! !DESCRIPTION:
    !  Flux from seed pool into leaf litter pool    
    !
    ! !ARGUMENTS     
    type(litter_type) :: litt
    !
    ! !LOCAL VARIABLES:
    integer  ::  pft
    !----------------------------------------------------------------------

    ! default value from Liscke and Loffler 2006 ; making this a PFT-specific parameter
    ! decays the seed pool according to exponential model
    ! seed_decay_rate is in yr-1
    ! seed_decay is kg/day
    ! Assume that decay rates are same for all chemical species

    do pft = 1,numpft 
       litt%seed_decay(pft) = litt%seed(pft) * &
            EDPftvarcon_inst%seed_decay_rate(pft)*years_per_day

       litt%seed_germ_decay(pft) = litt%seed_germ(pft) * &
            EDPftvarcon_inst%seed_decay_rate(pft)*years_per_day

    enddo

    return
  end subroutine SeedDecay

  ! ============================================================================
  subroutine SeedGermination( litt, cold_stat, drought_stat )
    !
    ! !DESCRIPTION:
    !  Flux from seed pool into sapling pool    
    !
    ! !USES:

    !
    ! !ARGUMENTS
    type(litter_type) :: litt  
    integer, intent(in) :: cold_stat    ! Is the site in cold leaf-off status?
    integer, intent(in) :: drought_stat ! Is the site in drought leaf-off status?
    !
    ! !LOCAL VARIABLES:
    integer :: pft


    real(r8), parameter ::  max_germination = 1.0_r8 ! Cap on germination rates. 
    ! KgC/m2/yr Lishcke et al. 2009

    ! Turning of this cap? because the cap will impose changes on proportionality
    ! of nutrients. (RGK 02-2019)
    !real(r8), parameter :: max_germination = 1.e6_r8  ! Force to very high number

    !----------------------------------------------------------------------

    ! germination_rate is being pulled to PFT parameter; units are 1/yr
    ! thus the mortality rate of seed -> recruit (in units of carbon) 
    ! is seed_decay_rate(p)/germination_rate(p)
    ! and thus the mortality rate (in units of individuals) is the product of 
    ! that times the ratio of (hypothetical) seed mass to recruit biomass

    do pft = 1,numpft
       litt%seed_germ_in(pft) =  min(litt%seed(pft) * EDPftvarcon_inst%germination_rate(pft), &
            max_germination)*years_per_day

       !set the germination only under the growing season...c.xu

       if ((prt_params%season_decid(pft) == itrue ) .and. &
            (any(cold_stat == [phen_cstat_nevercold,phen_cstat_iscold]))) then
          litt%seed_germ_in(pft) = 0.0_r8
       endif
       if ((prt_params%stress_decid(pft) == itrue ) .and. &
            (any(drought_stat == [phen_dstat_timeoff,phen_dstat_moistoff]))) then
          litt%seed_germ_in(pft) = 0.0_r8
       end if


    enddo

  end subroutine SeedGermination

  ! =====================================================================================



  

  ! =====================================================================================

  subroutine recruitment( currentSite, currentPatch, bc_in )
    !
    ! !DESCRIPTION:
    ! spawn new cohorts of juveniles of each PFT             
    !
    ! !USES:
    use FatesInterfaceTypesMod, only : hlm_use_ed_prescribed_phys
    !
    ! !ARGUMENTS    
    type(ed_site_type), intent(inout), target   :: currentSite
    type(ed_patch_type), intent(inout), pointer :: currentPatch
    type(bc_in_type), intent(in)                :: bc_in
    !
    ! !LOCAL VARIABLES:
    class(prt_vartypes), pointer :: prt
    integer :: ft
    type (ed_cohort_type) , pointer :: temp_cohort
    type (litter_type), pointer     :: litt          ! The litter object (carbon right now)
    type(site_massbal_type), pointer :: site_mass    ! For accounting total in-out mass fluxes
    integer :: cohortstatus
    integer :: el          ! loop counter for element
    integer :: element_id  ! element index consistent with definitions in PRTGenericMod
    integer :: iage        ! age loop counter for leaf age bins
    integer,parameter :: recruitstatus = 1 !weather it the new created cohorts is recruited or initialized
    real(r8) :: c_leaf      ! target leaf biomass [kgC]
    real(r8) :: c_fnrt      ! target fine root biomass [kgC]
    real(r8) :: c_sapw      ! target sapwood biomass [kgC]
    real(r8) :: a_sapw      ! target sapwood cross section are [m2] (dummy)
    real(r8) :: c_agw       ! target Above ground biomass [kgC]
    real(r8) :: c_bgw       ! target Below ground biomass [kgC]
    real(r8) :: c_struct    ! target Structural biomass [kgc]
    real(r8) :: c_store     ! target Storage biomass [kgC]
    real(r8) :: m_leaf      ! leaf mass (element agnostic) [kg]
    real(r8) :: m_fnrt      ! fine-root mass (element agnostic) [kg]
    real(r8) :: m_sapw      ! sapwood mass (element agnostic) [kg]
    real(r8) :: m_agw       ! AG wood mass (element agnostic) [kg]
    real(r8) :: m_bgw       ! BG wood mass (element agnostic) [kg]
    real(r8) :: m_struct    ! structural mass (element agnostic) [kg]
    real(r8) :: m_store     ! storage mass (element agnostic) [kg]
    real(r8) :: m_repro     ! reproductive mass (element agnostic) [kg]
    real(r8) :: mass_avail  ! The mass of each nutrient/carbon available in the seed_germination pool [kg]
    real(r8) :: mass_demand ! Total mass demanded by the plant to achieve the stoichiometric targets
    ! of all the organs in the recruits. Used for both [kg per plant] and [kg per cohort]
    real(r8) :: stem_drop_fraction 

    !----------------------------------------------------------------------

    allocate(temp_cohort) ! create temporary cohort
    call zero_cohort(temp_cohort)


    do ft = 1,numpft
<<<<<<< HEAD
       if(currentSite%use_this_pft(ft).eq.itrue)then
          temp_cohort%canopy_trim = 0.8_r8  !starting with the canopy not fully expanded 
          temp_cohort%pft         = ft
          temp_cohort%hite        = EDPftvarcon_inst%hgt_min(ft)
          temp_cohort%coage       = 0.0_r8
          stem_drop_fraction = EDPftvarcon_inst%phen_stem_drop_fraction(ft)

          call h2d_allom(temp_cohort%hite,ft,temp_cohort%dbh)

          ! Initialize live pools
          call bleaf(temp_cohort%dbh,ft,temp_cohort%canopy_trim,c_leaf)
          call bfineroot(temp_cohort%dbh,ft,temp_cohort%canopy_trim,c_fnrt)
          call bsap_allom(temp_cohort%dbh,ft,temp_cohort%canopy_trim,a_sapw, c_sapw)
          call bagw_allom(temp_cohort%dbh,ft,c_agw)
          call bbgw_allom(temp_cohort%dbh,ft,c_bgw)
          call bdead_allom(c_agw,c_bgw,c_sapw,ft,c_struct)
          call bstore_allom(temp_cohort%dbh,ft,temp_cohort%canopy_trim,c_store)

          ! Default assumption is that leaves are on
          cohortstatus = leaves_on
          temp_cohort%laimemory = 0.0_r8     
          temp_cohort%sapwmemory = 0.0_r8     
          temp_cohort%structmemory = 0.0_r8     


          ! But if the plant is seasonally (cold) deciduous, and the site status is flagged
          ! as "cold", then set the cohort's status to leaves_off, and remember the leaf biomass
          if ((prt_params%season_decid(ft) == itrue) .and. &
               (any(currentSite%cstatus == [phen_cstat_nevercold,phen_cstat_iscold]))) then
             temp_cohort%laimemory = c_leaf
             c_leaf = 0.0_r8

             ! If plant is not woody then set sapwood and structural biomass as well
             if (prt_params%woody(ft).ne.itrue) then
                temp_cohort%sapwmemory = c_sapw * stem_drop_fraction
                temp_cohort%structmemory = c_struct * stem_drop_fraction
                c_sapw = (1.0_r8 - stem_drop_fraction) * c_sapw 
                c_struct = (1.0_r8 - stem_drop_fraction) * c_struct
             endif
             cohortstatus = leaves_off
          endif
=======
      if(currentSite%use_this_pft(ft).eq.itrue)then
       temp_cohort%canopy_trim = init_recruit_trim
       temp_cohort%pft         = ft
       temp_cohort%hite        = EDPftvarcon_inst%hgt_min(ft)
       temp_cohort%coage       = 0.0_r8
       stem_drop_fraction = EDPftvarcon_inst%phen_stem_drop_fraction(ft)

       call h2d_allom(temp_cohort%hite,ft,temp_cohort%dbh)

       ! Initialize live pools
       call bleaf(temp_cohort%dbh,ft,temp_cohort%canopy_trim,c_leaf)
       call bfineroot(temp_cohort%dbh,ft,temp_cohort%canopy_trim,c_fnrt)
       call bsap_allom(temp_cohort%dbh,ft,temp_cohort%canopy_trim,a_sapw, c_sapw)
       call bagw_allom(temp_cohort%dbh,ft,c_agw)
       call bbgw_allom(temp_cohort%dbh,ft,c_bgw)
       call bdead_allom(c_agw,c_bgw,c_sapw,ft,c_struct)
       call bstore_allom(temp_cohort%dbh,ft,temp_cohort%canopy_trim,c_store)

       ! Default assumption is that leaves are on
       cohortstatus = leaves_on
       temp_cohort%laimemory = 0.0_r8     
       temp_cohort%sapwmemory = 0.0_r8     
       temp_cohort%structmemory = 0.0_r8     
>>>>>>> 1723d144

          ! Or.. if the plant is drought deciduous, and the site status is flagged as 
          ! "in a drought", then likewise, set the cohort's status to leaves_off, and remember leaf
          ! biomass
          if ((prt_params%stress_decid(ft) == itrue) .and. &
               (any(currentSite%dstatus == [phen_dstat_timeoff,phen_dstat_moistoff]))) then
             temp_cohort%laimemory = c_leaf
             c_leaf = 0.0_r8

             ! If plant is not woody then set sapwood and structural biomass as well
             if(prt_params%woody(ft).ne.itrue)then
                temp_cohort%sapwmemory = c_sapw * stem_drop_fraction
                temp_cohort%structmemory = c_struct * stem_drop_fraction
                c_sapw = (1.0_r8 - stem_drop_fraction) * c_sapw 
                c_struct = (1.0_r8 - stem_drop_fraction) * c_struct
             endif
             cohortstatus = leaves_off
          endif


          ! Cycle through available carbon and nutrients, find the limiting element
          ! to dictate the total number of plants that can be generated

          if ( (hlm_use_ed_prescribed_phys .eq. ifalse) .or. &
               (EDPftvarcon_inst%prescribed_recruitment(ft) .lt. 0._r8) ) then

             temp_cohort%n = 1.e10_r8

             do el = 1,num_elements

                element_id = element_list(el)
                select case(element_id)
                case(carbon12_element)

                   mass_demand = (c_struct+c_leaf+c_fnrt+c_sapw+c_store)

                case(nitrogen_element)

                   mass_demand = c_struct*prt_params%nitr_stoich_p1(ft,struct_organ) + &
                        c_leaf*prt_params%nitr_stoich_p1(ft,leaf_organ) + &
                        c_fnrt*prt_params%nitr_stoich_p1(ft,fnrt_organ) + & 
                        c_sapw*prt_params%nitr_stoich_p1(ft,sapw_organ) + & 
                        c_store*prt_params%nitr_stoich_p1(ft,store_organ)

<<<<<<< HEAD
                case(phosphorus_element)

                   mass_demand = c_struct*prt_params%phos_stoich_p1(ft,struct_organ) + &
                        c_leaf*prt_params%phos_stoich_p1(ft,leaf_organ) + &
                        c_fnrt*prt_params%phos_stoich_p1(ft,fnrt_organ) + & 
                        c_sapw*prt_params%phos_stoich_p1(ft,sapw_organ)  + & 
                        c_store*prt_params%phos_stoich_p1(ft,store_organ)

                case default
=======
       ! Cycle through available carbon and nutrients, find the limiting element
       ! to dictate the total number of plants that can be generated

       if ( (hlm_use_ed_prescribed_phys .eq. ifalse) .or. &
            (EDPftvarcon_inst%prescribed_recruitment(ft) .lt. 0._r8) ) then

           temp_cohort%n = 1.e20_r8

           do el = 1,num_elements
               
               element_id = element_list(el)
               select case(element_id)
               case(carbon12_element)
               
                  mass_demand = c_struct+c_leaf+c_fnrt+c_sapw+c_store
               
               case(nitrogen_element)

                     mass_demand = &
                          c_struct*prt_params%nitr_stoich_p2(ft,prt_params%organ_param_id(struct_organ)) + &
                          c_leaf*prt_params%nitr_stoich_p2(ft,prt_params%organ_param_id(leaf_organ)) + &
                          c_fnrt*prt_params%nitr_stoich_p2(ft,prt_params%organ_param_id(fnrt_organ)) + & 
                          c_sapw*prt_params%nitr_stoich_p2(ft,prt_params%organ_param_id(sapw_organ)) + &
                          StorageNutrientTarget(ft, element_id, &
                          c_leaf*prt_params%nitr_stoich_p2(ft,prt_params%organ_param_id(leaf_organ)), &
                          c_fnrt*prt_params%nitr_stoich_p2(ft,prt_params%organ_param_id(fnrt_organ)), &
                          c_sapw*prt_params%nitr_stoich_p2(ft,prt_params%organ_param_id(sapw_organ)), &
                          c_struct*prt_params%nitr_stoich_p2(ft,prt_params%organ_param_id(struct_organ)))
                  
               case(phosphorus_element)
                  
                  mass_demand = &
                       c_struct*prt_params%phos_stoich_p2(ft,prt_params%organ_param_id(struct_organ)) + &
                       c_leaf*prt_params%phos_stoich_p2(ft,prt_params%organ_param_id(leaf_organ)) + &
                       c_fnrt*prt_params%phos_stoich_p2(ft,prt_params%organ_param_id(fnrt_organ)) + & 
                       c_sapw*prt_params%phos_stoich_p2(ft,prt_params%organ_param_id(sapw_organ)) + &
                       StorageNutrientTarget(ft, element_id, &
                       c_leaf*prt_params%phos_stoich_p2(ft,prt_params%organ_param_id(leaf_organ)), &
                       c_fnrt*prt_params%phos_stoich_p2(ft,prt_params%organ_param_id(fnrt_organ)), &
                       c_sapw*prt_params%phos_stoich_p2(ft,prt_params%organ_param_id(sapw_organ)), &
                       c_struct*prt_params%phos_stoich_p2(ft,prt_params%organ_param_id(struct_organ)))
                  
               case default
>>>>>>> 1723d144
                   write(fates_log(),*) 'Undefined element type in recruitment'
                   call endrun(msg=errMsg(sourcefile, __LINE__))
                end select

                mass_avail = currentPatch%area * currentPatch%litter(el)%seed_germ(ft)

                ! ------------------------------------------------------------------------
                ! Update number density if this is the limiting mass
                ! ------------------------------------------------------------------------

                temp_cohort%n = min(temp_cohort%n, mass_avail/mass_demand) 

             end do


<<<<<<< HEAD
          else
             ! prescribed recruitment rates. number per sq. meter per year
             temp_cohort%n  = currentPatch%area * &
                  EDPftvarcon_inst%prescribed_recruitment(ft) * &
                  hlm_freq_day
          endif

          ! Only bother allocating a new cohort if there is a reasonable amount of it
          if (temp_cohort%n > min_n_safemath )then

             ! -----------------------------------------------------------------------------
             ! PART II.
             ! Initialize the PARTEH object, and determine the initial masses of all
             ! organs and elements.
             ! -----------------------------------------------------------------------------
             prt => null()
             call InitPRTObject(prt)

             do el = 1,num_elements

                element_id = element_list(el)

                ! If this is carbon12, then the initialization is straight forward
                ! otherwise, we use stoichiometric ratios
                select case(element_id)
                case(carbon12_element)

                   m_struct = c_struct
                   m_leaf   = c_leaf
                   m_fnrt   = c_fnrt
                   m_sapw   = c_sapw
                   m_store  = c_store
                   m_repro  = 0._r8

                case(nitrogen_element)

                   m_struct = c_struct*prt_params%nitr_stoich_p1(ft,struct_organ)
                   m_leaf   = c_leaf*prt_params%nitr_stoich_p1(ft,leaf_organ)
                   m_fnrt   = c_fnrt*prt_params%nitr_stoich_p1(ft,fnrt_organ)
                   m_sapw   = c_sapw*prt_params%nitr_stoich_p1(ft,sapw_organ)
                   m_store  = c_store*prt_params%nitr_stoich_p1(ft,store_organ)
                   m_repro  = 0._r8

                case(phosphorus_element)

                   m_struct = c_struct*prt_params%phos_stoich_p1(ft,struct_organ)
                   m_leaf   = c_leaf*prt_params%phos_stoich_p1(ft,leaf_organ)
                   m_fnrt   = c_fnrt*prt_params%phos_stoich_p1(ft,fnrt_organ)
                   m_sapw   = c_sapw*prt_params%phos_stoich_p1(ft,sapw_organ)
                   m_store  = c_store*prt_params%phos_stoich_p1(ft,store_organ)
                   m_repro  = 0._r8

                end select

                select case(hlm_parteh_mode)
                case (prt_carbon_allom_hyp,prt_cnp_flex_allom_hyp )

                   ! Put all of the leaf mass into the first bin
                   call SetState(prt,leaf_organ, element_id,m_leaf,1)
                   do iage = 2,nleafage
                      call SetState(prt,leaf_organ, element_id,0._r8,iage)
                   end do

                   call SetState(prt,fnrt_organ, element_id, m_fnrt)
                   call SetState(prt,sapw_organ, element_id, m_sapw)
                   call SetState(prt,store_organ, element_id, m_store)
                   call SetState(prt,struct_organ, element_id, m_struct)
                   call SetState(prt,repro_organ, element_id, m_repro)

                case default
                   write(fates_log(),*) 'Unspecified PARTEH module during create_cohort'
                   call endrun(msg=errMsg(sourcefile, __LINE__))
                end select

                site_mass => currentSite%mass_balance(el)

                ! Remove mass from the germination pool. However, if we are use prescribed physiology,
                ! AND the forced recruitment model, then we are not realling using the prognostic 
                ! seed_germination model, so we have to short circuit things.  We send all of the
                ! seed germination mass to an outflux pool, and use an arbitrary generic input flux
                ! to balance out the new recruits.

                if ( (hlm_use_ed_prescribed_phys .eq. itrue ) .and. &
                     (EDPftvarcon_inst%prescribed_recruitment(ft) .ge. 0._r8 )) then

                   site_mass%flux_generic_in = site_mass%flux_generic_in + &
=======
       ! Only bother allocating a new cohort if there is a reasonable amount of it
       any_recruits: if (temp_cohort%n > min_n_safemath )then

          ! -----------------------------------------------------------------------------
          ! PART II.
          ! Initialize the PARTEH object, and determine the initial masses of all
          ! organs and elements.
          ! -----------------------------------------------------------------------------
          prt => null()
          call InitPRTObject(prt)

          do el = 1,num_elements

              element_id = element_list(el)
              
              ! If this is carbon12, then the initialization is straight forward
              ! otherwise, we use stoichiometric ratios
              select case(element_id)
              case(carbon12_element)

                 m_struct = c_struct
                 m_leaf   = c_leaf
                 m_fnrt   = c_fnrt
                 m_sapw   = c_sapw
                 m_store  = c_store
                 m_repro  = 0._r8

              case(nitrogen_element)

                 m_struct = c_struct*prt_params%nitr_stoich_p2(ft,prt_params%organ_param_id(struct_organ))
                 m_leaf   = c_leaf*prt_params%nitr_stoich_p2(ft,prt_params%organ_param_id(leaf_organ))
                 m_fnrt   = c_fnrt*prt_params%nitr_stoich_p2(ft,prt_params%organ_param_id(fnrt_organ))
                 m_sapw   = c_sapw*prt_params%nitr_stoich_p2(ft,prt_params%organ_param_id(sapw_organ))
                 m_store  = StorageNutrientTarget(ft, element_id, m_leaf, m_fnrt, m_sapw, m_struct )
                 m_repro  = 0._r8

              case(phosphorus_element)

                 m_struct = c_struct*prt_params%phos_stoich_p2(ft,prt_params%organ_param_id(struct_organ))
                 m_leaf   = c_leaf*prt_params%phos_stoich_p2(ft,prt_params%organ_param_id(leaf_organ))
                 m_fnrt   = c_fnrt*prt_params%phos_stoich_p2(ft,prt_params%organ_param_id(fnrt_organ))
                 m_sapw   = c_sapw*prt_params%phos_stoich_p2(ft,prt_params%organ_param_id(sapw_organ))
                 m_store  = StorageNutrientTarget(ft, element_id, m_leaf, m_fnrt, m_sapw, m_struct )
                 m_repro  = 0._r8

              end select

              select case(hlm_parteh_mode)
              case (prt_carbon_allom_hyp,prt_cnp_flex_allom_hyp )
                 
                 ! Put all of the leaf mass into the first bin
                 call SetState(prt,leaf_organ, element_id,m_leaf,1)
                 do iage = 2,nleafage
                    call SetState(prt,leaf_organ, element_id,0._r8,iage)
                 end do
                 
                 call SetState(prt,fnrt_organ, element_id, m_fnrt)
                 call SetState(prt,sapw_organ, element_id, m_sapw)
                 call SetState(prt,store_organ, element_id, m_store)
                 call SetState(prt,struct_organ, element_id, m_struct)
                 call SetState(prt,repro_organ, element_id, m_repro)
                 
              case default
                 write(fates_log(),*) 'Unspecified PARTEH module during create_cohort'
                 call endrun(msg=errMsg(sourcefile, __LINE__))
              end select

              site_mass => currentSite%mass_balance(el)

              ! Remove mass from the germination pool. However, if we are use prescribed physiology,
              ! AND the forced recruitment model, then we are not realling using the prognostic 
              ! seed_germination model, so we have to short circuit things.  We send all of the
              ! seed germination mass to an outflux pool, and use an arbitrary generic input flux
              ! to balance out the new recruits.

              if ( (hlm_use_ed_prescribed_phys .eq. itrue ) .and. &
                    (EDPftvarcon_inst%prescribed_recruitment(ft) .ge. 0._r8 )) then

                  site_mass%flux_generic_in = site_mass%flux_generic_in + &
>>>>>>> 1723d144
                        temp_cohort%n*(m_struct + m_leaf + m_fnrt + m_sapw + m_store + m_repro)

                   site_mass%flux_generic_out = site_mass%flux_generic_out + &
                        currentPatch%area * currentPatch%litter(el)%seed_germ(ft)

                   currentPatch%litter(el)%seed_germ(ft) = 0._r8


                else

                   currentPatch%litter(el)%seed_germ(ft) = currentPatch%litter(el)%seed_germ(ft) - & 
                        temp_cohort%n / currentPatch%area * & 
                        (m_struct + m_leaf + m_fnrt + m_sapw + m_store + m_repro)

<<<<<<< HEAD
                end if



             end do

             ! This call cycles through the initial conditions, and makes sure that they
             ! are all initialized.
             ! -----------------------------------------------------------------------------------

             call prt%CheckInitialConditions()
             ! This initializes the cohort
             call create_cohort(currentSite,currentPatch, temp_cohort%pft, temp_cohort%n, & 
                  temp_cohort%hite, temp_cohort%coage, temp_cohort%dbh, prt, & 
                  temp_cohort%laimemory, temp_cohort%sapwmemory, temp_cohort%structmemory, &
                  cohortstatus, recruitstatus, &
                  temp_cohort%canopy_trim,temp_cohort%c_area, &
                  currentPatch%NCL_p, currentSite%spread, bc_in)

             ! Note that if hydraulics is on, the number of cohorts may had
             ! changed due to hydraulic constraints.
             ! This constaint is applied during "create_cohort" subroutine.

             ! keep track of how many individuals were recruited for passing to history
             currentSite%recruitment_rate(ft) = currentSite%recruitment_rate(ft) + temp_cohort%n


          endif
       endif !use_this_pft
    enddo  !pft loop

    deallocate(temp_cohort) ! delete temporary cohort
=======
        endif any_recruits
      endif !use_this_pft
     enddo  !pft loop
     
     deallocate(temp_cohort) ! delete temporary cohort
>>>>>>> 1723d144

  end subroutine recruitment

  ! ============================================================================

  subroutine CWDInput( currentSite, currentPatch, litt, bc_in)

    !
    ! !DESCRIPTION:
    ! Generate litter fields from turnover.
    ! Note, that the when this is called, the number density of the plants
    ! has not been reduced from non-mortal turnover yet.
    ! Thus, we need to avoid double counting losses from dying trees
    ! and turnover in dying trees.
    !
    ! !USES:
    use SFParamsMod , only : SF_val_CWD_frac

    !
    ! !ARGUMENTS    
    type(ed_site_type), intent(inout), target :: currentSite
    type(ed_patch_type),intent(inout), target :: currentPatch
    type(litter_type),intent(inout),target    :: litt
    type(bc_in_type),intent(in)               :: bc_in

    !
    ! !LOCAL VARIABLES:
    type(ed_cohort_type), pointer      :: currentCohort
    type(site_fluxdiags_type), pointer :: flux_diags
    type(site_massbal_type), pointer   :: site_mass
    integer  :: c
    real(r8) :: dead_n          ! total understorey dead tree density
    real(r8) :: dead_n_dlogging ! direct logging understory dead-tree density
    real(r8) :: dead_n_ilogging ! indirect understory dead-tree density (logging)
    real(r8) :: dead_n_natural  ! understory dead density not associated
    ! with direct logging
    real(r8) :: leaf_m          ! mass of the element of interest in the 
    ! leaf  [kg]
    real(r8) :: fnrt_m           ! fine-root [kg]
    real(r8) :: sapw_m    ! sapwood [kg]
    real(r8) :: struct_m    ! structural [kg]
    real(r8) :: store_m    ! storage [kg]
    real(r8) :: repro_m    ! reproductive [kg]
    real(r8) :: leaf_m_turnover ! leaf turnover [kg]
    real(r8) :: fnrt_m_turnover
    real(r8) :: sapw_m_turnover
    real(r8) :: struct_m_turnover
    real(r8) :: store_m_turnover
    real(r8) :: repro_m_turnover
    real(r8) :: dcmpy_frac        ! Fraction of mass sent to decomposability pool
    real(r8) :: plant_dens        ! Number of plants per m2
    real(r8) :: bg_cwd_tot        ! Total below-ground coarse woody debris
    ! input flux
    real(r8) :: root_fines_tot    ! Total below-ground fine root coarse
    ! woody debris
    integer  :: element_id        ! element id consistent with parteh/PRTGenericMod.F90

    real(r8) :: trunk_wood        ! carbon flux into trunk products kgC/day/site
    integer  :: ilyr
    integer  :: pft
    integer  :: dcmpy             ! decomposability pool index
    integer  :: numlevsoil        ! Actual number of soil layers
    !----------------------------------------------------------------------

    ! -----------------------------------------------------------------------------------
    ! Other direct litter fluxes happen in phenology and in spawn_patches. 
    ! -----------------------------------------------------------------------------------

    numlevsoil = currentSite%nlevsoil

    element_id = litt%element_id

    ! Object tracking flux diagnostics for each element
    flux_diags => currentSite%flux_diags(element_pos(element_id))

    ! Object tracking site level mass balance for each element
    site_mass => currentSite%mass_balance(element_pos(element_id))

    currentCohort => currentPatch%shortest
    do while(associated(currentCohort))
<<<<<<< HEAD
       pft = currentCohort%pft        

       call set_root_fraction(currentSite%rootfrac_scr, pft, currentSite%zi_soil)

       leaf_m_turnover   = currentCohort%prt%GetTurnover(leaf_organ,element_id)
       store_m_turnover  = currentCohort%prt%GetTurnover(store_organ,element_id)
       fnrt_m_turnover   = currentCohort%prt%GetTurnover(fnrt_organ,element_id)
       sapw_m_turnover   = currentCohort%prt%GetTurnover(sapw_organ,element_id)
       struct_m_turnover = currentCohort%prt%GetTurnover(struct_organ,element_id)
       repro_m_turnover  = currentCohort%prt%GetTurnover(repro_organ,element_id)

       leaf_m          = currentCohort%prt%GetState(leaf_organ,element_id)
       store_m         = currentCohort%prt%GetState(store_organ,element_id)
       fnrt_m          = currentCohort%prt%GetState(fnrt_organ,element_id)
       sapw_m          = currentCohort%prt%GetState(sapw_organ,element_id)
       struct_m        = currentCohort%prt%GetState(struct_organ,element_id)
       repro_m         = currentCohort%prt%GetState(repro_organ,element_id)

       plant_dens =  currentCohort%n/currentPatch%area

       ! ---------------------------------------------------------------------------------
       ! PART 1 Litter fluxes from non-mortal tissue turnovers  Kg/m2/day
       !        Important note:  Turnover has already been removed from the cohorts.
       !        So, in the next part of this algorithm, when we send the biomass
       !        from dying trees to the litter pools, we don't have to worry 
       !        about double counting.
       ! ---------------------------------------------------------------------------------

       flux_diags%leaf_litter_input(pft) = &
=======
      pft = currentCohort%pft        

      call set_root_fraction(currentSite%rootfrac_scr, pft, currentSite%zi_soil, &
           bc_in%max_rooting_depth_index_col)

      leaf_m_turnover   = currentCohort%prt%GetTurnover(leaf_organ,element_id)
      store_m_turnover  = currentCohort%prt%GetTurnover(store_organ,element_id)
      fnrt_m_turnover   = currentCohort%prt%GetTurnover(fnrt_organ,element_id)
      sapw_m_turnover   = currentCohort%prt%GetTurnover(sapw_organ,element_id)
      struct_m_turnover = currentCohort%prt%GetTurnover(struct_organ,element_id)
      repro_m_turnover  = currentCohort%prt%GetTurnover(repro_organ,element_id)

      leaf_m          = currentCohort%prt%GetState(leaf_organ,element_id)
      store_m         = currentCohort%prt%GetState(store_organ,element_id)
      fnrt_m          = currentCohort%prt%GetState(fnrt_organ,element_id)
      sapw_m          = currentCohort%prt%GetState(sapw_organ,element_id)
      struct_m        = currentCohort%prt%GetState(struct_organ,element_id)
      repro_m         = currentCohort%prt%GetState(repro_organ,element_id)

      plant_dens =  currentCohort%n/currentPatch%area

      ! ---------------------------------------------------------------------------------
      ! PART 1 Litter fluxes from non-mortal tissue turnovers  Kg/m2/day
      !        Important note:  Turnover has already been removed from the cohorts.
      !        So, in the next part of this algorithm, when we send the biomass
      !        from dying trees to the litter pools, we don't have to worry 
      !        about double counting.
      ! ---------------------------------------------------------------------------------

      flux_diags%leaf_litter_input(pft) = &
>>>>>>> 1723d144
            flux_diags%leaf_litter_input(pft) +  &
            leaf_m_turnover * currentCohort%n

       root_fines_tot = (fnrt_m_turnover + store_m_turnover ) * &
            plant_dens

       do dcmpy=1,ndcmpy
          dcmpy_frac = GetDecompyFrac(pft,leaf_organ,dcmpy)
          litt%leaf_fines_in(dcmpy) = litt%leaf_fines_in(dcmpy) + &
               (leaf_m_turnover+repro_m_turnover) * plant_dens * dcmpy_frac

          dcmpy_frac = GetDecompyFrac(pft,fnrt_organ,dcmpy)
          do ilyr = 1, numlevsoil
             litt%root_fines_in(dcmpy,ilyr) = litt%root_fines_in(dcmpy,ilyr) + &
                  currentSite%rootfrac_scr(ilyr) * root_fines_tot * dcmpy_frac
          end do
       end do

       flux_diags%root_litter_input(pft) = &
            flux_diags%root_litter_input(pft) +  &
            (fnrt_m_turnover + store_m_turnover ) * currentCohort%n


       ! Assumption: turnover from deadwood and sapwood are lumped together in CWD pool

       do c = 1,ncwd
          litt%ag_cwd_in(c) = litt%ag_cwd_in(c) + &
               (sapw_m_turnover + struct_m_turnover) * &
               SF_val_CWD_frac(c) * plant_dens * &
               prt_params%allom_agb_frac(pft)

          flux_diags%cwd_ag_input(c)  = flux_diags%cwd_ag_input(c) + &
               (struct_m_turnover + sapw_m_turnover) * SF_val_CWD_frac(c) * &
               prt_params%allom_agb_frac(pft) * currentCohort%n

          bg_cwd_tot = (sapw_m_turnover + struct_m_turnover) * &
               SF_val_CWD_frac(c) * plant_dens * & 
               (1.0_r8-prt_params%allom_agb_frac(pft))

          do ilyr = 1, numlevsoil
             litt%bg_cwd_in(c,ilyr) = litt%bg_cwd_in(c,ilyr) + &
                  bg_cwd_tot * currentSite%rootfrac_scr(ilyr)
          end do

          flux_diags%cwd_bg_input(c)  = flux_diags%cwd_bg_input(c) + &
               bg_cwd_tot*currentPatch%area

       enddo


       ! ---------------------------------------------------------------------------------
       ! PART 2 Litter fluxes from non-disturbance inducing  mortality. Kg/m2/day
       ! ---------------------------------------------------------------------------------

       ! Total number of dead (n/m2/day)
       dead_n = -1.0_r8 * currentCohort%dndt/currentPatch%area*years_per_day

       if(currentCohort%canopy_layer > 1)then   

          ! Total number of dead understory from direct logging
          ! (it is possible that large harvestable trees are in the understory)
          dead_n_dlogging = currentCohort%lmort_direct * &
               currentCohort%n/currentPatch%area

          ! Total number of dead understory from indirect logging
          dead_n_ilogging = (currentCohort%lmort_collateral + currentCohort%lmort_infra) * &
               currentCohort%n/currentPatch%area

       else

          ! All mortality from logging in the canopy is
          ! is disturbance generating

          dead_n_dlogging = 0._r8
          dead_n_ilogging = 0._r8

       end if

       dead_n_natural = dead_n - dead_n_dlogging - dead_n_ilogging


       flux_diags%leaf_litter_input(pft) = &
            flux_diags%leaf_litter_input(pft) +  &
            leaf_m * dead_n*currentPatch%area


       ! %n has not been updated due to mortality yet, thus
       ! the litter flux has already been counted since it captured
       ! the losses of live trees and those flagged for death

       root_fines_tot =  dead_n * (fnrt_m + &
            store_m*(1._r8-EDPftvarcon_inst%allom_frbstor_repro(pft)) )

       do dcmpy=1,ndcmpy

          dcmpy_frac = GetDecompyFrac(pft,leaf_organ,dcmpy)
          litt%leaf_fines_in(dcmpy) = litt%leaf_fines_in(dcmpy) + &
               (leaf_m+repro_m) * dead_n * dcmpy_frac

          dcmpy_frac = GetDecompyFrac(pft,fnrt_organ,dcmpy)
          do ilyr = 1, numlevsoil
             litt%root_fines_in(dcmpy,ilyr) = litt%root_fines_in(dcmpy,ilyr) + &
                  root_fines_tot * currentSite%rootfrac_scr(ilyr) * dcmpy_frac
          end do
       end do

       flux_diags%root_litter_input(pft) = &
            flux_diags%root_litter_input(pft) +  &
            root_fines_tot*currentPatch%area

       ! Track CWD inputs from dead plants

       do c = 1,ncwd

          ! Below-ground 

          bg_cwd_tot = (struct_m + sapw_m) * & 
               SF_val_CWD_frac(c) * dead_n * &
               (1.0_r8-prt_params%allom_agb_frac(pft))

          do ilyr = 1, numlevsoil
             litt%bg_cwd_in(c,ilyr) = litt%bg_cwd_in(c,ilyr) + &
                  currentSite%rootfrac_scr(ilyr) * bg_cwd_tot
          end do

          flux_diags%cwd_bg_input(c)  = flux_diags%cwd_bg_input(c) + &
               bg_cwd_tot * currentPatch%area

          ! Send AGB component of boles from logging activities into the litter.
          ! This includes fluxes from indirect modes of death, as well as the
          ! non-exported boles due to direct harvesting.

          if (c==ncwd) then


             trunk_wood =  (struct_m + sapw_m) * &
                  SF_val_CWD_frac(c) * dead_n_dlogging * &
                  prt_params%allom_agb_frac(pft) 

             site_mass%wood_product = site_mass%wood_product + &
                  trunk_wood * currentPatch%area * logging_export_frac

             ! Add AG wood to litter from the non-exported fraction of wood 
             ! from direct anthro sources

             litt%ag_cwd_in(c) = litt%ag_cwd_in(c) +  &
                  trunk_wood * (1._r8-logging_export_frac)

             flux_diags%cwd_ag_input(c)  = flux_diags%cwd_ag_input(c) + &
                  trunk_wood * (1._r8-logging_export_frac) * currentPatch%area

             ! Add AG wood to litter from indirect anthro sources

             litt%ag_cwd_in(c) = litt%ag_cwd_in(c) + (struct_m + sapw_m) * & 
                  SF_val_CWD_frac(c) * (dead_n_natural+dead_n_ilogging)  * &
                  prt_params%allom_agb_frac(pft)

             flux_diags%cwd_ag_input(c)  = flux_diags%cwd_ag_input(c) + &
                  SF_val_CWD_frac(c) * (dead_n_natural+dead_n_ilogging) * &
                  currentPatch%area * prt_params%allom_agb_frac(pft)

          else

             litt%ag_cwd_in(c) = litt%ag_cwd_in(c) + (struct_m + sapw_m) * & 
                  SF_val_CWD_frac(c) * dead_n  * &
                  prt_params%allom_agb_frac(pft)

             flux_diags%cwd_ag_input(c)  = flux_diags%cwd_ag_input(c) + &
                  SF_val_CWD_frac(c) * dead_n * (struct_m + sapw_m) * &
                  currentPatch%area * prt_params%allom_agb_frac(pft)

          end if

       end do


       ! Update diagnostics that track resource management

       if( element_id .eq. carbon12_element ) then

          currentSite%resources_management%delta_litter_stock  = &
               currentSite%resources_management%delta_litter_stock + &
               (leaf_m + fnrt_m + store_m ) * &
               (dead_n_ilogging+dead_n_dlogging) * currentPatch%area

          currentSite%resources_management%delta_biomass_stock = &
               currentSite%resources_management%delta_biomass_stock + &
               (leaf_m + fnrt_m + store_m ) * & 
               (dead_n_ilogging+dead_n_dlogging) *currentPatch%area

          currentSite%resources_management%trunk_product_site = &
               currentSite%resources_management%trunk_product_site + &
               trunk_wood * logging_export_frac * currentPatch%area

          do c = 1,ncwd
             currentSite%resources_management%delta_litter_stock  = &
                  currentSite%resources_management%delta_litter_stock + &
                  (struct_m + sapw_m) * &
                  SF_val_CWD_frac(c) * (dead_n_natural+dead_n_ilogging) * & 
                  currentPatch%area

             currentSite%resources_management%delta_biomass_stock = &
                  currentSite%resources_management%delta_biomass_stock + &
                  (struct_m + sapw_m) * &
                  SF_val_CWD_frac(c) * dead_n * currentPatch%area
          end do

          ! Update diagnostics that track resource management
          currentSite%resources_management%delta_individual    = &
               currentSite%resources_management%delta_individual + &
               (dead_n_dlogging+dead_n_ilogging) * hlm_freq_day * currentPatch%area
       end if


       currentCohort => currentCohort%taller
    enddo  ! end loop over cohorts 


    return
  end subroutine CWDInput

  ! =====================================================================================


  subroutine fragmentation_scaler( currentPatch, bc_in) 
    !
    ! !DESCRIPTION:
    ! Simple CWD fragmentation Model
    ! FIX(SPM, 091914) this should be a function as it returns a value in 
    ! currentPatch%fragmentation_scaler
    !
    ! !USES:

    use FatesSynchronizedParamsMod  , only : FatesSynchronizedParamsInst
    use FatesConstantsMod, only : tfrz => t_water_freeze_k_1atm
    use FatesConstantsMod, only : pi => pi_const
    !
    ! !ARGUMENTS    
    type(ed_patch_type), intent(inout) :: currentPatch
    type(bc_in_type),    intent(in)    :: bc_in

    !
    ! !LOCAL VARIABLES:
    logical  :: use_century_tfunc = .false.
    logical  :: use_hlm_soil_scalar = .true. ! Use hlm input decomp fraction scalars
    integer  :: j
    integer  :: ifp                          ! Index of a FATES Patch "ifp"
    real(r8) :: t_scalar                     ! temperature scalar
    real(r8) :: w_scalar                     ! moisture scalar
    real(r8) :: catanf                       ! hyperbolic temperature function from CENTURY
    real(r8) :: catanf_30                    ! hyperbolic temperature function from CENTURY
    real(r8) :: t1                           ! temperature argument
    !----------------------------------------------------------------------

    catanf(t1) = 11.75_r8 +(29.7_r8 / pi) * atan( pi * 0.031_r8  * ( t1 - 15.4_r8 ))
    catanf_30 = catanf(30._r8)

    ifp = currentPatch%patchno 
    if(currentPatch%nocomp_pft_label.gt.0)then
       if ( .not. use_century_tfunc ) then
          !calculate rate constant scalar for soil temperature,assuming that the base rate constants 
          !are assigned for non-moisture limiting conditions at 25C.
          if (bc_in%t_veg24_pa(ifp)  >=  tfrz) then
             t_scalar = q10_mr**((bc_in%t_veg24_pa(ifp)-(tfrz+25._r8))/10._r8)
             !  Q10**((t_soisno(c,j)-(tfrz+25._r8))/10._r8)
          else
             t_scalar = (q10_mr**(-25._r8/10._r8))*(q10_froz**((bc_in%t_veg24_pa(ifp)-tfrz)/10._r8))
             !Q10**(-25._r8/10._r8))*(froz_q10**((t_soisno(c,j)-tfrz)/10._r8)
          endif
       else
          ! original century uses an arctangent function to calculate the 
          ! temperature dependence of decomposition      
          t_scalar = max(catanf(bc_in%t_veg24_pa(ifp)-tfrz)/catanf_30,0.01_r8)
       endif

       !Moisture Limitations   
       !BTRAN APPROACH - is quite simple, but max's out decomp at all unstressed 
       !soil moisture values, which is not realistic.  
       !litter decomp is proportional to water limitation on average... 
       w_scalar = sum(currentPatch%btran_ft(1:numpft))/real(numpft,r8)

       currentPatch%fragmentation_scaler =  min(1.0_r8,max(0.0_r8,t_scalar * w_scalar))

       ! Use the hlm temp and moisture decomp fractions by default
       if ( use_hlm_soil_scalar ) then
      
         ! Calculate the fragmentation_scaler
         currentPatch%fragmentation_scaler =  min(1.0_r8,max(0.0_r8,bc_in%t_scalar_sisl * bc_in%w_scalar_sisl))

       else
    
         if ( .not. use_century_tfunc ) then
         !calculate rate constant scalar for soil temperature,assuming that the base rate constants 
         !are assigned for non-moisture limiting conditions at 25C.
            if (bc_in%t_veg24_pa(ifp)  >=  tfrz) then
              t_scalar = q10_mr**((bc_in%t_veg24_pa(ifp)-(tfrz+25._r8))/10._r8)
                  !  Q10**((t_soisno(c,j)-(tfrz+25._r8))/10._r8)
            else
              t_scalar = (q10_mr**(-25._r8/10._r8))*(q10_froz**((bc_in%t_veg24_pa(ifp)-tfrz)/10._r8))
                     !Q10**(-25._r8/10._r8))*(froz_q10**((t_soisno(c,j)-tfrz)/10._r8)
            endif
         else
            ! original century uses an arctangent function to calculate the 
            ! temperature dependence of decomposition      
            t_scalar = max(catanf(bc_in%t_veg24_pa(ifp)-tfrz)/catanf_30,0.01_r8)
         endif    
    
         !Moisture Limitations   
         !BTRAN APPROACH - is quite simple, but max's out decomp at all unstressed 
         !soil moisture values, which is not realistic.  
         !litter decomp is proportional to water limitation on average... 
         w_scalar = sum(currentPatch%btran_ft(1:numpft))/real(numpft,r8)

       ! Calculate the fragmentation_scaler
         currentPatch%fragmentation_scaler(:) =  min(1.0_r8,max(0.0_r8,t_scalar * w_scalar))

      endif ! scalar
   
    endif ! not bare ground    

  end subroutine fragmentation_scaler

  ! ============================================================================

  subroutine CWDOut( litt, fragmentation_scaler, nlev_eff_decomp )
    !
    ! !DESCRIPTION:
    ! Simple CWD fragmentation Model
    ! spawn new cohorts of juveniles of each PFT             
    !
    ! !USES:
    use SFParamsMod, only : SF_val_max_decomp

    !
    ! !ARGUMENTS    
    type(litter_type),intent(inout),target     :: litt
    real(r8),intent(in)                        :: fragmentation_scaler(:)

    ! This is not necessarily every soil layer, this is the number
    ! of effective layers that are active and can be sent
    ! to the soil decomposition model
    integer,intent(in)                         :: nlev_eff_decomp  

    !
    ! !LOCAL VARIABLES:
    integer :: c                       ! Fuel size class index
    integer :: ilyr                    ! Soil layer index
    integer :: dcmpy                   ! Decomposibility pool indexer
    integer :: soil_layer_index = 1    ! Soil layer index associated with above ground litter
    !----------------------------------------------------------------------


    ! Above ground litters are associated with the top soil layer temperature and
    ! moisture scalars and fragmentation scalar associated with specified index value
    ! is used for ag_cwd_frag and root_fines_frag calculations.

    do c = 1,ncwd  

       litt%ag_cwd_frag(c)   = litt%ag_cwd(c) * SF_val_max_decomp(c) * &
             years_per_day * fragmentation_scaler(soil_layer_index)
       
       do ilyr = 1,nlev_eff_decomp
           litt%bg_cwd_frag(c,ilyr) = litt%bg_cwd(c,ilyr) * SF_val_max_decomp(c) * &
                years_per_day * fragmentation_scaler(ilyr)
       enddo
    end do

    ! this is the rate at which dropped leaves stop being part of the burnable pool 
    ! and begin to be part of the decomposing pool. This should probably be highly 
    ! sensitive to moisture, but also to the type of leaf thick leaves can dry out 
    ! before they are decomposed, for example. This section needs further scientific input. 

    do dcmpy = 1,ndcmpy

       litt%leaf_fines_frag(dcmpy) = litt%leaf_fines(dcmpy) * &
             years_per_day * SF_val_max_decomp(dl_sf) * fragmentation_scaler(soil_layer_index)
       
       do ilyr = 1,nlev_eff_decomp
           litt%root_fines_frag(dcmpy,ilyr) = litt%root_fines(dcmpy,ilyr) * &
                 years_per_day *  SF_val_max_decomp(dl_sf) * fragmentation_scaler(ilyr)
       end do
    enddo

  end subroutine CWDOut

end module EDPhysiologyMod<|MERGE_RESOLUTION|>--- conflicted
+++ resolved
@@ -107,12 +107,8 @@
   use PRTLossFluxesMod, only : PRTReproRelease
   use PRTGenericMod, only : StorageNutrientTarget
 
-<<<<<<< HEAD
-
-=======
   implicit none
   private
->>>>>>> 1723d144
 
   public :: trim_canopy
   public :: phenology
@@ -132,13 +128,7 @@
 
   integer, parameter :: dleafon_drycheck = 100 ! Drought deciduous leaves max days on check parameter 
 
-<<<<<<< HEAD
-
-
-
-=======
-  
->>>>>>> 1723d144
+
   ! ============================================================================
 
 contains
@@ -1687,7 +1677,6 @@
           do pft = 1,numpft
 
              if(currentSite%use_this_pft(pft).eq.itrue)then
-<<<<<<< HEAD
                 ! Seed input from local sources (within site)
                 litt%seed_in_local(pft) = litt%seed_in_local(pft) + site_seed_rain(pft)/area
 
@@ -1698,9 +1687,9 @@
                 case(carbon12_element)
                    seed_stoich = 1._r8
                 case(nitrogen_element)
-                   seed_stoich = prt_params%nitr_stoich_p2(pft,repro_organ)
+                 seed_stoich = prt_params%nitr_recr_stoich(pft) 
                 case(phosphorus_element)
-                   seed_stoich = prt_params%phos_stoich_p2(pft,repro_organ)
+                 seed_stoich = prt_params%phos_recr_stoich(pft) 
                 case default
                    write(fates_log(), *) 'undefined element specified'
                    write(fates_log(), *) 'while defining forced external seed mass flux'
@@ -1714,34 +1703,6 @@
                 ! Seeds entering externally [kg/site/day]
                 site_mass%seed_in = site_mass%seed_in + seed_in_external*currentPatch%area
              end if !use this pft  
-=======
-             ! Seed input from local sources (within site)
-             litt%seed_in_local(pft) = litt%seed_in_local(pft) + site_seed_rain(pft)/area
-
-             ! If there is forced external seed rain, we calculate the input mass flux
-             ! from the different elements, usung the seed optimal stoichiometry
-             ! for non-carbon
-             select case(element_id)
-             case(carbon12_element)
-                 seed_stoich = 1._r8
-             case(nitrogen_element)
-                 seed_stoich = prt_params%nitr_recr_stoich(pft) 
-             case(phosphorus_element)
-                 seed_stoich = prt_params%phos_recr_stoich(pft) 
-             case default
-                 write(fates_log(), *) 'undefined element specified'
-                 write(fates_log(), *) 'while defining forced external seed mass flux'
-                 call endrun(msg=errMsg(sourcefile, __LINE__))
-             end select
-             
-             ! Seed input from external sources (user param seed rain, or dispersal model)
-             seed_in_external =  seed_stoich*EDPftvarcon_inst%seed_suppl(pft)*years_per_day
-             litt%seed_in_extern(pft) = litt%seed_in_extern(pft) + seed_in_external
-
-             ! Seeds entering externally [kg/site/day]
-             site_mass%seed_in = site_mass%seed_in + seed_in_external*currentPatch%area
-            end if !use this pft  
->>>>>>> 1723d144
           enddo
 
 
@@ -1842,7 +1803,7 @@
 
 
 
-  
+
 
   ! =====================================================================================
 
@@ -1898,9 +1859,8 @@
 
 
     do ft = 1,numpft
-<<<<<<< HEAD
        if(currentSite%use_this_pft(ft).eq.itrue)then
-          temp_cohort%canopy_trim = 0.8_r8  !starting with the canopy not fully expanded 
+       temp_cohort%canopy_trim = init_recruit_trim
           temp_cohort%pft         = ft
           temp_cohort%hite        = EDPftvarcon_inst%hgt_min(ft)
           temp_cohort%coage       = 0.0_r8
@@ -1940,31 +1900,6 @@
              endif
              cohortstatus = leaves_off
           endif
-=======
-      if(currentSite%use_this_pft(ft).eq.itrue)then
-       temp_cohort%canopy_trim = init_recruit_trim
-       temp_cohort%pft         = ft
-       temp_cohort%hite        = EDPftvarcon_inst%hgt_min(ft)
-       temp_cohort%coage       = 0.0_r8
-       stem_drop_fraction = EDPftvarcon_inst%phen_stem_drop_fraction(ft)
-
-       call h2d_allom(temp_cohort%hite,ft,temp_cohort%dbh)
-
-       ! Initialize live pools
-       call bleaf(temp_cohort%dbh,ft,temp_cohort%canopy_trim,c_leaf)
-       call bfineroot(temp_cohort%dbh,ft,temp_cohort%canopy_trim,c_fnrt)
-       call bsap_allom(temp_cohort%dbh,ft,temp_cohort%canopy_trim,a_sapw, c_sapw)
-       call bagw_allom(temp_cohort%dbh,ft,c_agw)
-       call bbgw_allom(temp_cohort%dbh,ft,c_bgw)
-       call bdead_allom(c_agw,c_bgw,c_sapw,ft,c_struct)
-       call bstore_allom(temp_cohort%dbh,ft,temp_cohort%canopy_trim,c_store)
-
-       ! Default assumption is that leaves are on
-       cohortstatus = leaves_on
-       temp_cohort%laimemory = 0.0_r8     
-       temp_cohort%sapwmemory = 0.0_r8     
-       temp_cohort%structmemory = 0.0_r8     
->>>>>>> 1723d144
 
           ! Or.. if the plant is drought deciduous, and the site status is flagged as 
           ! "in a drought", then likewise, set the cohort's status to leaves_off, and remember leaf
@@ -1991,7 +1926,7 @@
           if ( (hlm_use_ed_prescribed_phys .eq. ifalse) .or. &
                (EDPftvarcon_inst%prescribed_recruitment(ft) .lt. 0._r8) ) then
 
-             temp_cohort%n = 1.e10_r8
+           temp_cohort%n = 1.e20_r8
 
              do el = 1,num_elements
 
@@ -1999,44 +1934,9 @@
                 select case(element_id)
                 case(carbon12_element)
 
-                   mass_demand = (c_struct+c_leaf+c_fnrt+c_sapw+c_store)
+                  mass_demand = c_struct+c_leaf+c_fnrt+c_sapw+c_store
 
                 case(nitrogen_element)
-
-                   mass_demand = c_struct*prt_params%nitr_stoich_p1(ft,struct_organ) + &
-                        c_leaf*prt_params%nitr_stoich_p1(ft,leaf_organ) + &
-                        c_fnrt*prt_params%nitr_stoich_p1(ft,fnrt_organ) + & 
-                        c_sapw*prt_params%nitr_stoich_p1(ft,sapw_organ) + & 
-                        c_store*prt_params%nitr_stoich_p1(ft,store_organ)
-
-<<<<<<< HEAD
-                case(phosphorus_element)
-
-                   mass_demand = c_struct*prt_params%phos_stoich_p1(ft,struct_organ) + &
-                        c_leaf*prt_params%phos_stoich_p1(ft,leaf_organ) + &
-                        c_fnrt*prt_params%phos_stoich_p1(ft,fnrt_organ) + & 
-                        c_sapw*prt_params%phos_stoich_p1(ft,sapw_organ)  + & 
-                        c_store*prt_params%phos_stoich_p1(ft,store_organ)
-
-                case default
-=======
-       ! Cycle through available carbon and nutrients, find the limiting element
-       ! to dictate the total number of plants that can be generated
-
-       if ( (hlm_use_ed_prescribed_phys .eq. ifalse) .or. &
-            (EDPftvarcon_inst%prescribed_recruitment(ft) .lt. 0._r8) ) then
-
-           temp_cohort%n = 1.e20_r8
-
-           do el = 1,num_elements
-               
-               element_id = element_list(el)
-               select case(element_id)
-               case(carbon12_element)
-               
-                  mass_demand = c_struct+c_leaf+c_fnrt+c_sapw+c_store
-               
-               case(nitrogen_element)
 
                      mass_demand = &
                           c_struct*prt_params%nitr_stoich_p2(ft,prt_params%organ_param_id(struct_organ)) + &
@@ -2048,9 +1948,9 @@
                           c_fnrt*prt_params%nitr_stoich_p2(ft,prt_params%organ_param_id(fnrt_organ)), &
                           c_sapw*prt_params%nitr_stoich_p2(ft,prt_params%organ_param_id(sapw_organ)), &
                           c_struct*prt_params%nitr_stoich_p2(ft,prt_params%organ_param_id(struct_organ)))
-                  
-               case(phosphorus_element)
-                  
+
+                case(phosphorus_element)
+
                   mass_demand = &
                        c_struct*prt_params%phos_stoich_p2(ft,prt_params%organ_param_id(struct_organ)) + &
                        c_leaf*prt_params%phos_stoich_p2(ft,prt_params%organ_param_id(leaf_organ)) + &
@@ -2061,9 +1961,8 @@
                        c_fnrt*prt_params%phos_stoich_p2(ft,prt_params%organ_param_id(fnrt_organ)), &
                        c_sapw*prt_params%phos_stoich_p2(ft,prt_params%organ_param_id(sapw_organ)), &
                        c_struct*prt_params%phos_stoich_p2(ft,prt_params%organ_param_id(struct_organ)))
-                  
-               case default
->>>>>>> 1723d144
+
+                case default
                    write(fates_log(),*) 'Undefined element type in recruitment'
                    call endrun(msg=errMsg(sourcefile, __LINE__))
                 end select
@@ -2079,7 +1978,6 @@
              end do
 
 
-<<<<<<< HEAD
           else
              ! prescribed recruitment rates. number per sq. meter per year
              temp_cohort%n  = currentPatch%area * &
@@ -2088,7 +1986,7 @@
           endif
 
           ! Only bother allocating a new cohort if there is a reasonable amount of it
-          if (temp_cohort%n > min_n_safemath )then
+       any_recruits: if (temp_cohort%n > min_n_safemath )then
 
              ! -----------------------------------------------------------------------------
              ! PART II.
@@ -2116,20 +2014,20 @@
 
                 case(nitrogen_element)
 
-                   m_struct = c_struct*prt_params%nitr_stoich_p1(ft,struct_organ)
-                   m_leaf   = c_leaf*prt_params%nitr_stoich_p1(ft,leaf_organ)
-                   m_fnrt   = c_fnrt*prt_params%nitr_stoich_p1(ft,fnrt_organ)
-                   m_sapw   = c_sapw*prt_params%nitr_stoich_p1(ft,sapw_organ)
-                   m_store  = c_store*prt_params%nitr_stoich_p1(ft,store_organ)
+                 m_struct = c_struct*prt_params%nitr_stoich_p2(ft,prt_params%organ_param_id(struct_organ))
+                 m_leaf   = c_leaf*prt_params%nitr_stoich_p2(ft,prt_params%organ_param_id(leaf_organ))
+                 m_fnrt   = c_fnrt*prt_params%nitr_stoich_p2(ft,prt_params%organ_param_id(fnrt_organ))
+                 m_sapw   = c_sapw*prt_params%nitr_stoich_p2(ft,prt_params%organ_param_id(sapw_organ))
+                 m_store  = StorageNutrientTarget(ft, element_id, m_leaf, m_fnrt, m_sapw, m_struct )
                    m_repro  = 0._r8
 
                 case(phosphorus_element)
 
-                   m_struct = c_struct*prt_params%phos_stoich_p1(ft,struct_organ)
-                   m_leaf   = c_leaf*prt_params%phos_stoich_p1(ft,leaf_organ)
-                   m_fnrt   = c_fnrt*prt_params%phos_stoich_p1(ft,fnrt_organ)
-                   m_sapw   = c_sapw*prt_params%phos_stoich_p1(ft,sapw_organ)
-                   m_store  = c_store*prt_params%phos_stoich_p1(ft,store_organ)
+                 m_struct = c_struct*prt_params%phos_stoich_p2(ft,prt_params%organ_param_id(struct_organ))
+                 m_leaf   = c_leaf*prt_params%phos_stoich_p2(ft,prt_params%organ_param_id(leaf_organ))
+                 m_fnrt   = c_fnrt*prt_params%phos_stoich_p2(ft,prt_params%organ_param_id(fnrt_organ))
+                 m_sapw   = c_sapw*prt_params%phos_stoich_p2(ft,prt_params%organ_param_id(sapw_organ))
+                 m_store  = StorageNutrientTarget(ft, element_id, m_leaf, m_fnrt, m_sapw, m_struct )
                    m_repro  = 0._r8
 
                 end select
@@ -2166,87 +2064,6 @@
                      (EDPftvarcon_inst%prescribed_recruitment(ft) .ge. 0._r8 )) then
 
                    site_mass%flux_generic_in = site_mass%flux_generic_in + &
-=======
-       ! Only bother allocating a new cohort if there is a reasonable amount of it
-       any_recruits: if (temp_cohort%n > min_n_safemath )then
-
-          ! -----------------------------------------------------------------------------
-          ! PART II.
-          ! Initialize the PARTEH object, and determine the initial masses of all
-          ! organs and elements.
-          ! -----------------------------------------------------------------------------
-          prt => null()
-          call InitPRTObject(prt)
-
-          do el = 1,num_elements
-
-              element_id = element_list(el)
-              
-              ! If this is carbon12, then the initialization is straight forward
-              ! otherwise, we use stoichiometric ratios
-              select case(element_id)
-              case(carbon12_element)
-
-                 m_struct = c_struct
-                 m_leaf   = c_leaf
-                 m_fnrt   = c_fnrt
-                 m_sapw   = c_sapw
-                 m_store  = c_store
-                 m_repro  = 0._r8
-
-              case(nitrogen_element)
-
-                 m_struct = c_struct*prt_params%nitr_stoich_p2(ft,prt_params%organ_param_id(struct_organ))
-                 m_leaf   = c_leaf*prt_params%nitr_stoich_p2(ft,prt_params%organ_param_id(leaf_organ))
-                 m_fnrt   = c_fnrt*prt_params%nitr_stoich_p2(ft,prt_params%organ_param_id(fnrt_organ))
-                 m_sapw   = c_sapw*prt_params%nitr_stoich_p2(ft,prt_params%organ_param_id(sapw_organ))
-                 m_store  = StorageNutrientTarget(ft, element_id, m_leaf, m_fnrt, m_sapw, m_struct )
-                 m_repro  = 0._r8
-
-              case(phosphorus_element)
-
-                 m_struct = c_struct*prt_params%phos_stoich_p2(ft,prt_params%organ_param_id(struct_organ))
-                 m_leaf   = c_leaf*prt_params%phos_stoich_p2(ft,prt_params%organ_param_id(leaf_organ))
-                 m_fnrt   = c_fnrt*prt_params%phos_stoich_p2(ft,prt_params%organ_param_id(fnrt_organ))
-                 m_sapw   = c_sapw*prt_params%phos_stoich_p2(ft,prt_params%organ_param_id(sapw_organ))
-                 m_store  = StorageNutrientTarget(ft, element_id, m_leaf, m_fnrt, m_sapw, m_struct )
-                 m_repro  = 0._r8
-
-              end select
-
-              select case(hlm_parteh_mode)
-              case (prt_carbon_allom_hyp,prt_cnp_flex_allom_hyp )
-                 
-                 ! Put all of the leaf mass into the first bin
-                 call SetState(prt,leaf_organ, element_id,m_leaf,1)
-                 do iage = 2,nleafage
-                    call SetState(prt,leaf_organ, element_id,0._r8,iage)
-                 end do
-                 
-                 call SetState(prt,fnrt_organ, element_id, m_fnrt)
-                 call SetState(prt,sapw_organ, element_id, m_sapw)
-                 call SetState(prt,store_organ, element_id, m_store)
-                 call SetState(prt,struct_organ, element_id, m_struct)
-                 call SetState(prt,repro_organ, element_id, m_repro)
-                 
-              case default
-                 write(fates_log(),*) 'Unspecified PARTEH module during create_cohort'
-                 call endrun(msg=errMsg(sourcefile, __LINE__))
-              end select
-
-              site_mass => currentSite%mass_balance(el)
-
-              ! Remove mass from the germination pool. However, if we are use prescribed physiology,
-              ! AND the forced recruitment model, then we are not realling using the prognostic 
-              ! seed_germination model, so we have to short circuit things.  We send all of the
-              ! seed germination mass to an outflux pool, and use an arbitrary generic input flux
-              ! to balance out the new recruits.
-
-              if ( (hlm_use_ed_prescribed_phys .eq. itrue ) .and. &
-                    (EDPftvarcon_inst%prescribed_recruitment(ft) .ge. 0._r8 )) then
-
-                  site_mass%flux_generic_in = site_mass%flux_generic_in + &
->>>>>>> 1723d144
                         temp_cohort%n*(m_struct + m_leaf + m_fnrt + m_sapw + m_store + m_repro)
 
                    site_mass%flux_generic_out = site_mass%flux_generic_out + &
@@ -2261,7 +2078,6 @@
                         temp_cohort%n / currentPatch%area * & 
                         (m_struct + m_leaf + m_fnrt + m_sapw + m_store + m_repro)
 
-<<<<<<< HEAD
                 end if
 
 
@@ -2289,18 +2105,11 @@
              currentSite%recruitment_rate(ft) = currentSite%recruitment_rate(ft) + temp_cohort%n
 
 
-          endif
+        endif any_recruits
        endif !use_this_pft
     enddo  !pft loop
 
     deallocate(temp_cohort) ! delete temporary cohort
-=======
-        endif any_recruits
-      endif !use_this_pft
-     enddo  !pft loop
-     
-     deallocate(temp_cohort) ! delete temporary cohort
->>>>>>> 1723d144
 
   end subroutine recruitment
 
@@ -2381,10 +2190,10 @@
 
     currentCohort => currentPatch%shortest
     do while(associated(currentCohort))
-<<<<<<< HEAD
        pft = currentCohort%pft        
 
-       call set_root_fraction(currentSite%rootfrac_scr, pft, currentSite%zi_soil)
+      call set_root_fraction(currentSite%rootfrac_scr, pft, currentSite%zi_soil, &
+           bc_in%max_rooting_depth_index_col)
 
        leaf_m_turnover   = currentCohort%prt%GetTurnover(leaf_organ,element_id)
        store_m_turnover  = currentCohort%prt%GetTurnover(store_organ,element_id)
@@ -2411,38 +2220,6 @@
        ! ---------------------------------------------------------------------------------
 
        flux_diags%leaf_litter_input(pft) = &
-=======
-      pft = currentCohort%pft        
-
-      call set_root_fraction(currentSite%rootfrac_scr, pft, currentSite%zi_soil, &
-           bc_in%max_rooting_depth_index_col)
-
-      leaf_m_turnover   = currentCohort%prt%GetTurnover(leaf_organ,element_id)
-      store_m_turnover  = currentCohort%prt%GetTurnover(store_organ,element_id)
-      fnrt_m_turnover   = currentCohort%prt%GetTurnover(fnrt_organ,element_id)
-      sapw_m_turnover   = currentCohort%prt%GetTurnover(sapw_organ,element_id)
-      struct_m_turnover = currentCohort%prt%GetTurnover(struct_organ,element_id)
-      repro_m_turnover  = currentCohort%prt%GetTurnover(repro_organ,element_id)
-
-      leaf_m          = currentCohort%prt%GetState(leaf_organ,element_id)
-      store_m         = currentCohort%prt%GetState(store_organ,element_id)
-      fnrt_m          = currentCohort%prt%GetState(fnrt_organ,element_id)
-      sapw_m          = currentCohort%prt%GetState(sapw_organ,element_id)
-      struct_m        = currentCohort%prt%GetState(struct_organ,element_id)
-      repro_m         = currentCohort%prt%GetState(repro_organ,element_id)
-
-      plant_dens =  currentCohort%n/currentPatch%area
-
-      ! ---------------------------------------------------------------------------------
-      ! PART 1 Litter fluxes from non-mortal tissue turnovers  Kg/m2/day
-      !        Important note:  Turnover has already been removed from the cohorts.
-      !        So, in the next part of this algorithm, when we send the biomass
-      !        from dying trees to the litter pools, we don't have to worry 
-      !        about double counting.
-      ! ---------------------------------------------------------------------------------
-
-      flux_diags%leaf_litter_input(pft) = &
->>>>>>> 1723d144
             flux_diags%leaf_litter_input(pft) +  &
             leaf_m_turnover * currentCohort%n
 
