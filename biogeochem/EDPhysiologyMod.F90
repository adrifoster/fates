module EDPhysiologyMod

#include "shr_assert.h"

  ! ============================================================================
  ! Miscellaneous physiology routines from ED.
  ! ============================================================================

  use FatesGlobals, only         : fates_log
  use FatesInterfaceTypesMod, only    : hlm_days_per_year
  use FatesInterfaceTypesMod, only    : hlm_model_day
  use FatesInterfaceTypesMod, only    : hlm_freq_day
  use FatesInterfaceTypesMod, only    : hlm_day_of_year
  use FatesInterfaceTypesMod, only    : numpft
  use FatesInterfaceTypesMod, only    : nleafage
  use FatesInterfaceTypesMod, only    : hlm_use_planthydro
  use FatesInterfaceTypesMod, only    : hlm_parteh_mode
  use FatesInterfaceTypesMod, only    : hlm_use_fixed_biogeog
  use FatesInterfaceTypesMod, only    : hlm_use_nocomp
  use FatesInterfaceTypesMod, only    : hlm_nitrogen_spec
  use FatesInterfaceTypesMod, only    : hlm_phosphorus_spec
  use FatesConstantsMod, only    : r8 => fates_r8
  use FatesConstantsMod, only    : nearzero
  use FatesConstantsMod, only    : sec_per_day
  use FatesConstantsMod, only    : megajoules_per_joule
  use FatesConstantsMod, only    : mpa_per_mm_suction
  use EDPftvarcon      , only    : EDPftvarcon_inst
  use PRTParametersMod , only    : prt_params
  use EDPftvarcon      , only    : GetDecompyFrac
  use FatesInterfaceTypesMod, only    : bc_in_type
  use FatesInterfaceTypesMod, only    : bc_out_type
  use EDCohortDynamicsMod , only : zero_cohort
  use EDCohortDynamicsMod , only : create_cohort, sort_cohorts
  use EDCohortDynamicsMod , only : InitPRTObject
  use FatesAllometryMod   , only : tree_lai
  use FatesAllometryMod   , only : tree_sai
  use FatesAllometryMod   , only : leafc_from_treelai
  use FatesAllometryMod   , only : decay_coeff_kn
  use FatesLitterMod      , only : litter_type
  use EDTypesMod          , only : site_massbal_type
  use EDTypesMod          , only : numlevsoil_max
  use EDTypesMod          , only : numWaterMem
  use EDTypesMod          , only : dl_sf, dinc_ed, area_inv
  use EDTypesMod                , only : AREA
  use FatesLitterMod      , only : ncwd
  use FatesLitterMod      , only : ndcmpy
  use FatesLitterMod      , only : ilabile
  use FatesLitterMod      , only : ilignin
  use FatesLitterMod      , only : icellulose
  use EDTypesMod          , only : AREA,AREA_INV
  use EDTypesMod          , only : nlevleaf
  use EDTypesMod          , only : num_vegtemp_mem
  use EDTypesMod          , only : maxpft
  use EDTypesMod          , only : ed_site_type, ed_patch_type, ed_cohort_type
  use EDTypesMod          , only : leaves_on
  use EDTypesMod          , only : leaves_off
  use EDTypesMod          , only : min_n_safemath
  use PRTGenericMod       , only : num_elements
  use PRTGenericMod       , only : element_list
  use PRTGenericMod       , only : element_pos
  use EDTypesMod          , only : site_fluxdiags_type
  use EDTypesMod          , only : phen_cstat_nevercold
  use EDTypesMod          , only : phen_cstat_iscold
  use EDTypesMod          , only : phen_cstat_notcold
  use EDTypesMod          , only : phen_dstat_timeoff
  use EDTypesMod          , only : phen_dstat_moistoff
  use EDTypesMod          , only : phen_dstat_moiston
  use EDTypesMod          , only : phen_dstat_timeon
  use EDTypesMod          , only : init_recruit_trim
  use shr_log_mod           , only : errMsg => shr_log_errMsg
  use FatesGlobals          , only : fates_log
  use FatesGlobals          , only : endrun => fates_endrun
  use EDParamsMod           , only : fates_mortality_disturbance_fraction
  use EDParamsMod           , only : q10_mr
  use EDParamsMod           , only : q10_froz
  use EDParamsMod           , only : logging_export_frac
  use FatesPlantHydraulicsMod  , only : AccumulateMortalityWaterStorage
  use FatesConstantsMod     , only : itrue,ifalse
  use FatesConstantsMod     , only : calloc_abs_error
  use FatesConstantsMod     , only : years_per_day
  use FatesAllometryMod  , only : h_allom
  use FatesAllometryMod  , only : h2d_allom
  use FatesAllometryMod  , only : bagw_allom
  use FatesAllometryMod  , only : bsap_allom
  use FatesAllometryMod  , only : bleaf
  use FatesAllometryMod  , only : bfineroot
  use FatesAllometryMod  , only : bdead_allom
  use FatesAllometryMod  , only : bstore_allom
  use FatesAllometryMod  , only : bbgw_allom
  use FatesAllometryMod  , only : carea_allom
  use FatesAllometryMod  , only : CheckIntegratedAllometries
  use FatesAllometryMod, only : set_root_fraction
  use PRTGenericMod, only : prt_carbon_allom_hyp
  use PRTGenericMod, only : prt_cnp_flex_allom_hyp
  use PRTGenericMod, only : prt_vartypes
  use PRTGenericMod, only : leaf_organ
  use PRTGenericMod, only : sapw_organ, struct_organ
  use PRTGenericMod, only : all_carbon_elements
  use PRTGenericMod, only : carbon12_element
  use PRTGenericMod, only : nitrogen_element
  use PRTGenericMod, only : phosphorus_element
  use PRTGenericMod, only : leaf_organ
  use PRTGenericMod, only : fnrt_organ
  use PRTGenericMod, only : sapw_organ
  use PRTGenericMod, only : store_organ
  use PRTGenericMod, only : repro_organ
  use PRTGenericMod, only : struct_organ
  use PRTGenericMod, only : SetState
  use PRTLossFluxesMod, only : PRTPhenologyFlush
  use PRTLossFluxesMod, only : PRTDeciduousTurnover
  use PRTLossFluxesMod, only : PRTReproRelease
  use PRTGenericMod, only : StorageNutrientTarget

  implicit none
  private

  public :: trim_canopy
  public :: phenology
  public :: satellite_phenology
  public :: assign_cohort_SP_properties
  public :: recruitment
  public :: ZeroLitterFluxes

  public :: ZeroAllocationRates
  public :: PreDisturbanceLitterFluxes
  public :: PreDisturbanceIntegrateLitter
  public :: SeedIn

  logical, parameter :: debug  = .false. ! local debug flag
  character(len=*), parameter, private :: sourcefile = &
       __FILE__

  integer, parameter :: dleafon_drycheck = 100 ! Drought deciduous leaves max days on check parameter


  ! ============================================================================

contains

  subroutine ZeroLitterFluxes( currentSite )

    ! This routine loops through all patches in a site
    ! and zero's the flux terms for the litter pools.
    ! This is typically called at the beginning of the dynamics
    ! call sequence.


    ! !ARGUMENTS
    type(ed_site_type), intent(inout), target  :: currentSite
    type(ed_patch_type), pointer               :: currentPatch

    integer :: el

    currentPatch => currentSite%youngest_patch
    do while(associated(currentPatch))
       do el=1,num_elements
          call currentPatch%litter(el)%ZeroFlux()
       end do
       currentPatch => currentPatch%older
    end do


    return
  end subroutine ZeroLitterFluxes

  ! =====================================================================================

  subroutine ZeroAllocationRates( currentSite )

    ! !ARGUMENTS
    type(ed_site_type), intent(inout), target  :: currentSite
    type(ed_patch_type), pointer               :: currentPatch
    type(ed_cohort_type), pointer              :: currentCohort

    currentPatch => currentSite%youngest_patch
    do while(associated(currentPatch))

       currentCohort => currentPatch%tallest
       do while (associated(currentCohort))

          ! This sets turnover and growth rates to zero
          call currentCohort%prt%ZeroRates()

          currentCohort => currentCohort%shorter
       enddo
       currentPatch => currentPatch%older
    end do

    return
  end subroutine ZeroAllocationRates


  ! ============================================================================

  subroutine PreDisturbanceLitterFluxes( currentSite, currentPatch, bc_in )

    ! -----------------------------------------------------------------------------------
    !
    ! This subroutine calculates all of the different litter input and output fluxes
    ! associated with seed turnover, seed influx, litterfall from live and
    ! dead plants, germination, and fragmentation.
    !
    ! At this time we do not have explicit herbivory, and burning losses to litter
    ! are handled elsewhere.
    !
    ! Note: The processes conducted here DO NOT handle litter fluxes associated
    !       with disturbance.  Those fluxes are handled elsewhere (EDPatchDynamcisMod)
    !       because the fluxes are potentially cross patch, and also dealing
    !       patch areas that are changing.
    !
    ! -----------------------------------------------------------------------------------


    ! !ARGUMENTS
    type(ed_site_type), intent(inout)  :: currentSite
    type(ed_patch_type), intent(inout) :: currentPatch
    type(bc_in_type), intent(in)       :: bc_in

    !
    ! !LOCAL VARIABLES:
    type(site_massbal_type), pointer :: site_mass
    type(litter_type), pointer :: litt     ! Points to the litter object for
    ! the different element types
    integer :: el                          ! Litter element loop index
    integer :: nlev_eff_decomp             ! Number of active layers over which
    ! fragmentation fluxes are transfered
    !------------------------------------------------------------------------------------

    ! Calculate the fragmentation rates
    call fragmentation_scaler(currentPatch, bc_in)

    do el = 1, num_elements

       litt => currentPatch%litter(el)

       ! Calculate loss rate of viable seeds to litter
<<<<<<< HEAD
       call SeedDecay(litt, currentPatch, bc_in)
       
=======
       call SeedDecay(litt)

>>>>>>> b2714927
       ! Calculate seed germination rate, the status flags prevent
       ! germination from occuring when the site is in a drought
       ! (for drought deciduous) or too cold (for cold deciduous)
<<<<<<< HEAD
       call SeedGermination(litt, currentSite%cstatus, currentSite%dstatus, bc_in, currentPatch) !ahb added currentPatch
       
       
=======
       call SeedGermination(litt, currentSite%cstatus, currentSite%dstatus)

>>>>>>> b2714927
       ! Send fluxes from newly created litter into the litter pools
       ! This litter flux is from non-disturbance inducing mortality, as well
       ! as litter fluxes from live trees
       call CWDInput(currentSite, currentPatch, litt,bc_in)

       ! Only calculate fragmentation flux over layers that are active
       ! (RGK-Mar2019) SHOULD WE MAX THIS AT 1? DONT HAVE TO

       nlev_eff_decomp = max(bc_in%max_rooting_depth_index_col, 1)
       call CWDOut(litt,currentPatch%fragmentation_scaler,nlev_eff_decomp)

       site_mass => currentSite%mass_balance(el)

       ! Fragmentation flux to soil decomposition model [kg/site/day]
       site_mass%frag_out = site_mass%frag_out + currentPatch%area * &
            ( sum(litt%ag_cwd_frag) + sum(litt%bg_cwd_frag) + &
            sum(litt%leaf_fines_frag) + sum(litt%root_fines_frag) + &
            !sum(litt%non_seed_repro_mass_decay) + & !ahb added this line on 7/8/2021
            sum(litt%seed_decay) + sum(litt%seed_germ_decay))

    end do


    return
  end subroutine PreDisturbanceLitterFluxes

  ! =====================================================================================

  subroutine PreDisturbanceIntegrateLitter(currentPatch)

    ! -----------------------------------------------------------------------------------
    !
    ! This step applies the litter fluxes to the prognostic state variables.
    ! This procedure is called in response to fluxes generated from:
    ! 1) seed rain,
    ! 2) non-disturbance generating turnover
    ! 3) litter fall from living plants
    ! 4) fragmentation
    !
    ! This routine does NOT accomodate the litter fluxes associated with
    ! disturbance generation.  That will happen after this call.
    ! Fluxes associated with FIRE also happen after this step.
    !
    ! All states are in units kg/m2
    ! All fluxes are in units kg/m2/day
    ! The integration step is 1 day, thus time is implied
    !
    ! -----------------------------------------------------------------------------------

    ! Arguments
    type(ed_patch_type),intent(inout),target :: currentPatch


    ! Locals
    type(litter_type), pointer :: litt
    integer :: el          ! Loop counter for litter element type
    integer :: pft         ! pft loop counter
    integer :: c           ! CWD loop counter
    integer :: nlevsoil    ! number of soil layers
    integer :: ilyr        ! soil layer loop counter
    integer :: dcmpy       ! decomposability index

    do el = 1, num_elements

       litt => currentPatch%litter(el)

       ! Update the bank of viable seeds
       ! -----------------------------------------------------------------------------------

       do pft = 1,numpft
          litt%seed(pft) = litt%seed(pft) + &
               litt%seed_in_local(pft) +   &
               litt%seed_in_extern(pft) -  &
               litt%seed_decay(pft) -      &
               litt%seed_germ_in(pft)

          ! Note that the recruitment scheme will use seed_germ
          ! for its construction costs.
          litt%seed_germ(pft) = litt%seed_germ(pft) + &
               litt%seed_germ_in(pft) - &
               litt%seed_germ_decay(pft)


       enddo

       ! Update the Coarse Woody Debris pools (above and below)
       ! -----------------------------------------------------------------------------------
       nlevsoil = size(litt%bg_cwd,dim=2)
       do c = 1,ncwd
          litt%ag_cwd(c) = litt%ag_cwd(c)  + litt%ag_cwd_in(c) - litt%ag_cwd_frag(c)
          do ilyr=1,nlevsoil
             litt%bg_cwd(c,ilyr) = litt%bg_cwd(c,ilyr) &
                  + litt%bg_cwd_in(c,ilyr) &
                  - litt%bg_cwd_frag(c,ilyr)
          enddo
       end do

       ! Update the fine litter pools from leaves and fine-roots
       ! -----------------------------------------------------------------------------------

       do dcmpy = 1,ndcmpy

          litt%leaf_fines(dcmpy) = litt%leaf_fines(dcmpy) &
               + litt%leaf_fines_in(dcmpy)              &
               - litt%leaf_fines_frag(dcmpy)
          do ilyr=1,nlevsoil
             litt%root_fines(dcmpy,ilyr) = litt%root_fines(dcmpy,ilyr) &
                  + litt%root_fines_in(dcmpy,ilyr)      &
                  - litt%root_fines_frag(dcmpy,ilyr)
          enddo

       end do

    end do     ! litter element loop

    return
  end subroutine PreDisturbanceIntegrateLitter



  ! ============================================================================

  subroutine trim_canopy( currentSite )
    !
    ! !DESCRIPTION:
    ! Canopy trimming / leaf optimisation. Removes leaves in negative annual carbon balance.
    !
    ! !USES:

    ! !ARGUMENTS
    type (ed_site_type),intent(inout), target :: currentSite
    !
    ! !LOCAL VARIABLES:
    type (ed_cohort_type) , pointer :: currentCohort
    type (ed_patch_type)  , pointer :: currentPatch

    integer  :: z                     ! leaf layer
    integer  :: ipft                  ! pft index
    logical  :: trimmed               ! was this layer trimmed in this year? If not expand the canopy.
    real(r8) :: tar_bl                ! target leaf biomass       (leaves flushed, trimmed)
    real(r8) :: tar_bfr               ! target fine-root biomass  (leaves flushed, trimmed)
    real(r8) :: bfr_per_bleaf         ! ratio of fine root per leaf biomass
    real(r8) :: sla_levleaf           ! sla at leaf level z
    real(r8) :: nscaler_levleaf       ! nscaler value at leaf level z
    integer  :: cl                    ! canopy layer index
    real(r8) :: kn                    ! nitrogen decay coefficient
    real(r8) :: sla_max               ! Observational constraint on how large sla (m2/gC) can become
    real(r8) :: leaf_c                ! leaf carbon [kg]
    real(r8) :: sapw_c                ! sapwood carbon [kg]
    real(r8) :: store_c               ! storage carbon [kg]
    real(r8) :: struct_c              ! structure carbon [kg]
    real(r8) :: leaf_inc              ! LAI-only portion of the vegetation increment of dinc_ed
    real(r8) :: lai_canopy_above      ! the LAI in the canopy layers above the layer of interest
    real(r8) :: lai_layers_above      ! the LAI in the leaf layers, within the current canopy,
    ! above the leaf layer of interest
    real(r8) :: lai_current           ! the LAI in the current leaf layer
    real(r8) :: cumulative_lai        ! whole canopy cumulative LAI, top down, to the leaf layer of interest
    real(r8) :: cumulative_lai_cohort ! cumulative LAI within the current cohort only

    ! Temporary diagnostic ouptut
    integer :: ipatch
    integer :: icohort

    ! LAPACK linear least squares fit variables
    ! The standard equation for a linear fit, y = mx + b, is converted to a linear system, AX=B and has
    ! the form: [n  sum(x); sum(x)  sum(x^2)] * [b; m]  = [sum(y); sum(x*y)] where
    ! n is the number of leaf layers
    ! x is yearly_net_uptake minus the leaf cost aka the net-net uptake
    ! y is the cumulative lai for the current cohort
    ! b is the y-intercept i.e. the cumulative lai that has zero net-net uptake
    ! m is the slope of the linear fit
    integer :: nll = 3                    ! Number of leaf layers to fit a regression to for calculating the optimum lai
    character(1) :: trans = 'N'           ! Input matrix is not transposed

    integer, parameter :: m = 2, n = 2    ! Number of rows and columns, respectively, in matrix A
    integer, parameter :: nrhs = 1        ! Number of columns in matrix B and X
    integer, parameter :: workmax = 100   ! Maximum iterations to minimize work

    integer :: lda = m, ldb = n           ! Leading dimension of A and B, respectively
    integer :: lwork                      ! Dimension of work array
    integer :: info                       ! Procedure diagnostic ouput

    real(r8) :: nnu_clai_a(m,n)           ! LHS of linear least squares fit, A matrix
    real(r8) :: nnu_clai_b(m,nrhs)        ! RHS of linear least squares fit, B matrix
    real(r8) :: work(workmax)             ! work array

    real(r8) :: initial_trim              ! Initial trim
    real(r8) :: optimum_trim              ! Optimum trim value
    real(r8) :: initial_laimem            ! Initial laimemory
    real(r8) :: optimum_laimem            ! Optimum laimemory

    !----------------------------------------------------------------------

    ipatch = 1 ! Start counting patches

    currentPatch => currentSite%youngest_patch
    do while(associated(currentPatch))

       ! Add debug diagnstic output to determine which patch
       if (debug) then
          write(fates_log(),*) 'Current patch:', ipatch
          write(fates_log(),*) 'Current patch cohorts:', currentPatch%countcohorts
       endif

       icohort = 1

       currentCohort => currentPatch%tallest
       do while (associated(currentCohort))

          ! Save off the incoming trim and laimemory
          initial_trim = currentCohort%canopy_trim
          initial_laimem = currentCohort%laimemory

          ! Add debug diagnstic output to determine which cohort
          if (debug) then
             write(fates_log(),*) 'Current cohort:', icohort
             write(fates_log(),*) 'Starting canopy trim:', initial_trim
             write(fates_log(),*) 'Starting laimemory:', currentCohort%laimemory
          endif

          trimmed = .false.
          ipft = currentCohort%pft
          call carea_allom(currentCohort%dbh,currentCohort%n,currentSite%spread,currentCohort%pft,currentCohort%c_area)

          leaf_c   = currentCohort%prt%GetState(leaf_organ, all_carbon_elements)

          currentCohort%treelai = tree_lai(leaf_c, currentCohort%pft, currentCohort%c_area, &
               currentCohort%n, currentCohort%canopy_layer,               &
               currentPatch%canopy_layer_tlai,currentCohort%vcmax25top )

          currentCohort%treesai = tree_sai(currentCohort%pft, currentCohort%dbh, currentCohort%canopy_trim, &
               currentCohort%c_area, currentCohort%n, currentCohort%canopy_layer, &
               currentPatch%canopy_layer_tlai, currentCohort%treelai, &
               currentCohort%vcmax25top,0 )

          currentCohort%nv      = ceiling((currentCohort%treelai+currentCohort%treesai)/dinc_ed)

          if (currentCohort%nv > nlevleaf)then
             write(fates_log(),*) 'nv > nlevleaf',currentCohort%nv, &
                  currentCohort%treelai,currentCohort%treesai, &
                  currentCohort%c_area,currentCohort%n,leaf_c
             call endrun(msg=errMsg(sourcefile, __LINE__))
          endif

          call bleaf(currentcohort%dbh,ipft,currentcohort%canopy_trim,tar_bl)

          if ( int(prt_params%allom_fmode(ipft)) .eq. 1 ) then
             ! only query fine root biomass if using a fine root allometric model that takes leaf trim into account
             call bfineroot(currentcohort%dbh,ipft,currentcohort%canopy_trim,tar_bfr)
             bfr_per_bleaf = tar_bfr/tar_bl
          endif

          ! Identify current canopy layer (cl)
          cl = currentCohort%canopy_layer

          ! PFT-level maximum SLA value, even if under a thick canopy (same units as slatop)
          sla_max = prt_params%slamax(ipft)

          ! Initialize nnu_clai_a
          nnu_clai_a(:,:) = 0._r8
          nnu_clai_b(:,:) = 0._r8

          !Leaf cost vs netuptake for each leaf layer.
          do z = 1, currentCohort%nv

             ! Calculate the cumulative total vegetation area index (no snow occlusion, stems and leaves)

             leaf_inc    = dinc_ed * &
                  currentCohort%treelai/(currentCohort%treelai+currentCohort%treesai)

             ! Now calculate the cumulative top-down lai of the current layer's midpoint within the current cohort
             lai_layers_above      = leaf_inc * (z-1)
             lai_current           = min(leaf_inc, currentCohort%treelai - lai_layers_above)
             cumulative_lai_cohort = lai_layers_above + 0.5*lai_current

             ! Now add in the lai above the current cohort for calculating the sla leaf level
             lai_canopy_above  = sum(currentPatch%canopy_layer_tlai(1:cl-1))
             cumulative_lai    = lai_canopy_above + cumulative_lai_cohort

             ! There was activity this year in this leaf layer.  This should only occur for bottom most leaf layer
             if (currentCohort%year_net_uptake(z) /= 999._r8)then

                ! Calculate sla_levleaf following the sla profile with overlying leaf area
                ! Scale for leaf nitrogen profile
                kn = decay_coeff_kn(ipft,currentCohort%vcmax25top)
                ! Nscaler value at leaf level z
                nscaler_levleaf = exp(-kn * cumulative_lai)
                ! Sla value at leaf level z after nitrogen profile scaling (m2/gC)
                sla_levleaf = prt_params%slatop(ipft)/nscaler_levleaf

                if(sla_levleaf > sla_max)then
                   sla_levleaf = sla_max
                end if

                !Leaf Cost kgC/m2/year-1
                !decidous costs.
                if (prt_params%season_decid(ipft) ==  itrue .or. &
                     prt_params%stress_decid(ipft) == itrue )then

                   ! Leaf cost at leaf level z accounting for sla profile (kgC/m2)
                   currentCohort%leaf_cost =  1._r8/(sla_levleaf*1000.0_r8)

                   if ( int(prt_params%allom_fmode(ipft)) .eq. 1 ) then
                      ! if using trimmed leaf for fine root biomass allometry, add the cost of the root increment
                      ! to the leaf increment; otherwise do not.
                      currentCohort%leaf_cost = currentCohort%leaf_cost + &
                           1.0_r8/(sla_levleaf*1000.0_r8) * &
                           bfr_per_bleaf / prt_params%root_long(ipft)
                   endif

                   currentCohort%leaf_cost = currentCohort%leaf_cost * &
                        (prt_params%grperc(ipft) + 1._r8)
                else !evergreen costs

                   ! Leaf cost at leaf level z accounting for sla profile
                   currentCohort%leaf_cost = 1.0_r8/(sla_levleaf* &
                        sum(prt_params%leaf_long(ipft,:))*1000.0_r8) !convert from sla in m2g-1 to m2kg-1


                   if ( int(prt_params%allom_fmode(ipft)) .eq. 1 ) then
                      ! if using trimmed leaf for fine root biomass allometry, add the cost of the root increment
                      ! to the leaf increment; otherwise do not.
                      currentCohort%leaf_cost = currentCohort%leaf_cost + &
                           1.0_r8/(sla_levleaf*1000.0_r8) * &
                           bfr_per_bleaf / prt_params%root_long(ipft)
                   endif
                   currentCohort%leaf_cost = currentCohort%leaf_cost * &
                        (prt_params%grperc(ipft) + 1._r8)
                endif

                ! Construct the arrays for a least square fit of the net_net_uptake versus the cumulative lai
                ! if at least nll leaf layers are present in the current cohort and only for the bottom nll
                ! leaf layers.
                if (currentCohort%nv > nll .and. currentCohort%nv - z < nll) then

                   ! Build the A matrix for the LHS of the linear system. A = [n  sum(x); sum(x)  sum(x^2)]
                   ! where n = nll and x = yearly_net_uptake-leafcost
                   nnu_clai_a(1,1) = nnu_clai_a(1,1) + 1 ! Increment for each layer used
                   nnu_clai_a(1,2) = nnu_clai_a(1,2) + currentCohort%year_net_uptake(z) - currentCohort%leaf_cost
                   nnu_clai_a(2,1) = nnu_clai_a(1,2)
                   nnu_clai_a(2,2) = nnu_clai_a(2,2) + (currentCohort%year_net_uptake(z) - currentCohort%leaf_cost)**2

                   ! Build the B matrix for the RHS of the linear system. B = [sum(y); sum(x*y)]
                   ! where x = yearly_net_uptake-leafcost and y = cumulative_lai_cohort
                   nnu_clai_b(1,1) = nnu_clai_b(1,1) + cumulative_lai_cohort
                   nnu_clai_b(2,1) = nnu_clai_b(2,1) + (cumulative_lai_cohort * &
                        (currentCohort%year_net_uptake(z) - currentCohort%leaf_cost))
                end if

                ! Check leaf cost against the yearly net uptake for that cohort leaf layer
                if (currentCohort%year_net_uptake(z) < currentCohort%leaf_cost) then
                   ! Make sure the cohort trim fraction is great than the pft trim limit
                   if (currentCohort%canopy_trim > EDPftvarcon_inst%trim_limit(ipft)) then

                      !  if ( debug ) then
                      !     write(fates_log(),*) 'trimming leaves', &
                      !           currentCohort%canopy_trim,currentCohort%leaf_cost
                      !  endif

                      ! keep trimming until none of the canopy is in negative carbon balance.
                      if (currentCohort%hite > EDPftvarcon_inst%hgt_min(ipft)) then
                         currentCohort%canopy_trim = currentCohort%canopy_trim - &
                              EDPftvarcon_inst%trim_inc(ipft)
                         if (prt_params%evergreen(ipft) /= 1)then
                            currentCohort%laimemory = currentCohort%laimemory * &
                                 (1.0_r8 - EDPftvarcon_inst%trim_inc(ipft))
                         endif

                         trimmed = .true.

                      endif ! hite check
                   endif ! trim limit check
                endif ! net uptake check
             endif ! leaf activity check
          enddo ! z, leaf layer loop

          ! Compute the optimal cumulative lai based on the cohort net-net uptake profile if at least 2 leaf layers
          if (nnu_clai_a(1,1) > 1) then

             ! Compute the optimum size of the work array
             lwork = -1 ! Ask sgels to compute optimal number of entries for work
             call dgels(trans, m, n, nrhs, nnu_clai_a, lda, nnu_clai_b, ldb, work, lwork, info)
             lwork = int(work(1)) ! Pick the optimum.  TBD, can work(1) come back with greater than work size?

             ! if (debug) then
             !    write(fates_log(),*) 'LLSF lwork output (info, lwork):', info, lwork
             ! endif

             ! Compute the minimum of 2-norm of of the least squares fit to solve for X
             ! Note that dgels returns the solution by overwriting the nnu_clai_b array.
             ! The result has the form: X = [b; m]
             ! where b = y-intercept (i.e. the cohort lai that has zero yearly net-net uptake)
             ! and m is the slope of the linear fit
             call dgels(trans, m, n, nrhs, nnu_clai_a, lda, nnu_clai_b, ldb, work, lwork, info)

             if (info < 0) then
                write(fates_log(),*) 'LLSF optimium LAI calculation returned illegal value'
                call endrun(msg=errMsg(sourcefile, __LINE__))
             endif

             if (debug) then
                write(fates_log(),*) 'LLSF optimium LAI (intercept,slope):', nnu_clai_b
                write(fates_log(),*) 'LLSF optimium LAI:', nnu_clai_b(1,1)
                write(fates_log(),*) 'LLSF optimium LAI info:', info
                write(fates_log(),*) 'LAI fraction (optimum_lai/cumulative_lai):', nnu_clai_b(1,1) / cumulative_lai_cohort
             endif

             ! Calculate the optimum trim based on the initial canopy trim value
             if (cumulative_lai_cohort > 0._r8) then  ! Sometime cumulative_lai comes in at 0.0?

                !
                optimum_trim = (nnu_clai_b(1,1) / cumulative_lai_cohort) * initial_trim
                optimum_laimem = (nnu_clai_b(1,1) / cumulative_lai_cohort) * initial_laimem

                ! Determine if the optimum trim value makes sense.  The smallest cohorts tend to have unrealistic fits.
                if (optimum_trim > 0. .and. optimum_trim < 1.) then
                   currentCohort%canopy_trim = optimum_trim

                   ! If the cohort pft is not evergreen we reduce the laimemory as well
                   if (prt_params%evergreen(ipft) /= 1) then
                      currentCohort%laimemory = optimum_laimem
                   endif

                   trimmed = .true.

                endif
             endif
          endif

          ! Reset activity for the cohort for the start of the next year
          currentCohort%year_net_uptake(:) = 999.0_r8

          ! Add to trim fraction if cohort not trimmed at all
          if ( (.not.trimmed) .and.currentCohort%canopy_trim < 1.0_r8)then
             currentCohort%canopy_trim = currentCohort%canopy_trim + EDPftvarcon_inst%trim_inc(ipft)
          endif

          if ( debug ) then
             write(fates_log(),*) 'trimming:',currentCohort%canopy_trim
          endif

          ! currentCohort%canopy_trim = 1.0_r8 !FIX(RF,032414) this turns off ctrim for now.
          currentCohort => currentCohort%shorter
          icohort = icohort + 1
       enddo
       currentPatch => currentPatch%older
       ipatch = ipatch + 1
    enddo

  end subroutine trim_canopy

  ! ============================================================================
  subroutine phenology( currentSite, bc_in )
    !
    ! !DESCRIPTION:
    ! Phenology.
    !
    ! !USES:
    use FatesConstantsMod, only : tfrz => t_water_freeze_k_1atm
    use EDParamsMod, only : ED_val_phen_drought_threshold, ED_val_phen_doff_time
    use EDParamsMod, only : ED_val_phen_a, ED_val_phen_b, ED_val_phen_c, ED_val_phen_chiltemp
    use EDParamsMod, only : ED_val_phen_mindayson, ED_val_phen_ncolddayslim, ED_val_phen_coldtemp


    !
    ! !ARGUMENTS:
    type(ed_site_type), intent(inout), target :: currentSite
    type(bc_in_type),   intent(in)            :: bc_in

    !
    ! !LOCAL VARIABLES:

    type(ed_patch_type),pointer :: cpatch
    integer  :: model_day_int     ! integer model day 1 - inf
    integer  :: ncolddays         ! no days underneath the threshold for leaf drop
    integer  :: i_wmem            ! Loop counter for water mem days
    integer  :: i_tmem            ! Loop counter for veg temp mem days
    integer  :: dayssincedleafon  ! Days since drought-decid leaf-on started
    integer  :: dayssincedleafoff ! Days since drought-decid leaf-off started
    integer  :: dayssincecleafon  ! Days since cold-decid leaf-on started
    integer  :: dayssincecleafoff ! Days since cold-decid leaf-off started
    real(r8) :: mean_10day_liqvol ! mean liquid volume (m3/m3) over last 10 days
    real(r8) :: leaf_c            ! leaf carbon [kg]
    real(r8) :: fnrt_c            ! fineroot carbon [kg]
    real(r8) :: sapw_c            ! sapwood carbon [kg]
    real(r8) :: store_c           ! storage carbon [kg]
    real(r8) :: struct_c          ! structure carbon [kg]
    real(r8) :: gdd_threshold     ! GDD accumulation function,
    integer  :: ilayer_swater     ! Layer index for soil water
    ! which also depends on chilling days.
    integer  :: ncdstart          ! beginning of counting period for chilling degree days.
    integer  :: gddstart          ! beginning of counting period for growing degree days.
    real(r8) :: temp_in_C         ! daily averaged temperature in celcius

    integer, parameter :: canopy_leaf_lifespan = 365    ! Maximum lifespan of drought decid leaves

    integer, parameter :: min_daysoff_dforcedflush = 30 ! THis is the number of days that must had elapsed
    ! since leaves had dropped, in order to forcably
    ! flush leaves again.  This does not impact flushing
    ! due to real moisture constraints, and will prevent
    ! drought deciduous in perennially wet environments
    ! that have been forced to drop their leaves, from
    ! flushing them back immediately.

    real(r8),parameter :: dphen_soil_depth = 0.1        ! Use liquid soil water that is
    ! closest to this depth [m]

    ! This is the integer model day. The first day of the simulation is 1, and it
    ! continues monotonically, indefinitely
    model_day_int = nint(hlm_model_day)


    ! Use the following layer index to calculate drought conditions
    ilayer_swater = minloc(abs(bc_in%z_sisl(:)-dphen_soil_depth),dim=1)


    ! Parameter of drought decid leaf loss in mm in top layer...FIX(RF,032414)
    ! - this is arbitrary and poorly understood. Needs work. ED_
    !Parameters: defaults from Botta et al. 2000 GCB,6 709-725
    !Parameters, default from from SDGVM model of senesence

    temp_in_C = 0._r8
    cpatch => CurrentSite%oldest_patch
    do while(associated(cpatch))
       temp_in_C = temp_in_C + cpatch%tveg24%GetMean()*cpatch%area
       cpatch => cpatch%younger
    end do
    temp_in_C = temp_in_C * area_inv - tfrz


    !-----------------Cold Phenology--------------------!

    !Zero growing degree and chilling day counters
    if (currentSite%lat > 0)then
       ncdstart = 270  !Northern Hemisphere begining November
       gddstart = 1    !Northern Hemisphere begining January
    else
       ncdstart = 120  !Southern Hemisphere beginning May
       gddstart = 181  !Northern Hemisphere begining July
    endif

    ! Count the number of chilling days over a seasonal window.
    ! For comparing against GDD, we start calculating chilling
    ! in the late autumn.
    ! This value is used to determine the GDD exceedance threshold
    if (hlm_day_of_year == ncdstart)then
       currentSite%nchilldays = 0
    endif

    !Accumulate growing/chilling days after start of counting period
    if (temp_in_C  <  ED_val_phen_chiltemp)then
       currentSite%nchilldays = currentSite%nchilldays + 1
    endif

    !GDD accumulation function, which also depends on chilling days.
    !  -68 + 638 * (-0.001 * ncd)
    gdd_threshold = ED_val_phen_a + ED_val_phen_b*exp(ED_val_phen_c*real(currentSite%nchilldays,r8))

    !Accumulate temperature of last 10 days.
    currentSite%vegtemp_memory(2:num_vegtemp_mem) = currentSite%vegtemp_memory(1:num_vegtemp_mem-1)
    currentSite%vegtemp_memory(1) = temp_in_C

    !count number of days for leaves off
    ncolddays = 0
    do i_tmem = 1,num_vegtemp_mem
       if (currentSite%vegtemp_memory(i_tmem) < ED_val_phen_coldtemp)then
          ncolddays = ncolddays + 1
       endif
    enddo

    ! Here is where we do the GDD accumulation calculation
    !
    ! reset GDD on set dates
    if (hlm_day_of_year == gddstart)then
       currentSite%grow_deg_days = 0._r8
    endif
    !
    ! accumulate the GDD using daily mean temperatures
    ! Don't accumulate GDD during the growing season (that wouldn't make sense)
    if (temp_in_C .gt. 0._r8 .and. currentSite%cstatus == phen_cstat_iscold) then
       currentSite%grow_deg_days = currentSite%grow_deg_days + temp_in_C
    endif

    !this logic is to prevent GDD accumulating after the leaves have fallen and before the
    ! beginnning of the accumulation period, to prevend erroneous autumn leaf flushing.
    if(model_day_int>365)then !only do this after the first year to prevent odd behaviour

       if(currentSite%lat .gt. 0.0_r8)then !Northern Hemisphere
          ! In the north, don't accumulate when we are past the leaf fall date.
          ! Accumulation starts on day 1 of year in NH.
          ! The 180 is to prevent going into an 'always off' state after initialization
          if( model_day_int .gt. currentSite%cleafoffdate.and.hlm_day_of_year.gt.180)then !
             currentSite%grow_deg_days = 0._r8
          endif
       else !Southern Hemisphere
          ! In the South, don't accumulate after the leaf off date, and before the start of
          ! the accumulation phase (day 181).
          if(model_day_int .gt. currentSite%cleafoffdate.and.hlm_day_of_year.lt.gddstart) then!
             currentSite%grow_deg_days = 0._r8
          endif
       endif
    endif !year1

    ! Calculate the number of days since the leaves last came on
    ! and off. If this is the beginning of the simulation, that day might
    ! not had occured yet, so set it to last year to get things rolling

    if (model_day_int < currentSite%cleafoffdate) then
       dayssincecleafoff = model_day_int - (currentSite%cleafoffdate - 365)
    else
       dayssincecleafoff = model_day_int - currentSite%cleafoffdate
    end if

    if (model_day_int < currentSite%cleafondate) then
       dayssincecleafon = model_day_int - (currentSite%cleafondate-365)
    else
       dayssincecleafon = model_day_int - currentSite%cleafondate
    end if



    !LEAF ON: COLD DECIDUOUS. Needs to
    !1) have exceeded the growing degree day threshold
    !2) The leaves should not be on already
    !3) There should have been at least one chilling day in the counting period.
    !   this prevents tropical or warm climate plants that are "cold-deciduous"
    !   from ever re-flushing after they have reached their maximum age (thus
    !   preventing them from competing

    if ( (currentSite%cstatus == phen_cstat_iscold .or. &
         currentSite%cstatus == phen_cstat_nevercold) .and. &
         (currentSite%grow_deg_days > gdd_threshold) .and. &
         (dayssincecleafoff > ED_val_phen_mindayson) .and. &
         (currentSite%nchilldays >= 1)) then
       currentSite%cstatus = phen_cstat_notcold  ! Set to not-cold status (leaves can come on)
       currentSite%cleafondate = model_day_int
       dayssincecleafon = 0
       currentSite%grow_deg_days = 0._r8 ! zero GDD for the rest of the year until counting season begins.
       if ( debug ) write(fates_log(),*) 'leaves on'
    endif !GDD




    !LEAF OFF: COLD THRESHOLD
    !Needs to:
    !1) have exceeded the number of cold days threshold
    !2) have exceeded the minimum leafon time.
    !3) The leaves should not be off already
    !4) The day of simulation should be larger than the counting period.


    if ( (currentSite%cstatus == phen_cstat_notcold) .and. &
         (model_day_int > num_vegtemp_mem)      .and. &
         (ncolddays > ED_val_phen_ncolddayslim) .and. &
         (dayssincecleafon > ED_val_phen_mindayson) )then

       currentSite%grow_deg_days  = 0._r8          ! The equations for Botta et al
       ! are for calculations of
       ! first flush, but if we dont
       ! clear this value, it will cause
       ! leaves to flush later in the year
       currentSite%cstatus       = phen_cstat_iscold  ! alter status of site to 'leaves off'
       currentSite%cleafoffdate = model_day_int       ! record leaf off date

       if ( debug ) write(fates_log(),*) 'leaves off'
    endif

    ! LEAF OFF: COLD LIFESPAN THRESHOLD
    ! NOTE: Some areas of the planet will never generate a cold day
    ! and thus %nchilldays will never go from zero to 1.  The following logic
    ! when coupled with this fact will essentially prevent cold-deciduous
    ! plants from re-emerging in areas without at least some cold days

    if( (currentSite%cstatus == phen_cstat_notcold)  .and. &
         (dayssincecleafoff > 400)) then           ! remove leaves after a whole year
       ! when there is no 'off' period.
       currentSite%grow_deg_days  = 0._r8

       currentSite%cstatus = phen_cstat_nevercold  ! alter status of site to imply that this
       ! site is never really cold enough
       ! for cold deciduous
       currentSite%cleafoffdate = model_day_int    ! record leaf off date

       if ( debug ) write(fates_log(),*) 'leaves off'
    endif

    !-----------------Drought Phenology--------------------!
    ! Principles of drought-deciduos phenology model...
    ! The 'is_drought' flag is false when leaves are on, and true when leaves area off.
    ! The following sets those site-level flags, which are acted on in phenology_deciduos.
    ! A* The leaves live for either the length of time the soil moisture is over the threshold
    ! or the lifetime of the leaves, whichever is shorter.
    ! B*: If the soil is only wet for a very short time, then the leaves stay on for 100 days
    ! C*: The leaves are only permitted to come ON for a 60 day window around when they last came on,
    ! to prevent 'flickering' on in response to wet season storms
    ! D*: We don't allow anything to happen in the first ten days to allow the water memory window
    ! to come into equlibirium.
    ! E*: If the soil is always wet, the leaves come on at the beginning of the window, and then
    ! last for their lifespan.
    ! ISSUES
    ! 1. It's not clear what water content we should track. Here we are tracking the top layer,
    ! but we probably should track something like BTRAN, but BTRAN is defined for each PFT,
    ! and there could potentially be more than one stress-dec PFT.... ?
    ! 2. In the beginning, the window is set at an arbitrary time of the year, so the leaves
    ! might come on in the dry season, using up stored reserves
    ! for the stress-dec plants, and potentially killing them. To get around this,
    ! we need to read in the 'leaf on' date from some kind of start-up file
    ! but we would need that to happen for every resolution, etc.
    ! 3. Will this methodology properly kill off the stress-dec trees where there is no
    ! water stress? What about where the wet period coincides with the warm period?
    ! We would just get them overlapping with the cold-dec trees, even though that isn't appropriate
    ! Why don't the drought deciduous trees grow in the North?
    ! Is cold decidousness maybe even the same as drought deciduosness there (and so does this
    ! distinction actually matter??)....

    ! Accumulate surface water memory of last 10 days.
    ! Liquid volume in ground layer (m3/m3)
    do i_wmem = 1,numWaterMem-1 !shift memory along one
       currentSite%water_memory(numWaterMem+1-i_wmem) = currentSite%water_memory(numWaterMem-i_wmem)
    enddo
    currentSite%water_memory(1) = bc_in%h2o_liqvol_sl(ilayer_swater)

    ! Calculate the mean water content over the last 10 days (m3/m3)
    mean_10day_liqvol = sum(currentSite%water_memory(1:numWaterMem))/real(numWaterMem,r8)

    ! In drought phenology, we often need to force the leaves to stay
    ! on or off as moisture fluctuates...

    ! Calculate days since leaves have come off, but make a provision
    ! for the first year of simulation, we have to assume a leaf drop
    ! date to start, so if that is in the future, set it to last year

    if (model_day_int < currentSite%dleafoffdate) then
       dayssincedleafoff = model_day_int - (currentSite%dleafoffdate-365)
    else
       dayssincedleafoff = model_day_int - currentSite%dleafoffdate
    endif

    ! the leaves are on. How long have they been on?
    if (model_day_int < currentSite%dleafondate) then
       dayssincedleafon = model_day_int - (currentSite%dleafondate-365)
    else
       dayssincedleafon = model_day_int - currentSite%dleafondate
    endif

    ! LEAF ON: DROUGHT DECIDUOUS WETNESS
    ! Here, we used a window of oppurtunity to determine if we are
    ! close to the time when then leaves came on last year

    ! Has it been ...
    ! a) a year, plus or minus 1 month since we last had leaf-on?
    ! b) Has there also been at least a nominaly short amount of "leaf-off"
    ! c) is the model day at least > 10 (let soil water spin-up)
    ! Note that cold-starts begin in the "leaf-on"
    ! status
    if ( (currentSite%dstatus == phen_dstat_timeoff .or. &
         currentSite%dstatus == phen_dstat_moistoff) .and. &
         (model_day_int > numWaterMem) .and. &
         (dayssincedleafon >= 365-30 .and. dayssincedleafon <= 365+30 ) .and. &
         (dayssincedleafoff > ED_val_phen_doff_time) ) then

       ! If leaves are off, and have been off for at least a few days
       ! and the time is consistent with the correct
       ! time window... test if the moisture conditions allow for leaf-on

       if ( mean_10day_liqvol >= ED_val_phen_drought_threshold ) then
          currentSite%dstatus     = phen_dstat_moiston  ! set status to leaf-on
          currentSite%dleafondate = model_day_int       ! save the model day we start flushing
          dayssincedleafon        = 0
       endif
    endif

    ! LEAF ON: DROUGHT DECIDUOUS TIME EXCEEDANCE
    ! If we still haven't done budburst by end of window, then force it

    ! If the status is "phen_dstat_moistoff", it means this site currently has
    ! leaves off due to actual moisture limitations.
    ! So we trigger bud-burst at the end of the month since
    ! last year's bud-burst.  If this is imposed, then we set the new
    ! status to indicate bud-burst was forced by timing

    if( currentSite%dstatus == phen_dstat_moistoff ) then
       if ( dayssincedleafon > 365+30 ) then
          currentSite%dstatus     = phen_dstat_timeon ! force budburst!
          currentSite%dleafondate = model_day_int     ! record leaf on date
          dayssincedleafon        = 0
       end if
    end if

    ! But if leaves are off due to time, then we enforce
    ! a longer cool-down (because this is a perrenially wet system)

    if(currentSite%dstatus == phen_dstat_timeoff ) then
       if (dayssincedleafoff > min_daysoff_dforcedflush) then
          currentSite%dstatus     = phen_dstat_timeon    ! force budburst!
          currentSite%dleafondate = model_day_int        ! record leaf on date
          dayssincedleafon        = 0
       end if
    end if

    ! LEAF OFF: DROUGHT DECIDUOUS LIFESPAN - if the leaf gets to
    ! the end of its useful life. A*, E*
    ! i.e. Are the leaves rouhgly at the end of their lives?

    if ( (currentSite%dstatus == phen_dstat_moiston .or. &
         currentSite%dstatus == phen_dstat_timeon ) .and. &
         (dayssincedleafon > canopy_leaf_lifespan) )then
       currentSite%dstatus      = phen_dstat_timeoff    !alter status of site to 'leaves off'
       currentSite%dleafoffdate = model_day_int         !record leaf on date
    endif

    ! LEAF OFF: DROUGHT DECIDUOUS DRYNESS - if the soil gets too dry,
    ! and the leaves have already been on a while...

    if ( (currentSite%dstatus == phen_dstat_moiston .or. &
         currentSite%dstatus == phen_dstat_timeon ) .and. &
         (model_day_int > numWaterMem) .and. &
         (mean_10day_liqvol <= ED_val_phen_drought_threshold) .and. &
         (dayssincedleafon > dleafon_drycheck ) ) then
       currentSite%dstatus = phen_dstat_moistoff     ! alter status of site to 'leaves off'
       currentSite%dleafoffdate = model_day_int      ! record leaf on date
    endif

    call phenology_leafonoff(currentSite)

  end subroutine phenology


  ! ============================================================================
  subroutine phenology_leafonoff(currentSite)
    !
    ! !DESCRIPTION:
    ! Controls the leaf on and off economics
    !
    ! !USES:
    !
    ! !ARGUMENTS:
    type(ed_site_type), intent(inout), target :: currentSite
    !
    ! !LOCAL VARIABLES:
    type(ed_patch_type) , pointer :: currentPatch
    type(ed_cohort_type), pointer :: currentCohort

    real(r8) :: leaf_c                 ! leaf carbon [kg]
    real(r8) :: sapw_c                 ! sapwood carbon [kg]
    real(r8) :: struct_c               ! structural wood carbon [kg]
    real(r8) :: store_c                ! storage carbon [kg]
    real(r8) :: store_c_transfer_frac  ! Fraction of storage carbon used to flush leaves
    real(r8) :: totalmemory            ! total memory of carbon [kg]
    integer  :: ipft
    real(r8), parameter :: leaf_drop_fraction = 1.0_r8
    real(r8), parameter :: carbon_store_buffer = 0.10_r8
    real(r8) :: stem_drop_fraction
    !------------------------------------------------------------------------

    currentPatch => CurrentSite%oldest_patch

    do while(associated(currentPatch))
       currentCohort => currentPatch%tallest
       do while(associated(currentCohort))

          ipft = currentCohort%pft

          ! Retrieve existing leaf and storage carbon

          if(debug) call currentCohort%prt%CheckMassConservation(ipft,0)

          store_c = currentCohort%prt%GetState(store_organ, all_carbon_elements)
          leaf_c  = currentCohort%prt%GetState(leaf_organ, all_carbon_elements)
          sapw_c  = currentCohort%prt%GetState(sapw_organ, all_carbon_elements)
          struct_c  = currentCohort%prt%GetState(struct_organ, all_carbon_elements)

          stem_drop_fraction = EDPftvarcon_inst%phen_stem_drop_fraction(ipft)

          ! COLD LEAF ON
          ! The site level flags signify that it is no-longer too cold
          ! for leaves. Time to signal flushing

          if (prt_params%season_decid(ipft) == itrue)then
             if ( currentSite%cstatus == phen_cstat_notcold  )then                ! we have just moved to leaves being on .
                if (currentCohort%status_coh == leaves_off)then ! Are the leaves currently off?
                   currentCohort%status_coh = leaves_on         ! Leaves are on, so change status to
                   ! stop flow of carbon out of bstore.

                   if(store_c>nearzero) then
                      ! flush either the amount required from the laimemory, or -most- of the storage pool
                      ! RF: added a criterion to stop the entire store pool emptying and triggering termination mortality
                      ! n.b. this might not be necessary if we adopted a more gradual approach to leaf flushing...
                      store_c_transfer_frac =  min((EDPftvarcon_inst%phenflush_fraction(ipft)* &
                           currentCohort%laimemory)/store_c,(1.0_r8-carbon_store_buffer))

                      if(prt_params%woody(ipft).ne.itrue)then
                         totalmemory=currentCohort%laimemory+currentCohort%sapwmemory+currentCohort%structmemory
                         store_c_transfer_frac = min((EDPftvarcon_inst%phenflush_fraction(ipft)* &
                              totalmemory)/store_c, (1.0_r8-carbon_store_buffer))
                      endif

                   else
                      store_c_transfer_frac = 0.0_r8
                   end if

                   ! This call will request that storage carbon will be transferred to
                   ! leaf tissues. It is specified as a fraction of the available storage
                   if(prt_params%woody(ipft) == itrue) then

                      call PRTPhenologyFlush(currentCohort%prt, ipft, leaf_organ, store_c_transfer_frac)
                      currentCohort%laimemory = 0.0_r8

                   else

                      ! Check that the stem drop fraction is set to non-zero amount otherwise flush all carbon store to leaves
                      if (stem_drop_fraction .gt. 0.0_r8) then

                         call PRTPhenologyFlush(currentCohort%prt, ipft, leaf_organ, &
                              store_c_transfer_frac*currentCohort%laimemory/totalmemory)

                         call PRTPhenologyFlush(currentCohort%prt, ipft, sapw_organ, &
                              store_c_transfer_frac*currentCohort%sapwmemory/totalmemory)

                         call PRTPhenologyFlush(currentCohort%prt, ipft, struct_organ, &
                              store_c_transfer_frac*currentCohort%structmemory/totalmemory)

                      else

                         call PRTPhenologyFlush(currentCohort%prt, ipft, leaf_organ, &
                              store_c_transfer_frac)

                      end if

                      currentCohort%laimemory = 0.0_r8
                      currentCohort%structmemory = 0.0_r8
                      currentCohort%sapwmemory = 0.0_r8

                   endif
                endif !pft phenology
             endif ! growing season

             !COLD LEAF OFF
             if (currentSite%cstatus == phen_cstat_nevercold .or. &
                  currentSite%cstatus == phen_cstat_iscold) then ! past leaf drop day? Leaves still on tree?

                if (currentCohort%status_coh == leaves_on) then ! leaves have not dropped

                   ! leaf off occur on individuals bigger than specific size for grass
                   if (currentCohort%dbh > EDPftvarcon_inst%phen_cold_size_threshold(ipft) &
                        .or. prt_params%woody(ipft)==itrue) then

                      ! This sets the cohort to the "leaves off" flag
                      currentCohort%status_coh  = leaves_off

                      ! Remember what the lai was (leaf mass actually) was for next year
                      ! the same amount back on in the spring...

                      currentCohort%laimemory   = leaf_c

                      ! Drop Leaves (this routine will update the leaf state variables,
                      ! for carbon and any other element that are prognostic. It will
                      ! also track the turnover masses that will be sent to litter later on)

                      call PRTDeciduousTurnover(currentCohort%prt,ipft, &
                           leaf_organ, leaf_drop_fraction)

                      if(prt_params%woody(ipft).ne.itrue)then

                         currentCohort%sapwmemory   = sapw_c * stem_drop_fraction

                         currentCohort%structmemory   = struct_c * stem_drop_fraction

                         call PRTDeciduousTurnover(currentCohort%prt,ipft, &
                              sapw_organ, stem_drop_fraction)

                         call PRTDeciduousTurnover(currentCohort%prt,ipft, &
                              struct_organ, stem_drop_fraction)

                      endif	! woody plant check
                   endif ! individual dbh size check
                endif !leaf status
             endif !currentSite status
          endif  !season_decid

          ! DROUGHT LEAF ON
          ! Site level flag indicates it is no longer in drought condition
          ! deciduous plants can flush

          if (prt_params%stress_decid(ipft) == itrue )then

             if (currentSite%dstatus == phen_dstat_moiston .or. &
                  currentSite%dstatus == phen_dstat_timeon )then

                ! we have just moved to leaves being on .
                if (currentCohort%status_coh == leaves_off)then

                   !is it the leaf-on day? Are the leaves currently off?

                   currentCohort%status_coh = leaves_on    ! Leaves are on, so change status to
                   ! stop flow of carbon out of bstore.

                   if(store_c>nearzero) then

                     store_c_transfer_frac = &
                          min((EDPftvarcon_inst%phenflush_fraction(ipft)*currentCohort%laimemory)/store_c, &
                          (1.0_r8-carbon_store_buffer))

                     if(prt_params%woody(ipft).ne.itrue)then

                        totalmemory=currentCohort%laimemory+currentCohort%sapwmemory+currentCohort%structmemory
                        store_c_transfer_frac = min(EDPftvarcon_inst%phenflush_fraction(ipft)*totalmemory/store_c, &
                             (1.0_r8-carbon_store_buffer))

                      endif

                   else
                      store_c_transfer_frac = 0.0_r8
                   endif

                   ! This call will request that storage carbon will be transferred to
                   ! leaf tissues. It is specified as a fraction of the available storage
                   if(prt_params%woody(ipft) == itrue) then

                      call PRTPhenologyFlush(currentCohort%prt, ipft, &
                           leaf_organ, store_c_transfer_frac)

                      currentCohort%laimemory = 0.0_r8

                   else

                      ! Check that the stem drop fraction is set to non-zero amount otherwise flush all carbon store to leaves
                      if (stem_drop_fraction .gt. 0.0_r8) then

                         call PRTPhenologyFlush(currentCohort%prt, ipft, leaf_organ, &
                              store_c_transfer_frac*currentCohort%laimemory/totalmemory)

                         call PRTPhenologyFlush(currentCohort%prt, ipft, sapw_organ, &
                              store_c_transfer_frac*currentCohort%sapwmemory/totalmemory)

                         call PRTPhenologyFlush(currentCohort%prt, ipft, struct_organ, &
                              store_c_transfer_frac*currentCohort%structmemory/totalmemory)

                      else

                         call PRTPhenologyFlush(currentCohort%prt, ipft, leaf_organ, &
                              store_c_transfer_frac)

                      end if

                      currentCohort%laimemory = 0.0_r8
                      currentCohort%structmemory = 0.0_r8
                      currentCohort%sapwmemory = 0.0_r8

                   endif ! woody plant check
                endif !currentCohort status again?
             endif   !currentSite status

             !DROUGHT LEAF OFF
             if (currentSite%dstatus == phen_dstat_moistoff .or. &
                  currentSite%dstatus == phen_dstat_timeoff) then

                if (currentCohort%status_coh == leaves_on) then ! leaves have not dropped

                   ! This sets the cohort to the "leaves off" flag
                   currentCohort%status_coh      = leaves_off

                   ! Remember what the lai (leaf mass actually) was for next year
                   currentCohort%laimemory   = leaf_c

                   call PRTDeciduousTurnover(currentCohort%prt,ipft, &
                        leaf_organ, leaf_drop_fraction)

                   if(prt_params%woody(ipft).ne.itrue)then

                      currentCohort%sapwmemory   = sapw_c * stem_drop_fraction
                      currentCohort%structmemory   = struct_c * stem_drop_fraction

                      call PRTDeciduousTurnover(currentCohort%prt,ipft, &
                           sapw_organ, stem_drop_fraction)

                      call PRTDeciduousTurnover(currentCohort%prt,ipft, &
                           struct_organ, stem_drop_fraction)
                   endif

                endif
             endif !status
          endif !drought dec.

          if(debug) call currentCohort%prt%CheckMassConservation(ipft,1)

          currentCohort => currentCohort%shorter
       enddo !currentCohort

       currentPatch => currentPatch%younger

    enddo !currentPatch

  end subroutine phenology_leafonoff

  ! =====================================================================================

  subroutine satellite_phenology(currentSite, bc_in)

    ! -----------------------------------------------------------------------------------
    ! Takes the daily inputs of leaf area index, stem area index and canopy height and
    ! translates them into a FATES structure with one patch and one cohort per PFT
    ! The leaf area of the cohort is modified each day to match that asserted by the HLM
    ! -----------------------------------------------------------------------------------

    ! !USES:
    !
    ! !ARGUMENTS:
    type(ed_site_type), intent(inout), target :: currentSite
    type(bc_in_type),   intent(in)            :: bc_in

    class(prt_vartypes), pointer :: prt

    ! !LOCAL VARIABLES:
    type(ed_patch_type) , pointer :: currentPatch
    type(ed_cohort_type), pointer :: currentCohort

    real(r8) ::  spread        ! dummy value of canopy spread to estimate c_area
    real(r8) ::  leaf_c        ! leaf carbon estimated to generate target tlai
    real(r8) :: check_treelai
    integer ::   fates_pft     ! fates pft numer for weighting loop
    integer  ::   hlm_pft      ! host land model pft number for weighting loop.
    integer ::   s             ! site index


    ! To Do in this routine.
    ! Get access to HLM input varialbes.
    ! Weight them by PFT
    ! Loop around patches, and for each single cohort in each patch
    ! call assign_cohort_SP_properties to determine cohort height, dbh, 'n',  area, leafc from drivers.

    currentSite%sp_tlai(:) = 0._r8
    currentSite%sp_tsai(:) = 0._r8
    currentSite%sp_htop(:) = 0._r8

    ! WEIGHTING OF FATES PFTs on to HLM_PFTs
    ! 1. Add up the area associated with each FATES PFT
    ! where pft_areafrac is the area of land in each HLM PFT and (from surface dataset)
    ! hlm_pft_map is the area of that land in each FATES PFT (from param file)

    ! 2. weight each fates PFT target for lai, sai and htop by the area of the
    ! contrbuting HLM PFTs.

    currentPatch => currentSite%oldest_patch
    do while (associated(currentPatch))

       fates_pft = currentPatch%nocomp_pft_label
       if(fates_pft.ne.0)then

          do hlm_pft = 1,size( EDPftvarcon_inst%hlm_pft_map,2)

             if(bc_in%pft_areafrac(hlm_pft) * EDPftvarcon_inst%hlm_pft_map(fates_pft,hlm_pft).gt.0.0_r8)then
                !leaf area index
                currentSite%sp_tlai(fates_pft) = currentSite%sp_tlai(fates_pft) + &
                     bc_in%hlm_sp_tlai(hlm_pft) * bc_in%pft_areafrac(hlm_pft) &
                     * EDPftvarcon_inst%hlm_pft_map(fates_pft,hlm_pft)
                !stem area index
                currentSite%sp_tsai(fates_pft) = currentSite%sp_tsai(fates_pft) + &
                     bc_in%hlm_sp_tsai(hlm_pft) *	bc_in%pft_areafrac(hlm_pft) &
                     * EDPftvarcon_inst%hlm_pft_map(fates_pft,hlm_pft)
                ! canopy height
                currentSite%sp_htop(fates_pft) = currentSite%sp_htop(fates_pft) + &
                     bc_in%hlm_sp_htop(hlm_pft) * bc_in%pft_areafrac(hlm_pft) &
                     * EDPftvarcon_inst%hlm_pft_map(fates_pft,hlm_pft)
             end if ! there is some area in this patch
          end do !hlm_pft

          ! weight for total area in each patch/fates_pft
          ! this is needed because the area of pft_areafrac does not need to sum to 1.0
          if(currentPatch%area.gt.0.0_r8)then
             currentSite%sp_tlai(fates_pft) = currentSite%sp_tlai(fates_pft) &
                  /(currentPatch%area/area)
             currentSite%sp_tsai(fates_pft) = currentSite%sp_tsai(fates_pft) &
                  /(currentPatch%area/area)
             currentSite%sp_htop(fates_pft) = currentSite%sp_htop(fates_pft) &
                  /(currentPatch%area/area)
          endif

       end if ! not bare patch
       currentPatch => currentPatch%younger
    end do ! patch loop

    ! ------------------------------------------------------------
    ! now we have the target lai, sai and htop for each PFT/patch
    ! find properties of the cohort that go along with that
    ! 1. Find canopy area from HTOP (height)
    ! 2. Find 'n' associated with canopy area, given a closed canopy
    ! 3. Find 'bleaf' associated with TLAI and canopy area.
    ! These things happen in  the catchily titled "assign_cohort_SP_properties" routine.
    ! ------------------------------------------------------------

    currentPatch => currentSite%oldest_patch
    do while (associated(currentPatch))

       currentCohort => currentPatch%tallest
       do while (associated(currentCohort))

          ! FIRST SOME CHECKS.
          fates_pft =currentCohort%pft
          if(fates_pft.ne.currentPatch%nocomp_pft_label)then ! does this cohort belong in this PFT patch?
             write(fates_log(),*) 'wrong PFT label in cohort in SP mode',fates_pft,currentPatch%nocomp_pft_label
             call endrun(msg=errMsg(sourcefile, __LINE__))
          end if

          if(fates_pft.eq.0)then
             write(fates_log(),*) 'PFT0 in SP mode'
             call endrun(msg=errMsg(sourcefile, __LINE__))
          end if

          ! Call routine to invert SP drivers into cohort properites.
          call assign_cohort_SP_properties(currentCohort, currentSite%sp_htop(fates_pft), currentSite%sp_tlai(fates_pft)     , currentSite%sp_tsai(fates_pft),currentPatch%area,ifalse,leaf_c)

          currentCohort => currentCohort%shorter
       end do !cohort loop
       currentPatch => currentPatch%younger
    end do ! patch loop

  end subroutine satellite_phenology

  ! =====================================================================================

  subroutine assign_cohort_SP_properties(currentCohort,htop,tlai,tsai,parea,init,leaf_c)

    ! -----------------------------------------------------------------------------------!
    ! Takes the daily inputs of leaf area index, stem area index and canopy height and
    ! translates them into a FATES structure with one patch and one cohort per PFT
    ! The leaf area of the cohort is modified each day to match that asserted by the HLM
    ! -----------------------------------------------------------------------------------!
    use EDTypesMod       , only : nclmax

    type(ed_cohort_type), intent(inout), target :: currentCohort

    real(r8), intent(in) :: tlai ! target leaf area index from SP inputs
    real(r8), intent(in) :: tsai ! target stem area index from SP inputs
    real(r8), intent(in) :: htop ! target tree height from SP inputs
    real(r8), intent(in) :: parea ! patch area for this PFT
    integer, intent(in)  :: init ! are we in the initialization routine? if so do not set leaf_c
    real(r8), intent(out) ::  leaf_c        ! leaf carbon estimated to generate target tlai

    real(r8) :: dummy_n       ! set cohort n to a dummy value of 1.0
    integer  :: fates_pft     ! fates pft numer for weighting loop
    real(r8) :: spread        ! dummy value of canopy spread to estimate c_area
    real(r8) :: check_treelai
    real(r8) :: canopylai(1:nclmax)
    real(r8) :: fracerr
    real(r8) :: oldcarea

    ! Do some checks
    if(associated(currentCohort%shorter))then
       write(fates_log(),*) 'SP mode has >1 cohort'
       write(fates_log(),*) "SP mode >1 cohort: PFT",currentCohort%pft, currentCohort%shorter%pft
       write(fates_log(),*) "SP mode >1 cohort: CL",currentCohort%canopy_layer, currentCohort%shorter%canopy_layer
       call endrun(msg=errMsg(sourcefile, __LINE__))
    end if

    !------------------------------------------
    !  Calculate dbh from input height, and c_area from dbh
    !------------------------------------------
    currentCohort%hite = htop

    fates_pft = currentCohort%pft
    call h2d_allom(currentCohort%hite,fates_pft,currentCohort%dbh)

    dummy_n = 1.0_r8 ! make n=1 to get area of one tree.
    spread = 1.0_r8  ! fix this to 0 to remove dynamics of canopy closure, assuming a closed canopy.
    ! n.b. the value of this will only affect 'n', which isn't/shouldn't be a diagnostic in
    ! SP mode.
    call carea_allom(currentCohort%dbh,dummy_n,spread,currentCohort%pft,currentCohort%c_area)

    !------------------------------------------
    !  Calculate canopy N assuming patch area is full
    !------------------------------------------
    currentCohort%n = parea / currentCohort%c_area

    ! correct c_area for the new nplant
    call carea_allom(currentCohort%dbh,currentCohort%n,spread,currentCohort%pft,currentCohort%c_area)

    ! ------------------------------------------
    ! Calculate leaf carbon from target treelai
    ! ------------------------------------------
    currentCohort%treelai = tlai
    canopylai(:) = 0._r8
    leaf_c = leafc_from_treelai( currentCohort%treelai, currentCohort%pft, currentCohort%c_area,&
         currentCohort%n, currentCohort%canopy_layer, currentCohort%vcmax25top)

    !check that the inverse calculation of leafc from treelai is the same as the
    ! standard calculation of treelai from leafc. Maybe can delete eventually?

    check_treelai = tree_lai(leaf_c, currentCohort%pft, currentCohort%c_area, &
         currentCohort%n, currentCohort%canopy_layer,               &
         canopylai,currentCohort%vcmax25top )

    if( abs(currentCohort%treelai-check_treelai).gt.1.0e-12)then !this is not as precise as nearzero
       write(fates_log(),*) 'error in validate treelai',currentCohort%treelai,check_treelai,currentCohort%treelai-check_treelai
       call endrun(msg=errMsg(sourcefile, __LINE__))
    end if

    ! the carea_allom routine sometimes generates precision-tolerance level errors in the canopy area
    ! these mean that the canopy area does not exactly add up to the patch area, which causes chaos in
    ! the radiation routines.  Correct both the area and the 'n' to remove error, and don't use
    !! carea_allom in SP mode after this point.

    if(abs(currentCohort%c_area-parea).gt.nearzero)then ! there is an error
       if(abs(currentCohort%c_area-parea).lt.10.e-9)then !correct this if it's a very small error
          oldcarea = currentCohort%c_area
          !generate new cohort area
          currentCohort%c_area = currentCohort%c_area - (currentCohort%c_area- parea)
          currentCohort%n = currentCohort%n * (currentCohort%c_area/oldcarea)
          if(abs(currentCohort%c_area-parea).gt.nearzero)then
             write(fates_log(),*) 'SPassign, c_area still broken',currentCohort%c_area-parea,currentCohort%c_area-oldcarea
             call endrun(msg=errMsg(sourcefile, __LINE__))
          end if
       else
          write(fates_log(),*) 'SPassign, big error in c_area',currentCohort%c_area-parea,currentCohort%pft
       end if ! still broken
    end if !small error

    if(init.eq.ifalse)then
       call SetState(currentCohort%prt, leaf_organ, carbon12_element, leaf_c, 1)
    endif

    ! assert sai
    currentCohort%treesai = tsai

  end subroutine assign_cohort_SP_properties

  ! =====================================================================================

  subroutine SeedIn( currentSite, bc_in )

    ! -----------------------------------------------------------------------------------
    ! Flux from plants into the seed pool.
    ! It is assumed that allocation to seed on living pools has already been calculated
    ! at the daily time step.
    ! Note: Some seed generation can occur during disturbance. It is assumed that
    !       some plants use their storage upon death to create seeds, but this in only
    !       triggered during non-fire and non-logging events.  See
    !       subroutine mortality_litter_fluxes() and DistributeSeeds(), look for
    !       parameter allom_frbstor_repro
    ! -----------------------------------------------------------------------------------


    ! !USES:
    use EDTypesMod, only : area
    use EDTypesMod, only : homogenize_seed_pfts
    !use FatesInterfaceTypesMod,  only : hlm_use_fixed_biogeog    ! For future reduced complexity?
    !
    ! !ARGUMENTS
    type(ed_site_type), intent(inout), target  :: currentSite
    type(bc_in_type), intent(in)               :: bc_in

    type(ed_patch_type), pointer     :: currentPatch
    type(litter_type), pointer       :: litt
    type(ed_cohort_type), pointer    :: currentCohort
    type(site_massbal_type), pointer :: site_mass

    integer  :: pft
    real(r8) :: store_m_to_repro       ! mass sent from storage to reproduction upon death [kg/plant]
    real(r8) :: site_seed_rain(maxpft) ! This is the sum of seed-rain for the site [kg/site/day]
    real(r8) :: seed_in_external       ! Mass of externally generated seeds [kg/m2/day]
    real(r8) :: seed_stoich            ! Mass ratio of nutrient per C12 in seeds [kg/kg]
    real(r8) :: seed_prod              ! Seed produced in this dynamics step [kg/day]
    integer  :: n_litt_types           ! number of litter element types (c,n,p, etc)
    integer  :: el                     ! loop counter for litter element types
    integer  :: element_id             ! element id consistent with parteh/PRTGenericMod.F90
    !------------------------------------------------------------------------------------

    do el = 1, num_elements

       site_seed_rain(:) = 0._r8

       element_id = element_list(el)

       site_mass => currentSite%mass_balance(el)

       ! Loop over all patches and sum up the seed input for each PFT
       currentPatch => currentSite%oldest_patch
       do while (associated(currentPatch))

          currentCohort => currentPatch%tallest
          !litt => currentPatch%litter(el) !added by ahb
          do while (associated(currentCohort))

             pft = currentCohort%pft

             ! a certain fraction of bstore might go to clonal reproduction when plants die
             ! (since this is only applied to the dying portion of the cohort
             !  we do not actually pair down the storage via PARTEH, instead
             !  we just make sure that we don't send a portion of the storage
             !  to the litter in CWDInput)
             ! units = [kg/ha/day] = [kg] * [fraction] * [plants/ha/year] * [year/day]
             store_m_to_repro = -currentCohort%prt%GetState(store_organ,element_id) * &
                  EDPftvarcon_inst%allom_frbstor_repro(pft)*currentCohort%dndt*years_per_day

             ! Transfer all reproductive tissues into seed production
             ! The following call to PRTReproRelease, will return the mass
             ! of seeds [kg] released by the plant, per the mass_fraction
             ! specified as input.  This routine will also remove the mass
             ! from the parteh state-variable.
             
             call PRTReproRelease(currentCohort%prt,repro_organ,element_id, &
<<<<<<< HEAD
                   1.0_r8, seed_prod)
                          
             if(element_id==carbon12_element)then
                 currentcohort%seed_prod = seed_prod 
             end if

             site_seed_rain(pft) = site_seed_rain(pft) +  &
                   (seed_prod  * currentCohort%n + store_m_to_repro) 
             
=======
                  1.0_r8, seed_prod)

             if(element_id==carbon12_element)then
                currentcohort%seed_prod = seed_prod
             end if

             site_seed_rain(pft) = site_seed_rain(pft) +  &
                  (seed_prod * currentCohort%n + store_m_to_repro)

>>>>>>> b2714927
             currentCohort => currentCohort%shorter
          enddo !cohort loop

          currentPatch => currentPatch%younger
       enddo

       ! We can choose to homogenize seeds. This is simple, we just
       ! add up all the seed from each pft at the site level, and then
       ! equally distribute to the PFT pools
       if ( homogenize_seed_pfts ) then
          site_seed_rain(1:numpft) = sum(site_seed_rain(:))/real(numpft,r8)
       end if


       ! Loop over all patches again and disperse the mixed seeds into the input flux
       ! arrays

       ! Loop over all patches and sum up the seed input for each PFT
       currentPatch => currentSite%oldest_patch
       do while (associated(currentPatch))

          litt => currentPatch%litter(el)
          do pft = 1,numpft

             if(currentSite%use_this_pft(pft).eq.itrue)then
<<<<<<< HEAD
             ! Seed input from local sources (within site)
             litt%seed_in_local(pft) = litt%seed_in_local(pft) + site_seed_rain(pft)/area

             !New regeneration code added by ahb on 7/15/2021
             !The original code sent all reproductive carbon to seed
             !The code below sends a fraction of reproductive carbon to the leaf litter pool
             !to account for non-seed reproductive carbon (e.g. flower, fruit, etc.)
             !PICK UP HERE WITH ADDING SWITCH
             !--------------------------------
             litt%seed_decay(pft) = litt%seed_in_local(pft) * (1.0_r8 - EDPftvarcon_inst%repro_frac_seed(pft)) !ahb
             !--------------------------------

             ! If there is forced external seed rain, we calculate the input mass flux
             ! from the different elements, usung the seed optimal stoichiometry
             ! for non-carbon
             select case(element_id)
             case(carbon12_element)
                 seed_stoich = 1._r8
             case(nitrogen_element)
                 seed_stoich = prt_params%nitr_recr_stoich(pft) 
             case(phosphorus_element)
                 seed_stoich = prt_params%phos_recr_stoich(pft) 
             case default
                 write(fates_log(), *) 'undefined element specified'
                 write(fates_log(), *) 'while defining forced external seed mass flux'
                 call endrun(msg=errMsg(sourcefile, __LINE__))
             end select
             
             ! Seed input from external sources (user param seed rain, or dispersal model)
             seed_in_external =  seed_stoich*EDPftvarcon_inst%seed_suppl(pft)*years_per_day
             litt%seed_in_extern(pft) = litt%seed_in_extern(pft) + seed_in_external

             ! Seeds entering externally [kg/site/day]
             site_mass%seed_in = site_mass%seed_in + seed_in_external*currentPatch%area
            end if !use this pft  
=======
                ! Seed input from local sources (within site)
                litt%seed_in_local(pft) = litt%seed_in_local(pft) + site_seed_rain(pft)/area

                ! If there is forced external seed rain, we calculate the input mass flux
                ! from the different elements, usung the seed optimal stoichiometry
                ! for non-carbon
                select case(element_id)
                case(carbon12_element)
                   seed_stoich = 1._r8
                case(nitrogen_element)
                 seed_stoich = prt_params%nitr_recr_stoich(pft)
                case(phosphorus_element)
                 seed_stoich = prt_params%phos_recr_stoich(pft)
                case default
                   write(fates_log(), *) 'undefined element specified'
                   write(fates_log(), *) 'while defining forced external seed mass flux'
                   call endrun(msg=errMsg(sourcefile, __LINE__))
                end select

                ! Seed input from external sources (user param seed rain, or dispersal model)
                seed_in_external =  seed_stoich*EDPftvarcon_inst%seed_suppl(pft)*years_per_day
                litt%seed_in_extern(pft) = litt%seed_in_extern(pft) + seed_in_external

                ! Seeds entering externally [kg/site/day]
                site_mass%seed_in = site_mass%seed_in + seed_in_external*currentPatch%area
             end if !use this pft
>>>>>>> b2714927
          enddo


          currentPatch => currentPatch%younger
       enddo

    end do

    return
  end subroutine SeedIn

  ! ============================================================================

  subroutine SeedDecay( litt , currentPatch, bc_in )
    !
    ! !DESCRIPTION:
<<<<<<< HEAD
    ! 1. Flux from seed pool into leaf litter pool
    ! 2. Flux from seedling pool into leaf litter pool   
=======
    !  Flux from seed pool into leaf litter pool
>>>>>>> b2714927
    !
    ! !ARGUMENTS
    type(litter_type) :: litt
    type(ed_patch_type), intent(in) :: currentPatch ! ahb added this
    type(bc_in_type), intent(in) :: bc_in ! ahb added this    
    !
    ! !LOCAL VARIABLES:
    integer  ::  pft
    real(r8) ::  seedling_layer_par          !cumulative light at the seedling layer (MJ) over prior window of days 
                                             !(defined by 'light_mort_window' param)
    real(r8), parameter ::  seedling_light_mort_window = 64.0 !days; move to pft-level parameter
    real(r8) ::  seedling_light_mort_rate    !the daily seedling mortality rate from light stress
    !----------------------------------------------------------------------

    
    ! 1. Flux from seed pool into leaf litter pool
    
    ! default value from Liscke and Loffler 2006 ; making this a PFT-specific parameter
    ! decays the seed pool according to exponential model
    ! seed_decay_rate is in yr-1
    ! seed_decay is kg/day
    ! Assume that decay rates are same for all chemical species

<<<<<<< HEAD
    ! START ahb's changes
    do pft = 1,numpft 
       litt%seed_decay(pft) = litt%seed(pft) * & 
             EDPftvarcon_inst%seed_decay_rate(pft)*years_per_day  + & ! "+ &" added by ahb (7/10/2021)
             litt%seed_decay(pft) ! line added by ahb so that the flux from non-seed reproductive
                                  ! biomass (from SeedIn subroutine) is not lost  (7/10/2021)
 
    ! 2. Flux from seedling pool into leaf litter pool
 
    ! ORIGINAL CODE
    !----------------------------------------------------------------------
       litt%seed_germ_decay(pft) = litt%seed_germ(pft) * &
             EDPftvarcon_inst%seed_decay_rate(pft)*years_per_day
    !----------------------------------------------------------------------

    !----------------------------------------------------------------------
    !NEW CODE FOR ENVIRONMENTALLY SENSITIVE SEEDLING MORTALITY
    !Step 1. Calculate the daily seedling mortality rate from light stress

        !ADD CODE FOR CUMULATIVE LIGHT
     !   seedling_layer_par = ( currentPatch%parprof_dir_z(currentPatch%ncl_p,max(currentPatch%ncan(currentPatch%ncl_p,:))) ) ! + &
                              ! currentPatch%parprof_dif_z(currentPatch%ncl_p,max(currentPatch%ncan(currentPatch%ncl_p,:))) )
                              ! * &
                              ! megajoules_per_joule * sec_per_day * seedling_light_mort_window 

    !    seedling_light_mort_rate = exp(EDPftvarcon_inst%seedling_light_mort_a(pft) * &
    !    seedling_layer_par + EDPftvarcon_inst%seedling_light_mort_b(pft)) 
        

    !    write(fates_log(),*) 'seedling layer par ', seedling_layer_par
    !    write(fates_log(),*) 'seedling light mort rate ', seedling_light_mort_rate

    !Step 2. Calculate the moisture deficit days !this code is a placeholder for now 

        !ilayer_swater_emerg = minloc(abs(bc_in%z_sisl(:)-emerg_soil_depth),dim=1)     !define soil layer

        
        !moisture_def_days = abs(bc_in%smp_sl(ilayer_swater_emerg) * mpa_per_mm_suction) - &    !calculate smp (mm H20 suction?)
        !                    abs(EDPftvarcon_inst%seedling_smp_crit(pft))
                             
       
    !Step 3. Calculate the daily seedling mortality rate from moisture stress
           
        !seedling_h2o_mort_rate = EDPftvarcon_inst%seedling_h2o_mort_a(pft) * moisture_def_days**2 + &
        !                         EDPftvarcon_inst%seedling_h2o_mort_b(pft) * moisture_def_days + &
        !                         EDPftvarcon_inst%seedling_h2o_mort_c(pft)

        !if (moisture_def_days < EDPftvarcon_inst%moisture_dd_crit(pft) ) then
        !     seedling_h2o_mort_rate = 0.0_r8
        !end if
     
    
    !Step 4. Add background mortality and send seedling carbon to litter flux (i.e. to 'seed_germ_decay' flux)        
        !litt%seed_germ_decay(pft) = (litt%seed_germ(pft) * seedling_light_mort_rate) !+ &
                                    !(litt%seed_germ(pft) * seedling_h2o_mort_rate) + &
                                    !(litt%seed_germ(pft) * EDPftvarcon_inst%background_seedling_mort(pft) &
                                    !*years_per_day)
               
    !-----------------------------------------------------------------------
    !END ahb's changes
=======
    do pft = 1,numpft
       litt%seed_decay(pft) = litt%seed(pft) * &
            EDPftvarcon_inst%seed_decay_rate(pft)*years_per_day

       litt%seed_germ_decay(pft) = litt%seed_germ(pft) * &
            EDPftvarcon_inst%seed_decay_rate(pft)*years_per_day
>>>>>>> b2714927

    enddo

    return
  end subroutine SeedDecay

  ! ============================================================================
  subroutine SeedGermination( litt, cold_stat, drought_stat, bc_in, currentPatch ) !ahb added currentPatch and bc_in
    !
    ! !DESCRIPTION:
<<<<<<< HEAD
    !  Flux from seed bank into the seedling pool    
=======
    !  Flux from seed pool into sapling pool
>>>>>>> b2714927
    !
    ! !USES:

    !
    ! !ARGUMENTS
<<<<<<< HEAD
    type(litter_type) :: litt  
    integer, intent(in) :: cold_stat                   ! Is the site in cold leaf-off status?
    integer, intent(in) :: drought_stat                ! Is the site in drought leaf-off status?
    type(bc_in_type), intent(in) :: bc_in              ! ahb added this July 2021
    type(ed_patch_type), intent(in) :: currentPatch    ! ahb added this July 2021
    !
    ! !LOCAL VARIABLES:
    integer :: pft
    real(r8), parameter ::  max_germination = 1.0_r8 ! Cap on germination rates. 
                                                    ! KgC/m2/yr Lishcke et al. 2009
=======
    type(litter_type) :: litt
    integer, intent(in) :: cold_stat    ! Is the site in cold leaf-off status?
    integer, intent(in) :: drought_stat ! Is the site in drought leaf-off status?
    !
    ! !LOCAL VARIABLES:
    integer :: pft


    real(r8), parameter ::  max_germination = 1.0_r8 ! Cap on germination rates.
    ! KgC/m2/yr Lishcke et al. 2009
>>>>>>> b2714927

    !Light and moisture-sensitive seedling emergence variables (ahb)
    !------------------------------------------------------------------------------------------------------------
    integer  :: ilayer_seedling_root                            ! the soil layer at seedling rooting depth
    real(r8) :: seedling_layer_smp                              ! soil matric potential at seedling rooting depth
    real(r8) :: wetness_index                                   ! a soil 'wetness index' calculated from soil matric potential
   
    real(r8) :: seedling_layer_par                         ! photosynthetically active radiation at the seedling layer
    real(r8) :: slsmp_emerg
    real(r8) :: slparmort
    real(r8) :: slpartrans

    real(r8) :: photoblastic_germ_modifier                      ! seedling emergence rate modifier for light-sensitive germination
                                                                ! used in the moisture-sensitive emergence function                                                  
    real(r8) :: seedling_emerg_rate                             ! the fraction of the seed bank emerging in the current time step
    !-------------------------------------------------------------------------------------------------------------


    ! Turning of this cap? because the cap will impose changes on proportionality
    ! of nutrients. (RGK 02-2019)
    !real(r8), parameter :: max_germination = 1.e6_r8  ! Force to very high number

    !----------------------------------------------------------------------

    ! germination_rate is being pulled to PFT parameter; units are 1/yr
    ! thus the mortality rate of seed -> recruit (in units of carbon)
    ! is seed_decay_rate(p)/germination_rate(p)
    ! and thus the mortality rate (in units of individuals) is the product of
    ! that times the ratio of (hypothetical) seed mass to recruit biomass
    
    !START ahb's CHANGES
    !ORIGINAL CODE	
    !-------------------------------------------------------------------------------------------
    do pft = 1,numpft
<<<<<<< HEAD
    !   litt%seed_germ_in(pft) =  min(litt%seed(pft) * EDPftvarcon_inst%germination_rate(pft), &  
    !                                 max_germination)*years_per_day
    !-------------------------------------------------------------------------------------------   
    
    !This code adds light and moisture-sensitive seedling emergence from the seed bank. 
    !It replaces the old prescribed seed germination rate parameter.
    !-------------------------------------------------------------------------------------------
    !Step 1. calculate the photoblastic germination rate modifier

        seedling_layer_par = currentPatch%seedling_layer_par24%GetMean()
        !slsmp_emerg = currentPatch%sdlng_emerg_smp%GetMean()
        !slparmort = currentPatch%sdlng_mort_par%GetMean()
        !slpartrans = currentPatch%sdlng2sap_par%GetMean()

       ! write(fates_log(),*) 'nrm parprof', currentPatch%nrmlzd_parprof_dir_z(:,:,:)
       ! write(fates_log(),*) 'parprof', currentPatch%parprof_dif_z(1,:)
       ! write(fates_log(),*) 'number_leaf_layers_in_second_canopy_layer', maxval(currentPatch%ncan(currentPatch%ncl_p,:))
        
       ! write(fates_log(),*) 'patchno', currentPatch%patchno
       ! write(fates_log(),*) 'seedling_layer_par', seedling_layer_par
       ! write(fates_log(),*) 'seedling_emerg_smp', slsmp_emerg
       ! write(fates_log(),*) 'seedling_mort_par', slparmort
       ! write(fates_log(),*) 'seedling2sap_trans_par', slpartrans
       ! write(fates_log(),*) 'tveg_lpa', currentPatch%tveg_lpa%GetMean()
            
        seedling_layer_par = seedling_layer_par * 4.6_r8                !covert to umol s-1 of PAR
                                                                        !1 W/m2 ≈ 4.6 μmole.m2/s
        
        photoblastic_germ_modifier = seedling_layer_par / &
                (seedling_layer_par + EDPftvarcon_inst%par_crit_germ(pft))

    !Step 2. calculate the soil matric potential at the seedling root depth
        
        !define soil layer
        ilayer_seedling_root = minloc(abs(bc_in%z_sisl(:)-EDPftvarcon_inst%seedling_root_depth(pft)),dim=1) 

        !get soil matric potential (mm of H2O suction) at the seedling rooting depth
        seedling_layer_smp = bc_in%smp_sl(ilayer_seedling_root)    

        !calculate a soil wetness index, which is used by the moisture-based seedling mortality function
        wetness_index = 1.0_r8 / (seedling_layer_smp * (-1.0_r8) * mpa_per_mm_suction)          

    !Step 3. calculate the seedling emergence rate based on soil moisture and par
        seedling_emerg_rate = photoblastic_germ_modifier * EDPftvarcon_inst%a_emerg(pft) * &
                wetness_index**EDPftvarcon_inst%b_emerg(pft)
     
    !Step 4. calculate the 'seed_germ_in' flux                                   
                                                                                     
    !do pft = 1,numpft
       litt%seed_germ_in(pft) =  min(litt%seed(pft) * seedling_emerg_rate, max_germination)
    !-------------------------------------------------------------------------------------------
    !END ahb changes

    !set the germination only under the growing season...c.xu
=======
       litt%seed_germ_in(pft) =  min(litt%seed(pft) * EDPftvarcon_inst%germination_rate(pft), &
            max_germination)*years_per_day

       !set the germination only under the growing season...c.xu
>>>>>>> b2714927

       if ((prt_params%season_decid(pft) == itrue ) .and. &
            (any(cold_stat == [phen_cstat_nevercold,phen_cstat_iscold]))) then
          litt%seed_germ_in(pft) = 0.0_r8
       endif
       if ((prt_params%stress_decid(pft) == itrue ) .and. &
            (any(drought_stat == [phen_dstat_timeoff,phen_dstat_moistoff]))) then
          litt%seed_germ_in(pft) = 0.0_r8
       end if


    enddo

  end subroutine SeedGermination

  ! =====================================================================================





  ! =====================================================================================

  subroutine recruitment( currentSite, currentPatch, bc_in )
    !
    ! !DESCRIPTION:
    ! spawn new cohorts of juveniles of each PFT
    !
    ! !USES:
    use FatesInterfaceTypesMod, only : hlm_use_ed_prescribed_phys
    !
    ! !ARGUMENTS
    type(ed_site_type), intent(inout), target   :: currentSite
    type(ed_patch_type), intent(inout), pointer :: currentPatch
    type(bc_in_type), intent(in)                :: bc_in
    !
    ! !LOCAL VARIABLES:
    class(prt_vartypes), pointer :: prt
    integer :: ft
    type (ed_cohort_type) , pointer :: temp_cohort
    type (litter_type), pointer     :: litt          ! The litter object (carbon right now)
    type(site_massbal_type), pointer :: site_mass    ! For accounting total in-out mass fluxes
    integer :: cohortstatus
    integer :: el          ! loop counter for element
    integer :: element_id  ! element index consistent with definitions in PRTGenericMod
    integer :: iage        ! age loop counter for leaf age bins
    integer,parameter :: recruitstatus = 1 !weather it the new created cohorts is recruited or initialized
    real(r8) :: c_leaf      ! target leaf biomass [kgC]
    real(r8) :: c_fnrt      ! target fine root biomass [kgC]
    real(r8) :: c_sapw      ! target sapwood biomass [kgC]
    real(r8) :: a_sapw      ! target sapwood cross section are [m2] (dummy)
    real(r8) :: c_agw       ! target Above ground biomass [kgC]
    real(r8) :: c_bgw       ! target Below ground biomass [kgC]
    real(r8) :: c_struct    ! target Structural biomass [kgc]
    real(r8) :: c_store     ! target Storage biomass [kgC]
    real(r8) :: m_leaf      ! leaf mass (element agnostic) [kg]
    real(r8) :: m_fnrt      ! fine-root mass (element agnostic) [kg]
    real(r8) :: m_sapw      ! sapwood mass (element agnostic) [kg]
    real(r8) :: m_agw       ! AG wood mass (element agnostic) [kg]
    real(r8) :: m_bgw       ! BG wood mass (element agnostic) [kg]
    real(r8) :: m_struct    ! structural mass (element agnostic) [kg]
    real(r8) :: m_store     ! storage mass (element agnostic) [kg]
    real(r8) :: m_repro     ! reproductive mass (element agnostic) [kg]
    real(r8) :: mass_avail  ! The mass of each nutrient/carbon available in the seed_germination pool [kg]
    real(r8) :: mass_demand ! Total mass demanded by the plant to achieve the stoichiometric targets
    ! of all the organs in the recruits. Used for both [kg per plant] and [kg per cohort]
    real(r8) :: stem_drop_fraction

    !----------------------------------------------------------------------

    allocate(temp_cohort) ! create temporary cohort
    call zero_cohort(temp_cohort)


    do ft = 1,numpft

       ! The following if block is for the prescribed biogeography and/or nocomp modes.
       ! Since currentSite%use_this_pft is a site-level quantity and thus only limits whether a given PFT
       ! is permitted on a given gridcell or not, it applies to the prescribed biogeography case only.
       ! If nocomp is enabled, then we must determine whether a given PFT is allowed on a given patch or not.

       if(currentSite%use_this_pft(ft).eq.itrue &
            .and. ((hlm_use_nocomp .eq. ifalse) .or. (ft .eq. currentPatch%nocomp_pft_label)))then

          temp_cohort%canopy_trim = init_recruit_trim
          temp_cohort%pft         = ft
          temp_cohort%hite        = EDPftvarcon_inst%hgt_min(ft)
          temp_cohort%coage       = 0.0_r8
          stem_drop_fraction = EDPftvarcon_inst%phen_stem_drop_fraction(ft)

          call h2d_allom(temp_cohort%hite,ft,temp_cohort%dbh)

          ! Initialize live pools
          call bleaf(temp_cohort%dbh,ft,temp_cohort%canopy_trim,c_leaf)
          call bfineroot(temp_cohort%dbh,ft,temp_cohort%canopy_trim,c_fnrt)
          call bsap_allom(temp_cohort%dbh,ft,temp_cohort%canopy_trim,a_sapw, c_sapw)
          call bagw_allom(temp_cohort%dbh,ft,c_agw)
          call bbgw_allom(temp_cohort%dbh,ft,c_bgw)
          call bdead_allom(c_agw,c_bgw,c_sapw,ft,c_struct)
          call bstore_allom(temp_cohort%dbh,ft,temp_cohort%canopy_trim,c_store)

          ! Default assumption is that leaves are on
          cohortstatus = leaves_on
          temp_cohort%laimemory = 0.0_r8
          temp_cohort%sapwmemory = 0.0_r8
          temp_cohort%structmemory = 0.0_r8


          ! But if the plant is seasonally (cold) deciduous, and the site status is flagged
          ! as "cold", then set the cohort's status to leaves_off, and remember the leaf biomass
          if ((prt_params%season_decid(ft) == itrue) .and. &
               (any(currentSite%cstatus == [phen_cstat_nevercold,phen_cstat_iscold]))) then
             temp_cohort%laimemory = c_leaf
             c_leaf = 0.0_r8

             ! If plant is not woody then set sapwood and structural biomass as well
             if (prt_params%woody(ft).ne.itrue) then
                temp_cohort%sapwmemory = c_sapw * stem_drop_fraction
                temp_cohort%structmemory = c_struct * stem_drop_fraction
                c_sapw = (1.0_r8 - stem_drop_fraction) * c_sapw
                c_struct = (1.0_r8 - stem_drop_fraction) * c_struct
             endif
             cohortstatus = leaves_off
          endif

          ! Or.. if the plant is drought deciduous, and the site status is flagged as
          ! "in a drought", then likewise, set the cohort's status to leaves_off, and remember leaf
          ! biomass
          if ((prt_params%stress_decid(ft) == itrue) .and. &
               (any(currentSite%dstatus == [phen_dstat_timeoff,phen_dstat_moistoff]))) then
             temp_cohort%laimemory = c_leaf
             c_leaf = 0.0_r8

             ! If plant is not woody then set sapwood and structural biomass as well
             if(prt_params%woody(ft).ne.itrue)then
                temp_cohort%sapwmemory = c_sapw * stem_drop_fraction
                temp_cohort%structmemory = c_struct * stem_drop_fraction
                c_sapw = (1.0_r8 - stem_drop_fraction) * c_sapw
                c_struct = (1.0_r8 - stem_drop_fraction) * c_struct
             endif
             cohortstatus = leaves_off
          endif


          ! Cycle through available carbon and nutrients, find the limiting element
          ! to dictate the total number of plants that can be generated

          if ( (hlm_use_ed_prescribed_phys .eq. ifalse) .or. &
               (EDPftvarcon_inst%prescribed_recruitment(ft) .lt. 0._r8) ) then

           temp_cohort%n = 1.e20_r8

             do el = 1,num_elements

                element_id = element_list(el)
                select case(element_id)
                case(carbon12_element)

                  mass_demand = c_struct+c_leaf+c_fnrt+c_sapw+c_store

                case(nitrogen_element)

                     mass_demand = &
                          c_struct*prt_params%nitr_stoich_p2(ft,prt_params%organ_param_id(struct_organ)) + &
                          c_leaf*prt_params%nitr_stoich_p2(ft,prt_params%organ_param_id(leaf_organ)) + &
                          c_fnrt*prt_params%nitr_stoich_p2(ft,prt_params%organ_param_id(fnrt_organ)) + &
                          c_sapw*prt_params%nitr_stoich_p2(ft,prt_params%organ_param_id(sapw_organ)) + &
                          StorageNutrientTarget(ft, element_id, &
                          c_leaf*prt_params%nitr_stoich_p2(ft,prt_params%organ_param_id(leaf_organ)), &
                          c_fnrt*prt_params%nitr_stoich_p2(ft,prt_params%organ_param_id(fnrt_organ)), &
                          c_sapw*prt_params%nitr_stoich_p2(ft,prt_params%organ_param_id(sapw_organ)), &
                          c_struct*prt_params%nitr_stoich_p2(ft,prt_params%organ_param_id(struct_organ)))

                case(phosphorus_element)

                  mass_demand = &
                       c_struct*prt_params%phos_stoich_p2(ft,prt_params%organ_param_id(struct_organ)) + &
                       c_leaf*prt_params%phos_stoich_p2(ft,prt_params%organ_param_id(leaf_organ)) + &
                       c_fnrt*prt_params%phos_stoich_p2(ft,prt_params%organ_param_id(fnrt_organ)) + &
                       c_sapw*prt_params%phos_stoich_p2(ft,prt_params%organ_param_id(sapw_organ)) + &
                       StorageNutrientTarget(ft, element_id, &
                       c_leaf*prt_params%phos_stoich_p2(ft,prt_params%organ_param_id(leaf_organ)), &
                       c_fnrt*prt_params%phos_stoich_p2(ft,prt_params%organ_param_id(fnrt_organ)), &
                       c_sapw*prt_params%phos_stoich_p2(ft,prt_params%organ_param_id(sapw_organ)), &
                       c_struct*prt_params%phos_stoich_p2(ft,prt_params%organ_param_id(struct_organ)))

                case default
                   write(fates_log(),*) 'Undefined element type in recruitment'
                   call endrun(msg=errMsg(sourcefile, __LINE__))
                end select

                mass_avail = currentPatch%area * currentPatch%litter(el)%seed_germ(ft)

                ! ------------------------------------------------------------------------
                ! Update number density if this is the limiting mass
                ! ------------------------------------------------------------------------

                temp_cohort%n = min(temp_cohort%n, mass_avail/mass_demand)

             end do


          else
             ! prescribed recruitment rates. number per sq. meter per year
             temp_cohort%n  = currentPatch%area * &
                  EDPftvarcon_inst%prescribed_recruitment(ft) * &
                  hlm_freq_day
          endif

          ! Only bother allocating a new cohort if there is a reasonable amount of it
       any_recruits: if (temp_cohort%n > min_n_safemath )then

             ! -----------------------------------------------------------------------------
             ! PART II.
             ! Initialize the PARTEH object, and determine the initial masses of all
             ! organs and elements.
             ! -----------------------------------------------------------------------------
             prt => null()
             call InitPRTObject(prt)

             do el = 1,num_elements

                element_id = element_list(el)

                ! If this is carbon12, then the initialization is straight forward
                ! otherwise, we use stoichiometric ratios
                select case(element_id)
                case(carbon12_element)

                   m_struct = c_struct
                   m_leaf   = c_leaf
                   m_fnrt   = c_fnrt
                   m_sapw   = c_sapw
                   m_store  = c_store
                   m_repro  = 0._r8

                case(nitrogen_element)

                 m_struct = c_struct*prt_params%nitr_stoich_p2(ft,prt_params%organ_param_id(struct_organ))
                 m_leaf   = c_leaf*prt_params%nitr_stoich_p2(ft,prt_params%organ_param_id(leaf_organ))
                 m_fnrt   = c_fnrt*prt_params%nitr_stoich_p2(ft,prt_params%organ_param_id(fnrt_organ))
                 m_sapw   = c_sapw*prt_params%nitr_stoich_p2(ft,prt_params%organ_param_id(sapw_organ))
                 m_store  = StorageNutrientTarget(ft, element_id, m_leaf, m_fnrt, m_sapw, m_struct )
                   m_repro  = 0._r8

                case(phosphorus_element)

                 m_struct = c_struct*prt_params%phos_stoich_p2(ft,prt_params%organ_param_id(struct_organ))
                 m_leaf   = c_leaf*prt_params%phos_stoich_p2(ft,prt_params%organ_param_id(leaf_organ))
                 m_fnrt   = c_fnrt*prt_params%phos_stoich_p2(ft,prt_params%organ_param_id(fnrt_organ))
                 m_sapw   = c_sapw*prt_params%phos_stoich_p2(ft,prt_params%organ_param_id(sapw_organ))
                 m_store  = StorageNutrientTarget(ft, element_id, m_leaf, m_fnrt, m_sapw, m_struct )
                   m_repro  = 0._r8

                end select

                select case(hlm_parteh_mode)
                case (prt_carbon_allom_hyp,prt_cnp_flex_allom_hyp )

                   ! Put all of the leaf mass into the first bin
                   call SetState(prt,leaf_organ, element_id,m_leaf,1)
                   do iage = 2,nleafage
                      call SetState(prt,leaf_organ, element_id,0._r8,iage)
                   end do

                   call SetState(prt,fnrt_organ, element_id, m_fnrt)
                   call SetState(prt,sapw_organ, element_id, m_sapw)
                   call SetState(prt,store_organ, element_id, m_store)
                   call SetState(prt,struct_organ, element_id, m_struct)
                   call SetState(prt,repro_organ, element_id, m_repro)

                case default
                   write(fates_log(),*) 'Unspecified PARTEH module during create_cohort'
                   call endrun(msg=errMsg(sourcefile, __LINE__))
                end select

                site_mass => currentSite%mass_balance(el)

                ! Remove mass from the germination pool. However, if we are use prescribed physiology,
                ! AND the forced recruitment model, then we are not realling using the prognostic
                ! seed_germination model, so we have to short circuit things.  We send all of the
                ! seed germination mass to an outflux pool, and use an arbitrary generic input flux
                ! to balance out the new recruits.

                if ( (hlm_use_ed_prescribed_phys .eq. itrue ) .and. &
                     (EDPftvarcon_inst%prescribed_recruitment(ft) .ge. 0._r8 )) then

                   site_mass%flux_generic_in = site_mass%flux_generic_in + &
                        temp_cohort%n*(m_struct + m_leaf + m_fnrt + m_sapw + m_store + m_repro)

                   site_mass%flux_generic_out = site_mass%flux_generic_out + &
                        currentPatch%area * currentPatch%litter(el)%seed_germ(ft)

                   currentPatch%litter(el)%seed_germ(ft) = 0._r8


                else

                   currentPatch%litter(el)%seed_germ(ft) = currentPatch%litter(el)%seed_germ(ft) - &
                        temp_cohort%n / currentPatch%area * &
                        (m_struct + m_leaf + m_fnrt + m_sapw + m_store + m_repro)

                end if



             end do

             ! This call cycles through the initial conditions, and makes sure that they
             ! are all initialized.
             ! -----------------------------------------------------------------------------------

             call prt%CheckInitialConditions()
             ! This initializes the cohort
             call create_cohort(currentSite,currentPatch, temp_cohort%pft, temp_cohort%n, &
                  temp_cohort%hite, temp_cohort%coage, temp_cohort%dbh, prt, &
                  temp_cohort%laimemory, temp_cohort%sapwmemory, temp_cohort%structmemory, &
                  cohortstatus, recruitstatus, &
                  temp_cohort%canopy_trim,temp_cohort%c_area, &
                  currentPatch%NCL_p, currentSite%spread, bc_in)

             ! Note that if hydraulics is on, the number of cohorts may had
             ! changed due to hydraulic constraints.
             ! This constaint is applied during "create_cohort" subroutine.

             ! keep track of how many individuals were recruited for passing to history
             currentSite%recruitment_rate(ft) = currentSite%recruitment_rate(ft) + temp_cohort%n


        endif any_recruits
       endif !use_this_pft
    enddo  !pft loop

    deallocate(temp_cohort) ! delete temporary cohort

  end subroutine recruitment

  ! ============================================================================

  subroutine CWDInput( currentSite, currentPatch, litt, bc_in)

    !
    ! !DESCRIPTION:
    ! Generate litter fields from turnover.
    ! Note, that the when this is called, the number density of the plants
    ! has not been reduced from non-mortal turnover yet.
    ! Thus, we need to avoid double counting losses from dying trees
    ! and turnover in dying trees.
    !
    ! !USES:
    use SFParamsMod , only : SF_val_CWD_frac

    !
    ! !ARGUMENTS
    type(ed_site_type), intent(inout), target :: currentSite
    type(ed_patch_type),intent(inout), target :: currentPatch
    type(litter_type),intent(inout),target    :: litt
    type(bc_in_type),intent(in)               :: bc_in

    !
    ! !LOCAL VARIABLES:
    type(ed_cohort_type), pointer      :: currentCohort
    type(site_fluxdiags_type), pointer :: flux_diags
    type(site_massbal_type), pointer   :: site_mass
    integer  :: c
    real(r8) :: dead_n          ! total understorey dead tree density
    real(r8) :: dead_n_dlogging ! direct logging understory dead-tree density
    real(r8) :: dead_n_ilogging ! indirect understory dead-tree density (logging)
    real(r8) :: dead_n_natural  ! understory dead density not associated
    ! with direct logging
    real(r8) :: leaf_m          ! mass of the element of interest in the
    ! leaf  [kg]
    real(r8) :: fnrt_m           ! fine-root [kg]
    real(r8) :: sapw_m    ! sapwood [kg]
    real(r8) :: struct_m    ! structural [kg]
    real(r8) :: store_m    ! storage [kg]
    real(r8) :: repro_m    ! reproductive [kg]
    real(r8) :: leaf_m_turnover ! leaf turnover [kg]
    real(r8) :: fnrt_m_turnover
    real(r8) :: sapw_m_turnover
    real(r8) :: struct_m_turnover
    real(r8) :: store_m_turnover
    real(r8) :: repro_m_turnover
    real(r8) :: dcmpy_frac        ! Fraction of mass sent to decomposability pool
    real(r8) :: plant_dens        ! Number of plants per m2
    real(r8) :: bg_cwd_tot        ! Total below-ground coarse woody debris
    ! input flux
    real(r8) :: root_fines_tot    ! Total below-ground fine root coarse
    ! woody debris
    integer  :: element_id        ! element id consistent with parteh/PRTGenericMod.F90

    real(r8) :: trunk_wood        ! carbon flux into trunk products kgC/day/site
    integer  :: ilyr
    integer  :: pft
    integer  :: dcmpy             ! decomposability pool index
    integer  :: numlevsoil        ! Actual number of soil layers
    !----------------------------------------------------------------------

    ! -----------------------------------------------------------------------------------
    ! Other direct litter fluxes happen in phenology and in spawn_patches.
    ! -----------------------------------------------------------------------------------

    numlevsoil = currentSite%nlevsoil

    element_id = litt%element_id

    ! Object tracking flux diagnostics for each element
    flux_diags => currentSite%flux_diags(element_pos(element_id))

    ! Object tracking site level mass balance for each element
    site_mass => currentSite%mass_balance(element_pos(element_id))

    currentCohort => currentPatch%shortest
    do while(associated(currentCohort))
       pft = currentCohort%pft

      call set_root_fraction(currentSite%rootfrac_scr, pft, currentSite%zi_soil, &
           bc_in%max_rooting_depth_index_col)

       leaf_m_turnover   = currentCohort%prt%GetTurnover(leaf_organ,element_id)
       store_m_turnover  = currentCohort%prt%GetTurnover(store_organ,element_id)
       fnrt_m_turnover   = currentCohort%prt%GetTurnover(fnrt_organ,element_id)
       sapw_m_turnover   = currentCohort%prt%GetTurnover(sapw_organ,element_id)
       struct_m_turnover = currentCohort%prt%GetTurnover(struct_organ,element_id)
       repro_m_turnover  = currentCohort%prt%GetTurnover(repro_organ,element_id)

       leaf_m          = currentCohort%prt%GetState(leaf_organ,element_id)
       store_m         = currentCohort%prt%GetState(store_organ,element_id)
       fnrt_m          = currentCohort%prt%GetState(fnrt_organ,element_id)
       sapw_m          = currentCohort%prt%GetState(sapw_organ,element_id)
       struct_m        = currentCohort%prt%GetState(struct_organ,element_id)
       repro_m         = currentCohort%prt%GetState(repro_organ,element_id)

       plant_dens =  currentCohort%n/currentPatch%area

       ! ---------------------------------------------------------------------------------
       ! PART 1 Litter fluxes from non-mortal tissue turnovers  Kg/m2/day
       !        Important note:  Turnover has already been removed from the cohorts.
       !        So, in the next part of this algorithm, when we send the biomass
       !        from dying trees to the litter pools, we don't have to worry
       !        about double counting.
       ! ---------------------------------------------------------------------------------

       flux_diags%leaf_litter_input(pft) = &
            flux_diags%leaf_litter_input(pft) +  &
            leaf_m_turnover * currentCohort%n

       root_fines_tot = (fnrt_m_turnover + store_m_turnover ) * &
            plant_dens

       do dcmpy=1,ndcmpy
          dcmpy_frac = GetDecompyFrac(pft,leaf_organ,dcmpy)
          litt%leaf_fines_in(dcmpy) = litt%leaf_fines_in(dcmpy) + &
               (leaf_m_turnover+repro_m_turnover) * plant_dens * dcmpy_frac

          dcmpy_frac = GetDecompyFrac(pft,fnrt_organ,dcmpy)
          do ilyr = 1, numlevsoil
             litt%root_fines_in(dcmpy,ilyr) = litt%root_fines_in(dcmpy,ilyr) + &
                  currentSite%rootfrac_scr(ilyr) * root_fines_tot * dcmpy_frac
          end do
       end do

       flux_diags%root_litter_input(pft) = &
            flux_diags%root_litter_input(pft) +  &
            (fnrt_m_turnover + store_m_turnover ) * currentCohort%n


       ! Assumption: turnover from deadwood and sapwood are lumped together in CWD pool

       do c = 1,ncwd
          litt%ag_cwd_in(c) = litt%ag_cwd_in(c) + &
               (sapw_m_turnover + struct_m_turnover) * &
               SF_val_CWD_frac(c) * plant_dens * &
               prt_params%allom_agb_frac(pft)

          flux_diags%cwd_ag_input(c)  = flux_diags%cwd_ag_input(c) + &
               (struct_m_turnover + sapw_m_turnover) * SF_val_CWD_frac(c) * &
               prt_params%allom_agb_frac(pft) * currentCohort%n

          bg_cwd_tot = (sapw_m_turnover + struct_m_turnover) * &
               SF_val_CWD_frac(c) * plant_dens * &
               (1.0_r8-prt_params%allom_agb_frac(pft))

          do ilyr = 1, numlevsoil
             litt%bg_cwd_in(c,ilyr) = litt%bg_cwd_in(c,ilyr) + &
                  bg_cwd_tot * currentSite%rootfrac_scr(ilyr)
          end do

          flux_diags%cwd_bg_input(c)  = flux_diags%cwd_bg_input(c) + &
               bg_cwd_tot*currentPatch%area

       enddo


       ! ---------------------------------------------------------------------------------
       ! PART 2 Litter fluxes from non-disturbance inducing  mortality. Kg/m2/day
       ! ---------------------------------------------------------------------------------

       ! Total number of dead (n/m2/day)
       dead_n = -1.0_r8 * currentCohort%dndt/currentPatch%area*years_per_day

       if(currentCohort%canopy_layer > 1)then

          ! Total number of dead understory from direct logging
          ! (it is possible that large harvestable trees are in the understory)
          dead_n_dlogging = currentCohort%lmort_direct * &
               currentCohort%n/currentPatch%area

          ! Total number of dead understory from indirect logging
          dead_n_ilogging = (currentCohort%lmort_collateral + currentCohort%lmort_infra) * &
               currentCohort%n/currentPatch%area

       else

          ! All mortality from logging in the canopy is
          ! is disturbance generating

          dead_n_dlogging = 0._r8
          dead_n_ilogging = 0._r8

       end if

       dead_n_natural = dead_n - dead_n_dlogging - dead_n_ilogging


       flux_diags%leaf_litter_input(pft) = &
            flux_diags%leaf_litter_input(pft) +  &
            leaf_m * dead_n*currentPatch%area


       ! %n has not been updated due to mortality yet, thus
       ! the litter flux has already been counted since it captured
       ! the losses of live trees and those flagged for death

       root_fines_tot =  dead_n * (fnrt_m + &
            store_m*(1._r8-EDPftvarcon_inst%allom_frbstor_repro(pft)) )

       do dcmpy=1,ndcmpy

          dcmpy_frac = GetDecompyFrac(pft,leaf_organ,dcmpy)
          litt%leaf_fines_in(dcmpy) = litt%leaf_fines_in(dcmpy) + &
               (leaf_m+repro_m) * dead_n * dcmpy_frac

          dcmpy_frac = GetDecompyFrac(pft,fnrt_organ,dcmpy)
          do ilyr = 1, numlevsoil
             litt%root_fines_in(dcmpy,ilyr) = litt%root_fines_in(dcmpy,ilyr) + &
                  root_fines_tot * currentSite%rootfrac_scr(ilyr) * dcmpy_frac
          end do
       end do

       flux_diags%root_litter_input(pft) = &
            flux_diags%root_litter_input(pft) +  &
            root_fines_tot*currentPatch%area

       ! Track CWD inputs from dead plants

       do c = 1,ncwd

          ! Below-ground

          bg_cwd_tot = (struct_m + sapw_m) * &
               SF_val_CWD_frac(c) * dead_n * &
               (1.0_r8-prt_params%allom_agb_frac(pft))

          do ilyr = 1, numlevsoil
             litt%bg_cwd_in(c,ilyr) = litt%bg_cwd_in(c,ilyr) + &
                  currentSite%rootfrac_scr(ilyr) * bg_cwd_tot
          end do

          flux_diags%cwd_bg_input(c)  = flux_diags%cwd_bg_input(c) + &
               bg_cwd_tot * currentPatch%area

          ! Send AGB component of boles from logging activities into the litter.
          ! This includes fluxes from indirect modes of death, as well as the
          ! non-exported boles due to direct harvesting.

          if (c==ncwd) then


             trunk_wood =  (struct_m + sapw_m) * &
                  SF_val_CWD_frac(c) * dead_n_dlogging * &
                  prt_params%allom_agb_frac(pft)

             site_mass%wood_product = site_mass%wood_product + &
                  trunk_wood * currentPatch%area * logging_export_frac

             ! Add AG wood to litter from the non-exported fraction of wood
             ! from direct anthro sources

             litt%ag_cwd_in(c) = litt%ag_cwd_in(c) +  &
                  trunk_wood * (1._r8-logging_export_frac)

             flux_diags%cwd_ag_input(c)  = flux_diags%cwd_ag_input(c) + &
                  trunk_wood * (1._r8-logging_export_frac) * currentPatch%area

             ! Add AG wood to litter from indirect anthro sources

             litt%ag_cwd_in(c) = litt%ag_cwd_in(c) + (struct_m + sapw_m) * &
                  SF_val_CWD_frac(c) * (dead_n_natural+dead_n_ilogging)  * &
                  prt_params%allom_agb_frac(pft)

             flux_diags%cwd_ag_input(c)  = flux_diags%cwd_ag_input(c) + &
                  SF_val_CWD_frac(c) * (dead_n_natural+dead_n_ilogging) * &
                  currentPatch%area * prt_params%allom_agb_frac(pft)

          else

             litt%ag_cwd_in(c) = litt%ag_cwd_in(c) + (struct_m + sapw_m) * &
                  SF_val_CWD_frac(c) * dead_n  * &
                  prt_params%allom_agb_frac(pft)

             flux_diags%cwd_ag_input(c)  = flux_diags%cwd_ag_input(c) + &
                  SF_val_CWD_frac(c) * dead_n * (struct_m + sapw_m) * &
                  currentPatch%area * prt_params%allom_agb_frac(pft)

          end if

       end do


       ! Update diagnostics that track resource management

       if( element_id .eq. carbon12_element ) then

          currentSite%resources_management%delta_litter_stock  = &
               currentSite%resources_management%delta_litter_stock + &
               (leaf_m + fnrt_m + store_m ) * &
               (dead_n_ilogging+dead_n_dlogging) * currentPatch%area

          currentSite%resources_management%delta_biomass_stock = &
               currentSite%resources_management%delta_biomass_stock + &
               (leaf_m + fnrt_m + store_m ) * &
               (dead_n_ilogging+dead_n_dlogging) *currentPatch%area

          currentSite%resources_management%trunk_product_site = &
               currentSite%resources_management%trunk_product_site + &
               trunk_wood * logging_export_frac * currentPatch%area

          do c = 1,ncwd
             currentSite%resources_management%delta_litter_stock  = &
                  currentSite%resources_management%delta_litter_stock + &
                  (struct_m + sapw_m) * &
                  SF_val_CWD_frac(c) * (dead_n_natural+dead_n_ilogging) * &
                  currentPatch%area

             currentSite%resources_management%delta_biomass_stock = &
                  currentSite%resources_management%delta_biomass_stock + &
                  (struct_m + sapw_m) * &
                  SF_val_CWD_frac(c) * dead_n * currentPatch%area
          end do

          ! Update diagnostics that track resource management
          currentSite%resources_management%delta_individual    = &
               currentSite%resources_management%delta_individual + &
               (dead_n_dlogging+dead_n_ilogging) * hlm_freq_day * currentPatch%area
       end if


       currentCohort => currentCohort%taller
    enddo  ! end loop over cohorts


    return
  end subroutine CWDInput

  ! =====================================================================================


  subroutine fragmentation_scaler( currentPatch, bc_in)
    !
    ! !DESCRIPTION:
    ! Simple CWD fragmentation Model
    ! FIX(SPM, 091914) this should be a function as it returns a value in
    ! currentPatch%fragmentation_scaler
    !
    ! !USES:

    use FatesSynchronizedParamsMod  , only : FatesSynchronizedParamsInst
    use FatesConstantsMod, only : tfrz => t_water_freeze_k_1atm
    use FatesConstantsMod, only : pi => pi_const
    !
    ! !ARGUMENTS
    type(ed_patch_type), intent(inout) :: currentPatch
    type(bc_in_type),    intent(in)    :: bc_in

    !
    ! !LOCAL VARIABLES:
    logical  :: use_century_tfunc = .false.
    logical  :: use_hlm_soil_scalar = .true. ! Use hlm input decomp fraction scalars
    integer  :: j
    real(r8) :: t_scalar                     ! temperature scalar
    real(r8) :: w_scalar                     ! moisture scalar
    real(r8) :: catanf                       ! hyperbolic temperature function from CENTURY
    real(r8) :: catanf_30                    ! hyperbolic temperature function from CENTURY
    real(r8) :: t1                           ! temperature argument
    !----------------------------------------------------------------------

    catanf(t1) = 11.75_r8 +(29.7_r8 / pi) * atan( pi * 0.031_r8  * ( t1 - 15.4_r8 ))
    catanf_30 = catanf(30._r8)

    if(currentPatch%nocomp_pft_label.ne.0)then

       ! Use the hlm temp and moisture decomp fractions by default
       if ( use_hlm_soil_scalar ) then

         ! Calculate the fragmentation_scaler
         currentPatch%fragmentation_scaler =  min(1.0_r8,max(0.0_r8,bc_in%t_scalar_sisl * bc_in%w_scalar_sisl))

       else

         if ( .not. use_century_tfunc ) then
            !calculate rate constant scalar for soil temperature,assuming that the base rate constants
            !are assigned for non-moisture limiting conditions at 25C.
            if (currentPatch%tveg24%GetMean()  >=  tfrz) then
               t_scalar = q10_mr**((currentPatch%tveg24%GetMean()-(tfrz+25._r8))/10._r8)
               !  Q10**((t_soisno(c,j)-(tfrz+25._r8))/10._r8)
            else
               t_scalar = (q10_mr**(-25._r8/10._r8))*(q10_froz**((currentPatch%tveg24%GetMean()-tfrz)/10._r8))
               !  Q10**(-25._r8/10._r8))*(froz_q10**((t_soisno(c,j)-tfrz)/10._r8)
            endif
         else
            ! original century uses an arctangent function to calculate the
            ! temperature dependence of decomposition
            t_scalar = max(catanf(currentPatch%tveg24%GetMean()-tfrz)/catanf_30,0.01_r8)
         endif

         !Moisture Limitations
         !BTRAN APPROACH - is quite simple, but max's out decomp at all unstressed
         !soil moisture values, which is not realistic.
         !litter decomp is proportional to water limitation on average...
         w_scalar = sum(currentPatch%btran_ft(1:numpft))/real(numpft,r8)

       ! Calculate the fragmentation_scaler
         currentPatch%fragmentation_scaler(:) =  min(1.0_r8,max(0.0_r8,t_scalar * w_scalar))

      endif ! scalar

    endif ! not bare ground

  end subroutine fragmentation_scaler

  ! ============================================================================

  subroutine CWDOut( litt, fragmentation_scaler, nlev_eff_decomp )
    !
    ! !DESCRIPTION:
    ! Simple CWD fragmentation Model
    ! spawn new cohorts of juveniles of each PFT
    !
    ! !USES:
    use SFParamsMod, only : SF_val_max_decomp

    !
    ! !ARGUMENTS
    type(litter_type),intent(inout),target     :: litt
    real(r8),intent(in)                        :: fragmentation_scaler(:)

    ! This is not necessarily every soil layer, this is the number
    ! of effective layers that are active and can be sent
    ! to the soil decomposition model
    integer,intent(in)                         :: nlev_eff_decomp

    !
    ! !LOCAL VARIABLES:
    integer :: c                       ! Fuel size class index
    integer :: ilyr                    ! Soil layer index
    integer :: dcmpy                   ! Decomposibility pool indexer
    integer :: soil_layer_index = 1    ! Soil layer index associated with above ground litter
    !----------------------------------------------------------------------


    ! Above ground litters are associated with the top soil layer temperature and
    ! moisture scalars and fragmentation scalar associated with specified index value
    ! is used for ag_cwd_frag and root_fines_frag calculations.

    do c = 1,ncwd

       litt%ag_cwd_frag(c)   = litt%ag_cwd(c) * SF_val_max_decomp(c) * &
             years_per_day * fragmentation_scaler(soil_layer_index)

       do ilyr = 1,nlev_eff_decomp
           litt%bg_cwd_frag(c,ilyr) = litt%bg_cwd(c,ilyr) * SF_val_max_decomp(c) * &
                years_per_day * fragmentation_scaler(ilyr)
       enddo
    end do

    ! this is the rate at which dropped leaves stop being part of the burnable pool
    ! and begin to be part of the decomposing pool. This should probably be highly
    ! sensitive to moisture, but also to the type of leaf thick leaves can dry out
    ! before they are decomposed, for example. This section needs further scientific input.

    do dcmpy = 1,ndcmpy

       litt%leaf_fines_frag(dcmpy) = litt%leaf_fines(dcmpy) * &
             years_per_day * SF_val_max_decomp(dl_sf) * fragmentation_scaler(soil_layer_index)

       do ilyr = 1,nlev_eff_decomp
           litt%root_fines_frag(dcmpy,ilyr) = litt%root_fines(dcmpy,ilyr) * &
                 years_per_day *  SF_val_max_decomp(dl_sf) * fragmentation_scaler(ilyr)
       end do
    enddo

  end subroutine CWDOut

end module EDPhysiologyMod<|MERGE_RESOLUTION|>--- conflicted
+++ resolved
@@ -234,24 +234,15 @@
        litt => currentPatch%litter(el)
 
        ! Calculate loss rate of viable seeds to litter
-<<<<<<< HEAD
        call SeedDecay(litt, currentPatch, bc_in)
        
-=======
-       call SeedDecay(litt)
-
->>>>>>> b2714927
+
        ! Calculate seed germination rate, the status flags prevent
        ! germination from occuring when the site is in a drought
        ! (for drought deciduous) or too cold (for cold deciduous)
-<<<<<<< HEAD
+      
        call SeedGermination(litt, currentSite%cstatus, currentSite%dstatus, bc_in, currentPatch) !ahb added currentPatch
        
-       
-=======
-       call SeedGermination(litt, currentSite%cstatus, currentSite%dstatus)
-
->>>>>>> b2714927
        ! Send fluxes from newly created litter into the litter pools
        ! This litter flux is from non-disturbance inducing mortality, as well
        ! as litter fluxes from live trees
@@ -1654,17 +1645,6 @@
              ! from the parteh state-variable.
              
              call PRTReproRelease(currentCohort%prt,repro_organ,element_id, &
-<<<<<<< HEAD
-                   1.0_r8, seed_prod)
-                          
-             if(element_id==carbon12_element)then
-                 currentcohort%seed_prod = seed_prod 
-             end if
-
-             site_seed_rain(pft) = site_seed_rain(pft) +  &
-                   (seed_prod  * currentCohort%n + store_m_to_repro) 
-             
-=======
                   1.0_r8, seed_prod)
 
              if(element_id==carbon12_element)then
@@ -1674,7 +1654,6 @@
              site_seed_rain(pft) = site_seed_rain(pft) +  &
                   (seed_prod * currentCohort%n + store_m_to_repro)
 
->>>>>>> b2714927
              currentCohort => currentCohort%shorter
           enddo !cohort loop
 
@@ -1700,7 +1679,6 @@
           do pft = 1,numpft
 
              if(currentSite%use_this_pft(pft).eq.itrue)then
-<<<<<<< HEAD
              ! Seed input from local sources (within site)
              litt%seed_in_local(pft) = litt%seed_in_local(pft) + site_seed_rain(pft)/area
 
@@ -1736,34 +1714,6 @@
              ! Seeds entering externally [kg/site/day]
              site_mass%seed_in = site_mass%seed_in + seed_in_external*currentPatch%area
             end if !use this pft  
-=======
-                ! Seed input from local sources (within site)
-                litt%seed_in_local(pft) = litt%seed_in_local(pft) + site_seed_rain(pft)/area
-
-                ! If there is forced external seed rain, we calculate the input mass flux
-                ! from the different elements, usung the seed optimal stoichiometry
-                ! for non-carbon
-                select case(element_id)
-                case(carbon12_element)
-                   seed_stoich = 1._r8
-                case(nitrogen_element)
-                 seed_stoich = prt_params%nitr_recr_stoich(pft)
-                case(phosphorus_element)
-                 seed_stoich = prt_params%phos_recr_stoich(pft)
-                case default
-                   write(fates_log(), *) 'undefined element specified'
-                   write(fates_log(), *) 'while defining forced external seed mass flux'
-                   call endrun(msg=errMsg(sourcefile, __LINE__))
-                end select
-
-                ! Seed input from external sources (user param seed rain, or dispersal model)
-                seed_in_external =  seed_stoich*EDPftvarcon_inst%seed_suppl(pft)*years_per_day
-                litt%seed_in_extern(pft) = litt%seed_in_extern(pft) + seed_in_external
-
-                ! Seeds entering externally [kg/site/day]
-                site_mass%seed_in = site_mass%seed_in + seed_in_external*currentPatch%area
-             end if !use this pft
->>>>>>> b2714927
           enddo
 
 
@@ -1780,12 +1730,8 @@
   subroutine SeedDecay( litt , currentPatch, bc_in )
     !
     ! !DESCRIPTION:
-<<<<<<< HEAD
     ! 1. Flux from seed pool into leaf litter pool
     ! 2. Flux from seedling pool into leaf litter pool   
-=======
-    !  Flux from seed pool into leaf litter pool
->>>>>>> b2714927
     !
     ! !ARGUMENTS
     type(litter_type) :: litt
@@ -1809,7 +1755,6 @@
     ! seed_decay is kg/day
     ! Assume that decay rates are same for all chemical species
 
-<<<<<<< HEAD
     ! START ahb's changes
     do pft = 1,numpft 
        litt%seed_decay(pft) = litt%seed(pft) * & 
@@ -1870,14 +1815,6 @@
                
     !-----------------------------------------------------------------------
     !END ahb's changes
-=======
-    do pft = 1,numpft
-       litt%seed_decay(pft) = litt%seed(pft) * &
-            EDPftvarcon_inst%seed_decay_rate(pft)*years_per_day
-
-       litt%seed_germ_decay(pft) = litt%seed_germ(pft) * &
-            EDPftvarcon_inst%seed_decay_rate(pft)*years_per_day
->>>>>>> b2714927
 
     enddo
 
@@ -1888,17 +1825,12 @@
   subroutine SeedGermination( litt, cold_stat, drought_stat, bc_in, currentPatch ) !ahb added currentPatch and bc_in
     !
     ! !DESCRIPTION:
-<<<<<<< HEAD
     !  Flux from seed bank into the seedling pool    
-=======
-    !  Flux from seed pool into sapling pool
->>>>>>> b2714927
     !
     ! !USES:
 
     !
     ! !ARGUMENTS
-<<<<<<< HEAD
     type(litter_type) :: litt  
     integer, intent(in) :: cold_stat                   ! Is the site in cold leaf-off status?
     integer, intent(in) :: drought_stat                ! Is the site in drought leaf-off status?
@@ -1909,18 +1841,6 @@
     integer :: pft
     real(r8), parameter ::  max_germination = 1.0_r8 ! Cap on germination rates. 
                                                     ! KgC/m2/yr Lishcke et al. 2009
-=======
-    type(litter_type) :: litt
-    integer, intent(in) :: cold_stat    ! Is the site in cold leaf-off status?
-    integer, intent(in) :: drought_stat ! Is the site in drought leaf-off status?
-    !
-    ! !LOCAL VARIABLES:
-    integer :: pft
-
-
-    real(r8), parameter ::  max_germination = 1.0_r8 ! Cap on germination rates.
-    ! KgC/m2/yr Lishcke et al. 2009
->>>>>>> b2714927
 
     !Light and moisture-sensitive seedling emergence variables (ahb)
     !------------------------------------------------------------------------------------------------------------
@@ -1955,7 +1875,6 @@
     !ORIGINAL CODE	
     !-------------------------------------------------------------------------------------------
     do pft = 1,numpft
-<<<<<<< HEAD
     !   litt%seed_germ_in(pft) =  min(litt%seed(pft) * EDPftvarcon_inst%germination_rate(pft), &  
     !                                 max_germination)*years_per_day
     !-------------------------------------------------------------------------------------------   
@@ -2010,12 +1929,6 @@
     !END ahb changes
 
     !set the germination only under the growing season...c.xu
-=======
-       litt%seed_germ_in(pft) =  min(litt%seed(pft) * EDPftvarcon_inst%germination_rate(pft), &
-            max_germination)*years_per_day
-
-       !set the germination only under the growing season...c.xu
->>>>>>> b2714927
 
        if ((prt_params%season_decid(pft) == itrue ) .and. &
             (any(cold_stat == [phen_cstat_nevercold,phen_cstat_iscold]))) then
