--- conflicted
+++ resolved
@@ -1235,20 +1235,15 @@
 
                   if(store_c>nearzero) then
 
-<<<<<<< HEAD
-                     store_c_transfer_frac =  min((EDPftvarcon_inst%phenflush_fraction(ipft)*currentCohort%laimemory)/store_c,(1.0_r8-carbon_store_buffer))
-                     
-                     if(EDPftvarcon_inst%woody(ipft).ne.itrue)then
-=======
-                     store_c_transfer_frac = &
-                            min(EDPftvarcon_inst%phenflush_fraction(ipft)*currentCohort%laimemory, store_c)/store_c
+                     store_c_transfer_frac = & 
+                          min((EDPftvarcon_inst%phenflush_fraction(ipft)*currentCohort%laimemory)/store_c, &
+                          (1.0_r8-carbon_store_buffer))
 
                      if(prt_params%woody(ipft).ne.itrue)then
->>>>>>> ae949056
                      
                         totalmemory=currentCohort%laimemory+currentCohort%sapwmemory+currentCohort%structmemory
-                        store_c_transfer_frac = min(min(EDPftvarcon_inst%phenflush_fraction(ipft)* &
-                                                totalmemory, store_c)/store_c,(1.0_r8-carbon_store_buffer))
+                        store_c_transfer_frac = min(EDPftvarcon_inst%phenflush_fraction(ipft)*totalmemory/store_c, &
+                             (1.0_r8-carbon_store_buffer))
 
                      endif
 
