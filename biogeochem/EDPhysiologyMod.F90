module EDPhysiologyMod

#include "shr_assert.h"

  ! ============================================================================
  ! Miscellaneous physiology routines from ED.
  ! ============================================================================

  use FatesGlobals, only         : fates_log
  use FatesInterfaceTypesMod, only    : hlm_days_per_year
  use FatesInterfaceTypesMod, only    : hlm_model_day
  use FatesInterfaceTypesMod, only    : hlm_freq_day
  use FatesInterfaceTypesMod, only    : hlm_day_of_year
  use FatesInterfaceTypesMod, only    : numpft
  use FatesInterfaceTypesMod, only    : nleafage
  use FatesInterfaceTypesMod, only    : nlevdamage
  use FatesInterfaceTypesMod, only    : hlm_use_planthydro
  use FatesInterfaceTypesMod, only    : hlm_parteh_mode
  use FatesInterfaceTypesMod, only    : hlm_use_fixed_biogeog
  use FatesInterfaceTypesMod, only    : hlm_use_nocomp
  use FatesInterfaceTypesMod, only    : hlm_nitrogen_spec
  use FatesInterfaceTypesMod, only    : hlm_phosphorus_spec
  use FatesInterfaceTypesMod, only    : hlm_use_tree_damage
  use FatesConstantsMod, only    : r8 => fates_r8
  use FatesConstantsMod, only    : nearzero
<<<<<<< HEAD
  use FatesConstantsMod, only    : g_per_kg
  use FatesConstantsMod, only    : ndays_per_year
=======
  use FatesConstantsMod, only    : nocomp_bareground
>>>>>>> 1c7ec096
  use EDPftvarcon      , only    : EDPftvarcon_inst
  use PRTParametersMod , only    : prt_params
  use EDPftvarcon      , only    : GetDecompyFrac
  use FatesInterfaceTypesMod, only    : bc_in_type
  use FatesInterfaceTypesMod, only    : bc_out_type
  use EDCohortDynamicsMod , only : zero_cohort
  use EDCohortDynamicsMod , only : create_cohort, sort_cohorts
  use EDCohortDynamicsMod , only : InitPRTObject
  use EDCohortDynamicsMod , only : InitPRTBoundaryConditions
  use EDCohortDynamicsMod , only : copy_cohort
  use FatesAllometryMod   , only : tree_lai
  use FatesAllometryMod   , only : tree_sai
  use FatesAllometryMod   , only : leafc_from_treelai
  use FatesAllometryMod   , only : decay_coeff_kn
  use FatesLitterMod      , only : litter_type
  use EDTypesMod          , only : site_massbal_type
  use EDTypesMod          , only : numlevsoil_max
  use EDTypesMod          , only : numWaterMem
  use EDTypesMod          , only : dl_sf, dinc_vai, dlower_vai, area_inv
  use EDTypesMod          , only : AREA
  use FatesLitterMod      , only : ncwd
  use FatesLitterMod      , only : ndcmpy
  use FatesLitterMod      , only : ilabile
  use FatesLitterMod      , only : ilignin
  use FatesLitterMod      , only : icellulose
  use EDTypesMod          , only : nclmax
  use EDTypesMod          , only : AREA,AREA_INV
  use EDTypesMod          , only : nlevleaf
  use EDTypesMod          , only : num_vegtemp_mem
  use EDTypesMod          , only : maxpft
  use EDTypesMod          , only : ed_site_type, ed_patch_type, ed_cohort_type
  use EDTypesMod          , only : leaves_on
  use EDTypesMod          , only : leaves_off
  use EDTypesMod          , only : leaves_shedding
  use EDTypesMod          , only : ihard_stress_decid
  use EDTypesMod          , only : isemi_stress_decid
  use EDTypesMod          , only : min_n_safemath
  use PRTGenericMod       , only : num_elements
  use PRTGenericMod       , only : element_list
  use PRTGenericMod       , only : element_pos
  use EDTypesMod          , only : site_fluxdiags_type
  use EDTypesMod          , only : phen_cstat_nevercold
  use EDTypesMod          , only : phen_cstat_iscold
  use EDTypesMod          , only : phen_cstat_notcold
  use EDTypesMod          , only : phen_dstat_timeoff
  use EDTypesMod          , only : phen_dstat_moistoff
  use EDTypesMod          , only : phen_dstat_moiston
  use EDTypesMod          , only : phen_dstat_timeon
  use EDTypesMod          , only : phen_dstat_pshed
  use EDTypesMod          , only : init_recruit_trim
  use shr_log_mod           , only : errMsg => shr_log_errMsg
  use FatesGlobals          , only : fates_log
  use FatesGlobals          , only : endrun => fates_endrun
  use EDParamsMod           , only : fates_mortality_disturbance_fraction
  use EDParamsMod           , only : q10_mr
  use EDParamsMod           , only : q10_froz
  use EDParamsMod           , only : logging_export_frac
  use FatesPlantHydraulicsMod  , only : AccumulateMortalityWaterStorage
  use FatesConstantsMod     , only : itrue,ifalse
  use FatesConstantsMod     , only : calloc_abs_error
  use FatesConstantsMod     , only : years_per_day
  use FatesAllometryMod  , only : h_allom
  use FatesAllometryMod  , only : h2d_allom
  use FatesAllometryMod  , only : bagw_allom
  use FatesAllometryMod  , only : bsap_allom
  use FatesAllometryMod  , only : bleaf
  use FatesAllometryMod  , only : bfineroot
  use FatesAllometryMod  , only : bdead_allom
  use FatesAllometryMod  , only : bstore_allom
  use FatesAllometryMod  , only : bbgw_allom
  use FatesAllometryMod  , only : carea_allom
  use FatesAllometryMod  , only : CheckIntegratedAllometries
  use FatesAllometryMod, only : set_root_fraction
  use PRTGenericMod, only : prt_carbon_allom_hyp
  use PRTGenericMod, only : prt_cnp_flex_allom_hyp
  use PRTGenericMod, only : prt_vartypes
  use PRTGenericMod, only : leaf_organ
  use PRTGenericMod, only : sapw_organ, struct_organ
  use PRTGenericMod, only : carbon12_element
  use PRTGenericMod, only : nitrogen_element
  use PRTGenericMod, only : phosphorus_element
  use PRTGenericMod, only : leaf_organ
  use PRTGenericMod, only : fnrt_organ
  use PRTGenericMod, only : sapw_organ
  use PRTGenericMod, only : store_organ
  use PRTGenericMod, only : repro_organ
  use PRTGenericMod, only : struct_organ
  use PRTGenericMod, only : SetState
  use PRTLossFluxesMod, only  : PRTPhenologyFlush
  use PRTLossFluxesMod, only  : PRTDeciduousTurnover
  use PRTLossFluxesMod, only  : PRTReproRelease
  use PRTLossFluxesMod, only  : PRTDamageLosses
  use PRTGenericMod, only     : StorageNutrientTarget
  use DamageMainMod, only     : damage_time
  use DamageMainMod, only     : GetCrownReduction
  use DamageMainMod, only     : GetDamageFrac
  use SFParamsMod, only       : SF_val_CWD_frac
  use FatesParameterDerivedMod, only : param_derived
  use FatesPlantHydraulicsMod, only : InitHydrCohort
  use PRTInitParamsFatesMod, only : NewRecruitTotalStoichiometry
  
  implicit none
  private

  public :: trim_canopy
  public :: phenology
  public :: satellite_phenology
  public :: assign_cohort_SP_properties
  public :: recruitment
  public :: ZeroLitterFluxes

  public :: ZeroAllocationRates
  public :: PreDisturbanceLitterFluxes
  public :: PreDisturbanceIntegrateLitter
  public :: GenerateDamageAndLitterFluxes
  public :: SeedIn
  public :: UpdateRecruitL2FR
  public :: UpdateRecruitStoicH
  public :: SetRecruitL2FR
  
  logical, parameter :: debug  = .false. ! local debug flag
  character(len=*), parameter, private :: sourcefile = &
       __FILE__

  integer :: istat           ! return status code
  character(len=255) :: smsg ! Message string for deallocation errors
  integer, parameter :: dleafon_drycheck = 100 ! Drought deciduous leaves max days on check parameter

  real(r8), parameter :: decid_leaf_long_max = 1.0_r8 ! Maximum leaf lifespan for
                                                      !    deciduous PFTs [years]

  integer, parameter :: min_daysoff_dforcedflush = 30 ! This is the number of days that must had elapsed
                                                      ! since leaves had dropped, in order to forcably
                                                      ! flush leaves again.  This does not impact flushing
                                                      ! due to real moisture constraints, and will prevent
                                                      ! drought deciduous in perennially wet environments
                                                      ! that have been forced to drop their leaves, from
                                                      ! flushing them back immediately.

  integer, parameter  :: dd_offon_toler = 30          ! When flushing or shedding leaves, we check that
                                                      ! the dates are near last year's dates. This controls
                                                      ! the tolerance for deviating from last year.

  real(r8), parameter :: elongf_min = 0.05_r8         ! Minimum elongation factor. If elongation factor
                                                      !    reaches or falls below elongf_min, we assume
                                                      !    complete abscission.  This avoids carrying out
                                                      !    a residual amount of leaves, which may create
                                                      !    computational problems. The current threshold
                                                      !    is the same used in ED-2.2.

  ! ============================================================================

contains

  subroutine ZeroLitterFluxes( currentSite )

    ! This routine loops through all patches in a site
    ! and zero's the flux terms for the litter pools.
    ! This is typically called at the beginning of the dynamics
    ! call sequence.


    ! !ARGUMENTS
    type(ed_site_type), intent(inout), target  :: currentSite
    type(ed_patch_type), pointer               :: currentPatch

    integer :: el

    currentPatch => currentSite%youngest_patch
    do while(associated(currentPatch))
       do el=1,num_elements
          call currentPatch%litter(el)%ZeroFlux()
       end do
       currentPatch => currentPatch%older
    end do


    return
  end subroutine ZeroLitterFluxes

  ! =====================================================================================

  subroutine ZeroAllocationRates( currentSite )

    ! !ARGUMENTS
    type(ed_site_type), intent(inout), target  :: currentSite
    type(ed_patch_type), pointer               :: currentPatch
    type(ed_cohort_type), pointer              :: currentCohort

    currentPatch => currentSite%youngest_patch
    do while(associated(currentPatch))

       currentCohort => currentPatch%tallest
       do while (associated(currentCohort))

          ! This sets turnover and growth rates to zero
          call currentCohort%prt%ZeroRates()

          currentCohort => currentCohort%shorter
       enddo
       currentPatch => currentPatch%older
    end do

    return
  end subroutine ZeroAllocationRates

  ! ============================================================================
  
  subroutine GenerateDamageAndLitterFluxes( csite, cpatch, bc_in )

    ! Arguments
    type(ed_site_type)  :: csite
    type(ed_patch_type) :: cpatch
    type(bc_in_type), intent(in) :: bc_in
    

    ! Locals
    type(ed_cohort_type), pointer :: ccohort    ! Current cohort
    type(ed_cohort_type), pointer :: ndcohort   ! New damage-class cohort
    type(litter_type), pointer :: litt     ! Points to the litter object
    type(site_fluxdiags_type), pointer :: flux_diags ! pointer to site level flux diagnostics object
    integer  :: cd               ! Damage class index
    integer  :: el               ! Element index
    integer  :: dcmpy            ! Decomposition pool index
    integer  :: c                ! CWD pool index
    real(r8) :: cd_frac          ! Fraction of trees damaged in this class transition
    real(r8) :: num_trees_cd     ! Number of trees to spawn into the new damage class cohort
    real(r8) :: crown_loss_frac  ! Fraction of crown lost from one damage class to next
    real(r8) :: branch_loss_frac ! Fraction of sap, structure and storage lost in branch
                                 ! fall during damage
    real(r8) :: leaf_loss        ! Mass lost to each organ during damage [kg]
    real(r8) :: repro_loss       ! "" [kg]
    real(r8) :: sapw_loss        ! "" [kg]
    real(r8) :: store_loss       ! "" [kg]
    real(r8) :: struct_loss      ! "" [kg]       
    real(r8) :: dcmpy_frac       ! fraction of mass going to each decomposition pool

    
    if(hlm_use_tree_damage .ne. itrue) return

    if(.not.damage_time) return

    ccohort => cpatch%tallest
    do while (associated(ccohort))

       ! Ignore damage to new plants and non-woody plants
       if(prt_params%woody(ccohort%pft)==ifalse  ) cycle
       if(ccohort%isnew ) cycle

       associate( ipft     => ccohort%pft, & 
                  agb_frac => prt_params%allom_agb_frac(ccohort%pft), &
                  branch_frac => param_derived%branch_frac(ccohort%pft))
         
       do_dclass: do cd = ccohort%crowndamage+1, nlevdamage
          
          call GetDamageFrac(ccohort%crowndamage, cd, ipft, cd_frac)

          ! now to get the number of damaged trees we multiply by damage frac
          num_trees_cd = ccohort%n * cd_frac

          ! if non negligable lets create a new cohort and generate some litter
          if_numtrees: if (num_trees_cd > nearzero ) then

             ! Create a new damaged cohort
             allocate(ndcohort)  ! new cohort surviving but damaged
             if(hlm_use_planthydro.eq.itrue) call InitHydrCohort(csite,ndcohort)
             
             ! Initialize the PARTEH object and point to the
             ! correct boundary condition fields
             ndcohort%prt => null()

             call InitPRTObject(ndcohort%prt)
             call InitPRTBoundaryConditions(ndcohort)
             call zero_cohort(ndcohort)
             
             ! nc_canopy_d is the new cohort that gets damaged 
             call copy_cohort(ccohort, ndcohort)
             
             ! new number densities - we just do damaged cohort here -
             ! undamaged at the end of the cohort loop once we know how many damaged to
             ! subtract
             
             ndcohort%n = num_trees_cd
             ndcohort%crowndamage = cd

             ! Remove these trees from the donor cohort
             ccohort%n = ccohort%n - num_trees_cd
             
             ! update crown area here - for cohort fusion and canopy organisation below 
             call carea_allom(ndcohort%dbh, ndcohort%n, csite%spread, &
                  ipft, ndcohort%crowndamage, ndcohort%c_area)
             
             call GetCrownReduction(cd-ccohort%crowndamage, crown_loss_frac)

             do_element: do el = 1, num_elements
                
                litt => cpatch%litter(el)
                flux_diags => csite%flux_diags(el)
                
                ! Reduce the mass of the newly damaged cohort
                ! Fine-roots are not damaged as of yet
                ! only above-ground sapwood,structure and storage in
                ! branches is damaged/removed
                branch_loss_frac = crown_loss_frac * branch_frac * agb_frac
                
                leaf_loss = ndcohort%prt%GetState(leaf_organ,element_list(el))*crown_loss_frac
                repro_loss = ndcohort%prt%GetState(repro_organ,element_list(el))*crown_loss_frac
                sapw_loss = ndcohort%prt%GetState(sapw_organ,element_list(el))*branch_loss_frac
                store_loss = ndcohort%prt%GetState(store_organ,element_list(el))*branch_loss_frac
                struct_loss = ndcohort%prt%GetState(struct_organ,element_list(el))*branch_loss_frac

                ! ------------------------------------------------------
                ! Transfer the biomass from the cohort's
                ! damage to the litter input fluxes
                ! ------------------------------------------------------
    
                do dcmpy=1,ndcmpy
                   dcmpy_frac = GetDecompyFrac(ipft,leaf_organ,dcmpy)
                   litt%leaf_fines_in(dcmpy) = litt%leaf_fines_in(dcmpy) + &
                        (store_loss+leaf_loss+repro_loss) * &
                        ndcohort%n * dcmpy_frac / cpatch%area
                end do

                flux_diags%leaf_litter_input(ipft) = &
                     flux_diags%leaf_litter_input(ipft) +  &
                     (store_loss+leaf_loss+repro_loss) * ndcohort%n

                do c = 1,ncwd
                   litt%ag_cwd_in(c) = litt%ag_cwd_in(c) + &
                        (sapw_loss + struct_loss) * &
                        SF_val_CWD_frac(c) * ndcohort%n / &
                        cpatch%area
                   
                   flux_diags%cwd_ag_input(c)  = flux_diags%cwd_ag_input(c) + &
                        (struct_loss + sapw_loss) * &
                        SF_val_CWD_frac(c) * ndcohort%n
                end do
                
             end do do_element

             ! Applying the damage to the cohort, does not need to happen
             ! in the element loop, it will loop inside that call
             call PRTDamageLosses(ndcohort%prt, leaf_organ, crown_loss_frac)
             call PRTDamageLosses(ndcohort%prt, repro_organ, crown_loss_frac)
             call PRTDamageLosses(ndcohort%prt, sapw_organ, branch_loss_frac)
             call PRTDamageLosses(ndcohort%prt, store_organ, branch_loss_frac)
             call PRTDamageLosses(ndcohort%prt, struct_organ, branch_loss_frac)
                                
             
             !----------- Insert new cohort into the linked list
             ! This list is going tall to short, lets add this new
             ! cohort into a taller position so we don't hit it again
             ! as the loop traverses
             ! --------------------------------------------------------------!
             
             ndcohort%shorter => ccohort
             if(associated(ccohort%taller))then
                ndcohort%taller => ccohort%taller
                ccohort%taller%shorter => ndcohort
             else
                cpatch%tallest => ndcohort
                ndcohort%taller => null()
             endif
             ccohort%taller => ndcohort
             
          end if if_numtrees

       end do do_dclass

       end associate
       ccohort => ccohort%shorter
    enddo
    
    return
  end subroutine GenerateDamageAndLitterFluxes

  ! ============================================================================

  subroutine PreDisturbanceLitterFluxes( currentSite, currentPatch, bc_in )

    ! -----------------------------------------------------------------------------------
    !
    ! This subroutine calculates all of the different litter input and output fluxes
    ! associated with seed turnover, seed influx, litterfall from live and
    ! dead plants, germination, and fragmentation.
    !
    ! At this time we do not have explicit herbivory, and burning losses to litter
    ! are handled elsewhere.
    !
    ! Note: The processes conducted here DO NOT handle litter fluxes associated
    !       with disturbance.  Those fluxes are handled elsewhere (EDPatchDynamcisMod)
    !       because the fluxes are potentially cross patch, and also dealing
    !       patch areas that are changing.
    !
    ! -----------------------------------------------------------------------------------


    ! !ARGUMENTS
    type(ed_site_type), intent(inout)  :: currentSite
    type(ed_patch_type), intent(inout) :: currentPatch
    type(bc_in_type), intent(in)       :: bc_in

    !
    ! !LOCAL VARIABLES:
    type(site_massbal_type), pointer :: site_mass
    type(litter_type), pointer :: litt     ! Points to the litter object for
    ! the different element types
    integer :: el                          ! Litter element loop index
    integer :: nlev_eff_decomp             ! Number of active layers over which
    ! fragmentation fluxes are transfered
    !------------------------------------------------------------------------------------

    ! Calculate the fragmentation rates
    call fragmentation_scaler(currentPatch, bc_in)

    do el = 1, num_elements

       litt => currentPatch%litter(el)

       ! Calculate loss rate of viable seeds to litter
       call SeedDecay(litt)

       ! Calculate seed germination rate, the status flags prevent
       ! germination from occuring when the site is in a drought
       ! (for drought deciduous) or too cold (for cold deciduous)
       call SeedGermination(litt, currentSite%cstatus, currentSite%dstatus(1:numpft))

       ! Send fluxes from newly created litter into the litter pools
       ! This litter flux is from non-disturbance inducing mortality, as well
       ! as litter fluxes from live trees
       call CWDInput(currentSite, currentPatch, litt,bc_in)

       ! Only calculate fragmentation flux over layers that are active
       ! (RGK-Mar2019) SHOULD WE MAX THIS AT 1? DONT HAVE TO

       nlev_eff_decomp = max(bc_in%max_rooting_depth_index_col, 1)
       call CWDOut(litt,currentPatch%fragmentation_scaler,nlev_eff_decomp)

       site_mass => currentSite%mass_balance(el)

       ! Fragmentation flux to soil decomposition model [kg/site/day]
       site_mass%frag_out = site_mass%frag_out + currentPatch%area * &
            ( sum(litt%ag_cwd_frag) + sum(litt%bg_cwd_frag) + &
            sum(litt%leaf_fines_frag) + sum(litt%root_fines_frag) + &
            sum(litt%seed_decay) + sum(litt%seed_germ_decay))

    end do


    return
  end subroutine PreDisturbanceLitterFluxes

  ! =====================================================================================

  subroutine PreDisturbanceIntegrateLitter(currentPatch)

    ! -----------------------------------------------------------------------------------
    !
    ! This step applies the litter fluxes to the prognostic state variables.
    ! This procedure is called in response to fluxes generated from:
    ! 1) seed rain,
    ! 2) non-disturbance generating turnover
    ! 3) litter fall from living plants
    ! 4) fragmentation
    !
    ! This routine does NOT accomodate the litter fluxes associated with
    ! disturbance generation.  That will happen after this call.
    ! Fluxes associated with FIRE also happen after this step.
    !
    ! All states are in units kg/m2
    ! All fluxes are in units kg/m2/day
    ! The integration step is 1 day, thus time is implied
    !
    ! -----------------------------------------------------------------------------------

    ! Arguments
    type(ed_patch_type),intent(inout),target :: currentPatch


    ! Locals
    type(litter_type), pointer :: litt
    integer :: el          ! Loop counter for litter element type
    integer :: pft         ! pft loop counter
    integer :: c           ! CWD loop counter
    integer :: nlevsoil    ! number of soil layers
    integer :: ilyr        ! soil layer loop counter
    integer :: dcmpy       ! decomposability index

    do el = 1, num_elements

       litt => currentPatch%litter(el)

       ! Update the bank of viable seeds
       ! -----------------------------------------------------------------------------------

       do pft = 1,numpft
          litt%seed(pft) = litt%seed(pft) + &
               litt%seed_in_local(pft) +   &
               litt%seed_in_extern(pft) -  &
               litt%seed_decay(pft) -      &
               litt%seed_germ_in(pft)

          ! Note that the recruitment scheme will use seed_germ
          ! for its construction costs.
          litt%seed_germ(pft) = litt%seed_germ(pft) + &
               litt%seed_germ_in(pft) - &
               litt%seed_germ_decay(pft)


       enddo

       ! Update the Coarse Woody Debris pools (above and below)
       ! -----------------------------------------------------------------------------------
       nlevsoil = size(litt%bg_cwd,dim=2)
       do c = 1,ncwd
          litt%ag_cwd(c) = litt%ag_cwd(c)  + litt%ag_cwd_in(c) - litt%ag_cwd_frag(c)
          do ilyr=1,nlevsoil
             litt%bg_cwd(c,ilyr) = litt%bg_cwd(c,ilyr) &
                  + litt%bg_cwd_in(c,ilyr) &
                  - litt%bg_cwd_frag(c,ilyr)
          enddo
       end do

       ! Update the fine litter pools from leaves and fine-roots
       ! -----------------------------------------------------------------------------------

       do dcmpy = 1,ndcmpy

          litt%leaf_fines(dcmpy) = litt%leaf_fines(dcmpy) &
               + litt%leaf_fines_in(dcmpy)              &
               - litt%leaf_fines_frag(dcmpy)
          do ilyr=1,nlevsoil
             litt%root_fines(dcmpy,ilyr) = litt%root_fines(dcmpy,ilyr) &
                  + litt%root_fines_in(dcmpy,ilyr)      &
                  - litt%root_fines_frag(dcmpy,ilyr)
          enddo

       end do

    end do     ! litter element loop

    return
  end subroutine PreDisturbanceIntegrateLitter



  ! ============================================================================

  subroutine trim_canopy( currentSite )
    !
    ! !DESCRIPTION:
    ! Canopy trimming / leaf optimisation. Removes leaves in negative annual carbon balance.
    !
    ! !USES:

    ! !ARGUMENTS
    type (ed_site_type),intent(inout), target :: currentSite
    !
    ! !LOCAL VARIABLES:
    type (ed_cohort_type) , pointer :: currentCohort
    type (ed_patch_type)  , pointer :: currentPatch

    integer  :: z                     ! leaf layer
    integer  :: ipft                  ! pft index
    logical  :: trimmed               ! was this layer trimmed in this year? If not expand the canopy.
    real(r8) :: tar_bl                ! target leaf biomass       (leaves flushed, trimmed)
    real(r8) :: tar_bfr               ! target fine-root biomass  (leaves flushed, trimmed)
    real(r8) :: bfr_per_bleaf         ! ratio of fine root per leaf biomass
    real(r8) :: sla_levleaf           ! sla at leaf level z
    real(r8) :: nscaler_levleaf       ! nscaler value at leaf level z
    integer  :: cl                    ! canopy layer index
    real(r8) :: kn                    ! nitrogen decay coefficient
    real(r8) :: sla_max               ! Observational constraint on how large sla (m2/gC) can become
    real(r8) :: leaf_c                ! leaf carbon [kg]
    real(r8) :: sapw_c                ! sapwood carbon [kg]
    real(r8) :: store_c               ! storage carbon [kg]
    real(r8) :: struct_c              ! structure carbon [kg]
    real(r8) :: leaf_inc              ! LAI-only portion of the vegetation increment of dinc_vai
    real(r8) :: lai_canopy_above      ! the LAI in the canopy layers above the layer of interest
    real(r8) :: lai_layers_above      ! the LAI in the leaf layers, within the current canopy,
    ! above the leaf layer of interest
    real(r8) :: lai_current           ! the LAI in the current leaf layer
    real(r8) :: cumulative_lai        ! whole canopy cumulative LAI, top down, to the leaf layer of interest
    real(r8) :: cumulative_lai_cohort ! cumulative LAI within the current cohort only

    ! Temporary diagnostic ouptut
    integer :: ipatch
    integer :: icohort

    ! LAPACK linear least squares fit variables
    ! The standard equation for a linear fit, y = mx + b, is converted to a linear system, AX=B and has
    ! the form: [n  sum(x); sum(x)  sum(x^2)] * [b; m]  = [sum(y); sum(x*y)] where
    ! n is the number of leaf layers
    ! x is yearly_net_uptake minus the leaf cost aka the net-net uptake
    ! y is the cumulative lai for the current cohort
    ! b is the y-intercept i.e. the cumulative lai that has zero net-net uptake
    ! m is the slope of the linear fit
    integer :: nll = 3                    ! Number of leaf layers to fit a regression to for calculating the optimum lai
    character(1) :: trans = 'N'           ! Input matrix is not transposed

    integer, parameter :: m = 2, n = 2    ! Number of rows and columns, respectively, in matrix A
    integer, parameter :: nrhs = 1        ! Number of columns in matrix B and X
    integer, parameter :: workmax = 100   ! Maximum iterations to minimize work

    integer :: lda = m, ldb = n           ! Leading dimension of A and B, respectively
    integer :: lwork                      ! Dimension of work array
    integer :: info                       ! Procedure diagnostic ouput

    real(r8) :: nnu_clai_a(m,n)           ! LHS of linear least squares fit, A matrix
    real(r8) :: nnu_clai_b(m,nrhs)        ! RHS of linear least squares fit, B matrix
    real(r8) :: work(workmax)             ! work array

    real(r8) :: initial_trim              ! Initial trim
    real(r8) :: optimum_trim              ! Optimum trim value

    real(r8) :: target_c_area

    real(r8) :: pft_leaf_lifespan         ! Leaf lifespan of each PFT [years]
    !----------------------------------------------------------------------

    ipatch = 1 ! Start counting patches

    currentPatch => currentSite%youngest_patch
    do while(associated(currentPatch))

       ! Add debug diagnstic output to determine which patch
       if (debug) then
          write(fates_log(),*) 'Current patch:', ipatch
          write(fates_log(),*) 'Current patch cohorts:', currentPatch%countcohorts
       endif

       icohort = 1

       currentCohort => currentPatch%tallest
       do while (associated(currentCohort))

          ! Save off the incoming trim
          initial_trim = currentCohort%canopy_trim


          ! Add debug diagnostic output to determine which cohort
          if (debug) then
             write(fates_log(),*) 'Current cohort:', icohort
             write(fates_log(),*) 'Starting canopy trim:', initial_trim
          endif

          trimmed = .false.
          ipft = currentCohort%pft
          call carea_allom(currentCohort%dbh,currentCohort%n,currentSite%spread,currentCohort%pft,&
               currentCohort%crowndamage, currentCohort%c_area)

          leaf_c   = currentCohort%prt%GetState(leaf_organ, carbon12_element)

          currentCohort%treelai = tree_lai(leaf_c, currentCohort%pft, currentCohort%c_area, &
               currentCohort%n, currentCohort%canopy_layer,               &
               currentPatch%canopy_layer_tlai,currentCohort%vcmax25top )

          ! We don't need to check on sp mode here since we don't trim_canopy with sp mode
          currentCohort%treesai = tree_sai(currentCohort%pft, &
               currentCohort%dbh, currentCohort%crowndamage,  &
               currentCohort%canopy_trim, &
               currentCohort%efstem_coh, &
               currentCohort%c_area, currentCohort%n,currentCohort%canopy_layer,& 
               currentPatch%canopy_layer_tlai, currentCohort%treelai, &
               currentCohort%vcmax25top,0 )  

          currentCohort%nv      = count((currentCohort%treelai+currentCohort%treesai) .gt. dlower_vai(:)) + 1

          if (currentCohort%nv > nlevleaf)then
             write(fates_log(),*) 'nv > nlevleaf',currentCohort%nv, &
                  currentCohort%treelai,currentCohort%treesai, &
                  currentCohort%c_area,currentCohort%n,leaf_c
             call endrun(msg=errMsg(sourcefile, __LINE__))
          endif

          ! Find target leaf biomass. Here we assume that leaves would be fully flushed 
          ! (elongation factor = 1)
          call bleaf(currentcohort%dbh,ipft,&
               currentCohort%crowndamage, currentcohort%canopy_trim,1.0_r8, tar_bl)

          if ( int(prt_params%allom_fmode(ipft)) .eq. 1 ) then
             ! only query fine root biomass if using a fine root allometric model that takes leaf trim into account
             call bfineroot(currentcohort%dbh,ipft,currentcohort%canopy_trim, &
                  currentcohort%l2fr,1.0_r8, tar_bfr)
             bfr_per_bleaf = tar_bfr/tar_bl
          endif

          ! Identify current canopy layer (cl)
          cl = currentCohort%canopy_layer

          ! PFT-level maximum SLA value, even if under a thick canopy (same units as slatop)
          sla_max = prt_params%slamax(ipft)

          ! Initialize nnu_clai_a
          nnu_clai_a(:,:) = 0._r8
          nnu_clai_b(:,:) = 0._r8

          !Leaf cost vs net uptake for each leaf layer.
          do z = 1, currentCohort%nv

             ! Calculate the cumulative total vegetation area index (no snow occlusion, stems and leaves)
             leaf_inc    = dinc_vai(z) * &
                  currentCohort%treelai/(currentCohort%treelai+currentCohort%treesai)
             
             ! Now calculate the cumulative top-down lai of the current layer's midpoint within the current cohort
             lai_layers_above      = (dlower_vai(z) - dinc_vai(z)) * &
                  currentCohort%treelai/(currentCohort%treelai+currentCohort%treesai)
             lai_current           = min(leaf_inc, currentCohort%treelai - lai_layers_above)
             cumulative_lai_cohort = lai_layers_above + 0.5*lai_current

             ! Now add in the lai above the current cohort for calculating the sla leaf level
             lai_canopy_above  = sum(currentPatch%canopy_layer_tlai(1:cl-1))
             cumulative_lai    = lai_canopy_above + cumulative_lai_cohort

             ! There was activity this year in this leaf layer.  This should only occur for bottom most leaf layer
             if (currentCohort%year_net_uptake(z) /= 999._r8)then

                ! Calculate sla_levleaf following the sla profile with overlying leaf area
                ! Scale for leaf nitrogen profile
                kn = decay_coeff_kn(ipft,currentCohort%vcmax25top)
                ! Nscaler value at leaf level z
                nscaler_levleaf = exp(-kn * cumulative_lai)
                ! Sla value at leaf level z after nitrogen profile scaling (m2/gC)
                sla_levleaf = min(sla_max,prt_params%slatop(ipft)/nscaler_levleaf)

                ! Find the realised leaf lifespan, depending on the leaf phenology.
                if (prt_params%season_decid(ipft) ==  itrue) then
                   ! Cold-deciduous costs. Assume time-span to be 1 year to be consistent
                   ! with FATES default
                   pft_leaf_lifespan = decid_leaf_long_max

                elseif (any(prt_params%stress_decid(ipft) == [ihard_stress_decid,isemi_stress_decid]) )then
                   ! Drought-decidous costs. Assume time-span to be the least between
                   !    1 year and the life span provided by the parameter file.
                   pft_leaf_lifespan = &
                      min(decid_leaf_long_max,sum(prt_params%leaf_long(ipft,:)))

                else !evergreen costs
                   pft_leaf_lifespan = sum(prt_params%leaf_long(ipft,:))
                end if

                ! Leaf cost at leaf level z (kgC m-2 year-1) accounting for sla profile
                ! (Convert from SLA in m2g-1 to m2kg-1)
                currentCohort%leaf_cost = &
                   1.0_r8/(sla_levleaf*pft_leaf_lifespan*g_per_kg)


                if ( int(prt_params%allom_fmode(ipft)) == 1 ) then
                   ! if using trimmed leaf for fine root biomass allometry, add the cost of the root increment
                   ! to the leaf increment; otherwise do not.
                   currentCohort%leaf_cost = currentCohort%leaf_cost + &
                        1.0_r8/(sla_levleaf*g_per_kg) * &
                        bfr_per_bleaf / prt_params%root_long(ipft)
                end if
                currentCohort%leaf_cost = currentCohort%leaf_cost * &
                     (prt_params%grperc(ipft) + 1._r8)

                ! Construct the arrays for a least square fit of the net_net_uptake versus the cumulative lai
                ! if at least nll leaf layers are present in the current cohort and only for the bottom nll
                ! leaf layers.
                if (currentCohort%nv > nll .and. currentCohort%nv - z < nll) then

                   ! Build the A matrix for the LHS of the linear system. A = [n  sum(x); sum(x)  sum(x^2)]
                   ! where n = nll and x = yearly_net_uptake-leafcost
                   nnu_clai_a(1,1) = nnu_clai_a(1,1) + 1 ! Increment for each layer used
                   nnu_clai_a(1,2) = nnu_clai_a(1,2) + currentCohort%year_net_uptake(z) - currentCohort%leaf_cost
                   nnu_clai_a(2,1) = nnu_clai_a(1,2)
                   nnu_clai_a(2,2) = nnu_clai_a(2,2) + (currentCohort%year_net_uptake(z) - currentCohort%leaf_cost)**2

                   ! Build the B matrix for the RHS of the linear system. B = [sum(y); sum(x*y)]
                   ! where x = yearly_net_uptake-leafcost and y = cumulative_lai_cohort
                   nnu_clai_b(1,1) = nnu_clai_b(1,1) + cumulative_lai_cohort
                   nnu_clai_b(2,1) = nnu_clai_b(2,1) + (cumulative_lai_cohort * &
                        (currentCohort%year_net_uptake(z) - currentCohort%leaf_cost))
                end if

                ! Check leaf cost against the yearly net uptake for that cohort leaf layer
                if (currentCohort%year_net_uptake(z) < currentCohort%leaf_cost) then
                   ! Make sure the cohort trim fraction is great than the pft trim limit
                   if (currentCohort%canopy_trim > EDPftvarcon_inst%trim_limit(ipft)) then

                      ! keep trimming until none of the canopy is in negative carbon balance.
                      if (currentCohort%hite > EDPftvarcon_inst%hgt_min(ipft)) then
                         currentCohort%canopy_trim = currentCohort%canopy_trim - &
                              EDPftvarcon_inst%trim_inc(ipft)

                         trimmed = .true.

                      endif ! hite check
                   endif ! trim limit check
                endif ! net uptake check
             endif ! leaf activity check
          enddo ! z, leaf layer loop

          ! Compute the optimal cumulative lai based on the cohort net-net uptake profile if at least 2 leaf layers
          if (nnu_clai_a(1,1) > 1) then

             ! Compute the optimum size of the work array
             lwork = -1 ! Ask sgels to compute optimal number of entries for work
             call dgels(trans, m, n, nrhs, nnu_clai_a, lda, nnu_clai_b, ldb, work, lwork, info)
             lwork = int(work(1)) ! Pick the optimum.  TBD, can work(1) come back with greater than work size?

             ! Compute the minimum of 2-norm of of the least squares fit to solve for X
             ! Note that dgels returns the solution by overwriting the nnu_clai_b array.
             ! The result has the form: X = [b; m]
             ! where b = y-intercept (i.e. the cohort lai that has zero yearly net-net uptake)
             ! and m is the slope of the linear fit
             call dgels(trans, m, n, nrhs, nnu_clai_a, lda, nnu_clai_b, ldb, work, lwork, info)

             if (info < 0) then
                write(fates_log(),*) 'LLSF optimium LAI calculation returned illegal value'
                call endrun(msg=errMsg(sourcefile, __LINE__))
             endif

             if (debug) then
                write(fates_log(),*) 'LLSF optimium LAI (intercept,slope):', nnu_clai_b
                write(fates_log(),*) 'LLSF optimium LAI:', nnu_clai_b(1,1)
                write(fates_log(),*) 'LLSF optimium LAI info:', info
                write(fates_log(),*) 'LAI fraction (optimum_lai/cumulative_lai):', nnu_clai_b(1,1) / cumulative_lai_cohort
             endif

             ! Calculate the optimum trim based on the initial canopy trim value
             if (cumulative_lai_cohort > 0._r8) then  ! Sometime cumulative_lai comes in at 0.0?

                !
                optimum_trim = (nnu_clai_b(1,1) / cumulative_lai_cohort) * initial_trim

                ! Determine if the optimum trim value makes sense.  The smallest cohorts tend to have unrealistic fits.
                if (optimum_trim > 0. .and. optimum_trim < 1.) then
                   currentCohort%canopy_trim = optimum_trim

                   trimmed = .true.

                endif
             endif
          endif

          ! Reset activity for the cohort for the start of the next year
          currentCohort%year_net_uptake(:) = 999.0_r8

          ! Add to trim fraction if cohort not trimmed at all
          if ( (.not.trimmed) .and.currentCohort%canopy_trim < 1.0_r8)then
             currentCohort%canopy_trim = currentCohort%canopy_trim + EDPftvarcon_inst%trim_inc(ipft)
          endif

          if ( debug ) then
             write(fates_log(),*) 'trimming:',currentCohort%canopy_trim
          endif

          ! currentCohort%canopy_trim = 1.0_r8 !FIX(RF,032414) this turns off ctrim for now.
          currentCohort => currentCohort%shorter
          icohort = icohort + 1
       enddo
       currentPatch => currentPatch%older
       ipatch = ipatch + 1
    enddo

  end subroutine trim_canopy

  ! ============================================================================
  subroutine phenology( currentSite, bc_in )
    !
    ! !DESCRIPTION:
    ! Phenology.
    !
    ! !USES:
    use FatesConstantsMod, only : tfrz => t_water_freeze_k_1atm
    use EDParamsMod, only : ED_val_phen_a, ED_val_phen_b, ED_val_phen_c
    use EDParamsMod, only : ED_val_phen_chiltemp
    use EDParamsMod, only : ED_val_phen_mindayson
    use EDParamsMod, only : ED_val_phen_ncolddayslim
    use EDParamsMod, only : ED_val_phen_coldtemp

    !
    ! !ARGUMENTS:
    type(ed_site_type), intent(inout), target :: currentSite
    type(bc_in_type),   intent(in)            :: bc_in

    !
    ! !LOCAL VARIABLES:

    type(ed_patch_type),pointer :: cpatch
    integer  :: model_day_int     ! integer model day 1 - inf
    integer  :: ncolddays         ! no days underneath the threshold for leaf drop
    integer  :: i_wmem            ! Loop counter for water mem days
    integer  :: i_tmem            ! Loop counter for veg temp mem days
    integer  :: ipft              ! plant functional type index
    real(r8) :: mean_10day_liqvol ! mean soil liquid volume over last 10 days [m3/m3]
    real(r8) :: mean_10day_smp    ! mean soil matric potential over last 10 days [mm]
    real(r8) :: leaf_c            ! leaf carbon [kg]
    real(r8) :: fnrt_c            ! fineroot carbon [kg]
    real(r8) :: sapw_c            ! sapwood carbon [kg]
    real(r8) :: store_c           ! storage carbon [kg]
    real(r8) :: struct_c          ! structure carbon [kg]
    real(r8) :: gdd_threshold     ! GDD accumulation function,
    real(r8) :: rootfrac_notop    ! Total rooting fraction excluding the top soil layer
    integer  :: ncdstart          ! beginning of counting period for chilling degree days.
    integer  :: gddstart          ! beginning of counting period for growing degree days.
    integer  :: nlevroot          ! Number of rooting levels to consider
    real(r8) :: temp_in_C         ! daily averaged temperature in celsius
    real(r8) :: elongf_prev       ! Elongation factor from previous time
    real(r8) :: elongf_1st        ! First guess for elongation factor
    integer  :: ndays_pft_leaf_lifespan ! PFT life span of drought deciduous [days].
                                        !    This is the shortest between the PFT leaf 
                                        !    lifespan and the maximum lifespan of drought 
                                        !    deciduous (see parameter decid_leaf_long_max
                                        !    at the beginning of this file).
     real(r8) :: phen_drought_threshold ! For drought hard-deciduous, this is the threshold
                                        !   below which plants will abscise leaves, and
                                        !   above which plants will flush leaves. For semi-
                                        !   deciduous plants, this is the threshold below
                                        !   which abscission will be complete. This depends
                                        !   on the sign. If positive, these are soil
                                        !   volumetric water content [m3/m3]. If negative,
                                        !   the values are soil matric potential [mm]. Not
                                        !   used for non-deciduous plants. Ignored for 
                                        !   non-deciduous plants.
     real(r8) :: phen_moist_threshold   ! For semi-deciduous, this is the threshold above 
                                        !    which flushing will be complete.  This depends
                                        !    on the sign. If positive, these are soil
                                        !    volumetric water content [m3/m3]. If negative,
                                        !    the values are soil matric potential [mm].
                                        !    Ignored for hard-deciduous and evergreen 
                                        !    plants.
     real(r8) :: phen_doff_time         ! Minimum number of days that plants must remain
                                        !   leafless before flushing leaves again.

    ! Logical tests to make code more readable
    logical  :: smoist_below_threshold   ! Is soil moisture below threshold?
    logical  :: recent_flush             ! Last full flushing event is still very recent.
    logical  :: recent_abscission        ! Last abscission event is still very recent.
    logical  :: exceed_min_on_period     ! Have leaves been flushed for a minimum period of time?
    logical  :: exceed_min_off_period    ! Have leaves been off for a minimum period of time?
    logical  :: prolonged_on_period      ! Has leaves been flushed for too long?
    logical  :: prolonged_off_period     ! Have leaves been abscissed for too long?
    logical  :: last_flush_long_ago      ! Has it been a very long time since last flushing?


    ! This is the integer model day. The first day of the simulation is 1, and it
    ! continues monotonically, indefinitely
    ! Advance it. (this should be a global, no reason
    ! for site level, but we don't have global scalars in the
    ! restart file)
    currentSite%phen_model_date = currentSite%phen_model_date + 1
    model_day_int = currentSite%phen_model_date


    ! Parameter of drought decid leaf loss in mm in top layer...FIX(RF,032414)
    ! - this is arbitrary and poorly understood. Needs work. ED_
    !Parameters: defaults from Botta et al. 2000 GCB,6 709-725
    !Parameters, default from from SDGVM model of senesence

    temp_in_C = 0._r8
    cpatch => CurrentSite%oldest_patch
    do while(associated(cpatch))
       temp_in_C = temp_in_C + cpatch%tveg24%GetMean()*cpatch%area
       cpatch => cpatch%younger
    end do
    temp_in_C = temp_in_C * area_inv - tfrz


    !-----------------Cold Phenology--------------------!

    !Zero growing degree and chilling day counters
    if (currentSite%lat > 0)then
       ncdstart = 270  !Northern Hemisphere begining November
       gddstart = 1    !Northern Hemisphere begining January
    else
       ncdstart = 120  !Southern Hemisphere beginning May
       gddstart = 181  !Northern Hemisphere begining July
    endif

    ! Count the number of chilling days over a seasonal window.
    ! For comparing against GDD, we start calculating chilling
    ! in the late autumn.
    ! This value is used to determine the GDD exceedance threshold
    if (hlm_day_of_year == ncdstart)then
       currentSite%nchilldays = 0
    endif

    !Accumulate growing/chilling days after start of counting period
    if (temp_in_C  <  ED_val_phen_chiltemp)then
       currentSite%nchilldays = currentSite%nchilldays + 1
    endif

    !GDD accumulation function, which also depends on chilling days.
    !  -68 + 638 * (-0.001 * ncd)
    gdd_threshold = ED_val_phen_a + ED_val_phen_b*exp(ED_val_phen_c*real(currentSite%nchilldays,r8))

    !Accumulate temperature of last 10 days.
    currentSite%vegtemp_memory(2:num_vegtemp_mem) = currentSite%vegtemp_memory(1:num_vegtemp_mem-1)
    currentSite%vegtemp_memory(1) = temp_in_C

    !count number of days for leaves off
    ncolddays = 0
    do i_tmem = 1,num_vegtemp_mem
       if (currentSite%vegtemp_memory(i_tmem) < ED_val_phen_coldtemp)then
          ncolddays = ncolddays + 1
       endif
    enddo

    ! Here is where we do the GDD accumulation calculation
    !
    ! reset GDD on set dates
    if (hlm_day_of_year == gddstart)then
       currentSite%grow_deg_days = 0._r8
    endif
    !
    ! accumulate the GDD using daily mean temperatures
    ! Don't accumulate GDD during the growing season (that wouldn't make sense)
    if (temp_in_C .gt. 0._r8 .and. currentSite%cstatus == phen_cstat_iscold) then
       currentSite%grow_deg_days = currentSite%grow_deg_days + temp_in_C
    endif

    !this logic is to prevent GDD accumulating after the leaves have fallen and before the
    ! beginnning of the accumulation period, to prevend erroneous autumn leaf flushing.
    if(model_day_int> ndays_per_year)then !only do this after the first year to prevent odd behaviour

       if(currentSite%lat .gt. 0.0_r8)then !Northern Hemisphere
          ! In the north, don't accumulate when we are past the leaf fall date.
          ! Accumulation starts on day 1 of year in NH.
          ! The 180 is to prevent going into an 'always off' state after initialization
          if( model_day_int .gt. currentSite%cleafoffdate.and.hlm_day_of_year.gt.180)then !
             currentSite%grow_deg_days = 0._r8
          endif
       else !Southern Hemisphere
          ! In the South, don't accumulate after the leaf off date, and before the start of
          ! the accumulation phase (day 181).
          if(model_day_int .gt. currentSite%cleafoffdate.and.hlm_day_of_year.lt.gddstart) then!
             currentSite%grow_deg_days = 0._r8
          endif
       endif
    endif !year1

    ! Calculate the number of days since the leaves last came on
    ! and off. If this is the beginning of the simulation, that day might
    ! not had occured yet, so set it to last year to get things rolling

    if (model_day_int < currentSite%cleafoffdate) then
       currentSite%cndaysleafoff = model_day_int - (currentSite%cleafoffdate - ndays_per_year)
    else
       currentSite%cndaysleafoff = model_day_int - currentSite%cleafoffdate
    end if

    if (model_day_int < currentSite%cleafondate) then
       currentSite%cndaysleafon = model_day_int - (currentSite%cleafondate - ndays_per_year)
    else
       currentSite%cndaysleafon = model_day_int - currentSite%cleafondate
    end if



    !LEAF ON: COLD DECIDUOUS. Needs to
    !1) have exceeded the growing degree day threshold
    !2) The leaves should not be on already
    !3) There should have been at least one chilling day in the counting period.
    !   this prevents tropical or warm climate plants that are "cold-deciduous"
    !   from ever re-flushing after they have reached their maximum age (thus
    !   preventing them from competing

    if ( any(currentSite%cstatus == [phen_cstat_iscold,phen_cstat_nevercold]) .and. &
         (currentSite%grow_deg_days > gdd_threshold) .and. &
         (currentSite%cndaysleafoff > ED_val_phen_mindayson) .and. &
         (currentSite%nchilldays >= 1)) then
       currentSite%cstatus = phen_cstat_notcold  ! Set to not-cold status (leaves can come on)
       currentSite%cleafondate = model_day_int
       currentSite%cndaysleafon = 0
       currentSite%grow_deg_days = 0._r8 ! zero GDD for the rest of the year until counting season begins.
       if ( debug ) write(fates_log(),*) 'leaves on'
    endif !GDD




    !LEAF OFF: COLD THRESHOLD
    !Needs to:
    !1) have exceeded the number of cold days threshold
    !2) have exceeded the minimum leafon time.
    !3) The leaves should not be off already
    !4) The day of simulation should be larger than the counting period.


    if ( (currentSite%cstatus == phen_cstat_notcold) .and. &
         (model_day_int > num_vegtemp_mem)      .and. &
         (ncolddays > ED_val_phen_ncolddayslim) .and. &
         (currentSite%cndaysleafon > ED_val_phen_mindayson) )then

       currentSite%grow_deg_days  = 0._r8          ! The equations for Botta et al
       ! are for calculations of
       ! first flush, but if we dont
       ! clear this value, it will cause
       ! leaves to flush later in the year
       currentSite%cstatus       = phen_cstat_iscold  ! alter status of site to 'leaves off'
       currentSite%cleafoffdate = model_day_int       ! record leaf off date
       currentSite%cndaysleafoff = 0

       if ( debug ) write(fates_log(),*) 'leaves off'
    endif

    ! LEAF OFF: COLD LIFESPAN THRESHOLD
    ! NOTE: Some areas of the planet will never generate a cold day
    ! and thus %nchilldays will never go from zero to 1.  The following logic
    ! when coupled with this fact will essentially prevent cold-deciduous
    ! plants from re-emerging in areas without at least some cold days
    
    if( (currentSite%cstatus == phen_cstat_notcold)  .and. &
<<<<<<< HEAD
        (currentSite%cndaysleafoff > 400)) then   ! remove leaves after a whole year
=======
         (dayssincecleafoff > 400)) then           ! remove leaves after a whole year,
>>>>>>> 1c7ec096
       ! when there is no 'off' period.
       currentSite%grow_deg_days  = 0._r8

       currentSite%cstatus = phen_cstat_nevercold  ! alter status of site to imply that this
       ! site is never really cold enough
       ! for cold deciduous
       currentSite%cleafoffdate = model_day_int    ! record leaf off date
       currentSite%cndaysleafoff = 0

       if ( debug ) write(fates_log(),*) 'leaves off'
    endif



    ! Loop through every PFT to assign the elongation factor. 
    ! Add PFT look to account for different PFT rooting depth profiles.
    pft_elong_loop: do ipft=1,numpft

       ! Copy values to a local variable to make code more legible.
       phen_drought_threshold = prt_params%phen_drought_threshold(ipft)
       phen_moist_threshold   = prt_params%phen_moist_threshold  (ipft)
       phen_doff_time         = prt_params%phen_doff_time        (ipft)


       ! Update soil moisture information memory (we always track the last 10 days)
       do i_wmem = numWaterMem,2,-1 !shift memory to previous day, to make room for current day
          currentSite%liqvol_memory(i_wmem,ipft) = currentSite%liqvol_memory(i_wmem-1,ipft)
          currentSite%smp_memory   (i_wmem,ipft) = currentSite%smp_memory   (i_wmem-1,ipft)
       end do

       ! Find the rooting depth distribution for PFT
       call set_root_fraction( currentSite%rootfrac_scr, ipft, currentSite%zi_soil, &
                               bc_in%max_rooting_depth_index_col )
       nlevroot = max(2,min(ubound(currentSite%zi_soil,1),bc_in%max_rooting_depth_index_col))

       ! The top most layer is typically very thin (~ 2cm) and dries rather quickly. Despite
       ! being thin, it can have a non-negligible rooting fraction (e.g., using 
       ! exponential_2p_root_profile with default parameters make the top layer to contain
       ! about 7% of the total fine root density).  To avoid overestimating dryness, we 
       ! ignore the top layer when calculating the memory.
       rootfrac_notop = sum(currentSite%rootfrac_scr(2:nlevroot))
       if ( rootfrac_notop <= nearzero ) then
          ! Unlikely, but just in case all roots are in the first layer, we use the second
          ! layer the second layer (to avoid FPE issues).
          currentSite%rootfrac_scr(2) = 1.0_r8
          rootfrac_notop              = 1.0_r8
       end if

       ! Set the memory to be the weighted average of the soil properties, using the
       ! root fraction of each layer (except the topmost one) as the weighting factor.
       currentSite%liqvol_memory(1,ipft) = sum( bc_in%h2o_liqvol_sl     (2:nlevroot) * &
                                                currentSite%rootfrac_scr(2:nlevroot) ) / &
                                           rootfrac_notop
       currentSite%smp_memory   (1,ipft) = sum( bc_in%smp_sl            (2:nlevroot) * &
                                                currentSite%rootfrac_scr(2:nlevroot) ) / &
                                           rootfrac_notop

       ! Calculate the mean soil moisture ( liquid volume (m3/m3) and matric potential (mm))
       !    over the last 10 days
       mean_10day_liqvol = sum(currentSite%liqvol_memory(1:numWaterMem,ipft)) / &
                           real(numWaterMem,r8)
       mean_10day_smp    = sum(currentSite%smp_memory   (1:numWaterMem,ipft)) / &
                           real(numWaterMem,r8)

       ! Compare the moisture with the threshold.
       if ( phen_drought_threshold >= 0. ) then
          ! Liquid volume in reference layer (m3/m3)
          smoist_below_threshold = mean_10day_liqvol < phen_drought_threshold
       else
          ! Soil matric potential in reference layer (mm)
          smoist_below_threshold = mean_10day_smp    < phen_drought_threshold
       end if

       ! Calculate days since last flushing and shedding event, but make a provision
       ! for the first year of simulation, we have to assume leaf drop / leaf flush
       ! dates to start, so if that is in the future, set it to last year
       if (model_day_int < currentSite%dleafoffdate(ipft)) then
          currentSite%dndaysleafoff(ipft) = model_day_int - (currentSite%dleafoffdate(ipft)-ndays_per_year)
       else
          currentSite%dndaysleafoff(ipft) = model_day_int - currentSite%dleafoffdate(ipft)
       end if
       if (model_day_int < currentSite%dleafondate(ipft)) then
          currentSite%dndaysleafon(ipft) = model_day_int - (currentSite%dleafondate(ipft)-ndays_per_year)
       else
          currentSite%dndaysleafon(ipft) = model_day_int - currentSite%dleafondate(ipft)
       end if


       ! Elongation factor from the previous step.
       elongf_prev = currentSite%elong_factor(ipft)


       ! PFT leaf lifespan in days. This is the shortest between the leaf longevity
       ! (defined as a PFT parameter) and the maximum canopy leaf life span allowed
       ! for drought deciduous (local parameter). The sum term accounts for the
       ! total leaf life span of this cohort.
       ndays_pft_leaf_lifespan = &
          nint(ndays_per_year*min(decid_leaf_long_max,sum(prt_params%leaf_long(ipft,:))))


       !---~---
       !    Find elongation factors by comparing the moisture with the thresholds. For each
       ! tissue --- leaves, fine roots, and stems (sapwood+heartwood) --- elongation factor
       ! is the maximum fraction of biomass (relative to maximum biomass given allometry)
       ! that can be allocated to each tissue due to phenology. In this select case, we
       ! define the elongation factor based on the PFT-specific phenology strategy of this
       ! each PFT. Options are evergreen, "hard deciduous", or semi-deciduous:
       !  - Evergreen: elongation factors shall be 1 at all times (fully flushed tissues).
       !  - "Hard-deciduous": elongation factors are either 0 (fully abscised tissues) or
       !    1 (fully flushed tissues)
       !  - Semi-deciduous: elongation factors can be any value between 0 and 1 (including
       !    0 and 1). For example, if elongation factor for leaves of a cohort is 0.4, then
       !    the leaf biomass will be capped at 40% of the biomass the cohort would have if
       !    it were in well-watered conditions.
       !---~---
       case_drought_phen: select case (prt_params%stress_decid(ipft))
       case (ihard_stress_decid)
          !---~---
          !    Default ("hard") drought deciduous phenology. The decision on whether to 
          ! abscise (shed) or flush leaves is in principle defined by the soil moisture
          ! in the rooting zone.  However, we must also account the time since last 
          ! abscission or flushing event, to avoid excessive "flickering" of the leaf 
          ! elongation factor if soil moisture is right at the threshold.
          !
          ! (MLO thought: maybe we should define moisture equivalents of GDD and chilling
          ! days to simplify the cases a bit...)
          !---~---


          !---~---
          ! Save some conditions in logical variables to simplify code below
          !---~---
          ! Leaves have been "on" for longer than the minimum number of days.
          exceed_min_on_period     = &
             any( currentSite%dstatus(ipft) == [phen_dstat_timeon,phen_dstat_moiston] )   .and. &
             (currentSite%dndaysleafon(ipft) > dleafon_drycheck)
          ! Leaves have been "off" for longer than the minimum number of days.
          exceed_min_off_period    = &
             ( currentSite%dstatus(ipft)       == phen_dstat_timeoff       ) .and. &
             ( currentSite%dndaysleafoff(ipft) >  min_daysoff_dforcedflush )
          ! Leaves have been "on" for longer than the leaf lifetime.
          prolonged_on_period      = &
             any( currentSite%dstatus(ipft) == [phen_dstat_timeon,phen_dstat_moiston] )   .and. &
             ( currentSite%dndaysleafon(ipft) > ndays_pft_leaf_lifespan )
          ! Leaves have been "off" for a sufficiently long time and the last flushing
          ! was about one year ago (+/- tolerance).
          prolonged_off_period     = &
             any( currentSite%dstatus(ipft) == [phen_dstat_timeoff,phen_dstat_moistoff] ) .and. &
             ( currentSite%dndaysleafoff(ipft) > phen_doff_time     )                     .and. &
             ( currentSite%dndaysleafon(ipft) >= ndays_per_year-dd_offon_toler )                     .and. &
             ( currentSite%dndaysleafon(ipft) <= ndays_per_year+dd_offon_toler )
          ! Last flushing was a very long time ago.
          last_flush_long_ago      = &
             ( currentSite%dstatus(ipft)      == phen_dstat_moistoff            ) .and. &
             ( currentSite%dndaysleafon(ipft) >  ndays_per_year+dd_offon_toler  )
          !---~---


          !---~---
          ! Revision of the conditions, added an if/elseif/else structure to ensure only 
          ! up to one change occurs at any given time. Also, prevent changes until the
          ! soil moisture memory is populated (the outer if check).
          !---~---
          past_spinup_ifelse: if (model_day_int > numWaterMem) then
             drought_smoist_ifelse: if ( prolonged_off_period .and. &
                                         ( .not. smoist_below_threshold ) ) then
                ! LEAF ON: DROUGHT DECIDUOUS WETNESS
                ! Here, we used a window of oppurtunity to determine if we are
                ! close to the time when then leaves came on last year
                ! The following conditions must be met
                ! a) a year, plus or minus 1 month since we last had leaf-on?
                ! b) Has there also been at least a nominaly short amount of "leaf-off"?
                ! c) Is the soil moisture sufficiently high?
                currentSite%dstatus(ipft)      = phen_dstat_moiston  ! set status to leaf-on
                currentSite%dleafondate(ipft)  = model_day_int       ! save the model day we start flushing
                currentSite%dndaysleafon(ipft) = 0
                currentSite%elong_factor(ipft) = 1.

             elseif ( last_flush_long_ago ) then
                ! LEAF ON: DROUGHT DECIDUOUS TIME EXCEEDANCE
                ! If we still haven't done budburst by end of window, then force it

                ! If the status is "phen_dstat_moistoff", it means this site currently has
                ! leaves off due to actual moisture limitations.
                ! So we trigger bud-burst at the end of the month since
                ! last year's bud-burst.  If this is imposed, then we set the new
                ! status to indicate bud-burst was forced by timing
                currentSite%dstatus(ipft)      = phen_dstat_timeon ! force budburst!
                currentSite%dleafondate(ipft)  = model_day_int     ! record leaf on date
                currentSite%dndaysleafon(ipft) = 0
                currentSite%elong_factor(ipft) = 1.

             elseif ( exceed_min_off_period ) then
                ! LEAF ON: DROUGHT DECIDUOUS EXCEEDED MINIMUM OFF PERIOD
                ! Leaves were off due to time, not really moisture, so we allow them to
                ! flush again as soon as they exceed a minimum off time
                ! This typically occurs in a perennially wet system.
                currentSite%dstatus(ipft)      = phen_dstat_timeon    ! force budburst!
                currentSite%dleafondate(ipft)  = model_day_int        ! record leaf on date
                currentSite%dndaysleafon(ipft) = 0
                currentSite%elong_factor(ipft) = 1.

             elseif ( prolonged_on_period ) then
                ! LEAF OFF: DROUGHT DECIDUOUS LIFESPAN
                ! Are the leaves rouhgly at the end of their lives? If so, shed leaves 
                ! even if it is not dry.
                currentSite%dstatus(ipft)      = phen_dstat_timeoff    !alter status of site to 'leaves off'
                currentSite%dleafoffdate(ipft) = model_day_int         !record leaf on date
                currentSite%dndaysleafoff(ipft) = 0
                currentSite%elong_factor(ipft)  = 0.

             elseif ( exceed_min_on_period .and. smoist_below_threshold ) then
                ! LEAF OFF: DROUGHT DECIDUOUS DRYNESS - if the soil gets too dry,
                ! and the leaves have already been on a while...
                currentSite%dstatus(ipft) = phen_dstat_moistoff     ! alter status of site to 'leaves off'
                currentSite%dleafoffdate(ipft) = model_day_int      ! record leaf on date
                currentSite%dndaysleafoff(ipft) = 0
                currentSite%elong_factor(ipft)  = 0.
             end if drought_smoist_ifelse
          end if past_spinup_ifelse
          !---~---


       case (isemi_stress_decid)
          !---~---
          ! Semi-deciduous PFT, based on ED2.  We compare the moisture with the lower
          ! and upper thresholds. If the moisture is in between the thresholds, we must
          ! also check whether or not the drought is developing or regressing.
          !---~---


          !---~---
          !   First guess elongation factor, solely based on rooting-zone moisture.
          ! These values may be adjusted based on the time since last flushing and/or
          ! abscising event.
          !---~---
          if (phen_drought_threshold >= 0.) then
             elongf_1st = elongf_min + (1.0_r8 - elongf_min ) * &
                          ( mean_10day_liqvol    - phen_drought_threshold ) / &
                          ( phen_moist_threshold - phen_drought_threshold )
          else
             elongf_1st = elongf_min + (1.0_r8 - elongf_min ) * &
                          ( mean_10day_smp       - phen_drought_threshold ) / &
                          ( phen_moist_threshold - phen_drought_threshold )
          end if
          elongf_1st = max(0.0_r8,min(1.0_r8,elongf_1st))
          !---~---



          !---~---
          ! Save some conditions in logical variables to simplify code below
          !---~---
          !  Leaves have been flushing for a short period of time.
          recent_flush         = elongf_prev >= elongf_min .and. &
                                 ( currentSite%dndaysleafon(ipft) <= dleafon_drycheck )
          !  Leaves have been abscissing for a short period of time.
          recent_abscission    = elongf_prev <  elongf_min .and. &
                                 ( currentSite%dndaysleafoff(ipft) <=  min_daysoff_dforcedflush )
          !  Leaves have been flushing for longer than their time span.
          prolonged_on_period  = all( [elongf_prev,elongf_1st] >= elongf_min ) .and. &
                                 ( currentSite%dndaysleafon(ipft)  > ndays_pft_leaf_lifespan )
          !  It's been a long time since the plants had flushed their leaves.
          last_flush_long_ago  = all( [elongf_prev,elongf_1st] <  elongf_min ) .and. &
                                 ( currentSite%dndaysleafon(ipft) >  ndays_per_year+dd_offon_toler )
          !---~---


          ! Make sure elongation factor is bounded and check for special cases.
          drought_gradual_ifelse: if ( model_day_int <= numWaterMem ) then
             ! Too early in the simulation, keep the same elongation factor as the day before.
             currentSite%elong_factor(ipft) = elongf_prev

          elseif ( prolonged_on_period ) then
             ! Leaves have been on for too long and exceeded leaf lifespan. Force abscission
             currentSite%elong_factor(ipft)  = 0.0_r8             ! Force full budburst
             currentSite%dstatus(ipft)       = phen_dstat_timeoff ! Flag that this has been forced
             currentSite%dleafoffdate(ipft)  = model_day_int      ! Record leaf off date
             currentSite%dndaysleafoff(ipft) = 0                  ! Reset clock

          elseif ( last_flush_long_ago ) then
             ! Plant has not flushed at all for a very long time. Force flushing
             currentSite%elong_factor(ipft)  = elongf_min         ! Force minimum budburst
             currentSite%dstatus(ipft)       = phen_dstat_timeon  ! Flag that this has been forced
             currentSite%dleafondate(ipft)   = model_day_int      ! Record leaf on date
             currentSite%dndaysleafon(ipft)  = 0                  ! Reset clock

          elseif ( recent_flush .and. elongf_1st < elongf_prev ) then
             ! Leaves have only recently reached flushed status. Elongation factor cannot decrease
             currentSite%elong_factor(ipft) = elongf_prev       ! Elongation factor cannot decrease
             currentSite%dstatus(ipft)      = phen_dstat_timeon ! Flag that this has been forced

          elseif ( recent_abscission .and. elongf_1st > elongf_min ) then
             ! Leaves have only recently abscissed. Prevent plant to flush leaves.
             currentSite%elong_factor(ipft) = 0.0_r8             ! Elongation factor must remain 0.
             currentSite%dstatus(ipft)      = phen_dstat_timeoff ! Flag that this has been forced

          elseif ( elongf_1st < elongf_min ) then
             ! First guess of elongation factor below minimum. Impose full abscission.
             currentSite%elong_factor(ipft) = 0.0_r8

             if (elongf_prev >= elongf_min ) then
                ! This is the first day moisture fell below minimum. Flag change of status.
                currentSite%dstatus(ipft)       = phen_dstat_moistoff ! Flag that this has not been forced
                currentSite%dleafoffdate(ipft)  = model_day_int       ! Record leaf off date
                currentSite%dndaysleafoff(ipft) = 0                   ! Reset clock
             end if

          else
             ! First guess of elongation factor is valid, use it.
             currentSite%elong_factor(ipft) = elongf_1st


             if (elongf_prev < elongf_min ) then
                ! This is the first day moisture allows leaves to exist. Flag change of status.
                currentSite%dstatus(ipft)       = phen_dstat_moiston  ! Flag that this has not been forced
                currentSite%dleafondate(ipft)   = model_day_int       ! Record leaf on date
                currentSite%dndaysleafon(ipft)  = 0                   ! Reset clock
             elseif (elongf_1st < elongf_prev) then
                currentSite%dstatus(ipft)       = phen_dstat_pshed    ! Flag partial shedding,
                                                                    ! but do not reset the clock
             end if
          end if drought_gradual_ifelse


       case default
          !    Neither hard deciduous or semi-deciduous. For now we treat this as synonym
          ! of non-drought deciduous. In the future we may consider other drought deciduous
          ! strategies (e.g., abscission driven by moisture, flushing driven by photo-
          ! period).
          currentSite%dstatus(ipft)      = phen_dstat_moiston

          ! Assign elongation factors for non-drought deciduous PFTs, which will be used
          ! to define the cohort status.
          case_cold_phen: select case(prt_params%season_decid(ipft))
          case (ifalse)
             ! Evergreen, ensure that elongation factor is always one.
             currentSite%elong_factor(ipft) = 1.0_r8
          case (itrue)
             ! Cold-deciduous. Define elongation factor based on cold status
             select case (currentSite%cstatus)
             case (phen_cstat_nevercold,phen_cstat_iscold)
                currentSite%elong_factor(ipft) = 0.0_r8
             case (phen_cstat_notcold)
                currentSite%elong_factor(ipft) = 1.0_r8
             end select
          end select case_cold_phen

       end select case_drought_phen

    end do pft_elong_loop

    call phenology_leafonoff(currentSite)

    return
  end subroutine phenology


  ! ============================================================================
  subroutine phenology_leafonoff(currentSite)
    !
    ! !DESCRIPTION:
    ! Controls the leaf on and off economics
    !
    ! !USES:
    !
    ! !ARGUMENTS:
    type(ed_site_type), intent(inout), target :: currentSite
    !
    ! !LOCAL VARIABLES:
    type(ed_patch_type) , pointer :: currentPatch
    type(ed_cohort_type), pointer :: currentCohort

    real(r8) :: leaf_c                   ! leaf carbon [kg]
    real(r8) :: fnrt_c                   ! fine root carbon [kg]
    real(r8) :: sapw_c                   ! sapwood carbon [kg]
    real(r8) :: struct_c                 ! structural wood carbon [kg]
    real(r8) :: store_c                  ! storage carbon [kg]
    real(r8) :: store_c_transfer_frac    ! Fraction of storage carbon used to flush leaves

    real(r8) :: leaf_deficit_c           ! leaf carbon deficit (relative to target) [kg]
    real(r8) :: fnrt_deficit_c           ! fine root carbon deficit (relative to target) [kg]
    real(r8) :: sapw_deficit_c           ! sapwood carbon deficit (relative to target) [kg]
    real(r8) :: struct_deficit_c         ! structural wood carbon deficit (relative to target) [kg]
    real(r8) :: total_deficit_c          ! total carbon deficit (relative to target) [kg]

    real(r8) :: target_leaf_c            ! target leaf carbon (allometry scaled by elongation factor) [kg]
    real(r8) :: target_fnrt_c            ! target fine root carbon (allometry scaled by elongation factor) [kg]
    real(r8) :: target_sapw_c            ! target sapwood carbon (allometry scaled by elongation factor) [kg]
    real(r8) :: target_agw_c             ! target Above ground biomass [kgC]
    real(r8) :: target_bgw_c             ! target Below ground biomass [kgC]
    real(r8) :: target_struct_c          ! target structural wood carbon (allometry scaled by elongation factor) [kg]

    real(r8) :: sapw_area                ! Sapwood area

    real(r8) :: eff_leaf_drop_fraction   ! Effective leaf drop fraction
    real(r8) :: eff_fnrt_drop_fraction   ! Effective fine-root drop fraction
    real(r8) :: eff_sapw_drop_fraction   ! Effective sapwood drop fraction
    real(r8) :: eff_struct_drop_fraction ! Effective structural wood drop fraction

    logical  :: is_flushing_time         ! Time to flush leaves
    logical  :: is_shedding_time         ! Time to shed leaves

    real(r8) :: fnrt_drop_fraction       ! Fine root relative drop fraction (0 = no drop, 1 = as much as leaves)
    real(r8) :: stem_drop_fraction       ! Stem drop relative fraction (0 = no drop, 1 = as much as leaves)
    real(r8) :: l2fr                     ! Leaf to fineroot biomass multiplier 

    integer  :: ipft                     ! Plant functional type index
    real(r8), parameter :: leaf_drop_fraction  = 1.0_r8
    real(r8), parameter :: carbon_store_buffer = 0.10_r8
    !------------------------------------------------------------------------

    currentPatch => CurrentSite%oldest_patch

    patch_loop: do while(associated(currentPatch))
       currentCohort => currentPatch%tallest
       cohort_loop: do while(associated(currentCohort))

          ipft = currentCohort%pft

          ! Retrieve existing leaf and storage carbon

          if(debug) call currentCohort%prt%CheckMassConservation(ipft,0)

          store_c  = currentCohort%prt%GetState(store_organ , carbon12_element)
          leaf_c   = currentCohort%prt%GetState(leaf_organ  , carbon12_element)
          fnrt_c   = currentCohort%prt%GetState(fnrt_organ  , carbon12_element)
          sapw_c   = currentCohort%prt%GetState(sapw_organ  , carbon12_element)
          struct_c = currentCohort%prt%GetState(struct_organ, carbon12_element)

          fnrt_drop_fraction = prt_params%phen_fnrt_drop_fraction(ipft)
          stem_drop_fraction = prt_params%phen_stem_drop_fraction(ipft)
          l2fr               = prt_params%allom_l2fr(ipft)

          ! MLO. To avoid duplicating code for drought and cold deciduous PFTs, we first
          !      check whether or not it's time to flush or time to shed leaves, then
          !      use a common code for flushing or shedding leaves.
          is_time_block: if (prt_params%season_decid(ipft) == itrue) then ! Cold deciduous

             ! A. Is this the time for COLD LEAVES to switch to ON?
             is_flushing_time = ( currentSite%cstatus      == phen_cstat_notcold .and. & ! We just moved to leaves being on
                                  currentCohort%status_coh == leaves_off         )        ! Leaves are currently off
             ! B. Is this the time for COLD LEAVES to switch to OFF?
             is_shedding_time = any(currentSite%cstatus == [phen_cstat_nevercold,phen_cstat_iscold]) .and. & ! Past leaf drop day or too cold
                                currentCohort%status_coh == leaves_on                                .and. & ! Leaves have not dropped yet
                                ( currentCohort%dbh > EDPftvarcon_inst%phen_cold_size_threshold(ipft) .or. & ! Grasses are big enough or...
                                  prt_params%woody(ipft) == itrue                                     )      ! this is a woody PFT.

          elseif (any(prt_params%stress_decid(ipft) == [ihard_stress_decid,isemi_stress_decid]) ) then ! Drought deciduous

             ! A. Is this the time for DROUGHT LEAVES to switch to ON?
             is_flushing_time = any( currentSite%dstatus(ipft) == [phen_dstat_moiston,phen_dstat_timeon] ) .and.  & ! Leaf flushing time (moisture or time)
                                any( currentCohort%status_coh  == [leaves_off,leaves_shedding] )
             ! B. Is this the time for DROUGHT LEAVES to switch to OFF?
             !    This will be true when leaves are abscissing (partially or fully) due to moisture or time
             is_shedding_time = any( currentSite%dstatus(ipft) == [phen_dstat_moistoff,phen_dstat_timeoff,phen_dstat_pshed] ) .and. &
                                any( currentCohort%status_coh  == [leaves_on,leaves_shedding] )
          else
             ! This PFT is not deciduous.
             is_flushing_time         = .false.
             is_shedding_time         = .false.
          end if is_time_block



          ! Elongation factor for leaves is always the same as the site- and 
          ! PFT-dependent factor computed in subroutine phenology. For evergreen
          ! PFTs, this value should be always 1.0. 
          currentCohort%efleaf_coh = currentSite%elong_factor(ipft)

          ! Find the effective "elongation factor" for fine roots and stems. The effective elongation
          ! factor is a combination of the PFT leaf elongation factor (efleaf_coh) and the tissue drop 
          ! fraction relative to leaves (xxxx_drop_fraction). When xxxx_drop_fraction is 0, the biomass
          ! of tissue xxxx will not be impacted by phenology. If xxxx_drop_fraction is 1, the biomass 
          ! of tissue xxxx will be as impacted by phenology as leaf biomass. Intermediate values will
          ! allow a more moderate impact of phenology in tissue xxxx relative to leaves.
          currentCohort%effnrt_coh = 1.0_r8 - (1.0_r8 - currentCohort%efleaf_coh ) * fnrt_drop_fraction
          currentCohort%efstem_coh = 1.0_r8 - (1.0_r8 - currentCohort%efleaf_coh ) * stem_drop_fraction

          ! Find the target biomass for each tissue  when accounting for elongation
          ! factors. Note that the target works for both flushing and shedding leaves.
          call bleaf(currentCohort%dbh,currentCohort%pft,currentCohort%crowndamage, &
               currentCohort%canopy_trim,currentCohort%efleaf_coh,target_leaf_c)
          call bfineroot(currentCohort%dbh,currentCohort%pft, &
               currentCohort%canopy_trim,l2fr,currentCohort%effnrt_coh,target_fnrt_c)
          call bsap_allom(currentCohort%dbh,currentCohort%pft,currentCohort%crowndamage, &
               currentCohort%canopy_trim,currentCohort%efstem_coh,sapw_area,target_sapw_c)
          call bagw_allom(currentCohort%dbh,currentCohort%pft,currentCohort%crowndamage,&
               currentCohort%efstem_coh,target_agw_c)
          call bbgw_allom(currentCohort%dbh,currentCohort%pft,currentCohort%efstem_coh,target_bgw_c)
          call bdead_allom( target_agw_c, target_bgw_c, target_sapw_c, &
               currentCohort%pft, target_struct_c)


          ! A.  This is time to switch to (COLD or DROUGHT) LEAF ON
          flush_block: if (is_flushing_time) then
             currentCohort%status_coh = leaves_on ! Leaves are on, so change status to
                                                  ! stop flow of carbon out of bstore.

             ! Transfer carbon from storage to living tissues (only if there is any carbon in storage)
             transf_block: if ( store_c > nearzero ) then
                ! Find the total deficit.  We no longer distinguish between woody and non-woody
                ! PFTs here (as sapwmemory is the same as sapw_c if this is a woody tissue).
                leaf_deficit_c   = max(0.0_r8, target_leaf_c   - leaf_c  )
                fnrt_deficit_c   = max(0.0_r8, target_fnrt_c   - fnrt_c  )
                sapw_deficit_c   = max(0.0_r8, target_sapw_c   - sapw_c  )
                struct_deficit_c = max(0.0_r8, target_struct_c - struct_c)
                total_deficit_c  = leaf_deficit_c + fnrt_deficit_c + sapw_deficit_c + &
                                   struct_deficit_c

                ! Flush either the amount required from the memory, or -most- of the storage pool
                ! RF: added a criterion to stop the entire store pool emptying and triggering termination mortality
                ! n.b. this might not be necessary if we adopted a more gradual approach to leaf flushing...
                store_c_transfer_frac = min( EDPftvarcon_inst%phenflush_fraction(ipft) * &
                                             total_deficit_c / store_c, &
                                             1.0_r8 - carbon_store_buffer )

                ! This call will request that storage carbon will be transferred to
                ! each tissue. It is specified as a fraction of the available storage
                ! MLO - Just to be safe, skip steps in the unlikely case total_deficit is zero, to avoid FPE errors.
                if (total_deficit_c > nearzero) then
                   call PRTPhenologyFlush(currentCohort%prt, ipft, leaf_organ, &
                                          store_c_transfer_frac*leaf_deficit_c/total_deficit_c)
                   call PRTPhenologyFlush(currentCohort%prt, ipft, fnrt_organ, &
                                          store_c_transfer_frac*fnrt_deficit_c/total_deficit_c)

                   ! MLO - stem_drop_fraction is a PFT parameter, do we really need this 
                   !       check for woody/non-woody PFT?
                   if ( prt_params%woody(ipft) == ifalse ) then
                      call PRTPhenologyFlush(currentCohort%prt, ipft, sapw_organ, &
                                             store_c_transfer_frac*sapw_deficit_c/total_deficit_c)
                      call PRTPhenologyFlush(currentCohort%prt, ipft, struct_organ, &
                                             store_c_transfer_frac*struct_deficit_c/total_deficit_c)
                   end if
                end if
             else
                ! Not enough carbon to flush any living tissue.
                store_c_transfer_frac = 0.0_r8
             end if transf_block
          end if flush_block



          ! B.  This is time to switch to (COLD or DROUGHT) LEAF OFF
          shed_block: if (is_shedding_time) then
             if ( currentCohort%efleaf_coh > 0.0_r8 ) then
                ! Partial shedding
                currentCohort%status_coh  = leaves_shedding
             else
                ! Complete abscission
                currentCohort%status_coh  = leaves_off
             end if


             ! Find the effective fraction to drop. This fraction must be calculated every time
             ! because we must account for partial abscission. The simplest approach is to simply
             ! use the ratio between the target and the original biomass of each pool. The 
             ! max(tissue_c,nearzero) is overly cautious, because leaf_c = 0 would imply that
             ! leaves are already off, and this wouldn't be considered shedding time.
             eff_leaf_drop_fraction   = max( 0.0_r8, min( 1.0_r8,1.0_r8 - target_leaf_c   / max( leaf_c  , nearzero ) ) )
             eff_fnrt_drop_fraction   = max( 0.0_r8, min( 1.0_r8,1.0_r8 - target_fnrt_c   / max( fnrt_c  , nearzero ) ) )
             eff_sapw_drop_fraction   = max( 0.0_r8, min( 1.0_r8,1.0_r8 - target_sapw_c   / max( sapw_c  , nearzero ) ) )
             eff_struct_drop_fraction = max( 0.0_r8, min( 1.0_r8,1.0_r8 - target_struct_c / max( struct_c, nearzero ) ) )

             ! Drop leaves
             call PRTDeciduousTurnover(currentCohort%prt,ipft, leaf_organ, eff_leaf_drop_fraction)

             ! Drop fine roots
             call PRTDeciduousTurnover(currentCohort%prt,ipft, fnrt_organ, eff_fnrt_drop_fraction)

             ! If plant is not woody, shed sapwood and heartwood (they may have a minimum amount of woody tissues for
             ! running plant hydraulics, and it makes sense to shed them along with leaves when they should be off).
             ! MLO - stem_drop_fraction is a PFT parameter, do we really need this check for woody/non-woody PFT?
             if ( prt_params%woody(ipft) == ifalse ) then
                ! Shed sapwood and heartwood.
                call PRTDeciduousTurnover(currentCohort%prt,ipft,sapw_organ  , eff_sapw_drop_fraction  )
                call PRTDeciduousTurnover(currentCohort%prt,ipft,struct_organ, eff_struct_drop_fraction)
             end if
          end if shed_block

          if(debug) call currentCohort%prt%CheckMassConservation(ipft,1)

          currentCohort => currentCohort%shorter
       end do cohort_loop

       currentPatch => currentPatch%younger

    end do patch_loop

  end subroutine phenology_leafonoff

  ! =====================================================================================

  subroutine satellite_phenology(currentSite, bc_in)

    ! -----------------------------------------------------------------------------------
    ! Takes the daily inputs of leaf area index, stem area index and canopy height and
    ! translates them into a FATES structure with one patch and one cohort per PFT
    ! The leaf area of the cohort is modified each day to match that asserted by the HLM
    ! -----------------------------------------------------------------------------------

    ! !USES:
    !
    ! !ARGUMENTS:
    type(ed_site_type), intent(inout), target :: currentSite
    type(bc_in_type),   intent(in)            :: bc_in

    class(prt_vartypes), pointer :: prt

    ! !LOCAL VARIABLES:
    type(ed_patch_type) , pointer :: currentPatch
    type(ed_cohort_type), pointer :: currentCohort

    real(r8) ::  spread        ! dummy value of canopy spread to estimate c_area
    real(r8) ::  leaf_c        ! leaf carbon estimated to generate target tlai
    real(r8) :: check_treelai
    integer ::   fates_pft     ! fates pft numer for weighting loop
    integer  ::   hlm_pft      ! host land model pft number for weighting loop.
    integer ::   s             ! site index


    ! To Do in this routine.
    ! Get access to HLM input varialbes.
    ! Weight them by PFT
    ! Loop around patches, and for each single cohort in each patch
    ! call assign_cohort_SP_properties to determine cohort height, dbh, 'n',  area, leafc from drivers.

    currentSite%sp_tlai(:) = 0._r8
    currentSite%sp_tsai(:) = 0._r8
    currentSite%sp_htop(:) = 0._r8

    ! WEIGHTING OF FATES PFTs on to HLM_PFTs
    ! 1. Add up the area associated with each FATES PFT
    ! where pft_areafrac is the area of land in each HLM PFT and (from surface dataset)
    ! hlm_pft_map is the area of that land in each FATES PFT (from param file)

    ! 2. weight each fates PFT target for lai, sai and htop by the area of the
    ! contrbuting HLM PFTs.

    currentPatch => currentSite%oldest_patch
    do while (associated(currentPatch))

       fates_pft = currentPatch%nocomp_pft_label
       if(fates_pft.ne.0)then

          do hlm_pft = 1,size( EDPftvarcon_inst%hlm_pft_map,2)

             if(bc_in%pft_areafrac(hlm_pft) * EDPftvarcon_inst%hlm_pft_map(fates_pft,hlm_pft).gt.0.0_r8)then
                !leaf area index
                currentSite%sp_tlai(fates_pft) = currentSite%sp_tlai(fates_pft) + &
                     bc_in%hlm_sp_tlai(hlm_pft) * bc_in%pft_areafrac(hlm_pft) &
                     * EDPftvarcon_inst%hlm_pft_map(fates_pft,hlm_pft)
                !stem area index
                currentSite%sp_tsai(fates_pft) = currentSite%sp_tsai(fates_pft) + &
                     bc_in%hlm_sp_tsai(hlm_pft) *	bc_in%pft_areafrac(hlm_pft) &
                     * EDPftvarcon_inst%hlm_pft_map(fates_pft,hlm_pft)
                ! canopy height
                currentSite%sp_htop(fates_pft) = currentSite%sp_htop(fates_pft) + &
                     bc_in%hlm_sp_htop(hlm_pft) * bc_in%pft_areafrac(hlm_pft) &
                     * EDPftvarcon_inst%hlm_pft_map(fates_pft,hlm_pft)
             end if ! there is some area in this patch
          end do !hlm_pft

          ! weight for total area in each patch/fates_pft
          ! this is needed because the area of pft_areafrac does not need to sum to 1.0
          if(currentPatch%area.gt.0.0_r8)then
             currentSite%sp_tlai(fates_pft) = currentSite%sp_tlai(fates_pft) &
                  /(currentPatch%area/area)
             currentSite%sp_tsai(fates_pft) = currentSite%sp_tsai(fates_pft) &
                  /(currentPatch%area/area)
             currentSite%sp_htop(fates_pft) = currentSite%sp_htop(fates_pft) &
                  /(currentPatch%area/area)
          endif

       end if ! not bare patch
       currentPatch => currentPatch%younger
    end do ! patch loop

    ! ------------------------------------------------------------
    ! now we have the target lai, sai and htop for each PFT/patch
    ! find properties of the cohort that go along with that
    ! 1. Find canopy area from HTOP (height)
    ! 2. Find 'n' associated with canopy area, given a closed canopy
    ! 3. Find 'bleaf' associated with TLAI and canopy area.
    ! These things happen in  the catchily titled "assign_cohort_SP_properties" routine.
    ! ------------------------------------------------------------

    currentPatch => currentSite%oldest_patch
    do while (associated(currentPatch))

       currentCohort => currentPatch%tallest
       do while (associated(currentCohort))

          ! FIRST SOME CHECKS.
          fates_pft =currentCohort%pft
          if(fates_pft.ne.currentPatch%nocomp_pft_label)then ! does this cohort belong in this PFT patch?
             write(fates_log(),*) 'wrong PFT label in cohort in SP mode',fates_pft,currentPatch%nocomp_pft_label
             call endrun(msg=errMsg(sourcefile, __LINE__))
          end if

          if(fates_pft.eq.0)then
             write(fates_log(),*) 'PFT0 in SP mode'
             call endrun(msg=errMsg(sourcefile, __LINE__))
          end if

          ! Call routine to invert SP drivers into cohort properites.
          call assign_cohort_SP_properties(currentCohort, currentSite%sp_htop(fates_pft), currentSite%sp_tlai(fates_pft)     , currentSite%sp_tsai(fates_pft),currentPatch%area,ifalse,leaf_c)

          currentCohort => currentCohort%shorter
       end do !cohort loop
       currentPatch => currentPatch%younger
    end do ! patch loop

  end subroutine satellite_phenology

  ! =====================================================================================

  subroutine assign_cohort_SP_properties(currentCohort,htop,tlai,tsai,parea,init,leaf_c)

    ! -----------------------------------------------------------------------------------!
    ! Takes the daily inputs of leaf area index, stem area index and canopy height and
    ! translates them into a FATES structure with one patch and one cohort per PFT
    ! The leaf area of the cohort is modified each day to match that asserted by the HLM
    ! -----------------------------------------------------------------------------------!
   

    type(ed_cohort_type), intent(inout), target :: currentCohort

    real(r8), intent(in) :: tlai ! target leaf area index from SP inputs
    real(r8), intent(in) :: tsai ! target stem area index from SP inputs
    real(r8), intent(in) :: htop ! target tree height from SP inputs
    real(r8), intent(in) :: parea ! patch area for this PFT
    integer, intent(in)  :: init ! are we in the initialization routine? if so do not set leaf_c
    real(r8), intent(out) ::  leaf_c        ! leaf carbon estimated to generate target tlai

    real(r8) :: dummy_n       ! set cohort n to a dummy value of 1.0
    integer  :: fates_pft     ! fates pft numer for weighting loop
    real(r8) :: spread        ! dummy value of canopy spread to estimate c_area
    real(r8) :: check_treelai
    real(r8) :: canopylai(1:nclmax)
    real(r8) :: fracerr
    real(r8) :: oldcarea

    ! Do some checks
    if(associated(currentCohort%shorter))then
       write(fates_log(),*) 'SP mode has >1 cohort'
       write(fates_log(),*) "SP mode >1 cohort: PFT",currentCohort%pft, currentCohort%shorter%pft
       write(fates_log(),*) "SP mode >1 cohort: CL",currentCohort%canopy_layer, currentCohort%shorter%canopy_layer
       call endrun(msg=errMsg(sourcefile, __LINE__))
    end if

    !------------------------------------------
    !  Calculate dbh from input height, and c_area from dbh
    !------------------------------------------
    currentCohort%hite = htop

    fates_pft = currentCohort%pft
    call h2d_allom(currentCohort%hite,fates_pft,currentCohort%dbh)

    dummy_n = 1.0_r8 ! make n=1 to get area of one tree.
    spread = 1.0_r8  ! fix this to 0 to remove dynamics of canopy closure, assuming a closed canopy.
    ! n.b. the value of this will only affect 'n', which isn't/shouldn't be a diagnostic in
    ! SP mode.
    call carea_allom(currentCohort%dbh,dummy_n,spread,currentCohort%pft,&
         currentCohort%crowndamage,currentCohort%c_area)

    !------------------------------------------
    !  Calculate canopy N assuming patch area is full
    !------------------------------------------
    currentCohort%n = parea / currentCohort%c_area

    ! correct c_area for the new nplant
    call carea_allom(currentCohort%dbh,currentCohort%n,spread,currentCohort%pft,&
         currentCohort%crowndamage,currentCohort%c_area)

    ! ------------------------------------------
    ! Calculate leaf carbon from target treelai
    ! ------------------------------------------
    currentCohort%treelai = tlai
    canopylai(:) = 0._r8
    if(init.eq.itrue)then
       ! If we are initializing, the canopy layer has not been set yet, so just set to 1
       currentCohort%canopy_layer = 1
       ! We need to get the vcmax25top
       currentCohort%vcmax25top = EDPftvarcon_inst%vcmax25top(currentCohort%pft,1)
    endif
    leaf_c = leafc_from_treelai( currentCohort%treelai, currentCohort%pft, currentCohort%c_area,&
         currentCohort%n, currentCohort%canopy_layer, currentCohort%vcmax25top)

    !check that the inverse calculation of leafc from treelai is the same as the
    ! standard calculation of treelai from leafc. Maybe can delete eventually?

    check_treelai = tree_lai(leaf_c, currentCohort%pft, currentCohort%c_area, &
         currentCohort%n, currentCohort%canopy_layer,               &
         canopylai,currentCohort%vcmax25top )

    if( abs(currentCohort%treelai-check_treelai).gt.1.0e-12)then !this is not as precise as nearzero
       write(fates_log(),*) 'error in validate treelai',currentCohort%treelai,check_treelai,currentCohort%treelai-check_treelai
       write(fates_log(),*) 'tree_lai inputs: ', currentCohort%pft, currentCohort%c_area, currentCohort%n, &
               currentCohort%canopy_layer, currentCohort%vcmax25top
       call endrun(msg=errMsg(sourcefile, __LINE__))
    end if

    ! the carea_allom routine sometimes generates precision-tolerance level errors in the canopy area
    ! these mean that the canopy area does not exactly add up to the patch area, which causes chaos in
    ! the radiation routines.  Correct both the area and the 'n' to remove error, and don't use
    !! carea_allom in SP mode after this point.

    if(abs(currentCohort%c_area-parea).gt.nearzero)then ! there is an error
       if(abs(currentCohort%c_area-parea).lt.10.e-9)then !correct this if it's a very small error
          oldcarea = currentCohort%c_area
          !generate new cohort area
          currentCohort%c_area = currentCohort%c_area - (currentCohort%c_area- parea)
          currentCohort%n = currentCohort%n * (currentCohort%c_area/oldcarea)
          if(abs(currentCohort%c_area-parea).gt.nearzero)then
             write(fates_log(),*) 'SPassign, c_area still broken',currentCohort%c_area-parea,currentCohort%c_area-oldcarea
             call endrun(msg=errMsg(sourcefile, __LINE__))
          end if
       else
          write(fates_log(),*) 'SPassign, big error in c_area',currentCohort%c_area-parea,currentCohort%pft
       end if ! still broken
    end if !small error

    if(init.eq.ifalse)then
       call SetState(currentCohort%prt, leaf_organ, carbon12_element, leaf_c, 1)
    endif

    ! assert sai
    currentCohort%treesai = tsai

  end subroutine assign_cohort_SP_properties

  ! =====================================================================================

  subroutine SeedIn( currentSite, bc_in )

    ! -----------------------------------------------------------------------------------
    ! Flux from plants into the seed pool.
    ! It is assumed that allocation to seed on living pools has already been calculated
    ! at the daily time step.
    ! Note: Some seed generation can occur during disturbance. It is assumed that
    !       some plants use their storage upon death to create seeds, but this in only
    !       triggered during non-fire and non-logging events.  See
    !       subroutine mortality_litter_fluxes() and DistributeSeeds(), look for
    !       parameter allom_frbstor_repro
    ! -----------------------------------------------------------------------------------


    ! !USES:
    use EDTypesMod, only : area
    use EDTypesMod, only : homogenize_seed_pfts
    !
    ! !ARGUMENTS
    type(ed_site_type), intent(inout), target  :: currentSite
    type(bc_in_type), intent(in)               :: bc_in

    type(ed_patch_type), pointer     :: currentPatch
    type(litter_type), pointer       :: litt
    type(ed_cohort_type), pointer    :: currentCohort
    type(site_massbal_type), pointer :: site_mass

    integer  :: pft
    real(r8) :: store_m_to_repro       ! mass sent from storage to reproduction upon death [kg/plant]
    real(r8) :: site_seed_rain(maxpft) ! This is the sum of seed-rain for the site [kg/site/day]
    real(r8) :: seed_in_external       ! Mass of externally generated seeds [kg/m2/day]
    real(r8) :: seed_stoich            ! Mass ratio of nutrient per C12 in seeds [kg/kg]
    real(r8) :: seed_prod              ! Seed produced in this dynamics step [kg/day]
    integer  :: n_litt_types           ! number of litter element types (c,n,p, etc)
    integer  :: el                     ! loop counter for litter element types
    integer  :: element_id             ! element id consistent with parteh/PRTGenericMod.F90
    !------------------------------------------------------------------------------------

    do el = 1, num_elements

       site_seed_rain(:) = 0._r8

       element_id = element_list(el)

       site_mass => currentSite%mass_balance(el)

       ! Loop over all patches and sum up the seed input for each PFT
       currentPatch => currentSite%oldest_patch
       do while (associated(currentPatch))

          currentCohort => currentPatch%tallest
          do while (associated(currentCohort))

             pft = currentCohort%pft

             ! a certain fraction of bstore might go to clonal reproduction when plants die
             ! (since this is only applied to the dying portion of the cohort
             !  we do not actually pair down the storage via PARTEH, instead
             !  we just make sure that we don't send a portion of the storage
             !  to the litter in CWDInput)
             ! units = [kg/ha/day] = [kg] * [fraction] * [plants/ha/year] * [year/day]
             store_m_to_repro = -currentCohort%prt%GetState(store_organ,element_id) * &
                  EDPftvarcon_inst%allom_frbstor_repro(pft)*currentCohort%dndt*years_per_day

             ! Transfer all reproductive tissues into seed production
             ! The following call to PRTReproRelease, will return the mass
             ! of seeds [kg] released by the plant, per the mass_fraction
             ! specified as input.  This routine will also remove the mass
             ! from the parteh state-variable.

             call PRTReproRelease(currentCohort%prt,repro_organ,element_id, &
                  1.0_r8, seed_prod)

             if(element_id==carbon12_element)then
                currentcohort%seed_prod = seed_prod
             end if

             site_seed_rain(pft) = site_seed_rain(pft) +  &
                  (seed_prod * currentCohort%n + store_m_to_repro)

             currentCohort => currentCohort%shorter
          enddo !cohort loop

          currentPatch => currentPatch%younger
       enddo

       ! We can choose to homogenize seeds. This is simple, we just
       ! add up all the seed from each pft at the site level, and then
       ! equally distribute to the PFT pools
       if ( homogenize_seed_pfts ) then
          site_seed_rain(1:numpft) = sum(site_seed_rain(:))/real(numpft,r8)
       end if


       ! Loop over all patches again and disperse the mixed seeds into the input flux
       ! arrays

       ! Loop over all patches and sum up the seed input for each PFT
       currentPatch => currentSite%oldest_patch
       do while (associated(currentPatch))

          litt => currentPatch%litter(el)
          do pft = 1,numpft

             if(currentSite%use_this_pft(pft).eq.itrue)then
                ! Seed input from local sources (within site)
                litt%seed_in_local(pft) = litt%seed_in_local(pft) + site_seed_rain(pft)/area

                ! If there is forced external seed rain, we calculate the input mass flux
                ! from the different elements, using the mean stoichiometry of new
                ! recruits for the current patch and lowest canopy position

                select case(element_id)
                case(carbon12_element)
                   seed_stoich = 1._r8
                case(nitrogen_element)
                   seed_stoich = currentPatch%nitr_repro_stoich(pft)
                case(phosphorus_element)
                   seed_stoich = currentPatch%phos_repro_stoich(pft)
                case default
                   write(fates_log(), *) 'undefined element specified'
                   write(fates_log(), *) 'while defining forced external seed mass flux'
                   call endrun(msg=errMsg(sourcefile, __LINE__))
                end select

                ! Seed input from external sources (user param seed rain, or dispersal model)
                seed_in_external =  seed_stoich*EDPftvarcon_inst%seed_suppl(pft)*years_per_day
                litt%seed_in_extern(pft) = litt%seed_in_extern(pft) + seed_in_external

                ! Seeds entering externally [kg/site/day]
                site_mass%seed_in = site_mass%seed_in + seed_in_external*currentPatch%area
             end if !use this pft
          enddo


          currentPatch => currentPatch%younger
       enddo

    end do

    return
  end subroutine SeedIn

  ! ============================================================================

  subroutine SeedDecay( litt )
    !
    ! !DESCRIPTION:
    !  Flux from seed pool into leaf litter pool
    !
    ! !ARGUMENTS
    type(litter_type) :: litt
    !
    ! !LOCAL VARIABLES:
    integer  ::  pft
    !----------------------------------------------------------------------

    ! default value from Liscke and Loffler 2006 ; making this a PFT-specific parameter
    ! decays the seed pool according to exponential model
    ! seed_decay_rate is in yr-1
    ! seed_decay is kg/day
    ! Assume that decay rates are same for all chemical species

    do pft = 1,numpft
       litt%seed_decay(pft) = litt%seed(pft) * &
            EDPftvarcon_inst%seed_decay_rate(pft)*years_per_day

       litt%seed_germ_decay(pft) = litt%seed_germ(pft) * &
            EDPftvarcon_inst%seed_decay_rate(pft)*years_per_day

    enddo

    return
  end subroutine SeedDecay

  ! ============================================================================
  subroutine SeedGermination( litt, cold_stat, drought_stat )
    !
    ! !DESCRIPTION:
    !  Flux from seed pool into sapling pool
    !
    ! !USES:

    !
    ! !ARGUMENTS
    type(litter_type) :: litt
    integer                   , intent(in) :: cold_stat    ! Is the site in cold leaf-off status?
    integer, dimension(numpft), intent(in) :: drought_stat ! Is the site in drought leaf-off status?
    !
    ! !LOCAL VARIABLES:
    integer :: pft


    real(r8), parameter ::  max_germination = 1.0_r8 ! Cap on germination rates.
    ! KgC/m2/yr Lishcke et al. 2009

    ! Turning of this cap? because the cap will impose changes on proportionality
    ! of nutrients. (RGK 02-2019)
    !real(r8), parameter :: max_germination = 1.e6_r8  ! Force to very high number

    !----------------------------------------------------------------------

    ! germination_rate is being pulled to PFT parameter; units are 1/yr
    ! thus the mortality rate of seed -> recruit (in units of carbon)
    ! is seed_decay_rate(p)/germination_rate(p)
    ! and thus the mortality rate (in units of individuals) is the product of
    ! that times the ratio of (hypothetical) seed mass to recruit biomass

    do pft = 1,numpft
       litt%seed_germ_in(pft) =  min(litt%seed(pft) * EDPftvarcon_inst%germination_rate(pft), &
            max_germination)*years_per_day

       !set the germination only under the growing season...c.xu

       if ((prt_params%season_decid(pft) == itrue ) .and. &
            (any(cold_stat == [phen_cstat_nevercold,phen_cstat_iscold]))) then
          litt%seed_germ_in(pft) = 0.0_r8
       endif

       ! Drought deciduous, halt germination when status is shedding, even leaves are not
       ! completely abscissed. MLO
       select case (prt_params%stress_decid(pft))
       case (ihard_stress_decid,isemi_stress_decid)
          if (any(drought_stat(pft) == [phen_dstat_timeoff,phen_dstat_moistoff,phen_dstat_pshed])) then
             litt%seed_germ_in(pft) = 0.0_r8
          end if
       end select


    end do

  end subroutine SeedGermination

  ! =====================================================================================





  ! =====================================================================================

  subroutine recruitment( currentSite, currentPatch, bc_in )
    !
    ! !DESCRIPTION:
    ! spawn new cohorts of juveniles of each PFT
    !
    ! !USES:
    use FatesInterfaceTypesMod, only : hlm_use_ed_prescribed_phys
    use FatesLitterMod   , only : ncwd
    
    !
    ! !ARGUMENTS
    type(ed_site_type), intent(inout)  :: currentSite
    type(ed_patch_type), intent(inout),pointer :: currentPatch
    type(bc_in_type), intent(in)       :: bc_in
    !
    ! !LOCAL VARIABLES:
    class(prt_vartypes), pointer :: prt
    integer :: ft
    integer :: c 
    type (ed_cohort_type) , pointer :: temp_cohort
    type (litter_type), pointer     :: litt          ! The litter object (carbon right now)
    type(site_massbal_type), pointer :: site_mass    ! For accounting total in-out mass fluxes
    integer :: el          ! loop counter for element
    integer :: element_id  ! element index consistent with definitions in PRTGenericMod
    integer :: iage        ! age loop counter for leaf age bins
    integer :: crowndamage
    integer,parameter :: recruitstatus = 1 !weather it the new created cohorts is recruited or initialized
    real(r8) :: c_leaf      ! target leaf biomass [kgC]
    real(r8) :: c_fnrt      ! target fine root biomass [kgC]
    real(r8) :: c_sapw      ! target sapwood biomass [kgC]
    real(r8) :: a_sapw      ! target sapwood cross section are [m2] (dummy)
    real(r8) :: c_agw       ! target Above ground biomass [kgC]
    real(r8) :: c_bgw       ! target Below ground biomass [kgC]
    real(r8) :: c_struct    ! target Structural biomass [kgc]
    real(r8) :: c_store     ! target Storage biomass [kgC]
    real(r8) :: m_leaf      ! leaf mass (element agnostic) [kg]
    real(r8) :: m_fnrt      ! fine-root mass (element agnostic) [kg]
    real(r8) :: m_sapw      ! sapwood mass (element agnostic) [kg]
    real(r8) :: m_agw       ! AG wood mass (element agnostic) [kg]
    real(r8) :: m_bgw       ! BG wood mass (element agnostic) [kg]
    real(r8) :: m_struct    ! structural mass (element agnostic) [kg]
    real(r8) :: m_store     ! storage mass (element agnostic) [kg]
    real(r8) :: m_repro     ! reproductive mass (element agnostic) [kg]
    real(r8) :: mass_avail  ! The mass of each nutrient/carbon available in the seed_germination pool [kg]
    real(r8) :: mass_demand ! Total mass demanded by the plant to achieve the stoichiometric targets
    ! of all the organs in the recruits. Used for both [kg per plant] and [kg per cohort]
    real(r8) :: fnrt_drop_fraction
    real(r8) :: stem_drop_fraction

    !----------------------------------------------------------------------

    allocate(temp_cohort) ! create temporary cohort
    call zero_cohort(temp_cohort)


    do ft = 1,numpft

       ! The following if block is for the prescribed biogeography and/or nocomp modes.
       ! Since currentSite%use_this_pft is a site-level quantity and thus only limits whether a given PFT
       ! is permitted on a given gridcell or not, it applies to the prescribed biogeography case only.
       ! If nocomp is enabled, then we must determine whether a given PFT is allowed on a given patch or not.

       if(currentSite%use_this_pft(ft).eq.itrue &
            .and. ((hlm_use_nocomp .eq. ifalse) .or. (ft .eq. currentPatch%nocomp_pft_label)))then

          temp_cohort%canopy_trim = init_recruit_trim
          temp_cohort%pft         = ft
          temp_cohort%hite        = EDPftvarcon_inst%hgt_min(ft)
          temp_cohort%coage       = 0.0_r8
          fnrt_drop_fraction      = prt_params%phen_fnrt_drop_fraction(ft)
          stem_drop_fraction      = prt_params%phen_stem_drop_fraction(ft)
          temp_cohort%l2fr        = currentSite%rec_l2fr(ft,currentPatch%NCL_p)
          temp_cohort%crowndamage = 1       ! new recruits are undamaged

          call h2d_allom(temp_cohort%hite,ft,temp_cohort%dbh)

          ! Default assumption is that leaves are on and fully flushed
          temp_cohort%efleaf_coh = 1.0_r8
          temp_cohort%effnrt_coh = 1.0_r8
          temp_cohort%efstem_coh = 1.0_r8
          temp_cohort%status_coh = leaves_on

          ! But if the plant is seasonally (cold) deciduous, and the site status is flagged
          ! as "cold", then set the cohort's status to leaves_off, and remember the leaf biomass
          if ((prt_params%season_decid(ft) == itrue) .and. &
               (any(currentSite%cstatus == [phen_cstat_nevercold,phen_cstat_iscold]))) then
             temp_cohort%efleaf_coh = 0.0_r8
             temp_cohort%effnrt_coh = 1.0_r8 - fnrt_drop_fraction
             temp_cohort%efstem_coh = 1.0_r8 - stem_drop_fraction
             temp_cohort%status_coh = leaves_off

          endif

          ! Or.. if the plant is drought deciduous, make sure leaf status is consistent with the
          ! leaf elongation factor.
          ! For tissues other than leaves, the actual drop fraction is a combination of the
          ! elongation factor (e) and the drop fraction (x), which will ensure that the remaining
          ! tissue biomass will be exactly e when x=1, and exactly the original biomass when x = 0.
          select case (prt_params%stress_decid(ft))
          case (ihard_stress_decid,isemi_stress_decid)
             temp_cohort%efleaf_coh = currentSite%elong_factor(ft)
             temp_cohort%effnrt_coh = 1.0_r8 - (1.0_r8 - temp_cohort%efleaf_coh ) * fnrt_drop_fraction
             temp_cohort%efstem_coh = 1.0_r8 - (1.0_r8 - temp_cohort%efleaf_coh ) * stem_drop_fraction

             ! For the initial state, we always assume that leaves are flushing (instead of partially abscissing)
             ! whenever the elongation factor is non-zero.  If the elongation factor is zero, then leaves are in
             ! the "off" state.
             if ( temp_cohort%efleaf_coh > 0.0_r8 ) then
                temp_cohort%status_coh = leaves_on
             else
                temp_cohort%status_coh = leaves_off
             end if
          end select

       
          ! Initialize live pools
          call bleaf(temp_cohort%dbh,ft,temp_cohort%crowndamage,&
               temp_cohort%canopy_trim, temp_cohort%efleaf_coh, c_leaf)
          call bfineroot(temp_cohort%dbh,ft,temp_cohort%canopy_trim,temp_cohort%l2fr, &
               temp_cohort%effnrt_coh, c_fnrt)
          call bsap_allom(temp_cohort%dbh,ft,temp_cohort%crowndamage, &
               temp_cohort%canopy_trim, temp_cohort%efstem_coh, a_sapw, c_sapw)
          call bagw_allom(temp_cohort%dbh,ft,temp_cohort%crowndamage, temp_cohort%efstem_coh, c_agw)
          call bbgw_allom(temp_cohort%dbh,ft, temp_cohort%efstem_coh, c_bgw)
          call bdead_allom(c_agw,c_bgw,c_sapw,ft,c_struct)
          call bstore_allom(temp_cohort%dbh,ft, temp_cohort%crowndamage, &
               temp_cohort%canopy_trim,c_store)


          ! Cycle through available carbon and nutrients, find the limiting element
          ! to dictate the total number of plants that can be generated

          if ( (hlm_use_ed_prescribed_phys .eq. ifalse) .or. &
               (EDPftvarcon_inst%prescribed_recruitment(ft) .lt. 0._r8) ) then

           temp_cohort%n = 1.e20_r8

             do el = 1,num_elements

                element_id = element_list(el)
                select case(element_id)
                case(carbon12_element)

                  mass_demand = c_struct+c_leaf+c_fnrt+c_sapw+c_store

                case(nitrogen_element)

                     mass_demand = &
                          c_struct*prt_params%nitr_stoich_p1(ft,prt_params%organ_param_id(struct_organ)) + &
                          c_leaf*prt_params%nitr_stoich_p1(ft,prt_params%organ_param_id(leaf_organ)) + &
                          c_fnrt*prt_params%nitr_stoich_p1(ft,prt_params%organ_param_id(fnrt_organ)) + &
                          c_sapw*prt_params%nitr_stoich_p1(ft,prt_params%organ_param_id(sapw_organ)) + &
                          StorageNutrientTarget(ft, element_id, &
                          c_leaf*prt_params%nitr_stoich_p1(ft,prt_params%organ_param_id(leaf_organ)), &
                          c_fnrt*prt_params%nitr_stoich_p1(ft,prt_params%organ_param_id(fnrt_organ)), &
                          c_sapw*prt_params%nitr_stoich_p1(ft,prt_params%organ_param_id(sapw_organ)), &
                          c_struct*prt_params%nitr_stoich_p1(ft,prt_params%organ_param_id(struct_organ)))

                case(phosphorus_element)

                  mass_demand = &
                       c_struct*prt_params%phos_stoich_p1(ft,prt_params%organ_param_id(struct_organ)) + &
                       c_leaf*prt_params%phos_stoich_p1(ft,prt_params%organ_param_id(leaf_organ)) + &
                       c_fnrt*prt_params%phos_stoich_p1(ft,prt_params%organ_param_id(fnrt_organ)) + &
                       c_sapw*prt_params%phos_stoich_p1(ft,prt_params%organ_param_id(sapw_organ)) + &
                       StorageNutrientTarget(ft, element_id, &
                       c_leaf*prt_params%phos_stoich_p1(ft,prt_params%organ_param_id(leaf_organ)), &
                       c_fnrt*prt_params%phos_stoich_p1(ft,prt_params%organ_param_id(fnrt_organ)), &
                       c_sapw*prt_params%phos_stoich_p1(ft,prt_params%organ_param_id(sapw_organ)), &
                       c_struct*prt_params%phos_stoich_p1(ft,prt_params%organ_param_id(struct_organ)))

                case default
                   write(fates_log(),*) 'Undefined element type in recruitment'
                   call endrun(msg=errMsg(sourcefile, __LINE__))
                end select

                mass_avail = currentPatch%area * currentPatch%litter(el)%seed_germ(ft)

                ! ------------------------------------------------------------------------
                ! Update number density if this is the limiting mass
                ! ------------------------------------------------------------------------

                temp_cohort%n = min(temp_cohort%n, mass_avail/mass_demand)

             end do


          else
             ! prescribed recruitment rates. number per sq. meter per year
             temp_cohort%n  = currentPatch%area * &
                  EDPftvarcon_inst%prescribed_recruitment(ft) * &
                  hlm_freq_day
          endif

          ! Only bother allocating a new cohort if there is a reasonable amount of it
          any_recruits: if (temp_cohort%n > min_n_safemath )then

             ! -----------------------------------------------------------------------------
             ! PART II.
             ! Initialize the PARTEH object, and determine the initial masses of all
             ! organs and elements.
             ! -----------------------------------------------------------------------------
             prt => null()
             call InitPRTObject(prt)

             do el = 1,num_elements

                element_id = element_list(el)

                ! If this is carbon12, then the initialization is straight forward
                ! otherwise, we use stoichiometric ratios
                select case(element_id)
                case(carbon12_element)

                   m_struct = c_struct
                   m_leaf   = c_leaf
                   m_fnrt   = c_fnrt
                   m_sapw   = c_sapw
                   m_store  = c_store
                   m_repro  = 0._r8

                case(nitrogen_element)

                 m_struct = c_struct*prt_params%nitr_stoich_p1(ft,prt_params%organ_param_id(struct_organ))
                 m_leaf   = c_leaf*prt_params%nitr_stoich_p1(ft,prt_params%organ_param_id(leaf_organ))
                 m_fnrt   = c_fnrt*prt_params%nitr_stoich_p1(ft,prt_params%organ_param_id(fnrt_organ))
                 m_sapw   = c_sapw*prt_params%nitr_stoich_p1(ft,prt_params%organ_param_id(sapw_organ))
                 m_store  = StorageNutrientTarget(ft, element_id, m_leaf, m_fnrt, m_sapw, m_struct )
                   m_repro  = 0._r8

                case(phosphorus_element)

                 m_struct = c_struct*prt_params%phos_stoich_p1(ft,prt_params%organ_param_id(struct_organ))
                 m_leaf   = c_leaf*prt_params%phos_stoich_p1(ft,prt_params%organ_param_id(leaf_organ))
                 m_fnrt   = c_fnrt*prt_params%phos_stoich_p1(ft,prt_params%organ_param_id(fnrt_organ))
                 m_sapw   = c_sapw*prt_params%phos_stoich_p1(ft,prt_params%organ_param_id(sapw_organ))
                 m_store  = StorageNutrientTarget(ft, element_id, m_leaf, m_fnrt, m_sapw, m_struct )
                   m_repro  = 0._r8

                end select

                select case(hlm_parteh_mode)
                case (prt_carbon_allom_hyp,prt_cnp_flex_allom_hyp )

                   ! Put all of the leaf mass into the first bin
                   call SetState(prt,leaf_organ, element_id,m_leaf,1)
                   do iage = 2,nleafage
                      call SetState(prt,leaf_organ, element_id,0._r8,iage)
                   end do

                   call SetState(prt,fnrt_organ, element_id, m_fnrt)
                   call SetState(prt,sapw_organ, element_id, m_sapw)
                   call SetState(prt,store_organ, element_id, m_store)
                   call SetState(prt,struct_organ, element_id, m_struct)
                   call SetState(prt,repro_organ, element_id, m_repro)

                case default
                   write(fates_log(),*) 'Unspecified PARTEH module during create_cohort'
                   call endrun(msg=errMsg(sourcefile, __LINE__))
                end select

                site_mass => currentSite%mass_balance(el)

                ! Remove mass from the germination pool. However, if we are use prescribed physiology,
                ! AND the forced recruitment model, then we are not realling using the prognostic
                ! seed_germination model, so we have to short circuit things.  We send all of the
                ! seed germination mass to an outflux pool, and use an arbitrary generic input flux
                ! to balance out the new recruits.

                if ( (hlm_use_ed_prescribed_phys .eq. itrue ) .and. &
                     (EDPftvarcon_inst%prescribed_recruitment(ft) .ge. 0._r8 )) then

                   site_mass%flux_generic_in = site_mass%flux_generic_in + &
                        temp_cohort%n*(m_struct + m_leaf + m_fnrt + m_sapw + m_store + m_repro)

                   site_mass%flux_generic_out = site_mass%flux_generic_out + &
                        currentPatch%area * currentPatch%litter(el)%seed_germ(ft)

                   currentPatch%litter(el)%seed_germ(ft) = 0._r8


                else

                   currentPatch%litter(el)%seed_germ(ft) = currentPatch%litter(el)%seed_germ(ft) - &
                        temp_cohort%n / currentPatch%area * &
                        (m_struct + m_leaf + m_fnrt + m_sapw + m_store + m_repro)

                end if



             end do

             ! This call cycles through the initial conditions, and makes sure that they
             ! are all initialized.
             ! -----------------------------------------------------------------------------------

             call prt%CheckInitialConditions()

             ! This initializes the cohort

             call create_cohort(currentSite,currentPatch, temp_cohort%pft, temp_cohort%n, &
                  temp_cohort%hite, temp_cohort%coage, temp_cohort%dbh, prt, &
                  temp_cohort%efleaf_coh, temp_cohort%effnrt_coh, temp_cohort%efstem_coh, &
                  temp_cohort%status_coh, recruitstatus, &
                  temp_cohort%canopy_trim,temp_cohort%c_area, &
                  currentPatch%NCL_p, &
                  temp_cohort%crowndamage, &
                  currentSite%spread, bc_in)

             ! Note that if hydraulics is on, the number of cohorts may had
             ! changed due to hydraulic constraints.
             ! This constaint is applied during "create_cohort" subroutine.

             ! keep track of how many individuals were recruited for passing to history
             currentSite%recruitment_rate(ft) = currentSite%recruitment_rate(ft) + temp_cohort%n


        endif any_recruits
       endif !use_this_pft
    enddo  !pft loop

    deallocate(temp_cohort, stat=istat, errmsg=smsg)
    if (istat/=0) then
       write(fates_log(),*) 'dealloc013: fail on deallocate(temp_cohort):'//trim(smsg)
       call endrun(msg=errMsg(sourcefile, __LINE__))
    endif

    
  end subroutine recruitment

  ! ============================================================================

  subroutine CWDInput( currentSite, currentPatch, litt, bc_in)

    !
    ! !DESCRIPTION:
    ! Generate litter fields from turnover.
    ! Note, that the when this is called, the number density of the plants
    ! has not been reduced from non-mortal turnover yet.
    ! Thus, we need to avoid double counting losses from dying trees
    ! and turnover in dying trees.
    !
    ! !USES:

    !
    ! !ARGUMENTS
    type(ed_site_type), intent(inout), target :: currentSite
    type(ed_patch_type),intent(inout), target :: currentPatch
    type(litter_type),intent(inout),target    :: litt
    type(bc_in_type),intent(in)               :: bc_in

    !
    ! !LOCAL VARIABLES:
    type(ed_cohort_type), pointer      :: currentCohort
    type(site_fluxdiags_type), pointer :: flux_diags
    type(site_massbal_type), pointer   :: site_mass
    integer  :: c
    real(r8) :: dead_n          ! total understorey dead tree density
    real(r8) :: dead_n_dlogging ! direct logging understory dead-tree density
    real(r8) :: dead_n_ilogging ! indirect understory dead-tree density (logging)
    real(r8) :: dead_n_natural  ! understory dead density not associated
    ! with direct logging
    real(r8) :: leaf_m          ! mass of the element of interest in the
    ! leaf  [kg]
    real(r8) :: fnrt_m           ! fine-root [kg]
    real(r8) :: sapw_m    ! sapwood [kg]
    real(r8) :: struct_m    ! structural [kg]
    real(r8) :: store_m    ! storage [kg]
    real(r8) :: repro_m    ! reproductive [kg]
    real(r8) :: leaf_m_turnover ! leaf turnover [kg]
    real(r8) :: fnrt_m_turnover
    real(r8) :: sapw_m_turnover
    real(r8) :: struct_m_turnover
    real(r8) :: store_m_turnover
    real(r8) :: repro_m_turnover
    real(r8) :: dcmpy_frac        ! Fraction of mass sent to decomposability pool
    real(r8) :: plant_dens        ! Number of plants per m2
    real(r8) :: bg_cwd_tot        ! Total below-ground coarse woody debris
    ! input flux
    real(r8) :: root_fines_tot    ! Total below-ground fine root coarse
    ! woody debris
    integer  :: element_id        ! element id consistent with parteh/PRTGenericMod.F90

    real(r8) :: trunk_wood        ! carbon flux into trunk products kgC/day/site
    integer  :: ilyr
    integer  :: pft
    integer  :: dcmpy             ! decomposability pool index
    integer  :: numlevsoil        ! Actual number of soil layers
    !----------------------------------------------------------------------

    ! -----------------------------------------------------------------------------------
    ! Other direct litter fluxes happen in phenology and in spawn_patches.
    ! -----------------------------------------------------------------------------------

    numlevsoil = currentSite%nlevsoil

    element_id = litt%element_id

    ! Object tracking flux diagnostics for each element
    flux_diags => currentSite%flux_diags(element_pos(element_id))

    ! Object tracking site level mass balance for each element
    site_mass => currentSite%mass_balance(element_pos(element_id))

    currentCohort => currentPatch%shortest
    do while(associated(currentCohort))
       pft = currentCohort%pft
       call set_root_fraction(currentSite%rootfrac_scr, pft, currentSite%zi_soil, &
           bc_in%max_rooting_depth_index_col)

       store_m_turnover  = currentCohort%prt%GetTurnover(store_organ,element_id)
       fnrt_m_turnover   = currentCohort%prt%GetTurnover(fnrt_organ,element_id)
       repro_m_turnover  = currentCohort%prt%GetTurnover(repro_organ,element_id)

       store_m         = currentCohort%prt%GetState(store_organ,element_id)
       fnrt_m          = currentCohort%prt%GetState(fnrt_organ,element_id)
       repro_m         = currentCohort%prt%GetState(repro_organ,element_id)

       if (prt_params%woody(currentCohort%pft) == itrue) then
          ! Assumption: for woody plants fluxes from deadwood and sapwood go together in CWD pool
          leaf_m_turnover   = currentCohort%prt%GetTurnover(leaf_organ,element_id)
          sapw_m_turnover   = currentCohort%prt%GetTurnover(sapw_organ,element_id)
          struct_m_turnover = currentCohort%prt%GetTurnover(struct_organ,element_id)

          leaf_m          = currentCohort%prt%GetState(leaf_organ,element_id)
          sapw_m          = currentCohort%prt%GetState(sapw_organ,element_id)
          struct_m        = currentCohort%prt%GetState(struct_organ,element_id)
       else
          ! for non-woody plants all stem fluxes go into the same leaf litter pool
          leaf_m_turnover   = currentCohort%prt%GetTurnover(leaf_organ,element_id) + &
               currentCohort%prt%GetTurnover(sapw_organ,element_id) + &
               currentCohort%prt%GetTurnover(struct_organ,element_id)
          sapw_m_turnover   = 0._r8
          struct_m_turnover = 0._r8

          leaf_m          = currentCohort%prt%GetState(leaf_organ,element_id) + &
               currentCohort%prt%GetState(sapw_organ,element_id) + &
               currentCohort%prt%GetState(struct_organ,element_id)
          sapw_m          = 0._r8
          struct_m        = 0._r8
       end if

       plant_dens =  currentCohort%n/currentPatch%area

       ! ---------------------------------------------------------------------------------
       ! PART 1 Litter fluxes from non-mortal tissue turnovers  Kg/m2/day
       !        Important note:  Turnover has already been removed from the cohorts.
       !        So, in the next part of this algorithm, when we send the biomass
       !        from dying trees to the litter pools, we don't have to worry
       !        about double counting.
       ! ---------------------------------------------------------------------------------

       flux_diags%leaf_litter_input(pft) = &
            flux_diags%leaf_litter_input(pft) +  &
            leaf_m_turnover * currentCohort%n

       root_fines_tot = (fnrt_m_turnover + store_m_turnover ) * &
            plant_dens

       do dcmpy=1,ndcmpy
          dcmpy_frac = GetDecompyFrac(pft,leaf_organ,dcmpy)
          litt%leaf_fines_in(dcmpy) = litt%leaf_fines_in(dcmpy) + &
               (leaf_m_turnover+repro_m_turnover) * plant_dens * dcmpy_frac

          dcmpy_frac = GetDecompyFrac(pft,fnrt_organ,dcmpy)
          do ilyr = 1, numlevsoil
             litt%root_fines_in(dcmpy,ilyr) = litt%root_fines_in(dcmpy,ilyr) + &
                  currentSite%rootfrac_scr(ilyr) * root_fines_tot * dcmpy_frac
          end do
       end do

       flux_diags%root_litter_input(pft) = &
            flux_diags%root_litter_input(pft) +  &
            (fnrt_m_turnover + store_m_turnover ) * currentCohort%n


       ! Assumption: turnover from deadwood and sapwood are lumped together in CWD pool

       do c = 1,ncwd
          litt%ag_cwd_in(c) = litt%ag_cwd_in(c) + &
               (sapw_m_turnover + struct_m_turnover) * &
               SF_val_CWD_frac(c) * plant_dens * &
               prt_params%allom_agb_frac(pft)

          flux_diags%cwd_ag_input(c)  = flux_diags%cwd_ag_input(c) + &
               (struct_m_turnover + sapw_m_turnover) * SF_val_CWD_frac(c) * &
               prt_params%allom_agb_frac(pft) * currentCohort%n

          bg_cwd_tot = (sapw_m_turnover + struct_m_turnover) * &
               SF_val_CWD_frac(c) * plant_dens * &
               (1.0_r8-prt_params%allom_agb_frac(pft))

          do ilyr = 1, numlevsoil
             litt%bg_cwd_in(c,ilyr) = litt%bg_cwd_in(c,ilyr) + &
                  bg_cwd_tot * currentSite%rootfrac_scr(ilyr)
          end do

          flux_diags%cwd_bg_input(c)  = flux_diags%cwd_bg_input(c) + &
               bg_cwd_tot*currentPatch%area

       enddo


       ! ---------------------------------------------------------------------------------
       ! PART 2 Litter fluxes from non-disturbance inducing  mortality. Kg/m2/day
       ! ---------------------------------------------------------------------------------

       ! Total number of dead (n/m2/day)
       dead_n = -1.0_r8 * currentCohort%dndt/currentPatch%area*years_per_day

       if(currentCohort%canopy_layer > 1)then

          ! Total number of dead understory from direct logging
          ! (it is possible that large harvestable trees are in the understory)
          dead_n_dlogging = currentCohort%lmort_direct * &
               currentCohort%n/currentPatch%area

          ! Total number of dead understory from indirect logging
          dead_n_ilogging = (currentCohort%lmort_collateral + currentCohort%lmort_infra) * &
               currentCohort%n/currentPatch%area

       else

          ! All mortality from logging in the canopy is
          ! is disturbance generating

          dead_n_dlogging = 0._r8
          dead_n_ilogging = 0._r8

       end if

       dead_n_natural = dead_n - dead_n_dlogging - dead_n_ilogging


       flux_diags%leaf_litter_input(pft) = &
            flux_diags%leaf_litter_input(pft) +  &
            leaf_m * dead_n*currentPatch%area


       ! %n has not been updated due to mortality yet, thus
       ! the litter flux has already been counted since it captured
       ! the losses of live trees and those flagged for death

       root_fines_tot =  dead_n * (fnrt_m + &
            store_m*(1._r8-EDPftvarcon_inst%allom_frbstor_repro(pft)) )

       do dcmpy=1,ndcmpy

          dcmpy_frac = GetDecompyFrac(pft,leaf_organ,dcmpy)
          litt%leaf_fines_in(dcmpy) = litt%leaf_fines_in(dcmpy) + &
               (leaf_m+repro_m) * dead_n * dcmpy_frac

          dcmpy_frac = GetDecompyFrac(pft,fnrt_organ,dcmpy)
          do ilyr = 1, numlevsoil
             litt%root_fines_in(dcmpy,ilyr) = litt%root_fines_in(dcmpy,ilyr) + &
                  root_fines_tot * currentSite%rootfrac_scr(ilyr) * dcmpy_frac
          end do
       end do

       flux_diags%root_litter_input(pft) = &
            flux_diags%root_litter_input(pft) +  &
            root_fines_tot*currentPatch%area

       ! Track CWD inputs from dead plants

       do c = 1,ncwd

          ! Below-ground

          bg_cwd_tot = (struct_m + sapw_m) * &
               SF_val_CWD_frac(c) * dead_n * &
               (1.0_r8-prt_params%allom_agb_frac(pft))

          do ilyr = 1, numlevsoil
             litt%bg_cwd_in(c,ilyr) = litt%bg_cwd_in(c,ilyr) + &
                  currentSite%rootfrac_scr(ilyr) * bg_cwd_tot
          end do

          flux_diags%cwd_bg_input(c)  = flux_diags%cwd_bg_input(c) + &
               bg_cwd_tot * currentPatch%area

          ! Send AGB component of boles from logging activities into the litter.
          ! This includes fluxes from indirect modes of death, as well as the
          ! non-exported boles due to direct harvesting.

          if (c==ncwd) then


             trunk_wood =  (struct_m + sapw_m) * &
                  SF_val_CWD_frac(c) * dead_n_dlogging * &
                  prt_params%allom_agb_frac(pft)

             site_mass%wood_product = site_mass%wood_product + &
                  trunk_wood * currentPatch%area * logging_export_frac

             ! Add AG wood to litter from the non-exported fraction of wood
             ! from direct anthro sources

             litt%ag_cwd_in(c) = litt%ag_cwd_in(c) +  &
                  trunk_wood * (1._r8-logging_export_frac)

             flux_diags%cwd_ag_input(c)  = flux_diags%cwd_ag_input(c) + &
                  trunk_wood * (1._r8-logging_export_frac) * currentPatch%area

             ! Add AG wood to litter from indirect anthro sources

             litt%ag_cwd_in(c) = litt%ag_cwd_in(c) + (struct_m + sapw_m) * &
                  SF_val_CWD_frac(c) * (dead_n_natural+dead_n_ilogging)  * &
                  prt_params%allom_agb_frac(pft)

             flux_diags%cwd_ag_input(c)  = flux_diags%cwd_ag_input(c) + &
                  SF_val_CWD_frac(c) * (dead_n_natural+dead_n_ilogging) * &
                  currentPatch%area * prt_params%allom_agb_frac(pft)

          else

             litt%ag_cwd_in(c) = litt%ag_cwd_in(c) + (struct_m + sapw_m) * &
                  SF_val_CWD_frac(c) * dead_n  * &
                  prt_params%allom_agb_frac(pft)

             flux_diags%cwd_ag_input(c)  = flux_diags%cwd_ag_input(c) + &
                  SF_val_CWD_frac(c) * dead_n * (struct_m + sapw_m) * &
                  currentPatch%area * prt_params%allom_agb_frac(pft)

          end if

       end do


       ! Update diagnostics that track resource management

       if( element_id .eq. carbon12_element ) then

          currentSite%resources_management%delta_litter_stock  = &
               currentSite%resources_management%delta_litter_stock + &
               (leaf_m + fnrt_m + store_m ) * &
               (dead_n_ilogging+dead_n_dlogging) * currentPatch%area

          currentSite%resources_management%delta_biomass_stock = &
               currentSite%resources_management%delta_biomass_stock + &
               (leaf_m + fnrt_m + store_m ) * &
               (dead_n_ilogging+dead_n_dlogging) *currentPatch%area

          currentSite%resources_management%trunk_product_site = &
               currentSite%resources_management%trunk_product_site + &
               trunk_wood * logging_export_frac * currentPatch%area

          do c = 1,ncwd
             currentSite%resources_management%delta_litter_stock  = &
                  currentSite%resources_management%delta_litter_stock + &
                  (struct_m + sapw_m) * &
                  SF_val_CWD_frac(c) * (dead_n_natural+dead_n_ilogging) * &
                  currentPatch%area

             currentSite%resources_management%delta_biomass_stock = &
                  currentSite%resources_management%delta_biomass_stock + &
                  (struct_m + sapw_m) * &
                  SF_val_CWD_frac(c) * dead_n * currentPatch%area
          end do

          ! Update diagnostics that track resource management
          currentSite%resources_management%delta_individual    = &
               currentSite%resources_management%delta_individual + &
               (dead_n_dlogging+dead_n_ilogging) * hlm_freq_day * currentPatch%area
       end if


       currentCohort => currentCohort%taller
    enddo  ! end loop over cohorts


    return
  end subroutine CWDInput

  ! =====================================================================================


  subroutine fragmentation_scaler( currentPatch, bc_in)
    !
    ! !DESCRIPTION:
    ! Simple CWD fragmentation Model
    ! FIX(SPM, 091914) this should be a function as it returns a value in
    ! currentPatch%fragmentation_scaler
    !
    ! !USES:

    use FatesSynchronizedParamsMod  , only : FatesSynchronizedParamsInst
    use FatesConstantsMod, only : tfrz => t_water_freeze_k_1atm
    use FatesConstantsMod, only : pi => pi_const
    !
    ! !ARGUMENTS
    type(ed_patch_type), intent(inout) :: currentPatch
    type(bc_in_type),    intent(in)    :: bc_in

    !
    ! !LOCAL VARIABLES:
    logical  :: use_century_tfunc = .false.
    logical  :: use_hlm_soil_scalar = .true. ! Use hlm input decomp fraction scalars
    integer  :: j
    real(r8) :: t_scalar                     ! temperature scalar
    real(r8) :: w_scalar                     ! moisture scalar
    real(r8) :: catanf                       ! hyperbolic temperature function from CENTURY
    real(r8) :: catanf_30                    ! hyperbolic temperature function from CENTURY
    real(r8) :: t1                           ! temperature argument
    !----------------------------------------------------------------------

    catanf(t1) = 11.75_r8 +(29.7_r8 / pi) * atan( pi * 0.031_r8  * ( t1 - 15.4_r8 ))
    catanf_30 = catanf(30._r8)

    if(currentPatch%nocomp_pft_label.ne.nocomp_bareground)then

       ! Use the hlm temp and moisture decomp fractions by default
       if ( use_hlm_soil_scalar ) then

         ! Calculate the fragmentation_scaler
         currentPatch%fragmentation_scaler =  min(1.0_r8,max(0.0_r8,bc_in%t_scalar_sisl * bc_in%w_scalar_sisl))

       else

         if ( .not. use_century_tfunc ) then
            !calculate rate constant scalar for soil temperature,assuming that the base rate constants
            !are assigned for non-moisture limiting conditions at 25C.
            if (currentPatch%tveg24%GetMean()  >=  tfrz) then
               t_scalar = q10_mr**((currentPatch%tveg24%GetMean()-(tfrz+25._r8))/10._r8)
               !  Q10**((t_soisno(c,j)-(tfrz+25._r8))/10._r8)
            else
               t_scalar = (q10_mr**(-25._r8/10._r8))*(q10_froz**((currentPatch%tveg24%GetMean()-tfrz)/10._r8))
               !  Q10**(-25._r8/10._r8))*(froz_q10**((t_soisno(c,j)-tfrz)/10._r8)
            endif
         else
            ! original century uses an arctangent function to calculate the
            ! temperature dependence of decomposition
            t_scalar = max(catanf(currentPatch%tveg24%GetMean()-tfrz)/catanf_30,0.01_r8)
         endif

         !Moisture Limitations
         !BTRAN APPROACH - is quite simple, but max's out decomp at all unstressed
         !soil moisture values, which is not realistic.
         !litter decomp is proportional to water limitation on average...
         w_scalar = sum(currentPatch%btran_ft(1:numpft))/real(numpft,r8)

       ! Calculate the fragmentation_scaler
         currentPatch%fragmentation_scaler(:) =  min(1.0_r8,max(0.0_r8,t_scalar * w_scalar))

      endif ! scalar

    endif ! not bare ground

  end subroutine fragmentation_scaler

  ! ============================================================================

  subroutine CWDOut( litt, fragmentation_scaler, nlev_eff_decomp )
    !
    ! !DESCRIPTION:
    ! Simple CWD fragmentation Model
    ! spawn new cohorts of juveniles of each PFT
    !
    ! !USES:
    use SFParamsMod, only : SF_val_max_decomp

    !
    ! !ARGUMENTS
    type(litter_type),intent(inout),target     :: litt
    real(r8),intent(in)                        :: fragmentation_scaler(:)

    ! This is not necessarily every soil layer, this is the number
    ! of effective layers that are active and can be sent
    ! to the soil decomposition model
    integer,intent(in)                         :: nlev_eff_decomp

    !
    ! !LOCAL VARIABLES:
    integer :: c                       ! Fuel size class index
    integer :: ilyr                    ! Soil layer index
    integer :: dcmpy                   ! Decomposibility pool indexer
    integer :: soil_layer_index = 1    ! Soil layer index associated with above ground litter
    !----------------------------------------------------------------------


    ! Above ground litters are associated with the top soil layer temperature and
    ! moisture scalars and fragmentation scalar associated with specified index value
    ! is used for ag_cwd_frag and root_fines_frag calculations.

    do c = 1,ncwd

       litt%ag_cwd_frag(c)   = litt%ag_cwd(c) * SF_val_max_decomp(c) * &
             years_per_day * fragmentation_scaler(soil_layer_index)

       do ilyr = 1,nlev_eff_decomp
           litt%bg_cwd_frag(c,ilyr) = litt%bg_cwd(c,ilyr) * SF_val_max_decomp(c) * &
                years_per_day * fragmentation_scaler(ilyr)
       enddo
    end do

    ! this is the rate at which dropped leaves stop being part of the burnable pool
    ! and begin to be part of the decomposing pool. This should probably be highly
    ! sensitive to moisture, but also to the type of leaf thick leaves can dry out
    ! before they are decomposed, for example. This section needs further scientific input.

    do dcmpy = 1,ndcmpy

       litt%leaf_fines_frag(dcmpy) = litt%leaf_fines(dcmpy) * &
             years_per_day * SF_val_max_decomp(dl_sf) * fragmentation_scaler(soil_layer_index)

       do ilyr = 1,nlev_eff_decomp
           litt%root_fines_frag(dcmpy,ilyr) = litt%root_fines(dcmpy,ilyr) * &
                 years_per_day *  SF_val_max_decomp(dl_sf) * fragmentation_scaler(ilyr)
       end do
    enddo

  end subroutine CWDOut
  
  subroutine UpdateRecruitL2FR(csite)
    

    ! When CNP is active, the l2fr (target leaf to fine-root biomass multiplier)
    ! is dynamic. We therefore update what the l2fr for recruits
    ! are, taking an exponential moving average of all plants that
    ! are within recruit size limitations (less than recruit size + delta)
    ! and less than the max_count cohort.
    
    type(ed_site_type) :: csite
    type(ed_patch_type), pointer :: cpatch
    type(ed_cohort_type), pointer :: ccohort

    real(r8) :: rec_n(maxpft,nclmax)     ! plant count
    real(r8) :: rec_l2fr0(maxpft,nclmax) ! mean l2fr for this day
    integer  :: rec_count(maxpft,nclmax) ! sample count
    integer  :: ft                       ! functional type index
    integer  :: cl                       ! canopy layer index
    real(r8) :: dbh_min                  ! the dbh of a recruit
    real(r8), parameter :: max_delta = 5.0_r8  ! dbh tolerance, cm, consituting a recruit
    real(r8), parameter :: smth_wgt = 1._r8/300.0_r8
    integer, parameter :: max_count = 3
    
    ! Difference in dbh (cm) to consider a plant was recruited fairly recently

    if(hlm_parteh_mode .ne. prt_cnp_flex_allom_hyp) return
    
    rec_n(1:numpft,1:nclmax) = 0._r8
    rec_l2fr0(1:numpft,1:nclmax) = 0._r8

    cpatch => csite%youngest_patch
    do while(associated(cpatch))

       rec_count(1:numpft,1:nclmax) = 0
       
       ccohort => cpatch%shortest
       cloop: do while(associated(ccohort))

          ft = ccohort%pft
          cl = ccohort%canopy_layer
          call h2d_allom(EDPftvarcon_inst%hgt_min(ft),ft,dbh_min)

          if( .not.ccohort%isnew ) then

             if(rec_count(ft,cl) <= max_count .and. &
                  ccohort%dbh-dbh_min < max_delta ) then
                rec_count(ft,cl) = rec_count(ft,cl) + 1
                rec_n(ft,cl) = rec_n(ft,cl) + ccohort%n
                rec_l2fr0(ft,cl) = rec_l2fr0(ft,cl) + ccohort%n*ccohort%l2fr
             end if

          end if

          ccohort => ccohort%taller
       end do cloop

       cpatch => cpatch%older
    end do

    ! Find the daily mean for each PFT weighted by number and add it to the running mean
    do cl = 1,nclmax
       do ft = 1,numpft
          if(rec_n(ft,cl)>nearzero)then
             rec_l2fr0(ft,cl) = rec_l2fr0(ft,cl) / rec_n(ft,cl)
             csite%rec_l2fr(ft,cl) = &
                  (1._r8-smth_wgt)*csite%rec_l2fr(ft,cl) + smth_wgt*rec_l2fr0(ft,cl)
          end if
       end do
    end do

    return
  end subroutine UpdateRecruitL2FR

  ! ======================================================================

  subroutine UpdateRecruitStoich(csite)

    type(ed_site_type) :: csite
    type(ed_patch_type), pointer :: cpatch
    type(ed_cohort_type), pointer :: ccohort
    integer  :: ft                       ! functional type index
    integer  :: cl                       ! canopy layer index
    real(r8) :: rec_l2fr_pft             ! Actual l2fr of a pft in it's patch
    
    ! Update the total plant stoichiometry of a new recruit, based on the updated
    ! L2FR values

    if(hlm_parteh_mode .ne. prt_cnp_flex_allom_hyp) return
    
    cpatch => csite%youngest_patch
    do while(associated(cpatch))
       cl = cpatch%ncl_p
       
       do ft = 1,numpft
          rec_l2fr_pft = csite%rec_l2fr(ft,cl)
          cpatch%nitr_repro_stoich(ft) = &
               NewRecruitTotalStoichiometry(ft,rec_l2fr_pft,nitrogen_element)
          cpatch%phos_repro_stoich(ft) = &
               NewRecruitTotalStoichiometry(ft,rec_l2fr_pft,phosphorus_element)
       end do

       ccohort => cpatch%shortest
       cloop: do while(associated(ccohort))
          rec_l2fr_pft = csite%rec_l2fr(ccohort%pft,cl)
          ccohort%nc_repro = NewRecruitTotalStoichiometry(ccohort%pft,rec_l2fr_pft,nitrogen_element)
          ccohort%pc_repro = NewRecruitTotalStoichiometry(ccohort%pft,rec_l2fr_pft,phosphorus_element)
          ccohort => ccohort%taller
       end do cloop
       
       cpatch => cpatch%older
    end do
       
    return
  end subroutine UpdateRecruitStoich

  ! ======================================================================
  
  subroutine SetRecruitL2FR(csite)


    type(ed_site_type) :: csite
    type(ed_patch_type), pointer :: cpatch
    type(ed_cohort_type), pointer :: ccohort
    integer :: ft,cl
    
    if(hlm_parteh_mode .ne. prt_cnp_flex_allom_hyp) return
    
    cpatch => csite%youngest_patch
    do while(associated(cpatch))
       ccohort => cpatch%shortest
       cloop: do while(associated(ccohort))

          if( ccohort%isnew ) then
             ft = ccohort%pft
             cl = ccohort%canopy_layer
             ccohort%l2fr = csite%rec_l2fr(ft,cl)
          end if

          ccohort => ccohort%taller
       end do cloop

       cpatch => cpatch%older
    end do
    
    return
  end subroutine SetRecruitL2FR
  
end module EDPhysiologyMod<|MERGE_RESOLUTION|>--- conflicted
+++ resolved
@@ -23,12 +23,9 @@
   use FatesInterfaceTypesMod, only    : hlm_use_tree_damage
   use FatesConstantsMod, only    : r8 => fates_r8
   use FatesConstantsMod, only    : nearzero
-<<<<<<< HEAD
   use FatesConstantsMod, only    : g_per_kg
   use FatesConstantsMod, only    : ndays_per_year
-=======
   use FatesConstantsMod, only    : nocomp_bareground
->>>>>>> 1c7ec096
   use EDPftvarcon      , only    : EDPftvarcon_inst
   use PRTParametersMod , only    : prt_params
   use EDPftvarcon      , only    : GetDecompyFrac
@@ -1135,12 +1132,8 @@
     ! plants from re-emerging in areas without at least some cold days
     
     if( (currentSite%cstatus == phen_cstat_notcold)  .and. &
-<<<<<<< HEAD
-        (currentSite%cndaysleafoff > 400)) then   ! remove leaves after a whole year
-=======
-         (dayssincecleafoff > 400)) then           ! remove leaves after a whole year,
->>>>>>> 1c7ec096
-       ! when there is no 'off' period.
+        (currentSite%cndaysleafoff > 400)) then   ! remove leaves after a whole year,
+                                                  ! when there is no 'off' period.
        currentSite%grow_deg_days  = 0._r8
 
        currentSite%cstatus = phen_cstat_nevercold  ! alter status of site to imply that this
