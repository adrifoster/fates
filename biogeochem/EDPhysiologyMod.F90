--- conflicted
+++ resolved
@@ -43,12 +43,10 @@
   use EDTypesMod          , only : leaves_on
   use EDTypesMod          , only : leaves_off
   use EDTypesMod          , only : min_n_safemath
-<<<<<<< HEAD
   use EDTypesMod          , only : num_elements
   use EDTypesMod          , only : element_list
   use EDTypesMod          , only : element_pos
   use EDTypesMod          , only : site_fluxdiags_type
-=======
   use EDTypesMod          , only : phen_cstat_nevercold
   use EDTypesMod          , only : phen_cstat_iscold
   use EDTypesMod          , only : phen_cstat_notcold
@@ -56,7 +54,6 @@
   use EDTypesMod          , only : phen_dstat_moistoff
   use EDTypesMod          , only : phen_dstat_moiston
   use EDTypesMod          , only : phen_dstat_timeon
->>>>>>> d2f09078
 
   use shr_log_mod           , only : errMsg => shr_log_errMsg
   use FatesGlobals          , only : fates_log
@@ -556,29 +553,6 @@
     !
     ! !LOCAL VARIABLES:
 
-<<<<<<< HEAD
-    integer  :: t            ! day of year
-    integer  :: ncolddays    ! no days underneath the threshold for leaf drop
-    integer  :: i
-    integer  :: timesincedleafon,timesincedleafoff,timesinceleafon,timesinceleafoff
-    integer  :: refdate
-    integer  :: curdate
-    
-    integer  :: yr                       ! year (0, ...)
-    integer  :: mon                      ! month (1, ..., 12)
-    integer  :: day                      ! day of month (1, ..., 31)
-    integer  :: sec                      ! seconds of the day
-
-    real(r8) :: gdd_threshold
-    integer  :: ncdstart     ! beginning of counting period for chilling degree days.
-    integer  :: gddstart     ! beginning of counting period for growing degree days.
-    real(r8) :: temp_in_C    ! daily averaged temperature in celcius
-
-    real(r8), parameter :: canopy_leaf_lifespan = 365.0_r8    ! Mean lifespan canopy leaves
-                                                              ! FIX(RGK 07/10/17)
-                                                              ! This is a band-aid on unusual code
-                                                              
-=======
     integer  :: model_day_int     ! integer model day 1 - inf
     integer  :: ncolddays         ! no days underneath the threshold for leaf drop
     integer  :: i_wmem            ! Loop counter for water mem days
@@ -621,7 +595,6 @@
     ! Use the following layer index to calculate drought conditions
     ilayer_swater = minloc(abs(bc_in%z_sisl(:)-dphen_soil_depth),dim=1)
 
->>>>>>> d2f09078
 
     ! Parameter of drought decid leaf loss in mm in top layer...FIX(RF,032414) 
     ! - this is arbitrary and poorly understood. Needs work. ED_
@@ -1264,22 +1237,16 @@
                                      max_germination)*years_per_day
        
        !set the germination only under the growing season...c.xu
-<<<<<<< HEAD
-       if (EDPftvarcon_inst%season_decid(pft) == itrue .and. is_cold)then 
-          litt%seed_germ_in(pft) = 0.0_r8
+
+       if ((EDPftvarcon_inst%season_decid(pft) == itrue ) .and. &
+             (any(currentSite%cstatus == [phen_cstat_nevercold,phen_cstat_iscold]))) then
+           litt%seed_germ_in(pft) = 0.0_r8
        endif
-       if (EDPftvarcon_inst%stress_decid(pft) == itrue .and. is_drought)then
-          litt%seed_germ_in(pft) = 0.0_r8
-=======
-       if ( (EDPftvarcon_inst%season_decid(p) == itrue) .and. &
-            (any(currentSite%cstatus == [phen_cstat_nevercold,phen_cstat_iscold]))) then
-          currentPatch%seed_germination(p) = 0.0_r8
-       endif
-       if ( (EDPftvarcon_inst%stress_decid(p) == itrue) .and. & 
-            (any(currentSite%dstatus == [phen_dstat_timeoff,phen_dstat_moistoff]))) then
-          currentPatch%seed_germination(p) = 0.0_r8
->>>>>>> d2f09078
-       endif
+       if ((EDPftvarcon_inst%stress_decid(pft) == itrue ) .and. &
+             (any(currentSite%dstatus == [phen_dstat_timeoff,phen_dstat_moistoff]))) then
+           litt%seed_germ_in(pft) = 0.0_r8
+       end if
+
     enddo
 
   end subroutine SeedGermination
@@ -1361,37 +1328,25 @@
        cohortstatus = leaves_on
        temp_cohort%laimemory = 0.0_r8     
 
-<<<<<<< HEAD
+       
        ! But if the plant is seasonally (cold) deciduous, and the site status is flagged
        ! as "cold", then set the cohort's status to leaves_off, and remember the leaf biomass
-       if (EDPftvarcon_inst%season_decid(ft) == itrue .and. currentSite%is_cold)then
-          temp_cohort%laimemory = c_leaf
-          c_leaf = 0.0_r8
-          cohortstatus = leaves_off
+       if ((EDPftvarcon_inst%season_decid(ft) == itrue) .and. &
+             (any(currentSite%cstatus == [phen_cstat_nevercold,phen_cstat_iscold]))) then
+           temp_cohort%laimemory = c_leaf
+           c_leaf = 0.0_r8
+           cohortstatus = leaves_off
        endif
        
        ! Or.. if the plant is drought deciduous, and the site status is flagged as 
        ! "in a drought", then likewise, set the cohort's status to leaves_off, and remember leaf
        ! biomass
-       if (EDPftvarcon_inst%stress_decid(ft) == itrue .and. currentSite%is_drought )then
-          temp_cohort%laimemory = c_leaf
-          c_leaf = 0.0_r8
-=======
-       if ( (EDPftvarcon_inst%season_decid(temp_cohort%pft) == itrue) .and. &
-            (any(currentSite%cstatus == [phen_cstat_nevercold,phen_cstat_iscold]))) then
-          temp_cohort%laimemory = b_leaf
-          b_leaf = 0.0_r8
-          cohortstatus = leaves_off
+       if ((EDPftvarcon_inst%stress_decid(ft) == itrue) .and. &
+             (any(currentSite%dstatus == [phen_dstat_timeoff,phen_dstat_moistoff]))) then
+           temp_cohort%laimemory = c_leaf
+           c_leaf = 0.0_r8
+           cohortstatus = leaves_off
        endif
-
-       if ( (EDPftvarcon_inst%stress_decid(temp_cohort%pft) == itrue) .and. &
-            (any(currentSite%dstatus == [phen_dstat_timeoff,phen_dstat_moistoff]))) then
-          temp_cohort%laimemory = b_leaf
-          b_leaf = 0.0_r8
->>>>>>> d2f09078
-          cohortstatus = leaves_off
-       endif
-
       
 
        ! Cycle through available carbon and nutrients, find the limiting element
@@ -1449,13 +1404,6 @@
                 hlm_freq_day
        endif
 
-
-<<<<<<< HEAD
-      
-
-
-=======
->>>>>>> d2f09078
        ! Only bother allocating a new cohort if there is a reasonable amount of it
        if (temp_cohort%n > min_n_safemath )then
 
@@ -1468,7 +1416,6 @@
           prt => null()
           call InitPRTObject(prt)
 
-<<<<<<< HEAD
           do el = 1,num_elements
 
               element_id = element_list(el)
@@ -1556,12 +1503,7 @@
 
 
            end do
-=======
-
-       endif
-    enddo  !pft loop
->>>>>>> d2f09078
-
+           
            ! This call cycles through the initial conditions, and makes sure that they
            ! are all initialized.
            ! -----------------------------------------------------------------------------------
@@ -1580,12 +1522,9 @@
            
            ! keep track of how many individuals were recruited for passing to history
            currentSite%recruitment_rate(ft) = currentSite%recruitment_rate(ft) + temp_cohort%n
-
-           
-
           
 
-      endif
+       endif
      enddo  !pft loop
      
      deallocate(temp_cohort) ! delete temporary cohort
