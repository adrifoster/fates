--- conflicted
+++ resolved
@@ -470,19 +470,14 @@
                currentCohort%n, currentCohort%canopy_layer,               &
                currentPatch%canopy_layer_tlai,currentCohort%vcmax25top )
 
-<<<<<<< HEAD
           call carea_allom(currentCohort%dbh,currentCohort%n,currentSite%spread,currentCohort%pft,&
                1, target_c_area)
 
+          ! We don't need check on sp mode here since we don't trim_canopy with sp mode
           currentCohort%treesai = tree_sai(currentCohort%pft, &
                currentCohort%dbh, &
                currentCohort%canopy_trim, &
                target_c_area, currentCohort%n,currentCohort%canopy_layer,& 
-=======
-          ! We don't need check on sp mode here since we don't trim_canopy with sp mode
-          currentCohort%treesai = tree_sai(currentCohort%pft, currentCohort%dbh, currentCohort%canopy_trim, &
-               currentCohort%c_area, currentCohort%n, currentCohort%canopy_layer, &
->>>>>>> c11c448b
                currentPatch%canopy_layer_tlai, currentCohort%treelai, &
                currentCohort%vcmax25top,0 )  
 
