module EDPhysiologyMod

#include "shr_assert.h"

  ! ============================================================================
  ! Miscellaneous physiology routines from ED. 
  ! ============================================================================

  use FatesGlobals, only         : fates_log
  use FatesInterfaceMod, only    : hlm_days_per_year
  use FatesInterfaceMod, only    : hlm_model_day
  use FatesInterfaceMod, only    : hlm_freq_day
  use FatesInterfaceMod, only    : hlm_day_of_year
  use FatesInterfaceMod, only    : numpft
  use FatesInterfaceMod, only    : hlm_use_planthydro
  use FatesConstantsMod, only    : r8 => fates_r8
  use EDPftvarcon      , only    : EDPftvarcon_inst
  use FatesInterfaceMod, only    : bc_in_type
  use EDCohortDynamicsMod , only : zero_cohort
  use EDCohortDynamicsMod , only : create_cohort, sort_cohorts
  use EDCohortDynamicsMod , only : tree_lai
  use EDCohortDynamicsMod , only : tree_sai

  use EDTypesMod          , only : numWaterMem
  use EDTypesMod          , only : dl_sf, dinc_ed
  use EDTypesMod          , only : external_recruitment
  use EDTypesMod          , only : ncwd
  use EDTypesMod          , only : nlevleaf
  use EDTypesMod          , only : senes
  use EDTypesMod          , only : maxpft
  use EDTypesMod          , only : ed_site_type, ed_patch_type, ed_cohort_type
  use EDTypesMod          , only : dump_cohort

  use shr_log_mod           , only : errMsg => shr_log_errMsg
  use FatesGlobals          , only : fates_log
  use FatesGlobals          , only : endrun => fates_endrun
  use EDParamsMod           , only : fates_mortality_disturbance_fraction
<<<<<<< HEAD
  use FatesConstantsMod        , only : itrue,ifalse
  use FatesPlantHydraulicsMod  , only : AccumulateMortalityWaterStorage
=======
  use FatesConstantsMod     , only : itrue,ifalse
  use FatesConstantsMod     , only : calloc_abs_error

  use FatesAllometryMod  , only : h_allom
  use FatesAllometryMod  , only : h2d_allom
  use FatesAllometryMod  , only : bagw_allom
  use FatesAllometryMod  , only : bsap_allom
  use FatesAllometryMod  , only : bleaf
  use FatesAllometryMod  , only : bfineroot
  use FatesAllometryMod  , only : bdead_allom
  use FatesAllometryMod  , only : bstore_allom
  use FatesAllometryMod  , only : bbgw_allom
  use FatesAllometryMod  , only : carea_allom
  use FatesAllometryMod  , only : CheckIntegratedAllometries
  use FatesAllometryMod  , only : StructureResetOfDH

  use FatesIntegratorsMod, only : RKF45
  use FatesIntegratorsMod, only : Euler

>>>>>>> 5c40b266

  implicit none
  private

  public :: non_canopy_derivs
  public :: trim_canopy
  public :: phenology
  private :: phenology_leafonoff
  public  :: PlantGrowth
  public :: recruitment
  private :: cwd_input
  private :: cwd_out
  private :: fragmentation_scaler
  private :: seeds_in
  private :: seed_decay
  private :: seed_germination
  public :: flux_into_litter_pools


  logical, parameter :: DEBUG  = .false. ! local debug flag
  character(len=*), parameter, private :: sourcefile = &
        __FILE__

  integer, parameter :: i_dbh  = 1    ! Array index associated with dbh
  integer, parameter :: i_cleaf = 2   ! Array index associated with leaf carbon
  integer, parameter :: i_cfroot = 3  ! Array index associated with fine-root carbon
  integer, parameter :: i_csap   = 4  ! Array index associated with sapwood carbon
  integer, parameter :: i_cstore = 5  ! Array index associated with storage carbon
  integer, parameter :: i_cdead = 6   ! Array index associated with structural carbon
  integer, parameter :: i_crepro = 7  ! Array index associated with reproductive carbon 
  integer, parameter :: n_cplantpools = 7 ! Size of the carbon only integration framework

  ! ============================================================================

contains

  ! ============================================================================

  subroutine non_canopy_derivs( currentSite, currentPatch, bc_in )
    !
    ! !DESCRIPTION:
    ! Returns time differentials of the state vector
    !
    ! !USES:
    use EDTypesMod, only : AREA
    !
    ! !ARGUMENTS    
    type(ed_site_type), intent(inout), target  :: currentSite
    type(ed_patch_type), intent(inout)         :: currentPatch
    type(bc_in_type), intent(in)               :: bc_in

    !
    ! !LOCAL VARIABLES:
    integer c,p
    !----------------------------------------------------------------------

    currentPatch%leaf_litter_in(:)   = 0.0_r8
    currentPatch%root_litter_in(:)   = 0.0_r8
    currentPatch%dleaf_litter_dt(:)  = 0.0_r8
    currentPatch%droot_litter_dt(:)  = 0.0_r8
    currentPatch%leaf_litter_out(:)  = 0.0_r8
    currentPatch%root_litter_out(:)  = 0.0_r8
    currentPatch%cwd_AG_in(:)        = 0.0_r8
    currentPatch%cwd_BG_in(:)        = 0.0_r8
    currentPatch%cwd_AG_out(:)       = 0.0_r8
    currentPatch%cwd_BG_out(:)       = 0.0_r8
    currentPatch%seeds_in(:)         = 0.0_r8  
    currentPatch%seed_decay(:)       = 0.0_r8
    currentPatch%seed_germination(:) = 0.0_r8

    ! update seed fluxes 
    call seeds_in(currentSite, currentPatch)
    call seed_decay(currentSite, currentPatch)
    call seed_germination(currentSite, currentPatch)

    ! update fragmenting pool fluxes
    call cwd_input( currentSite, currentPatch)
    call cwd_out( currentSite, currentPatch, bc_in)

    do p = 1,numpft
       currentSite%dseed_dt(p) = currentSite%dseed_dt(p) + &
            (currentPatch%seeds_in(p) - currentPatch%seed_decay(p) - &
            currentPatch%seed_germination(p)) * currentPatch%area/AREA
    enddo   
    
    do c = 1,ncwd
       currentPatch%dcwd_AG_dt(c) = currentPatch%cwd_AG_in(c) - currentPatch%cwd_AG_out(c) 
       currentPatch%dcwd_BG_dt(c) = currentPatch%cwd_BG_in(c) - currentPatch%cwd_BG_out(c) 
    enddo

    do p = 1,numpft
       currentPatch%dleaf_litter_dt(p) = currentPatch%leaf_litter_in(p) - &
             currentPatch%leaf_litter_out(p) 
       currentPatch%droot_litter_dt(p) = currentPatch%root_litter_in(p) - &
             currentPatch%root_litter_out(p) 
    enddo

  end subroutine non_canopy_derivs

  ! ============================================================================
  subroutine trim_canopy( currentSite )
    !
    ! !DESCRIPTION:
    ! Canopy trimming / leaf optimisation. Removes leaves in negative annual carbon balance. 
    !
    ! !USES:
    !
    !
    ! !ARGUMENTS    
    type (ed_site_type),intent(inout), target :: currentSite
    !
    ! !LOCAL VARIABLES:
    type (ed_cohort_type) , pointer :: currentCohort
    type (ed_patch_type)  , pointer :: currentPatch

    integer  :: z          ! leaf layer
    integer  :: ipft       ! pft index
    integer  :: trimmed    ! was this layer trimmed in this year? If not expand the canopy. 
    real(r8) :: tar_bl     ! target leaf biomass       (leaves flushed, trimmed)
    real(r8) :: tar_bfr    ! target fine-root biomass  (leaves flushed, trimmed)
    real(r8) :: bfr_per_bleaf ! ratio of fine root per leaf biomass

    !----------------------------------------------------------------------

    currentPatch => currentSite%youngest_patch

    do while(associated(currentPatch))
       currentCohort => currentPatch%tallest
       do while (associated(currentCohort)) 
          trimmed = 0    
          ipft = currentCohort%pft
          call carea_allom(currentCohort%dbh,currentCohort%n,currentSite%spread,currentCohort%pft,currentCohort%c_area)
          currentCohort%treelai = tree_lai(currentCohort)    
          currentCohort%nv = ceiling((currentCohort%treelai+currentCohort%treesai)/dinc_ed)
          if (currentCohort%nv > nlevleaf)then
             write(fates_log(),*) 'nv > nlevleaf',currentCohort%nv,currentCohort%treelai,currentCohort%treesai, &
                  currentCohort%c_area,currentCohort%n,currentCohort%bl
          endif

          call bleaf(currentcohort%dbh,ipft,currentcohort%canopy_trim,tar_bl)
          call bfineroot(currentcohort%dbh,ipft,currentcohort%canopy_trim,tar_bfr)

          bfr_per_bleaf = tar_bfr/tar_bl

          !Leaf cost vs netuptake for each leaf layer. 
          do z = 1,nlevleaf
             if (currentCohort%year_net_uptake(z) /= 999._r8)then !there was activity this year in this leaf layer. 
                !Leaf Cost kgC/m2/year-1
                !decidous costs. 
                if (EDPftvarcon_inst%season_decid(ipft) == 1.or. &
                     EDPftvarcon_inst%stress_decid(ipft) == 1)then 


                   currentCohort%leaf_cost =  1._r8/(EDPftvarcon_inst%slatop(ipft)*1000.0_r8)
                   currentCohort%leaf_cost = currentCohort%leaf_cost + &
                        1.0_r8/(EDPftvarcon_inst%slatop(ipft)*1000.0_r8) * &
                        bfr_per_bleaf / EDPftvarcon_inst%root_long(ipft)

                   currentCohort%leaf_cost = currentCohort%leaf_cost * &
                         (EDPftvarcon_inst%grperc(ipft) + 1._r8)
                else !evergreen costs
                   currentCohort%leaf_cost = 1.0_r8/(EDPftvarcon_inst%slatop(ipft)* &
                        EDPftvarcon_inst%leaf_long(ipft)*1000.0_r8) !convert from sla in m2g-1 to m2kg-1
                   currentCohort%leaf_cost = currentCohort%leaf_cost + &
                        1.0_r8/(EDPftvarcon_inst%slatop(ipft)*1000.0_r8) * &
                        bfr_per_bleaf / EDPftvarcon_inst%root_long(ipft)
                   currentCohort%leaf_cost = currentCohort%leaf_cost * &
                         (EDPftvarcon_inst%grperc(ipft) + 1._r8)
                endif
                if (currentCohort%year_net_uptake(z) < currentCohort%leaf_cost)then
                   if (currentCohort%canopy_trim > EDPftvarcon_inst%trim_limit(ipft))then

                      if ( DEBUG ) then
                         write(fates_log(),*) 'trimming leaves', &
                               currentCohort%canopy_trim,currentCohort%leaf_cost
                      endif

                      ! keep trimming until none of the canopy is in negative carbon balance.              
                      if (currentCohort%hite > EDPftvarcon_inst%hgt_min(ipft))then
                         currentCohort%canopy_trim = currentCohort%canopy_trim - &
                               EDPftvarcon_inst%trim_inc(ipft)
                         if (EDPftvarcon_inst%evergreen(ipft) /= 1)then
                            currentCohort%laimemory = currentCohort%laimemory * &
                                  (1.0_r8 - EDPftvarcon_inst%trim_inc(ipft)) 
                         endif
                         trimmed = 1
                      endif
                   endif
                endif
             endif !leaf activity? 
          enddo !z

          currentCohort%year_net_uptake(:) = 999.0_r8
          if (trimmed == 0.and.currentCohort%canopy_trim < 1.0_r8)then
             currentCohort%canopy_trim = currentCohort%canopy_trim + EDPftvarcon_inst%trim_inc(ipft)
          endif 

          if ( DEBUG ) then
             write(fates_log(),*) 'trimming',currentCohort%canopy_trim
          endif
         
          ! currentCohort%canopy_trim = 1.0_r8 !FIX(RF,032414) this turns off ctrim for now. 
          currentCohort => currentCohort%shorter
       enddo
       currentPatch => currentPatch%older
    enddo

  end subroutine trim_canopy

  ! ============================================================================
  subroutine phenology( currentSite, bc_in )
    !
    ! !DESCRIPTION:
    ! Phenology. 
    !
    ! !USES:
    use FatesConstantsMod, only : tfrz => t_water_freeze_k_1atm
    use EDParamsMod, only : ED_val_phen_drought_threshold, ED_val_phen_doff_time
    use EDParamsMod, only : ED_val_phen_a, ED_val_phen_b, ED_val_phen_c, ED_val_phen_chiltemp
    use EDParamsMod, only : ED_val_phen_mindayson, ED_val_phen_ncolddayslim, ED_val_phen_coldtemp
         

    !
    ! !ARGUMENTS:
    type(ed_site_type), intent(inout), target :: currentSite
    type(bc_in_type),   intent(in)            :: bc_in

    !
    ! !LOCAL VARIABLES:

    integer  :: t            ! day of year
    integer  :: ncolddays    ! no days underneath the threshold for leaf drop
    integer  :: i
    integer  :: timesincedleafon,timesincedleafoff,timesinceleafon,timesinceleafoff
    integer  :: refdate
    integer  :: curdate
    
    integer  :: yr                       ! year (0, ...)
    integer  :: mon                      ! month (1, ..., 12)
    integer  :: day                      ! day of month (1, ..., 31)
    integer  :: sec                      ! seconds of the day

    real(r8) :: gdd_threshold
    integer  :: ncdstart     ! beginning of counting period for chilling degree days.
    integer  :: gddstart     ! beginning of counting period for growing degree days.
    real(r8) :: temp_in_C    ! daily averaged temperature in celcius

    real(r8), parameter :: canopy_leaf_lifespan = 365.0_r8    ! Mean lifespan canopy leaves
                                                              ! FIX(RGK 07/10/17)
                                                              ! This is a band-aid on unusual code
                                                              

    ! Parameter of drought decid leaf loss in mm in top layer...FIX(RF,032414) 
    ! - this is arbitrary and poorly understood. Needs work. ED_

    !Parameters: defaults from Botta et al. 2000 GCB,6 709-725 
    !Parameters, default from from SDGVM model of senesence

    t  = hlm_day_of_year
    temp_in_C = bc_in%t_veg24_si - tfrz

    !-----------------Cold Phenology--------------------!              

    !Zero growing degree and chilling day counters
    if (currentSite%lat > 0)then
       ncdstart = 270  !Northern Hemisphere begining November
       gddstart = 1    !Northern Hemisphere begining January
    else
       ncdstart = 120  !Southern Hemisphere beginning May
       gddstart = 181  !Northern Hemisphere begining July
    endif
    
    ! FIX(SPM,032414) - this will only work for the first year, no?
    if (t == ncdstart)then
       currentSite%ncd = 0._r8
    endif

    !Accumulate growing/chilling days after start of counting period
    if (temp_in_C  <  ED_val_phen_chiltemp)then
       currentSite%ncd = currentSite%ncd + 1.0_r8
    endif

    !GDD accumulation function, which also depends on chilling days.
    gdd_threshold = ED_val_phen_a + ED_val_phen_b*exp(ED_val_phen_c*currentSite%ncd)

    !Accumulate temperature of last 10 days.
    currentSite%last_n_days(2:senes) =  currentSite%last_n_days(1:senes-1)
    currentSite%last_n_days(1) = temp_in_C                                      
    !count number of days for leaves off
    ncolddays = 0
    do i = 1,senes
       if (currentSite%last_n_days(i) < ED_val_phen_coldtemp)then
          ncolddays = ncolddays + 1
       endif
    enddo

    ! Here is where we do the GDD accumulation calculation
    !
    ! reset GDD on set dates
    if (t == gddstart)then
       currentSite%ED_GDD_site = 0._r8
    endif
    !
    ! accumulate the GDD using daily mean temperatures
    if (bc_in%t_veg24_si .gt. tfrz) then
       currentSite%ED_GDD_site = currentSite%ED_GDD_site + bc_in%t_veg24_si - tfrz
    endif
    

    timesinceleafoff = hlm_model_day - currentSite%leafoffdate
    !LEAF ON: COLD DECIDUOUS. Needs to
    !1) have exceeded the growing degree day threshold 
    !2) The leaves should not be on already
    !3) There should have been at least on chilling day in the counting period.  
    if (currentSite%ED_GDD_site > gdd_threshold)then
       if (currentSite%status == 1) then
          if (currentSite%ncd >= 1) then
             currentSite%status = 2     !alter status of site to 'leaves on'
             ! NOTE(bja, 2015-01) should leafondate = model_day to be consistent with leaf off?
             currentSite%leafondate = t !record leaf on date   
             if ( DEBUG ) write(fates_log(),*) 'leaves on'
          endif !ncd
       endif !status
    endif !GDD

    timesinceleafon = hlm_model_day - currentSite%leafondate


    !LEAF OFF: COLD THRESHOLD
    !Needs to:
    !1) have exceeded the number of cold days threshold
    !2) have exceeded the minimum leafon time.
    !3) The leaves should not be off already
    !4) The day of the year should be larger than the counting period. (not sure if we need this/if it will break the restarting)
    
    if (ncolddays > ED_val_phen_ncolddayslim)then
     if (timesinceleafon > ED_val_phen_mindayson)then
       if (currentSite%status == 2)then
          currentSite%status = 1        !alter status of site to 'leaves on'
          currentSite%leafoffdate = hlm_model_day   !record leaf off date   
          if ( DEBUG ) write(fates_log(),*) 'leaves off'
       endif
    endif
    endif

    !LEAF OFF: COLD LIFESPAN THRESHOLD
    if(timesinceleafoff > 400)then !remove leaves after a whole year when there is no 'off' period.  
       if(currentSite%status == 2)then
          currentSite%status = 1        !alter status of site to 'leaves on'
          currentSite%leafoffdate = hlm_model_day   !record leaf off date   
          if ( DEBUG ) write(fates_log(),*) 'leaves off'
       endif
    endif

    !-----------------Drought Phenology--------------------!
    ! Principles of drought-deciduos phenology model...
    ! The 'dstatus' flag is 2 when leaves are on, and 1 when leaves area off. 
    ! The following sets those site-level flags, which are acted on in phenology_deciduos. 
    ! A* The leaves live for either the length of time the soil moisture is over the threshold 
    ! or the lifetime of the leaves, whichever is shorter. 
    ! B*: If the soil is only wet for a very short time, then the leaves stay on for 100 days
    ! C*: The leaves are only permitted to come ON for a 60 day window around when they last came on, 
    ! to prevent 'flickering' on in response to wet season storms
    ! D*: We don't allow anything to happen in the first ten days to allow the water memory window to come into equlibirum. 
    ! E*: If the soil is always wet, the leaves come on at the beginning of the window, and then last for their lifespan. 
    ! ISSUES
    ! 1. It's not clear what water content we should track. Here we are tracking the top layer, 
    ! but we probably should track something like BTRAN,
    ! but BTRAN is defined for each PFT, and there could potentially be more than one stress-dec PFT.... ?
    ! 2. In the beginning, the window is set at an arbitrary time of the year, so the leaves might come on 
    ! in the dry season, using up stored reserves
    ! for the stress-dec plants, and potentially killing them. To get around this, we need to read in the 
    ! 'leaf on' date from some kind of start-up file
    ! but we would need that to happen for every resolution, etc. 
    ! 3. Will this methodology properly kill off the stress-dec trees where there is no water stress? 
    ! What about where the wet period coincides with the
    ! warm period? We would just get them overlapping with the cold-dec trees, even though that isn't appropriate.... 
    ! Why don't the drought deciduous trees grow
    ! in the North? Is cold decidousness maybe even the same as drought deciduosness there (and so does this 
    ! distinction actually matter??).... 

    !Accumulate surface water memory of last 10 days.

    do i = 1,numWaterMem-1 !shift memory along one
       currentSite%water_memory(numWaterMem+1-i) = currentSite%water_memory(numWaterMem-i)
    enddo
    currentSite%water_memory(1) = bc_in%h2o_liqvol_gl(1)   !waterstate_inst%h2osoi_vol_col(coli,1)

    !In drought phenology, we often need to force the leaves to stay on or off as moisture fluctuates...     
    timesincedleafoff = 0
    if (currentSite%dstatus == 1)then !the leaves are off. How long have they been off? 
       !leaves have come on, but last year, so at a later date than now.
       if (currentSite%dleafoffdate > 0.and.currentSite%dleafoffdate > t)then 
          timesincedleafoff = t + (360 - currentSite%dleafoffdate)
       else
          timesincedleafoff = t - currentSite%dleafoffdate    
       endif
    endif

    timesincedleafon = 0
    !the leaves are on. How long have they been on? 
    if (currentSite%dstatus == 2)then  
       !leaves have come on, but last year, so at a later date than now.
       if (currentSite%dleafondate > 0.and.currentSite%dleafondate > t)then 
          timesincedleafon = t + (360 - currentSite%dleafondate)
       else
          timesincedleafon = t - currentSite%dleafondate      
       endif
    endif

    !LEAF ON: DROUGHT DECIDUOUS WETNESS
    !Here, we used a window of oppurtunity to determine if we are close to the time when then leaves came on last year
    if ((t >= currentSite%dleafondate - 30.and.t <= currentSite%dleafondate + 30).or.(t > 360 - 15.and. &
         currentSite%dleafondate < 15))then ! are we in the window?
       ! TODO: CHANGE THIS MATH, MOVE THE DENOMENATOR OUTSIDE OF THE SUM (rgk 01-2017)
       if (sum(currentSite%water_memory(1:numWaterMem)/dble(numWaterMem)) &
            >= ED_val_phen_drought_threshold.and.currentSite%dstatus == 1.and.t >= 10)then 
          ! leave some minimum time between leaf off and leaf on to prevent 'flickering'.  
          if (timesincedleafoff > ED_val_phen_doff_time)then  
             currentSite%dstatus = 2     !alter status of site to 'leaves on'
             currentSite%dleafondate = t   !record leaf on date
          endif
       endif
    endif

   !we still haven't done budburst by end of window
    if (t == currentSite%dleafondate+30.and.currentSite%dstatus == 1)then 
       currentSite%dstatus = 2    ! force budburst!
       currentSite%dleafondate = t   ! record leaf on date
    endif

    !LEAF OFF: DROUGHT DECIDUOUS LIFESPAN - if the leaf gets to the end of its useful life. A*, E*
    if (currentSite%dstatus == 2.and.t >= 10)then  !D*
       !Are the leaves at the end of their lives? 
       !FIX(RF,0401014)- this is hardwiring....
       !FIX(RGK:changed from hard-coded pft 7 leaf lifespan to labeled constant (1 year)
       if ( timesincedleafon > canopy_leaf_lifespan )then 
          currentSite%dstatus = 1         !alter status of site to 'leaves on'
          currentSite%dleafoffdate = t    !record leaf on date          
       endif
    endif

    !LEAF OFF: DROUGHT DECIDUOUS DRYNESS - if the soil gets too dry, and the leaves have already been on a while... 
    if (currentSite%dstatus == 2.and.t >= 10)then  !D*
       if (sum(currentSite%water_memory(1:10)/10._r8) <= ED_val_phen_drought_threshold)then 
          if (timesincedleafon > 100)then !B* Have the leaves been on for some reasonable length of time? To prevent flickering. 
             currentSite%dstatus = 1      !alter status of site to 'leaves on'
             currentSite%dleafoffdate = t !record leaf on date           
          endif
       endif
    endif

    call phenology_leafonoff(currentSite)

  end subroutine phenology

  ! ============================================================================
  subroutine phenology_leafonoff(currentSite)
    !
    ! !DESCRIPTION:
    ! Controls the leaf on and off economics
    !
    ! !USES:
    !
    ! !ARGUMENTS:
    type(ed_site_type), intent(inout), target :: currentSite
    !
    ! !LOCAL VARIABLES:
    type(ed_patch_type) , pointer :: currentPatch     
    type(ed_cohort_type), pointer :: currentCohort  

    real(r8)           :: store_output ! the amount of the store to put into leaves -
                                       ! is a barrier against negative storage and C starvation. 

    !------------------------------------------------------------------------

    currentPatch => CurrentSite%oldest_patch   

    store_output  = 0.5_r8
    
    do while(associated(currentPatch))    
       currentCohort => currentPatch%tallest
       do while(associated(currentCohort))        

          currentCohort%leaf_litter = 0.0_r8 !zero leaf litter for today.  
                
          !COLD LEAF ON
          if (EDPftvarcon_inst%season_decid(currentCohort%pft) == 1)then
             if (currentSite%status == 2)then !we have just moved to leaves being on . 
                if (currentCohort%status_coh == 1)then !Are the leaves currently off?        
                   currentCohort%status_coh = 2    !Leaves are on, so change status to stop flow of carbon out of bstore. 
                   if (currentCohort%laimemory <= currentCohort%bstore)then
                      currentCohort%bl = currentCohort%laimemory !extract stored carbon to make new leaves.
                   else
                      ! we can only put on as much carbon as there is in the store...
                      ! nb. Putting all of bstore into leaves is C-starvation suicidal. 
                      ! The tendency for this could be parameterized
                      currentCohort%bl = currentCohort%bstore * store_output
                   endif


                   if ( DEBUG ) write(fates_log(),*) 'EDPhysMod 1 ',currentCohort%bstore

                   currentCohort%bstore = currentCohort%bstore - currentCohort%bl  ! Drain store

                   if ( DEBUG ) write(fates_log(),*) 'EDPhysMod 2 ',currentCohort%bstore

                   currentCohort%laimemory = 0.0_r8

                endif !pft phenology
             endif ! growing season 

             !COLD LEAF OFF
!             currentCohort%leaf_litter = 0.0_r8 !zero leaf litter for today. 
             if (currentSite%status == 1)then !past leaf drop day? Leaves still on tree?  
                if (currentCohort%status_coh == 2)then ! leaves have not dropped
                   currentCohort%status_coh      = 1                  
                   !remember what the lai was this year to put the same amount back on in the spring... 
                   currentCohort%laimemory   = currentCohort%bl  

                   ! add lost carbon to litter
                   currentCohort%leaf_litter = currentCohort%bl 
                   currentCohort%bl          = 0.0_r8   
               
                endif !leaf status
             endif !currentSite status
          endif  !season_decid

          !DROUGHT LEAF ON
          if (EDPftvarcon_inst%stress_decid(currentCohort%pft) == 1)then
             if (currentSite%dstatus == 2)then !we have just moved to leaves being on . 
                if (currentCohort%status_coh == 1)then !is it the leaf-on day? Are the leaves currently off?       
                   currentCohort%status_coh = 2    !Leaves are on, so change status to stop flow of carbon out of bstore. 
                   if (currentCohort%laimemory <= currentCohort%bstore)then
                      currentCohort%bl = currentCohort%laimemory !extract stored carbon to make new leaves.
                   else

                    !we can only put on as much carbon as there is in the store.
                    currentCohort%bl = currentCohort%bstore * store_output
                    endif

                   if ( DEBUG ) write(fates_log(),*) 'EDPhysMod 3 ',currentCohort%bstore

                   currentCohort%bstore = currentCohort%bstore - currentCohort%bl ! empty store

                   if ( DEBUG ) write(fates_log(),*) 'EDPhysMod 4 ',currentCohort%bstore

                   currentCohort%laimemory = 0.0_r8

                endif !currentCohort status again?
             endif   !currentSite status

             !DROUGHT LEAF OFF
             if (currentSite%dstatus == 1)then        
                if (currentCohort%status_coh == 2)then ! leaves have not dropped
                   currentCohort%status_coh      = 1   
                   currentCohort%laimemory   = currentCohort%bl
                   ! add retranslocated carbon (very small) to store.      
                   currentCohort%bstore      = currentCohort%bstore        
                   ! add falling leaves to litter pools . convert to KgC/m2                    
                   currentCohort%leaf_litter = currentCohort%bl  
                   currentCohort%bl          = 0.0_r8                                        

                endif
             endif !status
          endif !drought dec.
          currentCohort => currentCohort%shorter
       enddo !currentCohort

       currentPatch => currentPatch%younger

    enddo !currentPatch

  end subroutine phenology_leafonoff


  ! ============================================================================
  subroutine seeds_in( currentSite, cp_pnt )
    !
    ! !DESCRIPTION:
    !  Flux from plants into seed pool. 
    !
    ! !USES:
    use EDTypesMod, only : AREA
    use EDTypesMod, only : homogenize_seed_pfts
    !
    ! !ARGUMENTS    
    type(ed_site_type), intent(inout), target  :: currentSite
    type(ed_patch_type), intent(inout), target :: cp_pnt ! seeds go to these patches.
    !
    ! !LOCAL VARIABLES:
    type(ed_patch_type),  pointer :: currentPatch
    type(ed_cohort_type), pointer :: currentCohort
    integer :: p
    logical :: pft_present(maxpft)
    real(r8) :: npfts_present
    !----------------------------------------------------------------------

    currentPatch => cp_pnt
   
    currentPatch%seeds_in(:) = 0.0_r8

    if ( homogenize_seed_pfts ) then
       ! special mode to remove intergenerational filters on PFT existence: each PFT seeds all PFTs
       ! first loop over all patches and cohorts to see what and how many PFTs are present on this site
       pft_present(:) = .false.
       npfts_present =  0._r8
       currentPatch => currentSite%oldest_patch
       do while(associated(currentPatch))
          currentCohort => currentPatch%tallest
          do while (associated(currentCohort))
             p = currentCohort%pft
             if (.not. pft_present(p)) then
                pft_present(p) = .true.
                npfts_present = npfts_present + 1._r8
             endif
             currentCohort => currentCohort%shorter
          enddo !cohort loop                        
          currentPatch => currentPatch%younger
       enddo ! patch loop
       
       ! now calculate the homogenized seed flux into each PFT pool
       currentPatch => cp_pnt
       currentCohort => currentPatch%tallest
       do while (associated(currentCohort))
          do p = 1, numpft
             if (pft_present(p)) then
                currentPatch%seeds_in(p) = currentPatch%seeds_in(p) +  currentCohort%seed_prod * currentCohort%n / &
                     (currentPatch%area * npfts_present)
             endif
          end do
          currentCohort => currentCohort%shorter
       enddo !cohort loop                  
    else

    ! normal case: each PFT seeds its own type
    currentCohort => currentPatch%tallest
    do while (associated(currentCohort))
       p = currentCohort%pft
       currentPatch%seeds_in(p) = currentPatch%seeds_in(p) +  &
             currentCohort%seed_prod * currentCohort%n/currentPatch%area
       currentCohort => currentCohort%shorter
    enddo !cohort loop

    endif

    currentPatch => currentSite%oldest_patch

    do while(associated(currentPatch))
       if (external_recruitment == 1) then !external seed rain - needed to prevent extinction  
          do p = 1,numpft
           currentPatch%seeds_in(p) = currentPatch%seeds_in(p) + &
                 EDPftvarcon_inst%seed_rain(p) !KgC/m2/year
           currentSite%seed_rain_flux(p) = currentSite%seed_rain_flux(p) + &
                 EDPftvarcon_inst%seed_rain(p) * currentPatch%area/AREA !KgC/m2/year
          enddo
       endif
       currentPatch => currentPatch%younger
    enddo

  end subroutine seeds_in
  
  ! ============================================================================
  subroutine seed_decay( currentSite, currentPatch )
    !
    ! !DESCRIPTION:
    !  Flux from seed pool into leaf litter pool    
    !
    ! !USES:
    use EDPftvarcon       , only : EDPftvarcon_inst
    !
    ! !ARGUMENTS    
    type(ed_site_type), intent(inout), target  :: currentSite
    type(ed_patch_type),intent(inout) :: currentPatch ! seeds go to these patches.
    !
    ! !LOCAL VARIABLES:
    integer  ::  p
    !----------------------------------------------------------------------

    ! default value from Liscke and Loffler 2006 ; making this a PFT-specific parameter
    ! decays the seed pool according to exponential model
    ! seed_decay_turnover is in yr-1
    do p = 1,numpft 
       currentPatch%seed_decay(p) =  currentSite%seed_bank(p) * EDPftvarcon_inst%seed_decay_turnover(p)
    enddo
 
  end subroutine seed_decay

  ! ============================================================================
  subroutine seed_germination( currentSite, currentPatch ) 
    !
    ! !DESCRIPTION:
    !  Flux from seed pool into sapling pool    
    !
    ! !USES:
    use EDPftvarcon       , only : EDPftvarcon_inst
    !
    ! !ARGUMENTS    
    type(ed_site_type), intent(inout), target  :: currentSite
    type(ed_patch_type),intent(inout) :: currentPatch ! seeds go to these patches.
    !
    ! !LOCAL VARIABLES:
    integer :: p
    real(r8) max_germination !cap on germination rates. KgC/m2/yr Lishcke et al. 2009
    !----------------------------------------------------------------------

    max_germination = 1.0_r8 !this is arbitrary

    ! germination_timescale is being pulled to PFT parameter; units are 1/yr
    ! thus the mortality rate of seed -> recruit (in units of carbon) 
    ! is seed_decay_turnover(p)/germination_timescale(p)
    ! and thus the mortlaity rate (in units of individuals) is the product of 
    ! that times the ratio of (hypothetical) seed mass to recruit biomass

    do p = 1,numpft
       currentPatch%seed_germination(p) =  min(currentSite%seed_bank(p) * &
             EDPftvarcon_inst%germination_timescale(p),max_germination)
    enddo

  end subroutine seed_germination

  ! ============================================================================
  subroutine PlantGrowth( currentSite, currentCohort, bc_in )
    !
    ! !DESCRIPTION:
    !  Main subroutine for plant allocation and growth 
    !
    ! !USES:
    ! Original: Rosie Fisher
    ! Updated: Ryan Knox

    use FatesInterfaceMod, only : hlm_use_ed_prescribed_phys

    !
    ! !ARGUMENTS    
    type(ed_site_type), intent(inout), target  :: currentSite
    type(ed_cohort_type),intent(inout), target :: currentCohort
    type(bc_in_type), intent(in)               :: bc_in
    !
    ! !LOCAL VARIABLES:

    integer  :: ipft               ! PFT index


    real(r8) :: carbon_balance     ! daily carbon balance for this cohort

    ! Per plant allocation targets
    real(r8) :: bt_leaf            ! leaf biomass (kgC) 
    real(r8) :: dbt_leaf_dd        ! change in leaf biomass wrt diameter (kgC/cm)
    real(r8) :: bt_fineroot        ! fine root biomass (kgC)
    real(r8) :: dbt_fineroot_dd    ! change in fine root biomass wrt diameter (kgC/cm)
    real(r8) :: bt_sap             ! sapwood biomass (kgC)
    real(r8) :: dbt_sap_dd         ! change in sapwood biomass wrt diameter (kgC/cm)
    real(r8) :: bt_agw             ! above ground biomass (kgC/cm)
    real(r8) :: dbt_agw_dd         ! change in above ground biomass wrt diameter (kgC/cm)
    real(r8) :: bt_bgw             ! coarse root biomass (kgC)
    real(r8) :: dbt_bgw_dd         ! change in coarse root biomass (kgC/cm)
    real(r8) :: bt_dead            ! dead (structural) biomass (kgC)
    real(r8) :: dbt_dead_dd        ! change in dead biomass wrt diameter (kgC/cm)
    real(r8) :: bt_store           ! target storage biomass (kgC)
    real(r8) :: dbt_store_dd       ! target rate of change in storage (kgC/cm)
    real(r8) :: dbt_total_dd       ! total target biomass rate of change (kgC/cm)

    real(r8) :: leaf_below_target  ! leaf biomass below target amount [kgC]
    real(r8) :: froot_below_target ! fineroot biomass below target amount [kgC]
    real(r8) :: sap_below_target   ! sapwood biomass below target amount [kgC]
    real(r8) :: store_below_target ! storage biomass below target amount [kgC]
    real(r8) :: dead_below_target  ! dead (structural) biomass below target amount [kgC]
    real(r8) :: total_below_target ! total biomass below the allometric target [kgC]

    real(r8) :: bstore_flux         ! carbon fluxing into storage [kgC]
    real(r8) :: bl_flux             ! carbon fluxing into leaves  [kgC]
    real(r8) :: br_flux             ! carbon fluxing into fineroots [kgC]
    real(r8) :: bsw_flux            ! carbon fluxing into sapwood [kgC]
    real(r8) :: bdead_flux          ! carbon fluxing into structure [kgC]
    real(r8) :: brepro_flux         ! carbon fluxing into reproductive tissues [kgC]
    real(r8) :: flux_adj            ! adjustment made to growth flux term to minimize error [kgC]

    real(r8) :: store_target_fraction ! ratio between storage and leaf biomass when on allometry [kgC]
    real(r8) :: repro_fraction        ! fraction of carbon gain sent to reproduction when on-allometry

    real(r8) :: leaf_turnover_demand  ! leaf carbon that is demanded to replace maintenance turnover [kgC]
    real(r8) :: root_turnover_demand  ! fineroot carbon that is demanded to replace 
                                      ! maintenance turnover [kgC]
    real(r8) :: total_turnover_demand ! total carbon that is demanded to replace maintenance turnover [kgC]

    real(r8),dimension(n_cplantpools) :: c_pool      ! Vector of carbon pools passed to integrator
    real(r8),dimension(n_cplantpools) :: c_pool_out  ! Vector of carbon pools passed back from integrator
    logical,dimension(n_cplantpools)  :: c_mask      ! Mask of active pools during integration
    
    logical                           :: step_pass   ! Did the integration step pass?

    logical  :: grow_leaf   ! Are leaves at allometric target and should be grown?
    logical  :: grow_froot  ! Are fine-roots at allometric target and should be grown?
    logical  :: grow_sap    ! Is sapwood at allometric target and should be grown?
    logical  :: grow_store  ! Is storage at allometric target and should be grown?

    ! integrator variables
    real(r8) :: deltaC     ! trial value for substep
    integer  :: ierr       ! error flag for allometric growth step
    integer  :: nsteps     ! number of sub-steps
    integer  :: istep      ! current substep index
    real(r8) :: totalC     ! total carbon allocated over alometric growth step
    real(r8) :: dbh_sub    ! substep dbh
    real(r8) :: h_sub      ! substep h
    real(r8) :: bl_sub     ! substep leaf biomass
    real(r8) :: br_sub     ! substep root biomass
    real(r8) :: bsw_sub    ! substep sapwood biomass
    real(r8) :: bstore_sub ! substep storage biomass
    real(r8) :: bdead_sub  ! substep structural biomass
    real(r8) :: brepro_sub ! substep reproductive biomass 


    ! Woody turnover timescale [years]
    real(r8), parameter :: cbal_prec = 1.0e-15_r8     ! Desired precision in carbon balance
                                                      ! non-integrator part
    integer , parameter :: max_substeps = 300
    real(r8), parameter :: max_trunc_error = 1.0_r8
    integer,  parameter :: ODESolve = 2    ! 1=RKF45,  2=Euler
    real(r8), parameter :: global_branch_turnover = 0.0_r8 ! Temporary branch turnover setting
                                                           ! Branch-turnover control will be 
                                                           ! introduced in a later PR


    ipft = currentCohort%pft

    EDPftvarcon_inst%branch_turnover(ipft) = global_branch_turnover

    ! Initialize seed production
    currentCohort%seed_prod  = 0.0_r8

    ! Initialize NPP flux diagnostics
    currentCohort%npp_stor  = 0.0_r8
    currentCohort%npp_leaf  = 0.0_r8
    currentCohort%npp_fnrt  = 0.0_r8
    currentCohort%npp_dead  = 0.0_r8
    currentCohort%npp_seed  = 0.0_r8
    currentCohort%npp_sapw  = 0.0_r8

    ! Initialize rates of change
    currentCohort%dhdt      = 0.0_r8
    currentCohort%dbdeaddt  = 0.0_r8
    currentCohort%dbstoredt = 0.0_r8
    currentCohort%ddbhdt    = 0.0_r8

    ! If the cohort has grown, it is not new
    currentCohort%isnew=.false.

    ! -----------------------------------------------------------------------------------
    ! I. Identify the net carbon gain for this dynamics interval
    !    Set the available carbon pool, identify allocation portions, and decrement
    !    the available carbon pool to zero.
    ! -----------------------------------------------------------------------------------
    
    ! convert from kgC/indiv/day into kgC/indiv/year
    ! <x>_acc_hold is remembered until the next dynamics step (used for I/O)
    ! <x>_acc will be reset soon and will be accumulated on the next leaf photosynthesis
    !         step
       
    if (hlm_use_ed_prescribed_phys .eq. itrue) then
       if (currentCohort%canopy_layer .eq. 1) then
          currentCohort%npp_acc_hold = EDPftvarcon_inst%prescribed_npp_canopy(ipft) &
                * currentCohort%c_area / currentCohort%n
          ! add these for balance checking purposes
          currentCohort%npp_acc = currentCohort%npp_acc_hold / hlm_days_per_year 
       else
          currentCohort%npp_acc_hold = EDPftvarcon_inst%prescribed_npp_understory(ipft) &
                * currentCohort%c_area / currentCohort%n
          ! add these for balance checking purposes
          currentCohort%npp_acc = currentCohort%npp_acc_hold / hlm_days_per_year
       endif
    else
       currentCohort%npp_acc_hold  = currentCohort%npp_acc  * dble(hlm_days_per_year)
       currentCohort%gpp_acc_hold  = currentCohort%gpp_acc  * dble(hlm_days_per_year)
       currentCohort%resp_acc_hold = currentCohort%resp_acc * dble(hlm_days_per_year)
    endif

    currentSite%flux_in = currentSite%flux_in + currentCohort%npp_acc * currentCohort%n

 
    ! Available carbon for growth [kgC]
    carbon_balance = currentCohort%npp_acc

    ! -----------------------------------------------------------------------------------
    ! II. Calculate target size of living biomass compartment for a given dbh.   
    ! -----------------------------------------------------------------------------------

    ! Target leaf biomass according to allometry and trimming
    call bleaf(currentCohort%dbh,ipft,currentCohort%canopy_trim,bt_leaf,dbt_leaf_dd)

    ! Target fine-root biomass and deriv. according to allometry and trimming [kgC, kgC/cm]
    call bfineroot(currentCohort%dbh,ipft,currentCohort%canopy_trim,bt_fineroot,dbt_fineroot_dd)

    ! Target sapwood biomass and deriv. according to allometry and trimming [kgC, kgC/cm]
    call bsap_allom(currentCohort%dbh,ipft,currentCohort%canopy_trim,bt_sap,dbt_sap_dd)

    ! Target total above ground deriv. biomass in woody/fibrous tissues  [kgC, kgC/cm]
    call bagw_allom(currentCohort%dbh,ipft,bt_agw,dbt_agw_dd)

    ! Target total below ground deriv. biomass in woody/fibrous tissues [kgC, kgC/cm] 
    call bbgw_allom(currentCohort%dbh,ipft,bt_bgw,dbt_bgw_dd)

    ! Target total dead (structrual) biomass and deriv. [kgC, kgC/cm]
    call bdead_allom( bt_agw, bt_bgw, bt_sap, ipft, bt_dead, &
                      dbt_agw_dd, dbt_bgw_dd, dbt_sap_dd, dbt_dead_dd )

    ! Target storage carbon [kgC,kgC/cm]
    call bstore_allom(currentCohort%dbh,ipft,currentCohort%canopy_trim,bt_store,dbt_store_dd)

    ! ------------------------------------------------------------------------------------
    ! If structure is larger than target, then we need to correct some integration errors
    ! by slightly increasing dbh to match it.
    ! For grasses, if leaf biomass is larger than target, then we reset dbh to match
    ! -----------------------------------------------------------------------------------
    if( ((currentCohort%bdead-bt_dead) > calloc_abs_error) .and. &
          (EDPftvarcon_inst%woody(ipft) == itrue) ) then
       call StructureResetOfDH( currentCohort%bdead, ipft, &
             currentCohort%canopy_trim, currentCohort%dbh, currentCohort%hite )
    end if

    ! -----------------------------------------------------------------------------------
    ! III(a). Calculate the maintenance turnover demands 
    !       Pre-check, make sure phenology is mutually exclusive and at least one chosen
    !       (MOVE THIS TO THE PARAMETER READ-IN SECTION)
    ! -----------------------------------------------------------------------------------

    if (EDPftvarcon_inst%evergreen(ipft) == 1) then
       if (EDPftvarcon_inst%season_decid(ipft) == 1)then 
          write(fates_log(),*) 'PFT # ',ipft,' was specified as being both evergreen'
          write(fates_log(),*) '       and seasonally deciduous, impossible, aborting'
          call endrun(msg=errMsg(sourcefile, __LINE__))
       end if
       if (EDPftvarcon_inst%stress_decid(ipft) == 1)then 
          write(fates_log(),*) 'PFT # ',ipft,' was specified as being both evergreen'
          write(fates_log(),*) '       and stress deciduous, impossible, aborting'
          call endrun(msg=errMsg(sourcefile, __LINE__))
       end if
    end if
    if (EDPftvarcon_inst%stress_decid(ipft) /= 1 .and. &
        EDPftvarcon_inst%season_decid(ipft) /= 1 .and. &
        EDPftvarcon_inst%evergreen(ipft)    /= 1) then
       write(fates_log(),*) 'PFT # ',ipft,' must be defined as having one of three'
       write(fates_log(),*) 'phenology habits, ie == 1'
       write(fates_log(),*) 'stress_decid: ',EDPftvarcon_inst%stress_decid(ipft)
       write(fates_log(),*) 'season_decid: ',EDPftvarcon_inst%season_decid(ipft)
       write(fates_log(),*) 'evergreen: ',EDPftvarcon_inst%evergreen(ipft)
       call endrun(msg=errMsg(sourcefile, __LINE__))
    endif
    

    ! -----------------------------------------------------------------------------------
    ! III(b). Calculate the maintenance turnover demands 
    ! NOTE(RGK): If branches are falling all year, even on deciduous trees, we should
    !            be pulling some leaves with them when leaves are out...
    !
    !        If the turnover time-scales are zero, that means there is no turnover.
    !
    ! -----------------------------------------------------------------------------------
    currentCohort%leaf_md   = 0.0_r8
    currentCohort%bsw_md    = 0.0_r8
    currentCohort%bdead_md  = 0.0_r8
    currentCohort%bstore_md = 0.0_r8
    currentCohort%root_md   = 0.0_r8

    if ( EDPftvarcon_inst%branch_turnover(ipft) > tiny(EDPftvarcon_inst%branch_turnover(ipft)) ) then
       currentCohort%bsw_md    = currentCohort%bsw / EDPftvarcon_inst%branch_turnover(ipft)
       currentCohort%bdead_md  = currentCohort%bdead / EDPftvarcon_inst%branch_turnover(ipft)
       currentCohort%bstore_md = currentCohort%bstore / EDPftvarcon_inst%branch_turnover(ipft)
    end if
    
    if (EDPftvarcon_inst%evergreen(ipft) == 1)then
       currentCohort%leaf_md = currentCohort%bl / EDPftvarcon_inst%leaf_long(ipft)
       currentCohort%root_md = currentCohort%br / EDPftvarcon_inst%root_long(ipft)
    endif

    if (EDPftvarcon_inst%season_decid(ipft) == 1)then 
       currentCohort%root_md = currentCohort%br /EDPftvarcon_inst%root_long(ipft)
    endif

    if (EDPftvarcon_inst%stress_decid(ipft) == 1)then 
       currentCohort%root_md = currentCohort%br /EDPftvarcon_inst%root_long(ipft)
    endif

    ! -----------------------------------------------------------------------------------
    ! IV. Remove turnover from the appropriate pools
    !
    ! Units: kgC/year * (year/days_per_year) = kgC/day -> (day elapsed) -> kgC
    ! -----------------------------------------------------------------------------------

    currentCohort%bl     = currentCohort%bl - currentCohort%leaf_md*hlm_freq_day
    currentcohort%br     = currentcohort%br - currentCohort%root_md*hlm_freq_day
    currentcohort%bsw    = currentcohort%bsw - currentCohort%bsw_md*hlm_freq_day
    currentCohort%bdead  = currentCohort%bdead - currentCohort%bdead_md*hlm_freq_day
    currentCohort%bstore = currentCohort%bstore - currentCohort%bstore_md*hlm_freq_day

    
    ! -----------------------------------------------------------------------------------
    ! V.  Prioritize some amount of carbon to replace leaf/root turnover
    !         Make sure it isnt a negative payment, and either pay what is available
    !         or forcefully pay from storage. 
    ! -----------------------------------------------------------------------------------

    leaf_turnover_demand  = currentCohort%leaf_md*EDPftvarcon_inst%leaf_stor_priority(ipft)*hlm_freq_day
    root_turnover_demand  = currentCohort%root_md*EDPftvarcon_inst%leaf_stor_priority(ipft)*hlm_freq_day
    total_turnover_demand = leaf_turnover_demand + root_turnover_demand
    
    if(total_turnover_demand>0.0_r8)then

       ! If we are testing b4b, then we pay this even if we don't have the carbon
       ! Just don't pay so much carbon that storage+carbon_balance can't pay for it
       bl_flux = min(leaf_turnover_demand, &
                 max(0.0_r8,(currentCohort%bstore+carbon_balance)* &
                 (leaf_turnover_demand/total_turnover_demand)))
       
       carbon_balance               = carbon_balance - bl_flux
       currentCohort%bl             = currentCohort%bl +  bl_flux
       currentCohort%npp_leaf       = currentCohort%npp_leaf + bl_flux / hlm_freq_day

       ! If we are testing b4b, then we pay this even if we don't have the carbon
       br_flux = min(root_turnover_demand, &
                 max(0.0_r8, (currentCohort%bstore+carbon_balance)* &
                 (root_turnover_demand/total_turnover_demand)))

       carbon_balance              = carbon_balance - br_flux
       currentCohort%br            = currentCohort%br +  br_flux
       currentCohort%npp_fnrt      = currentCohort%npp_fnrt + br_flux / hlm_freq_day

    end if

    
    ! -----------------------------------------------------------------------------------
    ! VI. if carbon balance is negative, re-coup the losses from storage
    !       if it is positive, give some love to storage carbon
    !  NOTE:  WE ARE STILL ALLOWING STORAGE CARBON TO GO NEGATIVE, AT LEAST IN THIS
    !  PART OF THE CODE.
    ! -----------------------------------------------------------------------------------

    if( carbon_balance < 0.0_r8 ) then

       bstore_flux            = carbon_balance
       carbon_balance         = carbon_balance - bstore_flux
       currentCohort%bstore   = currentCohort%bstore + bstore_flux
       currentCohort%npp_stor = currentCohort%npp_stor + bstore_flux / hlm_freq_day
       ! We have pushed to net-zero carbon, the rest of this routine can be ignored
       return

    else

       store_below_target     = max(bt_store - currentCohort%bstore,0.0_r8)
       store_target_fraction  = max(0.0_r8,currentCohort%bstore/bt_store)

       bstore_flux            = min(store_below_target,carbon_balance * &
                                max(exp(-1.*store_target_fraction**4._r8) - exp( -1.0_r8 ),0.0_r8))

       carbon_balance         = carbon_balance - bstore_flux
       currentCohort%bstore   = currentCohort%bstore + bstore_flux
       currentCohort%npp_stor = currentCohort%npp_stor + bstore_flux / hlm_freq_day

    end if

    ! -----------------------------------------------------------------------------------
    ! VII.  If carbon is still available, prioritize some allocation to replace
    !        the rest of the leaf/fineroot turnover demand
    !        carbon balance is guaranteed to be >=0 beyond this point
    ! -----------------------------------------------------------------------------------
    
    leaf_turnover_demand  = currentCohort%leaf_md * &
                            (1.0_r8-EDPftvarcon_inst%leaf_stor_priority(ipft))*hlm_freq_day
    root_turnover_demand  = currentCohort%root_md * &
                            (1.0_r8-EDPftvarcon_inst%leaf_stor_priority(ipft))*hlm_freq_day
    total_turnover_demand = leaf_turnover_demand + root_turnover_demand
    
    if(total_turnover_demand>0.0_r8)then

       bl_flux = min(leaf_turnover_demand, carbon_balance*(leaf_turnover_demand/total_turnover_demand))
       carbon_balance         = carbon_balance - bl_flux
       currentCohort%bl       = currentCohort%bl +  bl_flux
       currentCohort%npp_leaf = currentCohort%npp_leaf + bl_flux / hlm_freq_day
       
       br_flux = min(root_turnover_demand, carbon_balance*(root_turnover_demand/total_turnover_demand))
       carbon_balance         = carbon_balance - br_flux
       currentCohort%br       = currentCohort%br +  br_flux
       currentCohort%npp_fnrt = currentCohort%npp_fnrt + br_flux / hlm_freq_day

    end if


    ! -----------------------------------------------------------------------------------
    ! VIII.  If carbon is still available, we try to push all live 
    !        pools back towards allometry. But only upwards, if fusion happened
    !        to generate some pools above allometric target, don't reduce the pool,
    !        just ignore it until the rest of the plant grows to meet it.
    ! -----------------------------------------------------------------------------------

    if( carbon_balance<cbal_prec) return

    leaf_below_target  = max(bt_leaf - currentCohort%bl,0.0_r8)
    froot_below_target = max(bt_fineroot - currentCohort%br,0.0_r8)
    sap_below_target   = max(bt_sap - currentCohort%bsw,0.0_r8)
    store_below_target = max(bt_store - currentCohort%bstore,0.0_r8)
    total_below_target = leaf_below_target + froot_below_target + &
                         sap_below_target + store_below_target
    
    if ( total_below_target>0.0_r8) then
       
       if( total_below_target > carbon_balance) then
          bl_flux     = carbon_balance * leaf_below_target/total_below_target
          br_flux     = carbon_balance * froot_below_target/total_below_target
          bsw_flux    = carbon_balance * sap_below_target/total_below_target
          bstore_flux = carbon_balance * store_below_target/total_below_target
       else
          bl_flux     = leaf_below_target
          br_flux     = froot_below_target
          bsw_flux    = sap_below_target
          bstore_flux = store_below_target
       end if

       carbon_balance               = carbon_balance - bl_flux
       currentCohort%bl             = currentCohort%bl + bl_flux
       currentCohort%npp_leaf       = currentCohort%npp_leaf + bl_flux / hlm_freq_day

       carbon_balance               = carbon_balance - br_flux
       currentCohort%br             = currentCohort%br +  br_flux
       currentCohort%npp_fnrt       = currentCohort%npp_fnrt + br_flux / hlm_freq_day
       
       carbon_balance               = carbon_balance - bsw_flux
       currentCohort%bsw            = currentCohort%bsw +  bsw_flux
       currentCohort%npp_sapw       = currentCohort%npp_sapw + bsw_flux / hlm_freq_day
       
       carbon_balance               = carbon_balance - bstore_flux
       currentCohort%bstore         = currentCohort%bstore +  bstore_flux
       currentCohort%npp_stor       = currentCohort%npp_stor + bstore_flux / hlm_freq_day

    end if
    
    ! -----------------------------------------------------------------------------------
    ! IX.  If carbon is still available, replenish the structural pool to get
    !           back on allometry
    ! -----------------------------------------------------------------------------------

    if( carbon_balance<cbal_prec) return

    dead_below_target  = max(bt_dead - currentCohort%bdead,0.0_r8)
    
    if ( carbon_balance > 0.0_r8 .and. dead_below_target>0.0_r8) then

       bdead_flux             = min(carbon_balance,dead_below_target)
       carbon_balance         = carbon_balance - bdead_flux
       currentCohort%bdead    = currentCohort%bdead +  bdead_flux
       currentCohort%npp_dead = currentCohort%npp_dead + bdead_flux / hlm_freq_day

    end if



    ! -----------------------------------------------------------------------------------
    ! X.  If carbon is yet still available ...
    !        Our pools are now either on allometry or above (from fusion).
    !        We we can increment those pools at or below,
    !        including structure and reproduction according to their rates
    !        Use an adaptive euler integration. If the error is not nominal,
    !        the carbon balance sub-step (deltaC) will be halved and tried again
    ! -----------------------------------------------------------------------------------
    
    if( carbon_balance<cbal_prec) return


    ! This routine checks that actual carbon is not below that targets. It does
    ! allow actual pools to be above the target, and in these cases, it sends
    ! a false on the "grow_<>" flag, allowing the plant to grow into these pools.
    ! It also checks to make sure that structural biomass is not above the target.
    if ( EDPftvarcon_inst%woody(ipft) == itrue ) then
       call TargetAllometryCheck(currentCohort%bl,currentCohort%br,currentCohort%bsw, &
                              currentCohort%bstore,currentCohort%bdead, &
                              bt_leaf,bt_fineroot,bt_sap,bt_store,bt_dead, &
                              grow_leaf,grow_froot,grow_sap,grow_store)
    else
       grow_leaf  = .true.
       grow_froot = .true.
       grow_sap   = .true.
       grow_store = .true.
    end if


    ! Initialize the adaptive integrator arrays and flags
    ! -----------------------------------------------------------------------------------
    ierr             = 1
    totalC           = carbon_balance
    nsteps           = 0
    c_pool(i_dbh)    = currentCohort%dbh
    c_pool(i_cleaf)  = currentCohort%bl
    c_pool(i_cfroot) = currentCohort%br
    c_pool(i_csap)   = currentCohort%bsw
    c_pool(i_cstore) = currentCohort%bstore
    c_pool(i_cdead)  = currentCohort%bdead
    c_pool(i_crepro) = 0.0_r8 
    c_mask(i_dbh)    = .true.                ! Always increment dbh on growth step
    c_mask(i_cleaf)  = grow_leaf
    c_mask(i_cfroot) = grow_froot
    c_mask(i_csap)   = grow_sap
    c_mask(i_cstore) = grow_store
    c_mask(i_cdead)  = .true.                ! Always increment dead on growth step
    c_mask(i_crepro) = .true.                ! Always calculate reproduction on growth
    if(ODESolve == 2) then
       currentCohort%ode_opt_step = totalC
    end if

    do while( ierr .ne. 0 )
       
       deltaC = min(totalC,currentCohort%ode_opt_step)
       if(ODESolve == 1) then
           call RKF45(AllomCGrowthDeriv,c_pool,c_mask,deltaC,totalC,currentCohort, &
                 max_trunc_error,c_pool_out,step_pass)

        elseif(ODESolve == 2) then
           call Euler(AllomCGrowthDeriv,c_pool,c_mask,deltaC,totalC,currentCohort,c_pool_out)
!           step_pass = .true.
           call CheckIntegratedAllometries(c_pool_out(i_dbh),ipft,currentCohort%canopy_trim,  &
                 c_pool_out(i_cleaf), c_pool_out(i_cfroot), c_pool_out(i_csap), &
                 c_pool_out(i_cstore), c_pool_out(i_cdead), &
                 c_mask(i_cleaf), c_mask(i_cfroot), c_mask(i_csap), &
                 c_mask(i_cstore),c_mask(i_cdead),  max_trunc_error, step_pass)
           if(step_pass)  then
              currentCohort%ode_opt_step = deltaC
           else
              currentCohort%ode_opt_step = 0.5*deltaC
           end if
        else
           write(fates_log(),*) 'An integrator was chosen that DNE'
           write(fates_log(),*) 'ODESolve = ',ODESolve
           call endrun(msg=errMsg(sourcefile, __LINE__))
        end if

        nsteps = nsteps + 1

        if (step_pass) then ! If true, then step is accepted
          totalC    = totalC - deltaC
          c_pool(:) = c_pool_out(:)
       end if
       
       if(nsteps > max_substeps ) then
          write(fates_log(),*) 'Plant Growth Integrator could not find'
          write(fates_log(),*) 'a solution in less than ',max_substeps,' tries'
          write(fates_log(),*) 'Aborting'
          write(fates_log(),*) 'carbon_balance',carbon_balance
          write(fates_log(),*) 'deltaC',deltaC
          write(fates_log(),*) 'totalC',totalC
          write(fates_log(),*) 'leaf:',grow_leaf,bt_leaf,bt_leaf-currentCohort%bl
          write(fates_log(),*) 'froot:',grow_froot,bt_fineroot,bt_fineroot-currentCohort%br
          write(fates_log(),*) 'sap:',grow_sap,bt_sap,bt_sap-currentCohort%bsw
          write(fates_log(),*) 'store:',grow_store,bt_store,bt_store-currentCohort%bstore
          write(fates_log(),*) 'dead:',bt_dead,bt_dead-currentCohort%bdead
          call dump_cohort(currentCohort)
          call endrun(msg=errMsg(sourcefile, __LINE__))
       end if

       ! TotalC should eventually be whittled down to near zero
       ! At that point, update the actual states
       ! --------------------------------------------------------------------------------
       if( (totalC < calloc_abs_error) .and. (step_pass) )then
          ierr                    = 0
         
          bl_flux                 = c_pool(i_cleaf)  - currentCohort%bl
          br_flux                 = c_pool(i_cfroot) - currentCohort%br
          bsw_flux                = c_pool(i_csap)   - currentCohort%bsw
          bstore_flux             = c_pool(i_cstore) - currentCohort%bstore
          bdead_flux              = c_pool(i_cdead)  - currentCohort%bdead
          brepro_flux             = c_pool(i_crepro)
         
          ! Make an adjustment to flux partitions to make it match remaining c balance
          flux_adj                = carbon_balance/(bl_flux+br_flux+bsw_flux + &
                                                    bstore_flux+bdead_flux+brepro_flux)
          
          bl_flux                 = bl_flux*flux_adj
          br_flux                 = br_flux*flux_adj
          bsw_flux                = bsw_flux*flux_adj
          bstore_flux             = bstore_flux*flux_adj
          bdead_flux              = bdead_flux*flux_adj
          brepro_flux             = brepro_flux*flux_adj
 
          carbon_balance          = carbon_balance - bl_flux
          currentCohort%bl        = currentCohort%bl + bl_flux
          currentCohort%npp_leaf  = currentCohort%npp_leaf + bl_flux / hlm_freq_day
          
          carbon_balance          = carbon_balance - br_flux
          currentCohort%br        = currentCohort%br +  br_flux
          currentCohort%npp_fnrt  = currentCohort%npp_fnrt + br_flux / hlm_freq_day
          
          carbon_balance          = carbon_balance - bsw_flux
          currentCohort%bsw       = currentCohort%bsw +  bsw_flux
          currentCohort%npp_sapw  = currentCohort%npp_sapw + bsw_flux / hlm_freq_day
          
          carbon_balance          = carbon_balance - bstore_flux
          currentCohort%bstore    = currentCohort%bstore +  bstore_flux
          currentCohort%npp_stor  = currentCohort%npp_stor + bstore_flux / hlm_freq_day
          
          carbon_balance          = carbon_balance - bdead_flux
          currentCohort%bdead     = currentCohort%bdead +  bdead_flux
          currentCohort%npp_dead  = currentCohort%npp_dead + bdead_flux / hlm_freq_day
          
          carbon_balance          = carbon_balance - brepro_flux
          currentCohort%npp_seed  = currentCohort%npp_seed + brepro_flux / hlm_freq_day
          currentCohort%seed_prod = currentCohort%seed_prod + brepro_flux / hlm_freq_day
          
          dbh_sub                 = c_pool(i_dbh)
          call h_allom(dbh_sub,ipft,h_sub)
          
          ! Set derivatives used as diagnostics
          currentCohort%dhdt      = (h_sub-currentCohort%hite)/hlm_freq_day
          currentCohort%dbdeaddt  = bdead_flux/hlm_freq_day
          currentCohort%dbstoredt = bstore_flux/hlm_freq_day
          currentCohort%ddbhdt    = (dbh_sub-currentCohort%dbh)/hlm_freq_day
          
          currentCohort%dbh       = dbh_sub
          currentCohort%hite      = h_sub

          if( abs(carbon_balance)>calloc_abs_error ) then
             write(fates_log(),*) 'carbon conservation error while integrating pools'
             write(fates_log(),*) 'along alometric curve'
             write(fates_log(),*) 'carbon_balance = ',carbon_balance,totalC
             write(fates_log(),*) 'exiting'
             call endrun(msg=errMsg(sourcefile, __LINE__))
          end if

       end if
    end do
    
    return
 end subroutine PlantGrowth

 ! ======================================================================================

 function AllomCGrowthDeriv(c_pools,c_mask,cbalance,currentCohort) result(dCdx)

      ! ---------------------------------------------------------------------------------
      ! This function calculates the derivatives for the carbon pools
      ! relative to the amount of carbon balance.  This function is based completely
      ! off of allometry, and assumes that there are no other species (ie nutrients) that
      ! govern allocation.
      ! ---------------------------------------------------------------------------------
      
      ! Arguments
      real(r8),intent(in), dimension(:)   :: c_pools  ! Vector of carbon pools
                                                      ! dbh,leaf,root,sap,store,dead
      logical,intent(in), dimension(:)    :: c_mask   ! logical mask of active pools
                                                      ! some may be turned off
      real(r8),intent(in)                 :: cbalance ! The carbon balance of the
                                                      ! partial step (independant var)
                                                      ! THIS IS A DUMMY VAR
      type(ed_cohort_type),intent(in),target :: currentCohort  ! Cohort derived type


      ! Return Value
      real(r8),dimension(lbound(c_pools,dim=1):ubound(c_pools,dim=1)) :: dCdx 

      ! locals
      integer  :: ipft       ! pft index
      real(r8) :: ct_leaf    ! target leaf biomass, dummy var (kgC)
      real(r8) :: ct_froot   ! target fine-root biomass, dummy var (kgC)
      real(r8) :: ct_sap     ! target sapwood biomass, dummy var (kgC)
      real(r8) :: ct_agw     ! target aboveground wood, dummy var (kgC)
      real(r8) :: ct_bgw     ! target belowground wood, dummy var (kgC)
      real(r8) :: ct_store   ! target storage, dummy var (kgC)
      real(r8) :: ct_dead    ! target structural biomas, dummy var (kgC)
      
      real(r8) :: ct_dleafdd     ! target leaf biomass derivative wrt d, (kgC/cm)
      real(r8) :: ct_dfrootdd    ! target fine-root biomass derivative wrt d, (kgC/cm)
      real(r8) :: ct_dsapdd      ! target sapwood biomass derivative wrt d, (kgC/cm)
      real(r8) :: ct_dagwdd      ! target AG wood biomass derivative wrt d, (kgC/cm)
      real(r8) :: ct_dbgwdd      ! target BG wood biomass derivative wrt d, (kgC/cm)
      real(r8) :: ct_dstoredd    ! target storage biomass derivative wrt d, (kgC/cm)
      real(r8) :: ct_ddeaddd     ! target structural biomass derivative wrt d, (kgC/cm)
      real(r8) :: ct_dtotaldd    ! target total (not reproductive) biomass derivative wrt d, (kgC/cm)
      real(r8) :: repro_fraction ! fraction of carbon balance directed towards reproduction (kgC/kgC)


     
      associate( dbh    => c_pools(i_dbh), &
                 cleaf  => c_pools(i_cleaf), &
                 cfroot => c_pools(i_cfroot), &
                 csap   => c_pools(i_csap), &
                 cstore => c_pools(i_cstore), &
                 cdead  => c_pools(i_cdead), &
                 crepro => c_pools(i_crepro), &    ! Unused (memoryless)
                 mask_dbh  => c_mask(i_dbh), &    ! Unused (dbh always grows)
                 mask_leaf => c_mask(i_cleaf), &  
                 mask_froot=> c_mask(i_cfroot), &
                 mask_sap  => c_mask(i_csap), &
                 mask_store=> c_mask(i_cstore), &
                 mask_dead => c_mask(i_cdead),  & ! Unused (dead always grows)
                 mask_repro=> c_mask(i_crepro) )   ! Unused (memoryless)

        ipft = currentCohort%pft

        call bleaf(dbh,ipft,currentCohort%canopy_trim,ct_leaf,ct_dleafdd)
        call bfineroot(dbh,ipft,currentCohort%canopy_trim,ct_froot,ct_dfrootdd)
        call bsap_allom(dbh,ipft,currentCohort%canopy_trim,ct_sap,ct_dsapdd)
        call bagw_allom(dbh,ipft,ct_agw,ct_dagwdd)
        call bbgw_allom(dbh,ipft,ct_bgw,ct_dbgwdd)
        call bdead_allom(ct_agw,ct_bgw, ct_sap, ipft, ct_dead, &
                         ct_dagwdd, ct_dbgwdd, ct_dsapdd, ct_ddeaddd)
        call bstore_allom(dbh,ipft,currentCohort%canopy_trim,ct_store,ct_dstoredd)
        
        ! fraction of carbon going towards reproduction
        if (dbh <= EDPftvarcon_inst%dbh_repro_threshold(ipft)) then ! cap on leaf biomass
           repro_fraction = EDPftvarcon_inst%seed_alloc(ipft)
        else
           repro_fraction = EDPftvarcon_inst%seed_alloc(ipft) + EDPftvarcon_inst%clone_alloc(ipft)
        end if

        dCdx = 0.0_r8

        ct_dtotaldd = ct_ddeaddd
        if (mask_leaf)  ct_dtotaldd = ct_dtotaldd + ct_dleafdd 
        if (mask_froot) ct_dtotaldd = ct_dtotaldd + ct_dfrootdd 
        if (mask_sap)   ct_dtotaldd = ct_dtotaldd + ct_dsapdd
        if (mask_store) ct_dtotaldd = ct_dtotaldd + ct_dstoredd

        ! It is possible that with some asymptotic, or hard
        ! capped allometries, that all growth rates reach zero.
        ! In this case, if there is carbon, give it to reproduction

!        repro_fraction = 0.0_r8

        if(ct_dtotaldd<=tiny(ct_dtotaldd))then

           dCdx(i_cdead)  = 0.0_r8
           dCdx(i_dbh)    = 0.0_r8
           dCdx(i_cleaf)  = 0.0_r8
           dCdx(i_cfroot) = 0.0_r8
           dCdx(i_csap)   = 0.0_r8
           dCdx(i_cstore) = 0.0_r8
           dCdx(i_crepro) = 1.0_r8

        else

           dCdx(i_cdead) = (ct_ddeaddd/ct_dtotaldd)*(1.0_r8-repro_fraction)   
           dCdx(i_dbh)   = (1.0_r8/ct_dtotaldd)*(1.0_r8-repro_fraction)
        
           if (mask_leaf) then
              dCdx(i_cleaf) = (ct_dleafdd/ct_dtotaldd)*(1.0_r8-repro_fraction)
           else
              dCdx(i_cleaf) = 0.0_r8
           end if
           
           if (mask_froot) then
              dCdx(i_cfroot) = (ct_dfrootdd/ct_dtotaldd)*(1.0_r8-repro_fraction)
           else
              dCdx(i_cfroot) = 0.0_r8
           end if
           
           if (mask_sap) then
              dCdx(i_csap) = (ct_dsapdd/ct_dtotaldd)*(1.0_r8-repro_fraction)
           else
              dCdx(i_csap) = 0.0_r8
           end if
           
           if (mask_store) then
              dCdx(i_cstore) = (ct_dstoredd/ct_dtotaldd)*(1.0_r8-repro_fraction)
           else
              dCdx(i_cstore) = 0.0_r8
           end if
           
           dCdx(i_crepro) = repro_fraction

        end if
        

      end associate

      return
   end function AllomCGrowthDeriv

 ! ======================================================================================
 
 subroutine TargetAllometryCheck(bleaf,bfroot,bsap,bstore,bdead, &
                                 bt_leaf,bt_froot,bt_sap,bt_store,bt_dead, &
                                 grow_leaf,grow_froot,grow_sap,grow_store)

       ! Arguments
       real(r8),intent(in) :: bleaf   !actual
       real(r8),intent(in) :: bfroot
       real(r8),intent(in) :: bsap
       real(r8),intent(in) :: bstore
       real(r8),intent(in) :: bdead
       real(r8),intent(in) :: bt_leaf   !target
       real(r8),intent(in) :: bt_froot
       real(r8),intent(in) :: bt_sap
       real(r8),intent(in) :: bt_store
       real(r8),intent(in) :: bt_dead
       logical,intent(out) :: grow_leaf  !growth flag
       logical,intent(out) :: grow_froot
       logical,intent(out) :: grow_sap
       logical,intent(out) :: grow_store
       
       if( (bt_leaf - bleaf)>calloc_abs_error) then
          write(fates_log(),*) 'leaves are not on-allometry at the growth step'
          write(fates_log(),*) 'exiting',bleaf,bt_leaf
          call endrun(msg=errMsg(sourcefile, __LINE__))
       elseif( (bleaf - bt_leaf)>calloc_abs_error) then
          ! leaf is above allometry, ignore
          grow_leaf = .false.
       else
          grow_leaf = .true.
       end if
       
       if( (bt_froot - bfroot)>calloc_abs_error) then
          write(fates_log(),*) 'fineroots are not on-allometry at the growth step'
          write(fates_log(),*) 'exiting',bfroot, bt_froot
          call endrun(msg=errMsg(sourcefile, __LINE__))
       elseif( ( bfroot-bt_froot)>calloc_abs_error ) then
          grow_froot = .false.
       else
          grow_froot = .true.
       end if
       
       if( (bt_sap - bsap)>calloc_abs_error) then
          write(fates_log(),*) 'sapwood is not on-allometry at the growth step'
          write(fates_log(),*) 'exiting',bsap, bt_sap
          call endrun(msg=errMsg(sourcefile, __LINE__))
       elseif( ( bsap-bt_sap)>calloc_abs_error ) then
          grow_sap = .false.
       else
          grow_sap = .true.
       end if

       if( (bt_store - bstore)>calloc_abs_error) then
          write(fates_log(),*) 'storage is not on-allometry at the growth step'
          write(fates_log(),*) 'exiting',bstore,bt_store
          call endrun(msg=errMsg(sourcefile, __LINE__))
       elseif( ( bstore-bt_store)>calloc_abs_error ) then
          grow_store = .false.
       else
          grow_store = .true.
       end if
       
       if( (bt_dead - bdead)>calloc_abs_error) then
          write(fates_log(),*) 'structure not on-allometry at the growth step'
          write(fates_log(),*) 'exiting',bdead,bt_dead
          call endrun(msg=errMsg(sourcefile, __LINE__))
       end if
    end subroutine TargetAllometryCheck

  ! ============================================================================
  subroutine recruitment( currentSite, currentPatch, bc_in )
    !
    ! !DESCRIPTION:
    ! spawn new cohorts of juveniles of each PFT             
    !
    ! !USES:
    use FatesInterfaceMod, only : hlm_use_ed_prescribed_phys
    !
    ! !ARGUMENTS    
    type(ed_site_type), intent(inout), target  :: currentSite
    type(ed_patch_type), intent(inout), pointer :: currentPatch
    type(bc_in_type), intent(in)                :: bc_in
    !
    ! !LOCAL VARIABLES:
    integer :: ft
    type (ed_cohort_type) , pointer :: temp_cohort
    integer :: cohortstatus
<<<<<<< HEAD
    integer :: recruitstatus
=======
    real(r8) :: b_leaf
    real(r8) :: b_fineroot    ! fine root biomass [kgC]
    real(r8) :: b_sapwood     ! sapwood biomass [kgC]
    real(r8) :: b_agw         ! Above ground biomass [kgC]
    real(r8) :: b_bgw         ! Below ground biomass [kgC]

>>>>>>> 5c40b266
    !----------------------------------------------------------------------

    allocate(temp_cohort) ! create temporary cohort
    call zero_cohort(temp_cohort)

    do ft = 1,numpft

       temp_cohort%canopy_trim = 0.8_r8  !starting with the canopy not fully expanded 
       temp_cohort%pft         = ft
       temp_cohort%hite        = EDPftvarcon_inst%hgt_min(ft)
       call h2d_allom(temp_cohort%hite,ft,temp_cohort%dbh)

       ! Initialize live pools
       call bleaf(temp_cohort%dbh,ft,temp_cohort%canopy_trim,b_leaf)
       call bfineroot(temp_cohort%dbh,ft,temp_cohort%canopy_trim,b_fineroot)
       call bsap_allom(temp_cohort%dbh,ft,temp_cohort%canopy_trim,b_sapwood)
       call bagw_allom(temp_cohort%dbh,ft,b_agw)
       call bbgw_allom(temp_cohort%dbh,ft,b_bgw)
       call bdead_allom(b_agw,b_bgw,b_sapwood,ft,temp_cohort%bdead)
       call bstore_allom(temp_cohort%dbh,ft,temp_cohort%canopy_trim,temp_cohort%bstore)

       temp_cohort%laimemory = 0.0_r8     
       if (EDPftvarcon_inst%season_decid(temp_cohort%pft) == 1.and.currentSite%status == 1)then
          temp_cohort%laimemory = b_leaf
          b_leaf = 0.0_r8
       endif
       if (EDPftvarcon_inst%stress_decid(temp_cohort%pft) == 1.and.currentSite%dstatus == 1)then
          temp_cohort%laimemory = b_leaf
          b_leaf = 0.0_r8
       endif

       cohortstatus = currentSite%status
       if (EDPftvarcon_inst%stress_decid(ft) == 1)then !drought decidous, override status. 
          cohortstatus = currentSite%dstatus
       endif
<<<<<<< HEAD
 
=======

       if (EDPftvarcon_inst%evergreen(ft) == 1) then
          temp_cohort%laimemory   = 0._r8
          cohortstatus = 2      
       endif

       if (hlm_use_ed_prescribed_phys .eq. ifalse .or. EDPftvarcon_inst%prescribed_recruitment(ft) .lt. 0. ) then
          temp_cohort%n           = currentPatch%area * currentPatch%seed_germination(ft)*hlm_freq_day &
               / (temp_cohort%bdead+b_leaf+b_fineroot+b_sapwood+temp_cohort%bstore)
       else
          ! prescribed recruitment rates. number per sq. meter per year
          temp_cohort%n        = currentPatch%area * EDPftvarcon_inst%prescribed_recruitment(ft) * hlm_freq_day
          ! modify the carbon balance accumulators to take into account the different way of defining recruitment
          ! add prescribed rates as an input C flux, and the recruitment that would have otherwise occured as an output flux
          ! (since the carbon associated with them effectively vanishes)
          currentSite%flux_in = currentSite%flux_in + temp_cohort%n * &
                (temp_cohort%bstore + b_leaf + b_fineroot + b_sapwood + temp_cohort%bdead)
          currentSite%flux_out = currentSite%flux_out + currentPatch%area * currentPatch%seed_germination(ft)*hlm_freq_day
       endif


>>>>>>> 5c40b266
       if (temp_cohort%n > 0.0_r8 )then
          if ( DEBUG ) write(fates_log(),*) 'EDPhysiologyMod.F90 call create_cohort '
	  recruitstatus = 1
          call create_cohort(currentPatch, temp_cohort%pft, temp_cohort%n, temp_cohort%hite, temp_cohort%dbh, &
<<<<<<< HEAD
               temp_cohort%balive, temp_cohort%bdead, temp_cohort%bstore,  &
               temp_cohort%laimemory, cohortstatus,recruitstatus, temp_cohort%canopy_trim, currentPatch%NCL_p, &
               bc_in)
=======
                b_leaf, b_fineroot, b_sapwood, temp_cohort%bdead, temp_cohort%bstore,  &
                temp_cohort%laimemory, cohortstatus, temp_cohort%canopy_trim, currentPatch%NCL_p, &
                bc_in)
>>>>>>> 5c40b266

          ! keep track of how many individuals were recruited for passing to history
          currentSite%recruitment_rate(ft) = currentSite%recruitment_rate(ft) + temp_cohort%n

       endif
    enddo  !pft loop

    deallocate(temp_cohort) ! delete temporary cohort

  end subroutine recruitment

  ! ============================================================================
  subroutine CWD_Input( currentSite, currentPatch)
    !
    ! !DESCRIPTION:
    ! Generate litter fields from turnover.  
    !
    ! !USES:
    use SFParamsMod , only : SF_val_CWD_frac

    !
    ! !ARGUMENTS    
    type(ed_site_type), intent(inout), target :: currentSite
    type(ed_patch_type),intent(inout), target :: currentPatch
    !
    ! !LOCAL VARIABLES:
    type(ed_cohort_type), pointer :: currentCohort
    integer  :: c,p
    real(r8) :: dead_n          ! total understorey dead tree density
    real(r8) :: dead_n_dlogging ! direct logging understory dead-tree density
    real(r8) :: dead_n_ilogging ! indirect understory dead-tree density (logging)
    real(r8) :: dead_n_natural  ! understory dead density not associated
                                ! with direct logging
    real(r8) :: trunk_product   ! carbon flux into trunk products kgC/day/site
    integer  :: pft
    !----------------------------------------------------------------------

    ! ================================================        
    ! Other direct litter fluxes happen in phenology and in spawn_patches. 
    ! ================================================   

    currentCohort => currentPatch%shortest

    do while(associated(currentCohort))
      pft = currentCohort%pft        
      ! ================================================        
      ! Litter from tissue turnover. KgC/m2/year
      ! ================================================   
      currentPatch%leaf_litter_in(pft) = currentPatch%leaf_litter_in(pft) + &
               currentCohort%leaf_md * currentCohort%n/currentPatch%area !turnover

      currentPatch%root_litter_in(pft) = currentPatch%root_litter_in(pft) + &
               (currentCohort%root_md + currentCohort%bstore_md)            &
               * currentCohort%n/currentPatch%area !turnover

      currentPatch%leaf_litter_in(pft) = currentPatch%leaf_litter_in(pft) + &
         currentCohort%leaf_litter * currentCohort%n/currentPatch%area/hlm_freq_day

      !daily leaf loss needs to be scaled up to the annual scale here. 

      ! ---------------------------------------------------------------------------------
      ! Assumption: turnover from deadwood and sapwood are lumped together in CWD pool
      ! ---------------------------------------------------------------------------------

      do c = 1,ncwd
         currentPatch%cwd_AG_in(c) = currentPatch%cwd_AG_in(c) + &
               (currentCohort%bdead_md + currentCohort%bsw_md) * &
               SF_val_CWD_frac(c) * currentCohort%n/currentPatch%area * EDPftvarcon_inst%allom_agb_frac(currentCohort%pft)
         currentPatch%cwd_BG_in(c) = currentPatch%cwd_BG_in(c) + &
               (currentCohort%bdead_md + currentCohort%bsw_md) * &
               SF_val_CWD_frac(c) * currentCohort%n/currentPatch%area *(1.0_r8-EDPftvarcon_inst%allom_agb_frac(currentCohort%pft))
      enddo

      !if (currentCohort%canopy_layer > 1)then   

          ! ================================================        
          ! Litter fluxes for understorey  mortality. KgC/m2/year
          ! ================================================

          ! Total number of dead understory (n/m2)
          dead_n = -1.0_r8 * currentCohort%dndt / currentPatch%area

          ! Total number of dead understory from direct logging
          ! (it is possible that large harvestable trees are in the understory)
          dead_n_dlogging = ( currentCohort%lmort_direct) * &
                currentCohort%n/hlm_freq_day/currentPatch%area
          
          ! Total number of dead understory from indirect logging
          dead_n_ilogging = ( currentCohort%lmort_collateral + currentCohort%lmort_infra) * &
                currentCohort%n/hlm_freq_day/currentPatch%area
          
          dead_n_natural = dead_n - dead_n_dlogging - dead_n_ilogging


          currentPatch%leaf_litter_in(pft) = currentPatch%leaf_litter_in(pft) + &
                (currentCohort%bl)* dead_n
                ! %n has not been updated due to mortality yet, thus
                ! the litter flux has already been counted since it captured
                ! the losses of live trees and those flagged for death
                !(currentCohort%bl+currentCohort%leaf_litter/hlm_freq_day)* dead_n

          currentPatch%root_litter_in(pft) = currentPatch%root_litter_in(pft) + &
               (currentCohort%br+currentCohort%bstore)     * dead_n

          ! Update diagnostics that track resource management
          currentSite%resources_management%delta_litter_stock  = &
                currentSite%resources_management%delta_litter_stock + &
                (currentCohort%bl+currentCohort%br+currentCohort%bstore) * &
                (dead_n_ilogging+dead_n_dlogging) * & 
                hlm_freq_day * currentPatch%area
          ! Update diagnostics that track resource management
          currentSite%resources_management%delta_biomass_stock = &
                currentSite%resources_management%delta_biomass_stock + &
                (currentCohort%bl+currentCohort%br+currentCohort%bstore) * &
                (dead_n_ilogging+dead_n_dlogging) * & 
                hlm_freq_day * currentPatch%area

          if( hlm_use_planthydro == itrue ) then
             call AccumulateMortalityWaterStorage(currentSite,currentCohort,dead_n)
          end if
          

          do c = 1,ncwd
             
             currentPatch%cwd_BG_in(c) = currentPatch%cwd_BG_in(c) + (currentCohort%bdead+currentCohort%bsw) * &
                   SF_val_CWD_frac(c) * dead_n * (1.0_r8-EDPftvarcon_inst%allom_agb_frac(currentCohort%pft))

             ! Send AGB component of boles from non direct-logging activities to AGB litter pool
             if (c==ncwd) then
                
                currentPatch%cwd_AG_in(c) = currentPatch%cwd_AG_in(c) + (currentCohort%bdead+currentCohort%bsw) * &
                     SF_val_CWD_frac(c) * (dead_n_natural+dead_n_ilogging)  * &
                     EDPftvarcon_inst%allom_agb_frac(currentCohort%pft)
                
             else

                currentPatch%cwd_AG_in(c) = currentPatch%cwd_AG_in(c) + (currentCohort%bdead+currentCohort%bsw) * &
                     SF_val_CWD_frac(c) * dead_n  * &
                     EDPftvarcon_inst%allom_agb_frac(currentCohort%pft)

                ! Send AGB component of boles from direct-logging activities to export/harvest pool
                ! Generate trunk product (kgC/day/site)
                trunk_product = (currentCohort%bdead+currentCohort%bsw) * &
                      SF_val_CWD_frac(c) * dead_n_dlogging * EDPftvarcon_inst%allom_agb_frac(currentCohort%pft) * &
                      hlm_freq_day * currentPatch%area
                
                currentSite%flux_out = currentSite%flux_out + trunk_product

                ! Update diagnostics that track resource management
                currentSite%resources_management%trunk_product_site  = &
                      currentSite%resources_management%trunk_product_site + &
                      trunk_product
                ! Update diagnostics that track resource management
                currentSite%resources_management%trunk_product_site  = &
                      currentSite%resources_management%trunk_product_site + &
                      trunk_product
             end if

             ! Update diagnostics that track resource management
             currentSite%resources_management%delta_litter_stock  = &
                   currentSite%resources_management%delta_litter_stock + &
                   (currentCohort%bdead+currentCohort%bsw) * &
                   SF_val_CWD_frac(c) * (dead_n_natural+dead_n_ilogging) * & 
                   hlm_freq_day * currentPatch%area
             ! Update diagnostics that track resource management
             currentSite%resources_management%delta_biomass_stock = &
                   currentSite%resources_management%delta_biomass_stock + &
                   (currentCohort%bdead+currentCohort%bsw) * &
                   SF_val_CWD_frac(c) * dead_n * & 
                   hlm_freq_day * currentPatch%area
             
             if (currentPatch%cwd_AG_in(c) < 0.0_r8)then
                write(fates_log(),*) 'negative CWD in flux',currentPatch%cwd_AG_in(c), &
                      (currentCohort%bdead+currentCohort%bsw), dead_n
             endif

          end do
          ! Update diagnostics that track resource management
          currentSite%resources_management%delta_individual    = &
                currentSite%resources_management%delta_individual + &
                (dead_n_dlogging+dead_n_ilogging) * hlm_freq_day * currentPatch%area
          
       !endif !canopy layer
       
       currentCohort => currentCohort%taller
    enddo  ! end loop over cohorts 

    do p = 1,numpft
       currentPatch%leaf_litter_in(p) = currentPatch%leaf_litter_in(p) + currentPatch%seed_decay(p) !KgC/m2/yr
    enddo

  end subroutine CWD_Input

  ! ============================================================================
  subroutine fragmentation_scaler( currentPatch, bc_in) 
    !
    ! !DESCRIPTION:
    ! Simple CWD fragmentation Model
    ! FIX(SPM, 091914) this should be a function as it returns a value in 
    ! currentPatch%fragmentation_scaler
    !
    ! !USES:

    use FatesSynchronizedParamsMod  , only : FatesSynchronizedParamsInst
    use FatesConstantsMod, only : tfrz => t_water_freeze_k_1atm
    use FatesConstantsMod, only : pi => pi_const
    !
    ! !ARGUMENTS    
    type(ed_patch_type), intent(inout) :: currentPatch
    type(bc_in_type),    intent(in)    :: bc_in

    !
    ! !LOCAL VARIABLES:
    logical  :: use_century_tfunc = .false.
    integer  :: j
    integer  :: ifp                   ! Index of a FATES Patch "ifp"
    real(r8) :: t_scalar
    real(r8) :: w_scalar
    real(r8) :: catanf                ! hyperbolic temperature function from CENTURY
    real(r8) :: catanf_30             ! hyperbolic temperature function from CENTURY
    real(r8) :: t1                    ! temperature argument
    real(r8) :: Q10                   ! temperature dependence
    real(r8) :: froz_q10              ! separate q10 for frozen soil respiration rates.
                                      ! default to same as above zero rates
    !----------------------------------------------------------------------

    catanf(t1) = 11.75_r8 +(29.7_r8 / pi) * atan( pi * 0.031_r8  * ( t1 - 15.4_r8 ))
    catanf_30 = catanf(30._r8)
    
    ifp = currentPatch%patchno 
    
    ! set "froz_q10" parameter
    froz_q10  = FatesSynchronizedParamsInst%froz_q10  
    Q10       = FatesSynchronizedParamsInst%Q10

    if ( .not. use_century_tfunc ) then
    !calculate rate constant scalar for soil temperature,assuming that the base rate constants 
    !are assigned for non-moisture limiting conditions at 25C. 
      if (bc_in%t_veg24_pa(ifp)  >=  tfrz) then
        t_scalar = Q10**((bc_in%t_veg24_pa(ifp)-(tfrz+25._r8))/10._r8)
                 !  Q10**((t_soisno(c,j)-(tfrz+25._r8))/10._r8)
      else
        t_scalar = (Q10**(-25._r8/10._r8))*(froz_q10**((bc_in%t_veg24_pa(ifp)-tfrz)/10._r8))
                  !Q10**(-25._r8/10._r8))*(froz_q10**((t_soisno(c,j)-tfrz)/10._r8)
      endif
    else
      ! original century uses an arctangent function to calculate the 
      ! temperature dependence of decomposition      
      t_scalar = max(catanf(bc_in%t_veg24_pa(ifp)-tfrz)/catanf_30,0.01_r8)
    endif    
   
    !Moisture Limitations   
    !BTRAN APPROACH - is quite simple, but max's out decomp at all unstressed 
    !soil moisture values, which is not realistic.  
    !litter decomp is proportional to water limitation on average... 
    w_scalar = sum(currentPatch%btran_ft(1:numpft))/numpft

    currentPatch%fragmentation_scaler =  min(1.0_r8,max(0.0_r8,t_scalar * w_scalar))
    
  end subroutine fragmentation_scaler
  
  ! ============================================================================
  subroutine cwd_out( currentSite, currentPatch, bc_in )
    !
    ! !DESCRIPTION:
    ! Simple CWD fragmentation Model
    ! spawn new cohorts of juveniles of each PFT             
    !
    ! !USES:
    use SFParamsMod, only : SF_val_max_decomp

    !
    ! !ARGUMENTS    
    type(ed_site_type), intent(inout), target  :: currentSite
    type(ed_patch_type), intent(inout), target :: currentPatch
    type(bc_in_type), intent(in)               :: bc_in
    
    !
    ! !LOCAL VARIABLES:
    integer :: c,ft
    !----------------------------------------------------------------------

    currentPatch%root_litter_out(:) = 0.0_r8
    currentPatch%leaf_litter_out(:) = 0.0_r8
    
    call fragmentation_scaler(currentPatch, bc_in)

    !Flux of coarse woody debris into decomposing litter pool. 

    currentPatch%cwd_ag_out(1:ncwd) = 0.0_r8
    currentPatch%cwd_bg_out(1:ncwd) = 0.0_r8
    currentPatch%leaf_litter_out(:) = 0.0_r8
    currentPatch%root_litter_out(:) = 0.0_r8
    
    do c = 1,ncwd  
       currentPatch%cwd_ag_out(c)      = max(0.0_r8,   currentPatch%cwd_ag(c) * &
            SF_val_max_decomp(c+1) * currentPatch%fragmentation_scaler )  
       currentPatch%cwd_bg_out(c)      = max(0.0_r8,   currentPatch%cwd_bg(c) * &
            SF_val_max_decomp(c+1) * currentPatch%fragmentation_scaler )
    enddo

    ! this is the rate at which dropped leaves stop being part of the burnable pool and begin to be part of the 
    ! decomposing pool. This should probably be highly sensitive to moisture, but also to the type of leaf 
    ! thick leaves can dry out before they are decomposed, for example. 
    ! this section needs further scientific input. 

    do ft = 1,numpft
       currentPatch%leaf_litter_out(ft) = max(0.0_r8,currentPatch%leaf_litter(ft)* SF_val_max_decomp(dl_sf) * &
            currentPatch%fragmentation_scaler )
       currentPatch%root_litter_out(ft) = max(0.0_r8,currentPatch%root_litter(ft)* SF_val_max_decomp(dl_sf) * &
            currentPatch%fragmentation_scaler )
       if ( currentPatch%leaf_litter_out(ft)<0.0_r8.or.currentPatch%root_litter_out(ft)<0.0_r8)then
         write(fates_log(),*) 'root or leaf out is negative?',SF_val_max_decomp(dl_sf),currentPatch%fragmentation_scaler
       endif
    enddo

    !add up carbon going into fragmenting pools
    currentSite%flux_out = currentSite%flux_out + sum(currentPatch%leaf_litter_out) * &
         currentPatch%area *hlm_freq_day!kgC/site/day
    currentSite%flux_out = currentSite%flux_out + sum(currentPatch%root_litter_out) * &
         currentPatch%area *hlm_freq_day!kgC/site/day
    currentSite%flux_out = currentSite%flux_out + sum(currentPatch%cwd_ag_out) * &
         currentPatch%area *hlm_freq_day!kgC/site/day
    currentSite%flux_out = currentSite%flux_out + sum(currentPatch%cwd_bg_out) * &
         currentPatch%area *hlm_freq_day!kgC/site/day

  end subroutine cwd_out



  subroutine flux_into_litter_pools(nsites, sites, bc_in, bc_out)
    ! Created by Charlie Koven and Rosie Fisher, 2014-2015
    ! take the flux out of the fragmenting litter pools and port into the decomposing litter pools. 
    ! in this implementation, decomposing pools are assumed to be humus and non-flammable, whereas fragmenting pools
    ! are assumed to be physically fragmenting but not respiring. This is a simplification, but allows us to 
    ! a) reconcile the need to track both chemical fractions (lignin, cellulose, labile) and size fractions (trunk, branch, etc.)
    ! b) to impose a realistic delay on the surge of nutrients into the litter pools when large CWD is added to the system via mortality
    
    ! because of the different subgrid structure, this subroutine includes the functionality that in the big-leaf BGC model, is calculated in SoilBiogeochemVerticalProfileMod
    
    ! The ED code is resolved at a daily timestep, but all of the CN-BGC fluxes are passed in as derivatives per second, 
    ! and then accumulated in the CNStateUpdate routines. One way of doing this is to pass back the CN fluxes per second, 
    ! and keep them constant for the whole day (making sure they are not overwritten.
    ! This means that the carbon gets passed back and forth between the photosynthesis code (fast timestepping) to the ED code (slow timestepping), back to the BGC code (fast timestepping).
    ! This means that the state update for the litter pools and for the CWD pools occurs at different timescales. 
    

    use EDTypesMod, only : AREA
    use FatesInterfaceMod, only : hlm_numlevdecomp_full
    use FatesInterfaceMod, only : hlm_numlevdecomp
    use EDPftvarcon, only : EDPftvarcon_inst
    use FatesConstantsMod, only : sec_per_day
    use FatesInterfaceMod, only : bc_in_type, bc_out_type
    use FatesInterfaceMod, only : hlm_use_vertsoilc
    use FatesConstantsMod, only : itrue
    use FatesGlobals, only : endrun => fates_endrun
    use EDParamsMod , only : ED_val_cwd_flig, ED_val_cwd_fcel


    implicit none   

    ! !ARGUMENTS    
    integer                 , intent(in)            :: nsites
    type(ed_site_type)      , intent(inout), target :: sites(nsites)
    type(bc_in_type)        , intent(in)            :: bc_in(:)
    type(bc_out_type)       , intent(inout)           :: bc_out(:)
    !
    ! !LOCAL VARIABLES:
    type (ed_patch_type)  , pointer :: currentPatch
    type (ed_cohort_type) , pointer :: currentCohort
    type(ed_site_type), pointer :: cs
    integer p,ci,j,s
    real(r8) time_convert    ! from year to seconds
    real(r8) mass_convert    ! ED uses kg, CLM uses g
    integer           :: begp,endp
    integer           :: begc,endc                                    !bounds 
    !------------------------------------------------------------------------
    real(r8) :: cinput_rootfr(1:maxpft, 1:hlm_numlevdecomp_full)      ! column by pft root fraction used for calculating inputs
    real(r8) :: croot_prof_perpatch(1:hlm_numlevdecomp_full)
    real(r8) :: surface_prof(1:hlm_numlevdecomp_full)
    integer  :: ft
    real(r8) :: rootfr_tot(1:maxpft), biomass_bg_ft(1:maxpft)
    real(r8) :: surface_prof_tot, leaf_prof_sum, stem_prof_sum, froot_prof_sum, biomass_bg_tot
    real(r8) :: delta

    ! NOTE(bja, 201608) these were removed from clm in clm4_5_10_r187
    logical, parameter :: exponential_rooting_profile = .true.
    logical, parameter :: pftspecific_rootingprofile = .true.

    ! NOTE(bja, 201608) as of clm4_5_10_r187 rootprof_exp is now a
    ! private function level parameter in RootBiophysMod.F90::exponential_rootfr()
    real(r8), parameter :: rootprof_exp  = 3.  ! how steep profile is
    ! for root C inputs (1/ e-folding depth) (1/m)

    ! NOTE(rgk, 201705) this parameter was brought over from SoilBiogeochemVerticalProfile
    ! how steep profile is for surface components (1/ e_folding depth) (1/m) 
    real(r8),  parameter :: surfprof_exp  = 10.

    ! NOTE(bja, 201608) as of clm4_5_10_r187 rootprof_beta is now a
    ! two dimensional array with the second dimension being water,1,
    ! or carbon,2,. These are currently hard coded, but may be
    ! overwritten by the namelist.

    ! Note cdk 2016/08 we actually want to use the carbon index here rather than the water index.  
    ! Doing so will be answer changing though so perhaps easiest to do this in steps.
    integer, parameter :: rooting_profile_varindex_water = 1

    real(r8) :: leaf_prof(1:nsites, 1:hlm_numlevdecomp)
    real(r8) :: froot_prof(1:nsites,  1:maxpft, 1:hlm_numlevdecomp)
    real(r8) :: croot_prof(1:nsites, 1:hlm_numlevdecomp)
    real(r8) :: stem_prof(1:nsites, 1:hlm_numlevdecomp)

    delta = 0.001_r8    
    !no of seconds in a year. 
    time_convert =  365.0_r8*sec_per_day

    ! number of grams in a kilogram
    mass_convert = 1000._r8
    
      
    !!!!!!!!!!!!!!!!!!!!!!!!!!!!!!!!!!!!!!!!!!!!!!!!!!!!!!!!!!!!!!!!!!!!!!!!!!!!!!!!
    ! first calculate vertical profiles
    ! define two types of profiles: 
    ! (1) a surface profile, for leaves and stem inputs, which is the same for each
    ! pft but differs from one site to the next to avoid inputting any C into permafrost or bedrock
    ! (2) a fine root profile, which is indexed by both site and pft, differs for 
    ! each pft and also from one site to the next to avoid inputting any C into permafrost or bedrock
    ! (3) a coarse root profile, which is the root-biomass=weighted average of the fine root profiles
    !!!!!!!!!!!!!!!!!!!!!!!!!!!!!!!!!!!!!!!!!!!!!!!!!!!!!!!!!!!!!!!!!!!!!!!!!!!!!!!!
    
    if (hlm_use_vertsoilc == itrue) then

       ! initialize profiles to zero
       leaf_prof(1:nsites, :)               = 0._r8
       froot_prof(1:nsites, 1:maxpft, :)    = 0._r8
       stem_prof(1:nsites, :)               = 0._r8
       
       do s = 1,nsites
          ! define a single shallow surface profile for surface additions (leaves, stems, and N deposition)
          surface_prof(:) = 0._r8
          do j = 1, hlm_numlevdecomp
             surface_prof(j) = exp(-surfprof_exp * bc_in(s)%z_sisl(j)) / bc_in(s)%dz_decomp_sisl(j)
          end do
          
          cinput_rootfr(:,:)     = 0._r8
          
          ! calculate pft-specific rooting profiles in the absence of permafrost or bedrock limitations
          if ( exponential_rooting_profile ) then
             if ( .not. pftspecific_rootingprofile ) then
                ! define rooting profile from exponential parameters
                do ft = 1, numpft
                   do j = 1, hlm_numlevdecomp
                      cinput_rootfr(ft,j) = exp(-rootprof_exp *  bc_in(s)%z_sisl(j)) / bc_in(s)%dz_decomp_sisl(j)
                   end do
                end do
             else
                ! use beta distribution parameter from Jackson et al., 1996
                do ft = 1, numpft
                   do j = 1, hlm_numlevdecomp
                      cinput_rootfr(ft,j) = &
                            ( EDPftvarcon_inst%rootprof_beta(ft, rooting_profile_varindex_water) ** & 
                            (bc_in(s)%zi_sisl(j-1)*100._r8) - &
                            EDPftvarcon_inst%rootprof_beta(ft, rooting_profile_varindex_water) ** & 
                            (bc_in(s)%zi_sisl(j)*100._r8) ) &
                            / bc_in(s)%dz_decomp_sisl(j)
                   end do
                end do
             endif
          else
             do ft = 1,numpft 
                do j = 1, hlm_numlevdecomp
                   ! use standard CLM root fraction profiles;
                   cinput_rootfr(ft,j) =  ( .5_r8*( &
                         exp(-EDPftvarcon_inst%roota_par(ft) * bc_in(s)%zi_sisl(j-1))  &
                         + exp(-EDPftvarcon_inst%rootb_par(ft) * bc_in(s)%zi_sisl(j-1))  &
                         - exp(-EDPftvarcon_inst%roota_par(ft) * bc_in(s)%zi_sisl(j))    &
                         - exp(-EDPftvarcon_inst%rootb_par(ft) * bc_in(s)%zi_sisl(j))))  &
                         / bc_in(s)%dz_decomp_sisl(j)
                end do
             end do
          endif
          
          !
          ! now add permafrost constraint: integrate rootfr over active layer of soil site,
          ! truncate below permafrost or bedrock table where present, and rescale so that integral = 1
          rootfr_tot(:) = 0._r8
          
          surface_prof_tot = 0._r8
          !
          do j = 1, min(max(bc_in(s)%max_rooting_depth_index_col, 1), hlm_numlevdecomp)
             surface_prof_tot = surface_prof_tot + surface_prof(j)  * bc_in(s)%dz_decomp_sisl(j)
          end do
          do ft = 1,numpft
             do j = 1, min(max(bc_in(s)%max_rooting_depth_index_col, 1), hlm_numlevdecomp)
                rootfr_tot(ft) = rootfr_tot(ft) + cinput_rootfr(ft,j) * bc_in(s)%dz_decomp_sisl(j)
             end do
          end do
          !
          ! rescale the fine root profile
          do ft = 1,numpft
             if ( (bc_in(s)%max_rooting_depth_index_col > 0) .and. (rootfr_tot(ft) > 0._r8) ) then
                ! where there is not permafrost extending to the surface, integrate the profiles over the active layer
                ! this is equivalent to integrating over all soil layers outside of permafrost regions
                do j = 1, min(max(bc_in(s)%max_rooting_depth_index_col, 1), hlm_numlevdecomp)
                   froot_prof(s,ft,j) = cinput_rootfr(ft,j) / rootfr_tot(ft)
                end do
             else
                ! if fully frozen, or no roots, put everything in the top layer
                froot_prof(s,ft,1) = 1._r8/bc_in(s)%dz_decomp_sisl(1)
             endif
          end do
          !
          ! rescale the shallow profiles
          if ( (bc_in(s)%max_rooting_depth_index_col > 0) .and. (surface_prof_tot > 0._r8) ) then
             ! where there is not permafrost extending to the surface, integrate the profiles over the active layer
             ! this is equivalent to integrating over all soil layers outside of permafrost regions
             do j = 1, min(max(bc_in(s)%max_rooting_depth_index_col, 1), hlm_numlevdecomp)
                ! set all surface processes to shallower profile
                leaf_prof(s,j) = surface_prof(j)/ surface_prof_tot
                stem_prof(s,j) = surface_prof(j)/ surface_prof_tot
             end do
          else
             ! if fully frozen, or no roots, put everything in the top layer
             leaf_prof(s,1) = 1._r8/bc_in(s)%dz_decomp_sisl(1)
             stem_prof(s,1) = 1._r8/bc_in(s)%dz_decomp_sisl(1)
             do j = 2, hlm_numlevdecomp
                leaf_prof(s,j) = 0._r8
                stem_prof(s,j) = 0._r8
             end do
          endif
       end do
       
    else
       
       ! for one layer decomposition model, set profiles to unity
       leaf_prof(1:nsites, :) = 1._r8
       froot_prof(1:nsites, 1:numpft, :) = 1._r8
       stem_prof(1:nsites, :) = 1._r8
       
    end if
    
    ! sanity check to ensure they integrate to 1
    do s = 1, nsites
       ! check the leaf and stem profiles
       leaf_prof_sum = 0._r8
       stem_prof_sum = 0._r8
       do j = 1, hlm_numlevdecomp
          leaf_prof_sum = leaf_prof_sum + leaf_prof(s,j) *  bc_in(s)%dz_decomp_sisl(j)
          stem_prof_sum = stem_prof_sum + stem_prof(s,j) *  bc_in(s)%dz_decomp_sisl(j)
       end do
       if ( ( abs(stem_prof_sum - 1._r8) > delta ) .or.  ( abs(leaf_prof_sum - 1._r8) > delta ) ) then
          write(fates_log(), *) 'profile sums: ',  leaf_prof_sum, stem_prof_sum
          write(fates_log(), *) 'surface_prof: ', surface_prof
          write(fates_log(), *) 'surface_prof_tot: ', surface_prof_tot
          write(fates_log(), *) 'leaf_prof: ',  leaf_prof(s,:)
          write(fates_log(), *) 'stem_prof: ',  stem_prof(s,:)
          write(fates_log(), *) 'max_rooting_depth_index_col: ', bc_in(s)%max_rooting_depth_index_col
          write(fates_log(), *) 'bc_in(s)%dz_decomp_sisl: ',  bc_in(s)%dz_decomp_sisl            
          call endrun(msg=errMsg(sourcefile, __LINE__))
       endif
       ! now check each fine root profile
       do ft = 1,numpft 
          froot_prof_sum = 0._r8
          do j = 1, hlm_numlevdecomp
             froot_prof_sum = froot_prof_sum + froot_prof(s,ft,j) *  bc_in(s)%dz_decomp_sisl(j)
          end do
          if ( ( abs(froot_prof_sum - 1._r8) > delta ) ) then
             write(fates_log(), *) 'profile sums: ', froot_prof_sum
             call endrun(msg=errMsg(sourcefile, __LINE__))
          endif
       end do
    end do
    
    ! zero the site-level C input variables
    do s = 1, nsites
       do j = 1, hlm_numlevdecomp
          bc_out(s)%FATES_c_to_litr_lab_c_col(j) = 0._r8
          bc_out(s)%FATES_c_to_litr_cel_c_col(j) = 0._r8
          bc_out(s)%FATES_c_to_litr_lig_c_col(j) = 0._r8
          croot_prof(s,j)         = 0._r8
       end do
    end do
    
      !!!!!!!!!!!!!!!!!!!!!!!!!!!!!!!!!!!!!!!!!!!!!!!!!!!!!!!!!!!!!!!!!!!!!!!!!!!!!!!!
      ! now disaggregate the inputs vertically, using the vertical profiles
      !!!!!!!!!!!!!!!!!!!!!!!!!!!!!!!!!!!!!!!!!!!!!!!!!!!!!!!!!!!!!!!!!!!!!!!!!!!!!!!!

      do s = 1,nsites
         
         !      do g = bounds%begg,bounds%endg
         !         if (firstsoilpatch(g) >= 0 .and. ed_allsites_inst(g)%istheresoil) then 
         currentPatch => sites(s)%oldest_patch
         
         do while(associated(currentPatch))
            
            ! the CWD pools lose information about which PFT they came from; for the stems this doesn't matter as they all have the same profile, 
            ! however for the coarse roots they may have different profiles.  to approximately recover this information, loop over all cohorts in patch 
            ! to calculate the total root biomass in that patch of each pft, and then rescale the croot_prof as the weighted average of the froot_prof
            biomass_bg_ft(:) = 0._r8
            currentCohort => currentPatch%tallest
            do while(associated(currentCohort))      
               biomass_bg_ft(currentCohort%pft) = biomass_bg_ft(currentCohort%pft) + &
                     ((currentCohort%bdead + currentCohort%bsw ) * (1.0_r8-EDPftvarcon_inst%allom_agb_frac(currentCohort%pft)) + &
                     (currentCohort%br + currentCohort%bstore )) * & 
                     (currentCohort%n / currentPatch%area)
               currentCohort => currentCohort%shorter
            enddo !currentCohort
            ! 
            biomass_bg_tot = 0._r8
            do ft = 1,numpft 
               biomass_bg_tot = biomass_bg_tot + biomass_bg_ft(ft)
            end do
            !         
            do j = 1, hlm_numlevdecomp
               ! zero this for each patch
               croot_prof_perpatch(j) = 0._r8
            end do
            !
            if ( biomass_bg_tot .gt. 0._r8) then
               do ft = 1,numpft 
                  do j = 1, hlm_numlevdecomp
                     croot_prof_perpatch(j) = croot_prof_perpatch(j) + froot_prof(s,ft,j) * biomass_bg_ft(ft) / biomass_bg_tot
                  end do
               end do
            else ! no biomass
               croot_prof_perpatch(1) = 1./bc_in(s)%dz_decomp_sisl(1)
            end if

            !
            ! add croot_prof as weighted average (weighted by patch area) of croot_prof_perpatch
            do j = 1, hlm_numlevdecomp
               croot_prof(s, j) = croot_prof(s, j) + croot_prof_perpatch(j) * currentPatch%area / AREA
            end do
            !
            ! now disaggregate, vertically and by decomposition substrate type, the actual fluxes from CWD and litter pools
            !
            ! do c = 1, ncwd
            !    write(fates_log(),*)'cdk CWD_AG_out', c, currentpatch%CWD_AG_out(c), ED_val_cwd_fcel, currentpatch%area/AREA
            !    write(fates_log(),*)'cdk CWD_BG_out', c, currentpatch%CWD_BG_out(c), ED_val_cwd_fcel, currentpatch%area/AREA
            ! end do
            ! do ft = 1,numpft
            !    write(fates_log(),*)'cdk leaf_litter_out', ft, currentpatch%leaf_litter_out(ft), ED_val_cwd_fcel, currentpatch%area/AREA
            !    write(fates_log(),*)'cdk root_litter_out', ft, currentpatch%root_litter_out(ft), ED_val_cwd_fcel, currentpatch%area/AREA
            ! end do
            ! !
            ! CWD pools fragmenting into decomposing litter pools. 
            do ci = 1, ncwd
               do j = 1, hlm_numlevdecomp
                  bc_out(s)%FATES_c_to_litr_cel_c_col(j) = bc_out(s)%FATES_c_to_litr_cel_c_col(j) + &
                       currentpatch%CWD_AG_out(ci) * ED_val_cwd_fcel * currentpatch%area/AREA * stem_prof(s,j)  
                  bc_out(s)%FATES_c_to_litr_lig_c_col(j) = bc_out(s)%FATES_c_to_litr_lig_c_col(j) + &
                       currentpatch%CWD_AG_out(ci) * ED_val_cwd_flig * currentpatch%area/AREA * stem_prof(s,j)
                  !
                  bc_out(s)%FATES_c_to_litr_cel_c_col(j) = bc_out(s)%FATES_c_to_litr_cel_c_col(j) + &
                       currentpatch%CWD_BG_out(ci) * ED_val_cwd_fcel * currentpatch%area/AREA * croot_prof_perpatch(j)
                  bc_out(s)%FATES_c_to_litr_lig_c_col(j) = bc_out(s)%FATES_c_to_litr_lig_c_col(j) + &
                       currentpatch%CWD_BG_out(ci) * ED_val_cwd_flig * currentpatch%area/AREA * croot_prof_perpatch(j)
               end do
            end do
            
            ! leaf and fine root pools. 
            do ft = 1,numpft
               do j = 1, hlm_numlevdecomp
                  bc_out(s)%FATES_c_to_litr_lab_c_col(j) = bc_out(s)%FATES_c_to_litr_lab_c_col(j) + &
                       currentpatch%leaf_litter_out(ft) * EDPftvarcon_inst%lf_flab(ft) * currentpatch%area/AREA * leaf_prof(s,j)
                  bc_out(s)%FATES_c_to_litr_cel_c_col(j) = bc_out(s)%FATES_c_to_litr_cel_c_col(j) + &
                       currentpatch%leaf_litter_out(ft) * EDPftvarcon_inst%lf_fcel(ft) * currentpatch%area/AREA * leaf_prof(s,j)
                  bc_out(s)%FATES_c_to_litr_lig_c_col(j) = bc_out(s)%FATES_c_to_litr_lig_c_col(j) + &
                       currentpatch%leaf_litter_out(ft) * EDPftvarcon_inst%lf_flig(ft) * currentpatch%area/AREA * leaf_prof(s,j)
                  !
                  bc_out(s)%FATES_c_to_litr_lab_c_col(j) = bc_out(s)%FATES_c_to_litr_lab_c_col(j) + &
                       currentpatch%root_litter_out(ft) * EDPftvarcon_inst%fr_flab(ft) * currentpatch%area/AREA * froot_prof(s,ft,j)
                  bc_out(s)%FATES_c_to_litr_cel_c_col(j) = bc_out(s)%FATES_c_to_litr_cel_c_col(j) + &
                       currentpatch%root_litter_out(ft) * EDPftvarcon_inst%fr_fcel(ft) * currentpatch%area/AREA * froot_prof(s,ft,j)
                  bc_out(s)%FATES_c_to_litr_lig_c_col(j) = bc_out(s)%FATES_c_to_litr_lig_c_col(j) + &
                       currentpatch%root_litter_out(ft) * EDPftvarcon_inst%fr_flig(ft) * currentpatch%area/AREA * froot_prof(s,ft,j)
                  !
                  !! and seed_decay too.  for now, use the same lability fractions as for leaf litter
                  bc_out(s)%FATES_c_to_litr_lab_c_col(j) = bc_out(s)%FATES_c_to_litr_lab_c_col(j) + &
                       currentpatch%seed_decay(ft) * EDPftvarcon_inst%lf_flab(ft) * currentpatch%area/AREA * leaf_prof(s,j)
                  bc_out(s)%FATES_c_to_litr_cel_c_col(j) = bc_out(s)%FATES_c_to_litr_cel_c_col(j) + &
                       currentpatch%seed_decay(ft) * EDPftvarcon_inst%lf_fcel(ft) * currentpatch%area/AREA * leaf_prof(s,j)
                  bc_out(s)%FATES_c_to_litr_lig_c_col(j) = bc_out(s)%FATES_c_to_litr_lig_c_col(j) + &
                       currentpatch%seed_decay(ft) * EDPftvarcon_inst%lf_flig(ft) * currentpatch%area/AREA * leaf_prof(s,j)
                  !
               enddo
            end do
              
              currentPatch => currentPatch%younger
           end do !currentPatch

        end do  ! do sites(s)
     
        do s = 1, nsites
           do j = 1, hlm_numlevdecomp                    
              ! time unit conversion
              bc_out(s)%FATES_c_to_litr_lab_c_col(j)=bc_out(s)%FATES_c_to_litr_lab_c_col(j) * mass_convert / time_convert
              bc_out(s)%FATES_c_to_litr_cel_c_col(j)=bc_out(s)%FATES_c_to_litr_cel_c_col(j) * mass_convert / time_convert
              bc_out(s)%FATES_c_to_litr_lig_c_col(j)=bc_out(s)%FATES_c_to_litr_lig_c_col(j) * mass_convert / time_convert
           end do
        end do
        
        ! write(fates_log(),*)'cdk FATES_c_to_litr_lab_c: ', FATES_c_to_litr_lab_c
        ! write_col(fates_log(),*)'cdk FATES_c_to_litr_cel_c: ', FATES_c_to_litr_cel_c    
        ! write_col(fates_log(),*)'cdk FATES_c_to_litr_lig_c: ', FATES_c_to_litr_lig_c
        ! write_col(fates_log(),*)'cdk hlm_numlevdecomp_full,  bounds%begc, bounds%endc: ', hlm_numlevdecomp_full, bounds%begc, bounds%endc
        ! write(fates_log(),*)'cdk leaf_prof: ', leaf_prof
        ! write(fates_log(),*)'cdk stem_prof: ', stem_prof    
        ! write(fates_log(),*)'cdk froot_prof: ', froot_prof
        ! write(fates_log(),*)'cdk croot_prof_perpatch: ', croot_prof_perpatch
        ! write(fates_log(),*)'cdk croot_prof: ', croot_prof

    end subroutine flux_into_litter_pools

end module EDPhysiologyMod<|MERGE_RESOLUTION|>--- conflicted
+++ resolved
@@ -35,10 +35,8 @@
   use FatesGlobals          , only : fates_log
   use FatesGlobals          , only : endrun => fates_endrun
   use EDParamsMod           , only : fates_mortality_disturbance_fraction
-<<<<<<< HEAD
-  use FatesConstantsMod        , only : itrue,ifalse
+
   use FatesPlantHydraulicsMod  , only : AccumulateMortalityWaterStorage
-=======
   use FatesConstantsMod     , only : itrue,ifalse
   use FatesConstantsMod     , only : calloc_abs_error
 
@@ -58,7 +56,6 @@
   use FatesIntegratorsMod, only : RKF45
   use FatesIntegratorsMod, only : Euler
 
->>>>>>> 5c40b266
 
   implicit none
   private
@@ -1620,16 +1617,13 @@
     integer :: ft
     type (ed_cohort_type) , pointer :: temp_cohort
     integer :: cohortstatus
-<<<<<<< HEAD
     integer :: recruitstatus
-=======
     real(r8) :: b_leaf
     real(r8) :: b_fineroot    ! fine root biomass [kgC]
     real(r8) :: b_sapwood     ! sapwood biomass [kgC]
     real(r8) :: b_agw         ! Above ground biomass [kgC]
     real(r8) :: b_bgw         ! Below ground biomass [kgC]
 
->>>>>>> 5c40b266
     !----------------------------------------------------------------------
 
     allocate(temp_cohort) ! create temporary cohort
@@ -1665,9 +1659,6 @@
        if (EDPftvarcon_inst%stress_decid(ft) == 1)then !drought decidous, override status. 
           cohortstatus = currentSite%dstatus
        endif
-<<<<<<< HEAD
- 
-=======
 
        if (EDPftvarcon_inst%evergreen(ft) == 1) then
           temp_cohort%laimemory   = 0._r8
@@ -1688,21 +1679,13 @@
           currentSite%flux_out = currentSite%flux_out + currentPatch%area * currentPatch%seed_germination(ft)*hlm_freq_day
        endif
 
-
->>>>>>> 5c40b266
        if (temp_cohort%n > 0.0_r8 )then
           if ( DEBUG ) write(fates_log(),*) 'EDPhysiologyMod.F90 call create_cohort '
 	  recruitstatus = 1
-          call create_cohort(currentPatch, temp_cohort%pft, temp_cohort%n, temp_cohort%hite, temp_cohort%dbh, &
-<<<<<<< HEAD
-               temp_cohort%balive, temp_cohort%bdead, temp_cohort%bstore,  &
-               temp_cohort%laimemory, cohortstatus,recruitstatus, temp_cohort%canopy_trim, currentPatch%NCL_p, &
+          call create_cohort(currentPatch, temp_cohort%pft, temp_cohort%n, temp_cohort%hite, temp_cohort%dbh,   &
+               b_leaf, b_fineroot, b_sapwood, temp_cohort%bdead, temp_cohort%bstore,                            &
+               temp_cohort%laimemory, cohortstatus, recruitstatus, temp_cohort%canopy_trim, currentPatch%NCL_p, &
                bc_in)
-=======
-                b_leaf, b_fineroot, b_sapwood, temp_cohort%bdead, temp_cohort%bstore,  &
-                temp_cohort%laimemory, cohortstatus, temp_cohort%canopy_trim, currentPatch%NCL_p, &
-                bc_in)
->>>>>>> 5c40b266
 
           ! keep track of how many individuals were recruited for passing to history
           currentSite%recruitment_rate(ft) = currentSite%recruitment_rate(ft) + temp_cohort%n
