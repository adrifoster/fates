--- conflicted
+++ resolved
@@ -7,20 +7,6 @@
   ! ============================================================================
 
   use FatesGlobals, only         : fates_log
-<<<<<<< HEAD
-  use FatesInterfaceMod, only    : hlm_days_per_year
-  use FatesInterfaceMod, only    : hlm_model_day
-  use FatesInterfaceMod, only    : hlm_freq_day
-  use FatesInterfaceMod, only    : hlm_day_of_year
-  use FatesInterfaceMod, only    : numpft
-  use FatesInterfaceMod, only    : nleafage
-  use FatesInterfaceMod, only    : hlm_use_planthydro
-  use FatesInterfaceMod, only    : hlm_parteh_mode
-  use FatesInterfaceMod, only    : bc_out_type
-  use FatesInterfaceMod, only    : hlm_nitrogen_spec
-  use FatesInterfaceMod, only    : hlm_phosphorus_spec
-  use FatesInterfaceMod, only    : hlm_nu_com
-=======
   use FatesInterfaceTypesMod, only    : hlm_days_per_year
   use FatesInterfaceTypesMod, only    : hlm_model_day
   use FatesInterfaceTypesMod, only    : hlm_freq_day
@@ -29,7 +15,9 @@
   use FatesInterfaceTypesMod, only    : nleafage
   use FatesInterfaceTypesMod, only    : hlm_use_planthydro
   use FatesInterfaceTypesMod, only    : hlm_parteh_mode
->>>>>>> 9a4627a6
+  use FatesInterfaceTypesMod, only    : hlm_nitrogen_spec
+  use FatesInterfaceTypesMod, only    : hlm_phosphorus_spec
+  use FatesInterfaceTypesMod, only    : hlm_nu_com
   use FatesConstantsMod, only    : r8 => fates_r8
   use FatesConstantsMod, only    : nearzero
   use FatesConstantsMod, only    : g_per_kg
@@ -53,17 +41,13 @@
   use EDTypesMod          , only : site_massbal_type
   use EDTypesMod          , only : numlevsoil_max
   use EDTypesMod          , only : numWaterMem
-<<<<<<< HEAD
-  use EDTypesMod          , only : dl_sf, dinc_ed
   use EDTypesMod          , only : p_uptake_mode
   use EDTypesMod          , only : n_uptake_mode
   use FatesConstantsMod   , only : prescribed_p_uptake
   use FatesConstantsMod   , only : prescribed_n_uptake
   use FatesConstantsMod   , only : coupled_p_uptake
   use FatesConstantsMod   , only : coupled_n_uptake
-=======
   use EDTypesMod          , only : dl_sf, dinc_ed, area_inv
->>>>>>> 9a4627a6
   use FatesLitterMod      , only : ncwd
   use FatesLitterMod      , only : ndcmpy
   use FatesLitterMod      , only : ilabile
@@ -113,12 +97,6 @@
   use FatesAllometryMod  , only : carea_allom
   use FatesAllometryMod  , only : CheckIntegratedAllometries
   use FatesAllometryMod, only : set_root_fraction
-<<<<<<< HEAD
-  use FatesAllometryMod, only : i_biomass_rootprof_context 
-  use FatesAllometryMod, only : i_hydro_rootprof_context
-=======
->>>>>>> 9a4627a6
-  
   use PRTGenericMod, only : prt_carbon_allom_hyp
   use PRTGenericMod, only : prt_cnp_flex_allom_hyp
   use PRTGenericMod, only : prt_vartypes
@@ -2524,8 +2502,7 @@
              
              do pft = 1, numpft
                 rootfrac_pft_decomp(pft,:) = 0._r8
-                call set_root_fraction(sites(s)%rootfrac_scr, pft, sites(s)%zi_soil, &
-                     icontext = i_hydro_rootprof_context)
+                call set_root_fraction(sites(s)%rootfrac_scr, pft, sites(s)%zi_soil)
                 
                 do j = 1,nlev_eff_soil
                    id = bc_in(s)%decomp_id(j)  ! Map from soil layer to decomp layer    
@@ -2778,8 +2755,7 @@
                 comp_per_pft(pft) = comp_per_pft(pft) + 1
              end if
              
-             call set_root_fraction(csite%rootfrac_scr, pft, csite%zi_soil, &
-                  icontext = i_hydro_rootprof_context)
+             call set_root_fraction(csite%rootfrac_scr, pft, csite%zi_soil)
              
              fnrt_c   = ccohort%prt%GetState(fnrt_organ, all_carbon_elements)
              
@@ -3065,14 +3041,9 @@
 
     
     use FatesConstantsMod, only : sec_per_day
-<<<<<<< HEAD
-    use FatesInterfaceMod, only : hlm_use_vertsoilc
-    use FatesInterfaceMod, only : hlm_numlevgrnd
-=======
     use FatesInterfaceTypesMod, only : bc_in_type, bc_out_type
     use FatesInterfaceTypesMod, only : hlm_use_vertsoilc
     use FatesInterfaceTypesMod, only : hlm_numlevgrnd
->>>>>>> 9a4627a6
     use FatesConstantsMod, only : itrue
     use FatesGlobals, only : endrun => fates_endrun
     use EDParamsMod , only : ED_val_cwd_flig, ED_val_cwd_fcel
