module EDPhysiologyMod

#include "shr_assert.h"

  ! ============================================================================
  ! Miscellaneous physiology routines from ED.
  ! ============================================================================

  use FatesGlobals, only         : fates_log
  use FatesInterfaceTypesMod, only    : hlm_days_per_year
  use FatesInterfaceTypesMod, only    : hlm_model_day
  use FatesInterfaceTypesMod, only    : hlm_freq_day
  use FatesInterfaceTypesMod, only    : hlm_day_of_year
  use FatesInterfaceTypesMod, only    : numpft
  use FatesInterfaceTypesMod, only    : nleafage
  use FatesInterfaceTypesMod, only    : nlevdamage
  use FatesInterfaceTypesMod, only    : hlm_use_planthydro
  use FatesInterfaceTypesMod, only    : hlm_parteh_mode
  use FatesInterfaceTypesMod, only    : hlm_use_fixed_biogeog
  use FatesInterfaceTypesMod, only    : hlm_use_nocomp
  use FatesInterfaceTypesMod, only    : hlm_nitrogen_spec
  use FatesInterfaceTypesMod, only    : hlm_phosphorus_spec
  use FatesInterfaceTypesMod, only    : hlm_use_tree_damage
  use FatesConstantsMod, only    : r8 => fates_r8
  use FatesConstantsMod, only    : nearzero
<<<<<<< HEAD
  use FatesConstantsMod, only    : sec_per_day
  use FatesConstantsMod, only    : default_regeneration
  use FatesConstantsMod, only    : TRS_regeneration
  use FatesConstantsMod, only    : TRS_no_seedling_dyn
  use FatesConstantsMod, only    : min_max_dbh_for_trees
  use FatesConstantsMod, only    : megajoules_per_joule
  use FatesConstantsMod, only    : mpa_per_mm_suction
=======
  use FatesConstantsMod, only    : g_per_kg
  use FatesConstantsMod, only    : ndays_per_year
>>>>>>> b8ad811e
  use FatesConstantsMod, only    : nocomp_bareground
  use EDPftvarcon      , only    : EDPftvarcon_inst
  use PRTParametersMod , only    : prt_params
  use EDPftvarcon      , only    : GetDecompyFrac
  use FatesInterfaceTypesMod, only    : bc_in_type
  use FatesInterfaceTypesMod, only    : bc_out_type
  use EDCohortDynamicsMod , only : zero_cohort
  use EDCohortDynamicsMod , only : create_cohort, sort_cohorts
  use EDCohortDynamicsMod , only : InitPRTObject
  use EDCohortDynamicsMod , only : InitPRTBoundaryConditions
  use EDCohortDynamicsMod , only : copy_cohort
  use FatesAllometryMod   , only : tree_lai
  use FatesAllometryMod   , only : tree_sai
  use FatesAllometryMod   , only : leafc_from_treelai
  use FatesAllometryMod   , only : decay_coeff_kn
  use FatesLitterMod      , only : litter_type
  use EDTypesMod          , only : site_massbal_type
  use EDTypesMod          , only : numlevsoil_max
  use EDTypesMod          , only : numWaterMem
  use EDTypesMod          , only : dl_sf, dinc_vai, dlower_vai, area_inv
  use EDTypesMod          , only : AREA
  use FatesLitterMod      , only : ncwd
  use FatesLitterMod      , only : ndcmpy
  use FatesLitterMod      , only : ilabile
  use FatesLitterMod      , only : ilignin
  use FatesLitterMod      , only : icellulose
  use FatesLitterMod      , only : adjust_SF_CWD_frac
  use EDTypesMod          , only : nclmax
  use EDTypesMod          , only : AREA,AREA_INV
  use EDTypesMod          , only : nlevleaf
  use EDTypesMod          , only : num_vegtemp_mem
  use EDTypesMod          , only : maxpft
  use EDTypesMod          , only : ed_site_type, ed_patch_type, ed_cohort_type
  use EDTypesMod          , only : leaves_on
  use EDTypesMod          , only : leaves_off
  use EDTypesMod          , only : leaves_shedding
  use EDTypesMod          , only : ihard_stress_decid
  use EDTypesMod          , only : isemi_stress_decid
  use EDTypesMod          , only : min_n_safemath
  use PRTGenericMod       , only : num_elements
  use PRTGenericMod       , only : element_list
  use PRTGenericMod       , only : element_pos
  use EDTypesMod          , only : site_fluxdiags_type
  use EDTypesMod          , only : phen_cstat_nevercold
  use EDTypesMod          , only : phen_cstat_iscold
  use EDTypesMod          , only : phen_cstat_notcold
  use EDTypesMod          , only : phen_dstat_timeoff
  use EDTypesMod          , only : phen_dstat_moistoff
  use EDTypesMod          , only : phen_dstat_moiston
  use EDTypesMod          , only : phen_dstat_timeon
  use EDTypesMod          , only : phen_dstat_pshed
  use EDTypesMod          , only : init_recruit_trim
  use shr_log_mod           , only : errMsg => shr_log_errMsg
  use FatesGlobals          , only : fates_log
  use FatesGlobals          , only : endrun => fates_endrun
  use EDParamsMod           , only : fates_mortality_disturbance_fraction
  use EDParamsMod           , only : q10_mr
  use EDParamsMod           , only : q10_froz
  use EDParamsMod           , only : logging_export_frac
  use EDParamsMod           , only : regeneration_model
  use EDParamsMod           , only : sdlng_mort_par_timescale
  use FatesPlantHydraulicsMod  , only : AccumulateMortalityWaterStorage
  use FatesConstantsMod     , only : itrue,ifalse
  use FatesConstantsMod     , only : calloc_abs_error
  use FatesConstantsMod     , only : years_per_day
  use FatesAllometryMod  , only : h_allom
  use FatesAllometryMod  , only : h2d_allom
  use FatesAllometryMod  , only : bagw_allom
  use FatesAllometryMod  , only : bsap_allom
  use FatesAllometryMod  , only : bleaf
  use FatesAllometryMod  , only : bfineroot
  use FatesAllometryMod  , only : bdead_allom
  use FatesAllometryMod  , only : bstore_allom
  use FatesAllometryMod  , only : bbgw_allom
  use FatesAllometryMod  , only : carea_allom
  use FatesAllometryMod  , only : CheckIntegratedAllometries
  use FatesAllometryMod, only : set_root_fraction
  use PRTGenericMod, only : prt_carbon_allom_hyp
  use PRTGenericMod, only : prt_cnp_flex_allom_hyp
  use PRTGenericMod, only : prt_vartypes
  use PRTGenericMod, only : leaf_organ
  use PRTGenericMod, only : sapw_organ, struct_organ
  use PRTGenericMod, only : carbon12_element
  use PRTGenericMod, only : nitrogen_element
  use PRTGenericMod, only : phosphorus_element
  use PRTGenericMod, only : leaf_organ
  use PRTGenericMod, only : fnrt_organ
  use PRTGenericMod, only : sapw_organ
  use PRTGenericMod, only : store_organ
  use PRTGenericMod, only : repro_organ
  use PRTGenericMod, only : struct_organ
  use PRTGenericMod, only : SetState
  use PRTLossFluxesMod, only  : PRTPhenologyFlush
  use PRTLossFluxesMod, only  : PRTDeciduousTurnover
  use PRTLossFluxesMod, only  : PRTReproRelease
  use PRTLossFluxesMod, only  : PRTDamageLosses
  use PRTGenericMod, only     : StorageNutrientTarget
  use DamageMainMod, only     : damage_time
  use DamageMainMod, only     : GetCrownReduction
  use DamageMainMod, only     : GetDamageFrac
  use SFParamsMod, only       : SF_val_CWD_frac
  use FatesParameterDerivedMod, only : param_derived
  use FatesPlantHydraulicsMod, only : InitHydrCohort
  use PRTInitParamsFatesMod, only : NewRecruitTotalStoichiometry
  
  implicit none
  private

  public :: trim_canopy
  public :: phenology
  public :: satellite_phenology
  public :: assign_cohort_SP_properties
  public :: recruitment
  public :: ZeroLitterFluxes

  public :: ZeroAllocationRates
  public :: PreDisturbanceLitterFluxes
  public :: PreDisturbanceIntegrateLitter
  public :: GenerateDamageAndLitterFluxes
  public :: SeedIn
  public :: UpdateRecruitL2FR
  public :: UpdateRecruitStoicH
  public :: SetRecruitL2FR
  
  logical, parameter :: debug  = .false. ! local debug flag
  character(len=*), parameter, private :: sourcefile = &
       __FILE__

  integer :: istat           ! return status code
  character(len=255) :: smsg ! Message string for deallocation errors
  
  integer, parameter :: dleafon_drycheck = 100 ! Drought deciduous leaves max days on check parameter

  real(r8), parameter :: decid_leaf_long_max = 1.0_r8 ! Maximum leaf lifespan for
                                                      !    deciduous PFTs [years]

  integer, parameter :: min_daysoff_dforcedflush = 30 ! This is the number of days that must had elapsed
                                                      ! since leaves had dropped, in order to forcably
                                                      ! flush leaves again.  This does not impact flushing
                                                      ! due to real moisture constraints, and will prevent
                                                      ! drought deciduous in perennially wet environments
                                                      ! that have been forced to drop their leaves, from
                                                      ! flushing them back immediately.

  integer, parameter  :: dd_offon_toler = 30          ! When flushing or shedding leaves, we check that
                                                      ! the dates are near last year's dates. This controls
                                                      ! the tolerance for deviating from last year.

  real(r8), parameter :: elongf_min = 0.05_r8         ! Minimum elongation factor. If elongation factor
                                                      !    reaches or falls below elongf_min, we assume
                                                      !    complete abscission.  This avoids carrying out
                                                      !    a residual amount of leaves, which may create
                                                      !    computational problems. The current threshold
                                                      !    is the same used in ED-2.2.

  real(r8), parameter :: smp_lwr_bound = -1000000._r8 ! Imposed soil matric potential lower bound for 
                                                      !    frozen or excessively dry soils, used when
                                                      !    computing water stress.
  ! ============================================================================

contains

  subroutine ZeroLitterFluxes( currentSite )

    ! This routine loops through all patches in a site
    ! and zero's the flux terms for the litter pools.
    ! This is typically called at the beginning of the dynamics
    ! call sequence.


    ! !ARGUMENTS
    type(ed_site_type), intent(inout), target  :: currentSite
    type(ed_patch_type), pointer               :: currentPatch

    integer :: el

    currentPatch => currentSite%youngest_patch
    do while(associated(currentPatch))
       do el=1,num_elements
          call currentPatch%litter(el)%ZeroFlux()
       end do
       currentPatch => currentPatch%older
    end do


    return
  end subroutine ZeroLitterFluxes

  ! =====================================================================================

  subroutine ZeroAllocationRates( currentSite )

    ! !ARGUMENTS
    type(ed_site_type), intent(inout), target  :: currentSite
    type(ed_patch_type), pointer               :: currentPatch
    type(ed_cohort_type), pointer              :: currentCohort

    currentPatch => currentSite%youngest_patch
    do while(associated(currentPatch))

       currentCohort => currentPatch%tallest
       do while (associated(currentCohort))

          ! This sets turnover and growth rates to zero
          call currentCohort%prt%ZeroRates()

          currentCohort => currentCohort%shorter
       enddo
       currentPatch => currentPatch%older
    end do

    return
  end subroutine ZeroAllocationRates

  ! ============================================================================
  
  subroutine GenerateDamageAndLitterFluxes( csite, cpatch, bc_in )

    ! Arguments
    type(ed_site_type)  :: csite
    type(ed_patch_type) :: cpatch
    type(bc_in_type), intent(in) :: bc_in
    

    ! Locals
    type(ed_cohort_type), pointer :: ccohort    ! Current cohort
    type(ed_cohort_type), pointer :: ndcohort   ! New damage-class cohort
    type(litter_type), pointer :: litt     ! Points to the litter object
    type(site_fluxdiags_type), pointer :: flux_diags ! pointer to site level flux diagnostics object
    integer  :: cd               ! Damage class index
    integer  :: el               ! Element index
    integer  :: dcmpy            ! Decomposition pool index
    integer  :: c                ! CWD pool index
    real(r8) :: cd_frac          ! Fraction of trees damaged in this class transition
    real(r8) :: num_trees_cd     ! Number of trees to spawn into the new damage class cohort
    real(r8) :: crown_loss_frac  ! Fraction of crown lost from one damage class to next
    real(r8) :: branch_loss_frac ! Fraction of sap, structure and storage lost in branch
                                 ! fall during damage
    real(r8) :: leaf_loss        ! Mass lost to each organ during damage [kg]
    real(r8) :: repro_loss       ! "" [kg]
    real(r8) :: sapw_loss        ! "" [kg]
    real(r8) :: store_loss       ! "" [kg]
    real(r8) :: struct_loss      ! "" [kg]       
    real(r8) :: dcmpy_frac       ! fraction of mass going to each decomposition pool
    real(r8) :: SF_val_CWD_frac_adj(4) !SF_val_CWD_frac adjusted based on cohort dbh 
    
    if(hlm_use_tree_damage .ne. itrue) return

    if(.not.damage_time) return

    ccohort => cpatch%tallest
    do while (associated(ccohort))

       ! Ignore damage to new plants and non-woody plants
       if(prt_params%woody(ccohort%pft)==ifalse  ) cycle
       if(ccohort%isnew ) cycle

       associate( ipft     => ccohort%pft, & 
                  agb_frac => prt_params%allom_agb_frac(ccohort%pft), &
                  branch_frac => param_derived%branch_frac(ccohort%pft))
         
       do_dclass: do cd = ccohort%crowndamage+1, nlevdamage
          
          call GetDamageFrac(ccohort%crowndamage, cd, ipft, cd_frac)

          ! now to get the number of damaged trees we multiply by damage frac
          num_trees_cd = ccohort%n * cd_frac

          ! if non negligable lets create a new cohort and generate some litter
          if_numtrees: if (num_trees_cd > nearzero ) then

             ! Create a new damaged cohort
             allocate(ndcohort)  ! new cohort surviving but damaged
             if(hlm_use_planthydro.eq.itrue) call InitHydrCohort(csite,ndcohort)
             
             ! Initialize the PARTEH object and point to the
             ! correct boundary condition fields
             ndcohort%prt => null()

             call InitPRTObject(ndcohort%prt)
             call InitPRTBoundaryConditions(ndcohort)
             call zero_cohort(ndcohort)
             
             ! nc_canopy_d is the new cohort that gets damaged 
             call copy_cohort(ccohort, ndcohort)
             
             ! new number densities - we just do damaged cohort here -
             ! undamaged at the end of the cohort loop once we know how many damaged to
             ! subtract
             
             ndcohort%n = num_trees_cd
             ndcohort%crowndamage = cd

             ! Remove these trees from the donor cohort
             ccohort%n = ccohort%n - num_trees_cd
             
             ! update crown area here - for cohort fusion and canopy organisation below 
             call carea_allom(ndcohort%dbh, ndcohort%n, csite%spread, &
                  ipft, ndcohort%crowndamage, ndcohort%c_area)
             
             call GetCrownReduction(cd-ccohort%crowndamage, crown_loss_frac)

             do_element: do el = 1, num_elements
                
                litt => cpatch%litter(el)
                flux_diags => csite%flux_diags(el)
                
                ! Reduce the mass of the newly damaged cohort
                ! Fine-roots are not damaged as of yet
                ! only above-ground sapwood,structure and storage in
                ! branches is damaged/removed
                branch_loss_frac = crown_loss_frac * branch_frac * agb_frac
                
                leaf_loss = ndcohort%prt%GetState(leaf_organ,element_list(el))*crown_loss_frac
                repro_loss = ndcohort%prt%GetState(repro_organ,element_list(el))*crown_loss_frac
                sapw_loss = ndcohort%prt%GetState(sapw_organ,element_list(el))*branch_loss_frac
                store_loss = ndcohort%prt%GetState(store_organ,element_list(el))*branch_loss_frac
                struct_loss = ndcohort%prt%GetState(struct_organ,element_list(el))*branch_loss_frac

                ! ------------------------------------------------------
                ! Transfer the biomass from the cohort's
                ! damage to the litter input fluxes
                ! ------------------------------------------------------
    
                do dcmpy=1,ndcmpy
                   dcmpy_frac = GetDecompyFrac(ipft,leaf_organ,dcmpy)
                   litt%leaf_fines_in(dcmpy) = litt%leaf_fines_in(dcmpy) + &
                        (store_loss+leaf_loss+repro_loss) * &
                        ndcohort%n * dcmpy_frac / cpatch%area
                end do

                flux_diags%leaf_litter_input(ipft) = &
                     flux_diags%leaf_litter_input(ipft) +  &
                     (store_loss+leaf_loss+repro_loss) * ndcohort%n
                
                call adjust_SF_CWD_frac(ndcohort%dbh,ncwd,SF_val_CWD_frac,SF_val_CWD_frac_adj)

                do c = 1,ncwd
                   litt%ag_cwd_in(c) = litt%ag_cwd_in(c) + &
                        (sapw_loss + struct_loss) * &
                        SF_val_CWD_frac_adj(c) * ndcohort%n / &
                        cpatch%area
                   
                   flux_diags%cwd_ag_input(c)  = flux_diags%cwd_ag_input(c) + &
                        (struct_loss + sapw_loss) * &
                        SF_val_CWD_frac_adj(c) * ndcohort%n
                end do
                
             end do do_element

             ! Applying the damage to the cohort, does not need to happen
             ! in the element loop, it will loop inside that call
             call PRTDamageLosses(ndcohort%prt, leaf_organ, crown_loss_frac)
             call PRTDamageLosses(ndcohort%prt, repro_organ, crown_loss_frac)
             call PRTDamageLosses(ndcohort%prt, sapw_organ, branch_loss_frac)
             call PRTDamageLosses(ndcohort%prt, store_organ, branch_loss_frac)
             call PRTDamageLosses(ndcohort%prt, struct_organ, branch_loss_frac)
                                
             
             !----------- Insert new cohort into the linked list
             ! This list is going tall to short, lets add this new
             ! cohort into a taller position so we don't hit it again
             ! as the loop traverses
             ! --------------------------------------------------------------!
             
             ndcohort%shorter => ccohort
             if(associated(ccohort%taller))then
                ndcohort%taller => ccohort%taller
                ccohort%taller%shorter => ndcohort
             else
                cpatch%tallest => ndcohort
                ndcohort%taller => null()
             endif
             ccohort%taller => ndcohort
             
          end if if_numtrees

       end do do_dclass

       end associate
       ccohort => ccohort%shorter
    enddo
    
    return
  end subroutine GenerateDamageAndLitterFluxes

  ! ============================================================================

  subroutine PreDisturbanceLitterFluxes( currentSite, currentPatch, bc_in )

    ! -----------------------------------------------------------------------------------
    !
    ! This subroutine calculates all of the different litter input and output fluxes
    ! associated with seed turnover, seed influx, litterfall from live and
    ! dead plants, germination, and fragmentation.
    !
    ! At this time we do not have explicit herbivory, and burning losses to litter
    ! are handled elsewhere.
    !
    ! Note: The processes conducted here DO NOT handle litter fluxes associated
    !       with disturbance.  Those fluxes are handled elsewhere (EDPatchDynamcisMod)
    !       because the fluxes are potentially cross patch, and also dealing
    !       patch areas that are changing.
    !
    ! -----------------------------------------------------------------------------------


    ! !ARGUMENTS
    type(ed_site_type), intent(inout)  :: currentSite
    type(ed_patch_type), intent(inout) :: currentPatch
    type(bc_in_type), intent(in)       :: bc_in

    !
    ! !LOCAL VARIABLES:
    type(site_massbal_type), pointer :: site_mass
    type(litter_type), pointer :: litt     ! Points to the litter object for
    ! the different element types
    integer :: el                          ! Litter element loop index
    integer :: nlev_eff_decomp             ! Number of active layers over which
    ! fragmentation fluxes are transfered
    !------------------------------------------------------------------------------------

    ! Calculate the fragmentation rates
    call fragmentation_scaler(currentPatch, bc_in)

    do el = 1, num_elements

       litt => currentPatch%litter(el)

       ! Calculate loss rate of viable seeds to litter
       call SeedDecay(litt, currentPatch, bc_in)
       

       ! Calculate seed germination rate, the status flags prevent
       ! germination from occuring when the site is in a drought
       ! (for drought deciduous) or too cold (for cold deciduous)
<<<<<<< HEAD
      
       call SeedGermination(litt, currentSite%cstatus, currentSite%dstatus, bc_in, currentPatch)
       
=======
       call SeedGermination(litt, currentSite%cstatus, currentSite%dstatus(1:numpft))

>>>>>>> b8ad811e
       ! Send fluxes from newly created litter into the litter pools
       ! This litter flux is from non-disturbance inducing mortality, as well
       ! as litter fluxes from live trees
       call CWDInput(currentSite, currentPatch, litt,bc_in)

       ! Only calculate fragmentation flux over layers that are active
       ! (RGK-Mar2019) SHOULD WE MAX THIS AT 1? DONT HAVE TO

       nlev_eff_decomp = max(bc_in%max_rooting_depth_index_col, 1)
       call CWDOut(litt,currentPatch%fragmentation_scaler,nlev_eff_decomp)

       site_mass => currentSite%mass_balance(el)

       ! Fragmentation flux to soil decomposition model [kg/site/day]
       site_mass%frag_out = site_mass%frag_out + currentPatch%area * &
            ( sum(litt%ag_cwd_frag) + sum(litt%bg_cwd_frag) + &
            sum(litt%leaf_fines_frag) + sum(litt%root_fines_frag) + &
            sum(litt%seed_decay) + sum(litt%seed_germ_decay))

    end do


    return
  end subroutine PreDisturbanceLitterFluxes

  ! =====================================================================================

  subroutine PreDisturbanceIntegrateLitter(currentPatch)

    ! -----------------------------------------------------------------------------------
    ! This step applies the litter fluxes to the prognostic state variables.
    ! This procedure is called in response to fluxes generated from:
    ! 1) seed rain,
    ! 2) non-disturbance generating turnover
    ! 3) litter fall from living plants
    ! 4) fragmentation
    !
    ! This routine does NOT accomodate the litter fluxes associated with
    ! disturbance generation.  That will happen after this call.
    ! Fluxes associated with FIRE also happen after this step.
    !
    ! All states are in units kg/m2
    ! All fluxes are in units kg/m2/day
    ! The integration step is 1 day, thus time is implied
    !
    ! -----------------------------------------------------------------------------------

    ! Arguments
    type(ed_patch_type),intent(inout),target :: currentPatch


    ! Locals
    type(litter_type), pointer :: litt
    integer :: el          ! Loop counter for litter element type
    integer :: pft         ! pft loop counter
    integer :: c           ! CWD loop counter
    integer :: nlevsoil    ! number of soil layers
    integer :: ilyr        ! soil layer loop counter
    integer :: dcmpy       ! decomposability index

    do el = 1, num_elements

       litt => currentPatch%litter(el)

       ! Update the bank of viable seeds
       ! -----------------------------------------------------------------------------------

       do pft = 1,numpft
          litt%seed(pft) = litt%seed(pft) + &
               litt%seed_in_local(pft) +   &
               litt%seed_in_extern(pft) -  &
               litt%seed_decay(pft) -      &
               litt%seed_germ_in(pft)

          ! Note that the recruitment scheme will use seed_germ
          ! for its construction costs.
          litt%seed_germ(pft) = litt%seed_germ(pft) + &
               litt%seed_germ_in(pft) - &
               litt%seed_germ_decay(pft)


       enddo

       ! Update the Coarse Woody Debris pools (above and below)
       ! -----------------------------------------------------------------------------------
       nlevsoil = size(litt%bg_cwd,dim=2)
       do c = 1,ncwd
          litt%ag_cwd(c) = litt%ag_cwd(c)  + litt%ag_cwd_in(c) - litt%ag_cwd_frag(c)
          do ilyr=1,nlevsoil
             litt%bg_cwd(c,ilyr) = litt%bg_cwd(c,ilyr) &
                  + litt%bg_cwd_in(c,ilyr) &
                  - litt%bg_cwd_frag(c,ilyr)
          enddo
       end do

       ! Update the fine litter pools from leaves and fine-roots
       ! -----------------------------------------------------------------------------------

       do dcmpy = 1,ndcmpy

          litt%leaf_fines(dcmpy) = litt%leaf_fines(dcmpy) &
               + litt%leaf_fines_in(dcmpy)              &
               - litt%leaf_fines_frag(dcmpy)
          do ilyr=1,nlevsoil
             litt%root_fines(dcmpy,ilyr) = litt%root_fines(dcmpy,ilyr) &
                  + litt%root_fines_in(dcmpy,ilyr)      &
                  - litt%root_fines_frag(dcmpy,ilyr)
          enddo

       end do

    end do     ! litter element loop

    return
  end subroutine PreDisturbanceIntegrateLitter



  ! ============================================================================

  subroutine trim_canopy( currentSite )
    !
    ! !DESCRIPTION:
    ! Canopy trimming / leaf optimisation. Removes leaves in negative annual carbon balance.
    !
    ! !USES:

    ! !ARGUMENTS
    type (ed_site_type),intent(inout), target :: currentSite
    !
    ! !LOCAL VARIABLES:
    type (ed_cohort_type) , pointer :: currentCohort
    type (ed_patch_type)  , pointer :: currentPatch

    integer  :: z                     ! leaf layer
    integer  :: ipft                  ! pft index
    logical  :: trimmed               ! was this layer trimmed in this year? If not expand the canopy.
    real(r8) :: tar_bl                ! target leaf biomass       (leaves flushed, trimmed)
    real(r8) :: tar_bfr               ! target fine-root biomass  (leaves flushed, trimmed)
    real(r8) :: bfr_per_bleaf         ! ratio of fine root per leaf biomass
    real(r8) :: sla_levleaf           ! sla at leaf level z
    real(r8) :: nscaler_levleaf       ! nscaler value at leaf level z
    integer  :: cl                    ! canopy layer index
    real(r8) :: kn                    ! nitrogen decay coefficient
    real(r8) :: sla_max               ! Observational constraint on how large sla (m2/gC) can become
    real(r8) :: leaf_c                ! leaf carbon [kg]
    real(r8) :: sapw_c                ! sapwood carbon [kg]
    real(r8) :: store_c               ! storage carbon [kg]
    real(r8) :: struct_c              ! structure carbon [kg]
    real(r8) :: leaf_inc              ! LAI-only portion of the vegetation increment of dinc_vai
    real(r8) :: lai_canopy_above      ! the LAI in the canopy layers above the layer of interest
    real(r8) :: lai_layers_above      ! the LAI in the leaf layers, within the current canopy,
    ! above the leaf layer of interest
    real(r8) :: lai_current           ! the LAI in the current leaf layer
    real(r8) :: cumulative_lai        ! whole canopy cumulative LAI, top down, to the leaf layer of interest
    real(r8) :: cumulative_lai_cohort ! cumulative LAI within the current cohort only

    ! Temporary diagnostic ouptut
    integer :: ipatch
    integer :: icohort

    ! LAPACK linear least squares fit variables
    ! The standard equation for a linear fit, y = mx + b, is converted to a linear system, AX=B and has
    ! the form: [n  sum(x); sum(x)  sum(x^2)] * [b; m]  = [sum(y); sum(x*y)] where
    ! n is the number of leaf layers
    ! x is yearly_net_uptake minus the leaf cost aka the net-net uptake
    ! y is the cumulative lai for the current cohort
    ! b is the y-intercept i.e. the cumulative lai that has zero net-net uptake
    ! m is the slope of the linear fit
    integer :: nll = 3                    ! Number of leaf layers to fit a regression to for calculating the optimum lai
    character(1) :: trans = 'N'           ! Input matrix is not transposed

    integer, parameter :: m = 2, n = 2    ! Number of rows and columns, respectively, in matrix A
    integer, parameter :: nrhs = 1        ! Number of columns in matrix B and X
    integer, parameter :: workmax = 100   ! Maximum iterations to minimize work

    integer :: lda = m, ldb = n           ! Leading dimension of A and B, respectively
    integer :: lwork                      ! Dimension of work array
    integer :: info                       ! Procedure diagnostic ouput

    real(r8) :: nnu_clai_a(m,n)           ! LHS of linear least squares fit, A matrix
    real(r8) :: nnu_clai_b(m,nrhs)        ! RHS of linear least squares fit, B matrix
    real(r8) :: work(workmax)             ! work array

    real(r8) :: initial_trim              ! Initial trim
    real(r8) :: optimum_trim              ! Optimum trim value

    real(r8) :: target_c_area

    real(r8) :: pft_leaf_lifespan         ! Leaf lifespan of each PFT [years]
    !----------------------------------------------------------------------

    ipatch = 1 ! Start counting patches

    currentPatch => currentSite%youngest_patch
    do while(associated(currentPatch))

       ! Add debug diagnstic output to determine which patch
       if (debug) then
          write(fates_log(),*) 'Current patch:', ipatch
          write(fates_log(),*) 'Current patch cohorts:', currentPatch%countcohorts
       endif

       icohort = 1

       currentCohort => currentPatch%tallest
       do while (associated(currentCohort))

          ! Save off the incoming trim
          initial_trim = currentCohort%canopy_trim


          ! Add debug diagnostic output to determine which cohort
          if (debug) then
             write(fates_log(),*) 'Current cohort:', icohort
             write(fates_log(),*) 'Starting canopy trim:', initial_trim
          endif

          trimmed = .false.
          ipft = currentCohort%pft
          call carea_allom(currentCohort%dbh,currentCohort%n,currentSite%spread,currentCohort%pft,&
               currentCohort%crowndamage, currentCohort%c_area)

          leaf_c   = currentCohort%prt%GetState(leaf_organ, carbon12_element)

          currentCohort%treelai = tree_lai(leaf_c, currentCohort%pft, currentCohort%c_area, &
               currentCohort%n, currentCohort%canopy_layer,               &
               currentPatch%canopy_layer_tlai,currentCohort%vcmax25top )

          ! We don't need to check on sp mode here since we don't trim_canopy with sp mode
          currentCohort%treesai = tree_sai(currentCohort%pft, &
               currentCohort%dbh, currentCohort%crowndamage,  &
               currentCohort%canopy_trim, &
               currentCohort%efstem_coh, &
               currentCohort%c_area, currentCohort%n,currentCohort%canopy_layer,& 
               currentPatch%canopy_layer_tlai, currentCohort%treelai, &
               currentCohort%vcmax25top,0 )  

          currentCohort%nv      = count((currentCohort%treelai+currentCohort%treesai) .gt. dlower_vai(:)) + 1

          if (currentCohort%nv > nlevleaf)then
             write(fates_log(),*) 'nv > nlevleaf',currentCohort%nv, &
                  currentCohort%treelai,currentCohort%treesai, &
                  currentCohort%c_area,currentCohort%n,leaf_c
             call endrun(msg=errMsg(sourcefile, __LINE__))
          endif

          ! Find target leaf biomass. Here we assume that leaves would be fully flushed 
          ! (elongation factor = 1)
          call bleaf(currentcohort%dbh,ipft,&
               currentCohort%crowndamage, currentcohort%canopy_trim,1.0_r8, tar_bl)

          if ( int(prt_params%allom_fmode(ipft)) .eq. 1 ) then
             ! only query fine root biomass if using a fine root allometric model that takes leaf trim into account
             call bfineroot(currentcohort%dbh,ipft,currentcohort%canopy_trim, &
                  currentcohort%l2fr,1.0_r8, tar_bfr)
             bfr_per_bleaf = tar_bfr/tar_bl
          endif

          ! Identify current canopy layer (cl)
          cl = currentCohort%canopy_layer

          ! PFT-level maximum SLA value, even if under a thick canopy (same units as slatop)
          sla_max = prt_params%slamax(ipft)

          ! Initialize nnu_clai_a
          nnu_clai_a(:,:) = 0._r8
          nnu_clai_b(:,:) = 0._r8

          !Leaf cost vs net uptake for each leaf layer.
          do z = 1, currentCohort%nv

             ! Calculate the cumulative total vegetation area index (no snow occlusion, stems and leaves)
             leaf_inc    = dinc_vai(z) * &
                  currentCohort%treelai/(currentCohort%treelai+currentCohort%treesai)
             
             ! Now calculate the cumulative top-down lai of the current layer's midpoint within the current cohort
             lai_layers_above      = (dlower_vai(z) - dinc_vai(z)) * &
                  currentCohort%treelai/(currentCohort%treelai+currentCohort%treesai)
             lai_current           = min(leaf_inc, currentCohort%treelai - lai_layers_above)
             cumulative_lai_cohort = lai_layers_above + 0.5*lai_current

             ! Now add in the lai above the current cohort for calculating the sla leaf level
             lai_canopy_above  = sum(currentPatch%canopy_layer_tlai(1:cl-1))
             cumulative_lai    = lai_canopy_above + cumulative_lai_cohort

             ! There was activity this year in this leaf layer.  This should only occur for bottom most leaf layer
             if (currentCohort%year_net_uptake(z) /= 999._r8)then

                ! Calculate sla_levleaf following the sla profile with overlying leaf area
                ! Scale for leaf nitrogen profile
                kn = decay_coeff_kn(ipft,currentCohort%vcmax25top)
                ! Nscaler value at leaf level z
                nscaler_levleaf = exp(-kn * cumulative_lai)
                ! Sla value at leaf level z after nitrogen profile scaling (m2/gC)
                sla_levleaf = min(sla_max,prt_params%slatop(ipft)/nscaler_levleaf)

                ! Find the realised leaf lifespan, depending on the leaf phenology.
                if (prt_params%season_decid(ipft) ==  itrue) then
                   ! Cold-deciduous costs. Assume time-span to be 1 year to be consistent
                   ! with FATES default
                   pft_leaf_lifespan = decid_leaf_long_max

                elseif (any(prt_params%stress_decid(ipft) == [ihard_stress_decid,isemi_stress_decid]) )then
                   ! Drought-decidous costs. Assume time-span to be the least between
                   !    1 year and the life span provided by the parameter file.
                   pft_leaf_lifespan = &
                      min(decid_leaf_long_max,sum(prt_params%leaf_long(ipft,:)))

                else !evergreen costs
                   pft_leaf_lifespan = sum(prt_params%leaf_long(ipft,:))
                end if

                ! Leaf cost at leaf level z (kgC m-2 year-1) accounting for sla profile
                ! (Convert from SLA in m2g-1 to m2kg-1)
                currentCohort%leaf_cost = &
                   1.0_r8/(sla_levleaf*pft_leaf_lifespan*g_per_kg)


                if ( int(prt_params%allom_fmode(ipft)) == 1 ) then
                   ! if using trimmed leaf for fine root biomass allometry, add the cost of the root increment
                   ! to the leaf increment; otherwise do not.
                   currentCohort%leaf_cost = currentCohort%leaf_cost + &
                        1.0_r8/(sla_levleaf*g_per_kg) * &
                        bfr_per_bleaf / prt_params%root_long(ipft)
                end if
                currentCohort%leaf_cost = currentCohort%leaf_cost * &
                     (prt_params%grperc(ipft) + 1._r8)

                ! Construct the arrays for a least square fit of the net_net_uptake versus the cumulative lai
                ! if at least nll leaf layers are present in the current cohort and only for the bottom nll
                ! leaf layers.
                if (currentCohort%nv > nll .and. currentCohort%nv - z < nll) then

                   ! Build the A matrix for the LHS of the linear system. A = [n  sum(x); sum(x)  sum(x^2)]
                   ! where n = nll and x = yearly_net_uptake-leafcost
                   nnu_clai_a(1,1) = nnu_clai_a(1,1) + 1 ! Increment for each layer used
                   nnu_clai_a(1,2) = nnu_clai_a(1,2) + currentCohort%year_net_uptake(z) - currentCohort%leaf_cost
                   nnu_clai_a(2,1) = nnu_clai_a(1,2)
                   nnu_clai_a(2,2) = nnu_clai_a(2,2) + (currentCohort%year_net_uptake(z) - currentCohort%leaf_cost)**2

                   ! Build the B matrix for the RHS of the linear system. B = [sum(y); sum(x*y)]
                   ! where x = yearly_net_uptake-leafcost and y = cumulative_lai_cohort
                   nnu_clai_b(1,1) = nnu_clai_b(1,1) + cumulative_lai_cohort
                   nnu_clai_b(2,1) = nnu_clai_b(2,1) + (cumulative_lai_cohort * &
                        (currentCohort%year_net_uptake(z) - currentCohort%leaf_cost))
                end if

                ! Check leaf cost against the yearly net uptake for that cohort leaf layer
                if (currentCohort%year_net_uptake(z) < currentCohort%leaf_cost) then
                   ! Make sure the cohort trim fraction is great than the pft trim limit
                   if (currentCohort%canopy_trim > EDPftvarcon_inst%trim_limit(ipft)) then

                      ! keep trimming until none of the canopy is in negative carbon balance.
                      if (currentCohort%hite > EDPftvarcon_inst%hgt_min(ipft)) then
                         currentCohort%canopy_trim = currentCohort%canopy_trim - &
                              EDPftvarcon_inst%trim_inc(ipft)

                         trimmed = .true.

                      endif ! hite check
                   endif ! trim limit check
                endif ! net uptake check
             endif ! leaf activity check
          enddo ! z, leaf layer loop

          ! Compute the optimal cumulative lai based on the cohort net-net uptake profile if at least 2 leaf layers
          if (nnu_clai_a(1,1) > 1) then

             ! Compute the optimum size of the work array
             lwork = -1 ! Ask sgels to compute optimal number of entries for work
             call dgels(trans, m, n, nrhs, nnu_clai_a, lda, nnu_clai_b, ldb, work, lwork, info)
             lwork = int(work(1)) ! Pick the optimum.  TBD, can work(1) come back with greater than work size?

             ! Compute the minimum of 2-norm of of the least squares fit to solve for X
             ! Note that dgels returns the solution by overwriting the nnu_clai_b array.
             ! The result has the form: X = [b; m]
             ! where b = y-intercept (i.e. the cohort lai that has zero yearly net-net uptake)
             ! and m is the slope of the linear fit
             call dgels(trans, m, n, nrhs, nnu_clai_a, lda, nnu_clai_b, ldb, work, lwork, info)

             if (info < 0) then
                write(fates_log(),*) 'LLSF optimium LAI calculation returned illegal value'
                call endrun(msg=errMsg(sourcefile, __LINE__))
             endif

             if (debug) then
                write(fates_log(),*) 'LLSF optimium LAI (intercept,slope):', nnu_clai_b
                write(fates_log(),*) 'LLSF optimium LAI:', nnu_clai_b(1,1)
                write(fates_log(),*) 'LLSF optimium LAI info:', info
                write(fates_log(),*) 'LAI fraction (optimum_lai/cumulative_lai):', nnu_clai_b(1,1) / cumulative_lai_cohort
             endif

             ! Calculate the optimum trim based on the initial canopy trim value
             if (cumulative_lai_cohort > 0._r8) then  ! Sometime cumulative_lai comes in at 0.0?

                !
                optimum_trim = (nnu_clai_b(1,1) / cumulative_lai_cohort) * initial_trim

                ! Determine if the optimum trim value makes sense.  The smallest cohorts tend to have unrealistic fits.
                if (optimum_trim > 0. .and. optimum_trim < 1.) then
                   currentCohort%canopy_trim = optimum_trim

                   trimmed = .true.

                endif
             endif
          endif

          ! Reset activity for the cohort for the start of the next year
          currentCohort%year_net_uptake(:) = 999.0_r8

          ! Add to trim fraction if cohort not trimmed at all
          if ( (.not.trimmed) .and.currentCohort%canopy_trim < 1.0_r8)then
             currentCohort%canopy_trim = currentCohort%canopy_trim + EDPftvarcon_inst%trim_inc(ipft)
          endif

          if ( debug ) then
             write(fates_log(),*) 'trimming:',currentCohort%canopy_trim
          endif

          ! currentCohort%canopy_trim = 1.0_r8 !FIX(RF,032414) this turns off ctrim for now.
          currentCohort => currentCohort%shorter
          icohort = icohort + 1
       enddo
       currentPatch => currentPatch%older
       ipatch = ipatch + 1
    enddo

  end subroutine trim_canopy

  ! ============================================================================
  subroutine phenology( currentSite, bc_in )
    !
    ! !DESCRIPTION:
    ! Phenology.
    !
    ! !USES:
    use FatesConstantsMod, only : tfrz => t_water_freeze_k_1atm
    use EDParamsMod, only : ED_val_phen_a, ED_val_phen_b, ED_val_phen_c
    use EDParamsMod, only : ED_val_phen_chiltemp
    use EDParamsMod, only : ED_val_phen_mindayson
    use EDParamsMod, only : ED_val_phen_ncolddayslim
    use EDParamsMod, only : ED_val_phen_coldtemp
    use EDBtranMod, only  : check_layer_water
    !
    ! !ARGUMENTS:
    type(ed_site_type), intent(inout), target :: currentSite
    type(bc_in_type),   intent(in)            :: bc_in

    !
    ! !LOCAL VARIABLES:

    type(ed_patch_type),pointer :: cpatch
    integer  :: model_day_int     ! integer model day 1 - inf
    integer  :: ncolddays         ! no days underneath the threshold for leaf drop
    integer  :: i_wmem            ! Loop counter for water mem days
    integer  :: i_tmem            ! Loop counter for veg temp mem days
    integer  :: ipft              ! plant functional type index
    integer  :: j                 ! Soil layer index
    real(r8) :: mean_10day_liqvol ! mean soil liquid volume over last 10 days [m3/m3]
    real(r8) :: mean_10day_smp    ! mean soil matric potential over last 10 days [mm]
    real(r8) :: leaf_c            ! leaf carbon [kg]
    real(r8) :: fnrt_c            ! fineroot carbon [kg]
    real(r8) :: sapw_c            ! sapwood carbon [kg]
    real(r8) :: store_c           ! storage carbon [kg]
    real(r8) :: struct_c          ! structure carbon [kg]
    real(r8) :: gdd_threshold     ! GDD accumulation function,
    real(r8) :: rootfrac_notop    ! Total rooting fraction excluding the top soil layer
    integer  :: ncdstart          ! beginning of counting period for chilling degree days.
    integer  :: gddstart          ! beginning of counting period for growing degree days.
    integer  :: nlevroot          ! Number of rooting levels to consider
    real(r8) :: temp_in_C         ! daily averaged temperature in celsius
    real(r8) :: elongf_prev       ! Elongation factor from previous time
    real(r8) :: elongf_1st        ! First guess for elongation factor
    integer  :: ndays_pft_leaf_lifespan ! PFT life span of drought deciduous [days].
                                        !    This is the shortest between the PFT leaf 
                                        !    lifespan and the maximum lifespan of drought 
                                        !    deciduous (see parameter decid_leaf_long_max
                                        !    at the beginning of this file).
     real(r8) :: phen_drought_threshold ! For drought hard-deciduous, this is the threshold
                                        !   below which plants will abscise leaves, and
                                        !   above which plants will flush leaves. For semi-
                                        !   deciduous plants, this is the threshold below
                                        !   which abscission will be complete. This depends
                                        !   on the sign. If positive, these are soil
                                        !   volumetric water content [m3/m3]. If negative,
                                        !   the values are soil matric potential [mm]. Not
                                        !   used for non-deciduous plants. Ignored for 
                                        !   non-deciduous plants.
     real(r8) :: phen_moist_threshold   ! For semi-deciduous, this is the threshold above 
                                        !    which flushing will be complete.  This depends
                                        !    on the sign. If positive, these are soil
                                        !    volumetric water content [m3/m3]. If negative,
                                        !    the values are soil matric potential [mm].
                                        !    Ignored for hard-deciduous and evergreen 
                                        !    plants.
     real(r8) :: phen_doff_time         ! Minimum number of days that plants must remain
                                        !   leafless before flushing leaves again.

    ! Logical tests to make code more readable
    logical  :: smoist_below_threshold   ! Is soil moisture below threshold?
    logical  :: recent_flush             ! Last full flushing event is still very recent.
    logical  :: recent_abscission        ! Last abscission event is still very recent.
    logical  :: exceed_min_on_period     ! Have leaves been flushed for a minimum period of time?
    logical  :: exceed_min_off_period    ! Have leaves been off for a minimum period of time?
    logical  :: prolonged_on_period      ! Has leaves been flushed for too long?
    logical  :: prolonged_off_period     ! Have leaves been abscissed for too long?
    logical  :: last_flush_long_ago      ! Has it been a very long time since last flushing?


    ! This is the integer model day. The first day of the simulation is 1, and it
    ! continues monotonically, indefinitely
    ! Advance it. (this should be a global, no reason
    ! for site level, but we don't have global scalars in the
    ! restart file)
    currentSite%phen_model_date = currentSite%phen_model_date + 1
    model_day_int = currentSite%phen_model_date


    ! Parameter of drought decid leaf loss in mm in top layer...FIX(RF,032414)
    ! - this is arbitrary and poorly understood. Needs work. ED_
    !Parameters: defaults from Botta et al. 2000 GCB,6 709-725
    !Parameters, default from from SDGVM model of senesence

    temp_in_C = 0._r8
    cpatch => CurrentSite%oldest_patch
    do while(associated(cpatch))
       temp_in_C = temp_in_C + cpatch%tveg24%GetMean()*cpatch%area
       cpatch => cpatch%younger
    end do
    temp_in_C = temp_in_C * area_inv - tfrz


    !-----------------Cold Phenology--------------------!

    !Zero growing degree and chilling day counters
    if (currentSite%lat > 0)then
       ncdstart = 270  !Northern Hemisphere begining November
       gddstart = 1    !Northern Hemisphere begining January
    else
       ncdstart = 120  !Southern Hemisphere beginning May
       gddstart = 181  !Northern Hemisphere begining July
    endif

    ! Count the number of chilling days over a seasonal window.
    ! For comparing against GDD, we start calculating chilling
    ! in the late autumn.
    ! This value is used to determine the GDD exceedance threshold
    if (hlm_day_of_year == ncdstart)then
       currentSite%nchilldays = 0
    endif

    !Accumulate growing/chilling days after start of counting period
    if (temp_in_C  <  ED_val_phen_chiltemp)then
       currentSite%nchilldays = currentSite%nchilldays + 1
    endif

    !GDD accumulation function, which also depends on chilling days.
    !  -68 + 638 * (-0.001 * ncd)
    gdd_threshold = ED_val_phen_a + ED_val_phen_b*exp(ED_val_phen_c*real(currentSite%nchilldays,r8))

    !Accumulate temperature of last 10 days.
    currentSite%vegtemp_memory(2:num_vegtemp_mem) = currentSite%vegtemp_memory(1:num_vegtemp_mem-1)
    currentSite%vegtemp_memory(1) = temp_in_C

    !count number of days for leaves off
    ncolddays = 0
    do i_tmem = 1,num_vegtemp_mem
       if (currentSite%vegtemp_memory(i_tmem) < ED_val_phen_coldtemp)then
          ncolddays = ncolddays + 1
       endif
    enddo

    ! Here is where we do the GDD accumulation calculation
    !
    ! reset GDD on set dates
    if (hlm_day_of_year == gddstart)then
       currentSite%grow_deg_days = 0._r8
    endif
    !
    ! accumulate the GDD using daily mean temperatures
    ! Don't accumulate GDD during the growing season (that wouldn't make sense)
    if (temp_in_C .gt. 0._r8 .and. currentSite%cstatus == phen_cstat_iscold) then
       currentSite%grow_deg_days = currentSite%grow_deg_days + temp_in_C
    endif

    !this logic is to prevent GDD accumulating after the leaves have fallen and before the
    ! beginnning of the accumulation period, to prevend erroneous autumn leaf flushing.
    if(model_day_int> ndays_per_year)then !only do this after the first year to prevent odd behaviour

       if(currentSite%lat .gt. 0.0_r8)then !Northern Hemisphere
          ! In the north, don't accumulate when we are past the leaf fall date.
          ! Accumulation starts on day 1 of year in NH.
          ! The 180 is to prevent going into an 'always off' state after initialization
          if( model_day_int .gt. currentSite%cleafoffdate.and.hlm_day_of_year.gt.180)then !
             currentSite%grow_deg_days = 0._r8
          endif
       else !Southern Hemisphere
          ! In the South, don't accumulate after the leaf off date, and before the start of
          ! the accumulation phase (day 181).
          if(model_day_int .gt. currentSite%cleafoffdate.and.hlm_day_of_year.lt.gddstart) then!
             currentSite%grow_deg_days = 0._r8
          endif
       endif
    endif !year1

    ! Calculate the number of days since the leaves last came on
    ! and off. If this is the beginning of the simulation, that day might
    ! not had occured yet, so set it to last year to get things rolling

    if (model_day_int < currentSite%cleafoffdate) then
       currentSite%cndaysleafoff = model_day_int - (currentSite%cleafoffdate - ndays_per_year)
    else
       currentSite%cndaysleafoff = model_day_int - currentSite%cleafoffdate
    end if

    if (model_day_int < currentSite%cleafondate) then
       currentSite%cndaysleafon = model_day_int - (currentSite%cleafondate - ndays_per_year)
    else
       currentSite%cndaysleafon = model_day_int - currentSite%cleafondate
    end if



    !LEAF ON: COLD DECIDUOUS. Needs to
    !1) have exceeded the growing degree day threshold
    !2) The leaves should not be on already
    !3) There should have been at least one chilling day in the counting period.
    !   this prevents tropical or warm climate plants that are "cold-deciduous"
    !   from ever re-flushing after they have reached their maximum age (thus
    !   preventing them from competing

    if ( any(currentSite%cstatus == [phen_cstat_iscold,phen_cstat_nevercold]) .and. &
         (currentSite%grow_deg_days > gdd_threshold) .and. &
         (currentSite%cndaysleafoff > ED_val_phen_mindayson) .and. &
         (currentSite%nchilldays >= 1)) then
       currentSite%cstatus = phen_cstat_notcold  ! Set to not-cold status (leaves can come on)
       currentSite%cleafondate = model_day_int
       currentSite%cndaysleafon = 0
       currentSite%grow_deg_days = 0._r8 ! zero GDD for the rest of the year until counting season begins.
       if ( debug ) write(fates_log(),*) 'leaves on'
    endif !GDD




    !LEAF OFF: COLD THRESHOLD
    !Needs to:
    !1) have exceeded the number of cold days threshold
    !2) have exceeded the minimum leafon time.
    !3) The leaves should not be off already
    !4) The day of simulation should be larger than the counting period.


    if ( (currentSite%cstatus == phen_cstat_notcold) .and. &
         (model_day_int > num_vegtemp_mem)      .and. &
         (ncolddays > ED_val_phen_ncolddayslim) .and. &
         (currentSite%cndaysleafon > ED_val_phen_mindayson) )then

       currentSite%grow_deg_days  = 0._r8          ! The equations for Botta et al
       ! are for calculations of
       ! first flush, but if we dont
       ! clear this value, it will cause
       ! leaves to flush later in the year
       currentSite%cstatus       = phen_cstat_iscold  ! alter status of site to 'leaves off'
       currentSite%cleafoffdate = model_day_int       ! record leaf off date
       currentSite%cndaysleafoff = 0

       if ( debug ) write(fates_log(),*) 'leaves off'
    endif

    ! LEAF OFF: COLD LIFESPAN THRESHOLD
    ! NOTE: Some areas of the planet will never generate a cold day
    ! and thus %nchilldays will never go from zero to 1.  The following logic
    ! when coupled with this fact will essentially prevent cold-deciduous
    ! plants from re-emerging in areas without at least some cold days
    
    if( (currentSite%cstatus == phen_cstat_notcold)  .and. &
        (currentSite%cndaysleafoff > 400)) then   ! remove leaves after a whole year,
                                                  ! when there is no 'off' period.
       currentSite%grow_deg_days  = 0._r8

       currentSite%cstatus = phen_cstat_nevercold  ! alter status of site to imply that this
       ! site is never really cold enough
       ! for cold deciduous
       currentSite%cleafoffdate = model_day_int    ! record leaf off date
       currentSite%cndaysleafoff = 0

       if ( debug ) write(fates_log(),*) 'leaves off'
    endif



    ! Loop through every PFT to assign the elongation factor. 
    ! Add PFT look to account for different PFT rooting depth profiles.
    pft_elong_loop: do ipft=1,numpft

       ! Copy values to a local variable to make code more legible.
       phen_drought_threshold = prt_params%phen_drought_threshold(ipft)
       phen_moist_threshold   = prt_params%phen_moist_threshold  (ipft)
       phen_doff_time         = prt_params%phen_doff_time        (ipft)


       ! Update soil moisture information memory (we always track the last 10 days)
       do i_wmem = numWaterMem,2,-1 !shift memory to previous day, to make room for current day
          currentSite%liqvol_memory(i_wmem,ipft) = currentSite%liqvol_memory(i_wmem-1,ipft)
          currentSite%smp_memory   (i_wmem,ipft) = currentSite%smp_memory   (i_wmem-1,ipft)
       end do

       ! Find the rooting depth distribution for PFT
       call set_root_fraction( currentSite%rootfrac_scr, ipft, currentSite%zi_soil, &
                               bc_in%max_rooting_depth_index_col )
       nlevroot = max(2,min(ubound(currentSite%zi_soil,1),bc_in%max_rooting_depth_index_col))

       ! The top most layer is typically very thin (~ 2cm) and dries rather quickly. Despite
       ! being thin, it can have a non-negligible rooting fraction (e.g., using 
       ! exponential_2p_root_profile with default parameters make the top layer to contain
       ! about 7% of the total fine root density).  To avoid overestimating dryness, we 
       ! ignore the top layer when calculating the memory.
       rootfrac_notop = sum(currentSite%rootfrac_scr(2:nlevroot))
       if ( rootfrac_notop <= nearzero ) then
          ! Unlikely, but just in case all roots are in the first layer, we use the second
          ! layer the second layer (to avoid FPE issues).
          currentSite%rootfrac_scr(2) = 1.0_r8
          rootfrac_notop              = 1.0_r8
       end if

       ! Set the memory to be the weighted average of the soil properties, using the
       ! root fraction of each layer (except the topmost one) as the weighting factor.

       currentSite%liqvol_memory(1,ipft) = sum( bc_in%h2o_liqvol_sl     (2:nlevroot) * &
                                                currentSite%rootfrac_scr(2:nlevroot) ) / &
                                                rootfrac_notop
       currentSite%smp_memory   (1,ipft)  = 0._r8
       do j = 2,nlevroot
          if(check_layer_water(bc_in%h2o_liqvol_sl(j),bc_in%tempk_sl(j)) ) then
             currentSite%smp_memory   (1,ipft) = currentSite%smp_memory   (1,ipft) + & 
                  bc_in%smp_sl            (j) * &
                  currentSite%rootfrac_scr(j)  / &
                  rootfrac_notop
          else
             ! Nominal extreme suction for frozen or unreasonably dry soil
             currentSite%smp_memory   (1,ipft) = currentSite%smp_memory   (1,ipft) + & 
                  smp_lwr_bound * &
                  currentSite%rootfrac_scr(j)  / &
                  rootfrac_notop
          end if
       end do

       ! Calculate the mean soil moisture ( liquid volume (m3/m3) and matric potential (mm))
       !    over the last 10 days
       mean_10day_liqvol = sum(currentSite%liqvol_memory(1:numWaterMem,ipft)) / &
                           real(numWaterMem,r8)
       mean_10day_smp    = sum(currentSite%smp_memory   (1:numWaterMem,ipft)) / &
                           real(numWaterMem,r8)

       ! Compare the moisture with the threshold.
       if ( phen_drought_threshold >= 0. ) then
          ! Liquid volume in reference layer (m3/m3)
          smoist_below_threshold = mean_10day_liqvol < phen_drought_threshold
       else
          ! Soil matric potential in reference layer (mm)
          smoist_below_threshold = mean_10day_smp    < phen_drought_threshold
       end if

       ! Calculate days since last flushing and shedding event, but make a provision
       ! for the first year of simulation, we have to assume leaf drop / leaf flush
       ! dates to start, so if that is in the future, set it to last year
       if (model_day_int < currentSite%dleafoffdate(ipft)) then
          currentSite%dndaysleafoff(ipft) = model_day_int - (currentSite%dleafoffdate(ipft)-ndays_per_year)
       else
          currentSite%dndaysleafoff(ipft) = model_day_int - currentSite%dleafoffdate(ipft)
       end if
       if (model_day_int < currentSite%dleafondate(ipft)) then
          currentSite%dndaysleafon(ipft) = model_day_int - (currentSite%dleafondate(ipft)-ndays_per_year)
       else
          currentSite%dndaysleafon(ipft) = model_day_int - currentSite%dleafondate(ipft)
       end if


       ! Elongation factor from the previous step.
       elongf_prev = currentSite%elong_factor(ipft)


       ! PFT leaf lifespan in days. This is the shortest between the leaf longevity
       ! (defined as a PFT parameter) and the maximum canopy leaf life span allowed
       ! for drought deciduous (local parameter). The sum term accounts for the
       ! total leaf life span of this cohort.
       ndays_pft_leaf_lifespan = &
          nint(ndays_per_year*min(decid_leaf_long_max,sum(prt_params%leaf_long(ipft,:))))


       !---~---
       !    Find elongation factors by comparing the moisture with the thresholds. For each
       ! tissue --- leaves, fine roots, and stems (sapwood+heartwood) --- elongation factor
       ! is the maximum fraction of biomass (relative to maximum biomass given allometry)
       ! that can be allocated to each tissue due to phenology. In this select case, we
       ! define the elongation factor based on the PFT-specific phenology strategy of this
       ! each PFT. Options are evergreen, "hard deciduous", or semi-deciduous:
       !  - Evergreen: elongation factors shall be 1 at all times (fully flushed tissues).
       !  - "Hard-deciduous": elongation factors are either 0 (fully abscised tissues) or
       !    1 (fully flushed tissues)
       !  - Semi-deciduous: elongation factors can be any value between 0 and 1 (including
       !    0 and 1). For example, if elongation factor for leaves of a cohort is 0.4, then
       !    the leaf biomass will be capped at 40% of the biomass the cohort would have if
       !    it were in well-watered conditions.
       !---~---
       case_drought_phen: select case (prt_params%stress_decid(ipft))
       case (ihard_stress_decid)
          !---~---
          !    Default ("hard") drought deciduous phenology. The decision on whether to 
          ! abscise (shed) or flush leaves is in principle defined by the soil moisture
          ! in the rooting zone.  However, we must also account the time since last 
          ! abscission or flushing event, to avoid excessive "flickering" of the leaf 
          ! elongation factor if soil moisture is right at the threshold.
          !
          ! (MLO thought: maybe we should define moisture equivalents of GDD and chilling
          ! days to simplify the cases a bit...)
          !---~---


          !---~---
          ! Save some conditions in logical variables to simplify code below
          !---~---
          ! Leaves have been "on" for longer than the minimum number of days.
          exceed_min_on_period     = &
             any( currentSite%dstatus(ipft) == [phen_dstat_timeon,phen_dstat_moiston] )   .and. &
             (currentSite%dndaysleafon(ipft) > dleafon_drycheck)
          ! Leaves have been "off" for longer than the minimum number of days.
          exceed_min_off_period    = &
             ( currentSite%dstatus(ipft)       == phen_dstat_timeoff       ) .and. &
             ( currentSite%dndaysleafoff(ipft) >  min_daysoff_dforcedflush )
          ! Leaves have been "on" for longer than the leaf lifetime.
          prolonged_on_period      = &
             any( currentSite%dstatus(ipft) == [phen_dstat_timeon,phen_dstat_moiston] )   .and. &
             ( currentSite%dndaysleafon(ipft) > ndays_pft_leaf_lifespan )
          ! Leaves have been "off" for a sufficiently long time and the last flushing
          ! was about one year ago (+/- tolerance).
          prolonged_off_period     = &
             any( currentSite%dstatus(ipft) == [phen_dstat_timeoff,phen_dstat_moistoff] ) .and. &
             ( currentSite%dndaysleafoff(ipft) > phen_doff_time     )                     .and. &
             ( currentSite%dndaysleafon(ipft) >= ndays_per_year-dd_offon_toler )                     .and. &
             ( currentSite%dndaysleafon(ipft) <= ndays_per_year+dd_offon_toler )
          ! Last flushing was a very long time ago.
          last_flush_long_ago      = &
             ( currentSite%dstatus(ipft)      == phen_dstat_moistoff            ) .and. &
             ( currentSite%dndaysleafon(ipft) >  ndays_per_year+dd_offon_toler  )
          !---~---


          !---~---
          ! Revision of the conditions, added an if/elseif/else structure to ensure only 
          ! up to one change occurs at any given time. Also, prevent changes until the
          ! soil moisture memory is populated (the outer if check).
          !---~---
          past_spinup_ifelse: if (model_day_int > numWaterMem) then
             drought_smoist_ifelse: if ( prolonged_off_period .and. &
                                         ( .not. smoist_below_threshold ) ) then
                ! LEAF ON: DROUGHT DECIDUOUS WETNESS
                ! Here, we used a window of oppurtunity to determine if we are
                ! close to the time when then leaves came on last year
                ! The following conditions must be met
                ! a) a year, plus or minus 1 month since we last had leaf-on?
                ! b) Has there also been at least a nominaly short amount of "leaf-off"?
                ! c) Is the soil moisture sufficiently high?
                currentSite%dstatus(ipft)      = phen_dstat_moiston  ! set status to leaf-on
                currentSite%dleafondate(ipft)  = model_day_int       ! save the model day we start flushing
                currentSite%dndaysleafon(ipft) = 0
                currentSite%elong_factor(ipft) = 1.

             elseif ( last_flush_long_ago ) then
                ! LEAF ON: DROUGHT DECIDUOUS TIME EXCEEDANCE
                ! If we still haven't done budburst by end of window, then force it

                ! If the status is "phen_dstat_moistoff", it means this site currently has
                ! leaves off due to actual moisture limitations.
                ! So we trigger bud-burst at the end of the month since
                ! last year's bud-burst.  If this is imposed, then we set the new
                ! status to indicate bud-burst was forced by timing
                currentSite%dstatus(ipft)      = phen_dstat_timeon ! force budburst!
                currentSite%dleafondate(ipft)  = model_day_int     ! record leaf on date
                currentSite%dndaysleafon(ipft) = 0
                currentSite%elong_factor(ipft) = 1.

             elseif ( exceed_min_off_period ) then
                ! LEAF ON: DROUGHT DECIDUOUS EXCEEDED MINIMUM OFF PERIOD
                ! Leaves were off due to time, not really moisture, so we allow them to
                ! flush again as soon as they exceed a minimum off time
                ! This typically occurs in a perennially wet system.
                currentSite%dstatus(ipft)      = phen_dstat_timeon    ! force budburst!
                currentSite%dleafondate(ipft)  = model_day_int        ! record leaf on date
                currentSite%dndaysleafon(ipft) = 0
                currentSite%elong_factor(ipft) = 1.

             elseif ( prolonged_on_period ) then
                ! LEAF OFF: DROUGHT DECIDUOUS LIFESPAN
                ! Are the leaves rouhgly at the end of their lives? If so, shed leaves 
                ! even if it is not dry.
                currentSite%dstatus(ipft)      = phen_dstat_timeoff    !alter status of site to 'leaves off'
                currentSite%dleafoffdate(ipft) = model_day_int         !record leaf on date
                currentSite%dndaysleafoff(ipft) = 0
                currentSite%elong_factor(ipft)  = 0.

             elseif ( exceed_min_on_period .and. smoist_below_threshold ) then
                ! LEAF OFF: DROUGHT DECIDUOUS DRYNESS - if the soil gets too dry,
                ! and the leaves have already been on a while...
                currentSite%dstatus(ipft) = phen_dstat_moistoff     ! alter status of site to 'leaves off'
                currentSite%dleafoffdate(ipft) = model_day_int      ! record leaf on date
                currentSite%dndaysleafoff(ipft) = 0
                currentSite%elong_factor(ipft)  = 0.
             end if drought_smoist_ifelse
          end if past_spinup_ifelse
          !---~---


       case (isemi_stress_decid)
          !---~---
          ! Semi-deciduous PFT, based on ED2.  We compare the moisture with the lower
          ! and upper thresholds. If the moisture is in between the thresholds, we must
          ! also check whether or not the drought is developing or regressing.
          !---~---


          !---~---
          !   First guess elongation factor, solely based on rooting-zone moisture.
          ! These values may be adjusted based on the time since last flushing and/or
          ! abscising event.
          !---~---
          if (phen_drought_threshold >= 0.) then
             elongf_1st = elongf_min + (1.0_r8 - elongf_min ) * &
                          ( mean_10day_liqvol    - phen_drought_threshold ) / &
                          ( phen_moist_threshold - phen_drought_threshold )
          else
             elongf_1st = elongf_min + (1.0_r8 - elongf_min ) * &
                          ( mean_10day_smp       - phen_drought_threshold ) / &
                          ( phen_moist_threshold - phen_drought_threshold )
          end if
          elongf_1st = max(0.0_r8,min(1.0_r8,elongf_1st))
          !---~---



          !---~---
          ! Save some conditions in logical variables to simplify code below
          !---~---
          !  Leaves have been flushing for a short period of time.
          recent_flush         = elongf_prev >= elongf_min .and. &
                                 ( currentSite%dndaysleafon(ipft) <= dleafon_drycheck )
          !  Leaves have been abscissing for a short period of time.
          recent_abscission    = elongf_prev <  elongf_min .and. &
                                 ( currentSite%dndaysleafoff(ipft) <=  min_daysoff_dforcedflush )
          !  Leaves have been flushing for longer than their time span.
          prolonged_on_period  = all( [elongf_prev,elongf_1st] >= elongf_min ) .and. &
                                 ( currentSite%dndaysleafon(ipft)  > ndays_pft_leaf_lifespan )
          !  It's been a long time since the plants had flushed their leaves.
          last_flush_long_ago  = all( [elongf_prev,elongf_1st] <  elongf_min ) .and. &
                                 ( currentSite%dndaysleafon(ipft) >  ndays_per_year+dd_offon_toler )
          !---~---


          ! Make sure elongation factor is bounded and check for special cases.
          drought_gradual_ifelse: if ( model_day_int <= numWaterMem ) then
             ! Too early in the simulation, keep the same elongation factor as the day before.
             currentSite%elong_factor(ipft) = elongf_prev

          elseif ( prolonged_on_period ) then
             ! Leaves have been on for too long and exceeded leaf lifespan. Force abscission
             currentSite%elong_factor(ipft)  = 0.0_r8             ! Force full budburst
             currentSite%dstatus(ipft)       = phen_dstat_timeoff ! Flag that this has been forced
             currentSite%dleafoffdate(ipft)  = model_day_int      ! Record leaf off date
             currentSite%dndaysleafoff(ipft) = 0                  ! Reset clock

          elseif ( last_flush_long_ago ) then
             ! Plant has not flushed at all for a very long time. Force flushing
             currentSite%elong_factor(ipft)  = elongf_min         ! Force minimum budburst
             currentSite%dstatus(ipft)       = phen_dstat_timeon  ! Flag that this has been forced
             currentSite%dleafondate(ipft)   = model_day_int      ! Record leaf on date
             currentSite%dndaysleafon(ipft)  = 0                  ! Reset clock

          elseif ( recent_flush .and. elongf_1st < elongf_prev ) then
             ! Leaves have only recently reached flushed status. Elongation factor cannot decrease
             currentSite%elong_factor(ipft) = elongf_prev       ! Elongation factor cannot decrease
             currentSite%dstatus(ipft)      = phen_dstat_timeon ! Flag that this has been forced

          elseif ( recent_abscission .and. elongf_1st > elongf_min ) then
             ! Leaves have only recently abscissed. Prevent plant to flush leaves.
             currentSite%elong_factor(ipft) = 0.0_r8             ! Elongation factor must remain 0.
             currentSite%dstatus(ipft)      = phen_dstat_timeoff ! Flag that this has been forced

          elseif ( elongf_1st < elongf_min ) then
             ! First guess of elongation factor below minimum. Impose full abscission.
             currentSite%elong_factor(ipft) = 0.0_r8

             if (elongf_prev >= elongf_min ) then
                ! This is the first day moisture fell below minimum. Flag change of status.
                currentSite%dstatus(ipft)       = phen_dstat_moistoff ! Flag that this has not been forced
                currentSite%dleafoffdate(ipft)  = model_day_int       ! Record leaf off date
                currentSite%dndaysleafoff(ipft) = 0                   ! Reset clock
             end if

          else
             ! First guess of elongation factor is valid, use it.
             currentSite%elong_factor(ipft) = elongf_1st


             if (elongf_prev < elongf_min ) then
                ! This is the first day moisture allows leaves to exist. Flag change of status.
                currentSite%dstatus(ipft)       = phen_dstat_moiston  ! Flag that this has not been forced
                currentSite%dleafondate(ipft)   = model_day_int       ! Record leaf on date
                currentSite%dndaysleafon(ipft)  = 0                   ! Reset clock
             elseif (elongf_1st < elongf_prev) then
                currentSite%dstatus(ipft)       = phen_dstat_pshed    ! Flag partial shedding,
                                                                    ! but do not reset the clock
             end if
          end if drought_gradual_ifelse


       case default
          !    Neither hard deciduous or semi-deciduous. For now we treat this as synonym
          ! of non-drought deciduous. In the future we may consider other drought deciduous
          ! strategies (e.g., abscission driven by moisture, flushing driven by photo-
          ! period).
          currentSite%dstatus(ipft)      = phen_dstat_moiston

          ! Assign elongation factors for non-drought deciduous PFTs, which will be used
          ! to define the cohort status.
          case_cold_phen: select case(prt_params%season_decid(ipft))
          case (ifalse)
             ! Evergreen, ensure that elongation factor is always one.
             currentSite%elong_factor(ipft) = 1.0_r8
          case (itrue)
             ! Cold-deciduous. Define elongation factor based on cold status
             select case (currentSite%cstatus)
             case (phen_cstat_nevercold,phen_cstat_iscold)
                currentSite%elong_factor(ipft) = 0.0_r8
             case (phen_cstat_notcold)
                currentSite%elong_factor(ipft) = 1.0_r8
             end select
          end select case_cold_phen

       end select case_drought_phen

    end do pft_elong_loop

    call phenology_leafonoff(currentSite)

    return
  end subroutine phenology


  ! ============================================================================
  subroutine phenology_leafonoff(currentSite)
    !
    ! !DESCRIPTION:
    ! Controls the leaf on and off economics
    !
    ! !USES:
    !
    ! !ARGUMENTS:
    type(ed_site_type), intent(inout), target :: currentSite
    !
    ! !LOCAL VARIABLES:
    type(ed_patch_type) , pointer :: currentPatch
    type(ed_cohort_type), pointer :: currentCohort

    real(r8) :: leaf_c                   ! leaf carbon [kg]
    real(r8) :: fnrt_c                   ! fine root carbon [kg]
    real(r8) :: sapw_c                   ! sapwood carbon [kg]
    real(r8) :: struct_c                 ! structural wood carbon [kg]
    real(r8) :: store_c                  ! storage carbon [kg]
    real(r8) :: store_c_transfer_frac    ! Fraction of storage carbon used to flush leaves

    real(r8) :: leaf_deficit_c           ! leaf carbon deficit (relative to target) [kg]
    real(r8) :: fnrt_deficit_c           ! fine root carbon deficit (relative to target) [kg]
    real(r8) :: sapw_deficit_c           ! sapwood carbon deficit (relative to target) [kg]
    real(r8) :: struct_deficit_c         ! structural wood carbon deficit (relative to target) [kg]
    real(r8) :: total_deficit_c          ! total carbon deficit (relative to target) [kg]

    real(r8) :: target_leaf_c            ! target leaf carbon (allometry scaled by elongation factor) [kg]
    real(r8) :: target_fnrt_c            ! target fine root carbon (allometry scaled by elongation factor) [kg]
    real(r8) :: target_sapw_c            ! target sapwood carbon (allometry scaled by elongation factor) [kg]
    real(r8) :: target_agw_c             ! target Above ground biomass [kgC]
    real(r8) :: target_bgw_c             ! target Below ground biomass [kgC]
    real(r8) :: target_struct_c          ! target structural wood carbon (allometry scaled by elongation factor) [kg]

    real(r8) :: sapw_area                ! Sapwood area

    real(r8) :: eff_leaf_drop_fraction   ! Effective leaf drop fraction
    real(r8) :: eff_fnrt_drop_fraction   ! Effective fine-root drop fraction
    real(r8) :: eff_sapw_drop_fraction   ! Effective sapwood drop fraction
    real(r8) :: eff_struct_drop_fraction ! Effective structural wood drop fraction

    logical  :: is_flushing_time         ! Time to flush leaves
    logical  :: is_shedding_time         ! Time to shed leaves

    real(r8) :: fnrt_drop_fraction       ! Fine root relative drop fraction (0 = no drop, 1 = as much as leaves)
    real(r8) :: stem_drop_fraction       ! Stem drop relative fraction (0 = no drop, 1 = as much as leaves)
    real(r8) :: l2fr                     ! Leaf to fineroot biomass multiplier 

    integer  :: ipft                     ! Plant functional type index
    real(r8), parameter :: leaf_drop_fraction  = 1.0_r8
    real(r8), parameter :: carbon_store_buffer = 0.10_r8
    !------------------------------------------------------------------------

    currentPatch => CurrentSite%oldest_patch

    patch_loop: do while(associated(currentPatch))
       currentCohort => currentPatch%tallest
       cohort_loop: do while(associated(currentCohort))

          ipft = currentCohort%pft

          ! Retrieve existing leaf and storage carbon

          if(debug) call currentCohort%prt%CheckMassConservation(ipft,0)

          store_c  = currentCohort%prt%GetState(store_organ , carbon12_element)
          leaf_c   = currentCohort%prt%GetState(leaf_organ  , carbon12_element)
          fnrt_c   = currentCohort%prt%GetState(fnrt_organ  , carbon12_element)
          sapw_c   = currentCohort%prt%GetState(sapw_organ  , carbon12_element)
          struct_c = currentCohort%prt%GetState(struct_organ, carbon12_element)

          fnrt_drop_fraction = prt_params%phen_fnrt_drop_fraction(ipft)
          stem_drop_fraction = prt_params%phen_stem_drop_fraction(ipft)
          l2fr               = prt_params%allom_l2fr(ipft)

          ! MLO. To avoid duplicating code for drought and cold deciduous PFTs, we first
          !      check whether or not it's time to flush or time to shed leaves, then
          !      use a common code for flushing or shedding leaves.
          is_time_block: if (prt_params%season_decid(ipft) == itrue) then ! Cold deciduous

             ! A. Is this the time for COLD LEAVES to switch to ON?
             is_flushing_time = ( currentSite%cstatus      == phen_cstat_notcold .and. & ! We just moved to leaves being on
                                  currentCohort%status_coh == leaves_off         )        ! Leaves are currently off
             ! B. Is this the time for COLD LEAVES to switch to OFF?
             is_shedding_time = any(currentSite%cstatus == [phen_cstat_nevercold,phen_cstat_iscold]) .and. & ! Past leaf drop day or too cold
                                currentCohort%status_coh == leaves_on                                .and. & ! Leaves have not dropped yet
                                ( currentCohort%dbh > EDPftvarcon_inst%phen_cold_size_threshold(ipft) .or. & ! Grasses are big enough or...
                                  prt_params%woody(ipft) == itrue                                     )      ! this is a woody PFT.

          elseif (any(prt_params%stress_decid(ipft) == [ihard_stress_decid,isemi_stress_decid]) ) then ! Drought deciduous

             ! A. Is this the time for DROUGHT LEAVES to switch to ON?
             is_flushing_time = any( currentSite%dstatus(ipft) == [phen_dstat_moiston,phen_dstat_timeon] ) .and.  & ! Leaf flushing time (moisture or time)
                                any( currentCohort%status_coh  == [leaves_off,leaves_shedding] )
             ! B. Is this the time for DROUGHT LEAVES to switch to OFF?
             !    This will be true when leaves are abscissing (partially or fully) due to moisture or time
             is_shedding_time = any( currentSite%dstatus(ipft) == [phen_dstat_moistoff,phen_dstat_timeoff,phen_dstat_pshed] ) .and. &
                                any( currentCohort%status_coh  == [leaves_on,leaves_shedding] )
          else
             ! This PFT is not deciduous.
             is_flushing_time         = .false.
             is_shedding_time         = .false.
          end if is_time_block



          ! Elongation factor for leaves is always the same as the site- and 
          ! PFT-dependent factor computed in subroutine phenology. For evergreen
          ! PFTs, this value should be always 1.0. 
          currentCohort%efleaf_coh = currentSite%elong_factor(ipft)

          ! Find the effective "elongation factor" for fine roots and stems. The effective elongation
          ! factor is a combination of the PFT leaf elongation factor (efleaf_coh) and the tissue drop 
          ! fraction relative to leaves (xxxx_drop_fraction). When xxxx_drop_fraction is 0, the biomass
          ! of tissue xxxx will not be impacted by phenology. If xxxx_drop_fraction is 1, the biomass 
          ! of tissue xxxx will be as impacted by phenology as leaf biomass. Intermediate values will
          ! allow a more moderate impact of phenology in tissue xxxx relative to leaves.
          currentCohort%effnrt_coh = 1.0_r8 - (1.0_r8 - currentCohort%efleaf_coh ) * fnrt_drop_fraction
          currentCohort%efstem_coh = 1.0_r8 - (1.0_r8 - currentCohort%efleaf_coh ) * stem_drop_fraction

          ! Find the target biomass for each tissue  when accounting for elongation
          ! factors. Note that the target works for both flushing and shedding leaves.
          call bleaf(currentCohort%dbh,currentCohort%pft,currentCohort%crowndamage, &
               currentCohort%canopy_trim,currentCohort%efleaf_coh,target_leaf_c)
          call bfineroot(currentCohort%dbh,currentCohort%pft, &
               currentCohort%canopy_trim,l2fr,currentCohort%effnrt_coh,target_fnrt_c)
          call bsap_allom(currentCohort%dbh,currentCohort%pft,currentCohort%crowndamage, &
               currentCohort%canopy_trim,currentCohort%efstem_coh,sapw_area,target_sapw_c)
          call bagw_allom(currentCohort%dbh,currentCohort%pft,currentCohort%crowndamage,&
               currentCohort%efstem_coh,target_agw_c)
          call bbgw_allom(currentCohort%dbh,currentCohort%pft,currentCohort%efstem_coh,target_bgw_c)
          call bdead_allom( target_agw_c, target_bgw_c, target_sapw_c, &
               currentCohort%pft, target_struct_c)


          ! A.  This is time to switch to (COLD or DROUGHT) LEAF ON
          flush_block: if (is_flushing_time) then
             currentCohort%status_coh = leaves_on ! Leaves are on, so change status to
                                                  ! stop flow of carbon out of bstore.

             ! Transfer carbon from storage to living tissues (only if there is any carbon in storage)
             transf_block: if ( store_c > nearzero ) then
                ! Find the total deficit.  We no longer distinguish between woody and non-woody
                ! PFTs here (as sapwmemory is the same as sapw_c if this is a woody tissue).
                leaf_deficit_c   = max(0.0_r8, target_leaf_c   - leaf_c  )
                fnrt_deficit_c   = max(0.0_r8, target_fnrt_c   - fnrt_c  )
                sapw_deficit_c   = max(0.0_r8, target_sapw_c   - sapw_c  )
                struct_deficit_c = max(0.0_r8, target_struct_c - struct_c)
                total_deficit_c  = leaf_deficit_c + fnrt_deficit_c + sapw_deficit_c + &
                                   struct_deficit_c

                ! Flush either the amount required from the memory, or -most- of the storage pool
                ! RF: added a criterion to stop the entire store pool emptying and triggering termination mortality
                ! n.b. this might not be necessary if we adopted a more gradual approach to leaf flushing...
                store_c_transfer_frac = min( EDPftvarcon_inst%phenflush_fraction(ipft) * &
                                             total_deficit_c / store_c, &
                                             1.0_r8 - carbon_store_buffer )

                ! This call will request that storage carbon will be transferred to
                ! each tissue. It is specified as a fraction of the available storage
                ! MLO - Just to be safe, skip steps in the unlikely case total_deficit is zero, to avoid FPE errors.
                if (total_deficit_c > nearzero) then
                   call PRTPhenologyFlush(currentCohort%prt, ipft, leaf_organ, &
                                          store_c_transfer_frac*leaf_deficit_c/total_deficit_c)
                   call PRTPhenologyFlush(currentCohort%prt, ipft, fnrt_organ, &
                                          store_c_transfer_frac*fnrt_deficit_c/total_deficit_c)

                   ! MLO - stem_drop_fraction is a PFT parameter, do we really need this 
                   !       check for woody/non-woody PFT?
                   if ( prt_params%woody(ipft) == ifalse ) then
                      call PRTPhenologyFlush(currentCohort%prt, ipft, sapw_organ, &
                                             store_c_transfer_frac*sapw_deficit_c/total_deficit_c)
                      call PRTPhenologyFlush(currentCohort%prt, ipft, struct_organ, &
                                             store_c_transfer_frac*struct_deficit_c/total_deficit_c)
                   end if
                end if
             else
                ! Not enough carbon to flush any living tissue.
                store_c_transfer_frac = 0.0_r8
             end if transf_block
          end if flush_block



          ! B.  This is time to switch to (COLD or DROUGHT) LEAF OFF
          shed_block: if (is_shedding_time) then
             if ( currentCohort%efleaf_coh > 0.0_r8 ) then
                ! Partial shedding
                currentCohort%status_coh  = leaves_shedding
             else
                ! Complete abscission
                currentCohort%status_coh  = leaves_off
             end if


             ! Find the effective fraction to drop. This fraction must be calculated every time
             ! because we must account for partial abscission. The simplest approach is to simply
             ! use the ratio between the target and the original biomass of each pool. The 
             ! max(tissue_c,nearzero) is overly cautious, because leaf_c = 0 would imply that
             ! leaves are already off, and this wouldn't be considered shedding time.
             eff_leaf_drop_fraction   = max( 0.0_r8, min( 1.0_r8,1.0_r8 - target_leaf_c   / max( leaf_c  , nearzero ) ) )
             eff_fnrt_drop_fraction   = max( 0.0_r8, min( 1.0_r8,1.0_r8 - target_fnrt_c   / max( fnrt_c  , nearzero ) ) )
             eff_sapw_drop_fraction   = max( 0.0_r8, min( 1.0_r8,1.0_r8 - target_sapw_c   / max( sapw_c  , nearzero ) ) )
             eff_struct_drop_fraction = max( 0.0_r8, min( 1.0_r8,1.0_r8 - target_struct_c / max( struct_c, nearzero ) ) )

             ! Drop leaves
             call PRTDeciduousTurnover(currentCohort%prt,ipft, leaf_organ, eff_leaf_drop_fraction)

             ! Drop fine roots
             call PRTDeciduousTurnover(currentCohort%prt,ipft, fnrt_organ, eff_fnrt_drop_fraction)

             ! If plant is not woody, shed sapwood and heartwood (they may have a minimum amount of woody tissues for
             ! running plant hydraulics, and it makes sense to shed them along with leaves when they should be off).
             ! MLO - stem_drop_fraction is a PFT parameter, do we really need this check for woody/non-woody PFT?
             if ( prt_params%woody(ipft) == ifalse ) then
                ! Shed sapwood and heartwood.
                call PRTDeciduousTurnover(currentCohort%prt,ipft,sapw_organ  , eff_sapw_drop_fraction  )
                call PRTDeciduousTurnover(currentCohort%prt,ipft,struct_organ, eff_struct_drop_fraction)
             end if
          end if shed_block

          if(debug) call currentCohort%prt%CheckMassConservation(ipft,1)

          currentCohort => currentCohort%shorter
       end do cohort_loop

       currentPatch => currentPatch%younger

    end do patch_loop

  end subroutine phenology_leafonoff

  ! =====================================================================================

  subroutine satellite_phenology(currentSite, bc_in)

    ! -----------------------------------------------------------------------------------
    ! Takes the daily inputs of leaf area index, stem area index and canopy height and
    ! translates them into a FATES structure with one patch and one cohort per PFT
    ! The leaf area of the cohort is modified each day to match that asserted by the HLM
    ! -----------------------------------------------------------------------------------

    ! !USES:
    !
    ! !ARGUMENTS:
    type(ed_site_type), intent(inout), target :: currentSite
    type(bc_in_type),   intent(in)            :: bc_in

    class(prt_vartypes), pointer :: prt

    ! !LOCAL VARIABLES:
    type(ed_patch_type) , pointer :: currentPatch
    type(ed_cohort_type), pointer :: currentCohort

    real(r8) ::  spread        ! dummy value of canopy spread to estimate c_area
    real(r8) ::  leaf_c        ! leaf carbon estimated to generate target tlai
    real(r8) :: check_treelai
    integer ::   fates_pft     ! fates pft numer for weighting loop
    integer  ::   hlm_pft      ! host land model pft number for weighting loop.
    integer ::   s             ! site index


    ! To Do in this routine.
    ! Get access to HLM input varialbes.
    ! Weight them by PFT
    ! Loop around patches, and for each single cohort in each patch
    ! call assign_cohort_SP_properties to determine cohort height, dbh, 'n',  area, leafc from drivers.

    currentSite%sp_tlai(:) = 0._r8
    currentSite%sp_tsai(:) = 0._r8
    currentSite%sp_htop(:) = 0._r8

    ! WEIGHTING OF FATES PFTs on to HLM_PFTs
    ! 1. Add up the area associated with each FATES PFT
    ! where pft_areafrac is the area of land in each HLM PFT and (from surface dataset)
    ! hlm_pft_map is the area of that land in each FATES PFT (from param file)

    ! 2. weight each fates PFT target for lai, sai and htop by the area of the
    ! contrbuting HLM PFTs.

    currentPatch => currentSite%oldest_patch
    do while (associated(currentPatch))

       fates_pft = currentPatch%nocomp_pft_label
       if(fates_pft.ne.0)then

          do hlm_pft = 1,size( EDPftvarcon_inst%hlm_pft_map,2)

             if(bc_in%pft_areafrac(hlm_pft) * EDPftvarcon_inst%hlm_pft_map(fates_pft,hlm_pft).gt.0.0_r8)then
                !leaf area index
                currentSite%sp_tlai(fates_pft) = currentSite%sp_tlai(fates_pft) + &
                     bc_in%hlm_sp_tlai(hlm_pft) * bc_in%pft_areafrac(hlm_pft) &
                     * EDPftvarcon_inst%hlm_pft_map(fates_pft,hlm_pft)
                !stem area index
                currentSite%sp_tsai(fates_pft) = currentSite%sp_tsai(fates_pft) + &
                     bc_in%hlm_sp_tsai(hlm_pft) *	bc_in%pft_areafrac(hlm_pft) &
                     * EDPftvarcon_inst%hlm_pft_map(fates_pft,hlm_pft)
                ! canopy height
                currentSite%sp_htop(fates_pft) = currentSite%sp_htop(fates_pft) + &
                     bc_in%hlm_sp_htop(hlm_pft) * bc_in%pft_areafrac(hlm_pft) &
                     * EDPftvarcon_inst%hlm_pft_map(fates_pft,hlm_pft)
             end if ! there is some area in this patch
          end do !hlm_pft

          ! weight for total area in each patch/fates_pft
          ! this is needed because the area of pft_areafrac does not need to sum to 1.0
          if(currentPatch%area.gt.0.0_r8)then
             currentSite%sp_tlai(fates_pft) = currentSite%sp_tlai(fates_pft) &
                  /(currentPatch%area/area)
             currentSite%sp_tsai(fates_pft) = currentSite%sp_tsai(fates_pft) &
                  /(currentPatch%area/area)
             currentSite%sp_htop(fates_pft) = currentSite%sp_htop(fates_pft) &
                  /(currentPatch%area/area)
          endif

       end if ! not bare patch
       currentPatch => currentPatch%younger
    end do ! patch loop

    ! ------------------------------------------------------------
    ! now we have the target lai, sai and htop for each PFT/patch
    ! find properties of the cohort that go along with that
    ! 1. Find canopy area from HTOP (height)
    ! 2. Find 'n' associated with canopy area, given a closed canopy
    ! 3. Find 'bleaf' associated with TLAI and canopy area.
    ! These things happen in  the catchily titled "assign_cohort_SP_properties" routine.
    ! ------------------------------------------------------------

    currentPatch => currentSite%oldest_patch
    do while (associated(currentPatch))

       currentCohort => currentPatch%tallest
       do while (associated(currentCohort))

          ! FIRST SOME CHECKS.
          fates_pft =currentCohort%pft
          if(fates_pft.ne.currentPatch%nocomp_pft_label)then ! does this cohort belong in this PFT patch?
             write(fates_log(),*) 'wrong PFT label in cohort in SP mode',fates_pft,currentPatch%nocomp_pft_label
             call endrun(msg=errMsg(sourcefile, __LINE__))
          end if

          if(fates_pft.eq.0)then
             write(fates_log(),*) 'PFT0 in SP mode'
             call endrun(msg=errMsg(sourcefile, __LINE__))
          end if

          ! Call routine to invert SP drivers into cohort properites.
          call assign_cohort_SP_properties(currentCohort, currentSite%sp_htop(fates_pft), currentSite%sp_tlai(fates_pft)     , currentSite%sp_tsai(fates_pft),currentPatch%area,ifalse,leaf_c)

          currentCohort => currentCohort%shorter
       end do !cohort loop
       currentPatch => currentPatch%younger
    end do ! patch loop

  end subroutine satellite_phenology

  ! =====================================================================================

  subroutine assign_cohort_SP_properties(currentCohort,htop,tlai,tsai,parea,init,leaf_c)

    ! -----------------------------------------------------------------------------------!
    ! Takes the daily inputs of leaf area index, stem area index and canopy height and
    ! translates them into a FATES structure with one patch and one cohort per PFT
    ! The leaf area of the cohort is modified each day to match that asserted by the HLM
    ! -----------------------------------------------------------------------------------!
   

    type(ed_cohort_type), intent(inout), target :: currentCohort

    real(r8), intent(in) :: tlai ! target leaf area index from SP inputs
    real(r8), intent(in) :: tsai ! target stem area index from SP inputs
    real(r8), intent(in) :: htop ! target tree height from SP inputs
    real(r8), intent(in) :: parea ! patch area for this PFT
    integer, intent(in)  :: init ! are we in the initialization routine? if so do not set leaf_c
    real(r8), intent(out) ::  leaf_c        ! leaf carbon estimated to generate target tlai

    real(r8) :: dummy_n       ! set cohort n to a dummy value of 1.0
    integer  :: fates_pft     ! fates pft numer for weighting loop
    real(r8) :: spread        ! dummy value of canopy spread to estimate c_area
    real(r8) :: check_treelai
    real(r8) :: canopylai(1:nclmax)
    real(r8) :: fracerr
    real(r8) :: oldcarea

    ! Do some checks
    if(associated(currentCohort%shorter))then
       write(fates_log(),*) 'SP mode has >1 cohort'
       write(fates_log(),*) "SP mode >1 cohort: PFT",currentCohort%pft, currentCohort%shorter%pft
       write(fates_log(),*) "SP mode >1 cohort: CL",currentCohort%canopy_layer, currentCohort%shorter%canopy_layer
       call endrun(msg=errMsg(sourcefile, __LINE__))
    end if

    !------------------------------------------
    !  Calculate dbh from input height, and c_area from dbh
    !------------------------------------------
    currentCohort%hite = htop

    fates_pft = currentCohort%pft
    call h2d_allom(currentCohort%hite,fates_pft,currentCohort%dbh)

    dummy_n = 1.0_r8 ! make n=1 to get area of one tree.
    spread = 1.0_r8  ! fix this to 0 to remove dynamics of canopy closure, assuming a closed canopy.
    ! n.b. the value of this will only affect 'n', which isn't/shouldn't be a diagnostic in
    ! SP mode.
    call carea_allom(currentCohort%dbh,dummy_n,spread,currentCohort%pft,&
         currentCohort%crowndamage,currentCohort%c_area)

    !------------------------------------------
    !  Calculate canopy N assuming patch area is full
    !------------------------------------------
    currentCohort%n = parea / currentCohort%c_area

    ! correct c_area for the new nplant
    call carea_allom(currentCohort%dbh,currentCohort%n,spread,currentCohort%pft,&
         currentCohort%crowndamage,currentCohort%c_area)

    ! ------------------------------------------
    ! Calculate leaf carbon from target treelai
    ! ------------------------------------------
    currentCohort%treelai = tlai
    canopylai(:) = 0._r8
    if(init.eq.itrue)then
       ! If we are initializing, the canopy layer has not been set yet, so just set to 1
       currentCohort%canopy_layer = 1
       ! We need to get the vcmax25top
       currentCohort%vcmax25top = EDPftvarcon_inst%vcmax25top(currentCohort%pft,1)
    endif
    leaf_c = leafc_from_treelai( currentCohort%treelai, currentCohort%pft, currentCohort%c_area,&
         currentCohort%n, currentCohort%canopy_layer, currentCohort%vcmax25top)

    !check that the inverse calculation of leafc from treelai is the same as the
    ! standard calculation of treelai from leafc. Maybe can delete eventually?

    check_treelai = tree_lai(leaf_c, currentCohort%pft, currentCohort%c_area, &
         currentCohort%n, currentCohort%canopy_layer,               &
         canopylai,currentCohort%vcmax25top )

    if( abs(currentCohort%treelai-check_treelai).gt.1.0e-12)then !this is not as precise as nearzero
       write(fates_log(),*) 'error in validate treelai',currentCohort%treelai,check_treelai,currentCohort%treelai-check_treelai
       write(fates_log(),*) 'tree_lai inputs: ', currentCohort%pft, currentCohort%c_area, currentCohort%n, &
               currentCohort%canopy_layer, currentCohort%vcmax25top
       call endrun(msg=errMsg(sourcefile, __LINE__))
    end if

    ! the carea_allom routine sometimes generates precision-tolerance level errors in the canopy area
    ! these mean that the canopy area does not exactly add up to the patch area, which causes chaos in
    ! the radiation routines.  Correct both the area and the 'n' to remove error, and don't use
    !! carea_allom in SP mode after this point.

    if(abs(currentCohort%c_area-parea).gt.nearzero)then ! there is an error
       if(abs(currentCohort%c_area-parea).lt.10.e-9)then !correct this if it's a very small error
          oldcarea = currentCohort%c_area
          !generate new cohort area
          currentCohort%c_area = currentCohort%c_area - (currentCohort%c_area- parea)
          currentCohort%n = currentCohort%n * (currentCohort%c_area/oldcarea)
          if(abs(currentCohort%c_area-parea).gt.nearzero)then
             write(fates_log(),*) 'SPassign, c_area still broken',currentCohort%c_area-parea,currentCohort%c_area-oldcarea
             call endrun(msg=errMsg(sourcefile, __LINE__))
          end if
       else
          write(fates_log(),*) 'SPassign, big error in c_area',currentCohort%c_area-parea,currentCohort%pft
       end if ! still broken
    end if !small error

    if(init.eq.ifalse)then
       call SetState(currentCohort%prt, leaf_organ, carbon12_element, leaf_c, 1)
    endif

    ! assert sai
    currentCohort%treesai = tsai

  end subroutine assign_cohort_SP_properties

  ! =====================================================================================

  subroutine SeedIn( currentSite, bc_in )

    ! -----------------------------------------------------------------------------------
    ! Flux from plants into the seed pool.
    ! It is assumed that allocation to seed on living pools has already been calculated
    ! at the daily time step.
    ! Note: Some seed generation can occur during disturbance. It is assumed that
    !       some plants use their storage upon death to create seeds, but this in only
    !       triggered during non-fire and non-logging events.  See
    !       subroutine mortality_litter_fluxes() and DistributeSeeds(), look for
    !       parameter allom_frbstor_repro
    ! -----------------------------------------------------------------------------------


    ! !USES:
    use EDTypesMod, only : area
    use EDTypesMod, only : homogenize_seed_pfts
    !
    ! !ARGUMENTS
    type(ed_site_type), intent(inout), target  :: currentSite
    type(bc_in_type), intent(in)               :: bc_in

    type(ed_patch_type), pointer     :: currentPatch
    type(litter_type), pointer       :: litt
    type(ed_cohort_type), pointer    :: currentCohort
    type(site_massbal_type), pointer :: site_mass

    integer  :: pft
    real(r8) :: store_m_to_repro       ! mass sent from storage to reproduction upon death [kg/plant]
    real(r8) :: site_seed_rain(maxpft) ! This is the sum of seed-rain for the site [kg/site/day]
    real(r8) :: seed_in_external       ! Mass of externally generated seeds [kg/m2/day]
    real(r8) :: seed_stoich            ! Mass ratio of nutrient per C12 in seeds [kg/kg]
    real(r8) :: seed_prod              ! Seed produced in this dynamics step [kg/day]
    integer  :: n_litt_types           ! number of litter element types (c,n,p, etc)
    integer  :: el                     ! loop counter for litter element types
    integer  :: element_id             ! element id consistent with parteh/PRTGenericMod.F90
    !------------------------------------------------------------------------------------

    do el = 1, num_elements

       site_seed_rain(:) = 0._r8

       element_id = element_list(el)

       site_mass => currentSite%mass_balance(el)

       ! Loop over all patches and sum up the seed input for each PFT
       currentPatch => currentSite%oldest_patch
       do while (associated(currentPatch))

          currentCohort => currentPatch%tallest
          do while (associated(currentCohort))

             pft = currentCohort%pft

             ! a certain fraction of bstore might go to clonal reproduction when plants die
             ! (since this is only applied to the dying portion of the cohort
             !  we do not actually pair down the storage via PARTEH, instead
             !  we just make sure that we don't send a portion of the storage
             !  to the litter in CWDInput)
             ! units = [kg/ha/day] = [kg] * [fraction] * [plants/ha/year] * [year/day]
             store_m_to_repro = -currentCohort%prt%GetState(store_organ,element_id) * &
                  EDPftvarcon_inst%allom_frbstor_repro(pft)*currentCohort%dndt*years_per_day

             ! Transfer all reproductive tissues into seed production
             ! The following call to PRTReproRelease, will return the mass
             ! of seeds [kg] released by the plant, per the mass_fraction
             ! specified as input.  This routine will also remove the mass
             ! from the parteh state-variable.
             
             call PRTReproRelease(currentCohort%prt,repro_organ,element_id, &
                  1.0_r8, seed_prod)

             if(element_id==carbon12_element)then
                currentcohort%seed_prod = seed_prod
             end if

             site_seed_rain(pft) = site_seed_rain(pft) +  &
                  (seed_prod * currentCohort%n + store_m_to_repro)

             currentCohort => currentCohort%shorter
          enddo !cohort loop

          currentPatch => currentPatch%younger
       enddo

       ! We can choose to homogenize seeds. This is simple, we just
       ! add up all the seed from each pft at the site level, and then
       ! equally distribute to the PFT pools
       if ( homogenize_seed_pfts ) then
          site_seed_rain(1:numpft) = sum(site_seed_rain(:))/real(numpft,r8)
       end if


       ! Loop over all patches again and disperse the mixed seeds into the input flux
       ! arrays

       ! Loop over all patches and sum up the seed input for each PFT
       currentPatch => currentSite%oldest_patch
       do while (associated(currentPatch))

          litt => currentPatch%litter(el)
          do pft = 1,numpft

             if(currentSite%use_this_pft(pft).eq.itrue)then
             
             ! Seed input from local sources (within site)
             litt%seed_in_local(pft) = litt%seed_in_local(pft) + site_seed_rain(pft)/area

             ! If we are using the Tree Recruitment Scheme (TRS) with or w/o seedling dynamics
             if ( any(regeneration_model == [TRS_regeneration, TRS_no_seedling_dyn]) .and. &
                  prt_params%allom_dbh_maxheight(pft) > min_max_dbh_for_trees) then
             
             ! Send a fraction of reproductive carbon to litter to account for 
             ! non-seed reproductive carbon (e.g. flowers, fruit, etc.)
                litt%seed_decay(pft) = litt%seed_in_local(pft) * (1.0_r8 - EDPftvarcon_inst%repro_frac_seed(pft)) 
             
             ! Note: The default regeneration scheme sends all reproductive carbon to seed
             end if !Use TRS


             ! If there is forced external seed rain, we calculate the input mass flux
             ! from the different elements, using the mean stoichiometry of new
             ! recruits for the current patch and lowest canopy position

             select case(element_id)
             case(carbon12_element)
                seed_stoich = 1._r8
             case(nitrogen_element)
                seed_stoich = currentPatch%nitr_repro_stoich(pft)
             case(phosphorus_element)
                seed_stoich = currentPatch%phos_repro_stoich(pft)
             case default
                write(fates_log(), *) 'undefined element specified'
                write(fates_log(), *) 'while defining forced external seed mass flux'
                call endrun(msg=errMsg(sourcefile, __LINE__))
             end select
             
             ! Seed input from external sources (user param seed rain, or dispersal model)
             seed_in_external =  seed_stoich*EDPftvarcon_inst%seed_suppl(pft)*years_per_day
             litt%seed_in_extern(pft) = litt%seed_in_extern(pft) + seed_in_external

             ! Seeds entering externally [kg/site/day]
             site_mass%seed_in = site_mass%seed_in + seed_in_external*currentPatch%area
            end if !use this pft  
          enddo


          currentPatch => currentPatch%younger
       enddo

    end do

    return
  end subroutine SeedIn

  ! ============================================================================

  subroutine SeedDecay( litt , currentPatch, bc_in )
    !
    ! !DESCRIPTION:
    ! 1. Flux from seed pool into leaf litter pool
    ! 2. If the TRS with seedling dynamics is on (regeneration_model = 3)
    !    then we calculate seedling mortality here (i.e. flux from seedling pool
    !    (into leaf litter pool)   
    !
    ! !ARGUMENTS
    type(litter_type) :: litt
    type(ed_patch_type), intent(in) :: currentPatch ! ahb added this
    type(bc_in_type), intent(in) :: bc_in ! ahb added this    
    !
    ! !LOCAL VARIABLES:
    integer  ::  pft
    real(r8) ::  seedling_layer_par          ! cumulative sum of PAR at the seedling layer (MJ)
                                             ! over prior window of days defined by 
                                             ! fates_trs_seedling_mort_par_timescale
    real(r8) ::  seedling_light_mort_rate    ! daily seedling mortality rate from light stress
    real(r8) ::  seedling_h2o_mort_rate      ! daily seedling mortality rate from moisture stress
    real(r8) ::  seedling_mdds               ! moisture deficit days accumulated in the seedling layer
   
    !----------------------------------------------------------------------

    
    ! 1. Seed mortality (i.e. flux from seed bank to litter)
    
    ! default value from Liscke and Loffler 2006 ; making this a PFT-specific parameter
    ! decays the seed pool according to exponential model
    ! seed_decay_rate is in yr-1
    ! seed_decay is kg/day
    ! Assume that decay rates are same for all chemical species

    !=====================================================================================
    do pft = 1,numpft 
    
       ! If the TRS is switched off or the pft can't get big enough to be considered a tree 
       ! then use FATES default regeneration.
       if ( regeneration_model == default_regeneration .or. &
            prt_params%allom_dbh_maxheight(pft) < min_max_dbh_for_trees ) then

       ! Default seed decay (TRS is off)
       litt%seed_decay(pft) = litt%seed(pft) * &
             EDPftvarcon_inst%seed_decay_rate(pft)*years_per_day

       end if ! End default regeneration model

       ! If the TRS is switched on and the pft is a tree then add non-seed reproductive biomass
       ! to the seed decay flux. This was added to litt%seed_decay in the previously called SeedIn 
       ! subroutine
       if ( any(regeneration_model == [TRS_regeneration, TRS_no_seedling_dyn]) .and. &
                  prt_params%allom_dbh_maxheight(pft) > min_max_dbh_for_trees ) then
  
       litt%seed_decay(pft) = litt%seed_decay(pft) + &! From non-seed reproductive biomass (added in
                                                      ! in the SeedIn subroutine.
                              litt%seed(pft) * EDPftvarcon_inst%seed_decay_rate(pft)*years_per_day
    
       end if ! End use TRS


       ! If the TRS is switched on with seedling dynamics (regeneration_model = 2) 
       ! then calculate seedling mortality.
       if ( regeneration_model == TRS_regeneration .and. &
                         prt_params%allom_dbh_maxheight(pft) > min_max_dbh_for_trees ) then
       
       !----------------------------------------------------------------------
       ! Seedling mortality (flux from seedling pool to litter)
       ! Note: The TRS uses the litt%seed_germ data struture to track seedlings
       
       ! Step 1. Calculate the daily seedling mortality rate from light stress

       ! Calculate the cumulative light at the seedling layer over a prior number of 
       ! days determined by the "fates_tres_seedling_mort_par_timescale" parameter.
       seedling_layer_par = currentPatch%sdlng_mort_par%GetMean() * megajoules_per_joule * & 
        sec_per_day * sdlng_mort_par_timescale 

       ! Calculate daily seedling mortality rate from light
       seedling_light_mort_rate = exp( EDPftvarcon_inst%seedling_light_mort_a(pft) * &
                                       seedling_layer_par + EDPftvarcon_inst%seedling_light_mort_b(pft) ) 
        
       ! Step 2. Calculate the daily seedling mortality rate from moisture stress
       
       ! Get the current seedling moisture deficit days (tracked as a pft-specific exponential
       ! average)
       seedling_mdds = currentPatch%sdlng_mdd(pft)%p%GetMean()     
    
       ! Calculate seedling mortality as a function of moisture deficit days (mdd)
       ! If the seedling mmd value is below a critical threshold then moisture-based mortality is zero
       if (seedling_mdds < EDPftvarcon_inst%seedling_mdd_crit(pft)) then
           seedling_h2o_mort_rate = 0.0_r8
        else
          seedling_h2o_mort_rate = EDPftvarcon_inst%seedling_h2o_mort_a(pft) * seedling_mdds**2 + &
                                   EDPftvarcon_inst%seedling_h2o_mort_b(pft) * seedling_mdds + &
                                   EDPftvarcon_inst%seedling_h2o_mort_c(pft)
       end if ! mdd threshold check
     
       ! Step 3. Sum modes of mortality (including background mortality) and send dead seedlings
       ! to litter        
       litt%seed_germ_decay(pft) = (litt%seed_germ(pft) * seedling_light_mort_rate) + &
                                   (litt%seed_germ(pft) * seedling_h2o_mort_rate) + &
                                   (litt%seed_germ(pft) * EDPftvarcon_inst%background_seedling_mort(pft) &
                                                        * years_per_day)
       end if ! End use TRS with seedling dynamics

    enddo

    return
  end subroutine SeedDecay

  ! ============================================================================
  subroutine SeedGermination( litt, cold_stat, drought_stat, bc_in, currentPatch )
    !
    ! !DESCRIPTION:
    !  Flux from seed bank into the seedling pool    
    !
    ! !USES:

    !
    ! !ARGUMENTS
<<<<<<< HEAD
    type(litter_type) :: litt  
    integer, intent(in) :: cold_stat                   ! Is the site in cold leaf-off status?
    integer, intent(in) :: drought_stat                ! Is the site in drought leaf-off status?
    type(bc_in_type), intent(in) :: bc_in              
    type(ed_patch_type), intent(in) :: currentPatch    
=======
    type(litter_type) :: litt
    integer                   , intent(in) :: cold_stat    ! Is the site in cold leaf-off status?
    integer, dimension(numpft), intent(in) :: drought_stat ! Is the site in drought leaf-off status?
>>>>>>> b8ad811e
    !
    ! !LOCAL VARIABLES:
    integer :: pft
    real(r8), parameter ::  max_germination = 1.0_r8 ! Cap on germination rates. 
                                                    ! KgC/m2/yr Lishcke et al. 2009

    !Light and moisture-sensitive seedling emergence variables (ahb)
    !------------------------------------------------------------------------------------------------------------
    integer  :: ilayer_seedling_root           ! the soil layer at seedling rooting depth
    real(r8) :: seedling_layer_smp             ! soil matric potential at seedling rooting depth
    real(r8) :: wetness_index                  ! a soil 'wetness index' (1 / - SoilMatricPotetial (MPa) )
    real(r8) :: seedling_layer_par             ! par at the seedling layer (MJ m-2 day-1)
    real(r8) :: slsmp_emerg                    ! temp
    real(r8) :: slparmort                      ! temp
    real(r8) :: slpartrans                     ! temp
    real(r8) :: photoblastic_germ_modifier     ! seedling emergence rate modifier for light-sensitive germination
    real(r8) :: seedling_emerg_rate            ! the fraction of the seed bank emerging in the current time step
    !-------------------------------------------------------------------------------------------------------------


    ! Turning of this cap? because the cap will impose changes on proportionality
    ! of nutrients. (RGK 02-2019)
    !real(r8), parameter :: max_germination = 1.e6_r8  ! Force to very high number

    !----------------------------------------------------------------------

    ! germination_rate is being pulled to PFT parameter; units are 1/yr
    ! thus the mortality rate of seed -> recruit (in units of carbon)
    ! is seed_decay_rate(p)/germination_rate(p)
    ! and thus the mortality rate (in units of individuals) is the product of
    ! that times the ratio of (hypothetical) seed mass to recruit biomass
    
    !==============================================================================================
     do pft = 1,numpft
       
       ! If the TRS's seedling dynamics is switched off, then we use FATES's default approach
       ! to germination 
       if ( regeneration_model == default_regeneration .or. &
            regeneration_model == TRS_no_seedling_dyn .or. & 
            prt_params%allom_dbh_maxheight(pft) < min_max_dbh_for_trees ) then

       litt%seed_germ_in(pft) =  min(litt%seed(pft) * EDPftvarcon_inst%germination_rate(pft), &  
                                     max_germination)*years_per_day
      
       ! If TRS seedling dynamics is switched on we calculate seedling emergence (i.e. germination)
       ! as a pft-specific function of understory light and soil moisture.
       else if ( regeneration_model == TRS_regeneration .and. &
                  prt_params%allom_dbh_maxheight(pft) > min_max_dbh_for_trees ) then	    
 
       ! Step 1. Calculate how germination rate is modified by understory light
       ! This applies to photoblastic germinators (e.g. many tropical pioneers) 

       ! Calculate mean PAR at the seedling layer (MJ m-2 day-1) over the prior 24 hours
       seedling_layer_par = currentPatch%seedling_layer_par24%GetMean() * sec_per_day * megajoules_per_joule

       ! Calculate the photoblastic germination rate modifier (Eq. 3 Hanbury-Brown et al., 2022) 
       photoblastic_germ_modifier = seedling_layer_par / &
                (seedling_layer_par + EDPftvarcon_inst%par_crit_germ(pft))

       ! Step 2. Calculate how germination rate is modified by soil moisture in the rooting zone of
       ! the seedlings. This is a pft-specific running mean based on pft-specific seedling rooting
       ! depth.

       ! Get running mean of soil matric potential (mm of H2O suction) at the seedling rooting depth
       ! This running mean based on pft-specific seedling rooting depth.
       seedling_layer_smp = currentPatch%sdlng_emerg_smp(pft)%p%GetMean()    

       ! Calculate a soil wetness index (1 / -soil matric pontential (MPa) ) used by the TRS
       ! to calculate seedling mortality from moisture stress. 
       wetness_index = 1.0_r8 / (seedling_layer_smp * (-1.0_r8) * mpa_per_mm_suction)          

       ! Step 3. Calculate the seedling emergence rate based on soil moisture and germination
       ! rate modifier (Step 1). See Eq. 4 of Hanbury-Brown et al., 2022
       
       ! If SMP is below a pft-specific value, then no germination occurs
       if ( seedling_layer_smp .GE. EDPftvarcon_inst%seedling_psi_emerg(pft) ) then
       seedling_emerg_rate = photoblastic_germ_modifier * EDPftvarcon_inst%a_emerg(pft) * &
               wetness_index**EDPftvarcon_inst%b_emerg(pft)
       else 

       seedling_emerg_rate = 0.0_r8

       end if ! End soil-moisture based seedling emergence rate
      
       ! Step 4. Calculate the amount of carbon germinating out of the seed bank                                                                                
       litt%seed_germ_in(pft) = litt%seed(pft) * seedling_emerg_rate
      
      end if !End use TRS with seedling dynamics
    
      !set the germination only under the growing season...c.xu

      if ((prt_params%season_decid(pft) == itrue ) .and. &
            (any(cold_stat == [phen_cstat_nevercold,phen_cstat_iscold]))) then
          litt%seed_germ_in(pft) = 0.0_r8
<<<<<<< HEAD
      endif
      if ((prt_params%stress_decid(pft) == itrue ) .and. &
            (any(drought_stat == [phen_dstat_timeoff,phen_dstat_moistoff]))) then
          litt%seed_germ_in(pft) = 0.0_r8
      end if
=======
       endif
>>>>>>> b8ad811e

       ! Drought deciduous, halt germination when status is shedding, even leaves are not
       ! completely abscissed. MLO
       select case (prt_params%stress_decid(pft))
       case (ihard_stress_decid,isemi_stress_decid)
          if (any(drought_stat(pft) == [phen_dstat_timeoff,phen_dstat_moistoff,phen_dstat_pshed])) then
             litt%seed_germ_in(pft) = 0.0_r8
          end if
       end select


    end do

  end subroutine SeedGermination

  ! =====================================================================================





  ! =====================================================================================

  subroutine recruitment( currentSite, currentPatch, bc_in )
    !
    ! !DESCRIPTION:
    ! spawn new cohorts of juveniles of each PFT
    !
    ! !USES:
    use FatesInterfaceTypesMod, only : hlm_use_ed_prescribed_phys
    use FatesLitterMod   , only : ncwd
    
    !
    ! !ARGUMENTS
    type(ed_site_type), intent(inout)  :: currentSite
    type(ed_patch_type), intent(inout),pointer :: currentPatch
    type(bc_in_type), intent(in)       :: bc_in
    !
    ! !LOCAL VARIABLES:
    class(prt_vartypes), pointer :: prt
    integer :: ft
    integer :: c 
    type (ed_cohort_type) , pointer :: temp_cohort
    type (litter_type), pointer     :: litt          ! The litter object (carbon right now)
    type(site_massbal_type), pointer :: site_mass    ! For accounting total in-out mass fluxes
    integer :: el          ! loop counter for element
    integer :: element_id  ! element index consistent with definitions in PRTGenericMod
    integer :: iage        ! age loop counter for leaf age bins
    integer :: crowndamage
    integer,parameter :: recruitstatus = 1 !weather it the new created cohorts is recruited or initialized
    real(r8) :: c_leaf      ! target leaf biomass [kgC]
    real(r8) :: c_fnrt      ! target fine root biomass [kgC]
    real(r8) :: c_sapw      ! target sapwood biomass [kgC]
    real(r8) :: a_sapw      ! target sapwood cross section are [m2] (dummy)
    real(r8) :: c_agw       ! target Above ground biomass [kgC]
    real(r8) :: c_bgw       ! target Below ground biomass [kgC]
    real(r8) :: c_struct    ! target Structural biomass [kgc]
    real(r8) :: c_store     ! target Storage biomass [kgC]
    real(r8) :: m_leaf      ! leaf mass (element agnostic) [kg]
    real(r8) :: m_fnrt      ! fine-root mass (element agnostic) [kg]
    real(r8) :: m_sapw      ! sapwood mass (element agnostic) [kg]
    real(r8) :: m_agw       ! AG wood mass (element agnostic) [kg]
    real(r8) :: m_bgw       ! BG wood mass (element agnostic) [kg]
    real(r8) :: m_struct    ! structural mass (element agnostic) [kg]
    real(r8) :: m_store     ! storage mass (element agnostic) [kg]
    real(r8) :: m_repro     ! reproductive mass (element agnostic) [kg]
    real(r8) :: mass_avail  ! The mass of each nutrient/carbon available in the seed_germination pool [kg]
    real(r8) :: mass_demand ! Total mass demanded by the plant to achieve the stoichiometric targets
    ! of all the organs in the recruits. Used for both [kg per plant] and [kg per cohort]
    real(r8) :: fnrt_drop_fraction
    real(r8) :: stem_drop_fraction
    real(r8) :: sdlng2sap_par ! running mean of par at the seedlng layer [MJ m-2 day-1]
    real(r8) :: seedling_layer_smp !soil matric potential at seedling rooting depth [mm H20 suction]
    integer  :: ilayer_seedling_root ! the soil layer at seedling rooting depth
    !----------------------------------------------------------------------

    allocate(temp_cohort) ! create temporary cohort
    call zero_cohort(temp_cohort)


    do ft = 1,numpft

       ! The following if block is for the prescribed biogeography and/or nocomp modes.
       ! Since currentSite%use_this_pft is a site-level quantity and thus only limits whether a given PFT
       ! is permitted on a given gridcell or not, it applies to the prescribed biogeography case only.
       ! If nocomp is enabled, then we must determine whether a given PFT is allowed on a given patch or not.

       if(currentSite%use_this_pft(ft).eq.itrue &
            .and. ((hlm_use_nocomp .eq. ifalse) .or. (ft .eq. currentPatch%nocomp_pft_label)))then

          temp_cohort%canopy_trim = init_recruit_trim
          temp_cohort%pft         = ft
          temp_cohort%hite        = EDPftvarcon_inst%hgt_min(ft)
          temp_cohort%coage       = 0.0_r8
          fnrt_drop_fraction      = prt_params%phen_fnrt_drop_fraction(ft)
          stem_drop_fraction      = prt_params%phen_stem_drop_fraction(ft)
          temp_cohort%l2fr        = currentSite%rec_l2fr(ft,currentPatch%NCL_p)
          temp_cohort%crowndamage = 1       ! new recruits are undamaged
<<<<<<< HEAD
          
          call h2d_allom(temp_cohort%hite,ft,temp_cohort%dbh)
               
          ! Initialize live pools
          call bleaf(temp_cohort%dbh,ft,temp_cohort%crowndamage,&
               temp_cohort%canopy_trim,c_leaf)
          call bfineroot(temp_cohort%dbh,ft,temp_cohort%canopy_trim,temp_cohort%l2fr,c_fnrt)
          call bsap_allom(temp_cohort%dbh,ft,temp_cohort%crowndamage, &
               temp_cohort%canopy_trim,a_sapw, c_sapw)
          call bagw_allom(temp_cohort%dbh,ft,temp_cohort%crowndamage, c_agw)
          call bbgw_allom(temp_cohort%dbh,ft,c_bgw)
          call bdead_allom(c_agw,c_bgw,c_sapw,ft,c_struct)
          call bstore_allom(temp_cohort%dbh,ft, temp_cohort%crowndamage, &
               temp_cohort%canopy_trim,c_store)
=======

          call h2d_allom(temp_cohort%hite,ft,temp_cohort%dbh)
>>>>>>> b8ad811e

          ! Default assumption is that leaves are on and fully flushed
          temp_cohort%efleaf_coh = 1.0_r8
          temp_cohort%effnrt_coh = 1.0_r8
          temp_cohort%efstem_coh = 1.0_r8
          temp_cohort%status_coh = leaves_on

          ! But if the plant is seasonally (cold) deciduous, and the site status is flagged
          ! as "cold", then set the cohort's status to leaves_off, and remember the leaf biomass
          if ((prt_params%season_decid(ft) == itrue) .and. &
               (any(currentSite%cstatus == [phen_cstat_nevercold,phen_cstat_iscold]))) then
             temp_cohort%efleaf_coh = 0.0_r8
             temp_cohort%effnrt_coh = 1.0_r8 - fnrt_drop_fraction
             temp_cohort%efstem_coh = 1.0_r8 - stem_drop_fraction
             temp_cohort%status_coh = leaves_off

          endif

          ! Or.. if the plant is drought deciduous, make sure leaf status is consistent with the
          ! leaf elongation factor.
          ! For tissues other than leaves, the actual drop fraction is a combination of the
          ! elongation factor (e) and the drop fraction (x), which will ensure that the remaining
          ! tissue biomass will be exactly e when x=1, and exactly the original biomass when x = 0.
          select case (prt_params%stress_decid(ft))
          case (ihard_stress_decid,isemi_stress_decid)
             temp_cohort%efleaf_coh = currentSite%elong_factor(ft)
             temp_cohort%effnrt_coh = 1.0_r8 - (1.0_r8 - temp_cohort%efleaf_coh ) * fnrt_drop_fraction
             temp_cohort%efstem_coh = 1.0_r8 - (1.0_r8 - temp_cohort%efleaf_coh ) * stem_drop_fraction

             ! For the initial state, we always assume that leaves are flushing (instead of partially abscissing)
             ! whenever the elongation factor is non-zero.  If the elongation factor is zero, then leaves are in
             ! the "off" state.
             if ( temp_cohort%efleaf_coh > 0.0_r8 ) then
                temp_cohort%status_coh = leaves_on
             else
                temp_cohort%status_coh = leaves_off
             end if
          end select

       
          ! Initialize live pools
          call bleaf(temp_cohort%dbh,ft,temp_cohort%crowndamage,&
               temp_cohort%canopy_trim, temp_cohort%efleaf_coh, c_leaf)
          call bfineroot(temp_cohort%dbh,ft,temp_cohort%canopy_trim,temp_cohort%l2fr, &
               temp_cohort%effnrt_coh, c_fnrt)
          call bsap_allom(temp_cohort%dbh,ft,temp_cohort%crowndamage, &
               temp_cohort%canopy_trim, temp_cohort%efstem_coh, a_sapw, c_sapw)
          call bagw_allom(temp_cohort%dbh,ft,temp_cohort%crowndamage, temp_cohort%efstem_coh, c_agw)
          call bbgw_allom(temp_cohort%dbh,ft, temp_cohort%efstem_coh, c_bgw)
          call bdead_allom(c_agw,c_bgw,c_sapw,ft,c_struct)
          call bstore_allom(temp_cohort%dbh,ft, temp_cohort%crowndamage, &
               temp_cohort%canopy_trim,c_store)


          ! Cycle through available carbon and nutrients, find the limiting element
          ! to dictate the total number of plants that can be generated

          if ( (hlm_use_ed_prescribed_phys .eq. ifalse) .or. &
               (EDPftvarcon_inst%prescribed_recruitment(ft) .lt. 0._r8) ) then

           temp_cohort%n = 1.e20_r8

             do el = 1,num_elements

                element_id = element_list(el)
                select case(element_id)
                case(carbon12_element)

                  mass_demand = c_struct+c_leaf+c_fnrt+c_sapw+c_store
                  
                case(nitrogen_element)

                     mass_demand = &
                          c_struct*prt_params%nitr_stoich_p1(ft,prt_params%organ_param_id(struct_organ)) + &
                          c_leaf*prt_params%nitr_stoich_p1(ft,prt_params%organ_param_id(leaf_organ)) + &
                          c_fnrt*prt_params%nitr_stoich_p1(ft,prt_params%organ_param_id(fnrt_organ)) + &
                          c_sapw*prt_params%nitr_stoich_p1(ft,prt_params%organ_param_id(sapw_organ)) + &
                          StorageNutrientTarget(ft, element_id, &
                          c_leaf*prt_params%nitr_stoich_p1(ft,prt_params%organ_param_id(leaf_organ)), &
                          c_fnrt*prt_params%nitr_stoich_p1(ft,prt_params%organ_param_id(fnrt_organ)), &
                          c_sapw*prt_params%nitr_stoich_p1(ft,prt_params%organ_param_id(sapw_organ)), &
                          c_struct*prt_params%nitr_stoich_p1(ft,prt_params%organ_param_id(struct_organ)))

                case(phosphorus_element)

                  mass_demand = &
                       c_struct*prt_params%phos_stoich_p1(ft,prt_params%organ_param_id(struct_organ)) + &
                       c_leaf*prt_params%phos_stoich_p1(ft,prt_params%organ_param_id(leaf_organ)) + &
                       c_fnrt*prt_params%phos_stoich_p1(ft,prt_params%organ_param_id(fnrt_organ)) + &
                       c_sapw*prt_params%phos_stoich_p1(ft,prt_params%organ_param_id(sapw_organ)) + &
                       StorageNutrientTarget(ft, element_id, &
                       c_leaf*prt_params%phos_stoich_p1(ft,prt_params%organ_param_id(leaf_organ)), &
                       c_fnrt*prt_params%phos_stoich_p1(ft,prt_params%organ_param_id(fnrt_organ)), &
                       c_sapw*prt_params%phos_stoich_p1(ft,prt_params%organ_param_id(sapw_organ)), &
                       c_struct*prt_params%phos_stoich_p1(ft,prt_params%organ_param_id(struct_organ)))

                case default
                   write(fates_log(),*) 'Undefined element type in recruitment'
                   call endrun(msg=errMsg(sourcefile, __LINE__))
                end select

                ! If TRS seedling dynamics is switched off then the available mass to make new recruits
                ! is everything in the seed_germ pool.
                if ( regeneration_model == default_regeneration .or. &
                     regeneration_model == TRS_no_seedling_dyn .or. & 
                     prt_params%allom_dbh_maxheight(ft) < min_max_dbh_for_trees ) then

                mass_avail = currentPatch%area * currentPatch%litter(el)%seed_germ(ft)
                
                ! If TRS seedling dynamics is on then calculate the available mass to make new recruits
                ! as a pft-specific function of light and soil moisture in the seedling layer.
                else if ( regeneration_model == TRS_regeneration .and. &
                          prt_params%allom_dbh_maxheight(ft) > min_max_dbh_for_trees ) then

                sdlng2sap_par = currentPatch%sdlng2sap_par%GetMean() * sec_per_day * megajoules_per_joule

                mass_avail = currentPatch%area * currentPatch%litter(el)%seed_germ(ft) * & 
                              EDPftvarcon_inst%seedling_light_rec_a(ft) * &
                              sdlng2sap_par**EDPftvarcon_inst%seedling_light_rec_b(ft) 
             
                  
                ! If soil moisture is below pft-specific seedling  moisture stress threshold the 
                ! recruitment does not occur.
                ilayer_seedling_root = minloc(abs(bc_in%z_sisl(:)-EDPftvarcon_inst%seedling_root_depth(ft)),dim=1)
                
                seedling_layer_smp = bc_in%smp_sl(ilayer_seedling_root)
                
                if ( seedling_layer_smp < EDPftvarcon_inst%seedling_psi_crit(ft) ) then
                
                mass_avail = 0.0_r8
               
                end if ! End check if soil moisture is sufficient for recruitment
                
                end if ! End use TRS with seedling dynamics
                
                ! ------------------------------------------------------------------------
                ! Update number density if this is the limiting mass
                ! ------------------------------------------------------------------------

                temp_cohort%n = min(temp_cohort%n, mass_avail/mass_demand)

             end do


          else
             ! prescribed recruitment rates. number per sq. meter per year
             temp_cohort%n  = currentPatch%area * &
                  EDPftvarcon_inst%prescribed_recruitment(ft) * &
                  hlm_freq_day
          endif

          ! Only bother allocating a new cohort if there is a reasonable amount of it
          any_recruits: if (temp_cohort%n > min_n_safemath )then

             ! -----------------------------------------------------------------------------
             ! PART II.
             ! Initialize the PARTEH object, and determine the initial masses of all
             ! organs and elements.
             ! -----------------------------------------------------------------------------
             prt => null()
             call InitPRTObject(prt)

             do el = 1,num_elements

                element_id = element_list(el)

                ! If this is carbon12, then the initialization is straight forward
                ! otherwise, we use stoichiometric ratios
                select case(element_id)
                case(carbon12_element)

                   m_struct = c_struct
                   m_leaf   = c_leaf
                   m_fnrt   = c_fnrt
                   m_sapw   = c_sapw
                   m_store  = c_store
                   m_repro  = 0._r8

                case(nitrogen_element)

                 m_struct = c_struct*prt_params%nitr_stoich_p1(ft,prt_params%organ_param_id(struct_organ))
                 m_leaf   = c_leaf*prt_params%nitr_stoich_p1(ft,prt_params%organ_param_id(leaf_organ))
                 m_fnrt   = c_fnrt*prt_params%nitr_stoich_p1(ft,prt_params%organ_param_id(fnrt_organ))
                 m_sapw   = c_sapw*prt_params%nitr_stoich_p1(ft,prt_params%organ_param_id(sapw_organ))
                 m_store  = StorageNutrientTarget(ft, element_id, m_leaf, m_fnrt, m_sapw, m_struct )
                   m_repro  = 0._r8

                case(phosphorus_element)

                 m_struct = c_struct*prt_params%phos_stoich_p1(ft,prt_params%organ_param_id(struct_organ))
                 m_leaf   = c_leaf*prt_params%phos_stoich_p1(ft,prt_params%organ_param_id(leaf_organ))
                 m_fnrt   = c_fnrt*prt_params%phos_stoich_p1(ft,prt_params%organ_param_id(fnrt_organ))
                 m_sapw   = c_sapw*prt_params%phos_stoich_p1(ft,prt_params%organ_param_id(sapw_organ))
                 m_store  = StorageNutrientTarget(ft, element_id, m_leaf, m_fnrt, m_sapw, m_struct )
                   m_repro  = 0._r8

                end select

                select case(hlm_parteh_mode)
                case (prt_carbon_allom_hyp,prt_cnp_flex_allom_hyp )

                   ! Put all of the leaf mass into the first bin
                   call SetState(prt,leaf_organ, element_id,m_leaf,1)
                   do iage = 2,nleafage
                      call SetState(prt,leaf_organ, element_id,0._r8,iage)
                   end do

                   call SetState(prt,fnrt_organ, element_id, m_fnrt)
                   call SetState(prt,sapw_organ, element_id, m_sapw)
                   call SetState(prt,store_organ, element_id, m_store)
                   call SetState(prt,struct_organ, element_id, m_struct)
                   call SetState(prt,repro_organ, element_id, m_repro)

                case default
                   write(fates_log(),*) 'Unspecified PARTEH module during create_cohort'
                   call endrun(msg=errMsg(sourcefile, __LINE__))
                end select

                site_mass => currentSite%mass_balance(el)

                ! Remove mass from the germination pool. However, if we are use prescribed physiology,
                ! AND the forced recruitment model, then we are not realling using the prognostic
                ! seed_germination model, so we have to short circuit things.  We send all of the
                ! seed germination mass to an outflux pool, and use an arbitrary generic input flux
                ! to balance out the new recruits.

                if ( (hlm_use_ed_prescribed_phys .eq. itrue ) .and. &
                     (EDPftvarcon_inst%prescribed_recruitment(ft) .ge. 0._r8 )) then

                   site_mass%flux_generic_in = site_mass%flux_generic_in + &
                        temp_cohort%n*(m_struct + m_leaf + m_fnrt + m_sapw + m_store + m_repro)

                   site_mass%flux_generic_out = site_mass%flux_generic_out + &
                        currentPatch%area * currentPatch%litter(el)%seed_germ(ft)

                   currentPatch%litter(el)%seed_germ(ft) = 0._r8


                else

                   currentPatch%litter(el)%seed_germ(ft) = currentPatch%litter(el)%seed_germ(ft) - &
                        temp_cohort%n / currentPatch%area * &
                        (m_struct + m_leaf + m_fnrt + m_sapw + m_store + m_repro)

                end if



             end do

             ! This call cycles through the initial conditions, and makes sure that they
             ! are all initialized.
             ! -----------------------------------------------------------------------------------

             call prt%CheckInitialConditions()

             ! This initializes the cohort

             call create_cohort(currentSite,currentPatch, temp_cohort%pft, temp_cohort%n, &
                  temp_cohort%hite, temp_cohort%coage, temp_cohort%dbh, prt, &
                  temp_cohort%efleaf_coh, temp_cohort%effnrt_coh, temp_cohort%efstem_coh, &
                  temp_cohort%status_coh, recruitstatus, &
                  temp_cohort%canopy_trim,temp_cohort%c_area, &
                  currentPatch%NCL_p, &
                  temp_cohort%crowndamage, &
                  currentSite%spread, bc_in)

             ! Note that if hydraulics is on, the number of cohorts may had
             ! changed due to hydraulic constraints.
             ! This constaint is applied during "create_cohort" subroutine.

             ! keep track of how many individuals were recruited for passing to history
             currentSite%recruitment_rate(ft) = currentSite%recruitment_rate(ft) + temp_cohort%n

        endif any_recruits
       endif !use_this_pft
    enddo  !pft loop

    deallocate(temp_cohort, stat=istat, errmsg=smsg)
    if (istat/=0) then
       write(fates_log(),*) 'dealloc013: fail on deallocate(temp_cohort):'//trim(smsg)
       call endrun(msg=errMsg(sourcefile, __LINE__))
    endif

    
  end subroutine recruitment

  ! ============================================================================

  subroutine CWDInput( currentSite, currentPatch, litt, bc_in)

    !
    ! !DESCRIPTION:
    ! Generate litter fields from turnover.
    ! Note, that the when this is called, the number density of the plants
    ! has not been reduced from non-mortal turnover yet.
    ! Thus, we need to avoid double counting losses from dying trees
    ! and turnover in dying trees.
    !
    ! !USES:

    !
    ! !ARGUMENTS
    type(ed_site_type), intent(inout), target :: currentSite
    type(ed_patch_type),intent(inout), target :: currentPatch
    type(litter_type),intent(inout),target    :: litt
    type(bc_in_type),intent(in)               :: bc_in

    !
    ! !LOCAL VARIABLES:
    type(ed_cohort_type), pointer      :: currentCohort
    type(site_fluxdiags_type), pointer :: flux_diags
    type(site_massbal_type), pointer   :: site_mass
    integer  :: c
    real(r8) :: dead_n          ! total understorey dead tree density
    real(r8) :: dead_n_dlogging ! direct logging understory dead-tree density
    real(r8) :: dead_n_ilogging ! indirect understory dead-tree density (logging)
    real(r8) :: dead_n_natural  ! understory dead density not associated
    ! with direct logging
    real(r8) :: leaf_m          ! mass of the element of interest in the
    ! leaf  [kg]
    real(r8) :: fnrt_m           ! fine-root [kg]
    real(r8) :: sapw_m    ! sapwood [kg]
    real(r8) :: struct_m    ! structural [kg]
    real(r8) :: store_m    ! storage [kg]
    real(r8) :: repro_m    ! reproductive [kg]
    real(r8) :: leaf_m_turnover ! leaf turnover [kg]
    real(r8) :: fnrt_m_turnover
    real(r8) :: sapw_m_turnover
    real(r8) :: struct_m_turnover
    real(r8) :: store_m_turnover
    real(r8) :: repro_m_turnover
    real(r8) :: dcmpy_frac        ! Fraction of mass sent to decomposability pool
    real(r8) :: plant_dens        ! Number of plants per m2
    real(r8) :: bg_cwd_tot        ! Total below-ground coarse woody debris
    ! input flux
    real(r8) :: root_fines_tot    ! Total below-ground fine root coarse
    ! woody debris
    integer  :: element_id        ! element id consistent with parteh/PRTGenericMod.F90

    real(r8) :: trunk_wood        ! carbon flux into trunk products kgC/day/site
    integer  :: ilyr
    integer  :: pft
    integer  :: dcmpy             ! decomposability pool index
    integer  :: numlevsoil        ! Actual number of soil layers

    real(r8) :: SF_val_CWD_frac_adj(4) !SF_val_CWD_frac adjusted based on cohort dbh
    !----------------------------------------------------------------------

    ! -----------------------------------------------------------------------------------
    ! Other direct litter fluxes happen in phenology and in spawn_patches.
    ! -----------------------------------------------------------------------------------

    numlevsoil = currentSite%nlevsoil

    element_id = litt%element_id

    ! Object tracking flux diagnostics for each element
    flux_diags => currentSite%flux_diags(element_pos(element_id))

    ! Object tracking site level mass balance for each element
    site_mass => currentSite%mass_balance(element_pos(element_id))

    currentCohort => currentPatch%shortest
    do while(associated(currentCohort))

       pft = currentCohort%pft
       call set_root_fraction(currentSite%rootfrac_scr, pft, currentSite%zi_soil, &
           bc_in%max_rooting_depth_index_col)

       store_m_turnover  = currentCohort%prt%GetTurnover(store_organ,element_id)
       fnrt_m_turnover   = currentCohort%prt%GetTurnover(fnrt_organ,element_id)
       repro_m_turnover  = currentCohort%prt%GetTurnover(repro_organ,element_id)

       store_m         = currentCohort%prt%GetState(store_organ,element_id)
       fnrt_m          = currentCohort%prt%GetState(fnrt_organ,element_id)
       repro_m         = currentCohort%prt%GetState(repro_organ,element_id)

       if (prt_params%woody(currentCohort%pft) == itrue) then
          ! Assumption: for woody plants fluxes from deadwood and sapwood go together in CWD pool
          leaf_m_turnover   = currentCohort%prt%GetTurnover(leaf_organ,element_id)
          sapw_m_turnover   = currentCohort%prt%GetTurnover(sapw_organ,element_id)
          struct_m_turnover = currentCohort%prt%GetTurnover(struct_organ,element_id)

          leaf_m          = currentCohort%prt%GetState(leaf_organ,element_id)
          sapw_m          = currentCohort%prt%GetState(sapw_organ,element_id)
          struct_m        = currentCohort%prt%GetState(struct_organ,element_id)
       else
          ! for non-woody plants all stem fluxes go into the same leaf litter pool
          leaf_m_turnover   = currentCohort%prt%GetTurnover(leaf_organ,element_id) + &
               currentCohort%prt%GetTurnover(sapw_organ,element_id) + &
               currentCohort%prt%GetTurnover(struct_organ,element_id)
          sapw_m_turnover   = 0._r8
          struct_m_turnover = 0._r8

          leaf_m          = currentCohort%prt%GetState(leaf_organ,element_id) + &
               currentCohort%prt%GetState(sapw_organ,element_id) + &
               currentCohort%prt%GetState(struct_organ,element_id)
          sapw_m          = 0._r8
          struct_m        = 0._r8
       end if

       plant_dens =  currentCohort%n/currentPatch%area

       ! ---------------------------------------------------------------------------------
       ! PART 1 Litter fluxes from non-mortal tissue turnovers  Kg/m2/day
       !        Important note:  Turnover has already been removed from the cohorts.
       !        So, in the next part of this algorithm, when we send the biomass
       !        from dying trees to the litter pools, we don't have to worry
       !        about double counting.
       ! ---------------------------------------------------------------------------------

       flux_diags%leaf_litter_input(pft) = &
            flux_diags%leaf_litter_input(pft) +  &
            leaf_m_turnover * currentCohort%n

       root_fines_tot = (fnrt_m_turnover + store_m_turnover ) * &
            plant_dens

       do dcmpy=1,ndcmpy
          dcmpy_frac = GetDecompyFrac(pft,leaf_organ,dcmpy)
          litt%leaf_fines_in(dcmpy) = litt%leaf_fines_in(dcmpy) + &
               (leaf_m_turnover+repro_m_turnover) * plant_dens * dcmpy_frac

          dcmpy_frac = GetDecompyFrac(pft,fnrt_organ,dcmpy)
          do ilyr = 1, numlevsoil
             litt%root_fines_in(dcmpy,ilyr) = litt%root_fines_in(dcmpy,ilyr) + &
                  currentSite%rootfrac_scr(ilyr) * root_fines_tot * dcmpy_frac
          end do
       end do

       flux_diags%root_litter_input(pft) = &
            flux_diags%root_litter_input(pft) +  &
            (fnrt_m_turnover + store_m_turnover ) * currentCohort%n


       ! Assumption: turnover from deadwood and sapwood are lumped together in CWD pool

       !update partitioning of stem wood (struct + sapw) to cwd based on cohort dbh
       call adjust_SF_CWD_frac(currentCohort%dbh,ncwd,SF_val_CWD_frac,SF_val_CWD_frac_adj)


       do c = 1,ncwd
          litt%ag_cwd_in(c) = litt%ag_cwd_in(c) + &
               (sapw_m_turnover + struct_m_turnover) * &
               SF_val_CWD_frac_adj(c) * plant_dens * &
               prt_params%allom_agb_frac(pft)

          flux_diags%cwd_ag_input(c)  = flux_diags%cwd_ag_input(c) + &
               (struct_m_turnover + sapw_m_turnover) * SF_val_CWD_frac_adj(c) * &
               prt_params%allom_agb_frac(pft) * currentCohort%n

          bg_cwd_tot = (sapw_m_turnover + struct_m_turnover) * &
               SF_val_CWD_frac_adj(c) * plant_dens * &
               (1.0_r8-prt_params%allom_agb_frac(pft))

          do ilyr = 1, numlevsoil
             litt%bg_cwd_in(c,ilyr) = litt%bg_cwd_in(c,ilyr) + &
                  bg_cwd_tot * currentSite%rootfrac_scr(ilyr)
          end do

          flux_diags%cwd_bg_input(c)  = flux_diags%cwd_bg_input(c) + &
               bg_cwd_tot*currentPatch%area

       enddo


       ! ---------------------------------------------------------------------------------
       ! PART 2 Litter fluxes from non-disturbance inducing  mortality. Kg/m2/day
       ! ---------------------------------------------------------------------------------

       ! Total number of dead (n/m2/day)
       dead_n = -1.0_r8 * currentCohort%dndt/currentPatch%area*years_per_day

       if(currentCohort%canopy_layer > 1)then

          ! Total number of dead understory from direct logging
          ! (it is possible that large harvestable trees are in the understory)
          dead_n_dlogging = currentCohort%lmort_direct * &
               currentCohort%n/currentPatch%area

          ! Total number of dead understory from indirect logging
          dead_n_ilogging = (currentCohort%lmort_collateral + currentCohort%lmort_infra) * &
               currentCohort%n/currentPatch%area

       else

          ! All mortality from logging in the canopy is
          ! is disturbance generating

          dead_n_dlogging = 0._r8
          dead_n_ilogging = 0._r8

       end if

       dead_n_natural = dead_n - dead_n_dlogging - dead_n_ilogging


       flux_diags%leaf_litter_input(pft) = &
            flux_diags%leaf_litter_input(pft) +  &
            leaf_m * dead_n*currentPatch%area


       ! %n has not been updated due to mortality yet, thus
       ! the litter flux has already been counted since it captured
       ! the losses of live trees and those flagged for death

       root_fines_tot =  dead_n * (fnrt_m + &
            store_m*(1._r8-EDPftvarcon_inst%allom_frbstor_repro(pft)) )

       do dcmpy=1,ndcmpy

          dcmpy_frac = GetDecompyFrac(pft,leaf_organ,dcmpy)
          litt%leaf_fines_in(dcmpy) = litt%leaf_fines_in(dcmpy) + &
               (leaf_m+repro_m) * dead_n * dcmpy_frac

          dcmpy_frac = GetDecompyFrac(pft,fnrt_organ,dcmpy)
          do ilyr = 1, numlevsoil
             litt%root_fines_in(dcmpy,ilyr) = litt%root_fines_in(dcmpy,ilyr) + &
                  root_fines_tot * currentSite%rootfrac_scr(ilyr) * dcmpy_frac
          end do
       end do

       flux_diags%root_litter_input(pft) = &
            flux_diags%root_litter_input(pft) +  &
            root_fines_tot*currentPatch%area

       ! Track CWD inputs from dead plants

       do c = 1,ncwd

          ! Below-ground

          bg_cwd_tot = (struct_m + sapw_m) * &
               SF_val_CWD_frac_adj(c) * dead_n * &
               (1.0_r8-prt_params%allom_agb_frac(pft))

          do ilyr = 1, numlevsoil
             litt%bg_cwd_in(c,ilyr) = litt%bg_cwd_in(c,ilyr) + &
                  currentSite%rootfrac_scr(ilyr) * bg_cwd_tot
          end do

          flux_diags%cwd_bg_input(c)  = flux_diags%cwd_bg_input(c) + &
               bg_cwd_tot * currentPatch%area

          ! Send AGB component of boles from logging activities into the litter.
          ! This includes fluxes from indirect modes of death, as well as the
          ! non-exported boles due to direct harvesting.

          if (c==ncwd) then


             trunk_wood =  (struct_m + sapw_m) * &
                  SF_val_CWD_frac_adj(c) * dead_n_dlogging * &
                  prt_params%allom_agb_frac(pft)

             site_mass%wood_product = site_mass%wood_product + &
                  trunk_wood * currentPatch%area * logging_export_frac

             ! Add AG wood to litter from the non-exported fraction of wood
             ! from direct anthro sources

             litt%ag_cwd_in(c) = litt%ag_cwd_in(c) +  &
                  trunk_wood * (1._r8-logging_export_frac)

             flux_diags%cwd_ag_input(c)  = flux_diags%cwd_ag_input(c) + &
                  trunk_wood * (1._r8-logging_export_frac) * currentPatch%area

             ! Add AG wood to litter from indirect anthro sources

             litt%ag_cwd_in(c) = litt%ag_cwd_in(c) + (struct_m + sapw_m) * &
                  SF_val_CWD_frac_adj(c) * (dead_n_natural+dead_n_ilogging)  * &
                  prt_params%allom_agb_frac(pft)

             flux_diags%cwd_ag_input(c)  = flux_diags%cwd_ag_input(c) + &
                  SF_val_CWD_frac_adj(c) * (dead_n_natural+dead_n_ilogging) * &
                  currentPatch%area * prt_params%allom_agb_frac(pft)

          else

             litt%ag_cwd_in(c) = litt%ag_cwd_in(c) + (struct_m + sapw_m) * &
                  SF_val_CWD_frac_adj(c) * dead_n  * &
                  prt_params%allom_agb_frac(pft)

             flux_diags%cwd_ag_input(c)  = flux_diags%cwd_ag_input(c) + &
                  SF_val_CWD_frac_adj(c) * dead_n * (struct_m + sapw_m) * &
                  currentPatch%area * prt_params%allom_agb_frac(pft)

          end if

       end do


       ! Update diagnostics that track resource management

       if( element_id .eq. carbon12_element ) then

          currentSite%resources_management%delta_litter_stock  = &
               currentSite%resources_management%delta_litter_stock + &
               (leaf_m + fnrt_m + store_m ) * &
               (dead_n_ilogging+dead_n_dlogging) * currentPatch%area

          currentSite%resources_management%delta_biomass_stock = &
               currentSite%resources_management%delta_biomass_stock + &
               (leaf_m + fnrt_m + store_m ) * &
               (dead_n_ilogging+dead_n_dlogging) *currentPatch%area

          currentSite%resources_management%trunk_product_site = &
               currentSite%resources_management%trunk_product_site + &
               trunk_wood * logging_export_frac * currentPatch%area

          do c = 1,ncwd
             currentSite%resources_management%delta_litter_stock  = &
                  currentSite%resources_management%delta_litter_stock + &
                  (struct_m + sapw_m) * &
                  SF_val_CWD_frac_adj(c) * (dead_n_natural+dead_n_ilogging) * &
                  currentPatch%area

             currentSite%resources_management%delta_biomass_stock = &
                  currentSite%resources_management%delta_biomass_stock + &
                  (struct_m + sapw_m) * &
                  SF_val_CWD_frac_adj(c) * dead_n * currentPatch%area
          end do

          ! Update diagnostics that track resource management
          currentSite%resources_management%delta_individual    = &
               currentSite%resources_management%delta_individual + &
               (dead_n_dlogging+dead_n_ilogging) * hlm_freq_day * currentPatch%area
       end if


       currentCohort => currentCohort%taller
    enddo  ! end loop over cohorts


    return
  end subroutine CWDInput

  ! =====================================================================================


  subroutine fragmentation_scaler( currentPatch, bc_in)
    !
    ! !DESCRIPTION:
    ! Simple CWD fragmentation Model
    ! FIX(SPM, 091914) this should be a function as it returns a value in
    ! currentPatch%fragmentation_scaler
    !
    ! !USES:

    use FatesSynchronizedParamsMod  , only : FatesSynchronizedParamsInst
    use FatesConstantsMod, only : tfrz => t_water_freeze_k_1atm
    use FatesConstantsMod, only : pi => pi_const
    !
    ! !ARGUMENTS
    type(ed_patch_type), intent(inout) :: currentPatch
    type(bc_in_type),    intent(in)    :: bc_in

    !
    ! !LOCAL VARIABLES:
    logical  :: use_century_tfunc = .false.
    logical  :: use_hlm_soil_scalar = .true. ! Use hlm input decomp fraction scalars
    integer  :: j
    real(r8) :: t_scalar                     ! temperature scalar
    real(r8) :: w_scalar                     ! moisture scalar
    real(r8) :: catanf                       ! hyperbolic temperature function from CENTURY
    real(r8) :: catanf_30                    ! hyperbolic temperature function from CENTURY
    real(r8) :: t1                           ! temperature argument
    !----------------------------------------------------------------------

    catanf(t1) = 11.75_r8 +(29.7_r8 / pi) * atan( pi * 0.031_r8  * ( t1 - 15.4_r8 ))
    catanf_30 = catanf(30._r8)

    if(currentPatch%nocomp_pft_label.ne.nocomp_bareground)then

       ! Use the hlm temp and moisture decomp fractions by default
       if ( use_hlm_soil_scalar ) then

         ! Calculate the fragmentation_scaler
         currentPatch%fragmentation_scaler =  min(1.0_r8,max(0.0_r8,bc_in%t_scalar_sisl * bc_in%w_scalar_sisl))

       else

         if ( .not. use_century_tfunc ) then
            !calculate rate constant scalar for soil temperature,assuming that the base rate constants
            !are assigned for non-moisture limiting conditions at 25C.
            if (currentPatch%tveg24%GetMean()  >=  tfrz) then
               t_scalar = q10_mr**((currentPatch%tveg24%GetMean()-(tfrz+25._r8))/10._r8)
               !  Q10**((t_soisno(c,j)-(tfrz+25._r8))/10._r8)
            else
               t_scalar = (q10_mr**(-25._r8/10._r8))*(q10_froz**((currentPatch%tveg24%GetMean()-tfrz)/10._r8))
               !  Q10**(-25._r8/10._r8))*(froz_q10**((t_soisno(c,j)-tfrz)/10._r8)
            endif
         else
            ! original century uses an arctangent function to calculate the
            ! temperature dependence of decomposition
            t_scalar = max(catanf(currentPatch%tveg24%GetMean()-tfrz)/catanf_30,0.01_r8)
         endif

         !Moisture Limitations
         !BTRAN APPROACH - is quite simple, but max's out decomp at all unstressed
         !soil moisture values, which is not realistic.
         !litter decomp is proportional to water limitation on average...
         w_scalar = sum(currentPatch%btran_ft(1:numpft))/real(numpft,r8)

       ! Calculate the fragmentation_scaler
         currentPatch%fragmentation_scaler(:) =  min(1.0_r8,max(0.0_r8,t_scalar * w_scalar))

      endif ! scalar

    endif ! not bare ground

  end subroutine fragmentation_scaler

  ! ============================================================================

  subroutine CWDOut( litt, fragmentation_scaler, nlev_eff_decomp )
    !
    ! !DESCRIPTION:
    ! Simple CWD fragmentation Model
    ! spawn new cohorts of juveniles of each PFT
    !
    ! !USES:
    use SFParamsMod, only : SF_val_max_decomp

    !
    ! !ARGUMENTS
    type(litter_type),intent(inout),target     :: litt
    real(r8),intent(in)                        :: fragmentation_scaler(:)

    ! This is not necessarily every soil layer, this is the number
    ! of effective layers that are active and can be sent
    ! to the soil decomposition model
    integer,intent(in)                         :: nlev_eff_decomp

    !
    ! !LOCAL VARIABLES:
    integer :: c                       ! Fuel size class index
    integer :: ilyr                    ! Soil layer index
    integer :: dcmpy                   ! Decomposibility pool indexer
    integer :: soil_layer_index = 1    ! Soil layer index associated with above ground litter
    !----------------------------------------------------------------------


    ! Above ground litters are associated with the top soil layer temperature and
    ! moisture scalars and fragmentation scalar associated with specified index value
    ! is used for ag_cwd_frag and root_fines_frag calculations.

    do c = 1,ncwd

       litt%ag_cwd_frag(c)   = litt%ag_cwd(c) * SF_val_max_decomp(c) * &
             years_per_day * fragmentation_scaler(soil_layer_index)

       do ilyr = 1,nlev_eff_decomp
           litt%bg_cwd_frag(c,ilyr) = litt%bg_cwd(c,ilyr) * SF_val_max_decomp(c) * &
                years_per_day * fragmentation_scaler(ilyr)
       enddo
    end do

    ! this is the rate at which dropped leaves stop being part of the burnable pool
    ! and begin to be part of the decomposing pool. This should probably be highly
    ! sensitive to moisture, but also to the type of leaf thick leaves can dry out
    ! before they are decomposed, for example. This section needs further scientific input.

    do dcmpy = 1,ndcmpy

       litt%leaf_fines_frag(dcmpy) = litt%leaf_fines(dcmpy) * &
             years_per_day * SF_val_max_decomp(dl_sf) * fragmentation_scaler(soil_layer_index)

       do ilyr = 1,nlev_eff_decomp
           litt%root_fines_frag(dcmpy,ilyr) = litt%root_fines(dcmpy,ilyr) * &
                 years_per_day *  SF_val_max_decomp(dl_sf) * fragmentation_scaler(ilyr)
       end do
    enddo

  end subroutine CWDOut
  
  subroutine UpdateRecruitL2FR(csite)
    

    ! When CNP is active, the l2fr (target leaf to fine-root biomass multiplier)
    ! is dynamic. We therefore update what the l2fr for recruits
    ! are, taking an exponential moving average of all plants that
    ! are within recruit size limitations (less than recruit size + delta)
    ! and less than the max_count cohort.
    
    type(ed_site_type) :: csite
    type(ed_patch_type), pointer :: cpatch
    type(ed_cohort_type), pointer :: ccohort

    real(r8) :: rec_n(maxpft,nclmax)     ! plant count
    real(r8) :: rec_l2fr0(maxpft,nclmax) ! mean l2fr for this day
    integer  :: rec_count(maxpft,nclmax) ! sample count
    integer  :: ft                       ! functional type index
    integer  :: cl                       ! canopy layer index
    real(r8) :: dbh_min                  ! the dbh of a recruit
    real(r8), parameter :: max_delta = 5.0_r8  ! dbh tolerance, cm, consituting a recruit
    real(r8), parameter :: smth_wgt = 1._r8/300.0_r8
    integer, parameter :: max_count = 3
    
    ! Difference in dbh (cm) to consider a plant was recruited fairly recently

    if(hlm_parteh_mode .ne. prt_cnp_flex_allom_hyp) return
    
    rec_n(1:numpft,1:nclmax) = 0._r8
    rec_l2fr0(1:numpft,1:nclmax) = 0._r8

    cpatch => csite%youngest_patch
    do while(associated(cpatch))

       rec_count(1:numpft,1:nclmax) = 0
       
       ccohort => cpatch%shortest
       cloop: do while(associated(ccohort))

          ft = ccohort%pft
          cl = ccohort%canopy_layer
          call h2d_allom(EDPftvarcon_inst%hgt_min(ft),ft,dbh_min)

          if( .not.ccohort%isnew ) then

             if(rec_count(ft,cl) <= max_count .and. &
                  ccohort%dbh-dbh_min < max_delta ) then
                rec_count(ft,cl) = rec_count(ft,cl) + 1
                rec_n(ft,cl) = rec_n(ft,cl) + ccohort%n
                rec_l2fr0(ft,cl) = rec_l2fr0(ft,cl) + ccohort%n*ccohort%l2fr
             end if

          end if

          ccohort => ccohort%taller
       end do cloop

       cpatch => cpatch%older
    end do

    ! Find the daily mean for each PFT weighted by number and add it to the running mean
    do cl = 1,nclmax
       do ft = 1,numpft
          if(rec_n(ft,cl)>nearzero)then
             rec_l2fr0(ft,cl) = rec_l2fr0(ft,cl) / rec_n(ft,cl)
             csite%rec_l2fr(ft,cl) = &
                  (1._r8-smth_wgt)*csite%rec_l2fr(ft,cl) + smth_wgt*rec_l2fr0(ft,cl)
          end if
       end do
    end do

    return
  end subroutine UpdateRecruitL2FR

  ! ======================================================================

  subroutine UpdateRecruitStoich(csite)

    type(ed_site_type) :: csite
    type(ed_patch_type), pointer :: cpatch
    type(ed_cohort_type), pointer :: ccohort
    integer  :: ft                       ! functional type index
    integer  :: cl                       ! canopy layer index
    real(r8) :: rec_l2fr_pft             ! Actual l2fr of a pft in it's patch
    
    ! Update the total plant stoichiometry of a new recruit, based on the updated
    ! L2FR values

    if(hlm_parteh_mode .ne. prt_cnp_flex_allom_hyp) return
    
    cpatch => csite%youngest_patch
    do while(associated(cpatch))
       cl = cpatch%ncl_p
       
       do ft = 1,numpft
          rec_l2fr_pft = csite%rec_l2fr(ft,cl)
          cpatch%nitr_repro_stoich(ft) = &
               NewRecruitTotalStoichiometry(ft,rec_l2fr_pft,nitrogen_element)
          cpatch%phos_repro_stoich(ft) = &
               NewRecruitTotalStoichiometry(ft,rec_l2fr_pft,phosphorus_element)
       end do

       ccohort => cpatch%shortest
       cloop: do while(associated(ccohort))
          rec_l2fr_pft = csite%rec_l2fr(ccohort%pft,cl)
          ccohort%nc_repro = NewRecruitTotalStoichiometry(ccohort%pft,rec_l2fr_pft,nitrogen_element)
          ccohort%pc_repro = NewRecruitTotalStoichiometry(ccohort%pft,rec_l2fr_pft,phosphorus_element)
          ccohort => ccohort%taller
       end do cloop
       
       cpatch => cpatch%older
    end do
       
    return
  end subroutine UpdateRecruitStoich

  ! ======================================================================
  
  subroutine SetRecruitL2FR(csite)


    type(ed_site_type) :: csite
    type(ed_patch_type), pointer :: cpatch
    type(ed_cohort_type), pointer :: ccohort
    integer :: ft,cl
    
    if(hlm_parteh_mode .ne. prt_cnp_flex_allom_hyp) return
    
    cpatch => csite%youngest_patch
    do while(associated(cpatch))
       ccohort => cpatch%shortest
       cloop: do while(associated(ccohort))

          if( ccohort%isnew ) then
             ft = ccohort%pft
             cl = ccohort%canopy_layer
             ccohort%l2fr = csite%rec_l2fr(ft,cl)
          end if

          ccohort => ccohort%taller
       end do cloop

       cpatch => cpatch%older
    end do
    
    return
  end subroutine SetRecruitL2FR

end module EDPhysiologyMod<|MERGE_RESOLUTION|>--- conflicted
+++ resolved
@@ -23,7 +23,6 @@
   use FatesInterfaceTypesMod, only    : hlm_use_tree_damage
   use FatesConstantsMod, only    : r8 => fates_r8
   use FatesConstantsMod, only    : nearzero
-<<<<<<< HEAD
   use FatesConstantsMod, only    : sec_per_day
   use FatesConstantsMod, only    : default_regeneration
   use FatesConstantsMod, only    : TRS_regeneration
@@ -31,10 +30,8 @@
   use FatesConstantsMod, only    : min_max_dbh_for_trees
   use FatesConstantsMod, only    : megajoules_per_joule
   use FatesConstantsMod, only    : mpa_per_mm_suction
-=======
   use FatesConstantsMod, only    : g_per_kg
   use FatesConstantsMod, only    : ndays_per_year
->>>>>>> b8ad811e
   use FatesConstantsMod, only    : nocomp_bareground
   use EDPftvarcon      , only    : EDPftvarcon_inst
   use PRTParametersMod , only    : prt_params
@@ -471,14 +468,8 @@
        ! Calculate seed germination rate, the status flags prevent
        ! germination from occuring when the site is in a drought
        ! (for drought deciduous) or too cold (for cold deciduous)
-<<<<<<< HEAD
-      
-       call SeedGermination(litt, currentSite%cstatus, currentSite%dstatus, bc_in, currentPatch)
-       
-=======
-       call SeedGermination(litt, currentSite%cstatus, currentSite%dstatus(1:numpft))
-
->>>>>>> b8ad811e
+       call SeedGermination(litt, currentSite%cstatus, currentSite%dstatus(1:numpft), bc_in, currentPatch)
+
        ! Send fluxes from newly created litter into the litter pools
        ! This litter flux is from non-disturbance inducing mortality, as well
        ! as litter fluxes from live trees
@@ -2283,17 +2274,11 @@
 
     !
     ! !ARGUMENTS
-<<<<<<< HEAD
-    type(litter_type) :: litt  
-    integer, intent(in) :: cold_stat                   ! Is the site in cold leaf-off status?
-    integer, intent(in) :: drought_stat                ! Is the site in drought leaf-off status?
-    type(bc_in_type), intent(in) :: bc_in              
-    type(ed_patch_type), intent(in) :: currentPatch    
-=======
     type(litter_type) :: litt
     integer                   , intent(in) :: cold_stat    ! Is the site in cold leaf-off status?
     integer, dimension(numpft), intent(in) :: drought_stat ! Is the site in drought leaf-off status?
->>>>>>> b8ad811e
+    type(bc_in_type),           intent(in) :: bc_in
+    type(ed_patch_type),        intent(in) :: currentPatch
     !
     ! !LOCAL VARIABLES:
     integer :: pft
@@ -2388,15 +2373,7 @@
       if ((prt_params%season_decid(pft) == itrue ) .and. &
             (any(cold_stat == [phen_cstat_nevercold,phen_cstat_iscold]))) then
           litt%seed_germ_in(pft) = 0.0_r8
-<<<<<<< HEAD
-      endif
-      if ((prt_params%stress_decid(pft) == itrue ) .and. &
-            (any(drought_stat == [phen_dstat_timeoff,phen_dstat_moistoff]))) then
-          litt%seed_germ_in(pft) = 0.0_r8
-      end if
-=======
        endif
->>>>>>> b8ad811e
 
        ! Drought deciduous, halt germination when status is shedding, even leaves are not
        ! completely abscissed. MLO
@@ -2406,7 +2383,6 @@
              litt%seed_germ_in(pft) = 0.0_r8
           end if
        end select
-
 
     end do
 
@@ -2495,25 +2471,8 @@
           stem_drop_fraction      = prt_params%phen_stem_drop_fraction(ft)
           temp_cohort%l2fr        = currentSite%rec_l2fr(ft,currentPatch%NCL_p)
           temp_cohort%crowndamage = 1       ! new recruits are undamaged
-<<<<<<< HEAD
-          
+
           call h2d_allom(temp_cohort%hite,ft,temp_cohort%dbh)
-               
-          ! Initialize live pools
-          call bleaf(temp_cohort%dbh,ft,temp_cohort%crowndamage,&
-               temp_cohort%canopy_trim,c_leaf)
-          call bfineroot(temp_cohort%dbh,ft,temp_cohort%canopy_trim,temp_cohort%l2fr,c_fnrt)
-          call bsap_allom(temp_cohort%dbh,ft,temp_cohort%crowndamage, &
-               temp_cohort%canopy_trim,a_sapw, c_sapw)
-          call bagw_allom(temp_cohort%dbh,ft,temp_cohort%crowndamage, c_agw)
-          call bbgw_allom(temp_cohort%dbh,ft,c_bgw)
-          call bdead_allom(c_agw,c_bgw,c_sapw,ft,c_struct)
-          call bstore_allom(temp_cohort%dbh,ft, temp_cohort%crowndamage, &
-               temp_cohort%canopy_trim,c_store)
-=======
-
-          call h2d_allom(temp_cohort%hite,ft,temp_cohort%dbh)
->>>>>>> b8ad811e
 
           ! Default assumption is that leaves are on and fully flushed
           temp_cohort%efleaf_coh = 1.0_r8
