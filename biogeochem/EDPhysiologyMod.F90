module EDPhysiologyMod

#include "shr_assert.h"

  ! ============================================================================
  ! Miscellaneous physiology routines from ED.
  ! ============================================================================

  use FatesGlobals, only         : fates_log
  use FatesInterfaceTypesMod, only    : hlm_days_per_year
  use FatesInterfaceTypesMod, only    : hlm_model_day
  use FatesInterfaceTypesMod, only    : hlm_freq_day
  use FatesInterfaceTypesMod, only    : hlm_day_of_year
  use FatesInterfaceTypesMod, only    : numpft
  use FatesInterfaceTypesMod, only    : nleafage
  use FatesInterfaceTypesMod, only    : nlevdamage
  use FatesInterfaceTypesMod, only    : hlm_use_planthydro
  use FatesInterfaceTypesMod, only    : hlm_parteh_mode
  use FatesInterfaceTypesMod, only    : hlm_use_fixed_biogeog
  use FatesInterfaceTypesMod, only    : hlm_use_nocomp
  use FatesInterfaceTypesMod, only    : hlm_nitrogen_spec
  use FatesInterfaceTypesMod, only    : hlm_phosphorus_spec
  use FatesInterfaceTypesMod, only    : hlm_use_tree_damage
  use FatesInterfaceTypesMod, only : hlm_use_ed_prescribed_phys
  use FatesConstantsMod, only    : r8 => fates_r8
  use FatesConstantsMod, only    : nearzero
  use FatesConstantsMod, only    : sec_per_day
  use FatesConstantsMod, only    : default_regeneration
  use FatesConstantsMod, only    : TRS_regeneration
  use FatesConstantsMod, only    : TRS_no_seedling_dyn
  use FatesConstantsMod, only    : min_max_dbh_for_trees
  use FatesConstantsMod, only    : megajoules_per_joule
  use FatesConstantsMod, only    : mpa_per_mm_suction
  use FatesConstantsMod, only    : g_per_kg
  use FatesConstantsMod, only    : ndays_per_year
  use FatesConstantsMod, only    : nocomp_bareground
  use FatesConstantsMod, only    : area_error_2
  use EDPftvarcon      , only    : EDPftvarcon_inst
  use PRTParametersMod , only    : prt_params
  use EDPftvarcon      , only    : GetDecompyFrac
  use FatesInterfaceTypesMod, only    : bc_in_type
  use FatesInterfaceTypesMod, only    : bc_out_type
  use EDCohortDynamicsMod , only : create_cohort, sort_cohorts
  use EDCohortDynamicsMod , only : InitPRTObject
  use FatesAllometryMod   , only : tree_lai
  use FatesAllometryMod   , only : tree_sai
  use FatesAllometryMod   , only : leafc_from_treelai
  use FatesAllometryMod   , only : decay_coeff_kn
  use FatesLitterMod      , only : litter_type
  use EDTypesMod          , only : site_massbal_type
  use EDTypesMod          , only : numlevsoil_max
  use EDTypesMod          , only : numWaterMem
  use FatesLitterMod      , only : dl_sf
  use EDParamsMod         , only : dinc_vai, dlower_vai
  use EDTypesMod          , only : area_inv
  use EDTypesMod          , only : AREA
  use FatesLitterMod      , only : ncwd
  use FatesLitterMod      , only : ndcmpy
  use FatesLitterMod      , only : ilabile
  use FatesLitterMod      , only : ilignin
  use FatesLitterMod      , only : icellulose
  use FatesLitterMod      , only : adjust_SF_CWD_frac
  use EDParamsMod         , only : nclmax
  use EDTypesMod          , only : AREA,AREA_INV
  use FatesConstantsMod   , only : leaves_shedding
  use FatesConstantsMod   , only : ihard_stress_decid
  use FatesConstantsMod   , only : isemi_stress_decid
  use EDParamsMod         , only : nlevleaf
  use EDTypesMod          , only : num_vegtemp_mem
  use EDParamsMod         , only : maxpft
  use EDTypesMod          , only : ed_site_type
  use FatesPatchMod,        only : fates_patch_type
  use FatesCohortMod,       only : fates_cohort_type
  use FatesConstantsMod   , only : leaves_on
  use FatesConstantsMod   , only : leaves_off
  use EDTypesMod          , only : min_n_safemath
  use PRTGenericMod       , only : num_elements
  use PRTGenericMod       , only : element_list
  use PRTGenericMod       , only : element_pos
  use EDTypesMod          , only : site_fluxdiags_type
  use EDTypesMod          , only : phen_cstat_nevercold
  use EDTypesMod          , only : phen_cstat_iscold
  use EDTypesMod          , only : phen_cstat_notcold
  use EDTypesMod          , only : phen_dstat_timeoff
  use EDTypesMod          , only : phen_dstat_moistoff
  use EDTypesMod          , only : phen_dstat_moiston
  use EDTypesMod          , only : phen_dstat_timeon
  use EDTypesMod          , only : phen_dstat_pshed
  use EDTypesMod          , only : phen_dstat_pshed
  use EDTypesMod          , only : init_recruit_trim
  use shr_log_mod           , only : errMsg => shr_log_errMsg
  use FatesGlobals          , only : fates_log
  use FatesGlobals          , only : endrun => fates_endrun
  use EDParamsMod           , only : fates_mortality_disturbance_fraction
  use EDParamsMod           , only : q10_mr
  use EDParamsMod           , only : q10_froz
  use EDParamsMod           , only : logging_export_frac
  use EDParamsMod           , only : regeneration_model
  use EDParamsMod           , only : sdlng_mort_par_timescale
  use FatesPlantHydraulicsMod  , only : AccumulateMortalityWaterStorage
  use FatesConstantsMod     , only : itrue,ifalse
  use FatesConstantsMod     , only : area_error_3
  use FatesConstantsMod     , only : years_per_day
  use FatesAllometryMod  , only : h_allom
  use FatesAllometryMod  , only : h2d_allom
  use FatesAllometryMod  , only : bagw_allom
  use FatesAllometryMod  , only : bsap_allom
  use FatesAllometryMod  , only : bleaf
  use FatesAllometryMod  , only : bfineroot
  use FatesAllometryMod  , only : bdead_allom
  use FatesAllometryMod  , only : bstore_allom
  use FatesAllometryMod  , only : bbgw_allom
  use FatesAllometryMod  , only : carea_allom
  use FatesAllometryMod  , only : CheckIntegratedAllometries
  use FatesAllometryMod, only : set_root_fraction
  use PRTGenericMod, only : prt_carbon_allom_hyp
  use PRTGenericMod, only : prt_cnp_flex_allom_hyp
  use PRTGenericMod, only : prt_vartypes
  use PRTGenericMod, only : leaf_organ
  use PRTGenericMod, only : sapw_organ, struct_organ
  use PRTGenericMod, only : carbon12_element
  use PRTGenericMod, only : nitrogen_element
  use PRTGenericMod, only : phosphorus_element
  use PRTGenericMod, only : leaf_organ
  use PRTGenericMod, only : fnrt_organ
  use PRTGenericMod, only : sapw_organ
  use PRTGenericMod, only : store_organ
  use PRTGenericMod, only : repro_organ
  use PRTGenericMod, only : struct_organ
  use PRTGenericMod, only : SetState
  use PRTLossFluxesMod, only  : PRTPhenologyFlush
  use PRTLossFluxesMod, only  : PRTDeciduousTurnover
  use PRTLossFluxesMod, only  : PRTReproRelease
  use PRTLossFluxesMod, only  : PRTDamageLosses
  use PRTGenericMod, only     : StorageNutrientTarget
  use DamageMainMod, only     : damage_time
  use DamageMainMod, only     : GetCrownReduction
  use DamageMainMod, only     : GetDamageFrac
  use SFParamsMod, only       : SF_val_CWD_frac
  use FatesParameterDerivedMod, only : param_derived
  use FatesPlantHydraulicsMod, only : InitHydrCohort
  use PRTInitParamsFatesMod, only : NewRecruitTotalStoichiometry
  
  implicit none
  private

  public :: trim_canopy
  public :: phenology
  public :: satellite_phenology
  public :: assign_cohort_SP_properties
  public :: calculate_SP_properties
  public :: recruitment
  public :: ZeroLitterFluxes

  public :: ZeroAllocationRates
  public :: PreDisturbanceLitterFluxes
  public :: PreDisturbanceIntegrateLitter
  public :: GenerateDamageAndLitterFluxes
  public :: SeedIn
  public :: UpdateRecruitL2FR
  public :: UpdateRecruitStoicH
  public :: SetRecruitL2FR
  
  logical, parameter :: debug  = .false. ! local debug flag
  character(len=*), parameter, private :: sourcefile = &
       __FILE__

  integer :: istat           ! return status code
  character(len=255) :: smsg ! Message string for deallocation errors
  
  integer, parameter :: dleafon_drycheck = 100 ! Drought deciduous leaves max days on check parameter

  real(r8), parameter :: decid_leaf_long_max = 1.0_r8 ! Maximum leaf lifespan for
                                                      !    deciduous PFTs [years]

  integer, parameter :: min_daysoff_dforcedflush = 30 ! This is the number of days that must had elapsed
                                                      ! since leaves had dropped, in order to forcably
                                                      ! flush leaves again.  This does not impact flushing
                                                      ! due to real moisture constraints, and will prevent
                                                      ! drought deciduous in perennially wet environments
                                                      ! that have been forced to drop their leaves, from
                                                      ! flushing them back immediately.

  integer, parameter  :: dd_offon_toler = 30          ! When flushing or shedding leaves, we check that
                                                      ! the dates are near last year's dates. This controls
                                                      ! the tolerance for deviating from last year.

  real(r8), parameter :: elongf_min = 0.05_r8         ! Minimum elongation factor. If elongation factor
                                                      !    reaches or falls below elongf_min, we assume
                                                      !    complete abscission.  This avoids carrying out
                                                      !    a residual amount of leaves, which may create
                                                      !    computational problems. The current threshold
                                                      !    is the same used in ED-2.2.

  real(r8), parameter :: smp_lwr_bound = -1000000._r8 ! Imposed soil matric potential lower bound for 
                                                      !    frozen or excessively dry soils, used when
                                                      !    computing water stress.
  ! ============================================================================

contains

  subroutine ZeroLitterFluxes( currentSite )

    ! This routine loops through all patches in a site
    ! and zero's the flux terms for the litter pools.
    ! This is typically called at the beginning of the dynamics
    ! call sequence.


    ! !ARGUMENTS
    type(ed_site_type), intent(inout), target  :: currentSite
    type(fates_patch_type), pointer               :: currentPatch

    integer :: el

    currentPatch => currentSite%youngest_patch
    do while(associated(currentPatch))
       do el=1,num_elements
          call currentPatch%litter(el)%ZeroFlux()
       end do
       currentPatch => currentPatch%older
    end do


    return
  end subroutine ZeroLitterFluxes

  ! =====================================================================================

  subroutine ZeroAllocationRates( currentSite )

    ! !ARGUMENTS
    type(ed_site_type), intent(inout), target  :: currentSite
    type(fates_patch_type), pointer               :: currentPatch
    type(fates_cohort_type), pointer              :: currentCohort

    currentPatch => currentSite%youngest_patch
    do while(associated(currentPatch))

       currentCohort => currentPatch%tallest
       do while (associated(currentCohort))

          ! This sets turnover and growth rates to zero
          call currentCohort%prt%ZeroRates()

          currentCohort => currentCohort%shorter
       enddo
       currentPatch => currentPatch%older
    end do

    return
  end subroutine ZeroAllocationRates

  ! ============================================================================
  
  subroutine GenerateDamageAndLitterFluxes( csite, cpatch, bc_in )

    ! Arguments
    type(ed_site_type)  :: csite
    type(fates_patch_type) :: cpatch
    type(bc_in_type), intent(in) :: bc_in
    

    ! Locals
    type(fates_cohort_type), pointer :: ccohort    ! Current cohort
    type(fates_cohort_type), pointer :: ndcohort   ! New damage-class cohort
    type(litter_type), pointer :: litt     ! Points to the litter object
    type(site_fluxdiags_type), pointer :: flux_diags ! pointer to site level flux diagnostics object
    integer  :: cd               ! Damage class index
    integer  :: el               ! Element index
    integer  :: dcmpy            ! Decomposition pool index
    integer  :: c                ! CWD pool index
    real(r8) :: cd_frac          ! Fraction of trees damaged in this class transition
    real(r8) :: num_trees_cd     ! Number of trees to spawn into the new damage class cohort
    real(r8) :: crown_loss_frac  ! Fraction of crown lost from one damage class to next
    real(r8) :: branch_loss_frac ! Fraction of sap, structure and storage lost in branch
                                 ! fall during damage
    real(r8) :: leaf_loss        ! Mass lost to each organ during damage [kg]
    real(r8) :: repro_loss       ! "" [kg]
    real(r8) :: sapw_loss        ! "" [kg]
    real(r8) :: store_loss       ! "" [kg]
    real(r8) :: struct_loss      ! "" [kg]       
    real(r8) :: dcmpy_frac       ! fraction of mass going to each decomposition pool
    real(r8) :: SF_val_CWD_frac_adj(4) !SF_val_CWD_frac adjusted based on cohort dbh 
    
    if(hlm_use_tree_damage .ne. itrue) return

    if(.not.damage_time) return

    ccohort => cpatch%tallest
    do while (associated(ccohort))

       ! Ignore damage to new plants and non-woody plants
       if(prt_params%woody(ccohort%pft)==ifalse  ) cycle
       if(ccohort%isnew ) cycle

       associate( ipft     => ccohort%pft, & 
                  agb_frac => prt_params%allom_agb_frac(ccohort%pft), &
                  branch_frac => param_derived%branch_frac(ccohort%pft))
         
       do_dclass: do cd = ccohort%crowndamage+1, nlevdamage
          
          call GetDamageFrac(ccohort%crowndamage, cd, ipft, cd_frac)

          ! now to get the number of damaged trees we multiply by damage frac
          num_trees_cd = ccohort%n * cd_frac

          ! if non negligable lets create a new cohort and generate some litter
          if_numtrees: if (num_trees_cd > nearzero ) then

             ! Create a new damaged cohort
             allocate(ndcohort)  ! new cohort surviving but damaged
             if(hlm_use_planthydro.eq.itrue) call InitHydrCohort(csite,ndcohort)
             
             ! Initialize the PARTEH object and point to the
             ! correct boundary condition fields
             ndcohort%prt => null()

             call InitPRTObject(ndcohort%prt)
             call ndcohort%InitPRTBoundaryConditions()
             call ndcohort%ZeroValues()
             
             ! nc_canopy_d is the new cohort that gets damaged 
             call ccohort%Copy(ndcohort)
             
             ! new number densities - we just do damaged cohort here -
             ! undamaged at the end of the cohort loop once we know how many damaged to
             ! subtract
             
             ndcohort%n = num_trees_cd
             ndcohort%crowndamage = cd

             ! Remove these trees from the donor cohort
             ccohort%n = ccohort%n - num_trees_cd
             
             ! update crown area here - for cohort fusion and canopy organisation below 
             call carea_allom(ndcohort%dbh, ndcohort%n, csite%spread, &
                  ipft, ndcohort%crowndamage, ndcohort%c_area)
             
             call GetCrownReduction(cd-ccohort%crowndamage, crown_loss_frac)

             do_element: do el = 1, num_elements
                
                litt => cpatch%litter(el)
                flux_diags => csite%flux_diags(el)
                
                ! Reduce the mass of the newly damaged cohort
                ! Fine-roots are not damaged as of yet
                ! only above-ground sapwood,structure and storage in
                ! branches is damaged/removed
                branch_loss_frac = crown_loss_frac * branch_frac * agb_frac
                
                leaf_loss = ndcohort%prt%GetState(leaf_organ,element_list(el))*crown_loss_frac
                repro_loss = ndcohort%prt%GetState(repro_organ,element_list(el))*crown_loss_frac
                sapw_loss = ndcohort%prt%GetState(sapw_organ,element_list(el))*branch_loss_frac
                store_loss = ndcohort%prt%GetState(store_organ,element_list(el))*branch_loss_frac
                struct_loss = ndcohort%prt%GetState(struct_organ,element_list(el))*branch_loss_frac

                ! ------------------------------------------------------
                ! Transfer the biomass from the cohort's
                ! damage to the litter input fluxes
                ! ------------------------------------------------------
    
                do dcmpy=1,ndcmpy
                   dcmpy_frac = GetDecompyFrac(ipft,leaf_organ,dcmpy)
                   litt%leaf_fines_in(dcmpy) = litt%leaf_fines_in(dcmpy) + &
                        (store_loss+leaf_loss+repro_loss) * &
                        ndcohort%n * dcmpy_frac / cpatch%area
                end do

                flux_diags%leaf_litter_input(ipft) = &
                     flux_diags%leaf_litter_input(ipft) +  &
                     (store_loss+leaf_loss+repro_loss) * ndcohort%n
                
                call adjust_SF_CWD_frac(ndcohort%dbh,ncwd,SF_val_CWD_frac,SF_val_CWD_frac_adj)

                do c = 1,ncwd
                   litt%ag_cwd_in(c) = litt%ag_cwd_in(c) + &
                        (sapw_loss + struct_loss) * &
                        SF_val_CWD_frac_adj(c) * ndcohort%n / &
                        cpatch%area
                   
                   flux_diags%cwd_ag_input(c)  = flux_diags%cwd_ag_input(c) + &
                        (struct_loss + sapw_loss) * &
                        SF_val_CWD_frac_adj(c) * ndcohort%n
                end do
                
             end do do_element

             ! Applying the damage to the cohort, does not need to happen
             ! in the element loop, it will loop inside that call
             call PRTDamageLosses(ndcohort%prt, leaf_organ, crown_loss_frac)
             call PRTDamageLosses(ndcohort%prt, repro_organ, crown_loss_frac)
             call PRTDamageLosses(ndcohort%prt, sapw_organ, branch_loss_frac)
             call PRTDamageLosses(ndcohort%prt, store_organ, branch_loss_frac)
             call PRTDamageLosses(ndcohort%prt, struct_organ, branch_loss_frac)
                                
             
             !----------- Insert new cohort into the linked list
             ! This list is going tall to short, lets add this new
             ! cohort into a taller position so we don't hit it again
             ! as the loop traverses
             ! --------------------------------------------------------------!
             
             ndcohort%shorter => ccohort
             if(associated(ccohort%taller))then
                ndcohort%taller => ccohort%taller
                ccohort%taller%shorter => ndcohort
             else
                cpatch%tallest => ndcohort
                ndcohort%taller => null()
             endif
             ccohort%taller => ndcohort
             
          end if if_numtrees

       end do do_dclass

       end associate
       ccohort => ccohort%shorter
    enddo
    
    return
  end subroutine GenerateDamageAndLitterFluxes

  ! ============================================================================

  subroutine PreDisturbanceLitterFluxes( currentSite, currentPatch, bc_in )

    ! -----------------------------------------------------------------------------------
    !
    ! This subroutine calculates all of the different litter input and output fluxes
    ! associated with seed turnover, seed influx, litterfall from live and
    ! dead plants, germination, and fragmentation.
    !
    ! At this time we do not have explicit herbivory, and burning losses to litter
    ! are handled elsewhere.
    !
    ! Note: The processes conducted here DO NOT handle litter fluxes associated
    !       with disturbance.  Those fluxes are handled elsewhere (EDPatchDynamcisMod)
    !       because the fluxes are potentially cross patch, and also dealing
    !       patch areas that are changing.
    !
    ! -----------------------------------------------------------------------------------


    ! !ARGUMENTS
    type(ed_site_type), intent(inout)  :: currentSite
    type(fates_patch_type), intent(inout) :: currentPatch
    type(bc_in_type), intent(in)       :: bc_in

    !
    ! !LOCAL VARIABLES:
    type(site_massbal_type), pointer :: site_mass
    type(litter_type), pointer :: litt     ! Points to the litter object for
    ! the different element types
    integer :: el                          ! Litter element loop index
    integer :: nlev_eff_decomp             ! Number of active layers over which
    ! fragmentation fluxes are transfered
    !------------------------------------------------------------------------------------

    ! Calculate the fragmentation rates
    call fragmentation_scaler(currentPatch, bc_in)

    do el = 1, num_elements

       litt => currentPatch%litter(el)

       ! Calculate loss rate of viable seeds to litter
       call SeedDecay(litt, currentPatch, bc_in)
       

       ! Calculate seed germination rate, the status flags prevent
       ! germination from occuring when the site is in a drought
       ! (for drought deciduous) or too cold (for cold deciduous)
       call SeedGermination(litt, currentSite%cstatus, currentSite%dstatus(1:numpft), bc_in, currentPatch)

       ! Send fluxes from newly created litter into the litter pools
       ! This litter flux is from non-disturbance inducing mortality, as well
       ! as litter fluxes from live trees
       call CWDInput(currentSite, currentPatch, litt,bc_in)

       ! Only calculate fragmentation flux over layers that are active
       ! (RGK-Mar2019) SHOULD WE MAX THIS AT 1? DONT HAVE TO

       nlev_eff_decomp = max(bc_in%max_rooting_depth_index_col, 1)
       call CWDOut(litt,currentPatch%fragmentation_scaler,nlev_eff_decomp)

       site_mass => currentSite%mass_balance(el)

       ! Fragmentation flux to soil decomposition model [kg/site/day]
       site_mass%frag_out = site_mass%frag_out + currentPatch%area * &
            ( sum(litt%ag_cwd_frag) + sum(litt%bg_cwd_frag) + &
            sum(litt%leaf_fines_frag) + sum(litt%root_fines_frag) + &
            sum(litt%seed_decay) + sum(litt%seed_germ_decay))

    end do


    return
  end subroutine PreDisturbanceLitterFluxes

  ! =====================================================================================

  subroutine PreDisturbanceIntegrateLitter(currentPatch)

    ! -----------------------------------------------------------------------------------
    ! This step applies the litter fluxes to the prognostic state variables.
    ! This procedure is called in response to fluxes generated from:
    ! 1) seed rain,
    ! 2) non-disturbance generating turnover
    ! 3) litter fall from living plants
    ! 4) fragmentation
    !
    ! This routine does NOT accomodate the litter fluxes associated with
    ! disturbance generation.  That will happen after this call.
    ! Fluxes associated with FIRE also happen after this step.
    !
    ! All states are in units kg/m2
    ! All fluxes are in units kg/m2/day
    ! The integration step is 1 day, thus time is implied
    !
    ! -----------------------------------------------------------------------------------

    ! Arguments
    type(fates_patch_type),intent(inout),target :: currentPatch


    ! Locals
    type(litter_type), pointer :: litt
    integer :: el          ! Loop counter for litter element type
    integer :: pft         ! pft loop counter
    integer :: c           ! CWD loop counter
    integer :: nlevsoil    ! number of soil layers
    integer :: ilyr        ! soil layer loop counter
    integer :: dcmpy       ! decomposability index

    do el = 1, num_elements

       litt => currentPatch%litter(el)

       ! Update the bank of viable seeds
       ! -----------------------------------------------------------------------------------

       do pft = 1,numpft
          litt%seed(pft) = litt%seed(pft) + &
               litt%seed_in_local(pft) +   &
               litt%seed_in_extern(pft) -  &
               litt%seed_decay(pft) -      &
               litt%seed_germ_in(pft)

          ! Note that the recruitment scheme will use seed_germ
          ! for its construction costs.
          litt%seed_germ(pft) = litt%seed_germ(pft) + &
               litt%seed_germ_in(pft) - &
               litt%seed_germ_decay(pft)


       enddo

       ! Update the Coarse Woody Debris pools (above and below)
       ! -----------------------------------------------------------------------------------
       nlevsoil = size(litt%bg_cwd,dim=2)
       do c = 1,ncwd
          litt%ag_cwd(c) = litt%ag_cwd(c)  + litt%ag_cwd_in(c) - litt%ag_cwd_frag(c)
          do ilyr=1,nlevsoil
             litt%bg_cwd(c,ilyr) = litt%bg_cwd(c,ilyr) &
                  + litt%bg_cwd_in(c,ilyr) &
                  - litt%bg_cwd_frag(c,ilyr)
          enddo
       end do

       ! Update the fine litter pools from leaves and fine-roots
       ! -----------------------------------------------------------------------------------

       do dcmpy = 1,ndcmpy

          litt%leaf_fines(dcmpy) = litt%leaf_fines(dcmpy) &
               + litt%leaf_fines_in(dcmpy)              &
               - litt%leaf_fines_frag(dcmpy)
          do ilyr=1,nlevsoil
             litt%root_fines(dcmpy,ilyr) = litt%root_fines(dcmpy,ilyr) &
                  + litt%root_fines_in(dcmpy,ilyr)      &
                  - litt%root_fines_frag(dcmpy,ilyr)
          enddo

       end do

    end do     ! litter element loop

    return
  end subroutine PreDisturbanceIntegrateLitter



  ! ============================================================================

  subroutine trim_canopy( currentSite )
    !
    ! !DESCRIPTION:
    ! Canopy trimming / leaf optimisation. Removes leaves in negative annual carbon balance.
    !
    ! !USES:

    ! !ARGUMENTS
    type (ed_site_type),intent(inout), target :: currentSite
    !
    ! !LOCAL VARIABLES:
    type (fates_cohort_type) , pointer :: currentCohort
    type (fates_patch_type)  , pointer :: currentPatch

    integer  :: z                     ! leaf layer
    integer  :: ipft                  ! pft index
    logical  :: trimmed               ! was this layer trimmed in this year? If not expand the canopy.
    real(r8) :: tar_bl                ! target leaf biomass       (leaves flushed, trimmed)
    real(r8) :: tar_bfr               ! target fine-root biomass  (leaves flushed, trimmed)
    real(r8) :: bfr_per_bleaf         ! ratio of fine root per leaf biomass
    real(r8) :: sla_levleaf           ! sla at leaf level z
    real(r8) :: nscaler_levleaf       ! nscaler value at leaf level z
    integer  :: cl                    ! canopy layer index
    real(r8) :: kn                    ! nitrogen decay coefficient
    real(r8) :: sla_max               ! Observational constraint on how large sla (m2/gC) can become
    real(r8) :: leaf_c                ! leaf carbon [kg]
    real(r8) :: sapw_c                ! sapwood carbon [kg]
    real(r8) :: store_c               ! storage carbon [kg]
    real(r8) :: struct_c              ! structure carbon [kg]
    real(r8) :: leaf_inc              ! LAI-only portion of the vegetation increment of dinc_vai
    real(r8) :: lai_canopy_above      ! the LAI in the canopy layers above the layer of interest
    real(r8) :: lai_layers_above      ! the LAI in the leaf layers, within the current canopy,
    ! above the leaf layer of interest
    real(r8) :: lai_current           ! the LAI in the current leaf layer
    real(r8) :: cumulative_lai        ! whole canopy cumulative LAI, top down, to the leaf layer of interest
    real(r8) :: cumulative_lai_cohort ! cumulative LAI within the current cohort only

    ! Temporary diagnostic ouptut
    integer :: ipatch
    integer :: icohort

    ! LAPACK linear least squares fit variables
    ! The standard equation for a linear fit, y = mx + b, is converted to a linear system, AX=B and has
    ! the form: [n  sum(x); sum(x)  sum(x^2)] * [b; m]  = [sum(y); sum(x*y)] where
    ! n is the number of leaf layers
    ! x is yearly_net_uptake minus the leaf cost aka the net-net uptake
    ! y is the cumulative lai for the current cohort
    ! b is the y-intercept i.e. the cumulative lai that has zero net-net uptake
    ! m is the slope of the linear fit
    integer :: nll = 3                    ! Number of leaf layers to fit a regression to for calculating the optimum lai
    character(1) :: trans = 'N'           ! Input matrix is not transposed

    integer, parameter :: m = 2, n = 2    ! Number of rows and columns, respectively, in matrix A
    integer, parameter :: nrhs = 1        ! Number of columns in matrix B and X
    integer, parameter :: workmax = 100   ! Maximum iterations to minimize work

    integer :: lda = m, ldb = n           ! Leading dimension of A and B, respectively
    integer :: lwork                      ! Dimension of work array
    integer :: info                       ! Procedure diagnostic ouput

    real(r8) :: nnu_clai_a(m,n)           ! LHS of linear least squares fit, A matrix
    real(r8) :: nnu_clai_b(m,nrhs)        ! RHS of linear least squares fit, B matrix
    real(r8) :: work(workmax)             ! work array

    real(r8) :: initial_trim              ! Initial trim
    real(r8) :: optimum_trim              ! Optimum trim value

    real(r8) :: target_c_area

    real(r8) :: pft_leaf_lifespan         ! Leaf lifespan of each PFT [years]
    !----------------------------------------------------------------------

    ipatch = 1 ! Start counting patches

    currentPatch => currentSite%youngest_patch
    do while(associated(currentPatch))

       ! Add debug diagnstic output to determine which patch
       if (debug) then
          write(fates_log(),*) 'Current patch:', ipatch
          write(fates_log(),*) 'Current patch cohorts:', currentPatch%countcohorts
       endif

       icohort = 1

       currentCohort => currentPatch%tallest
       do while (associated(currentCohort))

          ! Save off the incoming trim
          initial_trim = currentCohort%canopy_trim


          ! Add debug diagnostic output to determine which cohort
          if (debug) then
             write(fates_log(),*) 'Current cohort:', icohort
             write(fates_log(),*) 'Starting canopy trim:', initial_trim
          endif

          trimmed = .false.
          ipft = currentCohort%pft
          call carea_allom(currentCohort%dbh,currentCohort%n,currentSite%spread,currentCohort%pft,&
               currentCohort%crowndamage, currentCohort%c_area)

          leaf_c   = currentCohort%prt%GetState(leaf_organ, carbon12_element)

          currentCohort%treelai = tree_lai(leaf_c, currentCohort%pft, currentCohort%c_area, &
               currentCohort%n, currentCohort%canopy_layer,               &
               currentPatch%canopy_layer_tlai,currentCohort%vcmax25top )

          ! We don't need to check on sp mode here since we don't trim_canopy with sp mode
          currentCohort%treesai = tree_sai(currentCohort%pft, &
               currentCohort%dbh, currentCohort%crowndamage,  &
               currentCohort%canopy_trim, &
               currentCohort%efstem_coh, &
               currentCohort%c_area, currentCohort%n,currentCohort%canopy_layer,& 
               currentPatch%canopy_layer_tlai, currentCohort%treelai, &
               currentCohort%vcmax25top,0 )  

          currentCohort%nv      = count((currentCohort%treelai+currentCohort%treesai) .gt. dlower_vai(:)) + 1

          if (currentCohort%nv > nlevleaf)then
             write(fates_log(),*) 'nv > nlevleaf',currentCohort%nv, &
                  currentCohort%treelai,currentCohort%treesai, &
                  currentCohort%c_area,currentCohort%n,leaf_c
             call endrun(msg=errMsg(sourcefile, __LINE__))
          endif

          ! Find target leaf biomass. Here we assume that leaves would be fully flushed 
          ! (elongation factor = 1)
          call bleaf(currentcohort%dbh,ipft,&
               currentCohort%crowndamage, currentcohort%canopy_trim,1.0_r8, tar_bl)

          if ( int(prt_params%allom_fmode(ipft)) .eq. 1 ) then
             ! only query fine root biomass if using a fine root allometric model that takes leaf trim into account
             call bfineroot(currentcohort%dbh,ipft,currentcohort%canopy_trim, &
                  currentcohort%l2fr,1.0_r8, tar_bfr)
             bfr_per_bleaf = tar_bfr/tar_bl
          endif

          ! Identify current canopy layer (cl)
          cl = currentCohort%canopy_layer

          ! PFT-level maximum SLA value, even if under a thick canopy (same units as slatop)
          sla_max = prt_params%slamax(ipft)

          ! Initialize nnu_clai_a
          nnu_clai_a(:,:) = 0._r8
          nnu_clai_b(:,:) = 0._r8

          !Leaf cost vs net uptake for each leaf layer.
          do z = 1, currentCohort%nv

             ! Calculate the cumulative total vegetation area index (no snow occlusion, stems and leaves)
             leaf_inc    = dinc_vai(z) * &
                  currentCohort%treelai/(currentCohort%treelai+currentCohort%treesai)
             
             ! Now calculate the cumulative top-down lai of the current layer's midpoint within the current cohort
             lai_layers_above      = (dlower_vai(z) - dinc_vai(z)) * &
                  currentCohort%treelai/(currentCohort%treelai+currentCohort%treesai)
             lai_current           = min(leaf_inc, currentCohort%treelai - lai_layers_above)
             cumulative_lai_cohort = lai_layers_above + 0.5*lai_current

             ! Now add in the lai above the current cohort for calculating the sla leaf level
             lai_canopy_above  = sum(currentPatch%canopy_layer_tlai(1:cl-1))
             cumulative_lai    = lai_canopy_above + cumulative_lai_cohort

             ! There was activity this year in this leaf layer.  This should only occur for bottom most leaf layer
             if (currentCohort%year_net_uptake(z) /= 999._r8)then

                ! Calculate sla_levleaf following the sla profile with overlying leaf area
                ! Scale for leaf nitrogen profile
                kn = decay_coeff_kn(ipft,currentCohort%vcmax25top)
                ! Nscaler value at leaf level z
                nscaler_levleaf = exp(-kn * cumulative_lai)
                ! Sla value at leaf level z after nitrogen profile scaling (m2/gC)
                sla_levleaf = min(sla_max,prt_params%slatop(ipft)/nscaler_levleaf)

                ! Find the realised leaf lifespan, depending on the leaf phenology.
                if (prt_params%season_decid(ipft) ==  itrue) then
                   ! Cold-deciduous costs. Assume time-span to be 1 year to be consistent
                   ! with FATES default
                   pft_leaf_lifespan = decid_leaf_long_max

                elseif (any(prt_params%stress_decid(ipft) == [ihard_stress_decid,isemi_stress_decid]) )then
                   ! Drought-decidous costs. Assume time-span to be the least between
                   !    1 year and the life span provided by the parameter file.
                   pft_leaf_lifespan = &
                      min(decid_leaf_long_max,sum(prt_params%leaf_long(ipft,:)))

                else !evergreen costs
                   pft_leaf_lifespan = sum(prt_params%leaf_long(ipft,:))
                end if

                ! Leaf cost at leaf level z (kgC m-2 year-1) accounting for sla profile
                ! (Convert from SLA in m2g-1 to m2kg-1)
                currentCohort%leaf_cost = &
                   1.0_r8/(sla_levleaf*pft_leaf_lifespan*g_per_kg)


                if ( int(prt_params%allom_fmode(ipft)) == 1 ) then
                   ! if using trimmed leaf for fine root biomass allometry, add the cost of the root increment
                   ! to the leaf increment; otherwise do not.
                   currentCohort%leaf_cost = currentCohort%leaf_cost + &
                        1.0_r8/(sla_levleaf*g_per_kg) * &
                        bfr_per_bleaf / prt_params%root_long(ipft)
                end if
                currentCohort%leaf_cost = currentCohort%leaf_cost * &
                     (prt_params%grperc(ipft) + 1._r8)

                ! Construct the arrays for a least square fit of the net_net_uptake versus the cumulative lai
                ! if at least nll leaf layers are present in the current cohort and only for the bottom nll
                ! leaf layers.
                if (currentCohort%nv > nll .and. currentCohort%nv - z < nll) then

                   ! Build the A matrix for the LHS of the linear system. A = [n  sum(x); sum(x)  sum(x^2)]
                   ! where n = nll and x = yearly_net_uptake-leafcost
                   nnu_clai_a(1,1) = nnu_clai_a(1,1) + 1 ! Increment for each layer used
                   nnu_clai_a(1,2) = nnu_clai_a(1,2) + currentCohort%year_net_uptake(z) - currentCohort%leaf_cost
                   nnu_clai_a(2,1) = nnu_clai_a(1,2)
                   nnu_clai_a(2,2) = nnu_clai_a(2,2) + (currentCohort%year_net_uptake(z) - currentCohort%leaf_cost)**2

                   ! Build the B matrix for the RHS of the linear system. B = [sum(y); sum(x*y)]
                   ! where x = yearly_net_uptake-leafcost and y = cumulative_lai_cohort
                   nnu_clai_b(1,1) = nnu_clai_b(1,1) + cumulative_lai_cohort
                   nnu_clai_b(2,1) = nnu_clai_b(2,1) + (cumulative_lai_cohort * &
                        (currentCohort%year_net_uptake(z) - currentCohort%leaf_cost))
                end if

                ! Check leaf cost against the yearly net uptake for that cohort leaf layer
                if (currentCohort%year_net_uptake(z) < currentCohort%leaf_cost) then
                   ! Make sure the cohort trim fraction is great than the pft trim limit
                   if (currentCohort%canopy_trim > EDPftvarcon_inst%trim_limit(ipft)) then

                      ! keep trimming until none of the canopy is in negative carbon balance.
                      if (currentCohort%hite > EDPftvarcon_inst%hgt_min(ipft)) then
                         currentCohort%canopy_trim = currentCohort%canopy_trim - &
                              EDPftvarcon_inst%trim_inc(ipft)

                         trimmed = .true.

                      endif ! hite check
                   endif ! trim limit check
                endif ! net uptake check
             endif ! leaf activity check
          enddo ! z, leaf layer loop

          ! Compute the optimal cumulative lai based on the cohort net-net uptake profile if at least 2 leaf layers
          if (nnu_clai_a(1,1) > 1) then

             ! Compute the optimum size of the work array
             lwork = -1 ! Ask sgels to compute optimal number of entries for work
             call dgels(trans, m, n, nrhs, nnu_clai_a, lda, nnu_clai_b, ldb, work, lwork, info)
             lwork = int(work(1)) ! Pick the optimum.  TBD, can work(1) come back with greater than work size?

             ! Compute the minimum of 2-norm of of the least squares fit to solve for X
             ! Note that dgels returns the solution by overwriting the nnu_clai_b array.
             ! The result has the form: X = [b; m]
             ! where b = y-intercept (i.e. the cohort lai that has zero yearly net-net uptake)
             ! and m is the slope of the linear fit
             call dgels(trans, m, n, nrhs, nnu_clai_a, lda, nnu_clai_b, ldb, work, lwork, info)

             if (info < 0) then
                write(fates_log(),*) 'LLSF optimium LAI calculation returned illegal value'
                call endrun(msg=errMsg(sourcefile, __LINE__))
             endif

             if (debug) then
                write(fates_log(),*) 'LLSF optimium LAI (intercept,slope):', nnu_clai_b
                write(fates_log(),*) 'LLSF optimium LAI:', nnu_clai_b(1,1)
                write(fates_log(),*) 'LLSF optimium LAI info:', info
                write(fates_log(),*) 'LAI fraction (optimum_lai/cumulative_lai):', nnu_clai_b(1,1) / cumulative_lai_cohort
             endif

             ! Calculate the optimum trim based on the initial canopy trim value
             if (cumulative_lai_cohort > 0._r8) then  ! Sometime cumulative_lai comes in at 0.0?

                !
                optimum_trim = (nnu_clai_b(1,1) / cumulative_lai_cohort) * initial_trim

                ! Determine if the optimum trim value makes sense.  The smallest cohorts tend to have unrealistic fits.
                if (optimum_trim > 0. .and. optimum_trim < 1.) then
                   currentCohort%canopy_trim = optimum_trim

                   trimmed = .true.

                endif
             endif
          endif

          ! Reset activity for the cohort for the start of the next year
          currentCohort%year_net_uptake(:) = 999.0_r8

          ! Add to trim fraction if cohort not trimmed at all
          if ( (.not.trimmed) .and.currentCohort%canopy_trim < 1.0_r8)then
             currentCohort%canopy_trim = currentCohort%canopy_trim + EDPftvarcon_inst%trim_inc(ipft)
          endif

          if ( debug ) then
             write(fates_log(),*) 'trimming:',currentCohort%canopy_trim
          endif

          ! currentCohort%canopy_trim = 1.0_r8 !FIX(RF,032414) this turns off ctrim for now.
          currentCohort => currentCohort%shorter
          icohort = icohort + 1
       enddo
       currentPatch => currentPatch%older
       ipatch = ipatch + 1
    enddo

  end subroutine trim_canopy

  ! ============================================================================
  subroutine phenology( currentSite, bc_in )
    !
    ! !DESCRIPTION:
    ! Phenology.
    !
    ! !USES:
    use FatesConstantsMod, only : tfrz => t_water_freeze_k_1atm
    use EDParamsMod, only : ED_val_phen_a, ED_val_phen_b, ED_val_phen_c
    use EDParamsMod, only : ED_val_phen_chiltemp
    use EDParamsMod, only : ED_val_phen_mindayson
    use EDParamsMod, only : ED_val_phen_ncolddayslim
    use EDParamsMod, only : ED_val_phen_coldtemp
    use EDBtranMod, only  : check_layer_water
    !
    ! !ARGUMENTS:
    type(ed_site_type), intent(inout), target :: currentSite
    type(bc_in_type),   intent(in)            :: bc_in

    !
    ! !LOCAL VARIABLES:

    type(fates_patch_type),pointer :: cpatch
    integer  :: model_day_int     ! integer model day 1 - inf
    integer  :: ncolddays         ! no days underneath the threshold for leaf drop
    integer  :: i_wmem            ! Loop counter for water mem days
    integer  :: i_tmem            ! Loop counter for veg temp mem days
    integer  :: ipft              ! plant functional type index
    integer  :: j                 ! Soil layer index
    real(r8) :: mean_10day_liqvol ! mean soil liquid volume over last 10 days [m3/m3]
    real(r8) :: mean_10day_smp    ! mean soil matric potential over last 10 days [mm]
    real(r8) :: leaf_c            ! leaf carbon [kg]
    real(r8) :: fnrt_c            ! fineroot carbon [kg]
    real(r8) :: sapw_c            ! sapwood carbon [kg]
    real(r8) :: store_c           ! storage carbon [kg]
    real(r8) :: struct_c          ! structure carbon [kg]
    real(r8) :: gdd_threshold     ! GDD accumulation function,
    real(r8) :: rootfrac_notop    ! Total rooting fraction excluding the top soil layer
    integer  :: ncdstart          ! beginning of counting period for chilling degree days.
    integer  :: gddstart          ! beginning of counting period for growing degree days.
    integer  :: nlevroot          ! Number of rooting levels to consider
    real(r8) :: temp_in_C         ! daily averaged temperature in celsius
    real(r8) :: elongf_prev       ! Elongation factor from previous time
    real(r8) :: elongf_1st        ! First guess for elongation factor
    integer  :: ndays_pft_leaf_lifespan ! PFT life span of drought deciduous [days].
                                        !    This is the shortest between the PFT leaf 
                                        !    lifespan and the maximum lifespan of drought 
                                        !    deciduous (see parameter decid_leaf_long_max
                                        !    at the beginning of this file).
     real(r8) :: phen_drought_threshold ! For drought hard-deciduous, this is the threshold
                                        !   below which plants will abscise leaves, and
                                        !   above which plants will flush leaves. For semi-
                                        !   deciduous plants, this is the threshold below
                                        !   which abscission will be complete. This depends
                                        !   on the sign. If positive, these are soil
                                        !   volumetric water content [m3/m3]. If negative,
                                        !   the values are soil matric potential [mm]. Not
                                        !   used for non-deciduous plants. Ignored for 
                                        !   non-deciduous plants.
     real(r8) :: phen_moist_threshold   ! For semi-deciduous, this is the threshold above 
                                        !    which flushing will be complete.  This depends
                                        !    on the sign. If positive, these are soil
                                        !    volumetric water content [m3/m3]. If negative,
                                        !    the values are soil matric potential [mm].
                                        !    Ignored for hard-deciduous and evergreen 
                                        !    plants.
     real(r8) :: phen_doff_time         ! Minimum number of days that plants must remain
                                        !   leafless before flushing leaves again.

    ! Logical tests to make code more readable
    logical  :: smoist_below_threshold   ! Is soil moisture below threshold?
    logical  :: recent_flush             ! Last full flushing event is still very recent.
    logical  :: recent_abscission        ! Last abscission event is still very recent.
    logical  :: exceed_min_on_period     ! Have leaves been flushed for a minimum period of time?
    logical  :: exceed_min_off_period    ! Have leaves been off for a minimum period of time?
    logical  :: prolonged_on_period      ! Has leaves been flushed for too long?
    logical  :: prolonged_off_period     ! Have leaves been abscissed for too long?
    logical  :: last_flush_long_ago      ! Has it been a very long time since last flushing?


    ! This is the integer model day. The first day of the simulation is 1, and it
    ! continues monotonically, indefinitely
    ! Advance it. (this should be a global, no reason
    ! for site level, but we don't have global scalars in the
    ! restart file)
    currentSite%phen_model_date = currentSite%phen_model_date + 1
    model_day_int = currentSite%phen_model_date


    ! Parameter of drought decid leaf loss in mm in top layer...FIX(RF,032414)
    ! - this is arbitrary and poorly understood. Needs work. ED_
    !Parameters: defaults from Botta et al. 2000 GCB,6 709-725
    !Parameters, default from from SDGVM model of senesence

    temp_in_C = 0._r8
    cpatch => CurrentSite%oldest_patch
    do while(associated(cpatch))
       temp_in_C = temp_in_C + cpatch%tveg24%GetMean()*cpatch%area
       cpatch => cpatch%younger
    end do
    temp_in_C = temp_in_C * area_inv - tfrz


    !-----------------Cold Phenology--------------------!

    !Zero growing degree and chilling day counters
    if (currentSite%lat > 0)then
       ncdstart = 270  !Northern Hemisphere begining November
       gddstart = 1    !Northern Hemisphere begining January
    else
       ncdstart = 120  !Southern Hemisphere beginning May
       gddstart = 181  !Northern Hemisphere begining July
    endif

    ! Count the number of chilling days over a seasonal window.
    ! For comparing against GDD, we start calculating chilling
    ! in the late autumn.
    ! This value is used to determine the GDD exceedance threshold
    if (hlm_day_of_year == ncdstart)then
       currentSite%nchilldays = 0
    endif

    !Accumulate growing/chilling days after start of counting period
    if (temp_in_C  <  ED_val_phen_chiltemp)then
       currentSite%nchilldays = currentSite%nchilldays + 1
    endif

    !GDD accumulation function, which also depends on chilling days.
    !  -68 + 638 * (-0.001 * ncd)
    gdd_threshold = ED_val_phen_a + ED_val_phen_b*exp(ED_val_phen_c*real(currentSite%nchilldays,r8))

    !Accumulate temperature of last 10 days.
    currentSite%vegtemp_memory(2:num_vegtemp_mem) = currentSite%vegtemp_memory(1:num_vegtemp_mem-1)
    currentSite%vegtemp_memory(1) = temp_in_C

    !count number of days for leaves off
    ncolddays = 0
    do i_tmem = 1,num_vegtemp_mem
       if (currentSite%vegtemp_memory(i_tmem) < ED_val_phen_coldtemp)then
          ncolddays = ncolddays + 1
       endif
    enddo

    ! Here is where we do the GDD accumulation calculation
    !
    ! reset GDD on set dates
    if (hlm_day_of_year == gddstart)then
       currentSite%grow_deg_days = 0._r8
    endif
    !
    ! accumulate the GDD using daily mean temperatures
    ! Don't accumulate GDD during the growing season (that wouldn't make sense)
    if (temp_in_C .gt. 0._r8 .and. currentSite%cstatus == phen_cstat_iscold) then
       currentSite%grow_deg_days = currentSite%grow_deg_days + temp_in_C
    endif

    !this logic is to prevent GDD accumulating after the leaves have fallen and before the
    ! beginnning of the accumulation period, to prevend erroneous autumn leaf flushing.
    if(model_day_int> ndays_per_year)then !only do this after the first year to prevent odd behaviour

       if(currentSite%lat .gt. 0.0_r8)then !Northern Hemisphere
          ! In the north, don't accumulate when we are past the leaf fall date.
          ! Accumulation starts on day 1 of year in NH.
          ! The 180 is to prevent going into an 'always off' state after initialization
          if( model_day_int .gt. currentSite%cleafoffdate.and.hlm_day_of_year.gt.180)then !
             currentSite%grow_deg_days = 0._r8
          endif
       else !Southern Hemisphere
          ! In the South, don't accumulate after the leaf off date, and before the start of
          ! the accumulation phase (day 181).
          if(model_day_int .gt. currentSite%cleafoffdate.and.hlm_day_of_year.lt.gddstart) then!
             currentSite%grow_deg_days = 0._r8
          endif
       endif
    endif !year1

    ! Calculate the number of days since the leaves last came on
    ! and off. If this is the beginning of the simulation, that day might
    ! not had occured yet, so set it to last year to get things rolling

    if (model_day_int < currentSite%cleafoffdate) then
       currentSite%cndaysleafoff = model_day_int - (currentSite%cleafoffdate - ndays_per_year)
    else
       currentSite%cndaysleafoff = model_day_int - currentSite%cleafoffdate
    end if

    if (model_day_int < currentSite%cleafondate) then
       currentSite%cndaysleafon = model_day_int - (currentSite%cleafondate - ndays_per_year)
    else
       currentSite%cndaysleafon = model_day_int - currentSite%cleafondate
    end if



    !LEAF ON: COLD DECIDUOUS. Needs to
    !1) have exceeded the growing degree day threshold
    !2) The leaves should not be on already
    !3) There should have been at least one chilling day in the counting period.
    !   this prevents tropical or warm climate plants that are "cold-deciduous"
    !   from ever re-flushing after they have reached their maximum age (thus
    !   preventing them from competing

    if ( any(currentSite%cstatus == [phen_cstat_iscold,phen_cstat_nevercold]) .and. &
         (currentSite%grow_deg_days > gdd_threshold) .and. &
         (currentSite%cndaysleafoff > ED_val_phen_mindayson) .and. &
         (currentSite%nchilldays >= 1)) then
       currentSite%cstatus = phen_cstat_notcold  ! Set to not-cold status (leaves can come on)
       currentSite%cleafondate = model_day_int
       currentSite%cndaysleafon = 0
       currentSite%grow_deg_days = 0._r8 ! zero GDD for the rest of the year until counting season begins.
       if ( debug ) write(fates_log(),*) 'leaves on'
    endif !GDD




    !LEAF OFF: COLD THRESHOLD
    !Needs to:
    !1) have exceeded the number of cold days threshold
    !2) have exceeded the minimum leafon time.
    !3) The leaves should not be off already
    !4) The day of simulation should be larger than the counting period.


    if ( (currentSite%cstatus == phen_cstat_notcold) .and. &
         (model_day_int > num_vegtemp_mem)      .and. &
         (ncolddays > ED_val_phen_ncolddayslim) .and. &
         (currentSite%cndaysleafon > ED_val_phen_mindayson) )then

       currentSite%grow_deg_days  = 0._r8          ! The equations for Botta et al
       ! are for calculations of
       ! first flush, but if we dont
       ! clear this value, it will cause
       ! leaves to flush later in the year
       currentSite%cstatus       = phen_cstat_iscold  ! alter status of site to 'leaves off'
       currentSite%cleafoffdate = model_day_int       ! record leaf off date
       currentSite%cndaysleafoff = 0

       if ( debug ) write(fates_log(),*) 'leaves off'
    endif

    ! LEAF OFF: COLD LIFESPAN THRESHOLD
    ! NOTE: Some areas of the planet will never generate a cold day
    ! and thus %nchilldays will never go from zero to 1.  The following logic
    ! when coupled with this fact will essentially prevent cold-deciduous
    ! plants from re-emerging in areas without at least some cold days
    
    if( (currentSite%cstatus == phen_cstat_notcold)  .and. &
        (currentSite%cndaysleafoff > 400)) then   ! remove leaves after a whole year,
                                                  ! when there is no 'off' period.
       currentSite%grow_deg_days  = 0._r8

       currentSite%cstatus = phen_cstat_nevercold  ! alter status of site to imply that this
       ! site is never really cold enough
       ! for cold deciduous
       currentSite%cleafoffdate = model_day_int    ! record leaf off date
       currentSite%cndaysleafoff = 0

       if ( debug ) write(fates_log(),*) 'leaves off'
    endif



    ! Loop through every PFT to assign the elongation factor. 
    ! Add PFT look to account for different PFT rooting depth profiles.
    pft_elong_loop: do ipft=1,numpft

       ! Copy values to a local variable to make code more legible.
       phen_drought_threshold = prt_params%phen_drought_threshold(ipft)
       phen_moist_threshold   = prt_params%phen_moist_threshold  (ipft)
       phen_doff_time         = prt_params%phen_doff_time        (ipft)


       ! Update soil moisture information memory (we always track the last 10 days)
       do i_wmem = numWaterMem,2,-1 !shift memory to previous day, to make room for current day
          currentSite%liqvol_memory(i_wmem,ipft) = currentSite%liqvol_memory(i_wmem-1,ipft)
          currentSite%smp_memory   (i_wmem,ipft) = currentSite%smp_memory   (i_wmem-1,ipft)
       end do

       ! Find the rooting depth distribution for PFT
       call set_root_fraction( currentSite%rootfrac_scr, ipft, currentSite%zi_soil, &
                               bc_in%max_rooting_depth_index_col )
       nlevroot = max(2,min(ubound(currentSite%zi_soil,1),bc_in%max_rooting_depth_index_col))

       ! The top most layer is typically very thin (~ 2cm) and dries rather quickly. Despite
       ! being thin, it can have a non-negligible rooting fraction (e.g., using 
       ! exponential_2p_root_profile with default parameters make the top layer to contain
       ! about 7% of the total fine root density).  To avoid overestimating dryness, we 
       ! ignore the top layer when calculating the memory.
       rootfrac_notop = sum(currentSite%rootfrac_scr(2:nlevroot))
       if ( rootfrac_notop <= nearzero ) then
          ! Unlikely, but just in case all roots are in the first layer, we use the second
          ! layer the second layer (to avoid FPE issues).
          currentSite%rootfrac_scr(2) = 1.0_r8
          rootfrac_notop              = 1.0_r8
       end if

       ! Set the memory to be the weighted average of the soil properties, using the
       ! root fraction of each layer (except the topmost one) as the weighting factor.

       currentSite%liqvol_memory(1,ipft) = sum( bc_in%h2o_liqvol_sl     (2:nlevroot) * &
                                                currentSite%rootfrac_scr(2:nlevroot) ) / &
                                                rootfrac_notop
       currentSite%smp_memory   (1,ipft)  = 0._r8
       do j = 2,nlevroot
          if(check_layer_water(bc_in%h2o_liqvol_sl(j),bc_in%tempk_sl(j)) ) then
             currentSite%smp_memory   (1,ipft) = currentSite%smp_memory   (1,ipft) + & 
                  bc_in%smp_sl            (j) * &
                  currentSite%rootfrac_scr(j)  / &
                  rootfrac_notop
          else
             ! Nominal extreme suction for frozen or unreasonably dry soil
             currentSite%smp_memory   (1,ipft) = currentSite%smp_memory   (1,ipft) + & 
                  smp_lwr_bound * &
                  currentSite%rootfrac_scr(j)  / &
                  rootfrac_notop
          end if
       end do

       ! Calculate the mean soil moisture ( liquid volume (m3/m3) and matric potential (mm))
       !    over the last 10 days
       mean_10day_liqvol = sum(currentSite%liqvol_memory(1:numWaterMem,ipft)) / &
                           real(numWaterMem,r8)
       mean_10day_smp    = sum(currentSite%smp_memory   (1:numWaterMem,ipft)) / &
                           real(numWaterMem,r8)

       ! Compare the moisture with the threshold.
       if ( phen_drought_threshold >= 0. ) then
          ! Liquid volume in reference layer (m3/m3)
          smoist_below_threshold = mean_10day_liqvol < phen_drought_threshold
       else
          ! Soil matric potential in reference layer (mm)
          smoist_below_threshold = mean_10day_smp    < phen_drought_threshold
       end if

       ! Calculate days since last flushing and shedding event, but make a provision
       ! for the first year of simulation, we have to assume leaf drop / leaf flush
       ! dates to start, so if that is in the future, set it to last year
       if (model_day_int < currentSite%dleafoffdate(ipft)) then
          currentSite%dndaysleafoff(ipft) = model_day_int - (currentSite%dleafoffdate(ipft)-ndays_per_year)
       else
          currentSite%dndaysleafoff(ipft) = model_day_int - currentSite%dleafoffdate(ipft)
       end if
       if (model_day_int < currentSite%dleafondate(ipft)) then
          currentSite%dndaysleafon(ipft) = model_day_int - (currentSite%dleafondate(ipft)-ndays_per_year)
       else
          currentSite%dndaysleafon(ipft) = model_day_int - currentSite%dleafondate(ipft)
       end if


       ! Elongation factor from the previous step.
       elongf_prev = currentSite%elong_factor(ipft)


       ! PFT leaf lifespan in days. This is the shortest between the leaf longevity
       ! (defined as a PFT parameter) and the maximum canopy leaf life span allowed
       ! for drought deciduous (local parameter). The sum term accounts for the
       ! total leaf life span of this cohort.
       ndays_pft_leaf_lifespan = &
          nint(ndays_per_year*min(decid_leaf_long_max,sum(prt_params%leaf_long(ipft,:))))


       !---~---
       !    Find elongation factors by comparing the moisture with the thresholds. For each
       ! tissue --- leaves, fine roots, and stems (sapwood+heartwood) --- elongation factor
       ! is the maximum fraction of biomass (relative to maximum biomass given allometry)
       ! that can be allocated to each tissue due to phenology. In this select case, we
       ! define the elongation factor based on the PFT-specific phenology strategy of this
       ! each PFT. Options are evergreen, "hard deciduous", or semi-deciduous:
       !  - Evergreen: elongation factors shall be 1 at all times (fully flushed tissues).
       !  - "Hard-deciduous": elongation factors are either 0 (fully abscised tissues) or
       !    1 (fully flushed tissues)
       !  - Semi-deciduous: elongation factors can be any value between 0 and 1 (including
       !    0 and 1). For example, if elongation factor for leaves of a cohort is 0.4, then
       !    the leaf biomass will be capped at 40% of the biomass the cohort would have if
       !    it were in well-watered conditions.
       !---~---
       case_drought_phen: select case (prt_params%stress_decid(ipft))
       case (ihard_stress_decid)
          !---~---
          !    Default ("hard") drought deciduous phenology. The decision on whether to 
          ! abscise (shed) or flush leaves is in principle defined by the soil moisture
          ! in the rooting zone.  However, we must also account the time since last 
          ! abscission or flushing event, to avoid excessive "flickering" of the leaf 
          ! elongation factor if soil moisture is right at the threshold.
          !
          ! (MLO thought: maybe we should define moisture equivalents of GDD and chilling
          ! days to simplify the cases a bit...)
          !---~---


          !---~---
          ! Save some conditions in logical variables to simplify code below
          !---~---
          ! Leaves have been "on" for longer than the minimum number of days.
          exceed_min_on_period     = &
             any( currentSite%dstatus(ipft) == [phen_dstat_timeon,phen_dstat_moiston] )   .and. &
             (currentSite%dndaysleafon(ipft) > dleafon_drycheck)
          ! Leaves have been "off" for longer than the minimum number of days.
          exceed_min_off_period    = &
             ( currentSite%dstatus(ipft)       == phen_dstat_timeoff       ) .and. &
             ( currentSite%dndaysleafoff(ipft) >  min_daysoff_dforcedflush )
          ! Leaves have been "on" for longer than the leaf lifetime.
          prolonged_on_period      = &
             any( currentSite%dstatus(ipft) == [phen_dstat_timeon,phen_dstat_moiston] )   .and. &
             ( currentSite%dndaysleafon(ipft) > ndays_pft_leaf_lifespan )
          ! Leaves have been "off" for a sufficiently long time and the last flushing
          ! was about one year ago (+/- tolerance).
          prolonged_off_period     = &
             any( currentSite%dstatus(ipft) == [phen_dstat_timeoff,phen_dstat_moistoff] ) .and. &
             ( currentSite%dndaysleafoff(ipft) > phen_doff_time     )                     .and. &
             ( currentSite%dndaysleafon(ipft) >= ndays_per_year-dd_offon_toler )                     .and. &
             ( currentSite%dndaysleafon(ipft) <= ndays_per_year+dd_offon_toler )
          ! Last flushing was a very long time ago.
          last_flush_long_ago      = &
             ( currentSite%dstatus(ipft)      == phen_dstat_moistoff            ) .and. &
             ( currentSite%dndaysleafon(ipft) >  ndays_per_year+dd_offon_toler  )
          !---~---


          !---~---
          ! Revision of the conditions, added an if/elseif/else structure to ensure only 
          ! up to one change occurs at any given time. Also, prevent changes until the
          ! soil moisture memory is populated (the outer if check).
          !---~---
          past_spinup_ifelse: if (model_day_int > numWaterMem) then
             drought_smoist_ifelse: if ( prolonged_off_period .and. &
                                         ( .not. smoist_below_threshold ) ) then
                ! LEAF ON: DROUGHT DECIDUOUS WETNESS
                ! Here, we used a window of oppurtunity to determine if we are
                ! close to the time when then leaves came on last year
                ! The following conditions must be met
                ! a) a year, plus or minus 1 month since we last had leaf-on?
                ! b) Has there also been at least a nominaly short amount of "leaf-off"?
                ! c) Is the soil moisture sufficiently high?
                currentSite%dstatus(ipft)      = phen_dstat_moiston  ! set status to leaf-on
                currentSite%dleafondate(ipft)  = model_day_int       ! save the model day we start flushing
                currentSite%dndaysleafon(ipft) = 0
                currentSite%elong_factor(ipft) = 1.

             elseif ( last_flush_long_ago ) then
                ! LEAF ON: DROUGHT DECIDUOUS TIME EXCEEDANCE
                ! If we still haven't done budburst by end of window, then force it

                ! If the status is "phen_dstat_moistoff", it means this site currently has
                ! leaves off due to actual moisture limitations.
                ! So we trigger bud-burst at the end of the month since
                ! last year's bud-burst.  If this is imposed, then we set the new
                ! status to indicate bud-burst was forced by timing
                currentSite%dstatus(ipft)      = phen_dstat_timeon ! force budburst!
                currentSite%dleafondate(ipft)  = model_day_int     ! record leaf on date
                currentSite%dndaysleafon(ipft) = 0
                currentSite%elong_factor(ipft) = 1.

             elseif ( exceed_min_off_period ) then
                ! LEAF ON: DROUGHT DECIDUOUS EXCEEDED MINIMUM OFF PERIOD
                ! Leaves were off due to time, not really moisture, so we allow them to
                ! flush again as soon as they exceed a minimum off time
                ! This typically occurs in a perennially wet system.
                currentSite%dstatus(ipft)      = phen_dstat_timeon    ! force budburst!
                currentSite%dleafondate(ipft)  = model_day_int        ! record leaf on date
                currentSite%dndaysleafon(ipft) = 0
                currentSite%elong_factor(ipft) = 1.

             elseif ( prolonged_on_period ) then
                ! LEAF OFF: DROUGHT DECIDUOUS LIFESPAN
                ! Are the leaves rouhgly at the end of their lives? If so, shed leaves 
                ! even if it is not dry.
                currentSite%dstatus(ipft)      = phen_dstat_timeoff    !alter status of site to 'leaves off'
                currentSite%dleafoffdate(ipft) = model_day_int         !record leaf on date
                currentSite%dndaysleafoff(ipft) = 0
                currentSite%elong_factor(ipft)  = 0.

             elseif ( exceed_min_on_period .and. smoist_below_threshold ) then
                ! LEAF OFF: DROUGHT DECIDUOUS DRYNESS - if the soil gets too dry,
                ! and the leaves have already been on a while...
                currentSite%dstatus(ipft) = phen_dstat_moistoff     ! alter status of site to 'leaves off'
                currentSite%dleafoffdate(ipft) = model_day_int      ! record leaf on date
                currentSite%dndaysleafoff(ipft) = 0
                currentSite%elong_factor(ipft)  = 0.
             end if drought_smoist_ifelse
          end if past_spinup_ifelse
          !---~---


       case (isemi_stress_decid)
          !---~---
          ! Semi-deciduous PFT, based on ED2.  We compare the moisture with the lower
          ! and upper thresholds. If the moisture is in between the thresholds, we must
          ! also check whether or not the drought is developing or regressing.
          !---~---


          !---~---
          !   First guess elongation factor, solely based on rooting-zone moisture.
          ! These values may be adjusted based on the time since last flushing and/or
          ! abscising event.
          !---~---
          if (phen_drought_threshold >= 0.) then
             elongf_1st = elongf_min + (1.0_r8 - elongf_min ) * &
                          ( mean_10day_liqvol    - phen_drought_threshold ) / &
                          ( phen_moist_threshold - phen_drought_threshold )
          else
             elongf_1st = elongf_min + (1.0_r8 - elongf_min ) * &
                          ( mean_10day_smp       - phen_drought_threshold ) / &
                          ( phen_moist_threshold - phen_drought_threshold )
          end if
          elongf_1st = max(0.0_r8,min(1.0_r8,elongf_1st))
          !---~---



          !---~---
          ! Save some conditions in logical variables to simplify code below
          !---~---
          !  Leaves have been flushing for a short period of time.
          recent_flush         = elongf_prev >= elongf_min .and. &
                                 ( currentSite%dndaysleafon(ipft) <= dleafon_drycheck )
          !  Leaves have been abscissing for a short period of time.
          recent_abscission    = elongf_prev <  elongf_min .and. &
                                 ( currentSite%dndaysleafoff(ipft) <=  min_daysoff_dforcedflush )
          !  Leaves have been flushing for longer than their time span.
          prolonged_on_period  = all( [elongf_prev,elongf_1st] >= elongf_min ) .and. &
                                 ( currentSite%dndaysleafon(ipft)  > ndays_pft_leaf_lifespan )
          !  It's been a long time since the plants had flushed their leaves.
          last_flush_long_ago  = all( [elongf_prev,elongf_1st] <  elongf_min ) .and. &
                                 ( currentSite%dndaysleafon(ipft) >  ndays_per_year+dd_offon_toler )
          !---~---


          ! Make sure elongation factor is bounded and check for special cases.
          drought_gradual_ifelse: if ( model_day_int <= numWaterMem ) then
             ! Too early in the simulation, keep the same elongation factor as the day before.
             currentSite%elong_factor(ipft) = elongf_prev

          elseif ( prolonged_on_period ) then
             ! Leaves have been on for too long and exceeded leaf lifespan. Force abscission
             currentSite%elong_factor(ipft)  = 0.0_r8             ! Force full budburst
             currentSite%dstatus(ipft)       = phen_dstat_timeoff ! Flag that this has been forced
             currentSite%dleafoffdate(ipft)  = model_day_int      ! Record leaf off date
             currentSite%dndaysleafoff(ipft) = 0                  ! Reset clock

          elseif ( last_flush_long_ago ) then
             ! Plant has not flushed at all for a very long time. Force flushing
             currentSite%elong_factor(ipft)  = elongf_min         ! Force minimum budburst
             currentSite%dstatus(ipft)       = phen_dstat_timeon  ! Flag that this has been forced
             currentSite%dleafondate(ipft)   = model_day_int      ! Record leaf on date
             currentSite%dndaysleafon(ipft)  = 0                  ! Reset clock

          elseif ( recent_flush .and. elongf_1st < elongf_prev ) then
             ! Leaves have only recently reached flushed status. Elongation factor cannot decrease
             currentSite%elong_factor(ipft) = elongf_prev       ! Elongation factor cannot decrease
             currentSite%dstatus(ipft)      = phen_dstat_timeon ! Flag that this has been forced

          elseif ( recent_abscission .and. elongf_1st > elongf_min ) then
             ! Leaves have only recently abscissed. Prevent plant to flush leaves.
             currentSite%elong_factor(ipft) = 0.0_r8             ! Elongation factor must remain 0.
             currentSite%dstatus(ipft)      = phen_dstat_timeoff ! Flag that this has been forced

          elseif ( elongf_1st < elongf_min ) then
             ! First guess of elongation factor below minimum. Impose full abscission.
             currentSite%elong_factor(ipft) = 0.0_r8

             if (elongf_prev >= elongf_min ) then
                ! This is the first day moisture fell below minimum. Flag change of status.
                currentSite%dstatus(ipft)       = phen_dstat_moistoff ! Flag that this has not been forced
                currentSite%dleafoffdate(ipft)  = model_day_int       ! Record leaf off date
                currentSite%dndaysleafoff(ipft) = 0                   ! Reset clock
             end if

          else
             ! First guess of elongation factor is valid, use it.
             currentSite%elong_factor(ipft) = elongf_1st


             if (elongf_prev < elongf_min ) then
                ! This is the first day moisture allows leaves to exist. Flag change of status.
                currentSite%dstatus(ipft)       = phen_dstat_moiston  ! Flag that this has not been forced
                currentSite%dleafondate(ipft)   = model_day_int       ! Record leaf on date
                currentSite%dndaysleafon(ipft)  = 0                   ! Reset clock
             elseif (elongf_1st < elongf_prev) then
                currentSite%dstatus(ipft)       = phen_dstat_pshed    ! Flag partial shedding,
                                                                    ! but do not reset the clock
             end if
          end if drought_gradual_ifelse


       case default
          !    Neither hard deciduous or semi-deciduous. For now we treat this as synonym
          ! of non-drought deciduous. In the future we may consider other drought deciduous
          ! strategies (e.g., abscission driven by moisture, flushing driven by photo-
          ! period).
          currentSite%dstatus(ipft)      = phen_dstat_moiston

          ! Assign elongation factors for non-drought deciduous PFTs, which will be used
          ! to define the cohort status.
          case_cold_phen: select case(prt_params%season_decid(ipft))
          case (ifalse)
             ! Evergreen, ensure that elongation factor is always one.
             currentSite%elong_factor(ipft) = 1.0_r8
          case (itrue)
             ! Cold-deciduous. Define elongation factor based on cold status
             select case (currentSite%cstatus)
             case (phen_cstat_nevercold,phen_cstat_iscold)
                currentSite%elong_factor(ipft) = 0.0_r8
             case (phen_cstat_notcold)
                currentSite%elong_factor(ipft) = 1.0_r8
             end select
          end select case_cold_phen

       end select case_drought_phen

    end do pft_elong_loop

    call phenology_leafonoff(currentSite)

    return
  end subroutine phenology


  ! ============================================================================
  subroutine phenology_leafonoff(currentSite)
    !
    ! !DESCRIPTION:
    ! Controls the leaf on and off economics
    !
    ! !USES:
    !
    ! !ARGUMENTS:
    type(ed_site_type), intent(inout), target :: currentSite
    !
    ! !LOCAL VARIABLES:
    type(fates_patch_type) , pointer :: currentPatch
    type(fates_cohort_type), pointer :: currentCohort

    real(r8) :: leaf_c                   ! leaf carbon [kg]
    real(r8) :: fnrt_c                   ! fine root carbon [kg]
    real(r8) :: sapw_c                   ! sapwood carbon [kg]
    real(r8) :: struct_c                 ! structural wood carbon [kg]
    real(r8) :: store_c                  ! storage carbon [kg]
    real(r8) :: store_c_transfer_frac    ! Fraction of storage carbon used to flush leaves

    real(r8) :: leaf_deficit_c           ! leaf carbon deficit (relative to target) [kg]
    real(r8) :: fnrt_deficit_c           ! fine root carbon deficit (relative to target) [kg]
    real(r8) :: sapw_deficit_c           ! sapwood carbon deficit (relative to target) [kg]
    real(r8) :: struct_deficit_c         ! structural wood carbon deficit (relative to target) [kg]
    real(r8) :: total_deficit_c          ! total carbon deficit (relative to target) [kg]

    real(r8) :: target_leaf_c            ! target leaf carbon (allometry scaled by elongation factor) [kg]
    real(r8) :: target_fnrt_c            ! target fine root carbon (allometry scaled by elongation factor) [kg]
    real(r8) :: target_sapw_c            ! target sapwood carbon (allometry scaled by elongation factor) [kg]
    real(r8) :: target_agw_c             ! target Above ground biomass [kgC]
    real(r8) :: target_bgw_c             ! target Below ground biomass [kgC]
    real(r8) :: target_struct_c          ! target structural wood carbon (allometry scaled by elongation factor) [kg]

    real(r8) :: sapw_area                ! Sapwood area

    real(r8) :: eff_leaf_drop_fraction   ! Effective leaf drop fraction
    real(r8) :: eff_fnrt_drop_fraction   ! Effective fine-root drop fraction
    real(r8) :: eff_sapw_drop_fraction   ! Effective sapwood drop fraction
    real(r8) :: eff_struct_drop_fraction ! Effective structural wood drop fraction

    logical  :: is_flushing_time         ! Time to flush leaves
    logical  :: is_shedding_time         ! Time to shed leaves

    real(r8) :: fnrt_drop_fraction       ! Fine root relative drop fraction (0 = no drop, 1 = as much as leaves)
    real(r8) :: stem_drop_fraction       ! Stem drop relative fraction (0 = no drop, 1 = as much as leaves)
    real(r8) :: l2fr                     ! Leaf to fineroot biomass multiplier 

    integer  :: ipft                     ! Plant functional type index
    real(r8), parameter :: leaf_drop_fraction  = 1.0_r8
    real(r8), parameter :: carbon_store_buffer = 0.10_r8
    !------------------------------------------------------------------------

    currentPatch => CurrentSite%oldest_patch

    patch_loop: do while(associated(currentPatch))
       currentCohort => currentPatch%tallest
       cohort_loop: do while(associated(currentCohort))

          ipft = currentCohort%pft

          ! Retrieve existing leaf and storage carbon

          if(debug) call currentCohort%prt%CheckMassConservation(ipft,0)

          store_c  = currentCohort%prt%GetState(store_organ , carbon12_element)
          leaf_c   = currentCohort%prt%GetState(leaf_organ  , carbon12_element)
          fnrt_c   = currentCohort%prt%GetState(fnrt_organ  , carbon12_element)
          sapw_c   = currentCohort%prt%GetState(sapw_organ  , carbon12_element)
          struct_c = currentCohort%prt%GetState(struct_organ, carbon12_element)

          fnrt_drop_fraction = prt_params%phen_fnrt_drop_fraction(ipft)
          stem_drop_fraction = prt_params%phen_stem_drop_fraction(ipft)
          l2fr               = prt_params%allom_l2fr(ipft)

          ! MLO. To avoid duplicating code for drought and cold deciduous PFTs, we first
          !      check whether or not it's time to flush or time to shed leaves, then
          !      use a common code for flushing or shedding leaves.
          is_time_block: if (prt_params%season_decid(ipft) == itrue) then ! Cold deciduous

             ! A. Is this the time for COLD LEAVES to switch to ON?
             is_flushing_time = ( currentSite%cstatus      == phen_cstat_notcold .and. & ! We just moved to leaves being on
                                  currentCohort%status_coh == leaves_off         )        ! Leaves are currently off
             ! B. Is this the time for COLD LEAVES to switch to OFF?
             is_shedding_time = any(currentSite%cstatus == [phen_cstat_nevercold,phen_cstat_iscold]) .and. & ! Past leaf drop day or too cold
                                currentCohort%status_coh == leaves_on                                .and. & ! Leaves have not dropped yet
                                ( currentCohort%dbh > EDPftvarcon_inst%phen_cold_size_threshold(ipft) .or. & ! Grasses are big enough or...
                                  prt_params%woody(ipft) == itrue                                     )      ! this is a woody PFT.

          elseif (any(prt_params%stress_decid(ipft) == [ihard_stress_decid,isemi_stress_decid]) ) then ! Drought deciduous

             ! A. Is this the time for DROUGHT LEAVES to switch to ON?
             is_flushing_time = any( currentSite%dstatus(ipft) == [phen_dstat_moiston,phen_dstat_timeon] ) .and.  & ! Leaf flushing time (moisture or time)
                                any( currentCohort%status_coh  == [leaves_off,leaves_shedding] )
             ! B. Is this the time for DROUGHT LEAVES to switch to OFF?
             !    This will be true when leaves are abscissing (partially or fully) due to moisture or time
             is_shedding_time = any( currentSite%dstatus(ipft) == [phen_dstat_moistoff,phen_dstat_timeoff,phen_dstat_pshed] ) .and. &
                                any( currentCohort%status_coh  == [leaves_on,leaves_shedding] )
          else
             ! This PFT is not deciduous.
             is_flushing_time         = .false.
             is_shedding_time         = .false.
          end if is_time_block



          ! Elongation factor for leaves is always the same as the site- and 
          ! PFT-dependent factor computed in subroutine phenology. For evergreen
          ! PFTs, this value should be always 1.0. 
          currentCohort%efleaf_coh = currentSite%elong_factor(ipft)

          ! Find the effective "elongation factor" for fine roots and stems. The effective elongation
          ! factor is a combination of the PFT leaf elongation factor (efleaf_coh) and the tissue drop 
          ! fraction relative to leaves (xxxx_drop_fraction). When xxxx_drop_fraction is 0, the biomass
          ! of tissue xxxx will not be impacted by phenology. If xxxx_drop_fraction is 1, the biomass 
          ! of tissue xxxx will be as impacted by phenology as leaf biomass. Intermediate values will
          ! allow a more moderate impact of phenology in tissue xxxx relative to leaves.
          currentCohort%effnrt_coh = 1.0_r8 - (1.0_r8 - currentCohort%efleaf_coh ) * fnrt_drop_fraction
          currentCohort%efstem_coh = 1.0_r8 - (1.0_r8 - currentCohort%efleaf_coh ) * stem_drop_fraction

          ! Find the target biomass for each tissue  when accounting for elongation
          ! factors. Note that the target works for both flushing and shedding leaves.
          call bleaf(currentCohort%dbh,currentCohort%pft,currentCohort%crowndamage, &
               currentCohort%canopy_trim,currentCohort%efleaf_coh,target_leaf_c)
          call bfineroot(currentCohort%dbh,currentCohort%pft, &
               currentCohort%canopy_trim,l2fr,currentCohort%effnrt_coh,target_fnrt_c)
          call bsap_allom(currentCohort%dbh,currentCohort%pft,currentCohort%crowndamage, &
               currentCohort%canopy_trim,currentCohort%efstem_coh,sapw_area,target_sapw_c)
          call bagw_allom(currentCohort%dbh,currentCohort%pft,currentCohort%crowndamage,&
               currentCohort%efstem_coh,target_agw_c)
          call bbgw_allom(currentCohort%dbh,currentCohort%pft,currentCohort%efstem_coh,target_bgw_c)
          call bdead_allom( target_agw_c, target_bgw_c, target_sapw_c, &
               currentCohort%pft, target_struct_c)


          ! A.  This is time to switch to (COLD or DROUGHT) LEAF ON
          flush_block: if (is_flushing_time) then
             currentCohort%status_coh = leaves_on ! Leaves are on, so change status to
                                                  ! stop flow of carbon out of bstore.

             ! Transfer carbon from storage to living tissues (only if there is any carbon in storage)
             transf_block: if ( store_c > nearzero ) then
                ! Find the total deficit.  We no longer distinguish between woody and non-woody
                ! PFTs here (as sapwmemory is the same as sapw_c if this is a woody tissue).
                leaf_deficit_c   = max(0.0_r8, target_leaf_c   - leaf_c  )
                fnrt_deficit_c   = max(0.0_r8, target_fnrt_c   - fnrt_c  )
                sapw_deficit_c   = max(0.0_r8, target_sapw_c   - sapw_c  )
                struct_deficit_c = max(0.0_r8, target_struct_c - struct_c)
                total_deficit_c  = leaf_deficit_c + fnrt_deficit_c + sapw_deficit_c + &
                                   struct_deficit_c

                ! Flush either the amount required from the memory, or -most- of the storage pool
                ! RF: added a criterion to stop the entire store pool emptying and triggering termination mortality
                ! n.b. this might not be necessary if we adopted a more gradual approach to leaf flushing...
                store_c_transfer_frac = min( EDPftvarcon_inst%phenflush_fraction(ipft) * &
                                             total_deficit_c / store_c, &
                                             1.0_r8 - carbon_store_buffer )

                ! This call will request that storage carbon will be transferred to
                ! each tissue. It is specified as a fraction of the available storage
                ! MLO - Just to be safe, skip steps in the unlikely case total_deficit is zero, to avoid FPE errors.
                if (total_deficit_c > nearzero) then
                   call PRTPhenologyFlush(currentCohort%prt, ipft, leaf_organ, &
                                          store_c_transfer_frac*leaf_deficit_c/total_deficit_c)
                   call PRTPhenologyFlush(currentCohort%prt, ipft, fnrt_organ, &
                                          store_c_transfer_frac*fnrt_deficit_c/total_deficit_c)

                   ! MLO - stem_drop_fraction is a PFT parameter, do we really need this 
                   !       check for woody/non-woody PFT?
                   if ( prt_params%woody(ipft) == ifalse ) then
                      call PRTPhenologyFlush(currentCohort%prt, ipft, sapw_organ, &
                                             store_c_transfer_frac*sapw_deficit_c/total_deficit_c)
                      call PRTPhenologyFlush(currentCohort%prt, ipft, struct_organ, &
                                             store_c_transfer_frac*struct_deficit_c/total_deficit_c)
                   end if
                end if
             else
                ! Not enough carbon to flush any living tissue.
                store_c_transfer_frac = 0.0_r8
             end if transf_block
          end if flush_block



          ! B.  This is time to switch to (COLD or DROUGHT) LEAF OFF
          shed_block: if (is_shedding_time) then
             if ( currentCohort%efleaf_coh > 0.0_r8 ) then
                ! Partial shedding
                currentCohort%status_coh  = leaves_shedding
             else
                ! Complete abscission
                currentCohort%status_coh  = leaves_off
             end if


             ! Find the effective fraction to drop. This fraction must be calculated every time
             ! because we must account for partial abscission. The simplest approach is to simply
             ! use the ratio between the target and the original biomass of each pool. The 
             ! max(tissue_c,nearzero) is overly cautious, because leaf_c = 0 would imply that
             ! leaves are already off, and this wouldn't be considered shedding time.
             eff_leaf_drop_fraction   = max( 0.0_r8, min( 1.0_r8,1.0_r8 - target_leaf_c   / max( leaf_c  , nearzero ) ) )
             eff_fnrt_drop_fraction   = max( 0.0_r8, min( 1.0_r8,1.0_r8 - target_fnrt_c   / max( fnrt_c  , nearzero ) ) )
             eff_sapw_drop_fraction   = max( 0.0_r8, min( 1.0_r8,1.0_r8 - target_sapw_c   / max( sapw_c  , nearzero ) ) )
             eff_struct_drop_fraction = max( 0.0_r8, min( 1.0_r8,1.0_r8 - target_struct_c / max( struct_c, nearzero ) ) )

             ! Drop leaves
             call PRTDeciduousTurnover(currentCohort%prt,ipft, leaf_organ, eff_leaf_drop_fraction)

             ! Drop fine roots
             call PRTDeciduousTurnover(currentCohort%prt,ipft, fnrt_organ, eff_fnrt_drop_fraction)

             ! If plant is not woody, shed sapwood and heartwood (they may have a minimum amount of woody tissues for
             ! running plant hydraulics, and it makes sense to shed them along with leaves when they should be off).
             ! MLO - stem_drop_fraction is a PFT parameter, do we really need this check for woody/non-woody PFT?
             if ( prt_params%woody(ipft) == ifalse ) then
                ! Shed sapwood and heartwood.
                call PRTDeciduousTurnover(currentCohort%prt,ipft,sapw_organ  , eff_sapw_drop_fraction  )
                call PRTDeciduousTurnover(currentCohort%prt,ipft,struct_organ, eff_struct_drop_fraction)
             end if
          end if shed_block

          if(debug) call currentCohort%prt%CheckMassConservation(ipft,1)

          currentCohort => currentCohort%shorter
       end do cohort_loop

       currentPatch => currentPatch%younger

    end do patch_loop

  end subroutine phenology_leafonoff

  ! =====================================================================================

  subroutine satellite_phenology(currentSite, bc_in)

    ! -----------------------------------------------------------------------------------
    ! Takes the daily inputs of leaf area index, stem area index and canopy height and
    ! translates them into a FATES structure with one patch and one cohort per PFT
    ! The leaf area of the cohort is modified each day to match that asserted by the HLM
    ! -----------------------------------------------------------------------------------

    ! !USES:
    !
    ! !ARGUMENTS:
    type(ed_site_type), intent(inout), target :: currentSite
    type(bc_in_type),   intent(in)            :: bc_in

    class(prt_vartypes), pointer :: prt

    ! !LOCAL VARIABLES:
    type(fates_patch_type) , pointer :: currentPatch
    type(fates_cohort_type), pointer :: currentCohort

    real(r8) ::  spread        ! dummy value of canopy spread to estimate c_area
    real(r8) ::  leaf_c        ! leaf carbon estimated to generate target tlai
    real(r8) :: check_treelai
    integer ::   fates_pft     ! fates pft numer for weighting loop
    integer  ::   hlm_pft      ! host land model pft number for weighting loop.
    integer ::   s             ! site index


    ! To Do in this routine.
    ! Get access to HLM input varialbes.
    ! Weight them by PFT
    ! Loop around patches, and for each single cohort in each patch
    ! call assign_cohort_SP_properties to determine cohort height, dbh, 'n',  area, leafc from drivers.

    currentSite%sp_tlai(:) = 0._r8
    currentSite%sp_tsai(:) = 0._r8
    currentSite%sp_htop(:) = 0._r8

    ! WEIGHTING OF FATES PFTs on to HLM_PFTs
    ! 1. Add up the area associated with each FATES PFT
    ! where pft_areafrac is the area of land in each HLM PFT and (from surface dataset)
    ! hlm_pft_map is the area of that land in each FATES PFT (from param file)

    ! 2. weight each fates PFT target for lai, sai and htop by the area of the
    ! contrbuting HLM PFTs.

    currentPatch => currentSite%oldest_patch
    do while (associated(currentPatch))

       fates_pft = currentPatch%nocomp_pft_label
       if(fates_pft.ne.0)then

          do hlm_pft = 1,size( EDPftvarcon_inst%hlm_pft_map,2)

             if(bc_in%pft_areafrac(hlm_pft) * EDPftvarcon_inst%hlm_pft_map(fates_pft,hlm_pft).gt.0.0_r8)then
                !leaf area index
                currentSite%sp_tlai(fates_pft) = currentSite%sp_tlai(fates_pft) + &
                     bc_in%hlm_sp_tlai(hlm_pft) * bc_in%pft_areafrac(hlm_pft) &
                     * EDPftvarcon_inst%hlm_pft_map(fates_pft,hlm_pft)
                !stem area index
                currentSite%sp_tsai(fates_pft) = currentSite%sp_tsai(fates_pft) + &
                     bc_in%hlm_sp_tsai(hlm_pft) *	bc_in%pft_areafrac(hlm_pft) &
                     * EDPftvarcon_inst%hlm_pft_map(fates_pft,hlm_pft)
                ! canopy height
                currentSite%sp_htop(fates_pft) = currentSite%sp_htop(fates_pft) + &
                     bc_in%hlm_sp_htop(hlm_pft) * bc_in%pft_areafrac(hlm_pft) &
                     * EDPftvarcon_inst%hlm_pft_map(fates_pft,hlm_pft)
             end if ! there is some area in this patch
          end do !hlm_pft

          ! weight for total area in each patch/fates_pft
          ! this is needed because the area of pft_areafrac does not need to sum to 1.0
          if(currentPatch%area.gt.0.0_r8)then
             currentSite%sp_tlai(fates_pft) = currentSite%sp_tlai(fates_pft) &
                  /(currentPatch%area/area)
             currentSite%sp_tsai(fates_pft) = currentSite%sp_tsai(fates_pft) &
                  /(currentPatch%area/area)
             currentSite%sp_htop(fates_pft) = currentSite%sp_htop(fates_pft) &
                  /(currentPatch%area/area)
          endif

       end if ! not bare patch
       currentPatch => currentPatch%younger
    end do ! patch loop

    ! ------------------------------------------------------------
    ! now we have the target lai, sai and htop for each PFT/patch
    ! find properties of the cohort that go along with that
    ! 1. Find canopy area from HTOP (height)
    ! 2. Find 'n' associated with canopy area, given a closed canopy
    ! 3. Find 'bleaf' associated with TLAI and canopy area.
    ! These things happen in  the catchily titled "assign_cohort_SP_properties" routine.
    ! ------------------------------------------------------------

    currentPatch => currentSite%oldest_patch
    do while (associated(currentPatch))

       currentCohort => currentPatch%tallest
       do while (associated(currentCohort))

          ! FIRST SOME CHECKS.
          fates_pft =currentCohort%pft
          if(fates_pft.ne.currentPatch%nocomp_pft_label)then ! does this cohort belong in this PFT patch?
             write(fates_log(),*) 'wrong PFT label in cohort in SP mode',fates_pft,currentPatch%nocomp_pft_label
             call endrun(msg=errMsg(sourcefile, __LINE__))
          end if

          if(fates_pft.eq.0)then
             write(fates_log(),*) 'PFT0 in SP mode'
             call endrun(msg=errMsg(sourcefile, __LINE__))
          end if

          ! Call routine to invert SP drivers into cohort properites.
          call assign_cohort_SP_properties(currentCohort, currentSite%sp_htop(fates_pft), currentSite%sp_tlai(fates_pft)     , currentSite%sp_tsai(fates_pft),currentPatch%area,ifalse,leaf_c)

          currentCohort => currentCohort%shorter
       end do !cohort loop
       currentPatch => currentPatch%younger
    end do ! patch loop

  end subroutine satellite_phenology

  ! ======================================================================================

  subroutine calculate_SP_properties(htop, tlai, tsai, parea, pft, crown_damage,         &
      canopy_layer, vcmax25top, leaf_c, dbh, cohort_n, c_area)
    !
    ! DESCRIPTION:
    !  Takes the daily inputs of leaf area index, stem area index and canopy height and
    !  translates them into a FATES structure with one patch and one cohort per PFT.
    !  The leaf area of the cohort is modified each day to match that asserted by the HLM
    !

    ! ARGUMENTS:
    real(r8), intent(in)  :: tlai         ! target leaf area index from SP inputs [m2 m-2]
    real(r8), intent(in)  :: tsai         ! target stem area index from SP inputs [m2 m-2]
    real(r8), intent(in)  :: htop         ! target tree height from SP inputs [m]
    real(r8), intent(in)  :: parea        ! patch area for this PFT [m2]
    real(r8), intent(in)  :: vcmax25top   ! maximum carboxylation at canopy top and 25degC [umol CO2/m2/s]
    integer,  intent(in)  :: pft          ! cohort PFT index
    integer,  intent(in)  :: crown_damage ! cohort crown damage status
    integer,  intent(in)  :: canopy_layer ! canopy status of cohort [1 = canopy, 2 = understorey, etc.]
    real(r8), intent(out) :: leaf_c       ! leaf carbon estimated to generate target tlai [kgC]
    real(r8), intent(out) :: dbh          ! cohort diameter at breast height [cm]
    real(r8), intent(out) :: cohort_n     ! cohort density [/m2]
    real(r8), intent(out) :: c_area

    ! LOCAL VARIABLES:
    real(r8) :: check_treelai       ! check tree LAI against input tlai [m2/m2]
    real(r8) :: canopylai(1:nclmax) ! canopy LAI [m2/m2]
    real(r8) :: oldcarea            ! save value of crown area [m2]

    ! calculate DBH from input height
    call h2d_allom(htop, pft, dbh)

    ! calculate canopy area, assuming n = 1.0 and spread = 1.0_r8
    call carea_allom(dbh, 1.0_r8, 1.0_r8, pft, crown_damage, c_area)

    ! calculate canopy N assuming patch area is full
    cohort_n = parea/c_area

    ! correct c_area for the new nplant, assuming spread = 1.0
    call carea_allom(dbh, cohort_n, 1.0_r8, pft, crown_damage, c_area)

    ! calculate leaf carbon from target treelai
    canopylai(:) = 0._r8
    leaf_c = leafc_from_treelai(tlai, pft, c_area, cohort_n, canopy_layer, vcmax25top)

    ! check that the inverse calculation of leafc from treelai is the same as the
    ! standard calculation of treelai from leafc. Maybe can delete eventually?
    check_treelai = tree_lai(leaf_c, pft, c_area, cohort_n, canopy_layer,                &
         canopylai, vcmax25top)

<<<<<<< HEAD
    check_treelai = tree_lai(leaf_c, currentCohort%pft, currentCohort%c_area, &
         currentCohort%n, currentCohort%canopy_layer,               &
         canopylai,currentCohort%vcmax25top )

    if (abs(currentCohort%treelai - check_treelai) > area_error_2) then !this is not as precise as nearzero
       write(fates_log(),*) 'error in validate treelai',currentCohort%treelai,check_treelai,currentCohort%treelai-check_treelai
       write(fates_log(),*) 'tree_lai inputs: ', currentCohort%pft, currentCohort%c_area, currentCohort%n, &
               currentCohort%canopy_layer, currentCohort%vcmax25top
=======
    if (abs(tlai - check_treelai) .gt. 1.0e-12) then !this is not as precise as nearzero
      write(fates_log(),*) 'error in validate treelai', tlai, check_treelai, tlai - check_treelai
      write(fates_log(),*) 'tree_lai inputs: ', pft, c_area, cohort_n,                   &
        canopy_layer, vcmax25top
>>>>>>> a90710a2
       call endrun(msg=errMsg(sourcefile, __LINE__))
    end if

    ! the carea_allom routine sometimes generates precision-tolerance level errors in the canopy area
    ! these mean that the canopy area does not exactly add up to the patch area, which causes chaos in
    ! the radiation routines.  Correct both the area and the 'n' to remove error, and don't use
<<<<<<< HEAD
    !! carea_allom in SP mode after this point.

    if (abs(currentCohort%c_area - parea) > nearzero) then ! there is an error
      if (abs(currentCohort%c_area - parea) < area_error_3) then !correct this if it's a very small error
        oldcarea = currentCohort%c_area
        ! generate new cohort area
        currentCohort%c_area = currentCohort%c_area - (currentCohort%c_area - parea)
        currentCohort%n = currentCohort%n*(currentCohort%c_area/oldcarea)
        if (abs(currentCohort%c_area - parea) > nearzero) then
          write(fates_log(),*) 'SPassign, c_area still broken', currentCohort%c_area - parea, currentCohort%c_area - oldcarea
          call endrun(msg=errMsg(sourcefile, __LINE__))
        end if
      else
        write(fates_log(),*) 'SPassign, big error in c_area', currentCohort%c_area - parea, currentCohort%pft
        call endrun(msg=errMsg(sourcefile, __LINE__))
      end if ! still broken
=======
    ! carea_allom in SP mode after this point.

    if (abs(c_area - parea) .gt. nearzero) then ! there is an error
      if (abs(c_area - parea) .lt. 10.e-9) then ! correct this if it's a very small error
          oldcarea = c_area
          ! generate new cohort area
          c_area = c_area - (c_area - parea)
          cohort_n = cohort_n*(c_area/oldcarea)
          if (abs(c_area-parea) .gt. nearzero) then
            write(fates_log(),*) 'SPassign, c_area still broken', c_area - parea, c_area - oldcarea
            call endrun(msg=errMsg(sourcefile, __LINE__))
          end if
       else
          write(fates_log(),*) 'SPassign, big error in c_area', c_area - parea, pft
       end if ! still broken
>>>>>>> a90710a2
    end if !small error

  end subroutine calculate_SP_properties

  ! ======================================================================================

  subroutine assign_cohort_SP_properties(currentCohort, htop, tlai, tsai, parea, init,   &
    leaf_c)
    !
    ! DESCRIPTION:
    !  Takes the daily inputs of leaf area index, stem area index and canopy height and
    !  translates them into a FATES structure with one patch and one cohort per PFT.
    !  The leaf area of the cohort is modified each day to match that asserted by the HLM

   
    ! ARGUMENTS
    type(fates_cohort_type), intent(inout), target :: currentCohort ! cohort object
    real(r8),                intent(in)            :: tlai          ! target leaf area index from SP inputs [m2/m2]
    real(r8),                intent(in)            :: tsai          ! target stem area index from SP inputs [m2/m2]
    real(r8),                intent(in)            :: htop          ! target tree height from SP inputs [m]
    real(r8),                intent(in)            :: parea         ! patch area for this PFT [m2]
    integer,                 intent(in)            :: init          ! are we in the initialization routine? if so do not set leaf_c
    real(r8),                intent(out)           :: leaf_c       ! leaf carbon estimated to generate target tlai [kgC]

    ! LOCAL VARIABLES
    real(r8) :: dbh      ! cohort dbh [cm]
    real(r8) :: cohort_n ! cohort density [/m2]
    real(r8) :: c_area   ! cohort canopy area [m2]

    if (associated(currentCohort%shorter)) then
      write(fates_log(),*) 'SP mode has >1 cohort'
      write(fates_log(),*) "SP mode >1 cohort: PFT", currentCohort%pft, currentCohort%shorter%pft
      write(fates_log(),*) "SP mode >1 cohort: CL", currentCohort%canopy_layer, currentCohort%shorter%canopy_layer
      call endrun(msg=errMsg(sourcefile, __LINE__))
    end if

    if (init .eq. itrue) then
      ! If we are initializing, the canopy layer has not been set yet, so just set to 1
      currentCohort%canopy_layer = 1
      ! We need to get the vcmax25top
      currentCohort%vcmax25top = EDPftvarcon_inst%vcmax25top(currentCohort%pft, 1)
    endif

    call calculate_SP_properties(htop, tlai, tsai, parea, currentCohort%pft,             &
      currentCohort%crowndamage, currentCohort%canopy_layer, currentCohort%vcmax25top,   &
      leaf_c, dbh, cohort_n, c_area)

    ! set allometric characteristics
    currentCohort%hite = htop
    currentCohort%dbh = dbh
    currentCohort%n = cohort_n
    currentCohort%c_area = c_area
    currentCohort%treelai = tlai
    currentCohort%treesai = tsai

    if (init .eq. ifalse) then
      call SetState(currentCohort%prt, leaf_organ, carbon12_element, leaf_c, 1)
    endif

  end subroutine assign_cohort_SP_properties

  ! =====================================================================================

  subroutine SeedIn( currentSite, bc_in )

    ! -----------------------------------------------------------------------------------
    ! Flux from plants into the seed pool.
    ! It is assumed that allocation to seed on living pools has already been calculated
    ! at the daily time step.
    ! Note: Some seed generation can occur during disturbance. It is assumed that
    !       some plants use their storage upon death to create seeds, but this in only
    !       triggered during non-fire and non-logging events.  See
    !       subroutine mortality_litter_fluxes() and DistributeSeeds(), look for
    !       parameter allom_frbstor_repro
    ! -----------------------------------------------------------------------------------


    ! !USES:
    use EDTypesMod, only : area
    use EDTypesMod, only : homogenize_seed_pfts
    !
    ! !ARGUMENTS
    type(ed_site_type), intent(inout), target  :: currentSite
    type(bc_in_type), intent(in)               :: bc_in

    type(fates_patch_type), pointer     :: currentPatch
    type(litter_type), pointer       :: litt
    type(fates_cohort_type), pointer    :: currentCohort
    type(site_massbal_type), pointer :: site_mass

    integer  :: pft
    real(r8) :: store_m_to_repro       ! mass sent from storage to reproduction upon death [kg/plant]
    real(r8) :: site_seed_rain(maxpft) ! This is the sum of seed-rain for the site [kg/site/day]
    real(r8) :: seed_in_external       ! Mass of externally generated seeds [kg/m2/day]
    real(r8) :: seed_stoich            ! Mass ratio of nutrient per C12 in seeds [kg/kg]
    real(r8) :: seed_prod              ! Seed produced in this dynamics step [kg/day]
    integer  :: n_litt_types           ! number of litter element types (c,n,p, etc)
    integer  :: el                     ! loop counter for litter element types
    integer  :: element_id             ! element id consistent with parteh/PRTGenericMod.F90
    !------------------------------------------------------------------------------------

    do el = 1, num_elements

       site_seed_rain(:) = 0._r8

       element_id = element_list(el)

       site_mass => currentSite%mass_balance(el)

       ! Loop over all patches and sum up the seed input for each PFT
       currentPatch => currentSite%oldest_patch
       do while (associated(currentPatch))

          currentCohort => currentPatch%tallest
          do while (associated(currentCohort))

             pft = currentCohort%pft

             ! a certain fraction of bstore might go to clonal reproduction when plants die
             ! (since this is only applied to the dying portion of the cohort
             !  we do not actually pair down the storage via PARTEH, instead
             !  we just make sure that we don't send a portion of the storage
             !  to the litter in CWDInput)
             ! units = [kg/ha/day] = [kg] * [fraction] * [plants/ha/year] * [year/day]
             store_m_to_repro = -currentCohort%prt%GetState(store_organ,element_id) * &
                  EDPftvarcon_inst%allom_frbstor_repro(pft)*currentCohort%dndt*years_per_day

             ! Transfer all reproductive tissues into seed production
             ! The following call to PRTReproRelease, will return the mass
             ! of seeds [kg] released by the plant, per the mass_fraction
             ! specified as input.  This routine will also remove the mass
             ! from the parteh state-variable.
             
             call PRTReproRelease(currentCohort%prt,repro_organ,element_id, &
                  1.0_r8, seed_prod)

             if(element_id==carbon12_element)then
                currentcohort%seed_prod = seed_prod
             end if

             site_seed_rain(pft) = site_seed_rain(pft) +  &
                  (seed_prod * currentCohort%n + store_m_to_repro)

             currentCohort => currentCohort%shorter
          enddo !cohort loop

          currentPatch => currentPatch%younger
       enddo

       ! We can choose to homogenize seeds. This is simple, we just
       ! add up all the seed from each pft at the site level, and then
       ! equally distribute to the PFT pools
       if ( homogenize_seed_pfts ) then
          site_seed_rain(1:numpft) = sum(site_seed_rain(:))/real(numpft,r8)
       end if


       ! Loop over all patches again and disperse the mixed seeds into the input flux
       ! arrays

       ! Loop over all patches and sum up the seed input for each PFT
       currentPatch => currentSite%oldest_patch
       do while (associated(currentPatch))

          litt => currentPatch%litter(el)
          do pft = 1,numpft

             if(currentSite%use_this_pft(pft).eq.itrue)then
             
                ! Seed input from local sources (within site)
                litt%seed_in_local(pft) = litt%seed_in_local(pft) + site_seed_rain(pft)/area
                
                ! If we are using the Tree Recruitment Scheme (TRS) with or w/o seedling dynamics
                if ( any(regeneration_model == [TRS_regeneration, TRS_no_seedling_dyn]) .and. &
                     prt_params%allom_dbh_maxheight(pft) > min_max_dbh_for_trees) then
                   
                   ! Send a fraction of reproductive carbon to litter to account for 
                   ! non-seed reproductive carbon (e.g. flowers, fruit, etc.)
                   litt%seed_decay(pft) = litt%seed_in_local(pft) * (1.0_r8 - EDPftvarcon_inst%repro_frac_seed(pft)) 
                   
                   ! Note: The default regeneration scheme sends all reproductive carbon to seed
                end if !Use TRS
                
                ! If there is forced external seed rain, we calculate the input mass flux
                ! from the different elements, using the mean stoichiometry of new
                ! recruits for the current patch and lowest canopy position
                
                select case(element_id)
                case(carbon12_element)
                   seed_stoich = 1._r8
                case(nitrogen_element)
                   seed_stoich = currentPatch%nitr_repro_stoich(pft)
                case(phosphorus_element)
                   seed_stoich = currentPatch%phos_repro_stoich(pft)
                case default
                   write(fates_log(), *) 'undefined element specified'
                   write(fates_log(), *) 'while defining forced external seed mass flux'
                   call endrun(msg=errMsg(sourcefile, __LINE__))
                end select
                
                ! Seed input from external sources (user param seed rain, or dispersal model)
                seed_in_external =  seed_stoich*EDPftvarcon_inst%seed_suppl(pft)*years_per_day
                litt%seed_in_extern(pft) = litt%seed_in_extern(pft) + seed_in_external
                
                ! Seeds entering externally [kg/site/day]
                site_mass%seed_in = site_mass%seed_in + seed_in_external*currentPatch%area
             end if !use this pft  
          enddo
          

          currentPatch => currentPatch%younger
       enddo

    end do

    return
  end subroutine SeedIn

  ! ============================================================================

  subroutine SeedDecay( litt , currentPatch, bc_in )
    !
    ! !DESCRIPTION:
    ! 1. Flux from seed pool into leaf litter pool
    ! 2. If the TRS with seedling dynamics is on (regeneration_model = 3)
    !    then we calculate seedling mortality here (i.e. flux from seedling pool
    !    (into leaf litter pool)   
    !
    ! !ARGUMENTS
    type(litter_type) :: litt
    type(fates_patch_type), intent(in) :: currentPatch ! ahb added this
    type(bc_in_type), intent(in) :: bc_in ! ahb added this    
    !
    ! !LOCAL VARIABLES:
    integer  ::  pft
    real(r8) ::  seedling_layer_par          ! cumulative sum of PAR at the seedling layer (MJ)
                                             ! over prior window of days defined by 
                                             ! fates_trs_seedling_mort_par_timescale
    real(r8) ::  seedling_light_mort_rate    ! daily seedling mortality rate from light stress
    real(r8) ::  seedling_h2o_mort_rate      ! daily seedling mortality rate from moisture stress
    real(r8) ::  seedling_mdds               ! moisture deficit days accumulated in the seedling layer
   
    !----------------------------------------------------------------------

    
    ! 1. Seed mortality (i.e. flux from seed bank to litter)
    
    ! default value from Liscke and Loffler 2006 ; making this a PFT-specific parameter
    ! decays the seed pool according to exponential model
    ! seed_decay_rate is in yr-1
    ! seed_decay is kg/day
    ! Assume that decay rates are same for all chemical species

    !=====================================================================================
    do pft = 1,numpft 
    
       ! If the TRS is switched off or the pft can't get big enough to be considered a tree 
       ! then use FATES default regeneration.
       if ( regeneration_model == default_regeneration .or. &
            prt_params%allom_dbh_maxheight(pft) < min_max_dbh_for_trees ) then

          ! Default seed decay (TRS is off)
          litt%seed_decay(pft) = litt%seed(pft) * &
               EDPftvarcon_inst%seed_decay_rate(pft)*years_per_day

       end if

       ! If the TRS is switched on and the pft is a tree then add non-seed reproductive biomass
       ! to the seed decay flux. This was added to litt%seed_decay in the previously called SeedIn 
       ! subroutine
       if ( any(regeneration_model == [TRS_regeneration, TRS_no_seedling_dyn]) .and. &
            prt_params%allom_dbh_maxheight(pft) > min_max_dbh_for_trees ) then
          
          litt%seed_decay(pft) = litt%seed_decay(pft) + &! From non-seed reproductive biomass (added in
               ! in the SeedIn subroutine.
               litt%seed(pft) * EDPftvarcon_inst%seed_decay_rate(pft)*years_per_day
          
       end if 


       ! If the TRS is switched on with seedling dynamics (regeneration_model = 2) 
       ! then calculate seedling mortality.
       if_trs_germ_decay: if ( regeneration_model == TRS_regeneration .and. &
            prt_params%allom_dbh_maxheight(pft) > min_max_dbh_for_trees ) then
          
          !----------------------------------------------------------------------
          ! Seedling mortality (flux from seedling pool to litter)
          ! Note: The TRS uses the litt%seed_germ data struture to track seedlings
          !
          ! Step 1. Calculate the daily seedling mortality rate from light stress
          !
          ! Calculate the cumulative light at the seedling layer over a prior number of 
          ! days determined by the "fates_tres_seedling_mort_par_timescale" parameter.

          seedling_layer_par = currentPatch%sdlng_mort_par%GetMean() * megajoules_per_joule * & 
               sec_per_day * sdlng_mort_par_timescale 
          
          ! Calculate daily seedling mortality rate from light
          seedling_light_mort_rate = exp( EDPftvarcon_inst%seedling_light_mort_a(pft) * &
               seedling_layer_par + EDPftvarcon_inst%seedling_light_mort_b(pft) ) 
        
          ! Step 2. Calculate the daily seedling mortality rate from moisture stress
          
          ! Get the current seedling moisture deficit days (tracked as a pft-specific exponential
          ! average)
          seedling_mdds = currentPatch%sdlng_mdd(pft)%p%GetMean()     
          
          ! Calculate seedling mortality as a function of moisture deficit days (mdd)
          ! If the seedling mmd value is below a critical threshold then moisture-based mortality is zero
          if (seedling_mdds < EDPftvarcon_inst%seedling_mdd_crit(pft)) then
             seedling_h2o_mort_rate = 0.0_r8
          else
             seedling_h2o_mort_rate = EDPftvarcon_inst%seedling_h2o_mort_a(pft) * seedling_mdds**2 + &
                  EDPftvarcon_inst%seedling_h2o_mort_b(pft) * seedling_mdds + &
                  EDPftvarcon_inst%seedling_h2o_mort_c(pft)
          end if ! mdd threshold check
          
          ! Step 3. Sum modes of mortality (including background mortality) and send dead seedlings
          ! to litter        
          litt%seed_germ_decay(pft) = (litt%seed_germ(pft) * seedling_light_mort_rate) + &
               (litt%seed_germ(pft) * seedling_h2o_mort_rate) + &
               (litt%seed_germ(pft) * EDPftvarcon_inst%background_seedling_mort(pft) &
               * years_per_day)
       
       else
          
          litt%seed_germ_decay(pft) = litt%seed_germ(pft) * &
               EDPftvarcon_inst%seed_decay_rate(pft)*years_per_day

       end if if_trs_germ_decay
       
    enddo
    
    return
  end subroutine SeedDecay

  ! ============================================================================
  subroutine SeedGermination( litt, cold_stat, drought_stat, bc_in, currentPatch )
    !
    ! !DESCRIPTION:
    !  Flux from seed bank into the seedling pool    
    !
    ! !USES:

    !
    ! !ARGUMENTS
    type(litter_type) :: litt
    integer                   , intent(in) :: cold_stat    ! Is the site in cold leaf-off status?
    integer, dimension(numpft), intent(in) :: drought_stat ! Is the site in drought leaf-off status?
    type(bc_in_type),           intent(in) :: bc_in
    type(fates_patch_type),        intent(in) :: currentPatch
    !
    ! !LOCAL VARIABLES:
    integer :: pft
    real(r8), parameter ::  max_germination = 1.0_r8 ! Cap on germination rates. 
                                                    ! KgC/m2/yr Lishcke et al. 2009

    !Light and moisture-sensitive seedling emergence variables (ahb)
    !------------------------------------------------------------------------------------------------------------
    integer  :: ilayer_seedling_root           ! the soil layer at seedling rooting depth
    real(r8) :: seedling_layer_smp             ! soil matric potential at seedling rooting depth
    real(r8) :: wetness_index                  ! a soil 'wetness index' (1 / - SoilMatricPotetial (MPa) )
    real(r8) :: seedling_layer_par             ! par at the seedling layer (MJ m-2 day-1)
    real(r8) :: slsmp_emerg                    ! temp
    real(r8) :: slparmort                      ! temp
    real(r8) :: slpartrans                     ! temp
    real(r8) :: photoblastic_germ_modifier     ! seedling emergence rate modifier for light-sensitive germination
    real(r8) :: seedling_emerg_rate            ! the fraction of the seed bank emerging in the current time step
    !-------------------------------------------------------------------------------------------------------------


    ! Turning of this cap? because the cap will impose changes on proportionality
    ! of nutrients. (RGK 02-2019)
    !real(r8), parameter :: max_germination = 1.e6_r8  ! Force to very high number

    !----------------------------------------------------------------------

    ! germination_rate is being pulled to PFT parameter; units are 1/yr
    ! thus the mortality rate of seed -> recruit (in units of carbon)
    ! is seed_decay_rate(p)/germination_rate(p)
    ! and thus the mortality rate (in units of individuals) is the product of
    ! that times the ratio of (hypothetical) seed mass to recruit biomass
    
    !==============================================================================================
    do pft = 1,numpft

       ! If the TRS's seedling dynamics is switched off, then we use FATES's default approach
       ! to germination 
       if_tfs_or_def: if ( regeneration_model == default_regeneration .or. &
            regeneration_model == TRS_no_seedling_dyn .or. & 
            prt_params%allom_dbh_maxheight(pft) < min_max_dbh_for_trees ) then

          litt%seed_germ_in(pft) =  min(litt%seed(pft) * EDPftvarcon_inst%germination_rate(pft), &  
               max_germination)*years_per_day

          ! If TRS seedling dynamics is switched on we calculate seedling emergence (i.e. germination)
          ! as a pft-specific function of understory light and soil moisture.
       else if ( regeneration_model == TRS_regeneration .and. &
            prt_params%allom_dbh_maxheight(pft) > min_max_dbh_for_trees ) then	    

          ! Step 1. Calculate how germination rate is modified by understory light
          ! This applies to photoblastic germinators (e.g. many tropical pioneers) 

          ! Calculate mean PAR at the seedling layer (MJ m-2 day-1) over the prior 24 hours
          seedling_layer_par = currentPatch%seedling_layer_par24%GetMean() * sec_per_day * megajoules_per_joule

          ! Calculate the photoblastic germination rate modifier (Eq. 3 Hanbury-Brown et al., 2022) 
          photoblastic_germ_modifier = seedling_layer_par / &
               (seedling_layer_par + EDPftvarcon_inst%par_crit_germ(pft))

          ! Step 2. Calculate how germination rate is modified by soil moisture in the rooting zone of
          ! the seedlings. This is a pft-specific running mean based on pft-specific seedling rooting
          ! depth.

          ! Get running mean of soil matric potential (mm of H2O suction) at the seedling rooting depth
          ! This running mean based on pft-specific seedling rooting depth.
          seedling_layer_smp = currentPatch%sdlng_emerg_smp(pft)%p%GetMean()    

          ! Calculate a soil wetness index (1 / -soil matric pontential (MPa) ) used by the TRS
          ! to calculate seedling mortality from moisture stress. 
          wetness_index = 1.0_r8 / (seedling_layer_smp * (-1.0_r8) * mpa_per_mm_suction)          

          ! Step 3. Calculate the seedling emergence rate based on soil moisture and germination
          ! rate modifier (Step 1). See Eq. 4 of Hanbury-Brown et al., 2022

          ! If SMP is below a pft-specific value, then no germination occurs
          if ( seedling_layer_smp .GE. EDPftvarcon_inst%seedling_psi_emerg(pft) ) then
             seedling_emerg_rate = photoblastic_germ_modifier * EDPftvarcon_inst%a_emerg(pft) * &
                  wetness_index**EDPftvarcon_inst%b_emerg(pft)
          else 

             seedling_emerg_rate = 0.0_r8

          end if ! End soil-moisture based seedling emergence rate

          ! Step 4. Calculate the amount of carbon germinating out of the seed bank
          litt%seed_germ_in(pft) = litt%seed(pft) * seedling_emerg_rate

       end if if_tfs_or_def
    
      !set the germination only under the growing season...c.xu

      if ((prt_params%season_decid(pft) == itrue ) .and. &
            (any(cold_stat == [phen_cstat_nevercold,phen_cstat_iscold]))) then
          litt%seed_germ_in(pft) = 0.0_r8
       endif

       ! Drought deciduous, halt germination when status is shedding, even leaves are not
       ! completely abscissed. MLO
       select case (prt_params%stress_decid(pft))
       case (ihard_stress_decid,isemi_stress_decid)
          if (any(drought_stat(pft) == [phen_dstat_timeoff,phen_dstat_moistoff,phen_dstat_pshed])) then
             litt%seed_germ_in(pft) = 0.0_r8
          end if
       end select

    end do

  end subroutine SeedGermination

  ! =====================================================================================


   subroutine recruitment(currentSite, currentPatch, bc_in)
      !
      ! DESCRIPTION:
      ! spawn new cohorts of juveniles of each PFT
      !

      ! ARGUMENTS:
      type(ed_site_type),     intent(inout)          :: currentSite
      type(fates_patch_type), intent(inout), pointer :: currentPatch
      type(bc_in_type),       intent(in)             :: bc_in

      ! LOCAL VARIABLES:
      class(prt_vartypes),      pointer :: prt                ! PARTEH object
      type(litter_type),        pointer :: litt               ! litter object (carbon right now)
      type(site_massbal_type),  pointer :: site_mass          ! for accounting total in-out mass fluxes
      integer                           :: ft                 ! loop counter for PFTs
      integer                           :: leaf_status        ! cohort phenology status [leaves on/off]
      integer                           :: el                 ! loop counter for element
      integer                           :: element_id         ! element index consistent with definitions in PRTGenericMod
      integer                           :: iage               ! age loop counter for leaf age bins
      integer                           :: crowndamage        ! crown damage class of the cohort [1 = undamaged, >1 = damaged]  
      real(r8)                          :: hite               ! new cohort height [m]
      real(r8)                          :: dbh                ! new cohort DBH [cm]
      real(r8)                          :: cohort_n           ! new cohort density 
      real(r8)                          :: l2fr               ! leaf to fineroot biomass ratio [0-1]
      real(r8)                          :: c_leaf             ! target leaf biomass [kgC]
      real(r8)                          :: c_fnrt             ! target fine root biomass [kgC]
      real(r8)                          :: c_sapw             ! target sapwood biomass [kgC]
      real(r8)                          :: a_sapw             ! target sapwood cross section are [m2] (dummy)
      real(r8)                          :: c_agw              ! target Above ground biomass [kgC]
      real(r8)                          :: c_bgw              ! target Below ground biomass [kgC]
      real(r8)                          :: c_struct           ! target Structural biomass [kgc]
      real(r8)                          :: c_store            ! target Storage biomass [kgC]
      real(r8)                          :: m_leaf             ! leaf mass (element agnostic) [kg]
      real(r8)                          :: m_fnrt             ! fine-root mass (element agnostic) [kg]
      real(r8)                          :: m_sapw             ! sapwood mass (element agnostic) [kg]
      real(r8)                          :: m_agw              ! AG wood mass (element agnostic) [kg]
      real(r8)                          :: m_bgw              ! BG wood mass (element agnostic) [kg]
      real(r8)                          :: m_struct           ! structural mass (element agnostic) [kg]
      real(r8)                          :: m_store            ! storage mass (element agnostic) [kg]
      real(r8)                          :: m_repro            ! reproductive mass (element agnostic) [kg]
      real(r8)                          :: efleaf_coh         
      real(r8)                          :: effnrt_coh 
      real(r8)                          :: efstem_coh 
      real(r8)                          :: mass_avail         ! mass of each nutrient/carbon available in the seed_germination pool [kg]
      real(r8)                          :: mass_demand        ! total mass demanded by the plant to achieve the stoichiometric 
                                          !    targets of all the organs in the recruits. Used for both [kg per plant] and [kg per cohort] 
      real(r8)                          :: stem_drop_fraction ! 
      real(r8)                          :: fnrt_drop_fraction ! 
      real(r8)                          :: sdlng2sap_par      ! running mean of PAR at the seedling layer [MJ/m2/day]
      real(r8)                          :: seedling_layer_smp ! soil matric potential at seedling rooting depth [mm H2O suction]
      integer, parameter                :: recruitstatus = 1  ! whether the newly created cohorts are recruited or initialized
      integer                           :: ilayer_seedling_root ! the soil layer at seedling rooting depth

      !---------------------------------------------------------------------------

      do ft = 1, numpft

         ! The following if block is for the prescribed biogeography and/or nocomp modes.
         ! Since currentSite%use_this_pft is a site-level quantity and thus only limits whether a given PFT
         ! is permitted on a given gridcell or not, it applies to the prescribed biogeography case only.
         ! If nocomp is enabled, then we must determine whether a given PFT is allowed on a given patch or not.

         if (currentSite%use_this_pft(ft) .eq. itrue  .and.                    &
            ((hlm_use_nocomp .eq. ifalse) .or.                                 &
            (ft .eq. currentPatch%nocomp_pft_label))) then

            hite               = EDPftvarcon_inst%hgt_min(ft)
            stem_drop_fraction = prt_params%phen_stem_drop_fraction(ft)
            fnrt_drop_fraction = prt_params%phen_fnrt_drop_fraction(ft)
            l2fr               = currentSite%rec_l2fr(ft, currentPatch%NCL_p)
            crowndamage        = 1 ! new recruits are undamaged

            ! calculate DBH from initial height 
            call h2d_allom(hite, ft, dbh)

            ! default assumption is that leaves are on
            efleaf_coh  = 1.0_r8
            effnrt_coh  = 1.0_r8
            efstem_coh  = 1.0_r8
            leaf_status = leaves_on

            ! but if the plant is seasonally (cold) deciduous, and the site status is flagged
            ! as "cold", then set the cohort's status to leaves_off, and remember the leaf biomass
            if ((prt_params%season_decid(ft) == itrue) .and.                   &
               (any(currentSite%cstatus == [phen_cstat_nevercold, phen_cstat_iscold]))) then
               efleaf_coh  = 0.0_r8
               effnrt_coh  = 1.0_r8 - fnrt_drop_fraction
               efstem_coh  = 1.0_r8 - stem_drop_fraction
               leaf_status = leaves_off
            end if 

            ! Or.. if the plant is drought deciduous, make sure leaf status is consistent with the
            ! leaf elongation factor.
            ! For tissues other than leaves, the actual drop fraction is a combination of the
            ! elongation factor (e) and the drop fraction (x), which will ensure that the remaining
            ! tissue biomass will be exactly e when x=1, and exactly the original biomass when x = 0.
            select case (prt_params%stress_decid(ft))
            case (ihard_stress_decid, isemi_stress_decid)
               efleaf_coh = currentSite%elong_factor(ft)
               effnrt_coh = 1.0_r8 - (1.0_r8 - efleaf_coh)*fnrt_drop_fraction
               efstem_coh = 1.0_r8 - (1.0_r8 - efleaf_coh)*stem_drop_fraction

               ! For the initial state, we always assume that leaves are flushing (instead of partially abscissing)
               ! whenever the elongation factor is non-zero.  If the elongation factor is zero, then leaves are in
               ! the "off" state.
               if (efleaf_coh > 0.0_r8) then
                  leaf_status = leaves_on 
               else 
                  leaf_status = leaves_off
               end if
            end select

            ! calculate live pools
            call bleaf(dbh, ft, crowndamage, init_recruit_trim, efleaf_coh,    &
               c_leaf)
            call bfineroot(dbh, ft, init_recruit_trim, l2fr, effnrt_coh, c_fnrt)
            call bsap_allom(dbh, ft, crowndamage, init_recruit_trim,           &
               efstem_coh, a_sapw, c_sapw)
            call bagw_allom(dbh, ft, crowndamage, efstem_coh, c_agw)
            call bbgw_allom(dbh, ft, efstem_coh, c_bgw)
            call bdead_allom(c_agw, c_bgw, c_sapw, ft, c_struct)
            call bstore_allom(dbh, ft, crowndamage, init_recruit_trim, c_store)

            ! cycle through available carbon and nutrients, find the limiting element
            ! to dictate the total number of plants that can be generated
            if_not_prescribed: if ((hlm_use_ed_prescribed_phys .eq. ifalse) .or.                  &
               (EDPftvarcon_inst%prescribed_recruitment(ft) .lt. 0._r8)) then

               cohort_n = 1.e20_r8

               do_elem: do el = 1, num_elements
                  element_id = element_list(el)
                  select case(element_id)
                  case(carbon12_element)
                     mass_demand = c_struct + c_leaf + c_fnrt + c_sapw + c_store
                  case(nitrogen_element)
                     mass_demand =                                                                     &
                     c_struct*prt_params%nitr_stoich_p1(ft, prt_params%organ_param_id(struct_organ)) + &
                     c_leaf*prt_params%nitr_stoich_p1(ft, prt_params%organ_param_id(leaf_organ))     + &
                     c_fnrt*prt_params%nitr_stoich_p1(ft, prt_params%organ_param_id(fnrt_organ))     + &
                     c_sapw*prt_params%nitr_stoich_p1(ft, prt_params%organ_param_id(sapw_organ))     + &
                     StorageNutrientTarget(ft, element_id,                                             &
                     c_leaf*prt_params%nitr_stoich_p1(ft, prt_params%organ_param_id(leaf_organ)),      &
                     c_fnrt*prt_params%nitr_stoich_p1(ft, prt_params%organ_param_id(fnrt_organ)),      &
                     c_sapw*prt_params%nitr_stoich_p1(ft, prt_params%organ_param_id(sapw_organ)),      &
                     c_struct*prt_params%nitr_stoich_p1(ft, prt_params%organ_param_id(struct_organ)))
                  case(phosphorus_element)
                     mass_demand =                                                                     &
                     c_struct*prt_params%phos_stoich_p1(ft, prt_params%organ_param_id(struct_organ)) + &
                     c_leaf*prt_params%phos_stoich_p1(ft, prt_params%organ_param_id(leaf_organ)) +     &
                     c_fnrt*prt_params%phos_stoich_p1(ft, prt_params%organ_param_id(fnrt_organ)) +     &
                     c_sapw*prt_params%phos_stoich_p1(ft, prt_params%organ_param_id(sapw_organ)) +     &
                     StorageNutrientTarget(ft, element_id,                                             &
                     c_leaf*prt_params%phos_stoich_p1(ft, prt_params%organ_param_id(leaf_organ)),      &
                     c_fnrt*prt_params%phos_stoich_p1(ft, prt_params%organ_param_id(fnrt_organ)),      &
                     c_sapw*prt_params%phos_stoich_p1(ft, prt_params%organ_param_id(sapw_organ)),      &
                     c_struct*prt_params%phos_stoich_p1(ft, prt_params%organ_param_id(struct_organ)))
                  case default
                     write(fates_log(),*) 'Undefined element type in recruitment'
                     call endrun(msg=errMsg(sourcefile, __LINE__))
                  end select

                  ! If TRS seedling dynamics is switched off then the available mass to make new recruits
                  ! is everything in the seed_germ pool.
                  if (regeneration_model == default_regeneration .or.          &
                     regeneration_model == TRS_no_seedling_dyn .or.            & 
                     prt_params%allom_dbh_maxheight(ft) < min_max_dbh_for_trees) then

                     mass_avail = currentPatch%area * currentPatch%litter(el)%seed_germ(ft)

                     ! If TRS seedling dynamics is on then calculate the available mass to make new recruits
                     ! as a pft-specific function of light and soil moisture in the seedling layer.
                  else if (regeneration_model == TRS_regeneration .and.        &
                     prt_params%allom_dbh_maxheight(ft) > min_max_dbh_for_trees) then

                     sdlng2sap_par = currentPatch%sdlng2sap_par%GetMean()*     &
                        sec_per_day*megajoules_per_joule

                     mass_avail = currentPatch%area*                           &
                        currentPatch%litter(el)%seed_germ(ft)*                 & 
                        EDPftvarcon_inst%seedling_light_rec_a(ft)*             &
                        sdlng2sap_par**EDPftvarcon_inst%seedling_light_rec_b(ft) 

                     ! If soil moisture is below pft-specific seedling  moisture stress threshold the 
                     ! recruitment does not occur.
                     ilayer_seedling_root = minloc(abs(bc_in%z_sisl(:) -       &
                        EDPftvarcon_inst%seedling_root_depth(ft)), dim=1)

                     seedling_layer_smp = bc_in%smp_sl(ilayer_seedling_root)

                     if (seedling_layer_smp < EDPftvarcon_inst%seedling_psi_crit(ft)) then
                        mass_avail = 0.0_r8
                     end if 

                  end if ! End use TRS with seedling dynamics

                  ! update number density if this is the limiting mass
                  cohort_n = min(cohort_n, mass_avail/mass_demand)

               end do do_elem

            else
               ! prescribed recruitment rates. number per sq. meter per year
               cohort_n = currentPatch%area*EDPftvarcon_inst%prescribed_recruitment(ft) *  &
                  hlm_freq_day
            endif if_not_prescribed

            ! Only bother allocating a new cohort if there is a reasonable amount of it
            any_recruits: if (cohort_n > min_n_safemath) then

               ! --------------------------------------------------------------------------------
               ! PART II.
               ! Initialize the PARTEH object, and determine the initial masses of all
               ! organs and elements.
               ! --------------------------------------------------------------------------------

               prt => null()
               call InitPRTObject(prt)

               do el = 1,num_elements

                  element_id = element_list(el)

                  ! If this is carbon12, then the initialization is straight forward
                  ! otherwise, we use stoichiometric ratios
                  select case(element_id)
                  case(carbon12_element)
                     m_struct = c_struct
                     m_leaf   = c_leaf
                     m_fnrt   = c_fnrt
                     m_sapw   = c_sapw
                     m_store  = c_store
                     m_repro  = 0._r8
                  case(nitrogen_element)
                     m_struct = c_struct*prt_params%nitr_stoich_p1(ft, prt_params%organ_param_id(struct_organ))
                     m_leaf   = c_leaf*prt_params%nitr_stoich_p1(ft, prt_params%organ_param_id(leaf_organ))
                     m_fnrt   = c_fnrt*prt_params%nitr_stoich_p1(ft, prt_params%organ_param_id(fnrt_organ))
                     m_sapw   = c_sapw*prt_params%nitr_stoich_p1(ft, prt_params%organ_param_id(sapw_organ))
                     m_store  = StorageNutrientTarget(ft, element_id, m_leaf, m_fnrt, m_sapw, m_struct)
                     m_repro  = 0._r8
                  case(phosphorus_element)
                     m_struct = c_struct*prt_params%phos_stoich_p1(ft, prt_params%organ_param_id(struct_organ))
                     m_leaf   = c_leaf*prt_params%phos_stoich_p1(ft, prt_params%organ_param_id(leaf_organ))
                     m_fnrt   = c_fnrt*prt_params%phos_stoich_p1(ft, prt_params%organ_param_id(fnrt_organ))
                     m_sapw   = c_sapw*prt_params%phos_stoich_p1(ft, prt_params%organ_param_id(sapw_organ))
                     m_store  = StorageNutrientTarget(ft, element_id, m_leaf, m_fnrt, m_sapw, m_struct)
                     m_repro  = 0._r8
                  end select

                  select case(hlm_parteh_mode)
                  case (prt_carbon_allom_hyp, prt_cnp_flex_allom_hyp)

                     ! put all of the leaf mass into the first bin
                     call SetState(prt, leaf_organ, element_id, m_leaf, 1)
                     do iage = 2, nleafage
                        call SetState(prt,leaf_organ, element_id, 0._r8, iage)
                     end do

                     call SetState(prt, fnrt_organ, element_id, m_fnrt)
                     call SetState(prt, sapw_organ, element_id, m_sapw)
                     call SetState(prt, store_organ, element_id, m_store)
                     call SetState(prt, struct_organ, element_id, m_struct)
                     call SetState(prt, repro_organ, element_id, m_repro)

                  case default
                     write(fates_log(),*) 'Unspecified PARTEH module during create_cohort'
                     call endrun(msg=errMsg(sourcefile, __LINE__))
                  end select

                  site_mass => currentSite%mass_balance(el)

                  ! Remove mass from the germination pool. However, if we are use prescribed physiology,
                  ! AND the forced recruitment model, then we are not realling using the prognostic
                  ! seed_germination model, so we have to short circuit things.  We send all of the
                  ! seed germination mass to an outflux pool, and use an arbitrary generic input flux
                  ! to balance out the new recruits.
                  if ((hlm_use_ed_prescribed_phys .eq. itrue) .and.            &
                     (EDPftvarcon_inst%prescribed_recruitment(ft) .ge. 0._r8)) then

                     site_mass%flux_generic_in = site_mass%flux_generic_in +   &
                     cohort_n*(m_struct + m_leaf + m_fnrt + m_sapw + m_store + m_repro)

                     site_mass%flux_generic_out = site_mass%flux_generic_out + &
                     currentPatch%area * currentPatch%litter(el)%seed_germ(ft)

                     currentPatch%litter(el)%seed_germ(ft) = 0._r8
                  else
                     currentPatch%litter(el)%seed_germ(ft) =                   &
                     currentPatch%litter(el)%seed_germ(ft) - cohort_n / currentPatch%area *   &
                     (m_struct + m_leaf + m_fnrt + m_sapw + m_store + m_repro)
                  end if
               end do

               ! cycle through the initial conditions, and makes sure that they are all initialized
               call prt%CheckInitialConditions()

               call create_cohort(currentSite, currentPatch, ft, cohort_n,     &
                  hite, 0.0_r8, dbh, prt, efleaf_coh, effnrt_coh, efstem_coh,  &
                  leaf_status, recruitstatus, init_recruit_trim, 0.0_r8,       &
                  currentPatch%NCL_p, crowndamage, currentSite%spread, bc_in)

               ! Note that if hydraulics is on, the number of cohorts may have
               ! changed due to hydraulic constraints.
               ! This constaint is applied during "create_cohort" subroutine.

               ! keep track of how many individuals were recruited for passing to history
               currentSite%recruitment_rate(ft) = currentSite%recruitment_rate(ft) + cohort_n

            endif any_recruits
         endif !use_this_pft
      enddo  !pft loop
   end subroutine recruitment

  ! ======================================================================================

  subroutine CWDInput( currentSite, currentPatch, litt, bc_in)

    !
    ! !DESCRIPTION:
    ! Generate litter fields from turnover.
    ! Note, that the when this is called, the number density of the plants
    ! has not been reduced from non-mortal turnover yet.
    ! Thus, we need to avoid double counting losses from dying trees
    ! and turnover in dying trees.
    !
    ! !USES:

    !
    ! !ARGUMENTS
    type(ed_site_type), intent(inout), target :: currentSite
    type(fates_patch_type),intent(inout), target :: currentPatch
    type(litter_type),intent(inout),target    :: litt
    type(bc_in_type),intent(in)               :: bc_in

    !
    ! !LOCAL VARIABLES:
    type(fates_cohort_type), pointer      :: currentCohort
    type(site_fluxdiags_type), pointer :: flux_diags
    type(site_massbal_type), pointer   :: site_mass
    integer  :: c
    real(r8) :: dead_n          ! total understorey dead tree density
    real(r8) :: dead_n_dlogging ! direct logging understory dead-tree density
    real(r8) :: dead_n_ilogging ! indirect understory dead-tree density (logging)
    real(r8) :: dead_n_natural  ! understory dead density not associated
    ! with direct logging
    real(r8) :: leaf_m          ! mass of the element of interest in the
    ! leaf  [kg]
    real(r8) :: fnrt_m           ! fine-root [kg]
    real(r8) :: sapw_m    ! sapwood [kg]
    real(r8) :: struct_m    ! structural [kg]
    real(r8) :: store_m    ! storage [kg]
    real(r8) :: repro_m    ! reproductive [kg]
    real(r8) :: leaf_m_turnover ! leaf turnover [kg]
    real(r8) :: fnrt_m_turnover
    real(r8) :: sapw_m_turnover
    real(r8) :: struct_m_turnover
    real(r8) :: store_m_turnover
    real(r8) :: repro_m_turnover
    real(r8) :: dcmpy_frac        ! Fraction of mass sent to decomposability pool
    real(r8) :: plant_dens        ! Number of plants per m2
    real(r8) :: bg_cwd_tot        ! Total below-ground coarse woody debris
    ! input flux
    real(r8) :: root_fines_tot    ! Total below-ground fine root coarse
    ! woody debris
    integer  :: element_id        ! element id consistent with parteh/PRTGenericMod.F90

    real(r8) :: trunk_wood        ! carbon flux into trunk products kgC/day/site
    integer  :: ilyr
    integer  :: pft
    integer  :: dcmpy             ! decomposability pool index
    integer  :: numlevsoil        ! Actual number of soil layers

    real(r8) :: SF_val_CWD_frac_adj(4) !SF_val_CWD_frac adjusted based on cohort dbh
    !----------------------------------------------------------------------

    ! -----------------------------------------------------------------------------------
    ! Other direct litter fluxes happen in phenology and in spawn_patches.
    ! -----------------------------------------------------------------------------------

    numlevsoil = currentSite%nlevsoil

    element_id = litt%element_id

    ! Object tracking flux diagnostics for each element
    flux_diags => currentSite%flux_diags(element_pos(element_id))

    ! Object tracking site level mass balance for each element
    site_mass => currentSite%mass_balance(element_pos(element_id))

    currentCohort => currentPatch%shortest
    do while(associated(currentCohort))

       pft = currentCohort%pft
       call set_root_fraction(currentSite%rootfrac_scr, pft, currentSite%zi_soil, &
           bc_in%max_rooting_depth_index_col)

       store_m_turnover  = currentCohort%prt%GetTurnover(store_organ,element_id)
       fnrt_m_turnover   = currentCohort%prt%GetTurnover(fnrt_organ,element_id)
       repro_m_turnover  = currentCohort%prt%GetTurnover(repro_organ,element_id)

       store_m         = currentCohort%prt%GetState(store_organ,element_id)
       fnrt_m          = currentCohort%prt%GetState(fnrt_organ,element_id)
       repro_m         = currentCohort%prt%GetState(repro_organ,element_id)

       if (prt_params%woody(currentCohort%pft) == itrue) then
          ! Assumption: for woody plants fluxes from deadwood and sapwood go together in CWD pool
          leaf_m_turnover   = currentCohort%prt%GetTurnover(leaf_organ,element_id)
          sapw_m_turnover   = currentCohort%prt%GetTurnover(sapw_organ,element_id)
          struct_m_turnover = currentCohort%prt%GetTurnover(struct_organ,element_id)

          leaf_m          = currentCohort%prt%GetState(leaf_organ,element_id)
          sapw_m          = currentCohort%prt%GetState(sapw_organ,element_id)
          struct_m        = currentCohort%prt%GetState(struct_organ,element_id)
       else
          ! for non-woody plants all stem fluxes go into the same leaf litter pool
          leaf_m_turnover   = currentCohort%prt%GetTurnover(leaf_organ,element_id) + &
               currentCohort%prt%GetTurnover(sapw_organ,element_id) + &
               currentCohort%prt%GetTurnover(struct_organ,element_id)
          sapw_m_turnover   = 0._r8
          struct_m_turnover = 0._r8

          leaf_m          = currentCohort%prt%GetState(leaf_organ,element_id) + &
               currentCohort%prt%GetState(sapw_organ,element_id) + &
               currentCohort%prt%GetState(struct_organ,element_id)
          sapw_m          = 0._r8
          struct_m        = 0._r8
       end if

       plant_dens =  currentCohort%n/currentPatch%area

       ! ---------------------------------------------------------------------------------
       ! PART 1 Litter fluxes from non-mortal tissue turnovers  Kg/m2/day
       !        Important note:  Turnover has already been removed from the cohorts.
       !        So, in the next part of this algorithm, when we send the biomass
       !        from dying trees to the litter pools, we don't have to worry
       !        about double counting.
       ! ---------------------------------------------------------------------------------

       flux_diags%leaf_litter_input(pft) = &
            flux_diags%leaf_litter_input(pft) +  &
            leaf_m_turnover * currentCohort%n

       root_fines_tot = (fnrt_m_turnover + store_m_turnover ) * &
            plant_dens

       do dcmpy=1,ndcmpy
          dcmpy_frac = GetDecompyFrac(pft,leaf_organ,dcmpy)
          litt%leaf_fines_in(dcmpy) = litt%leaf_fines_in(dcmpy) + &
               (leaf_m_turnover+repro_m_turnover) * plant_dens * dcmpy_frac

          dcmpy_frac = GetDecompyFrac(pft,fnrt_organ,dcmpy)
          do ilyr = 1, numlevsoil
             litt%root_fines_in(dcmpy,ilyr) = litt%root_fines_in(dcmpy,ilyr) + &
                  currentSite%rootfrac_scr(ilyr) * root_fines_tot * dcmpy_frac
          end do
       end do

       flux_diags%root_litter_input(pft) = &
            flux_diags%root_litter_input(pft) +  &
            (fnrt_m_turnover + store_m_turnover ) * currentCohort%n


       ! Assumption: turnover from deadwood and sapwood are lumped together in CWD pool

       !update partitioning of stem wood (struct + sapw) to cwd based on cohort dbh
       call adjust_SF_CWD_frac(currentCohort%dbh,ncwd,SF_val_CWD_frac,SF_val_CWD_frac_adj)


       do c = 1,ncwd
          litt%ag_cwd_in(c) = litt%ag_cwd_in(c) + &
               (sapw_m_turnover + struct_m_turnover) * &
               SF_val_CWD_frac_adj(c) * plant_dens * &
               prt_params%allom_agb_frac(pft)

          flux_diags%cwd_ag_input(c)  = flux_diags%cwd_ag_input(c) + &
               (struct_m_turnover + sapw_m_turnover) * SF_val_CWD_frac_adj(c) * &
               prt_params%allom_agb_frac(pft) * currentCohort%n

          bg_cwd_tot = (sapw_m_turnover + struct_m_turnover) * &
               SF_val_CWD_frac_adj(c) * plant_dens * &
               (1.0_r8-prt_params%allom_agb_frac(pft))

          do ilyr = 1, numlevsoil
             litt%bg_cwd_in(c,ilyr) = litt%bg_cwd_in(c,ilyr) + &
                  bg_cwd_tot * currentSite%rootfrac_scr(ilyr)
          end do

          flux_diags%cwd_bg_input(c)  = flux_diags%cwd_bg_input(c) + &
               bg_cwd_tot*currentPatch%area

       enddo


       ! ---------------------------------------------------------------------------------
       ! PART 2 Litter fluxes from non-disturbance inducing  mortality. Kg/m2/day
       ! ---------------------------------------------------------------------------------

       ! Total number of dead (n/m2/day)
       dead_n = -1.0_r8 * currentCohort%dndt/currentPatch%area*years_per_day

       if(currentCohort%canopy_layer > 1)then

          ! Total number of dead understory from direct logging
          ! (it is possible that large harvestable trees are in the understory)
          dead_n_dlogging = currentCohort%lmort_direct * &
               currentCohort%n/currentPatch%area

          ! Total number of dead understory from indirect logging
          dead_n_ilogging = (currentCohort%lmort_collateral + currentCohort%lmort_infra) * &
               currentCohort%n/currentPatch%area

       else

          ! All mortality from logging in the canopy is
          ! is disturbance generating

          dead_n_dlogging = 0._r8
          dead_n_ilogging = 0._r8

       end if

       dead_n_natural = dead_n - dead_n_dlogging - dead_n_ilogging


       flux_diags%leaf_litter_input(pft) = &
            flux_diags%leaf_litter_input(pft) +  &
            leaf_m * dead_n*currentPatch%area


       ! %n has not been updated due to mortality yet, thus
       ! the litter flux has already been counted since it captured
       ! the losses of live trees and those flagged for death

       root_fines_tot =  dead_n * (fnrt_m + &
            store_m*(1._r8-EDPftvarcon_inst%allom_frbstor_repro(pft)) )

       do dcmpy=1,ndcmpy

          dcmpy_frac = GetDecompyFrac(pft,leaf_organ,dcmpy)
          litt%leaf_fines_in(dcmpy) = litt%leaf_fines_in(dcmpy) + &
               (leaf_m+repro_m) * dead_n * dcmpy_frac

          dcmpy_frac = GetDecompyFrac(pft,fnrt_organ,dcmpy)
          do ilyr = 1, numlevsoil
             litt%root_fines_in(dcmpy,ilyr) = litt%root_fines_in(dcmpy,ilyr) + &
                  root_fines_tot * currentSite%rootfrac_scr(ilyr) * dcmpy_frac
          end do
       end do

       flux_diags%root_litter_input(pft) = &
            flux_diags%root_litter_input(pft) +  &
            root_fines_tot*currentPatch%area

       ! Track CWD inputs from dead plants

       do c = 1,ncwd

          ! Below-ground

          bg_cwd_tot = (struct_m + sapw_m) * &
               SF_val_CWD_frac_adj(c) * dead_n * &
               (1.0_r8-prt_params%allom_agb_frac(pft))

          do ilyr = 1, numlevsoil
             litt%bg_cwd_in(c,ilyr) = litt%bg_cwd_in(c,ilyr) + &
                  currentSite%rootfrac_scr(ilyr) * bg_cwd_tot
          end do

          flux_diags%cwd_bg_input(c)  = flux_diags%cwd_bg_input(c) + &
               bg_cwd_tot * currentPatch%area

          ! Send AGB component of boles from logging activities into the litter.
          ! This includes fluxes from indirect modes of death, as well as the
          ! non-exported boles due to direct harvesting.

          if (c==ncwd) then


             trunk_wood =  (struct_m + sapw_m) * &
                  SF_val_CWD_frac_adj(c) * dead_n_dlogging * &
                  prt_params%allom_agb_frac(pft)

             site_mass%wood_product = site_mass%wood_product + &
                  trunk_wood * currentPatch%area * logging_export_frac

             ! Add AG wood to litter from the non-exported fraction of wood
             ! from direct anthro sources

             litt%ag_cwd_in(c) = litt%ag_cwd_in(c) +  &
                  trunk_wood * (1._r8-logging_export_frac)

             flux_diags%cwd_ag_input(c)  = flux_diags%cwd_ag_input(c) + &
                  trunk_wood * (1._r8-logging_export_frac) * currentPatch%area

             ! Add AG wood to litter from indirect anthro sources

             litt%ag_cwd_in(c) = litt%ag_cwd_in(c) + (struct_m + sapw_m) * &
                  SF_val_CWD_frac_adj(c) * (dead_n_natural+dead_n_ilogging)  * &
                  prt_params%allom_agb_frac(pft)

             flux_diags%cwd_ag_input(c)  = flux_diags%cwd_ag_input(c) + &
                  SF_val_CWD_frac_adj(c) * (dead_n_natural+dead_n_ilogging) * &
                  currentPatch%area * prt_params%allom_agb_frac(pft)

          else

             litt%ag_cwd_in(c) = litt%ag_cwd_in(c) + (struct_m + sapw_m) * &
                  SF_val_CWD_frac_adj(c) * dead_n  * &
                  prt_params%allom_agb_frac(pft)

             flux_diags%cwd_ag_input(c)  = flux_diags%cwd_ag_input(c) + &
                  SF_val_CWD_frac_adj(c) * dead_n * (struct_m + sapw_m) * &
                  currentPatch%area * prt_params%allom_agb_frac(pft)

          end if

       end do


       ! Update diagnostics that track resource management

       if( element_id .eq. carbon12_element ) then

          currentSite%resources_management%delta_litter_stock  = &
               currentSite%resources_management%delta_litter_stock + &
               (leaf_m + fnrt_m + store_m ) * &
               (dead_n_ilogging+dead_n_dlogging) * currentPatch%area

          currentSite%resources_management%delta_biomass_stock = &
               currentSite%resources_management%delta_biomass_stock + &
               (leaf_m + fnrt_m + store_m ) * &
               (dead_n_ilogging+dead_n_dlogging) *currentPatch%area

          currentSite%resources_management%trunk_product_site = &
               currentSite%resources_management%trunk_product_site + &
               trunk_wood * logging_export_frac * currentPatch%area

          do c = 1,ncwd
             currentSite%resources_management%delta_litter_stock  = &
                  currentSite%resources_management%delta_litter_stock + &
                  (struct_m + sapw_m) * &
                  SF_val_CWD_frac_adj(c) * (dead_n_natural+dead_n_ilogging) * &
                  currentPatch%area

             currentSite%resources_management%delta_biomass_stock = &
                  currentSite%resources_management%delta_biomass_stock + &
                  (struct_m + sapw_m) * &
                  SF_val_CWD_frac_adj(c) * dead_n * currentPatch%area
          end do

          ! Update diagnostics that track resource management
          currentSite%resources_management%delta_individual    = &
               currentSite%resources_management%delta_individual + &
               (dead_n_dlogging+dead_n_ilogging) * hlm_freq_day * currentPatch%area
       end if


       currentCohort => currentCohort%taller
    enddo  ! end loop over cohorts


    return
  end subroutine CWDInput

  ! =====================================================================================


  subroutine fragmentation_scaler( currentPatch, bc_in)
    !
    ! !DESCRIPTION:
    ! Simple CWD fragmentation Model
    ! FIX(SPM, 091914) this should be a function as it returns a value in
    ! currentPatch%fragmentation_scaler
    !
    ! !USES:
    use FatesConstantsMod, only : tfrz => t_water_freeze_k_1atm
    use FatesConstantsMod, only : pi => pi_const
    !
    ! !ARGUMENTS
    type(fates_patch_type), intent(inout) :: currentPatch
    type(bc_in_type),    intent(in)    :: bc_in

    !
    ! !LOCAL VARIABLES:
    logical  :: use_century_tfunc = .false.
    logical  :: use_hlm_soil_scalar = .true. ! Use hlm input decomp fraction scalars
    integer  :: j
    real(r8) :: t_scalar                     ! temperature scalar
    real(r8) :: w_scalar                     ! moisture scalar
    real(r8) :: catanf                       ! hyperbolic temperature function from CENTURY
    real(r8) :: catanf_30                    ! hyperbolic temperature function from CENTURY
    real(r8) :: t1                           ! temperature argument
    !----------------------------------------------------------------------

    catanf(t1) = 11.75_r8 +(29.7_r8 / pi) * atan( pi * 0.031_r8  * ( t1 - 15.4_r8 ))
    catanf_30 = catanf(30._r8)

    if(currentPatch%nocomp_pft_label.ne.nocomp_bareground)then

       ! Use the hlm temp and moisture decomp fractions by default
       if ( use_hlm_soil_scalar ) then

         ! Calculate the fragmentation_scaler
         currentPatch%fragmentation_scaler =  min(1.0_r8,max(0.0_r8,bc_in%t_scalar_sisl * bc_in%w_scalar_sisl))

       else

         if ( .not. use_century_tfunc ) then
            !calculate rate constant scalar for soil temperature,assuming that the base rate constants
            !are assigned for non-moisture limiting conditions at 25C.
            if (currentPatch%tveg24%GetMean()  >=  tfrz) then
               t_scalar = q10_mr**((currentPatch%tveg24%GetMean()-(tfrz+25._r8))/10._r8)
               !  Q10**((t_soisno(c,j)-(tfrz+25._r8))/10._r8)
            else
               t_scalar = (q10_mr**(-25._r8/10._r8))*(q10_froz**((currentPatch%tveg24%GetMean()-tfrz)/10._r8))
               !  Q10**(-25._r8/10._r8))*(froz_q10**((t_soisno(c,j)-tfrz)/10._r8)
            endif
         else
            ! original century uses an arctangent function to calculate the
            ! temperature dependence of decomposition
            t_scalar = max(catanf(currentPatch%tveg24%GetMean()-tfrz)/catanf_30,0.01_r8)
         endif

         !Moisture Limitations
         !BTRAN APPROACH - is quite simple, but max's out decomp at all unstressed
         !soil moisture values, which is not realistic.
         !litter decomp is proportional to water limitation on average...
         w_scalar = sum(currentPatch%btran_ft(1:numpft))/real(numpft,r8)

       ! Calculate the fragmentation_scaler
         currentPatch%fragmentation_scaler(:) =  min(1.0_r8,max(0.0_r8,t_scalar * w_scalar))

      endif ! scalar

    endif ! not bare ground

  end subroutine fragmentation_scaler

  ! ============================================================================

  subroutine CWDOut( litt, fragmentation_scaler, nlev_eff_decomp )
    !
    ! !DESCRIPTION:
    ! Simple CWD fragmentation Model
    ! spawn new cohorts of juveniles of each PFT
    !
    ! !USES:
    use SFParamsMod, only : SF_val_max_decomp

    !
    ! !ARGUMENTS
    type(litter_type),intent(inout),target     :: litt
    real(r8),intent(in)                        :: fragmentation_scaler(:)

    ! This is not necessarily every soil layer, this is the number
    ! of effective layers that are active and can be sent
    ! to the soil decomposition model
    integer,intent(in)                         :: nlev_eff_decomp

    !
    ! !LOCAL VARIABLES:
    integer :: c                       ! Fuel size class index
    integer :: ilyr                    ! Soil layer index
    integer :: dcmpy                   ! Decomposibility pool indexer
    integer :: soil_layer_index = 1    ! Soil layer index associated with above ground litter
    !----------------------------------------------------------------------


    ! Above ground litters are associated with the top soil layer temperature and
    ! moisture scalars and fragmentation scalar associated with specified index value
    ! is used for ag_cwd_frag and root_fines_frag calculations.

    do c = 1,ncwd

       litt%ag_cwd_frag(c)   = litt%ag_cwd(c) * SF_val_max_decomp(c) * &
             years_per_day * fragmentation_scaler(soil_layer_index)

       do ilyr = 1,nlev_eff_decomp
           litt%bg_cwd_frag(c,ilyr) = litt%bg_cwd(c,ilyr) * SF_val_max_decomp(c) * &
                years_per_day * fragmentation_scaler(ilyr)
       enddo
    end do

    ! this is the rate at which dropped leaves stop being part of the burnable pool
    ! and begin to be part of the decomposing pool. This should probably be highly
    ! sensitive to moisture, but also to the type of leaf thick leaves can dry out
    ! before they are decomposed, for example. This section needs further scientific input.

    do dcmpy = 1,ndcmpy

       litt%leaf_fines_frag(dcmpy) = litt%leaf_fines(dcmpy) * &
             years_per_day * SF_val_max_decomp(dl_sf) * fragmentation_scaler(soil_layer_index)

       do ilyr = 1,nlev_eff_decomp
           litt%root_fines_frag(dcmpy,ilyr) = litt%root_fines(dcmpy,ilyr) * &
                 years_per_day *  SF_val_max_decomp(dl_sf) * fragmentation_scaler(ilyr)
       end do
    enddo

  end subroutine CWDOut
  
  subroutine UpdateRecruitL2FR(csite)
    

    ! When CNP is active, the l2fr (target leaf to fine-root biomass multiplier)
    ! is dynamic. We therefore update what the l2fr for recruits
    ! are, taking an exponential moving average of all plants that
    ! are within recruit size limitations (less than recruit size + delta)
    ! and less than the max_count cohort.
    
    type(ed_site_type) :: csite
    type(fates_patch_type), pointer :: cpatch
    type(fates_cohort_type), pointer :: ccohort

    real(r8) :: rec_n(maxpft,nclmax)     ! plant count
    real(r8) :: rec_l2fr0(maxpft,nclmax) ! mean l2fr for this day
    integer  :: rec_count(maxpft,nclmax) ! sample count
    integer  :: ft                       ! functional type index
    integer  :: cl                       ! canopy layer index
    real(r8) :: dbh_min                  ! the dbh of a recruit
    real(r8), parameter :: max_delta = 5.0_r8  ! dbh tolerance, cm, consituting a recruit
    real(r8), parameter :: smth_wgt = 1._r8/300.0_r8
    integer, parameter :: max_count = 3
    
    ! Difference in dbh (cm) to consider a plant was recruited fairly recently

    if(hlm_parteh_mode .ne. prt_cnp_flex_allom_hyp) return
    
    rec_n(1:numpft,1:nclmax) = 0._r8
    rec_l2fr0(1:numpft,1:nclmax) = 0._r8

    cpatch => csite%youngest_patch
    do while(associated(cpatch))

       rec_count(1:numpft,1:nclmax) = 0
       
       ccohort => cpatch%shortest
       cloop: do while(associated(ccohort))

          ft = ccohort%pft
          cl = ccohort%canopy_layer
          call h2d_allom(EDPftvarcon_inst%hgt_min(ft),ft,dbh_min)

          if( .not.ccohort%isnew ) then

             if(rec_count(ft,cl) <= max_count .and. &
                  ccohort%dbh-dbh_min < max_delta ) then
                rec_count(ft,cl) = rec_count(ft,cl) + 1
                rec_n(ft,cl) = rec_n(ft,cl) + ccohort%n
                rec_l2fr0(ft,cl) = rec_l2fr0(ft,cl) + ccohort%n*ccohort%l2fr
             end if

          end if

          ccohort => ccohort%taller
       end do cloop

       cpatch => cpatch%older
    end do

    ! Find the daily mean for each PFT weighted by number and add it to the running mean
    do cl = 1,nclmax
       do ft = 1,numpft
          if(rec_n(ft,cl)>nearzero)then
             rec_l2fr0(ft,cl) = rec_l2fr0(ft,cl) / rec_n(ft,cl)
             csite%rec_l2fr(ft,cl) = &
                  (1._r8-smth_wgt)*csite%rec_l2fr(ft,cl) + smth_wgt*rec_l2fr0(ft,cl)
          end if
       end do
    end do

    return
  end subroutine UpdateRecruitL2FR

  ! ======================================================================

  subroutine UpdateRecruitStoich(csite)

    type(ed_site_type) :: csite
    type(fates_patch_type), pointer :: cpatch
    type(fates_cohort_type), pointer :: ccohort
    integer  :: ft                       ! functional type index
    integer  :: cl                       ! canopy layer index
    real(r8) :: rec_l2fr_pft             ! Actual l2fr of a pft in it's patch
    
    ! Update the total plant stoichiometry of a new recruit, based on the updated
    ! L2FR values

    if(hlm_parteh_mode .ne. prt_cnp_flex_allom_hyp) return
    
    cpatch => csite%youngest_patch
    do while(associated(cpatch))
       cl = cpatch%ncl_p
       
       do ft = 1,numpft
          rec_l2fr_pft = csite%rec_l2fr(ft,cl)
          cpatch%nitr_repro_stoich(ft) = &
               NewRecruitTotalStoichiometry(ft,rec_l2fr_pft,nitrogen_element)
          cpatch%phos_repro_stoich(ft) = &
               NewRecruitTotalStoichiometry(ft,rec_l2fr_pft,phosphorus_element)
       end do

       ccohort => cpatch%shortest
       cloop: do while(associated(ccohort))
          rec_l2fr_pft = csite%rec_l2fr(ccohort%pft,cl)
          ccohort%nc_repro = NewRecruitTotalStoichiometry(ccohort%pft,rec_l2fr_pft,nitrogen_element)
          ccohort%pc_repro = NewRecruitTotalStoichiometry(ccohort%pft,rec_l2fr_pft,phosphorus_element)
          ccohort => ccohort%taller
       end do cloop
       
       cpatch => cpatch%older
    end do
       
    return
  end subroutine UpdateRecruitStoich

  ! ======================================================================
  
  subroutine SetRecruitL2FR(csite)


    type(ed_site_type) :: csite
    type(fates_patch_type), pointer :: cpatch
    type(fates_cohort_type), pointer :: ccohort
    integer :: ft,cl
    
    if(hlm_parteh_mode .ne. prt_cnp_flex_allom_hyp) return
    
    cpatch => csite%youngest_patch
    do while(associated(cpatch))
       ccohort => cpatch%shortest
       cloop: do while(associated(ccohort))

          if( ccohort%isnew ) then
             ft = ccohort%pft
             cl = ccohort%canopy_layer
             ccohort%l2fr = csite%rec_l2fr(ft,cl)
          end if

          ccohort => ccohort%taller
       end do cloop

       cpatch => cpatch%older
    end do
    
    return
  end subroutine SetRecruitL2FR

end module EDPhysiologyMod<|MERGE_RESOLUTION|>--- conflicted
+++ resolved
@@ -1934,61 +1934,32 @@
     check_treelai = tree_lai(leaf_c, pft, c_area, cohort_n, canopy_layer,                &
          canopylai, vcmax25top)
 
-<<<<<<< HEAD
-    check_treelai = tree_lai(leaf_c, currentCohort%pft, currentCohort%c_area, &
-         currentCohort%n, currentCohort%canopy_layer,               &
-         canopylai,currentCohort%vcmax25top )
-
-    if (abs(currentCohort%treelai - check_treelai) > area_error_2) then !this is not as precise as nearzero
-       write(fates_log(),*) 'error in validate treelai',currentCohort%treelai,check_treelai,currentCohort%treelai-check_treelai
-       write(fates_log(),*) 'tree_lai inputs: ', currentCohort%pft, currentCohort%c_area, currentCohort%n, &
-               currentCohort%canopy_layer, currentCohort%vcmax25top
-=======
-    if (abs(tlai - check_treelai) .gt. 1.0e-12) then !this is not as precise as nearzero
+    if (abs(tlai - check_treelai) > area_error_2) then !this is not as precise as nearzero
       write(fates_log(),*) 'error in validate treelai', tlai, check_treelai, tlai - check_treelai
       write(fates_log(),*) 'tree_lai inputs: ', pft, c_area, cohort_n,                   &
         canopy_layer, vcmax25top
->>>>>>> a90710a2
        call endrun(msg=errMsg(sourcefile, __LINE__))
     end if
 
     ! the carea_allom routine sometimes generates precision-tolerance level errors in the canopy area
     ! these mean that the canopy area does not exactly add up to the patch area, which causes chaos in
     ! the radiation routines.  Correct both the area and the 'n' to remove error, and don't use
-<<<<<<< HEAD
-    !! carea_allom in SP mode after this point.
-
-    if (abs(currentCohort%c_area - parea) > nearzero) then ! there is an error
-      if (abs(currentCohort%c_area - parea) < area_error_3) then !correct this if it's a very small error
-        oldcarea = currentCohort%c_area
-        ! generate new cohort area
-        currentCohort%c_area = currentCohort%c_area - (currentCohort%c_area - parea)
-        currentCohort%n = currentCohort%n*(currentCohort%c_area/oldcarea)
-        if (abs(currentCohort%c_area - parea) > nearzero) then
-          write(fates_log(),*) 'SPassign, c_area still broken', currentCohort%c_area - parea, currentCohort%c_area - oldcarea
-          call endrun(msg=errMsg(sourcefile, __LINE__))
-        end if
-      else
-        write(fates_log(),*) 'SPassign, big error in c_area', currentCohort%c_area - parea, currentCohort%pft
-        call endrun(msg=errMsg(sourcefile, __LINE__))
-      end if ! still broken
-=======
     ! carea_allom in SP mode after this point.
 
-    if (abs(c_area - parea) .gt. nearzero) then ! there is an error
-      if (abs(c_area - parea) .lt. 10.e-9) then ! correct this if it's a very small error
+    if (abs(c_area - parea) > nearzero) then ! there is an error
+      if (abs(c_area - parea) < area_error_3) then ! correct this if it's a very small error
           oldcarea = c_area
           ! generate new cohort area
           c_area = c_area - (c_area - parea)
           cohort_n = cohort_n*(c_area/oldcarea)
-          if (abs(c_area-parea) .gt. nearzero) then
+          if (abs(c_area-parea) > nearzero) then
             write(fates_log(),*) 'SPassign, c_area still broken', c_area - parea, c_area - oldcarea
             call endrun(msg=errMsg(sourcefile, __LINE__))
           end if
        else
           write(fates_log(),*) 'SPassign, big error in c_area', c_area - parea, pft
+          call endrun(msg=errMsg(sourcefile, __LINE__))
        end if ! still broken
->>>>>>> a90710a2
     end if !small error
 
   end subroutine calculate_SP_properties
