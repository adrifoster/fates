--- conflicted
+++ resolved
@@ -237,18 +237,10 @@
                       endif
 
                       ! keep trimming until none of the canopy is in negative carbon balance.              
-<<<<<<< HEAD
-                      if (currentCohort%hite > EDPftvarcon_inst%hgt_min(currentCohort%pft))then
-                         currentCohort%canopy_trim = currentCohort%canopy_trim - EDPftvarcon_inst%trim_inc(currentCohort%pft)
-                         if (EDPftvarcon_inst%evergreen(currentCohort%pft) /= 1)then
-                            currentCohort%laimemory = currentCohort%laimemory*(1.0_r8 - &
-                                                      EDPftvarcon_inst%trim_inc(currentCohort%pft)) 
-=======
                       if (currentCohort%hite > EDPftvarcon_inst%hgt_min(ipft))then
                          currentCohort%canopy_trim = currentCohort%canopy_trim - EDPftvarcon_inst%trim_inc(ipft)
                          if (EDPftvarcon_inst%evergreen(ipft) /= 1)then
                             currentCohort%laimemory = currentCohort%laimemory*(1.0_r8 - EDPftvarcon_inst%trim_inc(ipft)) 
->>>>>>> ae5d33d6
                          endif
                          trimmed = 1
                       endif
@@ -910,21 +902,12 @@
 
     if (hlm_use_ed_prescribed_phys .eq. itrue) then
        if (currentCohort%canopy_layer .eq. 1) then
-<<<<<<< HEAD
-          currentCohort%npp_acc_hold = EDPftvarcon_inst%prescribed_npp_canopy(currentCohort%pft) &
-                                       * currentCohort%c_area / currentCohort%n
-          currentCohort%npp_acc = currentCohort%npp_acc_hold / hlm_days_per_year ! add these for balance checking purposes
-       else
-          currentCohort%npp_acc_hold = EDPftvarcon_inst%prescribed_npp_understory(currentCohort%pft) &
-                                       * currentCohort%c_area / currentCohort%n
-=======
           currentCohort%npp_acc_hold = EDPftvarcon_inst%prescribed_npp_canopy(ipft) &
                 * currentCohort%c_area / currentCohort%n
           currentCohort%npp_acc = currentCohort%npp_acc_hold / hlm_days_per_year ! add these for balance checking purposes
        else
           currentCohort%npp_acc_hold = EDPftvarcon_inst%prescribed_npp_understory(ipft) &
                 * currentCohort%c_area / currentCohort%n
->>>>>>> ae5d33d6
           currentCohort%npp_acc = currentCohort%npp_acc_hold / hlm_days_per_year ! add these for balance checking purposes
        endif
     endif
@@ -1038,13 +1021,7 @@
              max(0.0_r8,currentCohort%carbon_balance*(currentCohort%leaf_md/currentCohort%md))
        currentCohort%npp_froot = currentCohort%npp_froot + &
              max(0.0_r8,currentCohort%carbon_balance*(currentCohort%root_md/currentCohort%md))
-
-<<<<<<< HEAD
-       balive_loss = currentCohort%md *(1.0_r8- EDPftvarcon_inst%leaf_stor_priority(currentCohort%pft)) - &
-                     currentCohort%carbon_balance
-=======
        balive_loss = currentCohort%md *(1.0_r8- EDPftvarcon_inst%leaf_stor_priority(ipft))- currentCohort%carbon_balance
->>>>>>> ae5d33d6
        currentCohort%carbon_balance = 0._r8
     endif
 
