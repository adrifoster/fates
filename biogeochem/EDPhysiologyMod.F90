module EDPhysiologyMod

#include "shr_assert.h"

  ! ============================================================================
  ! Miscellaneous physiology routines from ED. 
  ! ============================================================================

  use FatesGlobals, only         : fates_log
  use FatesInterfaceMod, only    : hlm_days_per_year
  use FatesInterfaceMod, only    : hlm_model_day
  use FatesInterfaceMod, only    : hlm_freq_day
  use FatesInterfaceMod, only    : hlm_day_of_year
  use FatesInterfaceMod, only    : numpft
  use FatesConstantsMod, only    : r8 => fates_r8
  use EDPftvarcon      , only    : EDPftvarcon_inst
  use FatesInterfaceMod, only    : bc_in_type
  use EDCohortDynamicsMod , only : allocate_live_biomass, zero_cohort
  use EDCohortDynamicsMod , only : create_cohort, sort_cohorts
  use EDCohortDynamicsMod , only : tree_lai
  use EDCohortDynamicsMod , only : tree_sai

  use EDTypesMod          , only : numWaterMem
  use EDTypesMod          , only : dl_sf, dinc_ed
  use EDTypesMod          , only : external_recruitment
  use EDTypesMod          , only : ncwd
  use EDTypesMod          , only : nlevleaf
  use EDTypesMod          , only : senes
  use EDTypesMod          , only : maxpft
  use EDTypesMod          , only : ed_site_type, ed_patch_type, ed_cohort_type

  use shr_log_mod           , only : errMsg => shr_log_errMsg
  use FatesGlobals          , only : fates_log
  use FatesGlobals          , only : endrun => fates_endrun
  use EDParamsMod           , only : fates_mortality_disturbance_fraction
  use FatesConstantsMod        , only : itrue,ifalse

  use FatesAllometryMod  , only : h_allom
  use FatesAllometryMod  , only : h2d_allom
  use FatesAllometryMod  , only : bag_allom
  use FatesAllometryMod  , only : bsap_allom
  use FatesAllometryMod  , only : bleaf
  use FatesAllometryMod  , only : bfineroot
  use FatesAllometryMod  , only : bdead_allom
  use FatesAllometryMod  , only : bcr_allom
  use FatesAllometryMod  , only : carea_allom


  implicit none
  private

  public :: canopy_derivs
  public :: non_canopy_derivs
  public :: trim_canopy
  public :: phenology
  private :: phenology_leafonoff
  private :: Growth_Derivatives
  public :: recruitment
  private :: cwd_input
  private :: cwd_out
  private :: fragmentation_scaler
  private :: seeds_in
  private :: seed_decay
  private :: seed_germination
  public :: flux_into_litter_pools

  logical, parameter :: DEBUG  = .false. ! local debug flag
  character(len=*), parameter, private :: sourcefile = &
        __FILE__


  ! ============================================================================

contains

  ! ============================================================================
  subroutine canopy_derivs( currentSite, currentPatch, bc_in )
    !
    ! !DESCRIPTION:
    ! spawn new cohorts of juveniles of each PFT             
    !
    ! !USES:
    !
    ! !ARGUMENTS    
    type(ed_site_type), intent(inout), target  :: currentSite
    type(ed_patch_type) , intent(inout), target :: currentPatch
    type(bc_in_type), intent(in)               :: bc_in
    !
    ! !LOCAL VARIABLES:
    type(ed_cohort_type), pointer ::currentCohort
    !----------------------------------------------------------------------

    ! call plant growth functions

    currentCohort => currentPatch%shortest

    do while(associated(currentCohort))
       call Growth_Derivatives(currentSite, currentCohort, bc_in )
       currentCohort => currentCohort%taller
    enddo

  end subroutine canopy_derivs

  ! ============================================================================
  subroutine non_canopy_derivs( currentSite, currentPatch, bc_in )
    !
    ! !DESCRIPTION:
    ! Returns time differentials of the state vector
    !
    ! !USES:
    use EDTypesMod, only : AREA
    !
    ! !ARGUMENTS    
    type(ed_site_type), intent(inout), target  :: currentSite
    type(ed_patch_type), intent(inout)         :: currentPatch
    type(bc_in_type), intent(in)               :: bc_in

    !
    ! !LOCAL VARIABLES:
    integer c,p
    !----------------------------------------------------------------------

    currentPatch%leaf_litter_in(:)   = 0.0_r8
    currentPatch%root_litter_in(:)   = 0.0_r8
    currentPatch%dleaf_litter_dt(:)  = 0.0_r8
    currentPatch%droot_litter_dt(:)  = 0.0_r8
    currentPatch%leaf_litter_out(:)  = 0.0_r8
    currentPatch%root_litter_out(:)  = 0.0_r8
    currentPatch%cwd_AG_in(:)        = 0.0_r8
    currentPatch%cwd_BG_in(:)        = 0.0_r8
    currentPatch%cwd_AG_out(:)       = 0.0_r8
    currentPatch%cwd_BG_out(:)       = 0.0_r8
    currentPatch%seeds_in(:)         = 0.0_r8  
    currentPatch%seed_decay(:)       = 0.0_r8
    currentPatch%seed_germination(:) = 0.0_r8

    ! update seed fluxes 
    call seeds_in(currentSite, currentPatch)
    call seed_decay(currentSite, currentPatch)
    call seed_germination(currentSite, currentPatch)

    ! update fragmenting pool fluxes
    call cwd_input( currentSite, currentPatch)
    call cwd_out( currentSite, currentPatch, bc_in)

    do p = 1,numpft
       currentSite%dseed_dt(p) = currentSite%dseed_dt(p) + &
            (currentPatch%seeds_in(p) - currentPatch%seed_decay(p) - &
            currentPatch%seed_germination(p)) * currentPatch%area/AREA
    enddo   
    
    do c = 1,ncwd
       currentPatch%dcwd_AG_dt(c) = currentPatch%cwd_AG_in(c) - currentPatch%cwd_AG_out(c) 
       currentPatch%dcwd_BG_dt(c) = currentPatch%cwd_BG_in(c) - currentPatch%cwd_BG_out(c) 
    enddo

    do p = 1,numpft
       currentPatch%dleaf_litter_dt(p) = currentPatch%leaf_litter_in(p) - &
             currentPatch%leaf_litter_out(p) 
       currentPatch%droot_litter_dt(p) = currentPatch%root_litter_in(p) - &
             currentPatch%root_litter_out(p) 
    enddo

  end subroutine non_canopy_derivs

  ! ============================================================================
  subroutine trim_canopy( currentSite )
    !
    ! !DESCRIPTION:
    ! Canopy trimming / leaf optimisation. Removes leaves in negative annual carbon balance. 
    !
    ! !USES:
    !
    !
    ! !ARGUMENTS    
    type (ed_site_type),intent(inout), target :: currentSite
    !
    ! !LOCAL VARIABLES:
    type (ed_cohort_type) , pointer :: currentCohort
    type (ed_patch_type)  , pointer :: currentPatch

    integer  :: z          ! leaf layer
    integer  :: ipft       ! pft index
    integer  :: trimmed    ! was this layer trimmed in this year? If not expand the canopy. 
    real(r8) :: tar_bl     ! target leaf biomass       (leaves flushed, trimmed)
    real(r8) :: tar_bfr    ! target fine-root biomass  (leaves flushed, trimmed)
    real(r8) :: bfr_per_bleaf ! ratio of fine root per leaf biomass

    !----------------------------------------------------------------------

    currentPatch => currentSite%youngest_patch

    do while(associated(currentPatch))
       currentCohort => currentPatch%tallest
       do while (associated(currentCohort)) 
          trimmed = 0    
          ipft = currentCohort%pft
          call carea_allom(currentCohort%dbh,currentCohort%n,currentSite%spread,currentCohort%pft,currentCohort%c_area)
          currentCohort%treelai = tree_lai(currentCohort)    
          currentCohort%nv = ceiling((currentCohort%treelai+currentCohort%treesai)/dinc_ed)
          if (currentCohort%nv > nlevleaf)then
             write(fates_log(),*) 'nv > nlevleaf',currentCohort%nv,currentCohort%treelai,currentCohort%treesai, &
                  currentCohort%c_area,currentCohort%n,currentCohort%bl
          endif

          call bleaf(currentcohort%dbh,currentcohort%hite,ipft,currentcohort%canopy_trim,tar_bl)
          call bfineroot(currentcohort%dbh,currentcohort%hite,ipft,currentcohort%canopy_trim,tar_bfr)

          bfr_per_bleaf = tar_bfr/tar_bl

          !Leaf cost vs netuptake for each leaf layer. 
          do z = 1,nlevleaf
             if (currentCohort%year_net_uptake(z) /= 999._r8)then !there was activity this year in this leaf layer. 
                !Leaf Cost kgC/m2/year-1
                !decidous costs. 
                if (EDPftvarcon_inst%season_decid(ipft) == 1.or. &
                     EDPftvarcon_inst%stress_decid(ipft) == 1)then 


                   currentCohort%leaf_cost =  1._r8/(EDPftvarcon_inst%slatop(ipft)*1000.0_r8)
                   currentCohort%leaf_cost = currentCohort%leaf_cost + &
                        1.0_r8/(EDPftvarcon_inst%slatop(ipft)*1000.0_r8) * bfr_per_bleaf / EDPftvarcon_inst%root_long(ipft)

                   currentCohort%leaf_cost = currentCohort%leaf_cost * (EDPftvarcon_inst%grperc(ipft) + 1._r8)
                else !evergreen costs
                   currentCohort%leaf_cost = 1.0_r8/(EDPftvarcon_inst%slatop(ipft)* &
                        EDPftvarcon_inst%leaf_long(ipft)*1000.0_r8) !convert from sla in m2g-1 to m2kg-1
                   currentCohort%leaf_cost = currentCohort%leaf_cost + &
                        1.0_r8/(EDPftvarcon_inst%slatop(ipft)*1000.0_r8) * bfr_per_bleaf / EDPftvarcon_inst%root_long(ipft)
                   currentCohort%leaf_cost = currentCohort%leaf_cost * (EDPftvarcon_inst%grperc(ipft) + 1._r8)
                endif
                if (currentCohort%year_net_uptake(z) < currentCohort%leaf_cost)then
                   if (currentCohort%canopy_trim > EDPftvarcon_inst%trim_limit(ipft))then

                      if ( DEBUG ) then
                         write(fates_log(),*) 'trimming leaves',currentCohort%canopy_trim,currentCohort%leaf_cost
                      endif

                      ! keep trimming until none of the canopy is in negative carbon balance.              
                      if (currentCohort%hite > EDPftvarcon_inst%hgt_min(ipft))then
                         currentCohort%canopy_trim = currentCohort%canopy_trim - EDPftvarcon_inst%trim_inc(ipft)
                         if (EDPftvarcon_inst%evergreen(ipft) /= 1)then
                            currentCohort%laimemory = currentCohort%laimemory*(1.0_r8 - EDPftvarcon_inst%trim_inc(ipft)) 
                         endif
                         trimmed = 1
                      endif
                   endif
                endif
             endif !leaf activity? 
          enddo !z
          if (currentCohort%NV.gt.2)then
             ! leaf_cost may be uninitialized, removing its diagnostic from the log
             ! to allow checking with fpe_traps (RGK)
             write(fates_log(),*) 'nv>4',currentCohort%year_net_uptake(1:6),currentCohort%canopy_trim
          endif

          currentCohort%year_net_uptake(:) = 999.0_r8
          if (trimmed == 0.and.currentCohort%canopy_trim < 1.0_r8)then
             currentCohort%canopy_trim = currentCohort%canopy_trim + EDPftvarcon_inst%trim_inc(ipft)
          endif 

          if ( DEBUG ) then
             write(fates_log(),*) 'trimming',currentCohort%canopy_trim
          endif
         
          ! currentCohort%canopy_trim = 1.0_r8 !FIX(RF,032414) this turns off ctrim for now. 
          currentCohort => currentCohort%shorter
       enddo
       currentPatch => currentPatch%older
    enddo

  end subroutine trim_canopy

  ! ============================================================================
  subroutine phenology( currentSite, bc_in )
    !
    ! !DESCRIPTION:
    ! Phenology. 
    !
    ! !USES:
    use FatesConstantsMod, only : tfrz => t_water_freeze_k_1atm
    use EDParamsMod, only : ED_val_phen_drought_threshold, ED_val_phen_doff_time
    use EDParamsMod, only : ED_val_phen_a, ED_val_phen_b, ED_val_phen_c, ED_val_phen_chiltemp
    use EDParamsMod, only : ED_val_phen_mindayson, ED_val_phen_ncolddayslim, ED_val_phen_coldtemp
         

    !
    ! !ARGUMENTS:
    type(ed_site_type), intent(inout), target :: currentSite
    type(bc_in_type),   intent(in)            :: bc_in

    !
    ! !LOCAL VARIABLES:

    integer  :: t            ! day of year
    integer  :: ncolddays    ! no days underneath the threshold for leaf drop
    integer  :: i
    integer  :: timesincedleafon,timesincedleafoff,timesinceleafon,timesinceleafoff
    integer  :: refdate
    integer  :: curdate
    
    integer  :: yr                       ! year (0, ...)
    integer  :: mon                      ! month (1, ..., 12)
    integer  :: day                      ! day of month (1, ..., 31)
    integer  :: sec                      ! seconds of the day

    real(r8) :: gdd_threshold
    integer  :: ncdstart     ! beginning of counting period for chilling degree days.
    integer  :: gddstart     ! beginning of counting period for growing degree days.
    real(r8) :: temp_in_C    ! daily averaged temperature in celcius

    real(r8), parameter :: canopy_leaf_lifespan = 365.0_r8    ! Mean lifespan canopy leaves
                                                              ! FIX(RGK 07/10/17)
                                                              ! This is a band-aid on unusual code
                                                              

    ! Parameter of drought decid leaf loss in mm in top layer...FIX(RF,032414) 
    ! - this is arbitrary and poorly understood. Needs work. ED_

    !Parameters: defaults from Botta et al. 2000 GCB,6 709-725 
    !Parameters, default from from SDGVM model of senesence

    t  = hlm_day_of_year
    temp_in_C = bc_in%t_veg24_si - tfrz

    !-----------------Cold Phenology--------------------!              

    !Zero growing degree and chilling day counters
    if (currentSite%lat > 0)then
       ncdstart = 270  !Northern Hemisphere begining November
       gddstart = 1    !Northern Hemisphere begining January
    else
       ncdstart = 120  !Southern Hemisphere beginning May
       gddstart = 181  !Northern Hemisphere begining July
    endif
    
    ! FIX(SPM,032414) - this will only work for the first year, no?
    if (t == ncdstart)then
       currentSite%ncd = 0._r8
    endif

    !Accumulate growing/chilling days after start of counting period
    if (temp_in_C  <  ED_val_phen_chiltemp)then
       currentSite%ncd = currentSite%ncd + 1.0_r8
    endif

    !GDD accumulation function, which also depends on chilling days.
    gdd_threshold = ED_val_phen_a + ED_val_phen_b*exp(ED_val_phen_c*currentSite%ncd)

    !Accumulate temperature of last 10 days.
    currentSite%last_n_days(2:senes) =  currentSite%last_n_days(1:senes-1)
    currentSite%last_n_days(1) = temp_in_C                                      
    !count number of days for leaves off
    ncolddays = 0
    do i = 1,senes
       if (currentSite%last_n_days(i) < ED_val_phen_coldtemp)then
          ncolddays = ncolddays + 1
       endif
    enddo

    ! Here is where we do the GDD accumulation calculation
    !
    ! reset GDD on set dates
    if (t == gddstart)then
       currentSite%ED_GDD_site = 0._r8
    endif
    !
    ! accumulate the GDD using daily mean temperatures
    if (bc_in%t_veg24_si .gt. tfrz) then
       currentSite%ED_GDD_site = currentSite%ED_GDD_site + bc_in%t_veg24_si - tfrz
    endif
    

    timesinceleafoff = hlm_model_day - currentSite%leafoffdate
    !LEAF ON: COLD DECIDUOUS. Needs to
    !1) have exceeded the growing degree day threshold 
    !2) The leaves should not be on already
    !3) There should have been at least on chilling day in the counting period.  
    if (currentSite%ED_GDD_site > gdd_threshold)then
       if (currentSite%status == 1) then
          if (currentSite%ncd >= 1) then
             currentSite%status = 2     !alter status of site to 'leaves on'
             ! NOTE(bja, 2015-01) should leafondate = model_day to be consistent with leaf off?
             currentSite%leafondate = t !record leaf on date   
             if ( DEBUG ) write(fates_log(),*) 'leaves on'
          endif !ncd
       endif !status
    endif !GDD

    timesinceleafon = hlm_model_day - currentSite%leafondate


    !LEAF OFF: COLD THRESHOLD
    !Needs to:
    !1) have exceeded the number of cold days threshold
    !2) have exceeded the minimum leafon time.
    !3) The leaves should not be off already
    !4) The day of the year should be larger than the counting period. (not sure if we need this/if it will break the restarting)
    
    if (ncolddays > ED_val_phen_ncolddayslim)then
     if (timesinceleafon > ED_val_phen_mindayson)then
       if (currentSite%status == 2)then
          currentSite%status = 1        !alter status of site to 'leaves on'
          currentSite%leafoffdate = hlm_model_day   !record leaf off date   
          if ( DEBUG ) write(fates_log(),*) 'leaves off'
       endif
    endif
    endif

    !LEAF OFF: COLD LIFESPAN THRESHOLD
    if(timesinceleafoff > 400)then !remove leaves after a whole year when there is no 'off' period.  
       if(currentSite%status == 2)then
          currentSite%status = 1        !alter status of site to 'leaves on'
          currentSite%leafoffdate = hlm_model_day   !record leaf off date   
          if ( DEBUG ) write(fates_log(),*) 'leaves off'
       endif
    endif

    !-----------------Drought Phenology--------------------!
    ! Principles of drought-deciduos phenology model...
    ! The 'dstatus' flag is 2 when leaves are on, and 1 when leaves area off. 
    ! The following sets those site-level flags, which are acted on in phenology_deciduos. 
    ! A* The leaves live for either the length of time the soil moisture is over the threshold 
    ! or the lifetime of the leaves, whichever is shorter. 
    ! B*: If the soil is only wet for a very short time, then the leaves stay on for 100 days
    ! C*: The leaves are only permitted to come ON for a 60 day window around when they last came on, 
    ! to prevent 'flickering' on in response to wet season storms
    ! D*: We don't allow anything to happen in the first ten days to allow the water memory window to come into equlibirum. 
    ! E*: If the soil is always wet, the leaves come on at the beginning of the window, and then last for their lifespan. 
    ! ISSUES
    ! 1. It's not clear what water content we should track. Here we are tracking the top layer, 
    ! but we probably should track something like BTRAN,
    ! but BTRAN is defined for each PFT, and there could potentially be more than one stress-dec PFT.... ?
    ! 2. In the beginning, the window is set at an arbitrary time of the year, so the leaves might come on 
    ! in the dry season, using up stored reserves
    ! for the stress-dec plants, and potentially killing them. To get around this, we need to read in the 
    ! 'leaf on' date from some kind of start-up file
    ! but we would need that to happen for every resolution, etc. 
    ! 3. Will this methodology properly kill off the stress-dec trees where there is no water stress? 
    ! What about where the wet period coincides with the
    ! warm period? We would just get them overlapping with the cold-dec trees, even though that isn't appropriate.... 
    ! Why don't the drought deciduous trees grow
    ! in the North? Is cold decidousness maybe even the same as drought deciduosness there (and so does this 
    ! distinction actually matter??).... 

    !Accumulate surface water memory of last 10 days.

    do i = 1,numWaterMem-1 !shift memory along one
       currentSite%water_memory(numWaterMem+1-i) = currentSite%water_memory(numWaterMem-i)
    enddo
    currentSite%water_memory(1) = bc_in%h2o_liqvol_gl(1)   !waterstate_inst%h2osoi_vol_col(coli,1)

    !In drought phenology, we often need to force the leaves to stay on or off as moisture fluctuates...     
    timesincedleafoff = 0
    if (currentSite%dstatus == 1)then !the leaves are off. How long have they been off? 
       !leaves have come on, but last year, so at a later date than now.
       if (currentSite%dleafoffdate > 0.and.currentSite%dleafoffdate > t)then 
          timesincedleafoff = t + (360 - currentSite%dleafoffdate)
       else
          timesincedleafoff = t - currentSite%dleafoffdate    
       endif
    endif

    timesincedleafon = 0
    !the leaves are on. How long have they been on? 
    if (currentSite%dstatus == 2)then  
       !leaves have come on, but last year, so at a later date than now.
       if (currentSite%dleafondate > 0.and.currentSite%dleafondate > t)then 
          timesincedleafon = t + (360 - currentSite%dleafondate)
       else
          timesincedleafon = t - currentSite%dleafondate      
       endif
    endif

    !LEAF ON: DROUGHT DECIDUOUS WETNESS
    !Here, we used a window of oppurtunity to determine if we are close to the time when then leaves came on last year
    if ((t >= currentSite%dleafondate - 30.and.t <= currentSite%dleafondate + 30).or.(t > 360 - 15.and. &
         currentSite%dleafondate < 15))then ! are we in the window?
       ! TODO: CHANGE THIS MATH, MOVE THE DENOMENATOR OUTSIDE OF THE SUM (rgk 01-2017)
       if (sum(currentSite%water_memory(1:numWaterMem)/dble(numWaterMem)) &
            >= ED_val_phen_drought_threshold.and.currentSite%dstatus == 1.and.t >= 10)then 
          ! leave some minimum time between leaf off and leaf on to prevent 'flickering'.  
          if (timesincedleafoff > ED_val_phen_doff_time)then  
             currentSite%dstatus = 2     !alter status of site to 'leaves on'
             currentSite%dleafondate = t   !record leaf on date
          endif
       endif
    endif

   !we still haven't done budburst by end of window
    if (t == currentSite%dleafondate+30.and.currentSite%dstatus == 1)then 
       currentSite%dstatus = 2    ! force budburst!
       currentSite%dleafondate = t   ! record leaf on date
    endif

    !LEAF OFF: DROUGHT DECIDUOUS LIFESPAN - if the leaf gets to the end of its useful life. A*, E*
    if (currentSite%dstatus == 2.and.t >= 10)then  !D*
       !Are the leaves at the end of their lives? 
       !FIX(RF,0401014)- this is hardwiring....
       !FIX(RGK:changed from hard-coded pft 7 leaf lifespan to labeled constant (1 year)
       if ( timesincedleafon > canopy_leaf_lifespan )then 
          currentSite%dstatus = 1         !alter status of site to 'leaves on'
          currentSite%dleafoffdate = t    !record leaf on date          
       endif
    endif

    !LEAF OFF: DROUGHT DECIDUOUS DRYNESS - if the soil gets too dry, and the leaves have already been on a while... 
    if (currentSite%dstatus == 2.and.t >= 10)then  !D*
       if (sum(currentSite%water_memory(1:10)/10._r8) <= ED_val_phen_drought_threshold)then 
          if (timesincedleafon > 100)then !B* Have the leaves been on for some reasonable length of time? To prevent flickering. 
             currentSite%dstatus = 1      !alter status of site to 'leaves on'
             currentSite%dleafoffdate = t !record leaf on date           
          endif
       endif
    endif

    call phenology_leafonoff(currentSite)

  end subroutine phenology

  ! ============================================================================
  subroutine phenology_leafonoff(currentSite)
    !
    ! !DESCRIPTION:
    ! Controls the leaf on and off economics
    !
    ! !USES:
    !
    ! !ARGUMENTS:
    type(ed_site_type), intent(inout), target :: currentSite
    !
    ! !LOCAL VARIABLES:
    type(ed_patch_type) , pointer :: currentPatch     
    type(ed_cohort_type), pointer :: currentCohort  

    real(r8)           :: store_output ! the amount of the store to put into leaves -
                                       ! is a barrier against negative storage and C starvation. 

    !------------------------------------------------------------------------

    currentPatch => CurrentSite%oldest_patch   

    store_output  = 0.5_r8

    do while(associated(currentPatch))    
       currentCohort => currentPatch%tallest
       do while(associated(currentCohort))        
                
          !COLD LEAF ON
          if (EDPftvarcon_inst%season_decid(currentCohort%pft) == 1)then
             if (currentSite%status == 2)then !we have just moved to leaves being on . 
                if (currentCohort%status_coh == 1)then !Are the leaves currently off?        
                   currentCohort%status_coh = 2    !Leaves are on, so change status to stop flow of carbon out of bstore. 
                   if (currentCohort%laimemory <= currentCohort%bstore)then
                      currentCohort%bl = currentCohort%laimemory !extract stored carbon to make new leaves.
                   else
                      ! we can only put on as much carbon as there is in the store...
                      ! nb. Putting all of bstore into leaves is C-starvation suicidal. 
                      ! The tendency for this could be parameterized
                      currentCohort%bl = currentCohort%bstore * store_output
                   endif

                   ! Add deployed carbon to alive biomass pool
                   currentCohort%balive = currentCohort%balive + currentCohort%bl

                   if ( DEBUG ) write(fates_log(),*) 'EDPhysMod 1 ',currentCohort%bstore

                   currentCohort%bstore = currentCohort%bstore - currentCohort%bl  ! Drain store

                   if ( DEBUG ) write(fates_log(),*) 'EDPhysMod 2 ',currentCohort%bstore

                   currentCohort%laimemory = 0.0_r8

                endif !pft phenology
             endif ! growing season 

             !COLD LEAF OFF
             currentCohort%leaf_litter = 0.0_r8 !zero leaf litter for today. 
             if (currentSite%status == 1)then !past leaf drop day? Leaves still on tree?  
                if (currentCohort%status_coh == 2)then ! leaves have not dropped
                   currentCohort%status_coh      = 1                  
                   !remember what the lai was this year to put the same amount back on in the spring... 
                   currentCohort%laimemory   = currentCohort%bl  
                   ! decrement balive for leaf litterfall        
                   currentCohort%balive      = currentCohort%balive - currentCohort%bl 
                   ! add lost carbon to litter
                   currentCohort%leaf_litter = currentCohort%bl 
                   currentCohort%bl          = 0.0_r8                            
                endif !leaf status
             endif !currentSite status
          endif  !season_decid

          !DROUGHT LEAF ON
          if (EDPftvarcon_inst%stress_decid(currentCohort%pft) == 1)then
             if (currentSite%dstatus == 2)then !we have just moved to leaves being on . 
                if (currentCohort%status_coh == 1)then !is it the leaf-on day? Are the leaves currently off?       
                   currentCohort%status_coh = 2    !Leaves are on, so change status to stop flow of carbon out of bstore. 
                   if (currentCohort%laimemory <= currentCohort%bstore)then
                      currentCohort%bl = currentCohort%laimemory !extract stored carbon to make new leaves.
                   else
                    currentCohort%bl = currentCohort%bstore * store_output    !we can only put on as much carbon as there is in the store...
                    endif
                   currentCohort%balive = currentCohort%balive + currentCohort%bl

                   if ( DEBUG ) write(fates_log(),*) 'EDPhysMod 3 ',currentCohort%bstore

                   currentCohort%bstore = currentCohort%bstore - currentCohort%bl ! empty store

                   if ( DEBUG ) write(fates_log(),*) 'EDPhysMod 4 ',currentCohort%bstore

                   currentCohort%laimemory = 0.0_r8

                endif !currentCohort status again?
             endif   !currentSite status

             !DROUGHT LEAF OFF
             if (currentSite%dstatus == 1)then        
                if (currentCohort%status_coh == 2)then ! leaves have not dropped
                   currentCohort%status_coh      = 1   
                   currentCohort%laimemory   = currentCohort%bl
                   ! decrement balive for leaf litterfall  
                   currentCohort%balive      = currentCohort%balive - currentCohort%bl   
                   ! add retranslocated carbon (very small) to store.      
                   currentCohort%bstore      = currentCohort%bstore        
                   ! add falling leaves to litter pools . convert to KgC/m2                    
                   currentCohort%leaf_litter = currentCohort%bl  
                   currentCohort%bl          = 0.0_r8                                        
                endif
             endif !status
          endif !drought dec.
          currentCohort => currentCohort%shorter
       enddo !currentCohort

       currentPatch => currentPatch%younger

    enddo !currentPatch

  end subroutine phenology_leafonoff


  ! ============================================================================
  subroutine seeds_in( currentSite, cp_pnt )
    !
    ! !DESCRIPTION:
    !  Flux from plants into seed pool. 
    !
    ! !USES:
    use EDTypesMod, only : AREA
    use EDTypesMod, only : homogenize_seed_pfts
    !
    ! !ARGUMENTS    
    type(ed_site_type), intent(inout), target  :: currentSite
    type(ed_patch_type), intent(inout), target :: cp_pnt ! seeds go to these patches.
    !
    ! !LOCAL VARIABLES:
    type(ed_patch_type),  pointer :: currentPatch
    type(ed_cohort_type), pointer :: currentCohort
    integer :: p
    logical :: pft_present(maxpft)
    real(r8) :: npfts_present
    !----------------------------------------------------------------------

    currentPatch => cp_pnt
   
    currentPatch%seeds_in(:) = 0.0_r8

    if ( homogenize_seed_pfts ) then
       ! special mode to remove intergenerational filters on PFT existence: each PFT seeds all PFTs
       ! first loop over all patches and cohorts to see what and how many PFTs are present on this site
       pft_present(:) = .false.
       npfts_present =  0._r8
       currentPatch => currentSite%oldest_patch
       do while(associated(currentPatch))
          currentCohort => currentPatch%tallest
          do while (associated(currentCohort))
             p = currentCohort%pft
             if (.not. pft_present(p)) then
                pft_present(p) = .true.
                npfts_present = npfts_present + 1._r8
             endif
             currentCohort => currentCohort%shorter
          enddo !cohort loop                        
          currentPatch => currentPatch%younger
       enddo ! patch loop
       
       ! now calculate the homogenized seed flux into each PFT pool
       currentPatch => cp_pnt
       currentCohort => currentPatch%tallest
       do while (associated(currentCohort))
          do p = 1, numpft
             if (pft_present(p)) then
                currentPatch%seeds_in(p) = currentPatch%seeds_in(p) +  currentCohort%seed_prod * currentCohort%n / &
                     (currentPatch%area * npfts_present)
             endif
          end do
          currentCohort => currentCohort%shorter
       enddo !cohort loop                  
    else

    ! normal case: each PFT seeds its own type
    currentCohort => currentPatch%tallest
    do while (associated(currentCohort))
       p = currentCohort%pft
       currentPatch%seeds_in(p) = currentPatch%seeds_in(p) +  &
             currentCohort%seed_prod * currentCohort%n/currentPatch%area
       currentCohort => currentCohort%shorter
    enddo !cohort loop

    endif

    currentPatch => currentSite%oldest_patch

    do while(associated(currentPatch))
       if (external_recruitment == 1) then !external seed rain - needed to prevent extinction  
          do p = 1,numpft
           currentPatch%seeds_in(p) = currentPatch%seeds_in(p) + &
                 EDPftvarcon_inst%seed_rain(p) !KgC/m2/year
           currentSite%seed_rain_flux(p) = currentSite%seed_rain_flux(p) + &
                 EDPftvarcon_inst%seed_rain(p) * currentPatch%area/AREA !KgC/m2/year
          enddo
       endif
       currentPatch => currentPatch%younger
    enddo

  end subroutine seeds_in
  
  ! ============================================================================
  subroutine seed_decay( currentSite, currentPatch )
    !
    ! !DESCRIPTION:
    !  Flux from seed pool into leaf litter pool    
    !
    ! !USES:
    use EDPftvarcon       , only : EDPftvarcon_inst
    !
    ! !ARGUMENTS    
    type(ed_site_type), intent(inout), target  :: currentSite
    type(ed_patch_type),intent(inout) :: currentPatch ! seeds go to these patches.
    !
    ! !LOCAL VARIABLES:
    integer  ::  p
    !----------------------------------------------------------------------

    ! default value from Liscke and Loffler 2006 ; making this a PFT-specific parameter
    ! decays the seed pool according to exponential model
    ! seed_decay_turnover is in yr-1
    do p = 1,numpft 
       currentPatch%seed_decay(p) =  currentSite%seed_bank(p) * EDPftvarcon_inst%seed_decay_turnover(p)
    enddo
 
  end subroutine seed_decay

  ! ============================================================================
  subroutine seed_germination( currentSite, currentPatch ) 
    !
    ! !DESCRIPTION:
    !  Flux from seed pool into sapling pool    
    !
    ! !USES:
    use EDPftvarcon       , only : EDPftvarcon_inst
    !
    ! !ARGUMENTS    
    type(ed_site_type), intent(inout), target  :: currentSite
    type(ed_patch_type),intent(inout) :: currentPatch ! seeds go to these patches.
    !
    ! !LOCAL VARIABLES:
    integer :: p
    real(r8) max_germination !cap on germination rates. KgC/m2/yr Lishcke et al. 2009
    !----------------------------------------------------------------------

    max_germination = 1.0_r8 !this is arbitrary

    ! germination_timescale is being pulled to PFT parameter; units are 1/yr
    ! thus the mortality rate of seed -> recruit (in units of carbon) is seed_decay_turnover(p)/germination_timescale(p)
    ! and thus the mortlaity rate (in units of individuals) is the product of that times the ratio of (hypothetical) seed mass to recruit biomass
    do p = 1,numpft
       currentPatch%seed_germination(p) =  min(currentSite%seed_bank(p) * &
             EDPftvarcon_inst%germination_timescale(p),max_germination)
    enddo

  end subroutine seed_germination

  ! ============================================================================
  subroutine Growth_Derivatives( currentSite, currentCohort, bc_in)
    !
    ! !DESCRIPTION:
    !  Main subroutine controlling growth and allocation derivatives    
    !
    ! !USES:

    use EDMortalityFunctionsMod , only : mortality_rates
    use FatesInterfaceMod, only : hlm_use_ed_prescribed_phys
    use EDLoggingMortalityMod, only : LoggingMortality_frac

    !
    ! !ARGUMENTS    
    type(ed_site_type), intent(inout), target  :: currentSite
    type(ed_cohort_type),intent(inout), target :: currentCohort
    type(bc_in_type), intent(in)               :: bc_in
    !
    ! !LOCAL VARIABLES:
    real(r8) :: dbldbd   !rate of change of dead biomass per unit dbh 
    real(r8) :: dbrdbd   !rate of change of root biomass per unit dbh
    real(r8) :: dbswdbd  !rate of change of sapwood biomass per unit dbh
    real(r8) :: dhdbd_fn !rate of change of height per unit dbh
    real(r8) :: va       !fraction of growth going to alive biomass
    real(r8) :: vs       !fraction of growth going to structural biomass
    real(r8) :: u
    real(r8) :: frac     !fraction the stored carbon is of target store amount
    real(r8) :: f_store  !fraction of NPP allocated to storage in this timestep (functionf of stored pool)
    real(r8) :: gr_fract !fraction of carbon balance that is allocated to growth (not reproduction)
    real(r8) :: target_balive  !target leaf biomass under allometric optimum.  
    real(r8) :: cmort    ! starvation mortality rate (fraction per year)
    real(r8) :: bmort    ! background mortality rate (fraction per year)
    real(r8) :: hmort    ! hydraulic failure mortality rate (fraction per year)
    real(r8) :: frmort   ! freezing tolerance  mortality rate (fraction per year)

    real(r8) :: lmort_direct      ! Mortality fraction associated with direct logging
    real(r8) :: lmort_collateral  ! Mortality fraction associated with logging collateral damage
    real(r8) :: lmort_infra       ! Mortality fraction associated with logging infrastructure
    real(r8) :: dndt_logging      ! Mortality rate (per day) associated with the a logging event
    real(r8) :: balive_loss       ! Carbon that will be removed from the alive pool due to things
                                  ! maintenance turnover
    real(r8) :: height            ! plant height

    ! Per plant allocation variables

    real(r8) :: b_leaf            ! leaf biomass (kgC) 
    real(r8) :: db_leaf_dd        ! change in leaf biomass wrt diameter (kgC/cm)
    real(r8) :: b_fineroot        ! fine root biomass (kgC)
    real(r8) :: db_fineroot_dd    ! change in fine root biomass wrt diameter (kgC/cm)
    real(r8) :: b_sap             ! sapwood biomass (kgC)
    real(r8) :: db_sap_dd         ! change in sapwood biomass wrt diameter (kgC/cm)
    real(r8) :: b_ag              ! above ground biomass (kgC/cm)
    real(r8) :: db_ag_dd          ! change in above ground biomass wrt diameter (kgC/cm)
    real(r8) :: b_cr              ! coarse root biomass (kgC)
    real(r8) :: db_cr_dd          ! change in coarse root biomass (kgC/cm)
    real(r8) :: b_dead            ! dead (structural) biomass (kgC)
    real(r8) :: db_dead_dd        ! change in dead biomass wrt diameter (kgC/cm)
    real(r8) :: dbalivedbd        ! change in alive biomass wrt dead biomass (kgC/kgC)
    real(r8) :: jh                ! plant height (unused)
    real(r8) :: dh_dd             ! change in plant height WRT diameter (m/cm)
    integer  :: ipft              ! local copy of the pft index
    !----------------------------------------------------------------------

    ipft = currentCohort%pft

    ! Mortality for trees in the understorey. 
<<<<<<< HEAD
    !if trees are in the canopy, then their death is 'disturbance'. This probably needs a different terminology
    call mortality_rates(currentCohort,cmort,hmort,bmort)
    call LoggingMortality_frac(ipft, currentCohort%dbh, &
                               currentCohort%lmort_logging,                       &
                               currentCohort%lmort_collateral,                    &
=======
    ! if trees are in the canopy, then their death is 'disturbance'. This probably needs a different terminology

    call mortality_rates(currentCohort,bc_in,cmort,hmort,bmort,frmort)

    call LoggingMortality_frac(ipft, currentCohort%dbh, &
                               currentCohort%lmort_direct,           &
                               currentCohort%lmort_collateral,       &
>>>>>>> 1a098adb
                               currentCohort%lmort_infra )

    if (currentCohort%canopy_layer > 1)then 
       
       ! Include understory logging mortality rates not associated with disturbance
       dndt_logging = (currentCohort%lmort_direct    + &
                       currentCohort%lmort_collateral + &
                       currentCohort%lmort_infra)/hlm_freq_day

       currentCohort%dndt = -1.0_r8 * (cmort+hmort+bmort+frmort+dndt_logging) * currentCohort%n
    else
       currentCohort%dndt = -(1.0_r8 - fates_mortality_disturbance_fraction) &
            * (cmort+hmort+bmort+frmort) * currentCohort%n
    endif

    ! Height
    
    call h_allom(currentCohort%dbh,currentCohort%pft,currentCohort%hite)
                       
    call allocate_live_biomass(currentCohort,0)

    ! -----------------------------------------------------------------------------------
    ! calculate target size of living biomass compartment for a given dbh.   
    ! -----------------------------------------------------------------------------------

    ! Calculate leaf biomass, this wrapper finds the maximum per allometry, and then
    ! applies trimming
    call bleaf(currentCohort%dbh,currentCohort%hite,ipft,currentCohort%canopy_trim,b_leaf)

    ! Calculate the fine root biomass, this wrapper finds the maximum per allometry,
    ! and in the current default case, will trim fine root biomass at the same proportion
    ! that it trims leaves
    call bfineroot(currentCohort%dbh,currentCohort%hite,ipft,currentCohort%canopy_trim,b_fineroot)
    
    ! Calculate sapwood biomass
    call bsap_allom(currentCohort%dbh,ipft,currentCohort%canopy_trim,b_sap)

    target_balive = b_leaf + b_fineroot + b_sap

    !target balive without leaves. 
    if (currentCohort%status_coh == 1)then 
       target_balive = b_fineroot + b_sap
    endif

    ! convert from kgC/indiv/day into kgC/indiv/year
    ! TODO: CONVERT DAYS_PER_YEAR TO DBLE (HOLDING FOR B4B COMPARISONS, RGK-01-2017)
    currentCohort%npp_acc_hold  = currentCohort%npp_acc  * hlm_days_per_year 
    currentCohort%gpp_acc_hold  = currentCohort%gpp_acc  * hlm_days_per_year
    currentCohort%resp_acc_hold = currentCohort%resp_acc * hlm_days_per_year

    if (hlm_use_ed_prescribed_phys .eq. itrue) then
       if (currentCohort%canopy_layer .eq. 1) then
          currentCohort%npp_acc_hold = EDPftvarcon_inst%prescribed_npp_canopy(ipft) &
                * currentCohort%c_area / currentCohort%n
          currentCohort%npp_acc = currentCohort%npp_acc_hold / hlm_days_per_year ! add these for balance checking purposes
       else
          currentCohort%npp_acc_hold = EDPftvarcon_inst%prescribed_npp_understory(ipft) &
                * currentCohort%c_area / currentCohort%n
          currentCohort%npp_acc = currentCohort%npp_acc_hold / hlm_days_per_year ! add these for balance checking purposes
       endif
    endif

    currentSite%flux_in = currentSite%flux_in + currentCohort%npp_acc * currentCohort%n

    ! Maintenance demands     
    if (EDPftvarcon_inst%evergreen(ipft) == 1)then !grass and EBT
       currentCohort%leaf_md = currentCohort%bl / EDPftvarcon_inst%leaf_long(ipft)
       currentCohort%root_md = currentCohort%br / EDPftvarcon_inst%root_long(ipft)
       currentCohort%md      = currentCohort%root_md + currentCohort%leaf_md
    endif

    !FIX(RF,032414) - I took out the stem turnover demand as it seemed excesively high and caused odd size-reated 
    ! decline affect
    !with which I am not especially comfortable, particularly as the concept of sapwood turnover is unclear for trees that 
    !are still in an expansion phase. 

    if (EDPftvarcon_inst%season_decid(ipft) == 1)then 
       currentCohort%root_md = currentCohort%br /EDPftvarcon_inst%root_long(ipft)
       currentCohort%leaf_md = 0._r8
       currentCohort%md = currentCohort%root_md + currentCohort%leaf_md
    endif

    if (EDPftvarcon_inst%stress_decid(ipft) == 1)then 
       currentCohort%root_md = currentCohort%br /EDPftvarcon_inst%root_long(ipft)
       currentCohort%leaf_md = 0._r8
       currentCohort%md = currentCohort%root_md + currentCohort%leaf_md
    endif

    if (EDPftvarcon_inst%stress_decid(ipft) /= 1 &
          .and.EDPftvarcon_inst%season_decid(ipft) /= 1.and. &
         EDPftvarcon_inst%evergreen(ipft) /= 1)then
       write(fates_log(),*) 'problem with phenology definitions',ipft, &
            EDPftvarcon_inst%stress_decid(ipft), &
            EDPftvarcon_inst%season_decid(ipft),EDPftvarcon_inst%evergreen(ipft)
    endif

    ! FIX(RF,032414) -turned off for now as it makes balive go negative....
    ! FIX(RF,032414) jan2012 0.01_r8 * currentCohort%bdead
    currentCohort%woody_turnover = 0.0_r8
    currentCohort%md = currentCohort%md + currentCohort%woody_turnover

    ! Calculate carbon balance 
    ! this is the fraction of maintenance demand we -have- to do...

    if ( DEBUG ) write(fates_log(),*) 'EDphys 760 ',currentCohort%npp_acc_hold, currentCohort%md, &
                   EDPftvarcon_inst%leaf_stor_priority(ipft)

    currentCohort%carbon_balance = currentCohort%npp_acc_hold - &
          currentCohort%md * EDPftvarcon_inst%leaf_stor_priority(ipft)

    ! Allowing only carbon from NPP pool to account for npp flux into the maintenance turnover pools
    ! ie this does not include any use of storage carbon or balive to make up for missing carbon balance in the transfer
    currentCohort%npp_leaf  = max(0.0_r8,min(currentCohort%npp_acc_hold*currentCohort%leaf_md/currentCohort%md, &
                                  currentCohort%leaf_md*EDPftvarcon_inst%leaf_stor_priority(ipft)))
    currentCohort%npp_froot = max(0.0_r8,min(currentCohort%npp_acc_hold*currentCohort%root_md/currentCohort%md, &
                                  currentCohort%root_md*EDPftvarcon_inst%leaf_stor_priority(ipft)))

    if (b_leaf > 0._r8)then

       if ( DEBUG ) write(fates_log(),*) 'EDphys A ',currentCohort%carbon_balance

       if (currentCohort%carbon_balance > 0._r8)then !spend C on growing and storing

          !what fraction of the target storage do we have? 
          frac = max(0.0_r8,currentCohort%bstore/( b_leaf * EDPftvarcon_inst%cushion(ipft)))
          ! FIX(SPM,080514,fstore never used ) 
          f_store = max(exp(-1.*frac**4._r8) - exp( -1.0_r8 ),0.0_r8)  
          !what fraction of allocation do we divert to storage?
          !what is the flux into the store?
          currentCohort%storage_flux = currentCohort%carbon_balance * f_store

          currentCohort%npp_store = currentCohort%carbon_balance * f_store         
          if ( DEBUG ) write(fates_log(),*) 'EDphys B ',f_store

          !what is the tax on the carbon available for growth? 
          currentCohort%carbon_balance = currentCohort%carbon_balance * (1.0_r8 - f_store)  
       else  !cbalance is negative. Take C out of store to pay for maintenance respn.

          currentCohort%storage_flux = currentCohort%carbon_balance 

          ! Note that npp_store only tracks the flux between NPP and storage.  Storage can 
          ! also be drawn down to support some turnover demand.
          currentCohort%npp_store = min(0.0_r8,currentCohort%npp_acc_hold)

          currentCohort%carbon_balance = 0._r8 
       endif

    else

       write(fates_log(),*) 'No target leaf area in GrowthDerivs? b_leaf <= 0?'
       call endrun(msg=errMsg(sourcefile, __LINE__))

    endif

    !Do we have enough carbon left over to make up the rest of the turnover demand? 
    balive_loss = 0._r8
    if (currentCohort%carbon_balance > currentCohort%md*(1.0_r8- EDPftvarcon_inst%leaf_stor_priority(ipft)))then ! Yes...
       currentCohort%carbon_balance = currentCohort%carbon_balance - currentCohort%md * (1.0_r8 - &
             EDPftvarcon_inst%leaf_stor_priority(ipft))

       currentCohort%npp_leaf  = currentCohort%npp_leaf  + &
            currentCohort%leaf_md *  (1.0_r8-EDPftvarcon_inst%leaf_stor_priority(ipft))
       currentCohort%npp_froot = currentCohort%npp_froot + &
            currentCohort%root_md *  (1.0_r8-EDPftvarcon_inst%leaf_stor_priority(ipft))

    else ! we can't maintain constant leaf area and root area. Balive is reduced

       currentCohort%npp_leaf  = currentCohort%npp_leaf  + &
             max(0.0_r8,currentCohort%carbon_balance*(currentCohort%leaf_md/currentCohort%md))
       currentCohort%npp_froot = currentCohort%npp_froot + &
             max(0.0_r8,currentCohort%carbon_balance*(currentCohort%root_md/currentCohort%md))
<<<<<<< HEAD

=======
>>>>>>> 1a098adb
       balive_loss = currentCohort%md *(1.0_r8- EDPftvarcon_inst%leaf_stor_priority(ipft))- currentCohort%carbon_balance
       currentCohort%carbon_balance = 0._r8
    endif

    !********************************************/
    ! Allometry & allocation of remaining carbon*/
    !********************************************/
    !Use remaining carbon to refill balive or to get larger. 

    ! Tally up the relative change in dead biomass WRT diameter
    call bag_allom(currentCohort%dbh,currentCohort%hite,ipft,b_ag,db_ag_dd)
    call bcr_allom(currentCohort%dbh,currentCohort%hite,ipft,b_cr,db_cr_dd)
    call bdead_allom( b_ag, b_cr, b_sap, ipft, b_dead, db_ag_dd, db_cr_dd, db_sap_dd, db_dead_dd )

    !only if carbon balance is +ve

    if ((currentCohort%balive >= target_balive).and.(currentCohort%carbon_balance >  0._r8))then 
       ! fraction of carbon going into active vs structural carbon        

       ! fraction of carbon not going towards reproduction
       if (currentCohort%dbh <= EDPftvarcon_inst%dbh_repro_threshold(ipft)) then ! cap on leaf biomass
          gr_fract = 1.0_r8 - EDPftvarcon_inst%seed_alloc(ipft)
       else
          gr_fract = 1.0_r8 - (EDPftvarcon_inst%seed_alloc(ipft) + EDPftvarcon_inst%clone_alloc(ipft))
       end if
       
       ! Tally up the relative change in alive biomass WRT diameter
       ! These calculations will take into account any height capping
       ! (if the user wanted it) and its implications to these pools
       call bleaf(currentCohort%dbh,currentCohort%hite,ipft,     &
                  currentCohort%canopy_trim,b_leaf,db_leaf_dd)
       call bfineroot(currentCohort%dbh,currentCohort%hite,ipft, &
                      currentCohort%canopy_trim,b_fineroot,db_fineroot_dd)
       call bsap_allom(currentCohort%dbh,ipft, &
                       currentCohort%canopy_trim,b_sap,db_sap_dd)

       ! Total change in alive biomass relative to dead biomass [kgC/kgC]
       dbalivedbd = (db_leaf_dd + db_fineroot_dd + db_sap_dd)/db_dead_dd

       if(dbalivedbd>tiny(dbalivedbd))then
       
          ! In this case, the plant allometry module is telling us that
          ! the plant is still expected to gain live (leaf,froot,sap) 
          ! biomass as it grows in size, and therfore it should be 
          ! allocated in proportion with structural

          u  = 1.0_r8 / dbalivedbd
          va = 1.0_r8 / (1.0_r8 + u)
          vs = u / (1.0_r8 + u)
          
       else

          ! If there is no change in alive biomass per change in dead,
          ! most likely we are dealing with plants that have surpassed
          ! an allometric threshold that limits alive biomass.
          
          va = 0.0_r8
          vs = 1.0_r8
          
       end if

       ! FIX(RF,032414) - to fix high bl's. needed to 
       ! prevent numerical errors without the ODEINT.  
       if (currentCohort%balive > target_balive*1.1_r8)then  
          va = 0.0_r8; vs = 1._r8
          if (DEBUG) write(fates_log(),*) 'using high bl cap',target_balive,currentCohort%balive
       endif

    else         

       ! --------------------------------------------------------------------------------
       ! In this case, either there was not enough carbon generated, or the plant is off
       ! allometry (ie the alive pools are smaller than the maximums dictated by allometry
       ! and timming).  So push all carbon into the alive pool (va = 1.0), and none
       ! into structural (vs = 0.0) or seed (ie non-growth, gr_fract = 1.0).
       ! --------------------------------------------------------------------------------

       va = 1.0_r8
       vs = 0.0_r8
       gr_fract = 1.0_r8

    endif
    
    ! calculate derivatives of living and dead carbon pools
    currentCohort%dbalivedt = gr_fract * va * currentCohort%carbon_balance - balive_loss
    currentCohort%dbdeaddt  = gr_fract * vs * currentCohort%carbon_balance
    currentCohort%dbstoredt = currentCohort%storage_flux

    if ( DEBUG ) write(fates_log(),*) 'EDPhys dbstoredt I ',currentCohort%dbstoredt

    currentCohort%seed_prod = (1.0_r8 - gr_fract) * currentCohort%carbon_balance

    if (abs(currentCohort%npp_acc_hold-(currentCohort%dbalivedt+currentCohort%dbdeaddt+currentCohort%dbstoredt+ &
         currentCohort%seed_prod+currentCohort%md)) > 0.0000000001_r8)then
       write(fates_log(),*) 'error in carbon check growth derivs',currentCohort%npp_acc_hold- &
            (currentCohort%dbalivedt+currentCohort%dbdeaddt+currentCohort%dbstoredt+currentCohort%seed_prod+currentCohort%md)
       write(fates_log(),*) 'cohort fluxes',currentCohort%pft,currentCohort%canopy_layer,currentCohort%n, &
            currentCohort%npp_acc_hold,currentCohort%dbalivedt,balive_loss, &
            currentCohort%dbdeaddt,currentCohort%dbstoredt,currentCohort%seed_prod,currentCohort%md * &
            EDPftvarcon_inst%leaf_stor_priority(currentCohort%pft)
       write(fates_log(),*) 'proxies' ,target_balive,currentCohort%balive,currentCohort%dbh,va,vs,gr_fract
    endif

    ! prevent negative leaf pool (but not negative store pool). This is also a numerical error prevention, 
    ! but it shouldn't happen actually... 
    if (-1.0_r8*currentCohort%dbalivedt * hlm_freq_day > currentCohort%balive*0.99)then 
       write(fates_log(),*) 'using non-neg leaf mass cap',currentCohort%balive , currentCohort%dbalivedt,currentCohort%dbstoredt, &
            currentCohort%carbon_balance
       currentCohort%dbstoredt = currentCohort%dbstoredt + currentCohort%dbalivedt

       if ( DEBUG ) write(fates_log(),*) 'EDPhys dbstoredt II ',currentCohort%dbstoredt

       currentCohort%dbalivedt = 0._r8 
    endif

    currentCohort%npp_bseed = currentCohort%seed_prod

    ! calculate change in diameter 
    currentCohort%ddbhdt = currentCohort%dbdeaddt / db_dead_dd 

    ! calculate change in hite
    call h_allom(currentCohort%dbh,ipft,height,dh_dd)
    currentCohort%dhdt   = currentCohort%ddbhdt * dh_dd

    ! If the cohort has grown, it is not new
    currentCohort%isnew=.false.

 end subroutine Growth_Derivatives

  ! ============================================================================
  subroutine recruitment( currentSite, currentPatch, bc_in )
    !
    ! !DESCRIPTION:
    ! spawn new cohorts of juveniles of each PFT             
    !
    ! !USES:
    use FatesInterfaceMod, only : hlm_use_ed_prescribed_phys
    !
    ! !ARGUMENTS    
    type(ed_site_type), intent(inout), target  :: currentSite
    type(ed_patch_type), intent(inout), pointer :: currentPatch
    type(bc_in_type), intent(in)                :: bc_in
    !
    ! !LOCAL VARIABLES:
    integer :: ft
    type (ed_cohort_type) , pointer :: temp_cohort
    integer :: cohortstatus
    real(r8) :: b_leaf
    real(r8) :: b_fineroot
    real(r8) :: b_sapwood
    real(r8) :: b_aboveground
    real(r8) :: b_coarseroot

    !----------------------------------------------------------------------

    allocate(temp_cohort) ! create temporary cohort
    call zero_cohort(temp_cohort)

    do ft = 1,numpft

       temp_cohort%canopy_trim = 0.8_r8  !starting with the canopy not fully expanded 
       temp_cohort%pft         = ft
       temp_cohort%hite        = EDPftvarcon_inst%hgt_min(ft)
       call h2d_allom(temp_cohort%hite,ft,temp_cohort%dbh)

       ! Initialize balive (leaf+fineroot+sapwood)
       call bleaf(temp_cohort%dbh,temp_cohort%hite,ft,temp_cohort%canopy_trim,b_leaf)
       call bfineroot(temp_cohort%dbh,temp_cohort%hite,ft,temp_cohort%canopy_trim,b_fineroot)
       call bsap_allom(temp_cohort%dbh,ft,temp_cohort%canopy_trim,b_sapwood)

       call bag_allom(temp_cohort%dbh,temp_cohort%hite,ft,b_aboveground)
       call bcr_allom(temp_cohort%dbh,temp_cohort%hite,ft,b_coarseroot)
       call bdead_allom(b_aboveground,b_coarseroot,b_sapwood,ft,temp_cohort%bdead)

       temp_cohort%balive      = b_leaf + b_sapwood + b_fineroot
       temp_cohort%bstore      = EDPftvarcon_inst%cushion(ft) * b_leaf

       if (hlm_use_ed_prescribed_phys .eq. ifalse .or. EDPftvarcon_inst%prescribed_recruitment(ft) .lt. 0. ) then
          temp_cohort%n           = currentPatch%area * currentPatch%seed_germination(ft)*hlm_freq_day &
               / (temp_cohort%bdead+temp_cohort%balive+temp_cohort%bstore)
       else
          ! prescribed recruitment rates. number per sq. meter per year
          temp_cohort%n        = currentPatch%area * EDPftvarcon_inst%prescribed_recruitment(ft) * hlm_freq_day
          ! modify the carbon balance accumulators to take into account the different way of defining recruitment
          ! add prescribed rates as an input C flux, and the recruitment that would have otherwise occured as an output flux
          ! (since the carbon associated with them effectively vanishes)
          currentSite%flux_in = currentSite%flux_in + temp_cohort%n * (temp_cohort%bstore + temp_cohort%balive + temp_cohort%bdead)
          currentSite%flux_out = currentSite%flux_out + currentPatch%area * currentPatch%seed_germination(ft)*hlm_freq_day
       endif

       temp_cohort%laimemory = 0.0_r8     
       if (EDPftvarcon_inst%season_decid(temp_cohort%pft) == 1.and.currentSite%status == 1)then
          temp_cohort%laimemory = b_leaf
       endif
       if (EDPftvarcon_inst%stress_decid(temp_cohort%pft) == 1.and.currentSite%dstatus == 1)then
          temp_cohort%laimemory = b_leaf
       endif

       cohortstatus = currentSite%status
       if (EDPftvarcon_inst%stress_decid(ft) == 1)then !drought decidous, override status. 
          cohortstatus = currentSite%dstatus
       endif

       if (temp_cohort%n > 0.0_r8 )then
          if ( DEBUG ) write(fates_log(),*) 'EDPhysiologyMod.F90 call create_cohort '
          call create_cohort(currentPatch, temp_cohort%pft, temp_cohort%n, temp_cohort%hite, temp_cohort%dbh, &
               temp_cohort%balive, temp_cohort%bdead, temp_cohort%bstore,  &
               temp_cohort%laimemory, cohortstatus, temp_cohort%canopy_trim, currentPatch%NCL_p, &
               bc_in)

          ! keep track of how many individuals were recruited for passing to history
          currentSite%recruitment_rate(ft) = currentSite%recruitment_rate(ft) + temp_cohort%n

       endif
    enddo  !pft loop

    deallocate(temp_cohort) ! delete temporary cohort

  end subroutine recruitment

  ! ============================================================================
  subroutine CWD_Input( currentSite, currentPatch)
    !
    ! !DESCRIPTION:
    ! Generate litter fields from turnover.  
    !
    ! !USES:
    use SFParamsMod , only : SF_val_CWD_frac

    !
    ! !ARGUMENTS    
    type(ed_site_type), intent(inout), target :: currentSite
    type(ed_patch_type),intent(inout), target :: currentPatch
    !
    ! !LOCAL VARIABLES:
    type(ed_cohort_type), pointer :: currentCohort
    integer  :: c,p
    real(r8) :: dead_n          ! total understorey dead tree density
    real(r8) :: dead_n_dlogging ! direct logging understory dead-tree density
    real(r8) :: dead_n_ilogging ! indirect understory dead-tree density (logging)
    real(r8) :: dead_n_natural  ! understory dead density not associated
                                ! with direct logging
    real(r8) :: trunk_product   ! carbon flux into trunk products kgC/day/site
    integer  :: pft
    !----------------------------------------------------------------------

    ! ================================================        
    ! Other direct litter fluxes happen in phenology and in spawn_patches. 
    ! ================================================   

    currentCohort => currentPatch%shortest

    do while(associated(currentCohort))
      pft = currentCohort%pft        
      ! ================================================        
      ! Litter from tissue turnover. KgC/m2/year
      ! ================================================   
      currentPatch%leaf_litter_in(pft) = currentPatch%leaf_litter_in(pft) + &
               currentCohort%leaf_md * currentCohort%n/currentPatch%area !turnover

      currentPatch%root_litter_in(pft) = currentPatch%root_litter_in(pft) + &
               currentCohort%root_md * currentCohort%n/currentPatch%area !turnover
      currentPatch%leaf_litter_in(pft) = currentPatch%leaf_litter_in(pft) + &
         currentCohort%leaf_litter * currentCohort%n/currentPatch%area/hlm_freq_day

      !daily leaf loss needs to be scaled up to the annual scale here. 
      
      do c = 1,ncwd
         currentPatch%cwd_AG_in(c) = currentPatch%cwd_AG_in(c) + currentCohort%woody_turnover * &
              SF_val_CWD_frac(c) * currentCohort%n/currentPatch%area *EDPftvarcon_inst%allom_agb_frac(currentCohort%pft)
         currentPatch%cwd_BG_in(c) = currentPatch%cwd_BG_in(c) + currentCohort%woody_turnover * &
              SF_val_CWD_frac(c) * currentCohort%n/currentPatch%area *(1.0_r8-EDPftvarcon_inst%allom_agb_frac(currentCohort%pft))
      enddo

      !if (currentCohort%canopy_layer > 1)then   

          ! ================================================        
          ! Litter fluxes for understorey  mortality. KgC/m2/year
          ! ================================================

          ! Total number of dead understory (n/m2)
          dead_n = -1.0_r8 * currentCohort%dndt / currentPatch%area

          ! Total number of dead understory from direct logging
          ! (it is possible that large harvestable trees are in the understory)
          dead_n_dlogging = ( currentCohort%lmort_direct) * &
                currentCohort%n/hlm_freq_day/currentPatch%area
          
          ! Total number of dead understory from indirect logging
          dead_n_ilogging = ( currentCohort%lmort_collateral + currentCohort%lmort_infra) * &
                currentCohort%n/hlm_freq_day/currentPatch%area
          
          dead_n_natural = dead_n - dead_n_dlogging - dead_n_ilogging


          currentPatch%leaf_litter_in(pft) = currentPatch%leaf_litter_in(pft) + &
               currentCohort%bl * dead_n          
          currentPatch%root_litter_in(pft) = currentPatch%root_litter_in(pft) + &
               (currentCohort%br+currentCohort%bstore)     * dead_n

          ! Update diagnostics that track resource management
          currentSite%resources_management%delta_litter_stock  = &
                currentSite%resources_management%delta_litter_stock + &
                (currentCohort%bl+currentCohort%br+currentCohort%bstore) * &
                (dead_n_ilogging+dead_n_dlogging) * & 
                hlm_freq_day * currentPatch%area
          ! Update diagnostics that track resource management
          currentSite%resources_management%delta_biomass_stock = &
                currentSite%resources_management%delta_biomass_stock + &
                (currentCohort%bl+currentCohort%br+currentCohort%bstore) * &
                (dead_n_ilogging+dead_n_dlogging) * & 
                hlm_freq_day * currentPatch%area

          do c = 1,ncwd
             
             currentPatch%cwd_BG_in(c) = currentPatch%cwd_BG_in(c) + (currentCohort%bdead+currentCohort%bsw) * &
                   SF_val_CWD_frac(c) * dead_n * (1.0_r8-EDPftvarcon_inst%allom_agb_frac(currentCohort%pft))

             ! Send AGB component of boles from non direct-logging activities to AGB litter pool
             if (c==ncwd) then
                
                currentPatch%cwd_AG_in(c) = currentPatch%cwd_AG_in(c) + (currentCohort%bdead+currentCohort%bsw) * &
                     SF_val_CWD_frac(c) * (dead_n_natural+dead_n_ilogging)  * &
                     EDPftvarcon_inst%allom_agb_frac(currentCohort%pft)
                
             else

                currentPatch%cwd_AG_in(c) = currentPatch%cwd_AG_in(c) + (currentCohort%bdead+currentCohort%bsw) * &
                     SF_val_CWD_frac(c) * dead_n  * &
                     EDPftvarcon_inst%allom_agb_frac(currentCohort%pft)

                ! Send AGB component of boles from direct-logging activities to export/harvest pool
                ! Generate trunk product (kgC/day/site)
                trunk_product = (currentCohort%bdead+currentCohort%bsw) * &
                      SF_val_CWD_frac(c) * dead_n_dlogging * EDPftvarcon_inst%allom_agb_frac(currentCohort%pft) * &
                      hlm_freq_day * currentPatch%area
                
                currentSite%flux_out = currentSite%flux_out + trunk_product

                ! Update diagnostics that track resource management
                currentSite%resources_management%trunk_product_site  = &
                      currentSite%resources_management%trunk_product_site + &
                      trunk_product
                ! Update diagnostics that track resource management
                currentSite%resources_management%trunk_product_site  = &
                      currentSite%resources_management%trunk_product_site + &
                      trunk_product
             end if

             ! Update diagnostics that track resource management
             currentSite%resources_management%delta_litter_stock  = &
                   currentSite%resources_management%delta_litter_stock + &
                   (currentCohort%bdead+currentCohort%bsw) * &
                   SF_val_CWD_frac(c) * (dead_n_natural+dead_n_ilogging) * & 
                   hlm_freq_day * currentPatch%area
             ! Update diagnostics that track resource management
             currentSite%resources_management%delta_biomass_stock = &
                   currentSite%resources_management%delta_biomass_stock + &
                   (currentCohort%bdead+currentCohort%bsw) * &
                   SF_val_CWD_frac(c) * dead_n * & 
                   hlm_freq_day * currentPatch%area
             
             if (currentPatch%cwd_AG_in(c) < 0.0_r8)then
                write(fates_log(),*) 'negative CWD in flux',currentPatch%cwd_AG_in(c), &
                      (currentCohort%bdead+currentCohort%bsw), dead_n
             endif

          end do
          ! Update diagnostics that track resource management
          currentSite%resources_management%delta_individual    = &
                currentSite%resources_management%delta_individual + &
                (dead_n_dlogging+dead_n_ilogging) * hlm_freq_day * currentPatch%area
          
       !endif !canopy layer
       
       currentCohort => currentCohort%taller
    enddo  ! end loop over cohorts 

    do p = 1,numpft
       currentPatch%leaf_litter_in(p) = currentPatch%leaf_litter_in(p) + currentPatch%seed_decay(p) !KgC/m2/yr
    enddo

  end subroutine CWD_Input

  ! ============================================================================
  subroutine fragmentation_scaler( currentPatch, bc_in) 
    !
    ! !DESCRIPTION:
    ! Simple CWD fragmentation Model
    ! FIX(SPM, 091914) this should be a function as it returns a value in 
    ! currentPatch%fragmentation_scaler
    !
    ! !USES:

    use FatesSynchronizedParamsMod  , only : FatesSynchronizedParamsInst
    use FatesConstantsMod, only : tfrz => t_water_freeze_k_1atm
    use FatesConstantsMod, only : pi => pi_const
    !
    ! !ARGUMENTS    
    type(ed_patch_type), intent(inout) :: currentPatch
    type(bc_in_type),    intent(in)    :: bc_in

    !
    ! !LOCAL VARIABLES:
    logical  :: use_century_tfunc = .false.
    integer  :: j
    integer  :: ifp                   ! Index of a FATES Patch "ifp"
    real(r8) :: t_scalar
    real(r8) :: w_scalar
    real(r8) :: catanf                ! hyperbolic temperature function from CENTURY
    real(r8) :: catanf_30             ! hyperbolic temperature function from CENTURY
    real(r8) :: t1                    ! temperature argument
    real(r8) :: Q10                   ! temperature dependence
    real(r8) :: froz_q10              ! separate q10 for frozen soil respiration rates.
                                      ! default to same as above zero rates
    !----------------------------------------------------------------------

    catanf(t1) = 11.75_r8 +(29.7_r8 / pi) * atan( pi * 0.031_r8  * ( t1 - 15.4_r8 ))
    catanf_30 = catanf(30._r8)
    
    ifp = currentPatch%patchno 
    
    ! set "froz_q10" parameter
    froz_q10  = FatesSynchronizedParamsInst%froz_q10  
    Q10       = FatesSynchronizedParamsInst%Q10

    if ( .not. use_century_tfunc ) then
    !calculate rate constant scalar for soil temperature,assuming that the base rate constants 
    !are assigned for non-moisture limiting conditions at 25C. 
      if (bc_in%t_veg24_pa(ifp)  >=  tfrz) then
        t_scalar = Q10**((bc_in%t_veg24_pa(ifp)-(tfrz+25._r8))/10._r8)
                 !  Q10**((t_soisno(c,j)-(tfrz+25._r8))/10._r8)
      else
        t_scalar = (Q10**(-25._r8/10._r8))*(froz_q10**((bc_in%t_veg24_pa(ifp)-tfrz)/10._r8))
                  !Q10**(-25._r8/10._r8))*(froz_q10**((t_soisno(c,j)-tfrz)/10._r8)
      endif
    else
      ! original century uses an arctangent function to calculate the 
      ! temperature dependence of decomposition      
      t_scalar = max(catanf(bc_in%t_veg24_pa(ifp)-tfrz)/catanf_30,0.01_r8)
    endif    
   
    !Moisture Limitations   
    !BTRAN APPROACH - is quite simple, but max's out decomp at all unstressed 
    !soil moisture values, which is not realistic.  
    !litter decomp is proportional to water limitation on average... 
    w_scalar = sum(currentPatch%btran_ft(1:numpft))/numpft

    currentPatch%fragmentation_scaler =  min(1.0_r8,max(0.0_r8,t_scalar * w_scalar))
    
  end subroutine fragmentation_scaler
  
  ! ============================================================================
  subroutine cwd_out( currentSite, currentPatch, bc_in )
    !
    ! !DESCRIPTION:
    ! Simple CWD fragmentation Model
    ! spawn new cohorts of juveniles of each PFT             
    !
    ! !USES:
    use SFParamsMod, only : SF_val_max_decomp

    !
    ! !ARGUMENTS    
    type(ed_site_type), intent(inout), target  :: currentSite
    type(ed_patch_type), intent(inout), target :: currentPatch
    type(bc_in_type), intent(in)               :: bc_in
    
    !
    ! !LOCAL VARIABLES:
    integer :: c,ft
    !----------------------------------------------------------------------

    currentPatch%root_litter_out(:) = 0.0_r8
    currentPatch%leaf_litter_out(:) = 0.0_r8
    
    call fragmentation_scaler(currentPatch, bc_in)

    !Flux of coarse woody debris into decomposing litter pool. 

    currentPatch%cwd_ag_out(1:ncwd) = 0.0_r8
    currentPatch%cwd_bg_out(1:ncwd) = 0.0_r8
    currentPatch%leaf_litter_out(:) = 0.0_r8
    currentPatch%root_litter_out(:) = 0.0_r8
    
    do c = 1,ncwd  
       currentPatch%cwd_ag_out(c)      = max(0.0_r8,   currentPatch%cwd_ag(c) * &
            SF_val_max_decomp(c+1) * currentPatch%fragmentation_scaler )  
       currentPatch%cwd_bg_out(c)      = max(0.0_r8,   currentPatch%cwd_bg(c) * &
            SF_val_max_decomp(c+1) * currentPatch%fragmentation_scaler )
    enddo

    ! this is the rate at which dropped leaves stop being part of the burnable pool and begin to be part of the 
    ! decomposing pool. This should probably be highly sensitive to moisture, but also to the type of leaf 
    ! thick leaves can dry out before they are decomposed, for example. 
    ! this section needs further scientific input. 

    do ft = 1,numpft
       currentPatch%leaf_litter_out(ft) = max(0.0_r8,currentPatch%leaf_litter(ft)* SF_val_max_decomp(dl_sf) * &
            currentPatch%fragmentation_scaler )
       currentPatch%root_litter_out(ft) = max(0.0_r8,currentPatch%root_litter(ft)* SF_val_max_decomp(dl_sf) * &
            currentPatch%fragmentation_scaler )
       if ( currentPatch%leaf_litter_out(ft)<0.0_r8.or.currentPatch%root_litter_out(ft)<0.0_r8)then
         write(fates_log(),*) 'root or leaf out is negative?',SF_val_max_decomp(dl_sf),currentPatch%fragmentation_scaler
       endif
    enddo

    !add up carbon going into fragmenting pools
    currentSite%flux_out = currentSite%flux_out + sum(currentPatch%leaf_litter_out) * &
         currentPatch%area *hlm_freq_day!kgC/site/day
    currentSite%flux_out = currentSite%flux_out + sum(currentPatch%root_litter_out) * &
         currentPatch%area *hlm_freq_day!kgC/site/day
    currentSite%flux_out = currentSite%flux_out + sum(currentPatch%cwd_ag_out) * &
         currentPatch%area *hlm_freq_day!kgC/site/day
    currentSite%flux_out = currentSite%flux_out + sum(currentPatch%cwd_bg_out) * &
         currentPatch%area *hlm_freq_day!kgC/site/day

  end subroutine cwd_out



  subroutine flux_into_litter_pools(nsites, sites, bc_in, bc_out)
    ! Created by Charlie Koven and Rosie Fisher, 2014-2015
    ! take the flux out of the fragmenting litter pools and port into the decomposing litter pools. 
    ! in this implementation, decomposing pools are assumed to be humus and non-flammable, whereas fragmenting pools
    ! are assumed to be physically fragmenting but not respiring. This is a simplification, but allows us to 
    ! a) reconcile the need to track both chemical fractions (lignin, cellulose, labile) and size fractions (trunk, branch, etc.)
    ! b) to impose a realistic delay on the surge of nutrients into the litter pools when large CWD is added to the system via mortality
    
    ! because of the different subgrid structure, this subroutine includes the functionality that in the big-leaf BGC model, is calculated in SoilBiogeochemVerticalProfileMod
    
    ! The ED code is resolved at a daily timestep, but all of the CN-BGC fluxes are passed in as derivatives per second, 
    ! and then accumulated in the CNStateUpdate routines. One way of doing this is to pass back the CN fluxes per second, 
    ! and keep them constant for the whole day (making sure they are not overwritten.
    ! This means that the carbon gets passed back and forth between the photosynthesis code (fast timestepping) to the ED code (slow timestepping), back to the BGC code (fast timestepping).
    ! This means that the state update for the litter pools and for the CWD pools occurs at different timescales. 
    

    use EDTypesMod, only : AREA
    use FatesInterfaceMod, only : hlm_numlevdecomp_full
    use FatesInterfaceMod, only : hlm_numlevdecomp
    use EDPftvarcon, only : EDPftvarcon_inst
    use FatesConstantsMod, only : sec_per_day
    use FatesInterfaceMod, only : bc_in_type, bc_out_type
    use FatesInterfaceMod, only : hlm_use_vertsoilc
    use FatesConstantsMod, only : itrue
    use FatesGlobals, only : endrun => fates_endrun
    use EDParamsMod , only : ED_val_cwd_flig, ED_val_cwd_fcel


    implicit none   

    ! !ARGUMENTS    
    integer                 , intent(in)            :: nsites
    type(ed_site_type)      , intent(inout), target :: sites(nsites)
    type(bc_in_type)        , intent(in)            :: bc_in(:)
    type(bc_out_type)       , intent(inout)           :: bc_out(:)
    !
    ! !LOCAL VARIABLES:
    type (ed_patch_type)  , pointer :: currentPatch
    type (ed_cohort_type) , pointer :: currentCohort
    type(ed_site_type), pointer :: cs
    integer p,ci,j,s
    real(r8) time_convert    ! from year to seconds
    real(r8) mass_convert    ! ED uses kg, CLM uses g
    integer           :: begp,endp
    integer           :: begc,endc                                    !bounds 
    !------------------------------------------------------------------------
    real(r8) :: cinput_rootfr(1:maxpft, 1:hlm_numlevdecomp_full)      ! column by pft root fraction used for calculating inputs
    real(r8) :: croot_prof_perpatch(1:hlm_numlevdecomp_full)
    real(r8) :: surface_prof(1:hlm_numlevdecomp_full)
    integer  :: ft
    real(r8) :: rootfr_tot(1:maxpft), biomass_bg_ft(1:maxpft)
    real(r8) :: surface_prof_tot, leaf_prof_sum, stem_prof_sum, froot_prof_sum, biomass_bg_tot
    real(r8) :: delta

    ! NOTE(bja, 201608) these were removed from clm in clm4_5_10_r187
    logical, parameter :: exponential_rooting_profile = .true.
    logical, parameter :: pftspecific_rootingprofile = .true.

    ! NOTE(bja, 201608) as of clm4_5_10_r187 rootprof_exp is now a
    ! private function level parameter in RootBiophysMod.F90::exponential_rootfr()
    real(r8), parameter :: rootprof_exp  = 3.  ! how steep profile is
    ! for root C inputs (1/ e-folding depth) (1/m)

    ! NOTE(rgk, 201705) this parameter was brought over from SoilBiogeochemVerticalProfile
    ! how steep profile is for surface components (1/ e_folding depth) (1/m) 
    real(r8),  parameter :: surfprof_exp  = 10.

    ! NOTE(bja, 201608) as of clm4_5_10_r187 rootprof_beta is now a
    ! two dimensional array with the second dimension being water,1,
    ! or carbon,2,. These are currently hard coded, but may be
    ! overwritten by the namelist.

    ! Note cdk 2016/08 we actually want to use the carbon index here rather than the water index.  
    ! Doing so will be answer changing though so perhaps easiest to do this in steps.
    integer, parameter :: rooting_profile_varindex_water = 1

    real(r8) :: leaf_prof(1:nsites, 1:hlm_numlevdecomp)
    real(r8) :: froot_prof(1:nsites,  1:maxpft, 1:hlm_numlevdecomp)
    real(r8) :: croot_prof(1:nsites, 1:hlm_numlevdecomp)
    real(r8) :: stem_prof(1:nsites, 1:hlm_numlevdecomp)

    delta = 0.001_r8    
    !no of seconds in a year. 
    time_convert =  365.0_r8*sec_per_day

    ! number of grams in a kilogram
    mass_convert = 1000._r8
    
      
    !!!!!!!!!!!!!!!!!!!!!!!!!!!!!!!!!!!!!!!!!!!!!!!!!!!!!!!!!!!!!!!!!!!!!!!!!!!!!!!!
    ! first calculate vertical profiles
    ! define two types of profiles: 
    ! (1) a surface profile, for leaves and stem inputs, which is the same for each
    ! pft but differs from one site to the next to avoid inputting any C into permafrost or bedrock
    ! (2) a fine root profile, which is indexed by both site and pft, differs for 
    ! each pft and also from one site to the next to avoid inputting any C into permafrost or bedrock
    ! (3) a coarse root profile, which is the root-biomass=weighted average of the fine root profiles
    !!!!!!!!!!!!!!!!!!!!!!!!!!!!!!!!!!!!!!!!!!!!!!!!!!!!!!!!!!!!!!!!!!!!!!!!!!!!!!!!
    
    if (hlm_use_vertsoilc == itrue) then

       ! initialize profiles to zero
       leaf_prof(1:nsites, :)               = 0._r8
       froot_prof(1:nsites, 1:maxpft, :)    = 0._r8
       stem_prof(1:nsites, :)               = 0._r8
       
       do s = 1,nsites
          ! define a single shallow surface profile for surface additions (leaves, stems, and N deposition)
          surface_prof(:) = 0._r8
          do j = 1, hlm_numlevdecomp
             surface_prof(j) = exp(-surfprof_exp * bc_in(s)%z_sisl(j)) / bc_in(s)%dz_decomp_sisl(j)
          end do
          
          cinput_rootfr(:,:)     = 0._r8
          
          ! calculate pft-specific rooting profiles in the absence of permafrost or bedrock limitations
          if ( exponential_rooting_profile ) then
             if ( .not. pftspecific_rootingprofile ) then
                ! define rooting profile from exponential parameters
                do ft = 1, numpft
                   do j = 1, hlm_numlevdecomp
                      cinput_rootfr(ft,j) = exp(-rootprof_exp *  bc_in(s)%z_sisl(j)) / bc_in(s)%dz_decomp_sisl(j)
                   end do
                end do
             else
                ! use beta distribution parameter from Jackson et al., 1996
                do ft = 1, numpft
                   do j = 1, hlm_numlevdecomp
                      cinput_rootfr(ft,j) = &
                            ( EDPftvarcon_inst%rootprof_beta(ft, rooting_profile_varindex_water) ** & 
                            (bc_in(s)%zi_sisl(j-1)*100._r8) - &
                            EDPftvarcon_inst%rootprof_beta(ft, rooting_profile_varindex_water) ** & 
                            (bc_in(s)%zi_sisl(j)*100._r8) ) &
                            / bc_in(s)%dz_decomp_sisl(j)
                   end do
                end do
             endif
          else
             do ft = 1,numpft 
                do j = 1, hlm_numlevdecomp
                   ! use standard CLM root fraction profiles;
                   cinput_rootfr(ft,j) =  ( .5_r8*( &
                         exp(-EDPftvarcon_inst%roota_par(ft) * bc_in(s)%zi_sisl(j-1))  &
                         + exp(-EDPftvarcon_inst%rootb_par(ft) * bc_in(s)%zi_sisl(j-1))  &
                         - exp(-EDPftvarcon_inst%roota_par(ft) * bc_in(s)%zi_sisl(j))    &
                         - exp(-EDPftvarcon_inst%rootb_par(ft) * bc_in(s)%zi_sisl(j))))  &
                         / bc_in(s)%dz_decomp_sisl(j)
                end do
             end do
          endif
          
          !
          ! now add permafrost constraint: integrate rootfr over active layer of soil site,
          ! truncate below permafrost or bedrock table where present, and rescale so that integral = 1
          rootfr_tot(:) = 0._r8
          
          surface_prof_tot = 0._r8
          !
          do j = 1, min(max(bc_in(s)%max_rooting_depth_index_col, 1), hlm_numlevdecomp)
             surface_prof_tot = surface_prof_tot + surface_prof(j)  * bc_in(s)%dz_decomp_sisl(j)
          end do
          do ft = 1,numpft
             do j = 1, min(max(bc_in(s)%max_rooting_depth_index_col, 1), hlm_numlevdecomp)
                rootfr_tot(ft) = rootfr_tot(ft) + cinput_rootfr(ft,j) * bc_in(s)%dz_decomp_sisl(j)
             end do
          end do
          !
          ! rescale the fine root profile
          do ft = 1,numpft
             if ( (bc_in(s)%max_rooting_depth_index_col > 0) .and. (rootfr_tot(ft) > 0._r8) ) then
                ! where there is not permafrost extending to the surface, integrate the profiles over the active layer
                ! this is equivalent to integrating over all soil layers outside of permafrost regions
                do j = 1, min(max(bc_in(s)%max_rooting_depth_index_col, 1), hlm_numlevdecomp)
                   froot_prof(s,ft,j) = cinput_rootfr(ft,j) / rootfr_tot(ft)
                end do
             else
                ! if fully frozen, or no roots, put everything in the top layer
                froot_prof(s,ft,1) = 1._r8/bc_in(s)%dz_decomp_sisl(1)
             endif
          end do
          !
          ! rescale the shallow profiles
          if ( (bc_in(s)%max_rooting_depth_index_col > 0) .and. (surface_prof_tot > 0._r8) ) then
             ! where there is not permafrost extending to the surface, integrate the profiles over the active layer
             ! this is equivalent to integrating over all soil layers outside of permafrost regions
             do j = 1, min(max(bc_in(s)%max_rooting_depth_index_col, 1), hlm_numlevdecomp)
                ! set all surface processes to shallower profile
                leaf_prof(s,j) = surface_prof(j)/ surface_prof_tot
                stem_prof(s,j) = surface_prof(j)/ surface_prof_tot
             end do
          else
             ! if fully frozen, or no roots, put everything in the top layer
             leaf_prof(s,1) = 1._r8/bc_in(s)%dz_decomp_sisl(1)
             stem_prof(s,1) = 1._r8/bc_in(s)%dz_decomp_sisl(1)
             do j = 2, hlm_numlevdecomp
                leaf_prof(s,j) = 0._r8
                stem_prof(s,j) = 0._r8
             end do
          endif
       end do
       
    else
       
       ! for one layer decomposition model, set profiles to unity
       leaf_prof(1:nsites, :) = 1._r8
       froot_prof(1:nsites, 1:numpft, :) = 1._r8
       stem_prof(1:nsites, :) = 1._r8
       
    end if
    
    ! sanity check to ensure they integrate to 1
    do s = 1, nsites
       ! check the leaf and stem profiles
       leaf_prof_sum = 0._r8
       stem_prof_sum = 0._r8
       do j = 1, hlm_numlevdecomp
          leaf_prof_sum = leaf_prof_sum + leaf_prof(s,j) *  bc_in(s)%dz_decomp_sisl(j)
          stem_prof_sum = stem_prof_sum + stem_prof(s,j) *  bc_in(s)%dz_decomp_sisl(j)
       end do
       if ( ( abs(stem_prof_sum - 1._r8) > delta ) .or.  ( abs(leaf_prof_sum - 1._r8) > delta ) ) then
          write(fates_log(), *) 'profile sums: ',  leaf_prof_sum, stem_prof_sum
          write(fates_log(), *) 'surface_prof: ', surface_prof
          write(fates_log(), *) 'surface_prof_tot: ', surface_prof_tot
          write(fates_log(), *) 'leaf_prof: ',  leaf_prof(s,:)
          write(fates_log(), *) 'stem_prof: ',  stem_prof(s,:)
          write(fates_log(), *) 'max_rooting_depth_index_col: ', bc_in(s)%max_rooting_depth_index_col
          write(fates_log(), *) 'bc_in(s)%dz_decomp_sisl: ',  bc_in(s)%dz_decomp_sisl            
          call endrun(msg=errMsg(sourcefile, __LINE__))
       endif
       ! now check each fine root profile
       do ft = 1,numpft 
          froot_prof_sum = 0._r8
          do j = 1, hlm_numlevdecomp
             froot_prof_sum = froot_prof_sum + froot_prof(s,ft,j) *  bc_in(s)%dz_decomp_sisl(j)
          end do
          if ( ( abs(froot_prof_sum - 1._r8) > delta ) ) then
             write(fates_log(), *) 'profile sums: ', froot_prof_sum
             call endrun(msg=errMsg(sourcefile, __LINE__))
          endif
       end do
    end do
    
    ! zero the site-level C input variables
    do s = 1, nsites
       do j = 1, hlm_numlevdecomp
          bc_out(s)%FATES_c_to_litr_lab_c_col(j) = 0._r8
          bc_out(s)%FATES_c_to_litr_cel_c_col(j) = 0._r8
          bc_out(s)%FATES_c_to_litr_lig_c_col(j) = 0._r8
          croot_prof(s,j)         = 0._r8
       end do
    end do
    
      !!!!!!!!!!!!!!!!!!!!!!!!!!!!!!!!!!!!!!!!!!!!!!!!!!!!!!!!!!!!!!!!!!!!!!!!!!!!!!!!
      ! now disaggregate the inputs vertically, using the vertical profiles
      !!!!!!!!!!!!!!!!!!!!!!!!!!!!!!!!!!!!!!!!!!!!!!!!!!!!!!!!!!!!!!!!!!!!!!!!!!!!!!!!

      do s = 1,nsites
         
         !      do g = bounds%begg,bounds%endg
         !         if (firstsoilpatch(g) >= 0 .and. ed_allsites_inst(g)%istheresoil) then 
         currentPatch => sites(s)%oldest_patch
         
         do while(associated(currentPatch))
            
            ! the CWD pools lose information about which PFT they came from; for the stems this doesn't matter as they all have the same profile, 
            ! however for the coarse roots they may have different profiles.  to approximately recover this information, loop over all cohorts in patch 
            ! to calculate the total root biomass in that patch of each pft, and then rescale the croot_prof as the weighted average of the froot_prof
            biomass_bg_ft(:) = 0._r8
            currentCohort => currentPatch%tallest
            do while(associated(currentCohort))      
               biomass_bg_ft(currentCohort%pft) = biomass_bg_ft(currentCohort%pft) + &
                    currentCohort%b * (currentCohort%n / currentPatch%area) * &
                    (1.0_r8-EDPftvarcon_inst%allom_agb_frac(currentCohort%pft))
               currentCohort => currentCohort%shorter
            enddo !currentCohort
            ! 
            biomass_bg_tot = 0._r8
            do ft = 1,numpft 
               biomass_bg_tot = biomass_bg_tot + biomass_bg_ft(ft)
            end do
            !         
            do j = 1, hlm_numlevdecomp
               ! zero this for each patch
               croot_prof_perpatch(j) = 0._r8
            end do
            !
            if ( biomass_bg_tot .gt. 0._r8) then
               do ft = 1,numpft 
                  do j = 1, hlm_numlevdecomp
                     croot_prof_perpatch(j) = croot_prof_perpatch(j) + froot_prof(s,ft,j) * biomass_bg_ft(ft) / biomass_bg_tot
                  end do
               end do
            else ! no biomass
               croot_prof_perpatch(1) = 1./bc_in(s)%dz_decomp_sisl(1)
            end if

            !
            ! add croot_prof as weighted average (weighted by patch area) of croot_prof_perpatch
            do j = 1, hlm_numlevdecomp
               croot_prof(s, j) = croot_prof(s, j) + croot_prof_perpatch(j) * currentPatch%area / AREA
            end do
            !
            ! now disaggregate, vertically and by decomposition substrate type, the actual fluxes from CWD and litter pools
            !
            ! do c = 1, ncwd
            !    write(fates_log(),*)'cdk CWD_AG_out', c, currentpatch%CWD_AG_out(c), ED_val_cwd_fcel, currentpatch%area/AREA
            !    write(fates_log(),*)'cdk CWD_BG_out', c, currentpatch%CWD_BG_out(c), ED_val_cwd_fcel, currentpatch%area/AREA
            ! end do
            ! do ft = 1,numpft
            !    write(fates_log(),*)'cdk leaf_litter_out', ft, currentpatch%leaf_litter_out(ft), ED_val_cwd_fcel, currentpatch%area/AREA
            !    write(fates_log(),*)'cdk root_litter_out', ft, currentpatch%root_litter_out(ft), ED_val_cwd_fcel, currentpatch%area/AREA
            ! end do
            ! !
            ! CWD pools fragmenting into decomposing litter pools. 
            do ci = 1, ncwd
               do j = 1, hlm_numlevdecomp
                  bc_out(s)%FATES_c_to_litr_cel_c_col(j) = bc_out(s)%FATES_c_to_litr_cel_c_col(j) + &
                       currentpatch%CWD_AG_out(ci) * ED_val_cwd_fcel * currentpatch%area/AREA * stem_prof(s,j)  
                  bc_out(s)%FATES_c_to_litr_lig_c_col(j) = bc_out(s)%FATES_c_to_litr_lig_c_col(j) + &
                       currentpatch%CWD_AG_out(ci) * ED_val_cwd_flig * currentpatch%area/AREA * stem_prof(s,j)
                  !
                  bc_out(s)%FATES_c_to_litr_cel_c_col(j) = bc_out(s)%FATES_c_to_litr_cel_c_col(j) + &
                       currentpatch%CWD_BG_out(ci) * ED_val_cwd_fcel * currentpatch%area/AREA * croot_prof_perpatch(j)
                  bc_out(s)%FATES_c_to_litr_lig_c_col(j) = bc_out(s)%FATES_c_to_litr_lig_c_col(j) + &
                       currentpatch%CWD_BG_out(ci) * ED_val_cwd_flig * currentpatch%area/AREA * croot_prof_perpatch(j)
               end do
            end do
            
            ! leaf and fine root pools. 
            do ft = 1,numpft
               do j = 1, hlm_numlevdecomp
                  bc_out(s)%FATES_c_to_litr_lab_c_col(j) = bc_out(s)%FATES_c_to_litr_lab_c_col(j) + &
                       currentpatch%leaf_litter_out(ft) * EDPftvarcon_inst%lf_flab(ft) * currentpatch%area/AREA * leaf_prof(s,j)
                  bc_out(s)%FATES_c_to_litr_cel_c_col(j) = bc_out(s)%FATES_c_to_litr_cel_c_col(j) + &
                       currentpatch%leaf_litter_out(ft) * EDPftvarcon_inst%lf_fcel(ft) * currentpatch%area/AREA * leaf_prof(s,j)
                  bc_out(s)%FATES_c_to_litr_lig_c_col(j) = bc_out(s)%FATES_c_to_litr_lig_c_col(j) + &
                       currentpatch%leaf_litter_out(ft) * EDPftvarcon_inst%lf_flig(ft) * currentpatch%area/AREA * leaf_prof(s,j)
                  !
                  bc_out(s)%FATES_c_to_litr_lab_c_col(j) = bc_out(s)%FATES_c_to_litr_lab_c_col(j) + &
                       currentpatch%root_litter_out(ft) * EDPftvarcon_inst%fr_flab(ft) * currentpatch%area/AREA * froot_prof(s,ft,j)
                  bc_out(s)%FATES_c_to_litr_cel_c_col(j) = bc_out(s)%FATES_c_to_litr_cel_c_col(j) + &
                       currentpatch%root_litter_out(ft) * EDPftvarcon_inst%fr_fcel(ft) * currentpatch%area/AREA * froot_prof(s,ft,j)
                  bc_out(s)%FATES_c_to_litr_lig_c_col(j) = bc_out(s)%FATES_c_to_litr_lig_c_col(j) + &
                       currentpatch%root_litter_out(ft) * EDPftvarcon_inst%fr_flig(ft) * currentpatch%area/AREA * froot_prof(s,ft,j)
                  !
                  !! and seed_decay too.  for now, use the same lability fractions as for leaf litter
                  bc_out(s)%FATES_c_to_litr_lab_c_col(j) = bc_out(s)%FATES_c_to_litr_lab_c_col(j) + &
                       currentpatch%seed_decay(ft) * EDPftvarcon_inst%lf_flab(ft) * currentpatch%area/AREA * leaf_prof(s,j)
                  bc_out(s)%FATES_c_to_litr_cel_c_col(j) = bc_out(s)%FATES_c_to_litr_cel_c_col(j) + &
                       currentpatch%seed_decay(ft) * EDPftvarcon_inst%lf_fcel(ft) * currentpatch%area/AREA * leaf_prof(s,j)
                  bc_out(s)%FATES_c_to_litr_lig_c_col(j) = bc_out(s)%FATES_c_to_litr_lig_c_col(j) + &
                       currentpatch%seed_decay(ft) * EDPftvarcon_inst%lf_flig(ft) * currentpatch%area/AREA * leaf_prof(s,j)
                  !
               enddo
            end do
              
              currentPatch => currentPatch%younger
           end do !currentPatch

        end do  ! do sites(s)
     
        do s = 1, nsites
           do j = 1, hlm_numlevdecomp                    
              ! time unit conversion
              bc_out(s)%FATES_c_to_litr_lab_c_col(j)=bc_out(s)%FATES_c_to_litr_lab_c_col(j) * mass_convert / time_convert
              bc_out(s)%FATES_c_to_litr_cel_c_col(j)=bc_out(s)%FATES_c_to_litr_cel_c_col(j) * mass_convert / time_convert
              bc_out(s)%FATES_c_to_litr_lig_c_col(j)=bc_out(s)%FATES_c_to_litr_lig_c_col(j) * mass_convert / time_convert
           end do
        end do
        
        ! write(fates_log(),*)'cdk FATES_c_to_litr_lab_c: ', FATES_c_to_litr_lab_c
        ! write_col(fates_log(),*)'cdk FATES_c_to_litr_cel_c: ', FATES_c_to_litr_cel_c    
        ! write_col(fates_log(),*)'cdk FATES_c_to_litr_lig_c: ', FATES_c_to_litr_lig_c
        ! write_col(fates_log(),*)'cdk hlm_numlevdecomp_full,  bounds%begc, bounds%endc: ', hlm_numlevdecomp_full, bounds%begc, bounds%endc
        ! write(fates_log(),*)'cdk leaf_prof: ', leaf_prof
        ! write(fates_log(),*)'cdk stem_prof: ', stem_prof    
        ! write(fates_log(),*)'cdk froot_prof: ', froot_prof
        ! write(fates_log(),*)'cdk croot_prof_perpatch: ', croot_prof_perpatch
        ! write(fates_log(),*)'cdk croot_prof: ', croot_prof

    end subroutine flux_into_litter_pools

end module EDPhysiologyMod<|MERGE_RESOLUTION|>--- conflicted
+++ resolved
@@ -846,13 +846,6 @@
     ipft = currentCohort%pft
 
     ! Mortality for trees in the understorey. 
-<<<<<<< HEAD
-    !if trees are in the canopy, then their death is 'disturbance'. This probably needs a different terminology
-    call mortality_rates(currentCohort,cmort,hmort,bmort)
-    call LoggingMortality_frac(ipft, currentCohort%dbh, &
-                               currentCohort%lmort_logging,                       &
-                               currentCohort%lmort_collateral,                    &
-=======
     ! if trees are in the canopy, then their death is 'disturbance'. This probably needs a different terminology
 
     call mortality_rates(currentCohort,bc_in,cmort,hmort,bmort,frmort)
@@ -860,7 +853,6 @@
     call LoggingMortality_frac(ipft, currentCohort%dbh, &
                                currentCohort%lmort_direct,           &
                                currentCohort%lmort_collateral,       &
->>>>>>> 1a098adb
                                currentCohort%lmort_infra )
 
     if (currentCohort%canopy_layer > 1)then 
@@ -1032,10 +1024,6 @@
              max(0.0_r8,currentCohort%carbon_balance*(currentCohort%leaf_md/currentCohort%md))
        currentCohort%npp_froot = currentCohort%npp_froot + &
              max(0.0_r8,currentCohort%carbon_balance*(currentCohort%root_md/currentCohort%md))
-<<<<<<< HEAD
-
-=======
->>>>>>> 1a098adb
        balive_loss = currentCohort%md *(1.0_r8- EDPftvarcon_inst%leaf_stor_priority(ipft))- currentCohort%carbon_balance
        currentCohort%carbon_balance = 0._r8
     endif
