module FatesRestartInterfaceMod


  use FatesConstantsMod,       only : r8 => fates_r8
  use FatesConstantsMod,       only : fates_avg_flag_length
  use FatesConstantsMod,       only : fates_short_string_length
  use FatesConstantsMod,       only : fates_long_string_length
  use FatesConstantsMod,       only : itrue
  use FatesConstantsMod,       only : ifalse
  use FatesConstantsMod,       only : fates_unset_r8
  use FatesConstantsMod,       only : primaryforest
  use FatesGlobals,            only : fates_log
  use FatesGlobals,            only : endrun => fates_endrun
  use FatesIODimensionsMod,    only : fates_io_dimension_type
  use FatesIOVariableKindMod,  only : fates_io_variable_kind_type
  use FatesRestartVariableMod, only : fates_restart_variable_type
  use FatesInterfaceMod,       only : bc_in_type 
  use FatesInterfaceMod,       only : bc_out_type
  use FatesInterfaceMod,       only : hlm_use_planthydro
  use FatesInterfaceMod,       only : fates_maxElementsPerSite
  use EDCohortDynamicsMod,     only : UpdateCohortBioPhysRates
  use FatesHydraulicsMemMod,   only : nshell
  use FatesHydraulicsMemMod,   only : n_hypool_ag
  use FatesHydraulicsMemMod,   only : n_hypool_troot
  use FatesHydraulicsMemMod,   only : nlevsoi_hyd_max
  use PRTGenericMod,           only : prt_global
  use EDCohortDynamicsMod,     only : nan_cohort
  use EDCohortDynamicsMod,     only : zero_cohort
  use EDCohortDynamicsMod,     only : InitPRTObject
  use EDCohortDynamicsMod,     only : InitPRTBoundaryConditions
  use FatesPlantHydraulicsMod, only : InitHydrCohort
  use FatesInterfaceMod,       only : nlevsclass
  use FatesLitterMod,          only : litter_type
  use FatesLitterMod,          only : ncwd
  use FatesLitterMod,          only : ndcmpy
  use PRTGenericMod,           only : prt_global
  use EDTypesMod,              only : num_elements

  ! CIME GLOBALS
  use shr_log_mod       , only : errMsg => shr_log_errMsg


  implicit none
  private ! Modules are private by default

  ! ------------------------------------------------------------
  ! A note on variable naming conventions.
  ! Many variables in this restart IO portion of the code will
  ! follow the conventions:
  !
  ! <use_case>_<description>_<dimension>
  !
  ! For instance we use an index for restart variable "ir_"
  ! to point the object that contains the number of patches per
  ! site "npatch" and this value is relevant to all sites "si"
  ! thus:   ir_npatch_si
  !
  ! We also use associations to the data arrays of restart IO
  ! variables "rio", for example the leaf litter "leaf_litter"
  ! is retrieved for every patch and every functional type "paft"
  ! thus: rio_leaf_litter_paft
  !
  ! si: site dimension
  ! pa: patch dimension
  ! co: cohort dimension
  ! ft: functional type dimension
  ! cl: canopy layer dimension (upper, lower, etc)
  ! ls: layer sublayer dimension (fine discretization of upper,lower)
  ! wm: the number of memory slots for water (currently 10)
  ! -------------------------------------------------------------
  
  
  ! Indices to the restart variable object
<<<<<<< HEAD
  integer, private :: ir_npatch_si 
  integer, private :: ir_cd_status_si
  integer, private :: ir_dd_status_si
  integer, private :: ir_nchill_days_si
  integer, private :: ir_ncold_days_si
  integer, private :: ir_leafondate_si
  integer, private :: ir_leafoffdate_si
  integer, private :: ir_dleafondate_si
  integer, private :: ir_dleafoffdate_si
  integer, private :: ir_acc_ni_si
  integer, private :: ir_gdd_si

!  integer, private :: ir_nep_timeintegrated_si
!  integer, private :: ir_npp_timeintegrated_si
!  integer, private :: ir_hr_timeintegrated_si
!  integer, private :: ir_cbal_error_fates_si
!  integer, private :: ir_cbal_error_bgc_si
!  integer, private :: ir_cbal_error_total_si
!  integer, private :: ir_totecosysc_old_si
!  integer, private :: ir_totfatesc_old_si
!  integer, private :: ir_totbgcc_old_si
!  integer, private :: ir_fates_to_bgc_this_ts_si
!  integer, private :: ir_fates_to_bgc_last_ts_si
!  integer, private :: ir_seedrainflux_si

  integer, private :: ir_trunk_product_si
  integer, private :: ir_ncohort_pa

  integer, private :: ir_canopy_layer_co
  integer, private :: ir_canopy_layer_yesterday_co
  integer, private :: ir_canopy_trim_co
  integer, private :: ir_size_class_lasttimestep_co
  integer, private :: ir_dbh_co
  integer, private :: ir_g_sb_laweight_co
  integer, private :: ir_height_co
  integer, private :: ir_laimemory_co
  integer, private :: ir_nplant_co
  integer, private :: ir_gpp_acc_co
  integer, private :: ir_npp_acc_co
  integer, private :: ir_resp_acc_co
  integer, private :: ir_gpp_acc_hold_co
  integer, private :: ir_npp_acc_hold_co
  integer, private :: ir_resp_acc_hold_co

  integer, private :: ir_bmort_co
  integer, private :: ir_hmort_co
  integer, private :: ir_cmort_co
  integer, private :: ir_frmort_co
=======
  integer :: ir_npatch_si 
  integer :: ir_oldstock_si
  integer :: ir_cd_status_si
  integer :: ir_dd_status_si
  integer :: ir_nchill_days_si
  integer :: ir_ncold_days_si
  integer :: ir_leafondate_si
  integer :: ir_leafoffdate_si
  integer :: ir_dleafondate_si
  integer :: ir_dleafoffdate_si
  integer :: ir_acc_ni_si
  integer :: ir_gdd_si
  integer :: ir_nep_timeintegrated_si
  integer :: ir_npp_timeintegrated_si
  integer :: ir_hr_timeintegrated_si
  integer :: ir_cbal_error_fates_si
  integer :: ir_cbal_error_bgc_si
  integer :: ir_cbal_error_total_si
  integer :: ir_totecosysc_old_si
  integer :: ir_totfatesc_old_si
  integer :: ir_totbgcc_old_si
  integer :: ir_fates_to_bgc_this_ts_si
  integer :: ir_fates_to_bgc_last_ts_si
  integer :: ir_seedrainflux_si
  integer :: ir_trunk_product_si
  integer :: ir_ncohort_pa

  integer :: ir_canopy_layer_co
  integer :: ir_canopy_layer_yesterday_co
  integer :: ir_canopy_trim_co
  integer :: ir_size_class_lasttimestep_co
  integer :: ir_dbh_co
  integer :: ir_g_sb_laweight_co
  integer :: ir_height_co
  integer :: ir_laimemory_co
  integer :: ir_nplant_co
  integer :: ir_gpp_acc_co
  integer :: ir_npp_acc_co
  integer :: ir_resp_acc_co
  integer :: ir_gpp_acc_hold_co
  integer :: ir_npp_acc_hold_co
  integer :: ir_resp_acc_hold_co

  integer :: ir_bmort_co
  integer :: ir_hmort_co
  integer :: ir_cmort_co
  integer :: ir_frmort_co
>>>>>>> 6232bb3f

   !Logging
  integer :: ir_lmort_direct_co
  integer :: ir_lmort_collateral_co
  integer :: ir_lmort_infra_co

  ! Radiation
<<<<<<< HEAD
  integer, private :: ir_solar_zenith_flag_pa
  integer, private :: ir_solar_zenith_angle_pa

  integer, private :: ir_ddbhdt_co
  integer, private :: ir_resp_tstep_co
  integer, private :: ir_pft_co
  integer, private :: ir_status_co
  integer, private :: ir_isnew_co

  integer, private :: ir_gnd_alb_dif_pasb
  integer, private :: ir_gnd_alb_dir_pasb

  ! Litter
  integer, private :: ir_agcwd_litt
  integer, private :: ir_bgcwd_litt
  integer, private :: ir_leaf_litt
  integer, private :: ir_fnrt_litt
  integer, private :: ir_seed_litt
  integer, private :: ir_seedgerm_litt

  integer, private :: ir_seed_prod_co


  integer, private :: ir_livegrass_pa
  integer, private :: ir_age_pa
  integer, private :: ir_area_pa
  integer, private :: ir_agesinceanthrodist_pa
  integer, private :: ir_patchdistturbcat_pa
=======
  integer :: ir_solar_zenith_flag_pa
  integer :: ir_solar_zenith_angle_pa

  integer :: ir_ddbhdt_co
  integer :: ir_resp_tstep_co
  integer :: ir_pft_co
  integer :: ir_status_co
  integer :: ir_isnew_co
  integer :: ir_cwd_ag_pacw
  integer :: ir_cwd_bg_pacw

  integer :: ir_gnd_alb_dif_pasb
  integer :: ir_gnd_alb_dir_pasb

  integer :: ir_leaf_litter_paft
  integer :: ir_root_litter_paft
  integer :: ir_leaf_litter_in_paft
  integer :: ir_root_litter_in_paft
  
  integer :: ir_livegrass_pa
  integer :: ir_age_pa
  integer :: ir_area_pa
  integer :: ir_agesinceanthrodist_pa
  integer :: ir_patchdistturbcat_pa
>>>>>>> 6232bb3f
  

  ! Site level

<<<<<<< HEAD
  integer, private :: ir_watermem_siwm
  integer, private :: ir_vegtempmem_sitm
  integer, private :: ir_seed_bank_sift
  integer, private :: ir_spread_si
  integer, private :: ir_recrate_sift
  integer, private :: ir_fmortrate_cano_siscpf
  integer, private :: ir_fmortrate_usto_siscpf
  integer, private :: ir_imortrate_siscpf
  integer, private :: ir_fmortrate_crown_siscpf
  integer, private :: ir_fmortrate_cambi_siscpf
  integer, private :: ir_termnindiv_cano_siscpf
  integer, private :: ir_termnindiv_usto_siscpf
  integer, private :: ir_growflx_fusion_siscpf
  integer, private :: ir_demorate_sisc
  integer, private :: ir_promrate_sisc
  integer, private :: ir_termcflux_cano_si
  integer, private :: ir_termcflux_usto_si
  integer, private :: ir_democflux_si
  integer, private :: ir_promcflux_si
  integer, private :: ir_imortcflux_si
  integer, private :: ir_fmortcflux_cano_si
  integer, private :: ir_fmortcflux_usto_si

  integer, private :: ir_cwdagin_flxdg
  integer, private :: ir_cwdbgin_flxdg
  integer, private :: ir_leaflittin_flxdg
  integer, private :: ir_rootlittin_flxdg
  integer, private :: ir_oldstock_mbal
  integer, private :: ir_errfates_mbal

  integer, private :: ir_prt_base     ! Base index for all PRT variables
=======
  integer :: ir_watermem_siwm
  integer :: ir_vegtempmem_sitm
  integer :: ir_seed_bank_sift
  integer :: ir_spread_si
  integer :: ir_recrate_sift
  integer :: ir_fmortrate_cano_siscpf
  integer :: ir_fmortrate_usto_siscpf
  integer :: ir_imortrate_siscpf
  integer :: ir_fmortrate_crown_siscpf
  integer :: ir_fmortrate_cambi_siscpf
  integer :: ir_termnindiv_cano_siscpf
  integer :: ir_termnindiv_usto_siscpf
  integer :: ir_growflx_fusion_siscpf
  integer :: ir_demorate_sisc
  integer :: ir_promrate_sisc
  integer :: ir_termcflux_cano_si
  integer :: ir_termcflux_usto_si
  integer :: ir_democflux_si
  integer :: ir_promcflux_si
  integer :: ir_imortcflux_si
  integer :: ir_fmortcflux_cano_si
  integer :: ir_fmortcflux_usto_si

  integer :: ir_prt_base     ! Base index for all PRT variables
>>>>>>> 6232bb3f

  ! Hydraulic indices
  integer :: ir_hydro_th_ag_covec
  integer :: ir_hydro_th_troot_covec
  integer :: ir_hydro_th_aroot_covec 
  integer :: ir_hydro_liqvol_shell_si
  integer :: ir_hydro_err_growturn_aroot_covec
  integer :: ir_hydro_err_growturn_ag_covec
  integer :: ir_hydro_err_growturn_troot_covec
  integer :: ir_hydro_recruit_si
  integer :: ir_hydro_dead_si
  integer :: ir_hydro_growturn_err_si
  integer :: ir_hydro_pheno_err_si
  integer :: ir_hydro_hydro_err_si

  ! The number of variable dim/kind types we have defined (static)
  integer, parameter, public :: fates_restart_num_dimensions = 2   !(cohort,column)
  integer, parameter, public :: fates_restart_num_dim_kinds = 4    !(cohort-int,cohort-r8,site-int,site-r8)

  ! integer constants for storing logical data
  integer, parameter, public :: old_cohort = 0
  integer, parameter, public :: new_cohort = 1  

  real(r8), parameter, public :: flushinvalid = -9999.0
  real(r8), parameter, public :: flushzero = 0.0
  real(r8), parameter, public :: flushone  = 1.0
  
  ! Local debug flag
  logical, parameter, public :: debug=.false.

  character(len=*), parameter :: sourcefile = &
       __FILE__

  ! This structure is allocated by thread, and must be calculated after the FATES
  ! sites are allocated, and their mapping to the HLM is identified.  This structure
  ! is not combined with iovar_bounds, because that one is multi-instanced.  This
  ! structure is used more during the update phase, wherease _bounds is used
  ! more for things like flushing
  type, public :: restart_map_type
     integer, allocatable :: site_index(:)   ! maps site indexes to the HIO site position
     integer, allocatable :: cohort1_index(:) ! maps site index to the HIO cohort 1st position
  end type restart_map_type



  type, public :: fates_restart_interface_type

     type(fates_restart_variable_type),allocatable :: rvars(:)
     integer,private :: num_restart_vars_

     ! Instanteate one registry of the different dimension/kinds (dk)
     ! All output variables will have a pointer to one of these dk's
     type(fates_io_variable_kind_type) :: dim_kinds(fates_restart_num_dim_kinds)
     
     ! This is a structure that explains where FATES patch boundaries
     ! on each thread point to in the host IO array, this structure is
     ! allocated by number of threads. This could be dynamically
     ! allocated, but is unlikely to change...?
     ! Note: history io also instanteates fates_io_dimension_type
     type(fates_io_dimension_type) :: dim_bounds(fates_restart_num_dimensions)
     
     type(restart_map_type), pointer :: restart_map(:)

     integer, private :: cohort_index_, column_index_

   contains
     
     ! public functions
     procedure :: Init
     procedure :: SetThreadBoundsEach
     procedure :: assemble_restart_output_types
     procedure :: initialize_restart_vars
     procedure :: num_restart_vars
     procedure :: column_index
     procedure :: cohort_index
     procedure :: set_restart_vectors
     procedure :: create_patchcohort_structure
     procedure :: get_restart_vectors
     procedure :: update_3dpatch_radiation
     
     ! private work functions
     procedure, private :: init_dim_kinds_maps
     procedure, private :: set_dim_indices
     procedure, private :: set_cohort_index
     procedure, private :: set_column_index
     procedure, private :: flush_rvars
     procedure, private :: define_restart_vars
     procedure, private :: set_restart_var
     procedure, private :: DefinePRTRestartVars
     procedure, private :: GetCohortRealVector
     procedure, private :: SetCohortRealVector
     procedure, private :: RegisterCohortVector

  end type fates_restart_interface_type

  


contains

  ! =====================================================================================
  
  subroutine Init(this, num_threads, fates_bounds)
    
    use FatesIODimensionsMod, only : fates_bounds_type, column, cohort

    implicit none

    class(fates_restart_interface_type), intent(inout) :: this
    integer, intent(in) :: num_threads
    type(fates_bounds_type), intent(in) :: fates_bounds

    integer :: dim_count = 0

    dim_count = dim_count + 1
    call this%set_cohort_index(dim_count)
    call this%dim_bounds(dim_count)%Init(cohort, num_threads, &
         fates_bounds%cohort_begin, fates_bounds%cohort_end)

    dim_count = dim_count + 1
    call this%set_column_index(dim_count)
    call this%dim_bounds(dim_count)%Init(column, num_threads, &
         fates_bounds%column_begin, fates_bounds%column_end)

    ! FIXME(bja, 2016-10) assert(dim_count == FatesIOdimensionsmod::num_dimension_types)

    ! Allocate the mapping between FATES indices and the IO indices
    allocate(this%restart_map(num_threads))
    
  end subroutine Init  

  ! ======================================================================

  subroutine SetThreadBoundsEach(this, thread_index, thread_bounds)
    
    use FatesIODimensionsMod, only : fates_bounds_type

    implicit none

    class(fates_restart_interface_type), intent(inout) :: this

    integer, intent(in) :: thread_index
    type(fates_bounds_type), intent(in) :: thread_bounds

    integer :: index
    
    index = this%cohort_index()
    call this%dim_bounds(index)%SetThreadBounds(thread_index, &
         thread_bounds%cohort_begin, thread_bounds%cohort_end)
    
    index = this%column_index()
    call this%dim_bounds(index)%SetThreadBounds(thread_index, &
         thread_bounds%column_begin, thread_bounds%column_end)
    
  end subroutine SetThreadBoundsEach

  ! ===================================================================================

  subroutine assemble_restart_output_types(this)
    
    use FatesIOVariableKindMod, only : site_r8, site_int, cohort_r8, cohort_int

    implicit none
   
    class(fates_restart_interface_type), intent(inout) :: this

    call this%init_dim_kinds_maps()

    call this%set_dim_indices(cohort_r8, 1, this%cohort_index())
    call this%set_dim_indices(cohort_int, 1, this%cohort_index())

    call this%set_dim_indices(site_r8, 1, this%column_index())
    call this%set_dim_indices(site_int, 1, this%column_index())

  end subroutine assemble_restart_output_types

 ! ===================================================================================
  
  subroutine set_dim_indices(this, dk_name, idim, dim_index)

    use FatesIOVariableKindMod , only : iotype_index

    implicit none

    ! arguments
    class(fates_restart_interface_type), intent(inout) :: this
    character(len=*), intent(in)     :: dk_name
    integer, intent(in)              :: idim  ! dimension index
    integer, intent(in) :: dim_index


    ! local
    integer :: ityp

    ityp = iotype_index(trim(dk_name), fates_restart_num_dim_kinds, this%dim_kinds)

    ! First check to see if the dimension is allocated
    if (this%dim_kinds(ityp)%ndims < idim) then
       write(fates_log(), *) 'Trying to define dimension size to a dim-type structure'
       write(fates_log(), *) 'but the dimension index does not exist'
       write(fates_log(), *) 'type: ',dk_name,' ndims: ',this%dim_kinds(ityp)%ndims,' input dim:',idim
       stop
       !end_run
    end if

    if (idim == 1) then
       this%dim_kinds(ityp)%dim1_index = dim_index
    else if (idim == 2) then
       this%dim_kinds(ityp)%dim2_index = dim_index
    end if

    ! With the map, we can set the dimension size
    this%dim_kinds(ityp)%dimsize(idim) = this%dim_bounds(dim_index)%upper_bound - &
         this%dim_bounds(dim_index)%lower_bound + 1

 end subroutine set_dim_indices


  ! =======================================================================

  subroutine set_cohort_index(this, index)
    implicit none
    class(fates_restart_interface_type), intent(inout) :: this
    integer, intent(in) :: index
    this%cohort_index_ = index
  end subroutine set_cohort_index
  
  integer function cohort_index(this)
    implicit none
    class(fates_restart_interface_type), intent(in) :: this
    cohort_index = this%cohort_index_
  end function cohort_index
  
  ! =======================================================================

  subroutine set_column_index(this, index)
    implicit none
    class(fates_restart_interface_type), intent(inout) :: this
    integer, intent(in) :: index
    this%column_index_ = index
  end subroutine set_column_index
  
  integer function column_index(this)
    implicit none
    class(fates_restart_interface_type), intent(in) :: this
    column_index = this%column_index_
 end function column_index
 
 ! =======================================================================

 subroutine init_dim_kinds_maps(this)
    
    ! ----------------------------------------------------------------------------------
    ! This subroutine simply initializes the structures that define the different
    ! array and type formats for different IO variables
    !
    ! CO_R8   : 1D cohort scale 8-byte reals
    ! SI_R8   : 1D site scale 8-byte reals
    ! CO_INT  : 1D cohort scale integers
    ! SI_INT  : 1D site scale integers
    !
    ! The allocation on the structures is not dynamic and should only add up to the
    ! number of entries listed here.
    !
    ! ----------------------------------------------------------------------------------
    use FatesIOVariableKindMod, only : site_r8, site_int, cohort_r8, cohort_int
    
    implicit none
    
    ! Arguments
    class(fates_restart_interface_type), intent(inout) :: this

    integer :: index

    ! 1d cohort r8
    index = 1
    call this%dim_kinds(index)%Init(cohort_r8, 1)

    ! 1d Site r8
    index = index + 1
    call this%dim_kinds(index)%Init(site_r8, 1)

    ! cohort int
    index = index + 1
    call this%dim_kinds(index)%Init(cohort_int, 1)

    ! site int
    index = index + 1
    call this%dim_kinds(index)%Init(site_int, 1)

    ! FIXME(bja, 2016-10) assert(index == fates_num_dim_kinds)
  end subroutine init_dim_kinds_maps


  ! ====================================================================================

  integer function num_restart_vars(this)
    
    implicit none

    class(fates_restart_interface_type), intent(in) :: this

    num_restart_vars = this%num_restart_vars_
    
  end function num_restart_vars
  
  ! ====================================================================================
  
  subroutine initialize_restart_vars(this)

    implicit none

    class(fates_restart_interface_type), intent(inout) :: this

   ! Determine how many of the restart IO variables registered in FATES
   ! are going to be allocated
   call this%define_restart_vars(initialize_variables=.false.)

   ! Allocate the list of restart output variable objects
   allocate(this%rvars(this%num_restart_vars()))
   
   ! construct the object that defines all of the IO variables
   call this%define_restart_vars(initialize_variables=.true.)
   
 end subroutine initialize_restart_vars

  ! ======================================================================================

 subroutine flush_rvars(this,nc)
 
   class(fates_restart_interface_type)        :: this
   integer,intent(in)                         :: nc

   integer                                   :: ivar
   type(fates_restart_variable_type),pointer :: rvar
   integer                      :: lb1,ub1,lb2,ub2

   do ivar=1,ubound(this%rvars,1)
      associate( rvar => this%rvars(ivar) )
        call rvar%Flush(nc, this%dim_bounds, this%dim_kinds)
      end associate
   end do
   
 end subroutine flush_rvars

 

 ! ====================================================================================
 
 subroutine define_restart_vars(this, initialize_variables)
    
    ! ---------------------------------------------------------------------------------
    ! 
    !                    REGISTRY OF RESTART OUTPUT VARIABLES
    !
    ! Please add any restart variables to this registry. This registry will handle
    ! all variables that can make use of 1D column dimensioned or 1D cohort dimensioned
    ! variables.  Note that restarts are only using 1D vectors in ALM and CLM.  If you
    ! have a multi-dimensional variable that is below the cohort scale, then pack
    ! that variable into a cohort-sized output array by giving it a vtype "cohort_r8"
    ! or "cohort_int".  
    !
    ! Unlike history variables, restarts flush to zero.
    ! ---------------------------------------------------------------------------------
   
    use FatesIOVariableKindMod, only : site_r8, site_int, cohort_int, cohort_r8
    implicit none
    
    class(fates_restart_interface_type), intent(inout) :: this
    logical, intent(in) :: initialize_variables  ! are we 'count'ing or 'initializ'ing?
    integer :: ivar
    
    
    ivar=0

    ! -----------------------------------------------------------------------------------
    ! Site level variables
    ! -----------------------------------------------------------------------------------

    call this%set_restart_var(vname='fates_PatchesPerSite', vtype=site_int, &
         long_name='Total number of FATES patches per column', units='none', flushval = flushinvalid, &
          hlms='CLM:ALM', initialize=initialize_variables, ivar=ivar, index = ir_npatch_si )

    call this%set_restart_var(vname='fates_cold_dec_status', vtype=site_int, &
         long_name='status flag for cold deciduous plants', units='unitless', flushval = flushinvalid, &
         hlms='CLM:ALM', initialize=initialize_variables, ivar=ivar, index = ir_cd_status_si )

    call this%set_restart_var(vname='fates_drought_dec_status', vtype=site_int, &
         long_name='status flag for drought deciduous plants', units='unitless', flushval = flushinvalid, &
         hlms='CLM:ALM', initialize=initialize_variables, ivar=ivar, index = ir_dd_status_si )

    call this%set_restart_var(vname='fates_chilling_days', vtype=site_int, &
         long_name='chilling day counter', units='unitless', flushval = flushinvalid, &
         hlms='CLM:ALM', initialize=initialize_variables, ivar=ivar, index = ir_nchill_days_si )

    call this%set_restart_var(vname='fates_cold_days', vtype=site_int, &
         long_name='cold day counter', units='unitless', flushval = flushinvalid, &
         hlms='CLM:ALM', initialize=initialize_variables, ivar=ivar, index = ir_ncold_days_si )

    call this%set_restart_var(vname='fates_leafondate', vtype=site_int, &
         long_name='the day of year for leaf on', units='day of year', flushval = flushinvalid, &
         hlms='CLM:ALM', initialize=initialize_variables, ivar=ivar, index = ir_leafondate_si )

    call this%set_restart_var(vname='fates_leafoffdate', vtype=site_int, &
         long_name='the day of year for leaf off', units='day of year', flushval = flushinvalid, &
         hlms='CLM:ALM', initialize=initialize_variables, ivar=ivar, index = ir_leafoffdate_si )

    call this%set_restart_var(vname='fates_drought_leafondate', vtype=site_int, &
         long_name='the day of year for drought based leaf-on', units='day of year', flushval = flushinvalid, &
         hlms='CLM:ALM', initialize=initialize_variables, ivar=ivar, index = ir_dleafondate_si )

    call this%set_restart_var(vname='fates_drought_leafoffdate', vtype=site_int, &
         long_name='the day of year for drought based leaf-off', units='day of year', flushval = flushinvalid, &
         hlms='CLM:ALM', initialize=initialize_variables, ivar=ivar, index = ir_dleafoffdate_si )

    call this%set_restart_var(vname='fates_acc_nesterov_id', vtype=site_r8, &
         long_name='a nesterov index accumulator', units='unitless', flushval = flushzero, &
         hlms='CLM:ALM', initialize=initialize_variables, ivar=ivar, index = ir_acc_ni_si )
    
    call this%set_restart_var(vname='fates_gdd_site', vtype=site_r8, &
         long_name='growing degree days at each site', units='degC days', flushval = flushzero, &
         hlms='CLM:ALM', initialize=initialize_variables, ivar=ivar, index = ir_gdd_si )

    call this%set_restart_var(vname='fates_trunk_product_site', vtype=site_r8, &
         long_name='Accumulate trunk product flux at site', &
         units='kgC/m2', flushval = flushzero, &
         hlms='CLM:ALM', initialize=initialize_variables, ivar=ivar, index = ir_trunk_product_si )


    ! -----------------------------------------------------------------------------------
    ! Variables stored within cohort vectors
    ! Note: Some of these are multi-dimensional variables in the patch/site dimension
    ! that are collapsed into the cohort vectors for storage and transfer
    ! -----------------------------------------------------------------------------------

    ! This variable may be confusing, because it is a patch level variables
    ! but it is using the cohort IO vector to hold data
    call this%set_restart_var(vname='fates_CohortsPerPatch', vtype=cohort_int, &
         long_name='the number of cohorts per patch', units='unitless', flushval = flushinvalid, &
         hlms='CLM:ALM', initialize=initialize_variables, ivar=ivar, index = ir_ncohort_pa )

    call this%set_restart_var(vname='fates_solar_zenith_flag_pa', vtype=cohort_int, &
         long_name='switch specifying if zenith is positive', units='unitless', flushval = flushinvalid, &
         hlms='CLM:ALM', initialize=initialize_variables, ivar=ivar, index = ir_solar_zenith_flag_pa )
    
    call this%set_restart_var(vname='fates_solar_zenith_angle_pa', vtype=cohort_r8, &
         long_name='the angle of the solar zenith for each patch', units='radians', flushval = flushinvalid, &
         hlms='CLM:ALM', initialize=initialize_variables, ivar=ivar, index = ir_solar_zenith_angle_pa )



    ! 1D cohort Variables
    ! -----------------------------------------------------------------------------------

    call this%set_restart_var(vname='fates_seed_prod', vtype=cohort_r8, &
         long_name='fates cohort - seed production', units='kgC/plant', flushval = flushinvalid, &
         hlms='CLM:ALM', initialize=initialize_variables, ivar=ivar, index = ir_seed_prod_co )


    call this%set_restart_var(vname='fates_canopy_layer', vtype=cohort_int, &
         long_name='ed cohort - canopy_layer', units='unitless', flushval = flushinvalid, &
         hlms='CLM:ALM', initialize=initialize_variables, ivar=ivar, index = ir_canopy_layer_co )

    call this%set_restart_var(vname='fates_canopy_layer_yesterday', vtype=cohort_r8, &
         long_name='ed cohort - canopy_layer_yesterday', units='unitless', flushval = flushzero, &
         hlms='CLM:ALM', initialize=initialize_variables, ivar=ivar, index = ir_canopy_layer_yesterday_co )

    call this%set_restart_var(vname='fates_canopy_trim', vtype=cohort_r8, &
         long_name='ed cohort - canopy_trim', units='fraction', flushval = flushzero, &
         hlms='CLM:ALM', initialize=initialize_variables, ivar=ivar, index = ir_canopy_trim_co )

    call this%set_restart_var(vname='fates_size_class_lasttimestep', vtype=cohort_int, &
         long_name='ed cohort - size-class last timestep', units='index', flushval = flushzero, &
         hlms='CLM:ALM', initialize=initialize_variables, ivar=ivar, index = ir_size_class_lasttimestep_co )

    call this%set_restart_var(vname='fates_dbh', vtype=cohort_r8, &
         long_name='ed cohort - diameter at breast height', units='cm', flushval = flushzero, &
         hlms='CLM:ALM', initialize=initialize_variables, ivar=ivar, index = ir_dbh_co )

    call this%set_restart_var(vname='fates_height', vtype=cohort_r8, &
         long_name='ed cohort - plant height', units='m', flushval = flushzero, &
         hlms='CLM:ALM', initialize=initialize_variables, ivar=ivar, index = ir_height_co )

    call this%set_restart_var(vname='fates_laimemory', vtype=cohort_r8, &
         long_name='ed cohort - target leaf biomass set from prev year', &
         units='kgC/indiv', flushval = flushzero, &
         hlms='CLM:ALM', initialize=initialize_variables, ivar=ivar, index = ir_laimemory_co )

    call this%set_restart_var(vname='fates_nplant', vtype=cohort_r8, &
         long_name='ed cohort - number of plants in the cohort', &
         units='/patch', flushval = flushzero, &
         hlms='CLM:ALM', initialize=initialize_variables, ivar=ivar, index = ir_nplant_co )

    call this%set_restart_var(vname='fates_gpp_acc', vtype=cohort_r8, &
         long_name='ed cohort - accumulated gpp over dynamics step', &
         units='kgC/indiv', flushval = flushzero, &
         hlms='CLM:ALM', initialize=initialize_variables, ivar=ivar, index = ir_gpp_acc_co )

    call this%set_restart_var(vname='fates_npp_acc', vtype=cohort_r8, &
         long_name='ed cohort - accumulated npp over dynamics step', &
         units='kgC/indiv', flushval = flushzero, &
         hlms='CLM:ALM', initialize=initialize_variables, ivar=ivar, index = ir_npp_acc_co )

    call this%set_restart_var(vname='fates_resp_acc', vtype=cohort_r8, &
         long_name='ed cohort - accumulated respiration over dynamics step', &
         units='kgC/indiv', flushval = flushzero, &
         hlms='CLM:ALM', initialize=initialize_variables, ivar=ivar, index = ir_resp_acc_co )

    call this%set_restart_var(vname='fates_gpp_acc_hold', vtype=cohort_r8, &
         long_name='ed cohort - current step gpp', &
         units='kgC/indiv/year', flushval = flushzero, &
         hlms='CLM:ALM', initialize=initialize_variables, ivar=ivar, index = ir_gpp_acc_hold_co )

    call this%set_restart_var(vname='fates_npp_acc_hold', vtype=cohort_r8, &
         long_name='ed cohort - current step npp', &
         units='kgC/indiv/year', flushval = flushzero, &
         hlms='CLM:ALM', initialize=initialize_variables, ivar=ivar, index = ir_npp_acc_hold_co )

    call this%set_restart_var(vname='fates_resp_acc_hold', vtype=cohort_r8, &
         long_name='ed cohort - current step resp', &
         units='kgC/indiv/year', flushval = flushzero, &
         hlms='CLM:ALM', initialize=initialize_variables, ivar=ivar, index = ir_resp_acc_hold_co )

    call this%set_restart_var(vname='fates_bmort', vtype=cohort_r8, &
         long_name='ed cohort - background mortality rate', &
         units='/year', flushval = flushzero, &
         hlms='CLM:ALM', initialize=initialize_variables, ivar=ivar, index = ir_bmort_co )

    call this%set_restart_var(vname='fates_hmort', vtype=cohort_r8, &
         long_name='ed cohort - hydraulic mortality rate', &
         units='/year', flushval = flushzero, &
         hlms='CLM:ALM', initialize=initialize_variables, ivar=ivar, index = ir_hmort_co )

    call this%set_restart_var(vname='fates_cmort', vtype=cohort_r8, &
         long_name='ed cohort - carbon starvation mortality rate', &
         units='/year', flushval = flushzero, &
         hlms='CLM:ALM', initialize=initialize_variables, ivar=ivar, index = ir_cmort_co )

    call this%set_restart_var(vname='fates_frmort', vtype=cohort_r8, &
         long_name='ed cohort - freezing mortality rate', &
         units='/year', flushval = flushzero, &
         hlms='CLM:ALM', initialize=initialize_variables, ivar=ivar, index = ir_frmort_co )

    call this%set_restart_var(vname='fates_lmort_direct', vtype=cohort_r8, &
         long_name='ed cohort - directly logging mortality rate', &
         units='%/event', flushval = flushzero, &
         hlms='CLM:ALM', initialize=initialize_variables, ivar=ivar, index = ir_lmort_direct_co )

    call this%set_restart_var(vname='fates_lmort_collateral', vtype=cohort_r8, &
         long_name='ed cohort - collateral mortality rate', &
         units='%/event', flushval = flushzero, &
         hlms='CLM:ALM', initialize=initialize_variables, ivar=ivar, index = ir_lmort_collateral_co ) 
  
    call this%set_restart_var(vname='fates_lmort_in', vtype=cohort_r8, &
         long_name='ed cohort - mechanical mortality rate', &
         units='%/event', flushval = flushzero, &
         hlms='CLM:ALM', initialize=initialize_variables, ivar=ivar, index = ir_lmort_infra_co ) 

    call this%set_restart_var(vname='fates_ddbhdt', vtype=cohort_r8, &
         long_name='ed cohort - differential: ddbh/dt', &
         units='cm/year', flushval = flushzero, &
         hlms='CLM:ALM', initialize=initialize_variables, ivar=ivar, index = ir_ddbhdt_co )

    call this%set_restart_var(vname='fates_resp_tstep', vtype=cohort_r8, &
         long_name='ed cohort - autotrophic respiration over timestep', &
         units='kgC/indiv/timestep', flushval = flushzero, &
         hlms='CLM:ALM', initialize=initialize_variables, ivar=ivar, index = ir_resp_tstep_co )

    call this%set_restart_var(vname='fates_pft', vtype=cohort_int, &
         long_name='ed cohort - plant functional type', units='index', flushval = flushzero, &
         hlms='CLM:ALM', initialize=initialize_variables, ivar=ivar, index = ir_pft_co )

    call this%set_restart_var(vname='fates_status_coh', vtype=cohort_int, &
         long_name='ed cohort - plant phenology status', units='unitless', flushval = flushzero, &
         hlms='CLM:ALM', initialize=initialize_variables, ivar=ivar, index = ir_status_co )

    call this%set_restart_var(vname='fates_isnew', vtype=cohort_int, &
         long_name='ed cohort - binary flag specifying if a plant has experienced a full day cycle', &
         units='0/1', flushval = flushone, &
         hlms='CLM:ALM', initialize=initialize_variables, ivar=ivar, index = ir_isnew_co )

    call this%set_restart_var(vname='fates_gsblaweight',vtype=cohort_r8, &
         long_name='ed cohort - leaf-area weighted total stomatal+blayer conductance', &
         units='[m/s]*[m2]', flushval = flushzero, &
         hlms='CLM:ALM', initialize=initialize_variables, ivar=ivar, index = ir_g_sb_laweight_co)

    ! Mixed dimension variables using the cohort vector
    ! -----------------------------------------------------------------------------------

    call this%set_restart_var(vname='fates_gnd_alb_dif', vtype=cohort_r8, &
         long_name='ground albedo of diffuse radiation vis and ir', &
         units='fraction', flushval = flushzero, &
         hlms='CLM:ALM', initialize=initialize_variables, ivar=ivar, index = ir_gnd_alb_dif_pasb )

    call this%set_restart_var(vname='fates_gnd_alb_dir', vtype=cohort_r8, &
         long_name='ground albedo of direct radiation vis and ir', &
         units='fraction', flushval = flushzero, &
         hlms='CLM:ALM', initialize=initialize_variables, ivar=ivar, index = ir_gnd_alb_dir_pasb )

    call this%set_restart_var(vname='fates_spread', vtype=site_r8, &
         long_name='dynamic ratio of dbh to canopy area, by patch x canopy-layer', &
         units='cm/m2', flushval = flushzero, &
         hlms='CLM:ALM', initialize=initialize_variables, ivar=ivar, index = ir_spread_si )

    call this%set_restart_var(vname='fates_livegrass', vtype=cohort_r8, &
         long_name='total AGB from grass, by patch', &
         units='kgC/m2', flushval = flushzero, &
         hlms='CLM:ALM', initialize=initialize_variables, ivar=ivar, index = ir_livegrass_pa )

    call this%set_restart_var(vname='fates_age', vtype=cohort_r8, &
         long_name='age of the ED patch', units='yr', flushval = flushzero, &
         hlms='CLM:ALM', initialize=initialize_variables, ivar=ivar, index = ir_age_pa )

    call this%set_restart_var(vname='fates_age_since_anthro_dist', vtype=cohort_r8, &
         long_name='age of the ED patch since last anthropogenic disturbance', &
         units='yr', flushval = flushzero, &
         hlms='CLM:ALM', initialize=initialize_variables, ivar=ivar, &
         index = ir_agesinceanthrodist_pa )

    call this%set_restart_var(vname='fates_patchdistturbcat', vtype=cohort_int, &
         long_name='Disturbance label of patch', units='yr', flushval = flushzero, &
         hlms='CLM:ALM', initialize=initialize_variables, ivar=ivar, index = ir_patchdistturbcat_pa )

    call this%set_restart_var(vname='fates_area', vtype=cohort_r8, &
         long_name='are of the ED patch', units='m2', flushval = flushzero, &
         hlms='CLM:ALM', initialize=initialize_variables, ivar=ivar, index = ir_area_pa )


    ! Site Level Diagnostics over multiple nutrients


    ! Patch Level Litter Pools are potentially multi-element

    call this%RegisterCohortVector(symbol_base='fates_ag_cwd', vtype=cohort_r8, &
            long_name_base='above ground CWD',  &
            units='kg/m2', veclength=num_elements, flushval = flushzero, &
            hlms='CLM:ALM', initialize=initialize_variables, ivar=ivar, index = ir_agcwd_litt) 

    call this%RegisterCohortVector(symbol_base='fates_bg_cwd', vtype=cohort_r8, &
            long_name_base='below ground CWD',  &
            units='kg/m2', veclength=num_elements, flushval = flushzero, &
            hlms='CLM:ALM', initialize=initialize_variables, ivar=ivar, index = ir_bgcwd_litt) 

    call this%RegisterCohortVector(symbol_base='fates_leaf_fines', vtype=cohort_r8, &
            long_name_base='above ground leaf litter',  &
            units='kg/m2', veclength=num_elements, flushval = flushzero, &
            hlms='CLM:ALM', initialize=initialize_variables, ivar=ivar, index = ir_leaf_litt) 

    call this%RegisterCohortVector(symbol_base='fates_fnrt_fines', vtype=cohort_r8, &
            long_name_base='fine root litter',  &
            units='kg/m2', veclength=num_elements, flushval = flushzero, &
            hlms='CLM:ALM', initialize=initialize_variables, ivar=ivar, index = ir_fnrt_litt) 
    
    call this%RegisterCohortVector(symbol_base='fates_seed', vtype=cohort_r8, &
            long_name_base='seed bank (non-germinated)',  &
            units='kg/m2', veclength=num_elements, flushval = flushzero, &
            hlms='CLM:ALM', initialize=initialize_variables, ivar=ivar, index = ir_seed_litt)

    call this%RegisterCohortVector(symbol_base='fates_seedgerm', vtype=cohort_r8, &
           long_name_base='seed bank (germinated)',  &
           units='kg/m2', veclength=num_elements, flushval = flushzero, &
           hlms='CLM:ALM', initialize=initialize_variables, ivar=ivar, index = ir_seedgerm_litt)


    ! Site level flux diagnostics for each element

    call this%RegisterCohortVector(symbol_base='fates_cwdagin', vtype=cohort_r8, &
            long_name_base='Input flux of AG CWD', &
            units='kg/ha', veclength=num_elements, flushval = flushzero, &
            hlms='CLM:ALM', initialize=initialize_variables, ivar=ivar, index = ir_cwdagin_flxdg)

    call this%RegisterCohortVector(symbol_base='fates_cwdbgin', vtype=cohort_r8, &
            long_name_base='Input flux of BG CWD', &
            units='kg/ha', veclength=num_elements, flushval = flushzero, &
            hlms='CLM:ALM', initialize=initialize_variables, ivar=ivar, index = ir_cwdbgin_flxdg)

    call this%RegisterCohortVector(symbol_base='fates_leaflittin', vtype=cohort_r8, &
            long_name_base='Input flux of leaf litter', &
            units='kg/ha', veclength=num_elements, flushval = flushzero, &
            hlms='CLM:ALM', initialize=initialize_variables, ivar=ivar, index = ir_leaflittin_flxdg)

    call this%RegisterCohortVector(symbol_base='fates_rootlittin', vtype=cohort_r8, &
           long_name_base='Input flux of root litter', &
           units='kg/ha', veclength=num_elements, flushval = flushzero, &
           hlms='CLM:ALM', initialize=initialize_variables, ivar=ivar, index = ir_rootlittin_flxdg)

    ! Site level Mass Balance State Accounting

    call this%RegisterCohortVector(symbol_base='fates_oldstock', vtype=site_r8, &
         long_name_base='Previous total mass of all fates state variables', &
         units='kg/ha', veclength=num_elements, flushval = flushzero, &
         hlms='CLM:ALM', initialize=initialize_variables, ivar=ivar, index = ir_oldstock_mbal)
    
    call this%RegisterCohortVector(symbol_base='fates_errfates', vtype=site_r8, &
         long_name_base='Previous total mass of error fates state variables', &
         units='kg/ha', veclength=num_elements, flushval = flushzero, &
         hlms='CLM:ALM', initialize=initialize_variables, ivar=ivar, index = ir_errfates_mbal)
    
    

    ! Only register hydraulics restart variables if it is turned on!
    
    if(hlm_use_planthydro==itrue) then

       if ( fates_maxElementsPerSite < (nshell * nlevsoi_hyd_max) ) then
          write(fates_log(), *) ' Ftes plant hydraulics needs space to store site-level hydraulics info.'
          write(fates_log(), *) ' It uses array spaces typically reserved for cohorts to hold this.'
          write(fates_log(), *) ' However, that space defined by fates_maxElementsPerSite must be larger'
          write(fates_log(), *) ' than the product of maximum soil layers x rhizosphere shells'
          write(fates_log(), *) ' See FatesInterfaceMod.F90 for how this array is set'
          write(fates_log(), *) ' fates_maxElementsPerSite = ',fates_maxElementsPerSite
          write(fates_log(), *) ' nshell = ',nshell
          write(fates_log(), *) ' nlevsoi_hyd_max = ',nlevsoi_hyd_max
          call endrun(msg=errMsg(sourcefile, __LINE__))
       end if

       call this%RegisterCohortVector(symbol_base='fates_hydro_th_ag', vtype=cohort_r8, &
            long_name_base='water in aboveground compartments',  &
            units='kg/plant', veclength=n_hypool_ag, flushval = flushzero, &
            hlms='CLM:ALM', initialize=initialize_variables, ivar=ivar, index = ir_hydro_th_ag_covec) 
       
       call this%RegisterCohortVector(symbol_base='fates_hydro_th_troot', vtype=cohort_r8, &
            long_name_base='water in transporting roots', &
            units='kg/plant', veclength=n_hypool_troot, flushval = flushzero, &
            hlms='CLM:ALM', initialize=initialize_variables, ivar=ivar, index = ir_hydro_th_troot_covec) 
       
       call this%RegisterCohortVector(symbol_base='fates_hydro_th_aroot', vtype=cohort_r8, &
            long_name_base='water in absorbing roots',  &
            units='kg/plant', veclength=nlevsoi_hyd_max, flushval = flushzero, &
            hlms='CLM:ALM', initialize=initialize_variables, ivar=ivar, index = ir_hydro_th_aroot_covec) 

       call this%RegisterCohortVector(symbol_base='fates_hydro_err_aroot', vtype=cohort_r8, &
            long_name_base='error in plant-hydro balance in absorbing roots',  &
            units='kg/plant', veclength=nlevsoi_hyd_max, flushval = flushzero, &
            hlms='CLM:ALM', initialize=initialize_variables, ivar=ivar, index = ir_hydro_err_growturn_aroot_covec) 

       call this%RegisterCohortVector(symbol_base='fates_hydro_err_ag', vtype=cohort_r8, &
            long_name_base='error in plant-hydro balance above ground',  &
            units='kg/plant', veclength=n_hypool_ag, flushval = flushzero, &
            hlms='CLM:ALM', initialize=initialize_variables, ivar=ivar, index = ir_hydro_err_growturn_ag_covec) 

       call this%RegisterCohortVector(symbol_base='fates_hydro_err_troot', vtype=cohort_r8, &
            long_name_base='error in plant-hydro balance above ground',  &
            units='kg/plant', veclength=n_hypool_troot, flushval = flushzero, &
            hlms='CLM:ALM', initialize=initialize_variables, ivar=ivar, index = ir_hydro_err_growturn_troot_covec) 

       ! Site-level volumentric liquid water content (shell x layer)
       call this%set_restart_var(vname='fates_hydro_liqvol_shell', vtype=cohort_r8, &
            long_name='Volumetric water content of rhizosphere compartments (layerxshell)', &
            units='m3/m3', flushval = flushzero, &
            hlms='CLM:ALM', initialize=initialize_variables, ivar=ivar, index = ir_hydro_liqvol_shell_si )

       ! Site-level water bound in new recruits
       call this%set_restart_var(vname='fates_hydro_recruit_h2o', vtype=site_r8, &
            long_name='Site level water mass used for new recruits', &
            units='kg', flushval = flushzero, &
            hlms='CLM:ALM', initialize=initialize_variables, ivar=ivar, index = ir_hydro_recruit_si )
       
       ! Site-level water bound in dead plants
       call this%set_restart_var(vname='fates_hydro_dead_h2o', vtype=site_r8, &
            long_name='Site level water bound in dead plants', &
            units='kg', flushval = flushzero, &
            hlms='CLM:ALM', initialize=initialize_variables, ivar=ivar, index = ir_hydro_dead_si )
       
       ! Site-level water balance error due to growth/turnover
       call this%set_restart_var(vname='fates_hydro_growturn_err', vtype=site_r8, &
            long_name='Site level error for hydraulics due to growth/turnover', &
            units='kg', flushval = flushzero, &
            hlms='CLM:ALM', initialize=initialize_variables, ivar=ivar, index = ir_hydro_growturn_err_si )

       ! Site-level water balance error due to phenology?
       call this%set_restart_var(vname='fates_hydro_pheno_err', vtype=site_r8, &
            long_name='Site level error for hydraulics due to phenology', &
            units='kg', flushval = flushzero, &
            hlms='CLM:ALM', initialize=initialize_variables, ivar=ivar, index = ir_hydro_pheno_err_si )

       ! Site-level water balance error in vegetation
       call this%set_restart_var(vname='fates_hydro_hydro_err', vtype=site_r8, &
            long_name='Site level error for hydrodynamics', &
            units='kg', flushval = flushzero, &
            hlms='CLM:ALM', initialize=initialize_variables, ivar=ivar, index = ir_hydro_hydro_err_si )
       
    end if


    !
    ! site x time level vars
    !

    call this%set_restart_var(vname='fates_water_memory', vtype=cohort_r8, &
         long_name='last 10 days of volumetric soil water, by site x day-index', &
         units='m3/m3', flushval = flushzero, &
         hlms='CLM:ALM', initialize=initialize_variables, ivar=ivar, index = ir_watermem_siwm )

    call this%set_restart_var(vname='fates_vegtemp_memory', vtype=cohort_r8, &
         long_name='last 10 days of 24-hour vegetation temperature, by site x day-index', &
         units='m3/m3', flushval = flushzero, &
         hlms='CLM:ALM', initialize=initialize_variables, ivar=ivar, index = ir_vegtempmem_sitm )
    
    call this%set_restart_var(vname='fates_recrate', vtype=cohort_r8, &
         long_name='fates diagnostics on recruitment', &
         units='indiv/ha/day', flushval = flushzero, &
         hlms='CLM:ALM', initialize=initialize_variables, ivar=ivar, index = ir_recrate_sift)

    call this%set_restart_var(vname='fates_fmortrate_canopy', vtype=cohort_r8, &
         long_name='fates diagnostics on fire mortality canopy', &
         units='indiv/ha/year', flushval = flushzero, &
         hlms='CLM:ALM', initialize=initialize_variables, ivar=ivar, index = ir_fmortrate_cano_siscpf)

    call this%set_restart_var(vname='fates_fmortrate_ustory', vtype=cohort_r8, &
         long_name='fates diagnostics on fire mortality ustory', &
         units='indiv/ha/year', flushval = flushzero, &
         hlms='CLM:ALM', initialize=initialize_variables, ivar=ivar, index = ir_fmortrate_usto_siscpf)

    call this%set_restart_var(vname='fates_imortrate', vtype=cohort_r8, &
         long_name='fates diagnostics on impact mortality', &
         units='indiv/ha/year', flushval = flushzero, &
         hlms='CLM:ALM', initialize=initialize_variables, ivar=ivar, index = ir_imortrate_siscpf)

    call this%set_restart_var(vname='fates_fmortrate_crown', vtype=cohort_r8, &
         long_name='fates diagnostics on crown fire mortality', &
         units='indiv/ha/year', flushval = flushzero, &
         hlms='CLM:ALM', initialize=initialize_variables, ivar=ivar, index = ir_fmortrate_crown_siscpf)

    call this%set_restart_var(vname='fates_fmortrate_cambi', vtype=cohort_r8, &
         long_name='fates diagnostics on fire cambial mortality', &
         units='indiv/ha/year', flushval = flushzero, &
         hlms='CLM:ALM', initialize=initialize_variables, ivar=ivar, index = ir_fmortrate_cambi_siscpf)

    call this%set_restart_var(vname='fates_termn_canopy', vtype=cohort_r8, &
         long_name='fates diagnostics on termin mortality canopy', &
         units='indiv/ha/day', flushval = flushzero, &
         hlms='CLM:ALM', initialize=initialize_variables, ivar=ivar, index = ir_termnindiv_cano_siscpf)

    call this%set_restart_var(vname='fates_termn_ustory', vtype=cohort_r8, &
         long_name='fates diagnostics on term mortality ustory', &
         units='indiv/ha/day', flushval = flushzero, &
         hlms='CLM:ALM', initialize=initialize_variables, ivar=ivar, index = ir_termnindiv_usto_siscpf)

    call this%set_restart_var(vname='fates_growflx_fusion', vtype=cohort_r8, &
         long_name='fates diag: rate of indivs moving via fusion', &
         units='indiv/ha/day', flushval = flushzero, &
         hlms='CLM:ALM', initialize=initialize_variables, ivar=ivar, index = ir_growflx_fusion_siscpf)
    
    call this%set_restart_var(vname='fates_demorate', vtype=cohort_r8, &
         long_name='fates diagnoatic rate of indivs demoted', &
         units='indiv/ha/day', flushval = flushzero, &
         hlms='CLM:ALM', initialize=initialize_variables, ivar=ivar, index = ir_demorate_sisc)

    call this%set_restart_var(vname='fates_promrate', vtype=cohort_r8, &
         long_name='fates diagnostic rate of indivs promoted', &
         units='indiv/ha/da', flushval = flushzero, &
         hlms='CLM:ALM', initialize=initialize_variables, ivar=ivar, index = ir_promrate_sisc)

    call this%set_restart_var(vname='fates_imortcflux', vtype=site_r8, &
         long_name='biomass of indivs killed due to impact mort', &
         units='kgC/ha/day', flushval = flushzero, &
         hlms='CLM:ALM', initialize=initialize_variables, ivar=ivar, index = ir_imortcflux_si)
 
   call this%set_restart_var(vname='fates_fmortcflux_canopy', vtype=site_r8, &
         long_name='fates diagnostic biomass of canopy fire', &
         units='gC/m2/sec', flushval = flushzero, &
         hlms='CLM:ALM', initialize=initialize_variables, ivar=ivar, index = ir_fmortcflux_cano_si)

    call this%set_restart_var(vname='fates_fmortcflux_ustory', vtype=site_r8, &
         long_name='fates diagnostic biomass of understory fire', &
         units='gC/m2/sec', flushval = flushzero, &
         hlms='CLM:ALM', initialize=initialize_variables, ivar=ivar, index = ir_fmortcflux_usto_si)

    call this%set_restart_var(vname='fates_termcflux_canopy', vtype=site_r8, &
         long_name='fates diagnostic term carbon flux canopy', &
         units='', flushval = flushzero, &
         hlms='CLM:ALM', initialize=initialize_variables, ivar=ivar, index =   ir_termcflux_cano_si )

   call this%set_restart_var(vname='fates_termcflux_ustory', vtype=site_r8, &
         long_name='fates diagnostic term carbon flux understory', &
         units='', flushval = flushzero, &
         hlms='CLM:ALM', initialize=initialize_variables, ivar=ivar, index =   ir_termcflux_usto_si )

   call this%set_restart_var(vname='fates_democflux', vtype=site_r8, &
         long_name='fates diagnostic demotion carbon flux', &
         units='', flushval = flushzero, &
         hlms='CLM:ALM', initialize=initialize_variables, ivar=ivar, index =   ir_democflux_si )

   call this%set_restart_var(vname='fates_promcflux', vtype=site_r8, &
         long_name='fates diagnostic promotion carbon flux ', &
         units='', flushval = flushzero, &
         hlms='CLM:ALM', initialize=initialize_variables, ivar=ivar, index =   ir_promcflux_si )




    ! Register all of the PRT states and fluxes

    ir_prt_base = ivar
    call this%DefinePRTRestartVars(initialize_variables,ivar)
       
 
    
    ! Must be last thing before return
    this%num_restart_vars_ = ivar
    
 end subroutine define_restart_vars
  
 ! =====================================================================================
 
  subroutine DefinePRTRestartVars(this,initialize_variables,ivar)

    ! ----------------------------------------------------------------------------------
    ! PARTEH variables are objects.  These objects 
    ! each are registered to have things like names units and symbols
    ! as part of that object.  Thus, when defining, reading and writing restarts,
    ! instead of manually typing out each variable we want, we just loop through
    ! our list of ojbects.
    !
    ! We do have to loop through the different parts of the objects indepenently.
    ! For instance we can't have one loop that covers the states "val", and
    ! the net allocation and reactive transport flux "net_alloc", so we have to loop
    ! these each separately. As other fluxes are added in the future, they need
    ! their own definition.
    !
    ! Some of the code below is about parsing the strings of these objects
    ! and automatically building the names of the PARTEH output variables
    ! as we go.
    !
    ! Note that parteh variables may or may not be scalars. Each variable's
    ! position gets its own variable in the restart file.  So the variable
    ! name will also parse the string for that position.
    ! -----------------------------------------------------------------------------------


     use FatesIOVariableKindMod, only : cohort_r8

     class(fates_restart_interface_type) :: this
     logical, intent(in)                 :: initialize_variables
     integer,intent(inout)               :: ivar      ! global variable counter
      
     integer                             :: dummy_out ! dummy index for variable
                                                      ! position in global file
     integer                             :: i_var     ! loop counter for prt variables
     integer                             :: i_pos     ! loop counter for discrete position

     character(len=32)  :: symbol_base    ! Symbol name without position or flux type
     character(len=128) :: name_base      ! name without position or flux type
     character(len=4)   :: pos_symbol
     character(len=128) :: symbol
     character(len=256) :: long_name

     do i_var = 1, prt_global%num_vars

        ! The base symbol name
        symbol_base = prt_global%state_descriptor(i_var)%symbol
        
        ! The long name of the variable
        name_base = prt_global%state_descriptor(i_var)%longname

        do i_pos = 1, prt_global%state_descriptor(i_var)%num_pos
           
           ! String describing the physical position of the variable
           write(pos_symbol, '(I3.3)') i_pos

           ! Register the instantaneous state variable "val"
           ! ----------------------------------------------------------------------------

           ! The symbol that is written to file
           symbol    = trim(symbol_base)//'_val_'//trim(pos_symbol)

           ! The expanded long name of the variable
           long_name = trim(name_base)//', state var, position:'//trim(pos_symbol)

           call this%set_restart_var(vname=trim(symbol), &
                  vtype=cohort_r8, &
                  long_name=trim(long_name), &
                  units='kg', flushval = flushzero, &
                  hlms='CLM:ALM', initialize=initialize_variables, &
                  ivar=ivar, index = dummy_out ) 

           ! Register the turnover flux variables
           ! ----------------------------------------------------------------------------

           ! The symbol that is written to file
           symbol = trim(symbol_base)//'_turn_'//trim(pos_symbol)

           ! The expanded long name of the variable
           long_name     = trim(name_base)//', turnover, position:'//trim(pos_symbol)
           
           call this%set_restart_var(vname=trim(symbol), &
                 vtype=cohort_r8, &
                 long_name=trim(long_name), &
                 units='kg', flushval = flushzero, &
                 hlms='CLM:ALM', initialize=initialize_variables, &
                 ivar=ivar, index = dummy_out ) 
            


           ! Register the net allocation flux variable
           ! ----------------------------------------------------------------------------
           
           ! The symbol that is written to file
           symbol = trim(symbol_base)//'_net_'//trim(pos_symbol)

           ! The expanded long name of the variable
           long_name     = trim(name_base)//', net allocation/transp, position:'//trim(pos_symbol)

           call this%set_restart_var(vname=trim(symbol), &
                  vtype=cohort_r8, &
                  long_name=trim(long_name), &
                  units='kg', flushval = flushzero, &
                  hlms='CLM:ALM', initialize=initialize_variables, &
                  ivar=ivar, index = dummy_out ) 
           


           ! Register the burn flux variable
           ! ----------------------------------------------------------------------------
           ! The symbol that is written to file
           symbol    = trim(symbol_base)//'_burned_'//trim(pos_symbol)

           ! The expanded long name of the variable
           long_name = trim(name_base)//', burned mass:'//trim(pos_symbol)

           call this%set_restart_var(vname=symbol, &
                 vtype=cohort_r8, &
                 long_name=trim(long_name), &
                 units='kg', flushval = flushzero, &
                 hlms='CLM:ALM', initialize=initialize_variables, &
                 ivar=ivar, index = dummy_out ) 

        end do
     end do
      
     return
  end subroutine DefinePRTRestartVars

  ! =====================================================================================

  subroutine RegisterCohortVector(this,symbol_base, vtype, long_name_base, &
                                  units, veclength, flushval, hlms,   &
                                  initialize, ivar, index) 

       
    ! The basic idea here is that instead of saving cohorts with vector data
    ! as long arrays in the restart file, we give each index of the vector
    ! its own variable.  This helps reduce the size of the restart files
    ! considerably.
    
    
    use FatesIOVariableKindMod, only : cohort_r8
    
    class(fates_restart_interface_type) :: this
    character(*),intent(in) :: symbol_base    ! Symbol name without position
    character(*),intent(in) :: vtype          ! String defining variable type 
    character(*),intent(in) :: long_name_base ! name without position
    character(*),intent(in) :: units          ! units for this variable
    integer,intent(in)      :: veclength      ! length of the vector
    real(r8),intent(in)     :: flushval       ! Value to flush to
    character(*),intent(in) :: hlms           ! The HLMs this works in
    logical, intent(in)     :: initialize     ! Is this registering or counting?
    integer,intent(inout)   :: ivar           ! global variable counter
    integer,intent(out)     :: index          ! The variable index for this variable
    
    ! Local Variables
    character(len=4)        :: pos_symbol     ! vectors need text strings for each position
    character(len=128)      :: symbol         ! symbol  name written to file
    character(len=256)      :: long_name      ! long name written to file
    integer                 :: i_pos          ! loop counter for discrete position
    integer                 :: dummy_index
    

    ! We give each vector its own index that points to the first position
    
    index = ivar + 1
    
    do i_pos = 1, veclength
       
       ! String describing the physical position of the variable
       write(pos_symbol, '(I3.3)') i_pos
       
       ! The symbol that is written to file
       symbol    = trim(symbol_base)//'_vec_'//trim(pos_symbol)
       
       ! The expanded long name of the variable
       long_name = trim(long_name_base)//', position:'//trim(pos_symbol)
       
       call this%set_restart_var(vname=trim(symbol), &
            vtype=vtype, &
            long_name=trim(long_name), &
            units=units, flushval = flushval, &
            hlms='CLM:ALM', initialize=initialize, &
            ivar=ivar, index = dummy_index ) 
       
    end do
    
  end subroutine RegisterCohortVector

  ! =====================================================================================
  
  subroutine GetCohortRealVector(this, state_vector, len_state_vector, &
                                 variable_index_base, co_global_index)
    
    ! This subroutine walks through global cohort vector indices
    ! and pulls from the different associated restart variables
    
    class(fates_restart_interface_type) , intent(inout) :: this
    integer,intent(in)     :: len_state_vector
    real(r8),intent(inout) :: state_vector(len_state_vector)
    integer,intent(in)     :: variable_index_base
    integer,intent(in)     :: co_global_index
    
    integer :: i_pos              ! vector position loop index
    integer :: ir_pos_var         ! global variable index
    
    ir_pos_var = variable_index_base
    do i_pos = 1, len_state_vector
       state_vector(i_pos) = this%rvars(ir_pos_var)%r81d(co_global_index)
       ir_pos_var = ir_pos_var + 1
    end do
    return
 end subroutine GetCohortRealVector
  
  ! =====================================================================================   
  
  subroutine SetCohortRealVector(this, state_vector, len_state_vector, &
                                  variable_index_base, co_global_index)

    ! This subroutine walks through global cohort vector indices
    ! and pushes into the restart arrays the different associated restart variables
    
    class(fates_restart_interface_type) , intent(inout) :: this
    integer,intent(in)   :: len_state_vector
    real(r8),intent(in)  :: state_vector(len_state_vector)
    integer,intent(in)   :: variable_index_base
    integer,intent(in)   :: co_global_index
    
    integer :: i_pos              ! vector position loop index
    integer :: ir_pos_var         ! global variable index
    
    ir_pos_var = variable_index_base
    do i_pos = 1, len_state_vector
       this%rvars(ir_pos_var)%r81d(co_global_index) = state_vector(i_pos)
       ir_pos_var = ir_pos_var + 1
    end do
    return
  end subroutine SetCohortRealVector
  

  ! =====================================================================================

  subroutine set_restart_var(this,vname,vtype,long_name,units,flushval, &
        hlms,initialize,ivar,index)

    use FatesUtilsMod, only : check_hlm_list
    use FatesInterfaceMod, only : hlm_name

    ! arguments
    class(fates_restart_interface_type) :: this
    character(len=*),intent(in)  :: vname
    character(len=*),intent(in)  :: vtype
    character(len=*),intent(in)  :: units 
    real(r8), intent(in)         :: flushval
    character(len=*),intent(in)  :: long_name
    character(len=*),intent(in)  :: hlms
    logical, intent(in)          :: initialize
    integer, intent(inout)       :: ivar
    integer, intent(inout)       :: index  ! This is the index for the variable of
                                           ! interest that is associated with an
                                           ! explict name (for fast reference during update)
                                           ! A zero is passed back when the variable is
                                           ! not used

    
    type(fates_restart_variable_type),pointer :: rvar
    integer :: ub1,lb1,ub2,lb2    ! Bounds for allocating the var
    integer :: ityp
    
    logical :: use_var
    
    use_var = check_hlm_list(trim(hlms), trim(hlm_name))


    if( use_var ) then
       
       ivar  = ivar+1
       index = ivar    
       
       if( initialize )then
          
          call this%rvars(ivar)%Init(vname, units, long_name, vtype, flushval, &
               fates_restart_num_dim_kinds, this%dim_kinds, this%dim_bounds)

       end if
    else
       
       index = 0
    end if
    
    return
 end subroutine set_restart_var

 ! =====================================================================================

 subroutine set_restart_vectors(this,nc,nsites,sites)

   use FatesInterfaceMod, only : fates_maxElementsPerPatch
   use FatesInterfaceMod, only : numpft
   use EDTypesMod, only : ed_site_type
   use EDTypesMod, only : ed_cohort_type
   use EDTypesMod, only : ed_patch_type
   use EDTypesMod, only : maxSWb
   use EDTypesMod, only : numWaterMem
   use EDTypesMod, only : num_vegtemp_mem

    ! Arguments
    class(fates_restart_interface_type)             :: this
    integer                 , intent(in)            :: nc   ! clump index
    integer                 , intent(in)            :: nsites
    type(ed_site_type)      , intent(inout), target :: sites(nsites)

    ! Locals
    integer  :: s                         ! The local site index
    type(litter_type), pointer :: litt    ! pointer to patch's litter object

    ! ----------------------------------------------------------------------------------
    ! The following group of integers indicate the positional index (idx)
    ! of variables at different scales inside the I/O arrays (io)
    ! Keep in mind that many of these variables have a composite dimension
    ! at the patch scale.  To hold this memory, we borrow the cohort
    ! vector.  Thus the head of each array points to the first cohort
    ! of each patch. "io_idx_co_1st"
    ! ----------------------------------------------------------------------------------
    integer  :: io_idx_si      ! site index
    integer  :: io_idx_co_1st  ! 1st cohort of each patch
    integer  :: io_idx_co      ! cohort index
    integer  :: io_idx_pa_pft  ! each pft within each patch (pa_pft)
    integer  :: io_idx_pa_cwd  ! each cwd class within each patch (pa_cwd)
    integer  :: io_idx_pa_cwsl ! each cwd x soil layer
    integer  :: io_idx_pa_dcsl ! each decomposability x soil layer
    integer  :: io_idx_pa_dc   ! each decomposability index
    integer  :: io_idx_pa_ib   ! each SW band (vis/ir) per patch (pa_ib)
    integer  :: io_idx_si_wmem ! each water memory class within each site
    integer  :: io_idx_si_lyr_shell ! site - layer x shell index
    integer  :: io_idx_si_scpf ! each size-class x pft index within site
    integer  :: io_idx_si_sc   ! each size-class index within site
    integer  :: io_idx_si_cwd  ! each site-cwd index
    integer  :: io_idx_si_pft  ! each site-pft index
    integer  :: io_idx_si_vtmem ! indices for veg-temp memory at site

    ! Some counters (for checking mostly)
    integer  :: totalcohorts   ! total cohort count on this thread (diagnostic)
    integer  :: patchespersite   ! number of patches per site
    integer  :: cohortsperpatch  ! number of cohorts per patch 

    integer  :: ft               ! functional type index
    integer  :: el               ! element loop index
    integer  :: ilyr             ! soil layer index
    integer  :: nlevsoil         ! total soil layers in patch of interest
    integer  :: k,j,i            ! indices to the radiation matrix
    integer  :: ir_prt_var       ! loop counter for var x position
    integer  :: i_var            ! loop counter for PRT variables
    integer  :: i_pos            ! loop counter for discrete PRT positions
    integer  :: i_scls           ! loop counter for size-class
    integer  :: i_cwd            ! loop counter for cwd
    integer  :: i_pft            ! loop counter for pft

    type(fates_restart_variable_type) :: rvar
    type(ed_patch_type),pointer  :: cpatch
    type(ed_cohort_type),pointer :: ccohort


    associate( rio_npatch_si           => this%rvars(ir_npatch_si)%int1d, &
           rio_cd_status_si            => this%rvars(ir_cd_status_si)%int1d, &
           rio_dd_status_si            => this%rvars(ir_dd_status_si)%int1d, &
           rio_nchill_days_si          => this%rvars(ir_nchill_days_si)%int1d, &
           rio_ncold_days_si           => this%rvars(ir_ncold_days_si)%int1d, &
           rio_leafondate_si           => this%rvars(ir_leafondate_si)%int1d, &
           rio_leafoffdate_si          => this%rvars(ir_leafoffdate_si)%int1d, &
           rio_dleafondate_si          => this%rvars(ir_dleafondate_si)%int1d, &
           rio_dleafoffdate_si         => this%rvars(ir_dleafoffdate_si)%int1d, &
           rio_acc_ni_si               => this%rvars(ir_acc_ni_si)%r81d, &
           rio_gdd_si                  => this%rvars(ir_gdd_si)%r81d, &
           rio_trunk_product_si        => this%rvars(ir_trunk_product_si)%r81d, &
           rio_ncohort_pa              => this%rvars(ir_ncohort_pa)%int1d, &
           rio_solar_zenith_flag_pa    => this%rvars(ir_solar_zenith_flag_pa)%int1d, &
           rio_solar_zenith_angle_pa   => this%rvars(ir_solar_zenith_angle_pa)%r81d, &
           rio_canopy_layer_co         => this%rvars(ir_canopy_layer_co)%int1d, &
           rio_canopy_layer_yesterday_co    => this%rvars(ir_canopy_layer_yesterday_co)%r81d, &
           rio_canopy_trim_co          => this%rvars(ir_canopy_trim_co)%r81d, &
           rio_seed_prod_co            => this%rvars(ir_seed_prod_co)%r81d, &
           rio_size_class_lasttimestep => this%rvars(ir_size_class_lasttimestep_co)%int1d, &
           rio_dbh_co                  => this%rvars(ir_dbh_co)%r81d, &
           rio_g_sb_laweight_co        => this%rvars(ir_g_sb_laweight_co)%r81d, &
           rio_height_co               => this%rvars(ir_height_co)%r81d, &
           rio_laimemory_co            => this%rvars(ir_laimemory_co)%r81d, &
           rio_nplant_co               => this%rvars(ir_nplant_co)%r81d, &
           rio_gpp_acc_co              => this%rvars(ir_gpp_acc_co)%r81d, &
           rio_npp_acc_co              => this%rvars(ir_npp_acc_co)%r81d, &
           rio_resp_acc_co             => this%rvars(ir_resp_acc_co)%r81d, &
           rio_gpp_acc_hold_co         => this%rvars(ir_gpp_acc_hold_co)%r81d, &
           rio_resp_acc_hold_co        => this%rvars(ir_resp_acc_hold_co)%r81d, &
           rio_npp_acc_hold_co         => this%rvars(ir_npp_acc_hold_co)%r81d, &
           rio_bmort_co                => this%rvars(ir_bmort_co)%r81d, &
           rio_hmort_co                => this%rvars(ir_hmort_co)%r81d, &
           rio_cmort_co                => this%rvars(ir_cmort_co)%r81d, &
           rio_frmort_co               => this%rvars(ir_frmort_co)%r81d, &
           rio_lmort_direct_co         => this%rvars(ir_lmort_direct_co)%r81d, &
           rio_lmort_collateral_co     => this%rvars(ir_lmort_collateral_co)%r81d, &
           rio_lmort_infra_co          => this%rvars(ir_lmort_infra_co)%r81d, &
           rio_ddbhdt_co               => this%rvars(ir_ddbhdt_co)%r81d, &
           rio_resp_tstep_co           => this%rvars(ir_resp_tstep_co)%r81d, &
           rio_pft_co                  => this%rvars(ir_pft_co)%int1d, &
           rio_status_co               => this%rvars(ir_status_co)%int1d, &
           rio_isnew_co                => this%rvars(ir_isnew_co)%int1d, &
           rio_gnd_alb_dif_pasb        => this%rvars(ir_gnd_alb_dif_pasb)%r81d, &
           rio_gnd_alb_dir_pasb        => this%rvars(ir_gnd_alb_dir_pasb)%r81d, &
           rio_spread_si               => this%rvars(ir_spread_si)%r81d, &
           rio_livegrass_pa            => this%rvars(ir_livegrass_pa)%r81d, &
           rio_age_pa                  => this%rvars(ir_age_pa)%r81d, &
           rio_patchdistturbcat_pa     => this%rvars(ir_patchdistturbcat_pa)%int1d, &           
           rio_agesinceanthrodist_pa   => this%rvars(ir_agesinceanthrodist_pa)%r81d, &           
           rio_area_pa                 => this%rvars(ir_area_pa)%r81d, &
           rio_watermem_siwm           => this%rvars(ir_watermem_siwm)%r81d, &
           rio_vegtempmem_sitm         => this%rvars(ir_vegtempmem_sitm)%r81d, &
           rio_recrate_sift            => this%rvars(ir_recrate_sift)%r81d, &
           rio_fmortrate_cano_siscpf   => this%rvars(ir_fmortrate_cano_siscpf)%r81d, &
           rio_fmortrate_usto_siscpf   => this%rvars(ir_fmortrate_usto_siscpf)%r81d, &
           rio_imortrate_siscpf        => this%rvars(ir_imortrate_siscpf)%r81d, &
           rio_fmortrate_crown_siscpf  => this%rvars(ir_fmortrate_crown_siscpf)%r81d, &
           rio_fmortrate_cambi_siscpf  => this%rvars(ir_fmortrate_cambi_siscpf)%r81d, &
           rio_termnindiv_cano_siscpf  => this%rvars(ir_termnindiv_cano_siscpf)%r81d, &
           rio_termnindiv_usto_siscpf  => this%rvars(ir_termnindiv_usto_siscpf)%r81d, &
           rio_growflx_fusion_siscpf   => this%rvars(ir_growflx_fusion_siscpf)%r81d,  &
           rio_demorate_sisc           => this%rvars(ir_demorate_sisc)%r81d, &
           rio_promrate_sisc           => this%rvars(ir_promrate_sisc)%r81d, &
           rio_termcflux_cano_si       => this%rvars(ir_termcflux_cano_si)%r81d, &
           rio_termcflux_usto_si       => this%rvars(ir_termcflux_usto_si)%r81d, &
           rio_democflux_si            => this%rvars(ir_democflux_si)%r81d, &
           rio_promcflux_si            => this%rvars(ir_promcflux_si)%r81d, &
           rio_imortcflux_si           => this%rvars(ir_imortcflux_si)%r81d, &
           rio_fmortcflux_cano_si      => this%rvars(ir_fmortcflux_cano_si)%r81d, &
           rio_fmortcflux_usto_si      => this%rvars(ir_fmortcflux_usto_si)%r81d)


       totalCohorts = 0
       
       ! ---------------------------------------------------------------------------------
       ! Flush arrays to values defined by %flushval (see registry entry in
       ! subroutine define_history_vars()
       ! ---------------------------------------------------------------------------------
       call this%flush_rvars(nc)
       
       do s = 1,nsites
          
          ! Calculate the offsets
          ! fcolumn is the global column index of the current site.
          ! For the first site, if that site aligns with the first column index
          ! in the clump, than the offset should be be equal to begCohort
          
          io_idx_si      = this%restart_map(nc)%site_index(s)
          io_idx_co_1st  = this%restart_map(nc)%cohort1_index(s)

          io_idx_co      = io_idx_co_1st
          io_idx_pa_ib   = io_idx_co_1st
          io_idx_si_wmem = io_idx_co_1st
          io_idx_si_vtmem = io_idx_co_1st


          ! Hydraulics counters  lyr = hydraulic layer, shell = rhizosphere shell
          io_idx_si_lyr_shell = io_idx_co_1st
          io_idx_si_scpf = io_idx_co_1st
          io_idx_si_sc   = io_idx_co_1st

          
          ! recruitment rate
          do i_pft = 1,numpft
             rio_recrate_sift(io_idx_co_1st+i_pft-1)   = sites(s)%recruitment_rate(i_pft)
          end do

          do el = 1, num_elements

             io_idx_si_cwd = io_idx_co_1st
             io_idx_si_pft = io_idx_co_1st

             do i_cwd=1,ncwd
                this%rvars(ir_cwdagin_flxdg+el-1)%r81d(io_idx_si_cwd) = sites(s)%flux_diags(el)%cwd_ag_input(i_cwd)
                this%rvars(ir_cwdbgin_flxdg+el-1)%r81d(io_idx_si_cwd) = sites(s)%flux_diags(el)%cwd_bg_input(i_cwd)
                io_idx_si_cwd = io_idx_si_cwd + 1
             end do
             
             do i_pft=1,numpft
                this%rvars(ir_leaflittin_flxdg+el-1)%r81d(io_idx_si_pft) = sites(s)%flux_diags(el)%leaf_litter_input(i_pft)
                this%rvars(ir_rootlittin_flxdg+el-1)%r81d(io_idx_si_pft) = sites(s)%flux_diags(el)%root_litter_input(i_pft)
                io_idx_si_pft = io_idx_si_pft + 1
             end do

             this%rvars(ir_oldstock_mbal+el-1)%r81d(io_idx_si) = sites(s)%mass_balance(el)%old_stock
             this%rvars(ir_errfates_mbal+el-1)%r81d(io_idx_si) = sites(s)%mass_balance(el)%err_fates

          end do


          ! canopy spread term
          rio_spread_si(io_idx_si)   = sites(s)%spread
          
          cpatch => sites(s)%oldest_patch
          
          ! new column, reset num patches
          patchespersite = 0
          
          do while(associated(cpatch))
             
             ! found patch, increment
             patchespersite = patchespersite + 1
             
             ccohort => cpatch%shortest
             
             ! new patch, reset num cohorts
             cohortsperpatch = 0
             
             do while(associated(ccohort))
                
                ! found cohort, increment
                cohortsperpatch = cohortsperpatch + 1
                totalCohorts    = totalCohorts + 1
             
                if ( debug ) then
                   write(fates_log(),*) 'CLTV io_idx_co ', io_idx_co
                   write(fates_log(),*) 'CLTV lowerbound ', lbound(rio_npp_acc_co,1) 
                   write(fates_log(),*) 'CLTV upperbound  ', ubound(rio_npp_acc_co,1)
                endif


                ! Fill output arrays of PRT variables
                ! We just loop through the objects, and reference our members relative
                ! the base index of the PRT variables
                ! -----------------------------------------------------------------------

                ir_prt_var = ir_prt_base
                do i_var = 1, prt_global%num_vars
                   do i_pos = 1, prt_global%state_descriptor(i_var)%num_pos
                      
                      ir_prt_var = ir_prt_var + 1
                      this%rvars(ir_prt_var)%r81d(io_idx_co) = &
                            ccohort%prt%variables(i_var)%val(i_pos)

                      ir_prt_var = ir_prt_var + 1
                      this%rvars(ir_prt_var)%r81d(io_idx_co) = &
                            ccohort%prt%variables(i_var)%turnover(i_pos)
                      
                      ir_prt_var = ir_prt_var + 1
                      this%rvars(ir_prt_var)%r81d(io_idx_co) = &
                            ccohort%prt%variables(i_var)%net_alloc(i_pos)

                      ir_prt_var = ir_prt_var + 1
                      this%rvars(ir_prt_var)%r81d(io_idx_co) = &
                            ccohort%prt%variables(i_var)%burned(i_pos)
                      
                   end do
                end do

                
                if(hlm_use_planthydro==itrue)then
                   
                   ! Load the water contents
                   call this%SetCohortRealVector(ccohort%co_hydr%th_ag,n_hypool_ag, &
                                                 ir_hydro_th_ag_covec,io_idx_co)
                   call this%SetCohortRealVector(ccohort%co_hydr%th_troot,n_hypool_troot, &
                                                 ir_hydro_th_troot_covec,io_idx_co)
                   call this%SetCohortRealVector(ccohort%co_hydr%th_aroot,sites(s)%si_hydr%nlevsoi_hyd, &
                                                 ir_hydro_th_aroot_covec,io_idx_co)

                   ! Load the error terms
                   call this%setCohortRealVector(ccohort%co_hydr%errh2o_growturn_aroot, &
                                                 sites(s)%si_hydr%nlevsoi_hyd, &
                                                 ir_hydro_err_growturn_aroot_covec,io_idx_co)
                   
                   call this%setCohortRealVector(ccohort%co_hydr%errh2o_growturn_troot, &
                                                 n_hypool_troot, &
                                                 ir_hydro_err_growturn_troot_covec,io_idx_co)

                   call this%setCohortRealVector(ccohort%co_hydr%errh2o_growturn_ag, &
                                                 n_hypool_ag, &
                                                 ir_hydro_err_growturn_ag_covec,io_idx_co)

                end if

                rio_canopy_layer_co(io_idx_co) = ccohort%canopy_layer
                rio_canopy_layer_yesterday_co(io_idx_co) = ccohort%canopy_layer_yesterday
                rio_canopy_trim_co(io_idx_co)  = ccohort%canopy_trim
                rio_seed_prod_co(io_idx_co)    = ccohort%seed_prod
                rio_size_class_lasttimestep(io_idx_co) = ccohort%size_class_lasttimestep
                rio_dbh_co(io_idx_co)          = ccohort%dbh
                rio_height_co(io_idx_co)       = ccohort%hite
                rio_laimemory_co(io_idx_co)    = ccohort%laimemory
                rio_g_sb_laweight_co(io_idx_co)= ccohort%g_sb_laweight

                rio_nplant_co(io_idx_co)       = ccohort%n
                rio_gpp_acc_co(io_idx_co)      = ccohort%gpp_acc
                rio_npp_acc_co(io_idx_co)      = ccohort%npp_acc
                rio_resp_acc_co(io_idx_co)     = ccohort%resp_acc
                rio_gpp_acc_hold_co(io_idx_co) = ccohort%gpp_acc_hold
                rio_resp_acc_hold_co(io_idx_co) = ccohort%resp_acc_hold
                rio_npp_acc_hold_co(io_idx_co) = ccohort%npp_acc_hold

                rio_bmort_co(io_idx_co)        = ccohort%bmort
                rio_hmort_co(io_idx_co)        = ccohort%hmort
                rio_cmort_co(io_idx_co)        = ccohort%cmort
                rio_frmort_co(io_idx_co)       = ccohort%frmort                

                !Logging
                rio_lmort_direct_co(io_idx_co)       = ccohort%lmort_direct
                rio_lmort_collateral_co(io_idx_co)   = ccohort%lmort_collateral
                rio_lmort_infra_co(io_idx_co)        = ccohort%lmort_infra

                rio_ddbhdt_co(io_idx_co)       = ccohort%ddbhdt
                rio_resp_tstep_co(io_idx_co)   = ccohort%resp_tstep
                rio_pft_co(io_idx_co)          = ccohort%pft
                rio_status_co(io_idx_co)       = ccohort%status_coh
                if ( ccohort%isnew ) then
                   rio_isnew_co(io_idx_co)     = new_cohort
                else
                   rio_isnew_co(io_idx_co)     = old_cohort
                endif
                
                if ( debug ) then
                   write(fates_log(),*) 'CLTV offsetNumCohorts II ',io_idx_co, &
                         cohortsperpatch
                endif
             
                io_idx_co = io_idx_co + 1
                
                ccohort => ccohort%taller
                
             enddo ! ccohort do while
             
             !
             ! deal with patch level fields here
             !
             rio_livegrass_pa(io_idx_co_1st)   = cpatch%livegrass
             rio_age_pa(io_idx_co_1st)         = cpatch%age
             rio_patchdistturbcat_pa(io_idx_co_1st)   = cpatch%anthro_disturbance_label
             rio_agesinceanthrodist_pa(io_idx_co_1st) = cpatch%age_since_anthro_disturbance
             rio_area_pa(io_idx_co_1st)        = cpatch%area
             
             ! set cohorts per patch for IO
             rio_ncohort_pa( io_idx_co_1st )   = cohortsperpatch
             
             ! Set zenith angle info
             if ( cpatch%solar_zenith_flag ) then
                rio_solar_zenith_flag_pa(io_idx_co_1st)     = itrue
             else
                rio_solar_zenith_flag_pa(io_idx_co_1st)     = ifalse
             endif
             rio_solar_zenith_angle_pa( io_idx_co_1st) = cpatch%solar_zenith_angle

             if ( debug ) then
                write(fates_log(),*) 'offsetNumCohorts III ' &
                      ,io_idx_co,cohortsperpatch
             endif

             ! --------------------------------------------------------------------------
             ! Send litter to the restart arrays
             ! Each element has its own variable, so we have to make sure 
             ! we keep re-setting this 
             ! --------------------------------------------------------------------------

             do el = 0, num_elements-1
                 
                 io_idx_pa_pft  = io_idx_co_1st
                 io_idx_pa_cwd  = io_idx_co_1st
                 io_idx_pa_cwsl = io_idx_co_1st
                 io_idx_pa_dcsl = io_idx_co_1st
                 io_idx_pa_dc   = io_idx_co_1st
                 
                 litt => cpatch%litter(el+1)

                 do i = 1,numpft
                    this%rvars(ir_seed_litt+el)%r81d(io_idx_pa_pft) = litt%seed(i)
                    this%rvars(ir_seedgerm_litt+el)%r81d(io_idx_pa_pft) = litt%seed_germ(i)
                    io_idx_pa_pft = io_idx_pa_pft + 1
                 end do


                 do i = 1,ndcmpy
                     this%rvars(ir_leaf_litt+el)%r81d(io_idx_pa_dc) = litt%leaf_fines(i)
                     io_idx_pa_dc = io_idx_pa_dc + 1
                     do ilyr=1,sites(s)%nlevsoil
                         this%rvars(ir_fnrt_litt+el)%r81d(io_idx_pa_dcsl) = litt%root_fines(i,ilyr)
                         io_idx_pa_dcsl = io_idx_pa_dcsl + 1
                     end do
                 end do
                 
                 do i = 1,ncwd
                     this%rvars(ir_agcwd_litt+el)%r81d(io_idx_pa_cwd) = litt%ag_cwd(i)
                     io_idx_pa_cwd = io_idx_pa_cwd + 1
                     do ilyr=1,sites(s)%nlevsoil
                         this%rvars(ir_bgcwd_litt+el)%r81d(io_idx_pa_cwsl) = litt%bg_cwd(i,ilyr)
                         io_idx_pa_cwsl = io_idx_pa_cwsl + 1
                     end do
                 end do

             end do

             
             do i = 1,maxSWb
                rio_gnd_alb_dif_pasb(io_idx_pa_ib) = cpatch%gnd_alb_dif(i)
                rio_gnd_alb_dir_pasb(io_idx_pa_ib) = cpatch%gnd_alb_dir(i)
                io_idx_pa_ib = io_idx_pa_ib + 1
             end do

             ! Set the first cohort index to the start of the next patch, increment
             ! by the maximum number of cohorts per patch
             io_idx_co_1st = io_idx_co_1st + fates_maxElementsPerPatch
             
             ! reset counters so that they are all advanced evenly.
             io_idx_pa_pft  = io_idx_co_1st
             io_idx_pa_cwd  = io_idx_co_1st
             io_idx_pa_ib   = io_idx_co_1st
             io_idx_co      = io_idx_co_1st
             
             if ( debug ) then
                write(fates_log(),*) 'CLTV io_idx_co_1st ', io_idx_co_1st
                write(fates_log(),*) 'CLTV numCohort ', cohortsperpatch
                write(fates_log(),*) 'CLTV totalCohorts ', totalCohorts
             end if
             
             cpatch => cpatch%younger
             
          enddo ! cpatch do while
          

          ! Fill the site level diagnostics arrays
          do i_scls = 1, nlevsclass
             
             do i_pft = 1, numpft
             
                rio_fmortrate_cano_siscpf(io_idx_si_scpf)  = sites(s)%fmort_rate_canopy(i_scls, i_pft)
                rio_fmortrate_usto_siscpf(io_idx_si_scpf)  = sites(s)%fmort_rate_ustory(i_scls, i_pft)
                rio_imortrate_siscpf(io_idx_si_scpf)       = sites(s)%imort_rate(i_scls, i_pft)
                rio_fmortrate_crown_siscpf(io_idx_si_scpf) = sites(s)%fmort_rate_crown(i_scls, i_pft)
                rio_fmortrate_cambi_siscpf(io_idx_si_scpf) = sites(s)%fmort_rate_cambial(i_scls, i_pft)
                rio_termnindiv_cano_siscpf(io_idx_si_scpf) = sites(s)%term_nindivs_canopy(i_scls,i_pft)
                rio_termnindiv_usto_siscpf(io_idx_si_scpf) = sites(s)%term_nindivs_ustory(i_scls,i_pft)
                rio_growflx_fusion_siscpf(io_idx_si_scpf)  = sites(s)%growthflux_fusion(i_scls, i_pft)

                io_idx_si_scpf = io_idx_si_scpf + 1
             end do

             rio_demorate_sisc(io_idx_si_sc) = sites(s)%demotion_rate(i_scls)
             rio_promrate_sisc(io_idx_si_sc) = sites(s)%promotion_rate(i_scls)
                
             io_idx_si_sc = io_idx_si_sc + 1
          end do
         

          rio_termcflux_cano_si(io_idx_si)  = sites(s)%term_carbonflux_canopy
          rio_termcflux_usto_si(io_idx_si)  = sites(s)%term_carbonflux_ustory
          rio_democflux_si(io_idx_si)       = sites(s)%demotion_carbonflux
          rio_promcflux_si(io_idx_si)       = sites(s)%promotion_carbonflux
          rio_imortcflux_si(io_idx_si)      = sites(s)%imort_carbonflux
          rio_fmortcflux_cano_si(io_idx_si) = sites(s)%fmort_carbonflux_canopy
          rio_fmortcflux_usto_si(io_idx_si) = sites(s)%fmort_carbonflux_ustory

          rio_cd_status_si(io_idx_si)    = sites(s)%cstatus
          rio_dd_status_si(io_idx_si)    = sites(s)%dstatus
          rio_nchill_days_si(io_idx_si)  = sites(s)%nchilldays
          rio_ncold_days_si(io_idx_si)   = sites(s)%ncolddays
          rio_leafondate_si(io_idx_si)   = sites(s)%cleafondate
          rio_leafoffdate_si(io_idx_si)  = sites(s)%cleafoffdate

          rio_dleafondate_si(io_idx_si)  = sites(s)%dleafondate
          rio_dleafoffdate_si(io_idx_si) = sites(s)%dleafoffdate
          rio_acc_ni_si(io_idx_si)       = sites(s)%acc_NI
          rio_gdd_si(io_idx_si)          = sites(s)%grow_deg_days 
          
          ! Accumulated trunk product
          rio_trunk_product_si(io_idx_si) = sites(s)%resources_management%trunk_product_site
          ! set numpatches for this column

          rio_npatch_si(io_idx_si)  = patchespersite
          
          do i = 1,numWaterMem ! numWaterMem currently 10
             rio_watermem_siwm( io_idx_si_wmem ) = sites(s)%water_memory(i)
             io_idx_si_wmem = io_idx_si_wmem + 1
          end do

          do i = 1, num_vegtemp_mem
             rio_vegtempmem_sitm( io_idx_si_vtmem ) = sites(s)%vegtemp_memory(i)
             io_idx_si_vtmem = io_idx_si_vtmem + 1
          end do

          ! -----------------------------------------------------------------------------
          ! Set site-level hydraulics arrays
          ! -----------------------------------------------------------------------------

          if(hlm_use_planthydro==itrue)then

             ! No associate statements because there is no gaurantee these
             ! are allocated

             this%rvars(ir_hydro_recruit_si)%r81d(io_idx_si) = sites(s)%si_hydr%h2oveg_recruit
             this%rvars(ir_hydro_dead_si)%r81d(io_idx_si) = sites(s)%si_hydr%h2oveg_dead
             this%rvars(ir_hydro_growturn_err_si)%r81d(io_idx_si) = sites(s)%si_hydr%h2oveg_growturn_err
             this%rvars(ir_hydro_pheno_err_si)%r81d(io_idx_si) = sites(s)%si_hydr%h2oveg_pheno_err
             this%rvars(ir_hydro_hydro_err_si)%r81d(io_idx_si) = sites(s)%si_hydr%h2oveg_hydro_err

             ! Hydraulics counters  lyr = hydraulic layer, shell = rhizosphere shell
             do i = 1, sites(s)%si_hydr%nlevsoi_hyd
                ! Loop shells
                do k = 1, nshell
                   this%rvars(ir_hydro_liqvol_shell_si)%r81d(io_idx_si_lyr_shell) = &
                        sites(s)%si_hydr%h2osoi_liqvol_shell(i,k)
                   io_idx_si_lyr_shell = io_idx_si_lyr_shell + 1
                end do
             end do
          end if
          
       enddo
       
       if ( debug ) then
          write(fates_log(),*) 'CLTV total cohorts ',totalCohorts
       end if
       
       return
     end associate
   end subroutine set_restart_vectors

   ! ====================================================================================

   subroutine create_patchcohort_structure(this, nc, nsites, sites, bc_in) 

     ! ----------------------------------------------------------------------------------
     ! This subroutine takes a peak at the restart file to determine how to allocate
     ! memory for the state structure, and then makes those allocations. This
     ! subroutine is called prior to the transfer of the restart vectors into the
     ! linked-list state structure.
     ! ---------------------------------------------------------------------------------

     use EDTypesMod,           only : ed_site_type
     use EDTypesMod,           only : ed_cohort_type
     use EDTypesMod,           only : ed_patch_type
     use EDTypesMod,           only : maxSWb
     use EDTypesMod,           only : nan_leaf_aclass
     use FatesInterfaceMod,    only : fates_maxElementsPerPatch
     
     use EDTypesMod,           only : maxpft
     use EDTypesMod,           only : area
     use EDPatchDynamicsMod,   only : zero_patch
     use EDInitMod,            only : zero_site
     use EDInitMod,            only : init_site_vars
     use EDPatchDynamicsMod,   only : create_patch
     use EDPftvarcon,          only : EDPftvarcon_inst
     use FatesAllometryMod,    only : h2d_allom
     

     ! !ARGUMENTS:
     class(fates_restart_interface_type) , intent(inout) :: this
     integer                     , intent(in)            :: nc
     integer                     , intent(in)            :: nsites
     type(ed_site_type)          , intent(inout), target :: sites(nsites)
     type(bc_in_type)            , intent(in)            :: bc_in(nsites)

     ! local variables
     
     type(ed_patch_type) , pointer     :: newp
     type(ed_cohort_type), pointer     :: new_cohort
     type(ed_cohort_type), pointer     :: prev_cohort
     integer                           :: cohortstatus
     integer                           :: s             ! site index
     integer                           :: idx_pa        ! local patch index
     integer                           :: io_idx_si     ! global site index in IO vector
     integer                           :: io_idx_co_1st ! global cohort index in IO vector
     real(r8)                          :: site_spread   ! site sprea dummy var (0-1)
     integer                           :: fto
     integer                           :: ft
     integer                           :: el            ! element loop counter
     integer, parameter                :: recruitstatus = 0

     ! ----------------------------------------------------------------------------------
     ! We really only need the counts for the number of patches per site
     ! and the number of cohorts per patch. These values tell us how much
     ! space to allocate.
     ! ----------------------------------------------------------------------------------
     
     associate( rio_npatch_si  => this%rvars(ir_npatch_si)%int1d , &
                rio_ncohort_pa => this%rvars(ir_ncohort_pa)%int1d )
            
       do s = 1,nsites
          
          io_idx_si  = this%restart_map(nc)%site_index(s)
          io_idx_co_1st  = this%restart_map(nc)%cohort1_index(s)

          call init_site_vars( sites(s), bc_in(s) )
          call zero_site( sites(s) )

          if ( rio_npatch_si(io_idx_si)<0 .or. rio_npatch_si(io_idx_si) > 10000 ) then
             write(fates_log(),*) 'a column was expected to contain a valid number of patches'
             write(fates_log(),*) '0 is a valid number, but this column seems uninitialized',rio_npatch_si(io_idx_si)
             call endrun(msg=errMsg(sourcefile, __LINE__))
          end if
       
          ! Initialize the site pointers to null
          sites(s)%youngest_patch         => null()                 
          sites(s)%oldest_patch           => null()

          do idx_pa = 1,rio_npatch_si(io_idx_si)

             if ( debug ) then
                write(fates_log(),*) 'create patch ',idx_pa
                write(fates_log(),*) 'idx_pa 1-cohortsperpatch : ', rio_ncohort_pa( io_idx_co_1st )
             end if
             
             ! create patch
             allocate(newp)    
             
             ! make new patch
             call create_patch(sites(s), newp, fates_unset_r8, fates_unset_r8, primaryforest )

             ! Initialize the litter pools to zero, these
             ! pools will be populated by looping over the existing patches
             ! and transfering in mass
             do el=1,num_elements
                call newp%litter(el)%InitConditions(init_leaf_fines=fates_unset_r8, &
                     init_root_fines=fates_unset_r8, &
                     init_ag_cwd=fates_unset_r8, &
                     init_bg_cwd=fates_unset_r8, &
                     init_seed=fates_unset_r8, &
                     init_seed_germ=fates_unset_r8)
             end do
             
             ! give this patch a unique patch number
             newp%patchno = idx_pa


             ! Iterate over the number of cohorts
             ! the file says are associated with this patch
             ! we are just allocating space here, so we do 
             ! a simple list filling routine
             
             newp%tallest  => null()
             newp%shortest => null()
             prev_cohort   => null()

             do fto = 1, rio_ncohort_pa( io_idx_co_1st )

                allocate(new_cohort)
                call nan_cohort(new_cohort)  
                call zero_cohort(new_cohort)
                new_cohort%patchptr => newp

                ! If this is the first in the list, it is tallest
                if (.not.associated(newp%tallest)) then
                   newp%tallest => new_cohort
                endif
                
                ! Every cohort's taller is the one that came before
                ! (unless it is first)
                if(associated(prev_cohort)) then
                   new_cohort%taller   => prev_cohort
                   prev_cohort%shorter => new_cohort
                end if

                ! Every cohort added takes over as shortest
                newp%shortest => new_cohort

                ! Initialize the PARTEH object and point to the
                ! correct boundary condition fields
                new_cohort%prt => null()
                call InitPRTObject(new_cohort%prt)
                call InitPRTBoundaryConditions(new_cohort)
                
                
                ! Allocate hydraulics arrays
                if( hlm_use_planthydro.eq.itrue ) then
                   call InitHydrCohort(sites(s),new_cohort)
                end if

                ! Update the previous
                prev_cohort => new_cohort
                
             enddo ! ends loop over fto
             
             !
             ! insert this patch with cohorts into the site pointer.  At this
             ! point just insert the new patch in the youngest position
             !
             if (idx_pa == 1) then ! nothing associated yet. first patch is pointed to by youngest and oldest
                
                if ( debug ) write(fates_log(),*) 'idx_pa = 1 ',idx_pa
                
                sites(s)%youngest_patch         => newp                   
                sites(s)%oldest_patch           => newp                        
                sites(s)%youngest_patch%younger => null()
                sites(s)%youngest_patch%older   => null()
                sites(s)%oldest_patch%younger   => null()
                sites(s)%oldest_patch%older     => null()
                
             else if (idx_pa == 2) then ! add second patch to list
                
                if ( debug ) write(fates_log(),*) 'idx_pa = 2 ',idx_pa
                
                sites(s)%youngest_patch         => newp
                sites(s)%youngest_patch%younger => null()
                sites(s)%youngest_patch%older   => sites(s)%oldest_patch
                sites(s)%oldest_patch%younger   => sites(s)%youngest_patch
                sites(s)%oldest_patch%older     => null()

             else ! more than 2 patches, insert patch into youngest slot
                
                if ( debug ) write(fates_log(),*) 'idx_pa > 2 ',idx_pa
                
                newp%older                      => sites(s)%youngest_patch
                sites(s)%youngest_patch%younger => newp
                newp%younger                    => null()
                sites(s)%youngest_patch         => newp
                
             endif
             
             io_idx_co_1st = io_idx_co_1st + fates_maxElementsPerPatch

          enddo ! ends loop over idx_pa

       enddo ! ends loop over s
       
     end associate
   end subroutine create_patchcohort_structure
   
   ! ====================================================================================

   subroutine get_restart_vectors(this, nc, nsites, sites)

     use EDTypesMod, only : ed_site_type
     use EDTypesMod, only : ed_cohort_type
     use EDTypesMod, only : ed_patch_type
     use EDTypesMod, only : maxSWb
     use FatesInterfaceMod, only : numpft
     use FatesInterfaceMod, only : fates_maxElementsPerPatch
     use EDTypesMod, only : numWaterMem
     use EDTypesMod, only : num_vegtemp_mem
     use FatesSizeAgeTypeIndicesMod, only : get_age_class_index

     ! !ARGUMENTS:
     class(fates_restart_interface_type) , intent(inout) :: this
     integer                     , intent(in)            :: nc
     integer                     , intent(in)            :: nsites
     type(ed_site_type)          , intent(inout), target :: sites(nsites)


     ! locals
     ! ----------------------------------------------------------------------------------
     ! LL pointers
     type(ed_patch_type),pointer  :: cpatch      ! current patch
     type(ed_cohort_type),pointer :: ccohort     ! current cohort
     type(litter_type), pointer   :: litt        ! litter object on the current patch
     ! loop indices
     integer :: s, i, j, k

     ! ----------------------------------------------------------------------------------
     ! The following group of integers indicate the positional index (idx)
     ! of variables at different scales inside the I/O arrays (io)
     ! Keep in mind that many of these variables have a composite dimension
     ! at the patch scale.  To hold this memory, we borrow the cohort
     ! vector.  Thus the head of each array points to the first cohort
     ! of each patch. "io_idx_co_1st"
     ! ----------------------------------------------------------------------------------
     integer  :: io_idx_si      ! site index
     integer  :: io_idx_co_1st  ! 1st cohort of each patch
     integer  :: io_idx_co      ! cohort index
     integer  :: io_idx_pa_pft  ! each pft within each patch (pa_pft)
     integer  :: io_idx_pa_cwd  ! each cwd class within each patch (pa_cwd)
     integer  :: io_idx_pa_cwsl ! each cwd x soil layer
     integer  :: io_idx_pa_dcsl ! each decomposability x soil layer
     integer  :: io_idx_pa_dc   ! each decomposability index 
     integer  :: io_idx_pa_ib   ! each SW radiation band per patch (pa_ib)
     integer  :: io_idx_si_wmem ! each water memory class within each site
     integer  :: io_idx_si_vtmem ! counter for vegetation temp memory
     integer  :: io_idx_si_lyr_shell ! site - layer x shell index
     integer  :: io_idx_si_scpf ! each size-class x pft index within site
     integer  :: io_idx_si_sc   ! each size-class index within site
     integer  :: io_idx_si_cwd
     integer  :: io_idx_si_pft

     ! Some counters (for checking mostly)
     integer  :: totalcohorts   ! total cohort count on this thread (diagnostic)
     integer  :: patchespersite   ! number of patches per site
     integer  :: cohortsperpatch  ! number of cohorts per patch 
     integer  :: el               ! loop counter for elements
     integer  :: nlevsoil         ! number of soil layers
     integer  :: ilyr             ! soil layer loop counter
     integer  :: ir_prt_var       ! loop counter for var x position
     integer  :: i_cwd            ! loop counter for cwd
     integer  :: i_var            ! loop counter for PRT variables
     integer  :: i_pos            ! loop counter for discrete PRT positions
     integer  :: i_pft            ! loop counter for pft
     integer  :: i_scls           ! loop counter for size-class

     associate( rio_npatch_si         => this%rvars(ir_npatch_si)%int1d, &
          rio_cd_status_si            => this%rvars(ir_cd_status_si)%int1d, &
          rio_dd_status_si            => this%rvars(ir_dd_status_si)%int1d, &
          rio_nchill_days_si          => this%rvars(ir_nchill_days_si)%int1d, &
          rio_ncold_days_si           => this%rvars(ir_ncold_days_si)%int1d, &
          rio_leafondate_si           => this%rvars(ir_leafondate_si)%int1d, &
          rio_leafoffdate_si          => this%rvars(ir_leafoffdate_si)%int1d, &
          rio_dleafondate_si          => this%rvars(ir_dleafondate_si)%int1d, &
          rio_dleafoffdate_si         => this%rvars(ir_dleafoffdate_si)%int1d, &
          rio_acc_ni_si               => this%rvars(ir_acc_ni_si)%r81d, &
          rio_gdd_si                  => this%rvars(ir_gdd_si)%r81d, &
          rio_trunk_product_si        => this%rvars(ir_trunk_product_si)%r81d, &
          rio_ncohort_pa              => this%rvars(ir_ncohort_pa)%int1d, &
          rio_solar_zenith_flag_pa    => this%rvars(ir_solar_zenith_flag_pa)%int1d, &
          rio_solar_zenith_angle_pa   => this%rvars(ir_solar_zenith_angle_pa)%r81d, &
          rio_canopy_layer_co         => this%rvars(ir_canopy_layer_co)%int1d, &
          rio_canopy_layer_yesterday_co         => this%rvars(ir_canopy_layer_yesterday_co)%r81d, &
          rio_canopy_trim_co          => this%rvars(ir_canopy_trim_co)%r81d, &
          rio_seed_prod_co            => this%rvars(ir_seed_prod_co)%r81d, &
          rio_size_class_lasttimestep => this%rvars(ir_size_class_lasttimestep_co)%int1d, &
          rio_dbh_co                  => this%rvars(ir_dbh_co)%r81d, &
          rio_g_sb_laweight_co        => this%rvars(ir_g_sb_laweight_co)%r81d, &
          rio_height_co               => this%rvars(ir_height_co)%r81d, &
          rio_laimemory_co            => this%rvars(ir_laimemory_co)%r81d, &
          rio_nplant_co               => this%rvars(ir_nplant_co)%r81d, &
          rio_gpp_acc_co              => this%rvars(ir_gpp_acc_co)%r81d, &
          rio_npp_acc_co              => this%rvars(ir_npp_acc_co)%r81d, &
          rio_resp_acc_co             => this%rvars(ir_resp_acc_co)%r81d, &
          rio_gpp_acc_hold_co         => this%rvars(ir_gpp_acc_hold_co)%r81d, &
          rio_resp_acc_hold_co        => this%rvars(ir_resp_acc_hold_co)%r81d, &
          rio_npp_acc_hold_co         => this%rvars(ir_npp_acc_hold_co)%r81d, &
          rio_bmort_co                => this%rvars(ir_bmort_co)%r81d, &
          rio_hmort_co                => this%rvars(ir_hmort_co)%r81d, &
          rio_cmort_co                => this%rvars(ir_cmort_co)%r81d, &
          rio_frmort_co               => this%rvars(ir_frmort_co)%r81d, &
          rio_lmort_direct_co         => this%rvars(ir_lmort_direct_co)%r81d, &
          rio_lmort_collateral_co     => this%rvars(ir_lmort_collateral_co)%r81d, &
          rio_lmort_infra_co          => this%rvars(ir_lmort_infra_co)%r81d, &
          rio_ddbhdt_co               => this%rvars(ir_ddbhdt_co)%r81d, &
          rio_resp_tstep_co           => this%rvars(ir_resp_tstep_co)%r81d, &
          rio_pft_co                  => this%rvars(ir_pft_co)%int1d, &
          rio_status_co               => this%rvars(ir_status_co)%int1d, &
          rio_isnew_co                => this%rvars(ir_isnew_co)%int1d, &
          rio_gnd_alb_dif_pasb        => this%rvars(ir_gnd_alb_dif_pasb)%r81d, &
          rio_gnd_alb_dir_pasb        => this%rvars(ir_gnd_alb_dir_pasb)%r81d, &
          rio_spread_si               => this%rvars(ir_spread_si)%r81d, &
          rio_livegrass_pa            => this%rvars(ir_livegrass_pa)%r81d, &
          rio_age_pa                  => this%rvars(ir_age_pa)%r81d, &
          rio_patchdistturbcat_pa     => this%rvars(ir_patchdistturbcat_pa)%int1d,  &
          rio_agesinceanthrodist_pa   => this%rvars(ir_agesinceanthrodist_pa)%r81d, &
          rio_area_pa                 => this%rvars(ir_area_pa)%r81d, &
          rio_watermem_siwm           => this%rvars(ir_watermem_siwm)%r81d, &
          rio_vegtempmem_sitm         => this%rvars(ir_vegtempmem_sitm)%r81d, &
          rio_recrate_sift            => this%rvars(ir_recrate_sift)%r81d, &
          rio_fmortrate_cano_siscpf   => this%rvars(ir_fmortrate_cano_siscpf)%r81d, &
          rio_fmortrate_usto_siscpf   => this%rvars(ir_fmortrate_usto_siscpf)%r81d, &
          rio_imortrate_siscpf        => this%rvars(ir_imortrate_siscpf)%r81d, &
          rio_fmortrate_crown_siscpf  => this%rvars(ir_fmortrate_crown_siscpf)%r81d, &
          rio_fmortrate_cambi_siscpf  => this%rvars(ir_fmortrate_cambi_siscpf)%r81d, &
          rio_termnindiv_cano_siscpf  => this%rvars(ir_termnindiv_cano_siscpf)%r81d, &
          rio_termnindiv_usto_siscpf  => this%rvars(ir_termnindiv_usto_siscpf)%r81d, &
          rio_growflx_fusion_siscpf   => this%rvars(ir_growflx_fusion_siscpf)%r81d,  &
          rio_demorate_sisc           => this%rvars(ir_demorate_sisc)%r81d, &
          rio_promrate_sisc           => this%rvars(ir_promrate_sisc)%r81d, &
          rio_termcflux_cano_si       => this%rvars(ir_termcflux_cano_si)%r81d, &
          rio_termcflux_usto_si       => this%rvars(ir_termcflux_usto_si)%r81d, &
          rio_democflux_si            => this%rvars(ir_democflux_si)%r81d, &
          rio_promcflux_si            => this%rvars(ir_promcflux_si)%r81d, &
          rio_imortcflux_si           => this%rvars(ir_imortcflux_si)%r81d, &
          rio_fmortcflux_cano_si      => this%rvars(ir_fmortcflux_cano_si)%r81d, &
          rio_fmortcflux_usto_si      => this%rvars(ir_fmortcflux_usto_si)%r81d)
     

       totalcohorts = 0
     
       do s = 1,nsites
          
          io_idx_si      = this%restart_map(nc)%site_index(s)
          io_idx_co_1st  = this%restart_map(nc)%cohort1_index(s)
          
          io_idx_co      = io_idx_co_1st
          io_idx_pa_ib   = io_idx_co_1st
          io_idx_si_wmem = io_idx_co_1st
          io_idx_si_vtmem = io_idx_co_1st

          ! Hydraulics counters  lyr = hydraulic layer, shell = rhizosphere shell
          io_idx_si_lyr_shell = io_idx_co_1st

          io_idx_si_scpf = io_idx_co_1st
          io_idx_si_sc   = io_idx_co_1st

          ! read seed_bank info(site-level, but PFT-resolved)
          do i_pft = 1,numpft 
             sites(s)%recruitment_rate(i_pft) = rio_recrate_sift(io_idx_co_1st+i_pft-1)
          enddo


          ! Mass balance and diagnostics across elements at the site level
          do el = 1, num_elements

             io_idx_si_cwd = io_idx_co_1st
             io_idx_si_pft = io_idx_co_1st

             do i_cwd=1,ncwd
                sites(s)%flux_diags(el)%cwd_ag_input(i_cwd) = this%rvars(ir_cwdagin_flxdg+el-1)%r81d(io_idx_si_cwd)
                sites(s)%flux_diags(el)%cwd_bg_input(i_cwd) = this%rvars(ir_cwdbgin_flxdg+el-1)%r81d(io_idx_si_cwd)
                io_idx_si_cwd = io_idx_si_cwd + 1
             end do
             
             do i_pft=1,numpft
                sites(s)%flux_diags(el)%leaf_litter_input(i_pft) = this%rvars(ir_leaflittin_flxdg+el-1)%r81d(io_idx_si_pft)
                sites(s)%flux_diags(el)%root_litter_input(i_pft) = this%rvars(ir_rootlittin_flxdg+el-1)%r81d(io_idx_si_pft)
                io_idx_si_pft = io_idx_si_pft + 1
            end do
            
            sites(s)%mass_balance(el)%old_stock = this%rvars(ir_oldstock_mbal+el-1)%r81d(io_idx_si)
            sites(s)%mass_balance(el)%err_fates = this%rvars(ir_errfates_mbal+el-1)%r81d(io_idx_si)

          end do

          sites(s)%spread = rio_spread_si(io_idx_si) 
          
          ! Perform a check on the number of patches per site
          patchespersite = 0
          
          cpatch => sites(s)%oldest_patch
          do while(associated(cpatch))
             
             patchespersite = patchespersite + 1
             
             ccohort => cpatch%shortest
             
             ! new patch, reset num cohorts
             cohortsperpatch = 0
             
             do while(associated(ccohort))        
                
                ! found cohort, increment
                cohortsperpatch  = cohortsperpatch    + 1
                totalcohorts     = totalcohorts + 1
                
                if ( debug ) then
                   write(fates_log(),*) 'CVTL io_idx_co ',io_idx_co
                endif

                ! Fill PRT state variables with array data
                ! We just loop through the objects, and reference our members relative
                ! the base index of the PRT variables
                ! -----------------------------------------------------------------------

                ir_prt_var = ir_prt_base
                do i_var = 1, prt_global%num_vars
                   do i_pos = 1, prt_global%state_descriptor(i_var)%num_pos 

                      ir_prt_var = ir_prt_var + 1
                      ccohort%prt%variables(i_var)%val(i_pos) = &
                            this%rvars(ir_prt_var)%r81d(io_idx_co)

                      ir_prt_var = ir_prt_var + 1
                      ccohort%prt%variables(i_var)%turnover(i_pos) = &
                            this%rvars(ir_prt_var)%r81d(io_idx_co)

                      ir_prt_var = ir_prt_var + 1
                      ccohort%prt%variables(i_var)%net_alloc(i_pos) = &
                            this%rvars(ir_prt_var)%r81d(io_idx_co)

                      ir_prt_var = ir_prt_var + 1
                      ccohort%prt%variables(i_var)%burned(i_pos) = &
                            this%rvars(ir_prt_var)%r81d(io_idx_co)                      
                   end do
                end do

                !ccohort%vcmax25top          
                !ccohort%jmax25top
                !ccohort%tpu25top          
                !ccohort%kp25top


                ccohort%canopy_layer = rio_canopy_layer_co(io_idx_co)
                ccohort%canopy_layer_yesterday = rio_canopy_layer_yesterday_co(io_idx_co)
                ccohort%canopy_trim  = rio_canopy_trim_co(io_idx_co)
                ccohort%seed_prod    = rio_seed_prod_co(io_idx_co)
                ccohort%size_class_lasttimestep = rio_size_class_lasttimestep(io_idx_co)
                ccohort%dbh          = rio_dbh_co(io_idx_co)
                ccohort%g_sb_laweight= rio_g_sb_laweight_co(io_idx_co)
                ccohort%hite         = rio_height_co(io_idx_co)
                ccohort%laimemory    = rio_laimemory_co(io_idx_co)
                ccohort%n            = rio_nplant_co(io_idx_co)
                ccohort%gpp_acc      = rio_gpp_acc_co(io_idx_co)
                ccohort%npp_acc      = rio_npp_acc_co(io_idx_co)
                ccohort%resp_acc     = rio_resp_acc_co(io_idx_co)
                ccohort%gpp_acc_hold = rio_gpp_acc_hold_co(io_idx_co)
                ccohort%resp_acc_hold = rio_resp_acc_hold_co(io_idx_co)
                ccohort%npp_acc_hold = rio_npp_acc_hold_co(io_idx_co)

                ccohort%bmort        = rio_bmort_co(io_idx_co)
                ccohort%hmort        = rio_hmort_co(io_idx_co)
                ccohort%cmort        = rio_cmort_co(io_idx_co)
                ccohort%frmort        = rio_frmort_co(io_idx_co)

                !Logging
                ccohort%lmort_direct       = rio_lmort_direct_co(io_idx_co)
                ccohort%lmort_collateral   = rio_lmort_collateral_co(io_idx_co)
                ccohort%lmort_infra        = rio_lmort_infra_co(io_idx_co)

                ccohort%ddbhdt       = rio_ddbhdt_co(io_idx_co)
                ccohort%resp_tstep   = rio_resp_tstep_co(io_idx_co)
                ccohort%pft          = rio_pft_co(io_idx_co)
                ccohort%status_coh   = rio_status_co(io_idx_co)
                ccohort%isnew        = ( rio_isnew_co(io_idx_co) .eq. new_cohort )

                call UpdateCohortBioPhysRates(ccohort)


                ! Initialize Plant Hydraulics

                if(hlm_use_planthydro==itrue)then
                   
                   ! Load the water contents
                   call this%GetCohortRealVector(ccohort%co_hydr%th_ag,n_hypool_ag, &
                                                 ir_hydro_th_ag_covec,io_idx_co)
                   call this%GetCohortRealVector(ccohort%co_hydr%th_troot,n_hypool_troot, &
                                                 ir_hydro_th_troot_covec,io_idx_co)
                   call this%GetCohortRealVector(ccohort%co_hydr%th_aroot,sites(s)%si_hydr%nlevsoi_hyd, &
                                                 ir_hydro_th_aroot_covec,io_idx_co)

                   call this%GetCohortRealVector(ccohort%co_hydr%errh2o_growturn_aroot, &
                                                 sites(s)%si_hydr%nlevsoi_hyd, &
                                                 ir_hydro_err_growturn_aroot_covec,io_idx_co)
                   
                   call this%GetCohortRealVector(ccohort%co_hydr%errh2o_growturn_troot, &
                                                 n_hypool_troot, &
                                                 ir_hydro_err_growturn_troot_covec,io_idx_co)

                   call this%GetCohortRealVector(ccohort%co_hydr%errh2o_growturn_ag, &
                                                 n_hypool_ag, &
                                                 ir_hydro_err_growturn_ag_covec,io_idx_co)
                end if
                
                io_idx_co = io_idx_co + 1
             
                ccohort => ccohort%taller
                
             enddo ! current cohort do while

             if(cohortsperpatch .ne. rio_ncohort_pa(io_idx_co_1st)) then
                write(fates_log(),*) 'Number of cohorts per patch during retrieval'
                write(fates_log(),*) 'does not match allocation'
                call endrun(msg=errMsg(sourcefile, __LINE__))
             end if

             !
             ! deal with patch level fields here
             !
             cpatch%livegrass          = rio_livegrass_pa(io_idx_co_1st)
             cpatch%age                = rio_age_pa(io_idx_co_1st)
             cpatch%anthro_disturbance_label       = rio_patchdistturbcat_pa(io_idx_co_1st)
             cpatch%age_since_anthro_disturbance   = rio_agesinceanthrodist_pa(io_idx_co_1st)
             cpatch%area               = rio_area_pa(io_idx_co_1st)
             cpatch%age_class          = get_age_class_index(cpatch%age)

             ! Set zenith angle info
             cpatch%solar_zenith_flag  = ( rio_solar_zenith_flag_pa(io_idx_co_1st) .eq. itrue )
             cpatch%solar_zenith_angle = rio_solar_zenith_angle_pa(io_idx_co_1st)

             ! set cohorts per patch for IO
             
             if ( debug ) then
                write(fates_log(),*) 'CVTL III ' &
                     ,io_idx_co,cohortsperpatch
             endif
             
             ! --------------------------------------------------------------------------
             ! Pull litter from the restart arrays
             ! Each element has its own variable, so we have to make sure 
             ! we keep re-setting this 
             ! --------------------------------------------------------------------------

             do el = 0, num_elements-1
                 
                 io_idx_pa_pft  = io_idx_co_1st
                 io_idx_pa_cwd  = io_idx_co_1st
                 io_idx_pa_cwsl = io_idx_co_1st
                 io_idx_pa_dcsl = io_idx_co_1st
                 io_idx_pa_dc   = io_idx_co_1st

                 litt => cpatch%litter(el+1)
                 nlevsoil = size(litt%bg_cwd,dim=2)

                 do i = 1,numpft
                     litt%seed(i)       = this%rvars(ir_seed_litt+el)%r81d(io_idx_pa_pft)
                     litt%seed_germ(i)  = this%rvars(ir_seedgerm_litt+el)%r81d(io_idx_pa_pft)
                     io_idx_pa_pft      = io_idx_pa_pft + 1
                  end do

                  do i = 1,ndcmpy
                     litt%leaf_fines(i) = this%rvars(ir_leaf_litt+el)%r81d(io_idx_pa_dc)
                     io_idx_pa_dc       = io_idx_pa_dc + 1
                     do ilyr=1,nlevsoil
                         litt%root_fines(i,ilyr) = this%rvars(ir_fnrt_litt+el)%r81d(io_idx_pa_dcsl)
                         io_idx_pa_dcsl = io_idx_pa_dcsl + 1
                     end do
                 end do
                 
                 do i = 1,ncwd

                     litt%ag_cwd(i) = this%rvars(ir_agcwd_litt+el)%r81d(io_idx_pa_cwd)
                     io_idx_pa_cwd = io_idx_pa_cwd + 1
                     
                     do ilyr=1,nlevsoil
                         litt%bg_cwd(i,ilyr) = this%rvars(ir_bgcwd_litt+el)%r81d(io_idx_pa_cwsl)
                         io_idx_pa_cwsl = io_idx_pa_cwsl + 1
                     end do
                 end do

             end do

             do i = 1,maxSWb
                cpatch%gnd_alb_dif(i) = rio_gnd_alb_dif_pasb(io_idx_pa_ib)
                cpatch%gnd_alb_dir(i) = rio_gnd_alb_dir_pasb(io_idx_pa_ib)
                io_idx_pa_ib = io_idx_pa_ib + 1
             end do

             ! Now increment the position of the first cohort to that of the next
             ! patch
             
             io_idx_co_1st = io_idx_co_1st + fates_maxElementsPerPatch
             
             ! and max the number of allowed cohorts per patch
             io_idx_pa_pft  = io_idx_co_1st
             io_idx_pa_cwd  = io_idx_co_1st
             io_idx_pa_ib   = io_idx_co_1st
             io_idx_co      = io_idx_co_1st
             
             if ( debug ) then
                write(fates_log(),*) 'CVTL io_idx_co_1st ', io_idx_co_1st
                write(fates_log(),*) 'CVTL cohortsperpatch ', cohortsperpatch
                write(fates_log(),*) 'CVTL totalCohorts ', totalCohorts
             end if
             
             cpatch => cpatch%younger
             
          enddo ! patch do while
          
          if(patchespersite .ne. rio_npatch_si(io_idx_si)) then
             write(fates_log(),*) 'Number of patches per site during retrieval does not match allocation'
             call endrun(msg=errMsg(sourcefile, __LINE__))
          end if
          
          do i = 1,numWaterMem
             sites(s)%water_memory(i) = rio_watermem_siwm( io_idx_si_wmem )
             io_idx_si_wmem = io_idx_si_wmem + 1
          end do

          do i = 1, num_vegtemp_mem
             sites(s)%vegtemp_memory(i) = rio_vegtempmem_sitm( io_idx_si_vtmem )
             io_idx_si_vtmem = io_idx_si_vtmem + 1
          end do

          ! -----------------------------------------------------------------------------
          ! Retrieve site-level hydraulics arrays
          ! Note that Hydraulics structures, their allocations, and the length
          ! declaration nlevsoi_hyd should be allocated early on when the code first
          ! allocates sites (before restart info), and when the soils layer is 
          ! first known.
          ! -----------------------------------------------------------------------------

          if(hlm_use_planthydro==itrue)then

             sites(s)%si_hydr%h2oveg_recruit      = this%rvars(ir_hydro_recruit_si)%r81d(io_idx_si)
             sites(s)%si_hydr%h2oveg_dead         = this%rvars(ir_hydro_dead_si)%r81d(io_idx_si)
             sites(s)%si_hydr%h2oveg_growturn_err = this%rvars(ir_hydro_growturn_err_si)%r81d(io_idx_si)
             sites(s)%si_hydr%h2oveg_pheno_err    = this%rvars(ir_hydro_pheno_err_si)%r81d(io_idx_si)
             sites(s)%si_hydr%h2oveg_hydro_err    = this%rvars(ir_hydro_hydro_err_si)%r81d(io_idx_si)

             ! Hydraulics counters  lyr = hydraulic layer, shell = rhizosphere shell
             do i = 1, sites(s)%si_hydr%nlevsoi_hyd
                ! Loop shells
                do k = 1, nshell
                   sites(s)%si_hydr%h2osoi_liqvol_shell(i,k) = &
                        this%rvars(ir_hydro_liqvol_shell_si)%r81d(io_idx_si_lyr_shell)
                   io_idx_si_lyr_shell = io_idx_si_lyr_shell + 1
                end do
             end do

          end if
          

          ! Fill the site level diagnostics arrays
          do i_scls = 1,nlevsclass
             
             do i_pft = 1, numpft
             
                sites(s)%fmort_rate_canopy(i_scls, i_pft)  = rio_fmortrate_cano_siscpf(io_idx_si_scpf)
                sites(s)%fmort_rate_ustory(i_scls, i_pft)  = rio_fmortrate_usto_siscpf(io_idx_si_scpf)
                sites(s)%imort_rate(i_scls, i_pft)         = rio_imortrate_siscpf(io_idx_si_scpf)
                sites(s)%fmort_rate_crown(i_scls, i_pft)   = rio_fmortrate_crown_siscpf(io_idx_si_scpf)
                sites(s)%fmort_rate_cambial(i_scls, i_pft) = rio_fmortrate_cambi_siscpf(io_idx_si_scpf) 
                sites(s)%term_nindivs_canopy(i_scls,i_pft) = rio_termnindiv_cano_siscpf(io_idx_si_scpf)
                sites(s)%term_nindivs_ustory(i_scls,i_pft) = rio_termnindiv_usto_siscpf(io_idx_si_scpf)
                sites(s)%growthflux_fusion(i_scls, i_pft)  = rio_growflx_fusion_siscpf(io_idx_si_scpf)

                io_idx_si_scpf = io_idx_si_scpf + 1
             end do

             sites(s)%demotion_rate(i_scls)  = rio_demorate_sisc(io_idx_si_sc)
             sites(s)%promotion_rate(i_scls) = rio_promrate_sisc(io_idx_si_sc)
                
             io_idx_si_sc = io_idx_si_sc + 1
          end do
         

          sites(s)%term_carbonflux_canopy   = rio_termcflux_cano_si(io_idx_si)
          sites(s)%term_carbonflux_ustory   = rio_termcflux_usto_si(io_idx_si)
          sites(s)%demotion_carbonflux      = rio_democflux_si(io_idx_si)
          sites(s)%promotion_carbonflux     = rio_promcflux_si(io_idx_si)
          sites(s)%imort_carbonflux         = rio_imortcflux_si(io_idx_si)
          sites(s)%fmort_carbonflux_canopy  = rio_fmortcflux_cano_si(io_idx_si)
          sites(s)%fmort_carbonflux_ustory  = rio_fmortcflux_usto_si(io_idx_si)

          
          ! Site level phenology status flags

          sites(s)%cstatus        = rio_cd_status_si(io_idx_si)
          sites(s)%dstatus        = rio_dd_status_si(io_idx_si)
          sites(s)%nchilldays     = rio_nchill_days_si(io_idx_si)
          sites(s)%ncolddays      = rio_ncold_days_si(io_idx_si)
          sites(s)%cleafondate    = rio_leafondate_si(io_idx_si)
          sites(s)%cleafoffdate   = rio_leafoffdate_si(io_idx_si)
          sites(s)%dleafondate    = rio_dleafondate_si(io_idx_si)
          sites(s)%dleafoffdate   = rio_dleafoffdate_si(io_idx_si)
          sites(s)%acc_NI         = rio_acc_ni_si(io_idx_si)
          sites(s)%grow_deg_days  = rio_gdd_si(io_idx_si)

          sites(s)%resources_management%trunk_product_site = rio_trunk_product_si(io_idx_si)

       end do

       if ( debug ) then
          write(fates_log(),*) 'CVTL total cohorts ',totalCohorts
       end if
       
     end associate
   end subroutine get_restart_vectors
   
   ! ====================================================================================

   subroutine update_3dpatch_radiation(this, nsites, sites, bc_out)

     ! -------------------------------------------------------------------------
     ! This subroutine populates output boundary conditions related to radiation
     ! called upon restart reads.
     ! -------------------------------------------------------------------------

     use EDTypesMod, only            : ed_site_type
     use EDTypesMod, only            : ed_patch_type
     use EDSurfaceRadiationMod, only : PatchNormanRadiation
     use FatesInterfaceMod, only     : hlm_numSWb

     ! !ARGUMENTS:
     class(fates_restart_interface_type) , intent(inout) :: this
     integer                     , intent(in)            :: nsites
     type(ed_site_type)          , intent(inout), target :: sites(nsites)
     type(bc_out_type)           , intent(inout)         :: bc_out(nsites)

     ! locals
     ! ----------------------------------------------------------------------------------
     type(ed_patch_type),pointer  :: currentPatch  ! current patch
     integer                      :: s             ! site counter
     integer                      :: ib            ! radiation band counter
     integer                      :: ifp           ! patch counter

     do s = 1, nsites
        
        ifp = 0
        currentpatch => sites(s)%oldest_patch
        do while (associated(currentpatch))  
           ifp = ifp+1
           
           currentPatch%f_sun      (:,:,:) = 0._r8
           currentPatch%fabd_sun_z (:,:,:) = 0._r8
           currentPatch%fabd_sha_z (:,:,:) = 0._r8
           currentPatch%fabi_sun_z (:,:,:) = 0._r8
           currentPatch%fabi_sha_z (:,:,:) = 0._r8
           currentPatch%fabd       (:)     = 0._r8
           currentPatch%fabi       (:)     = 0._r8

           ! zero diagnostic radiation profiles
           currentPatch%nrmlzd_parprof_pft_dir_z(:,:,:,:) = 0._r8
           currentPatch%nrmlzd_parprof_pft_dif_z(:,:,:,:) = 0._r8
           currentPatch%nrmlzd_parprof_dir_z(:,:,:)       = 0._r8
           currentPatch%nrmlzd_parprof_dif_z(:,:,:)       = 0._r8
           
           ! -----------------------------------------------------------
           ! When calling norman radiation from the short-timestep
           ! we are passing in boundary conditions to set the following
           ! variables:
           ! currentPatch%solar_zenith_flag     (is there daylight?)
           ! currentPatch%solar_zenith_angle    (what is the value?)
           ! -----------------------------------------------------------
           
           if(currentPatch%solar_zenith_flag)then
              
              bc_out(s)%albd_parb(ifp,:) = 0._r8  ! output HLM
              bc_out(s)%albi_parb(ifp,:) = 0._r8  ! output HLM
              bc_out(s)%fabi_parb(ifp,:) = 0._r8  ! output HLM
              bc_out(s)%fabd_parb(ifp,:) = 0._r8  ! output HLM
              bc_out(s)%ftdd_parb(ifp,:) = 1._r8  ! output HLM
              bc_out(s)%ftid_parb(ifp,:) = 1._r8  ! output HLM
              bc_out(s)%ftii_parb(ifp,:) = 1._r8  ! output HLM
                 
              if (maxval(currentPatch%nrad(1,:))==0)then
                 !there are no leaf layers in this patch. it is effectively bare ground. 
                 ! no radiation is absorbed  
                 bc_out(s)%fabd_parb(ifp,:) = 0.0_r8
                 bc_out(s)%fabi_parb(ifp,:) = 0.0_r8
                 do ib = 1,hlm_numSWb

                    ! REQUIRES A FIX HERE albd vs albi

                    bc_out(s)%albd_parb(ifp,ib) = currentPatch%gnd_alb_dir(ib)
                    bc_out(s)%albd_parb(ifp,ib) = currentPatch%gnd_alb_dif(ib)
                    bc_out(s)%ftdd_parb(ifp,ib)= 1.0_r8
                    bc_out(s)%ftid_parb(ifp,ib)= 1.0_r8
                    bc_out(s)%ftii_parb(ifp,ib)= 1.0_r8
                 enddo
              else
                 
                 call PatchNormanRadiation (currentPatch, &
                      bc_out(s)%albd_parb(ifp,:), &
                      bc_out(s)%albi_parb(ifp,:), &
                      bc_out(s)%fabd_parb(ifp,:), &
                      bc_out(s)%fabi_parb(ifp,:), &
                      bc_out(s)%ftdd_parb(ifp,:), &
                      bc_out(s)%ftid_parb(ifp,:), &
                      bc_out(s)%ftii_parb(ifp,:))
              
              endif ! is there vegetation? 
              
           end if    ! if the vegetation and zenith filter is active
     

           currentPatch => currentPatch%younger
        end do       ! Loop linked-list patches
     enddo           ! Loop Sites
     
     return
   end subroutine update_3dpatch_radiation


 end module FatesRestartInterfaceMod<|MERGE_RESOLUTION|>--- conflicted
+++ resolved
@@ -71,58 +71,8 @@
   
   
   ! Indices to the restart variable object
-<<<<<<< HEAD
-  integer, private :: ir_npatch_si 
-  integer, private :: ir_cd_status_si
-  integer, private :: ir_dd_status_si
-  integer, private :: ir_nchill_days_si
-  integer, private :: ir_ncold_days_si
-  integer, private :: ir_leafondate_si
-  integer, private :: ir_leafoffdate_si
-  integer, private :: ir_dleafondate_si
-  integer, private :: ir_dleafoffdate_si
-  integer, private :: ir_acc_ni_si
-  integer, private :: ir_gdd_si
-
-!  integer, private :: ir_nep_timeintegrated_si
-!  integer, private :: ir_npp_timeintegrated_si
-!  integer, private :: ir_hr_timeintegrated_si
-!  integer, private :: ir_cbal_error_fates_si
-!  integer, private :: ir_cbal_error_bgc_si
-!  integer, private :: ir_cbal_error_total_si
-!  integer, private :: ir_totecosysc_old_si
-!  integer, private :: ir_totfatesc_old_si
-!  integer, private :: ir_totbgcc_old_si
-!  integer, private :: ir_fates_to_bgc_this_ts_si
-!  integer, private :: ir_fates_to_bgc_last_ts_si
-!  integer, private :: ir_seedrainflux_si
-
-  integer, private :: ir_trunk_product_si
-  integer, private :: ir_ncohort_pa
-
-  integer, private :: ir_canopy_layer_co
-  integer, private :: ir_canopy_layer_yesterday_co
-  integer, private :: ir_canopy_trim_co
-  integer, private :: ir_size_class_lasttimestep_co
-  integer, private :: ir_dbh_co
-  integer, private :: ir_g_sb_laweight_co
-  integer, private :: ir_height_co
-  integer, private :: ir_laimemory_co
-  integer, private :: ir_nplant_co
-  integer, private :: ir_gpp_acc_co
-  integer, private :: ir_npp_acc_co
-  integer, private :: ir_resp_acc_co
-  integer, private :: ir_gpp_acc_hold_co
-  integer, private :: ir_npp_acc_hold_co
-  integer, private :: ir_resp_acc_hold_co
-
-  integer, private :: ir_bmort_co
-  integer, private :: ir_hmort_co
-  integer, private :: ir_cmort_co
-  integer, private :: ir_frmort_co
-=======
+
   integer :: ir_npatch_si 
-  integer :: ir_oldstock_si
   integer :: ir_cd_status_si
   integer :: ir_dd_status_si
   integer :: ir_nchill_days_si
@@ -133,21 +83,8 @@
   integer :: ir_dleafoffdate_si
   integer :: ir_acc_ni_si
   integer :: ir_gdd_si
-  integer :: ir_nep_timeintegrated_si
-  integer :: ir_npp_timeintegrated_si
-  integer :: ir_hr_timeintegrated_si
-  integer :: ir_cbal_error_fates_si
-  integer :: ir_cbal_error_bgc_si
-  integer :: ir_cbal_error_total_si
-  integer :: ir_totecosysc_old_si
-  integer :: ir_totfatesc_old_si
-  integer :: ir_totbgcc_old_si
-  integer :: ir_fates_to_bgc_this_ts_si
-  integer :: ir_fates_to_bgc_last_ts_si
-  integer :: ir_seedrainflux_si
   integer :: ir_trunk_product_si
   integer :: ir_ncohort_pa
-
   integer :: ir_canopy_layer_co
   integer :: ir_canopy_layer_yesterday_co
   integer :: ir_canopy_trim_co
@@ -163,111 +100,46 @@
   integer :: ir_gpp_acc_hold_co
   integer :: ir_npp_acc_hold_co
   integer :: ir_resp_acc_hold_co
-
   integer :: ir_bmort_co
   integer :: ir_hmort_co
   integer :: ir_cmort_co
   integer :: ir_frmort_co
->>>>>>> 6232bb3f
-
-   !Logging
+
+  !Logging
   integer :: ir_lmort_direct_co
   integer :: ir_lmort_collateral_co
   integer :: ir_lmort_infra_co
 
   ! Radiation
-<<<<<<< HEAD
-  integer, private :: ir_solar_zenith_flag_pa
-  integer, private :: ir_solar_zenith_angle_pa
-
-  integer, private :: ir_ddbhdt_co
-  integer, private :: ir_resp_tstep_co
-  integer, private :: ir_pft_co
-  integer, private :: ir_status_co
-  integer, private :: ir_isnew_co
-
-  integer, private :: ir_gnd_alb_dif_pasb
-  integer, private :: ir_gnd_alb_dir_pasb
-
-  ! Litter
-  integer, private :: ir_agcwd_litt
-  integer, private :: ir_bgcwd_litt
-  integer, private :: ir_leaf_litt
-  integer, private :: ir_fnrt_litt
-  integer, private :: ir_seed_litt
-  integer, private :: ir_seedgerm_litt
-
-  integer, private :: ir_seed_prod_co
-
-
-  integer, private :: ir_livegrass_pa
-  integer, private :: ir_age_pa
-  integer, private :: ir_area_pa
-  integer, private :: ir_agesinceanthrodist_pa
-  integer, private :: ir_patchdistturbcat_pa
-=======
   integer :: ir_solar_zenith_flag_pa
   integer :: ir_solar_zenith_angle_pa
+  integer :: ir_gnd_alb_dif_pasb
+  integer :: ir_gnd_alb_dir_pasb
+
 
   integer :: ir_ddbhdt_co
   integer :: ir_resp_tstep_co
   integer :: ir_pft_co
   integer :: ir_status_co
   integer :: ir_isnew_co
-  integer :: ir_cwd_ag_pacw
-  integer :: ir_cwd_bg_pacw
-
-  integer :: ir_gnd_alb_dif_pasb
-  integer :: ir_gnd_alb_dir_pasb
-
-  integer :: ir_leaf_litter_paft
-  integer :: ir_root_litter_paft
-  integer :: ir_leaf_litter_in_paft
-  integer :: ir_root_litter_in_paft
-  
+
+  ! Litter
+  integer :: ir_agcwd_litt
+  integer :: ir_bgcwd_litt
+  integer :: ir_leaf_litt
+  integer :: ir_fnrt_litt
+  integer :: ir_seed_litt
+  integer :: ir_seedgerm_litt
+  integer :: ir_seed_prod_co
   integer :: ir_livegrass_pa
   integer :: ir_age_pa
   integer :: ir_area_pa
   integer :: ir_agesinceanthrodist_pa
   integer :: ir_patchdistturbcat_pa
->>>>>>> 6232bb3f
-  
+
 
   ! Site level
 
-<<<<<<< HEAD
-  integer, private :: ir_watermem_siwm
-  integer, private :: ir_vegtempmem_sitm
-  integer, private :: ir_seed_bank_sift
-  integer, private :: ir_spread_si
-  integer, private :: ir_recrate_sift
-  integer, private :: ir_fmortrate_cano_siscpf
-  integer, private :: ir_fmortrate_usto_siscpf
-  integer, private :: ir_imortrate_siscpf
-  integer, private :: ir_fmortrate_crown_siscpf
-  integer, private :: ir_fmortrate_cambi_siscpf
-  integer, private :: ir_termnindiv_cano_siscpf
-  integer, private :: ir_termnindiv_usto_siscpf
-  integer, private :: ir_growflx_fusion_siscpf
-  integer, private :: ir_demorate_sisc
-  integer, private :: ir_promrate_sisc
-  integer, private :: ir_termcflux_cano_si
-  integer, private :: ir_termcflux_usto_si
-  integer, private :: ir_democflux_si
-  integer, private :: ir_promcflux_si
-  integer, private :: ir_imortcflux_si
-  integer, private :: ir_fmortcflux_cano_si
-  integer, private :: ir_fmortcflux_usto_si
-
-  integer, private :: ir_cwdagin_flxdg
-  integer, private :: ir_cwdbgin_flxdg
-  integer, private :: ir_leaflittin_flxdg
-  integer, private :: ir_rootlittin_flxdg
-  integer, private :: ir_oldstock_mbal
-  integer, private :: ir_errfates_mbal
-
-  integer, private :: ir_prt_base     ! Base index for all PRT variables
-=======
   integer :: ir_watermem_siwm
   integer :: ir_vegtempmem_sitm
   integer :: ir_seed_bank_sift
@@ -290,9 +162,14 @@
   integer :: ir_imortcflux_si
   integer :: ir_fmortcflux_cano_si
   integer :: ir_fmortcflux_usto_si
-
+  integer :: ir_cwdagin_flxdg
+  integer :: ir_cwdbgin_flxdg
+  integer :: ir_leaflittin_flxdg
+  integer :: ir_rootlittin_flxdg
+  integer :: ir_oldstock_mbal
+  integer :: ir_errfates_mbal
   integer :: ir_prt_base     ! Base index for all PRT variables
->>>>>>> 6232bb3f
+
 
   ! Hydraulic indices
   integer :: ir_hydro_th_ag_covec
