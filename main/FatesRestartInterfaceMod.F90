module FatesRestartInterfaceMod


  use FatesConstantsMod,       only : r8 => fates_r8
  use FatesConstantsMod,       only : fates_avg_flag_length
  use FatesConstantsMod,       only : fates_short_string_length
  use FatesConstantsMod,       only : fates_long_string_length
  use FatesConstantsMod,       only : itrue
  use FatesConstantsMod,       only : ifalse
  use FatesConstantsMod,       only : fates_unset_r8, fates_unset_int
  use FatesConstantsMod,       only : primaryland
  use FatesConstantsMod,       only : nearzero
  use FatesConstantsMod,       only : n_landuse_cats
  use FatesConstantsMod,       only : default_regeneration
  use FatesConstantsMod,       only : TRS_regeneration
  use FatesGlobals,            only : fates_log
  use FatesGlobals,            only : endrun => fates_endrun
  use FatesIODimensionsMod,    only : fates_io_dimension_type
  use FatesIOVariableKindMod,  only : fates_io_variable_kind_type
  use FatesRestartVariableMod, only : fates_restart_variable_type
  use FatesInterfaceTypesMod,  only : nlevcoage
  use FatesInterfaceTypesMod,  only : bc_in_type
  use FatesInterfaceTypesMod,  only : bc_out_type
  use FatesInterfaceTypesMod,  only : hlm_use_planthydro
  use FatesInterfaceTypesMod,  only : hlm_parteh_mode
  use FatesInterfaceTypesMod,  only : hlm_use_sp
  use FatesInterfaceTypesMod,  only : hlm_use_nocomp, hlm_use_fixed_biogeog
  use FatesInterfaceTypesMod,  only : hlm_use_potentialveg
  use FatesInterfaceTypesMod,  only : fates_maxElementsPerSite
  use FatesInterfaceTypesMod,  only : hlm_use_tree_damage
  use FatesHydraulicsMemMod,   only : nshell
  use FatesHydraulicsMemMod,   only : n_hypool_ag
  use FatesHydraulicsMemMod,   only : n_hypool_troot
  use FatesHydraulicsMemMod,   only : nlevsoi_hyd_max
  use FatesPlantHydraulicsMod, only : UpdatePlantPsiFTCFromTheta
  use PRTGenericMod,           only : prt_global
  use PRTGenericMod,           only : prt_cnp_flex_allom_hyp
  use EDCohortDynamicsMod,     only : InitPRTObject
  use FatesPlantHydraulicsMod, only : InitHydrCohort
  use FatesInterfaceTypesMod,  only : nlevsclass
  use FatesInterfaceTypesMod,  only : nlevdamage
  use FatesLitterMod,          only : litter_type
  use FatesLitterMod,          only : ncwd, nfsc
  use FatesLitterMod,          only : ndcmpy
  use EDTypesMod,              only : area
  use EDParamsMod,             only : nlevleaf
  use PRTGenericMod,           only : prt_global
  use PRTGenericMod,           only : num_elements
  use FatesRunningMeanMod,     only : rmean_type
  use FatesRunningMeanMod,     only : ema_lpa
  use FatesRadiationMemMod,    only : num_swb,norman_solver,twostr_solver
  use TwoStreamMLPEMod,        only : normalized_upper_boundary
  use EDParamsMod,             only : regeneration_model
  use EDParamsMod,             only : radiation_model
  use FatesConstantsMod,       only : n_term_mort_types
  use FatesConstantsMod,       only : n_landuse_cats
  use FatesConstantsMod,       only : N_DIST_TYPES

  ! CIME GLOBALS
  use shr_log_mod       , only : errMsg => shr_log_errMsg


  implicit none
  private ! Modules are private by default

  ! ------------------------------------------------------------
  ! A note on variable naming conventions.
  ! Many variables in this restart IO portion of the code will
  ! follow the conventions:
  !
  ! <use_case>_<description>_<dimension>
  !
  ! For instance we use an index for restart variable "ir_"
  ! to point the object that contains the number of patches per
  ! site "npatch" and this value is relevant to all sites "si"
  ! thus:   ir_npatch_si
  !
  ! We also use associations to the data arrays of restart IO
  ! variables "rio", for example the leaf litter "leaf_litter"
  ! is retrieved for every patch and every functional type "paft"
  ! thus: rio_leaf_litter_paft
  !
  ! si: site dimension
  ! pa: patch dimension
  ! co: cohort dimension
  ! ft: functional type dimension
  ! cl: canopy layer dimension (upper, lower, etc)
  ! ls: layer sublayer dimension (fine discretization of upper,lower)
  ! wm: the number of memory slots for water (currently 10)
  ! -------------------------------------------------------------


  ! Indices to the restart variable object

  integer :: ir_npatch_si
  integer :: ir_cd_status_si
  integer :: ir_nchill_days_si
  integer :: ir_ncold_days_si
  integer :: ir_cleafondate_si
  integer :: ir_cleafoffdate_si
  integer :: ir_cndaysleafon_si
  integer :: ir_cndaysleafoff_si
  integer :: ir_phenmodeldate_si
  integer :: ir_fireweather_index_si
  integer :: ir_gdd_si
  integer :: ir_min_allowed_landuse_fraction_si
  integer :: ir_landuse_vector_gt_min_si
  integer :: ir_area_bareground_si
  integer :: ir_snow_depth_si
  integer :: ir_trunk_product_si
  integer :: ir_landuse_config_si
  integer :: ir_ncohort_pa
  integer :: ir_canopy_layer_co
  integer :: ir_canopy_layer_yesterday_co
  integer :: ir_crowndamage_co
  integer :: ir_canopy_trim_co
  integer :: ir_l2fr_co

  integer :: ir_year_net_up_co

  integer :: ir_cx_int_co
  integer :: ir_emadcxdt_co
  integer :: ir_cx0_co
  integer :: ir_cnplimiter_co
  integer :: ir_daily_nh4_uptake_co
  integer :: ir_daily_no3_uptake_co
  integer :: ir_daily_n_fixation_co
  integer :: ir_daily_p_uptake_co
  integer :: ir_daily_n_demand_co
  integer :: ir_daily_p_demand_co
  
  integer :: ir_size_class_lasttimestep_co
  integer :: ir_dbh_co
  integer :: ir_coage_co
  integer :: ir_g_sb_laweight_co
  integer :: ir_height_co
  integer :: ir_nplant_co
  integer :: ir_gpp_acc_co
  integer :: ir_npp_acc_co
  integer :: ir_resp_acc_co
  integer :: ir_gpp_acc_hold_co
  integer :: ir_npp_acc_hold_co
  integer :: ir_resp_acc_hold_co
  integer :: ir_resp_excess_co
  integer :: ir_bmort_co
  integer :: ir_hmort_co
  integer :: ir_cmort_co
  integer :: ir_frmort_co
  integer :: ir_smort_co
  integer :: ir_asmort_co
  integer :: ir_dgmort_co
  integer :: ir_c_area_co
  integer :: ir_treelai_co
  integer :: ir_treesai_co
  integer :: ir_canopy_layer_tlai_pa

  integer :: ir_nclp_pa
  integer :: ir_zstar_pa

  !Logging
  integer :: ir_lmort_direct_co
  integer :: ir_lmort_collateral_co
  integer :: ir_lmort_infra_co

  ! Radiation
  integer :: ir_fcansno_pa
  integer :: ir_solar_zenith_flag_pa
  integer :: ir_solar_zenith_angle_pa
  integer :: ir_gnd_alb_dif_pasb
  integer :: ir_gnd_alb_dir_pasb

  ! Running Means
  integer :: ir_tveg24_pa
  integer :: ir_tveglpa_pa
  integer :: ir_seedling_layer_par24_pa
  integer :: ir_sdlng_emerg_smp_pa
  integer :: ir_sdlng_mort_par_pa
  integer :: ir_sdlng2sap_par_pa
  integer :: ir_sdlng_mdd_pa
  integer :: ir_tveglongterm_pa

  !  (Keeping as an example)
  !!integer :: ir_tveglpa_co
  


  integer :: ir_ddbhdt_co
  integer :: ir_resp_tstep_co
  integer :: ir_pft_co
  integer :: ir_status_co
  integer :: ir_efleaf_co
  integer :: ir_effnrt_co
  integer :: ir_efstem_co
  integer :: ir_isnew_co

  ! Litter
  integer :: ir_agcwd_litt
  integer :: ir_bgcwd_litt
  integer :: ir_leaf_litt
  integer :: ir_fnrt_litt
  integer :: ir_seed_litt
  integer :: ir_seedgerm_litt
  integer :: ir_seed_decay_litt
  integer :: ir_seedgerm_decay_litt
  integer :: ir_seed_prod_co
  integer :: ir_livegrass_pa
  integer :: ir_age_pa
  integer :: ir_area_pa
  integer :: ir_agesinceanthrodist_pa
  integer :: ir_patchdistturbcat_pa
  integer :: ir_nocomp_pft_label_pa

  ! Litter Fluxes (needed to restart
  ! with nutrient dynamics on, restarting
  ! mid-day
  integer :: ir_agcwd_frag_litt
  integer :: ir_bgcwd_frag_litt
  integer :: ir_lfines_frag_litt
  integer :: ir_rfines_frag_litt

  integer :: ir_scorch_ht_pa_pft
  integer :: ir_litter_moisture_pa_nfsc

  ! Site level
  integer :: ir_dd_status_sift
  integer :: ir_dleafondate_sift
  integer :: ir_dleafoffdate_sift
  integer :: ir_dndaysleafon_sift
  integer :: ir_dndaysleafoff_sift
  integer :: ir_elong_factor_sift
  integer :: ir_liqvolmem_siwmft
  integer :: ir_smpmem_siwmft
  integer :: ir_recl2fr_sipfcl
  integer :: ir_vegtempmem_sitm
  integer :: ir_seed_bank_sift
  integer :: ir_spread_si
  integer :: ir_recrate_sift
  integer :: ir_use_this_pft_sift
  integer :: ir_area_pft_sift
  integer :: ir_fmortrate_cano_siscpf
  integer :: ir_fmortrate_usto_siscpf
  integer :: ir_imortrate_siscpf
  integer :: ir_fmortrate_crown_siscpf
  integer :: ir_fmortrate_cambi_siscpf
  integer :: ir_termnindiv_cano_siscpf
  integer :: ir_termnindiv_usto_siscpf
  integer :: ir_growflx_fusion_siscpf
  integer :: ir_demorate_sisc
  integer :: ir_promrate_sisc
  integer :: ir_termcarea_cano_si
  integer :: ir_termcarea_usto_si

  integer :: ir_imortcarea_si
  integer :: ir_fmortcarea_cano_si
  integer :: ir_fmortcarea_usto_si
  integer :: ir_termcflux_cano_sipft
  integer :: ir_termcflux_usto_sipft
  integer :: ir_democflux_si
  integer :: ir_promcflux_si
  integer :: ir_imortcflux_sipft
  integer :: ir_fmortcflux_cano_sipft
  integer :: ir_fmortcflux_usto_sipft
  integer :: ir_abg_term_flux_siscpf
  integer :: ir_abg_imort_flux_siscpf
  integer :: ir_abg_fmort_flux_siscpf

  integer :: ir_disturbance_rates_siluludi

  integer :: ir_cwdagin_flxdg
  integer :: ir_cwdbgin_flxdg
  integer :: ir_leaflittin_flxdg
  integer :: ir_rootlittin_flxdg
  integer :: ir_oldstock_mbal
  integer :: ir_errfates_mbal
  integer :: ir_woodprod_harvest_mbal
  integer :: ir_woodprod_landusechange_mbal
  integer :: ir_prt_base     ! Base index for all PRT variables

  ! site-level input seed from dispersal
  integer :: ir_seed_in_sift
  integer :: ir_seed_out_sift

  ! Damage x damage or damage x size
  integer :: ir_imortrate_sicdpf
  integer :: ir_termnindiv_cano_sicdpf
  integer :: ir_termnindiv_usto_sicdpf
  integer :: ir_fmortrate_cano_sicdpf
  integer :: ir_fmortrate_usto_sicdpf
  integer :: ir_imortcflux_sicdsc
  integer :: ir_termcflux_cano_sicdsc
  integer :: ir_termcflux_usto_sicdsc
  integer :: ir_fmortcflux_cano_sicdsc
  integer :: ir_fmortcflux_usto_sicdsc
  integer :: ir_crownarea_cano_si
  integer :: ir_crownarea_usto_si
  integer :: ir_emanpp_si
  

  ! Hydraulic indices
  integer :: ir_hydro_th_ag_covec
  integer :: ir_hydro_th_troot
  integer :: ir_hydro_th_aroot_covec
  integer :: ir_hydro_liqvol_shell_si
  integer :: ir_hydro_recruit_si
  integer :: ir_hydro_dead_si
  integer :: ir_hydro_growturn_err_si
  integer :: ir_hydro_hydro_err_si
  integer :: ir_hydro_errh2o

  ! The number of variable dim/kind types we have defined (static)
  integer, parameter, public :: fates_restart_num_dimensions = 2   !(cohort,column)
  integer, parameter, public :: fates_restart_num_dim_kinds = 4    !(cohort-int,cohort-r8,site-int,site-r8)

  ! integer constants for storing logical data
  integer, parameter, public :: old_cohort = 0
  integer, parameter, public :: new_cohort = 1

  real(r8), parameter, public :: flushinvalid = -9999.0
  real(r8), parameter, public :: flushzero = 0.0
  real(r8), parameter, public :: flushone  = 1.0

  ! Local debug flag
  logical, parameter, public :: debug=.false.

  character(len=*), parameter :: sourcefile = &
       __FILE__

  ! This structure is allocated by thread, and must be calculated after the FATES
  ! sites are allocated, and their mapping to the HLM is identified.  This structure
  ! is not combined with iovar_bounds, because that one is multi-instanced.  This
  ! structure is used more during the update phase, wherease _bounds is used
  ! more for things like flushing
  type, public :: restart_map_type
     integer, allocatable :: site_index(:)   ! maps site indexes to the HIO site position
     integer, allocatable :: cohort1_index(:) ! maps site index to the HIO cohort 1st position
  end type restart_map_type



  type, public :: fates_restart_interface_type

     type(fates_restart_variable_type),allocatable :: rvars(:)
     integer,private :: num_restart_vars_

     ! Instanteate one registry of the different dimension/kinds (dk)
     ! All output variables will have a pointer to one of these dk's
     type(fates_io_variable_kind_type) :: dim_kinds(fates_restart_num_dim_kinds)

     ! This is a structure that explains where FATES patch boundaries
     ! on each thread point to in the host IO array, this structure is
     ! allocated by number of threads. This could be dynamically
     ! allocated, but is unlikely to change...?
     ! Note: history io also instanteates fates_io_dimension_type
     type(fates_io_dimension_type) :: dim_bounds(fates_restart_num_dimensions)

     type(restart_map_type), pointer :: restart_map(:)

     integer, private :: cohort_index_, column_index_

   contains

     ! public functions
     procedure :: Init
     procedure :: SetThreadBoundsEach
     procedure :: assemble_restart_output_types
     procedure :: initialize_restart_vars
     procedure :: num_restart_vars
     procedure :: column_index
     procedure :: cohort_index
     procedure :: set_restart_vectors
     procedure :: create_patchcohort_structure
     procedure :: get_restart_vectors
     procedure :: update_3dpatch_radiation

     ! private work functions
     procedure, private :: init_dim_kinds_maps
     procedure, private :: set_dim_indices
     procedure, private :: set_cohort_index
     procedure, private :: set_column_index
     procedure, private :: flush_rvars
     procedure, private :: define_restart_vars
     procedure, private :: set_restart_var
     procedure, private :: DefinePRTRestartVars
     procedure, private :: GetCohortRealVector
     procedure, private :: SetCohortRealVector
     procedure, private :: RegisterCohortVector
     procedure, private :: DefineRMeanRestartVar
     procedure, private :: GetRMeanRestartVar
     procedure, private :: SetRMeanRestartVar
  end type fates_restart_interface_type




contains

  ! =====================================================================================

  subroutine Init(this, num_threads, fates_bounds)

    use FatesIODimensionsMod, only : fates_bounds_type, column, cohort

    implicit none

    class(fates_restart_interface_type), intent(inout) :: this
    integer, intent(in) :: num_threads
    type(fates_bounds_type), intent(in) :: fates_bounds

    integer :: dim_count = 0

    dim_count = dim_count + 1
    call this%set_cohort_index(dim_count)
    call this%dim_bounds(dim_count)%Init(cohort, num_threads, &
         fates_bounds%cohort_begin, fates_bounds%cohort_end)

    dim_count = dim_count + 1
    call this%set_column_index(dim_count)
    call this%dim_bounds(dim_count)%Init(column, num_threads, &
         fates_bounds%column_begin, fates_bounds%column_end)

    ! FIXME(bja, 2016-10) assert(dim_count == FatesIOdimensionsmod::num_dimension_types)

    ! Allocate the mapping between FATES indices and the IO indices
    allocate(this%restart_map(num_threads))

  end subroutine Init

  ! ======================================================================

  subroutine SetThreadBoundsEach(this, thread_index, thread_bounds)

    use FatesIODimensionsMod, only : fates_bounds_type

    implicit none

    class(fates_restart_interface_type), intent(inout) :: this

    integer, intent(in) :: thread_index
    type(fates_bounds_type), intent(in) :: thread_bounds

    integer :: index

    index = this%cohort_index()
    call this%dim_bounds(index)%SetThreadBounds(thread_index, &
         thread_bounds%cohort_begin, thread_bounds%cohort_end)

    index = this%column_index()
    call this%dim_bounds(index)%SetThreadBounds(thread_index, &
         thread_bounds%column_begin, thread_bounds%column_end)

  end subroutine SetThreadBoundsEach

  ! ===================================================================================

  subroutine assemble_restart_output_types(this)

    use FatesIOVariableKindMod, only : site_r8, site_int, cohort_r8, cohort_int

    implicit none

    class(fates_restart_interface_type), intent(inout) :: this

    call this%init_dim_kinds_maps()

    call this%set_dim_indices(cohort_r8, 1, this%cohort_index())
    call this%set_dim_indices(cohort_int, 1, this%cohort_index())

    call this%set_dim_indices(site_r8, 1, this%column_index())
    call this%set_dim_indices(site_int, 1, this%column_index())

  end subroutine assemble_restart_output_types

 ! ===================================================================================

  subroutine set_dim_indices(this, dk_name, idim, dim_index)

    use FatesIOVariableKindMod , only : iotype_index

    implicit none

    ! arguments
    class(fates_restart_interface_type), intent(inout) :: this
    character(len=*), intent(in)     :: dk_name
    integer, intent(in)              :: idim  ! dimension index
    integer, intent(in) :: dim_index


    ! local
    integer :: ityp

    ityp = iotype_index(trim(dk_name), fates_restart_num_dim_kinds, this%dim_kinds)

    ! First check to see if the dimension is allocated
    if (this%dim_kinds(ityp)%ndims < idim) then
       write(fates_log(), *) 'Trying to define dimension size to a dim-type structure'
       write(fates_log(), *) 'but the dimension index does not exist'
       write(fates_log(), *) 'type: ',dk_name,' ndims: ',this%dim_kinds(ityp)%ndims,' input dim:',idim
       call endrun(msg=errMsg(sourcefile, __LINE__))
    end if

    if (idim == 1) then
       this%dim_kinds(ityp)%dim1_index = dim_index
    else if (idim == 2) then
       this%dim_kinds(ityp)%dim2_index = dim_index
    end if

    ! With the map, we can set the dimension size
    this%dim_kinds(ityp)%dimsize(idim) = this%dim_bounds(dim_index)%upper_bound - &
         this%dim_bounds(dim_index)%lower_bound + 1

 end subroutine set_dim_indices


  ! =======================================================================

  subroutine set_cohort_index(this, index)
    implicit none
    class(fates_restart_interface_type), intent(inout) :: this
    integer, intent(in) :: index
    this%cohort_index_ = index
  end subroutine set_cohort_index

  integer function cohort_index(this)
    implicit none
    class(fates_restart_interface_type), intent(in) :: this
    cohort_index = this%cohort_index_
  end function cohort_index

  ! =======================================================================

  subroutine set_column_index(this, index)
    implicit none
    class(fates_restart_interface_type), intent(inout) :: this
    integer, intent(in) :: index
    this%column_index_ = index
  end subroutine set_column_index

  integer function column_index(this)
    implicit none
    class(fates_restart_interface_type), intent(in) :: this
    column_index = this%column_index_
 end function column_index

 ! =======================================================================

 subroutine init_dim_kinds_maps(this)

    ! ----------------------------------------------------------------------------------
    ! This subroutine simply initializes the structures that define the different
    ! array and type formats for different IO variables
    !
    ! CO_R8   : 1D cohort scale 8-byte reals
    ! SI_R8   : 1D site scale 8-byte reals
    ! CO_INT  : 1D cohort scale integers
    ! SI_INT  : 1D site scale integers
    !
    ! The allocation on the structures is not dynamic and should only add up to the
    ! number of entries listed here.
    !
    ! ----------------------------------------------------------------------------------
    use FatesIOVariableKindMod, only : site_r8, site_int, cohort_r8, cohort_int

    implicit none

    ! Arguments
    class(fates_restart_interface_type), intent(inout) :: this

    integer :: index

    ! 1d cohort r8
    index = 1
    call this%dim_kinds(index)%Init(cohort_r8, 1)

    ! 1d Site r8
    index = index + 1
    call this%dim_kinds(index)%Init(site_r8, 1)

    ! cohort int
    index = index + 1
    call this%dim_kinds(index)%Init(cohort_int, 1)

    ! site int
    index = index + 1
    call this%dim_kinds(index)%Init(site_int, 1)

    ! FIXME(bja, 2016-10) assert(index == fates_num_dim_kinds)
  end subroutine init_dim_kinds_maps


  ! ====================================================================================

  integer function num_restart_vars(this)

    implicit none

    class(fates_restart_interface_type), intent(in) :: this

    num_restart_vars = this%num_restart_vars_

  end function num_restart_vars

  ! ====================================================================================

  subroutine initialize_restart_vars(this)

    implicit none

    class(fates_restart_interface_type), intent(inout) :: this

   ! Determine how many of the restart IO variables registered in FATES
   ! are going to be allocated
   call this%define_restart_vars(initialize_variables=.false.)

   ! Allocate the list of restart output variable objects
   allocate(this%rvars(this%num_restart_vars()))

   ! construct the object that defines all of the IO variables
   call this%define_restart_vars(initialize_variables=.true.)

 end subroutine initialize_restart_vars

  ! ======================================================================================

 subroutine flush_rvars(this,nc)

   class(fates_restart_interface_type)        :: this
   integer,intent(in)                         :: nc

   integer                                   :: ivar
   type(fates_restart_variable_type),pointer :: rvar
   integer                      :: lb1,ub1,lb2,ub2

   do ivar=1,ubound(this%rvars,1)
      associate( rvar => this%rvars(ivar) )
        call rvar%Flush(nc, this%dim_bounds, this%dim_kinds)
      end associate
   end do

 end subroutine flush_rvars



 ! ====================================================================================

 subroutine define_restart_vars(this, initialize_variables)

    ! ---------------------------------------------------------------------------------
    !
    !                    REGISTRY OF RESTART OUTPUT VARIABLES
    !
    ! Please add any restart variables to this registry. This registry will handle
    ! all variables that can make use of 1D column dimensioned or 1D cohort dimensioned
    ! variables.  Note that restarts are only using 1D vectors in ALM and CLM.  If you
    ! have a multi-dimensional variable that is below the cohort scale, then pack
    ! that variable into a cohort-sized output array by giving it a vtype "cohort_r8"
    ! or "cohort_int".
    !
    ! Unlike history variables, restarts flush to zero.
    ! ---------------------------------------------------------------------------------

    use FatesIOVariableKindMod, only : site_r8, site_int, cohort_int, cohort_r8
    implicit none

    class(fates_restart_interface_type), intent(inout) :: this
    logical, intent(in) :: initialize_variables  ! are we 'count'ing or 'initializ'ing?
    integer :: ivar


    ivar=0

    ! -----------------------------------------------------------------------------------
    ! Site level variables
    ! -----------------------------------------------------------------------------------

    call this%set_restart_var(vname='fates_PatchesPerSite', vtype=site_int, &
         long_name='Total number of FATES patches per column', units='none', flushval = flushinvalid, &
          hlms='CLM:ALM', initialize=initialize_variables, ivar=ivar, index = ir_npatch_si )

    call this%set_restart_var(vname='fates_cold_dec_status', vtype=site_int, &
         long_name='status flag for cold deciduous plants', units='unitless', flushval = flushinvalid, &
         hlms='CLM:ALM', initialize=initialize_variables, ivar=ivar, index = ir_cd_status_si )

    call this%set_restart_var(vname='fates_chilling_days', vtype=site_int, &
         long_name='chilling day counter', units='unitless', flushval = flushinvalid, &
         hlms='CLM:ALM', initialize=initialize_variables, ivar=ivar, index = ir_nchill_days_si )

    call this%set_restart_var(vname='fates_cold_days', vtype=site_int, &
         long_name='cold day counter', units='unitless', flushval = flushinvalid, &
         hlms='CLM:ALM', initialize=initialize_variables, ivar=ivar, index = ir_ncold_days_si )

    call this%set_restart_var(vname='fates_cold_leafondate', vtype=site_int, &
         long_name='the model day of last cold leaf on', units='absolute integer day', flushval = flushinvalid, &
         hlms='CLM:ALM', initialize=initialize_variables, ivar=ivar, index = ir_cleafondate_si )

    call this%set_restart_var(vname='fates_cold_leafoffdate', vtype=site_int, &
         long_name='the model day last cold leaf off', units='absolute integer day', flushval = flushinvalid, &
         hlms='CLM:ALM', initialize=initialize_variables, ivar=ivar, index = ir_cleafoffdate_si )

    call this%set_restart_var(vname='fates_cold_ndaysleafon', vtype=site_int, &
         long_name='number of days since leaf on (cold deciduous)', units='days', flushval = flushinvalid, &
         hlms='CLM:ALM', initialize=initialize_variables, ivar=ivar, index = ir_cndaysleafon_si )

    call this%set_restart_var(vname='fates_cold_ndaysleafoff', vtype=site_int, &
         long_name='number of days since leaf off (cold deciduous)', units='days', flushval = flushinvalid, &
         hlms='CLM:ALM', initialize=initialize_variables, ivar=ivar, index = ir_cndaysleafoff_si )

    call this%set_restart_var(vname='fates_phen_model_date', vtype=site_int, &
         long_name='integer model day used for phen timing', units='absolute integer day', flushval = flushinvalid, &
         hlms='CLM:ALM', initialize=initialize_variables, ivar=ivar, index = ir_phenmodeldate_si )

    call this%set_restart_var(vname='fates_acc_nesterov_id', vtype=site_r8, &
         long_name='a nesterov index accumulator', units='unitless', flushval = flushzero, &
         hlms='CLM:ALM', initialize=initialize_variables, ivar=ivar, index = ir_fireweather_index_si )

    call this%set_restart_var(vname='fates_gdd_site', vtype=site_r8, &
         long_name='growing degree days at each site', units='degC days', flushval = flushzero, &
         hlms='CLM:ALM', initialize=initialize_variables, ivar=ivar, index = ir_gdd_si )

    call this%set_restart_var(vname='fates_min_allowed_landuse_fraction_site', vtype=site_r8, &
         long_name='minimum allowed land use fraction at each site', units='fraction', flushval = flushzero, &
         hlms='CLM:ALM', initialize=initialize_variables, ivar=ivar, index = ir_min_allowed_landuse_fraction_si )

    call this%set_restart_var(vname='fates_landuse_vector_gt_min_site', vtype=cohort_int, &
         long_name='minimum allowed land use fraction at each site', units='logical', flushval = flushzero, &
         hlms='CLM:ALM', initialize=initialize_variables, ivar=ivar, index = ir_landuse_vector_gt_min_si )

    call this%set_restart_var(vname='fates_area_bareground_site', vtype=site_r8, &
         long_name='minimum allowed land use fraction at each site', units='fraction', flushval = flushzero, &
         hlms='CLM:ALM', initialize=initialize_variables, ivar=ivar, index = ir_area_bareground_si )

    call this%set_restart_var(vname='fates_snow_depth_site', vtype=site_r8, &
         long_name='average snow depth', units='m', flushval = flushzero, &
         hlms='CLM:ALM', initialize=initialize_variables, ivar=ivar, index = ir_snow_depth_si )

    call this%set_restart_var(vname='fates_trunk_product_site', vtype=site_r8, &
         long_name='Accumulate trunk product flux at site', &
         units='kgC/m2', flushval = flushzero, &
         hlms='CLM:ALM', initialize=initialize_variables, ivar=ivar, index = ir_trunk_product_si )

    call this%set_restart_var(vname='fates_landuse_config_site', vtype=site_int, &
         long_name='hlm_use_potentialveg status of run that created this restart file', &
         units='kgC/m2', flushval = flushzero, &
         hlms='CLM:ALM', initialize=initialize_variables, ivar=ivar, index = ir_landuse_config_si )

    ! -----------------------------------------------------------------------------------
    ! Variables stored within cohort vectors
    ! Note: Some of these are multi-dimensional variables in the patch/site dimension
    ! that are collapsed into the cohort vectors for storage and transfer
    ! -----------------------------------------------------------------------------------

    ! This variable may be confusing, because it is a patch level variables
    ! but it is using the cohort IO vector to hold data
    call this%set_restart_var(vname='fates_CohortsPerPatch', vtype=cohort_int, &
         long_name='the number of cohorts per patch', units='unitless', flushval = flushinvalid, &
         hlms='CLM:ALM', initialize=initialize_variables, ivar=ivar, index = ir_ncohort_pa )

    call this%set_restart_var(vname='fates_fcansno_pa', vtype=cohort_r8, &
         long_name='Fraction of canopy covered in snow', units='unitless', flushval = flushinvalid, &
         hlms='CLM:ALM', initialize=initialize_variables, ivar=ivar, index = ir_fcansno_pa )

    call this%set_restart_var(vname='fates_solar_zenith_flag_pa', vtype=cohort_int, &
         long_name='switch specifying if zenith is positive', units='unitless', flushval = flushinvalid, &
         hlms='CLM:ALM', initialize=initialize_variables, ivar=ivar, index = ir_solar_zenith_flag_pa )

    call this%set_restart_var(vname='fates_solar_zenith_angle_pa', vtype=cohort_r8, &
         long_name='the angle of the solar zenith for each patch', units='radians', flushval = flushinvalid, &
         hlms='CLM:ALM', initialize=initialize_variables, ivar=ivar, index = ir_solar_zenith_angle_pa )



    ! 1D cohort Variables
    ! -----------------------------------------------------------------------------------

    call this%set_restart_var(vname='fates_seed_prod', vtype=cohort_r8, &
         long_name='fates cohort - seed production', units='kgC/plant', flushval = flushinvalid, &
         hlms='CLM:ALM', initialize=initialize_variables, ivar=ivar, index = ir_seed_prod_co )

    call this%set_restart_var(vname='fates_canopy_layer', vtype=cohort_int, &
         long_name='ed cohort - canopy_layer', units='unitless', flushval = flushinvalid, &
         hlms='CLM:ALM', initialize=initialize_variables, ivar=ivar, index = ir_canopy_layer_co )

    call this%set_restart_var(vname='fates_canopy_layer_yesterday', vtype=cohort_r8, &
         long_name='ed cohort - canopy_layer_yesterday', units='unitless', flushval = flushzero, &
         hlms='CLM:ALM', initialize=initialize_variables, ivar=ivar, index = ir_canopy_layer_yesterday_co )

    call this%set_restart_var(vname='fates_crowndamage', vtype=cohort_int, &
         long_name='ed cohort - crowndamage class', units='unitless', flushval = flushinvalid, &
         hlms='CLM:ALM', initialize=initialize_variables, ivar=ivar, index = ir_crowndamage_co )
    
    call this%set_restart_var(vname='fates_canopy_trim', vtype=cohort_r8, &
         long_name='ed cohort - canopy_trim', units='fraction', flushval = flushzero, &
         hlms='CLM:ALM', initialize=initialize_variables, ivar=ivar, index = ir_canopy_trim_co )

    call this%set_restart_var(vname='fates_l2fr', vtype=cohort_r8, &
         long_name='ed cohort - l2fr', units='fraction', flushval = flushzero, &
         hlms='CLM:ALM', initialize=initialize_variables, ivar=ivar, index = ir_l2fr_co )

    if(hlm_parteh_mode .eq. prt_cnp_flex_allom_hyp) then
    
       call this%set_restart_var(vname='fates_cx_int', vtype=cohort_r8, &
            long_name='ed cohort - emacx', units='fraction', flushval = flushzero, &
            hlms='CLM:ALM', initialize=initialize_variables, ivar=ivar, index = ir_cx_int_co )

       call this%set_restart_var(vname='fates_emadcxdt', vtype=cohort_r8, &
            long_name='ed cohort - emadcxdt', units='fraction', flushval = flushzero, &
            hlms='CLM:ALM', initialize=initialize_variables, ivar=ivar, index = ir_emadcxdt_co )
       
       call this%set_restart_var(vname='fates_cx0', vtype=cohort_r8, &
            long_name='ed cohort - cx0', units='fraction', flushval = flushzero, &
            hlms='CLM:ALM', initialize=initialize_variables, ivar=ivar, index = ir_cx0_co )
       
       call this%set_restart_var(vname='fates_cnplimiter', vtype=cohort_r8, &
            long_name='ed cohort - cnp limiter index', units='index', flushval = flushzero, &
            hlms='CLM:ALM', initialize=initialize_variables, ivar=ivar, index = ir_cnplimiter_co )

       call this%set_restart_var(vname='fates_daily_nh4_uptake', vtype=cohort_r8, &
            long_name='fates cohort- daily ammonium [NH4] uptake', &
            units='kg/plant/day', flushval = flushzero, &
            hlms='CLM:ALM', initialize=initialize_variables, ivar=ivar, index = ir_daily_nh4_uptake_co )
       
       call this%set_restart_var(vname='fates_daily_no3_uptake', vtype=cohort_r8, &
            long_name='fates cohort- daily ammonium [NO3] uptake', &
            units='kg/plant/day', flushval = flushzero, &
            hlms='CLM:ALM', initialize=initialize_variables, ivar=ivar, index = ir_daily_no3_uptake_co )
       
       call this%set_restart_var(vname='fates_daily_n_fixation', vtype=cohort_r8, &
            long_name='fates cohort- daily N symbiotic fixation', &
            units='kg/plant/day', flushval = flushzero, &
            hlms='CLM:ALM', initialize=initialize_variables, ivar=ivar, index = ir_daily_n_fixation_co )
       
       call this%set_restart_var(vname='fates_daily_p_uptake', vtype=cohort_r8, &
            long_name='fates cohort- daily phosphorus uptake', &
            units='kg/plant/day', flushval = flushzero, &
            hlms='CLM:ALM', initialize=initialize_variables, ivar=ivar, index = ir_daily_p_uptake_co )
       
       call this%set_restart_var(vname='fates_daily_p_demand', vtype=cohort_r8, &
            long_name='fates cohort- daily phosphorus demand', &
            units='kgP/plant/day', flushval = flushzero, &
            hlms='CLM:ALM', initialize=initialize_variables, ivar=ivar, index = ir_daily_p_demand_co )
       
       call this%set_restart_var(vname='fates_daily_n_demand', vtype=cohort_r8, &
            long_name='fates cohort- daily nitrogen demand', &
            units='kgN/plant/day', flushval = flushzero, &
            hlms='CLM:ALM', initialize=initialize_variables, ivar=ivar, index = ir_daily_n_demand_co )
       
    end if
       
    call this%set_restart_var(vname='fates_size_class_lasttimestep', vtype=cohort_int, &
         long_name='ed cohort - size-class last timestep', units='index', flushval = flushzero, &
         hlms='CLM:ALM', initialize=initialize_variables, ivar=ivar, index = ir_size_class_lasttimestep_co )

    call this%set_restart_var(vname='fates_dbh', vtype=cohort_r8, &
         long_name='ed cohort - diameter at breast height', units='cm', flushval = flushzero, &
         hlms='CLM:ALM', initialize=initialize_variables, ivar=ivar, index = ir_dbh_co )

    call this%set_restart_var(vname='fates_coage', vtype=cohort_r8, &
         long_name='ed cohort - age in days', units='days', flushval = flushzero, &
         hlms='CLM:ALM', initialize=initialize_variables, ivar=ivar, index = ir_coage_co )

    call this%set_restart_var(vname='fates_height', vtype=cohort_r8, &
         long_name='ed cohort - plant height', units='m', flushval = flushzero, &
         hlms='CLM:ALM', initialize=initialize_variables, ivar=ivar, index = ir_height_co )

    call this%set_restart_var(vname='fates_nplant', vtype=cohort_r8, &
         long_name='ed cohort - number of plants in the cohort', &
         units='/patch', flushval = flushzero, &
         hlms='CLM:ALM', initialize=initialize_variables, ivar=ivar, index = ir_nplant_co )

    call this%set_restart_var(vname='fates_gpp_acc', vtype=cohort_r8, &
         long_name='ed cohort - accumulated gpp over dynamics step', &
         units='kgC/indiv', flushval = flushzero, &
         hlms='CLM:ALM', initialize=initialize_variables, ivar=ivar, index = ir_gpp_acc_co )

    call this%set_restart_var(vname='fates_npp_acc', vtype=cohort_r8, &
         long_name='ed cohort - accumulated npp over dynamics step', &
         units='kgC/indiv', flushval = flushzero, &
         hlms='CLM:ALM', initialize=initialize_variables, ivar=ivar, index = ir_npp_acc_co )

    call this%set_restart_var(vname='fates_resp_acc', vtype=cohort_r8, &
         long_name='ed cohort - accumulated respiration over dynamics step', &
         units='kgC/indiv', flushval = flushzero, &
         hlms='CLM:ALM', initialize=initialize_variables, ivar=ivar, index = ir_resp_acc_co )

    call this%set_restart_var(vname='fates_gpp_acc_hold', vtype=cohort_r8, &
         long_name='ed cohort - current step gpp', &
         units='kgC/indiv/year', flushval = flushzero, &
         hlms='CLM:ALM', initialize=initialize_variables, ivar=ivar, index = ir_gpp_acc_hold_co )

    call this%set_restart_var(vname='fates_npp_acc_hold', vtype=cohort_r8, &
         long_name='ed cohort - current step npp', &
         units='kgC/indiv/year', flushval = flushzero, &
         hlms='CLM:ALM', initialize=initialize_variables, ivar=ivar, index = ir_npp_acc_hold_co )

    call this%set_restart_var(vname='fates_resp_acc_hold', vtype=cohort_r8, &
         long_name='ed cohort - current step resp', &
         units='kgC/indiv/year', flushval = flushzero, &
         hlms='CLM:ALM', initialize=initialize_variables, ivar=ivar, index = ir_resp_acc_hold_co )

    call this%set_restart_var(vname='fates_resp_excess', vtype=cohort_r8, &
         long_name='ed cohort - maintenance respiration deficit', &
         units='kgC/indiv', flushval = flushzero, &
         hlms='CLM:ALM', initialize=initialize_variables, ivar=ivar, index = ir_resp_excess_co )

    call this%set_restart_var(vname='fates_bmort', vtype=cohort_r8, &
         long_name='ed cohort - background mortality rate', &
         units='/year', flushval = flushzero, &
         hlms='CLM:ALM', initialize=initialize_variables, ivar=ivar, index = ir_bmort_co )

    call this%set_restart_var(vname='fates_hmort', vtype=cohort_r8, &
         long_name='ed cohort - hydraulic mortality rate', &
         units='/year', flushval = flushzero, &
         hlms='CLM:ALM', initialize=initialize_variables, ivar=ivar, index = ir_hmort_co )

    call this%set_restart_var(vname='fates_cmort', vtype=cohort_r8, &
         long_name='ed cohort - carbon starvation mortality rate', &
         units='/year', flushval = flushzero, &
         hlms='CLM:ALM', initialize=initialize_variables, ivar=ivar, index = ir_cmort_co )



    call this%set_restart_var(vname='fates_frmort', vtype=cohort_r8, &
         long_name='ed cohort - freezing mortality rate', &
         units='/year', flushval = flushzero, &
         hlms='CLM:ALM', initialize=initialize_variables, ivar=ivar, index = ir_frmort_co )

    call this%set_restart_var(vname='fates_smort', vtype=cohort_r8, &
         long_name='ed cohort - senescence mortality rate', &
         units='/year', flushval = flushzero, &
         hlms='CLM:ALM', initialize=initialize_variables, ivar=ivar, index = ir_smort_co )

    call this%set_restart_var(vname='fates_asmort', vtype=cohort_r8, &
         long_name='ed cohort - age senescence mortality rate', &
         units = '/year', flushval = flushzero, &
         hlms='CLM:ALM', initialize=initialize_variables, ivar=ivar, index = ir_asmort_co )

    call this%set_restart_var(vname='fates_dgmort', vtype=cohort_r8, &
         long_name='ed cohort - damage mortality rate', &
         units = '/year', flushval = flushzero, & 
         hlms='CLM:ALM', initialize=initialize_variables, ivar=ivar, index = ir_dgmort_co )

    call this%set_restart_var(vname='fates_lmort_direct', vtype=cohort_r8, &
         long_name='ed cohort - directly logging mortality rate', &
         units='%/event', flushval = flushzero, &
         hlms='CLM:ALM', initialize=initialize_variables, ivar=ivar, index = ir_lmort_direct_co )

    call this%set_restart_var(vname='fates_lmort_collateral', vtype=cohort_r8, &
         long_name='ed cohort - collateral mortality rate', &
         units='%/event', flushval = flushzero, &
         hlms='CLM:ALM', initialize=initialize_variables, ivar=ivar, index = ir_lmort_collateral_co )

    call this%set_restart_var(vname='fates_lmort_in', vtype=cohort_r8, &
         long_name='ed cohort - mechanical mortality rate', &
         units='%/event', flushval = flushzero, &
         hlms='CLM:ALM', initialize=initialize_variables, ivar=ivar, index = ir_lmort_infra_co )

    call this%set_restart_var(vname='fates_ddbhdt', vtype=cohort_r8, &
         long_name='ed cohort - differential: ddbh/dt', &
         units='cm/year', flushval = flushzero, &
         hlms='CLM:ALM', initialize=initialize_variables, ivar=ivar, index = ir_ddbhdt_co )

    call this%set_restart_var(vname='fates_resp_tstep', vtype=cohort_r8, &
         long_name='ed cohort - autotrophic respiration over timestep', &
         units='kgC/indiv/timestep', flushval = flushzero, &
         hlms='CLM:ALM', initialize=initialize_variables, ivar=ivar, index = ir_resp_tstep_co )

    call this%set_restart_var(vname='fates_pft', vtype=cohort_int, &
         long_name='ed cohort - plant functional type', units='index', flushval = flushzero, &
         hlms='CLM:ALM', initialize=initialize_variables, ivar=ivar, index = ir_pft_co )

    call this%set_restart_var(vname='fates_status_coh', vtype=cohort_int, &
         long_name='ed cohort - plant phenology status', units='unitless', flushval = flushzero, &
         hlms='CLM:ALM', initialize=initialize_variables, ivar=ivar, index = ir_status_co )

    call this%set_restart_var(vname='fates_efleaf_coh', vtype=cohort_r8, &
         long_name='ed cohort - leaf elongation factor', units='unitless', flushval = flushzero, &
         hlms='CLM:ALM', initialize=initialize_variables, ivar=ivar, index = ir_efleaf_co )

    call this%set_restart_var(vname='fates_effnrt_coh', vtype=cohort_r8, &
         long_name='ed cohort - fine-root elongation factor', units='unitless', flushval = flushzero, &
         hlms='CLM:ALM', initialize=initialize_variables, ivar=ivar, index = ir_effnrt_co )

    call this%set_restart_var(vname='fates_efstem_coh', vtype=cohort_r8, &
         long_name='ed cohort - stem elongation factor', units='unitless', flushval = flushzero, &
         hlms='CLM:ALM', initialize=initialize_variables, ivar=ivar, index = ir_efstem_co )

    call this%set_restart_var(vname='fates_isnew', vtype=cohort_int, &
         long_name='ed cohort - binary flag specifying if a plant has experienced a full day cycle', &
         units='0/1', flushval = flushone, &
         hlms='CLM:ALM', initialize=initialize_variables, ivar=ivar, index = ir_isnew_co )

    call this%set_restart_var(vname='fates_gsblaweight',vtype=cohort_r8, &
         long_name='ed cohort - leaf-area weighted total stomatal+blayer conductance', &
         units='[m/s]*[m2]', flushval = flushzero, &
         hlms='CLM:ALM', initialize=initialize_variables, ivar=ivar, index = ir_g_sb_laweight_co)

    ! Mixed dimension variables using the cohort vector
    ! -----------------------------------------------------------------------------------

    call this%set_restart_var(vname='fates_gnd_alb_dif', vtype=cohort_r8, &
         long_name='ground albedo of diffuse radiation vis and ir', &
         units='fraction', flushval = flushzero, &
         hlms='CLM:ALM', initialize=initialize_variables, ivar=ivar, index = ir_gnd_alb_dif_pasb )

    call this%set_restart_var(vname='fates_gnd_alb_dir', vtype=cohort_r8, &
         long_name='ground albedo of direct radiation vis and ir', &
         units='fraction', flushval = flushzero, &
         hlms='CLM:ALM', initialize=initialize_variables, ivar=ivar, index = ir_gnd_alb_dir_pasb )

    call this%set_restart_var(vname='fates_spread', vtype=site_r8, &
         long_name='dynamic ratio of dbh to canopy area, by patch x canopy-layer', &
         units='cm/m2', flushval = flushzero, &
         hlms='CLM:ALM', initialize=initialize_variables, ivar=ivar, index = ir_spread_si )

    call this%set_restart_var(vname='fates_livegrass', vtype=cohort_r8, &
         long_name='total AGB from grass, by patch', &
         units='kgC/m2', flushval = flushzero, &
         hlms='CLM:ALM', initialize=initialize_variables, ivar=ivar, index = ir_livegrass_pa )

    call this%set_restart_var(vname='fates_age', vtype=cohort_r8, &
         long_name='age of the ED patch', units='yr', flushval = flushzero, &
         hlms='CLM:ALM', initialize=initialize_variables, ivar=ivar, index = ir_age_pa )

    call this%set_restart_var(vname='fates_age_since_anthro_dist', vtype=cohort_r8, &
         long_name='age of the ED patch since last anthropogenic disturbance', &
         units='yr', flushval = flushzero, &
         hlms='CLM:ALM', initialize=initialize_variables, ivar=ivar, &
         index = ir_agesinceanthrodist_pa )

    call this%set_restart_var(vname='fates_patchdistturbcat', vtype=cohort_int, &
         long_name='Disturbance label of patch', units='yr', flushval = flushzero, &
         hlms='CLM:ALM', initialize=initialize_variables, ivar=ivar, index = ir_patchdistturbcat_pa )

    call this%set_restart_var(vname='fates_nocomp_pft_label', vtype=cohort_int, &
         long_name='PFT label of patch in nocomp mode', units='none', flushval = flushzero, &
         hlms='CLM:ALM', initialize=initialize_variables, ivar=ivar, index = ir_nocomp_pft_label_pa )

    call this%set_restart_var(vname='fates_area', vtype=cohort_r8, &
         long_name='are of the ED patch', units='m2', flushval = flushzero, &
         hlms='CLM:ALM', initialize=initialize_variables, ivar=ivar, index = ir_area_pa )

    if(hlm_use_sp.eq.ifalse)then
       call this%set_restart_var(vname='fates_scorch_ht_pa_pft', vtype=cohort_r8, &
            long_name='scorch height', units='m', flushval = flushzero, &
            hlms='CLM:ALM', initialize=initialize_variables, ivar=ivar, index = ir_scorch_ht_pa_pft)
       
       call this%set_restart_var(vname='fates_litter_moisture_pa_nfsc', vtype=cohort_r8, &
            long_name='scorch height', units='m', flushval = flushzero, &
            hlms='CLM:ALM', initialize=initialize_variables, ivar=ivar, index = ir_litter_moisture_pa_nfsc)
    end if
    

    call this%RegisterCohortVector(symbol_base='fates_year_net_up', vtype=cohort_r8, &
         long_name_base='yearly net uptake at leaf layers',  &
         units='kg/m2/year', veclength=nlevleaf, flushval = flushzero, &
         hlms='CLM:ALM', initialize=initialize_variables, ivar=ivar, index = ir_year_net_up_co )

    ! Site Level Diagnostics over multiple nutrients


    ! Patch Level Litter Pools are potentially multi-element
    if(hlm_use_sp.eq.ifalse)then
       call this%RegisterCohortVector(symbol_base='fates_ag_cwd', vtype=cohort_r8, &
            long_name_base='above ground CWD',  &
            units='kg/m2', veclength=num_elements, flushval = flushzero, &
            hlms='CLM:ALM', initialize=initialize_variables, ivar=ivar, index = ir_agcwd_litt)

       call this%RegisterCohortVector(symbol_base='fates_bg_cwd', vtype=cohort_r8, &
            long_name_base='below ground CWD',  &
            units='kg/m2', veclength=num_elements, flushval = flushzero, &
            hlms='CLM:ALM', initialize=initialize_variables, ivar=ivar, index = ir_bgcwd_litt)

       call this%RegisterCohortVector(symbol_base='fates_leaf_fines', vtype=cohort_r8, &
            long_name_base='above ground leaf litter',  &
            units='kg/m2', veclength=num_elements, flushval = flushzero, &
            hlms='CLM:ALM', initialize=initialize_variables, ivar=ivar, index = ir_leaf_litt)

       call this%RegisterCohortVector(symbol_base='fates_fnrt_fines', vtype=cohort_r8, &
            long_name_base='fine root litter',  &
            units='kg/m2', veclength=num_elements, flushval = flushzero, &
            hlms='CLM:ALM', initialize=initialize_variables, ivar=ivar, index = ir_fnrt_litt)

       call this%RegisterCohortVector(symbol_base='fates_seed', vtype=cohort_r8, &
            long_name_base='seed bank (non-germinated)',  &
            units='kg/m2', veclength=num_elements, flushval = flushzero, &
            hlms='CLM:ALM', initialize=initialize_variables, ivar=ivar, index = ir_seed_litt)

       call this%RegisterCohortVector(symbol_base='fates_seedgerm', vtype=cohort_r8, &
            long_name_base='seed bank (germinated)',  &
            units='kg/m2', veclength=num_elements, flushval = flushzero, &
            hlms='CLM:ALM', initialize=initialize_variables, ivar=ivar, index = ir_seedgerm_litt)


       call this%RegisterCohortVector(symbol_base='fates_seed_frag', vtype=cohort_r8, &
            long_name_base='seed bank fragmentation flux (non-germinated)',  &
            units='kg/m2', veclength=num_elements, flushval = flushzero, &
            hlms='CLM:ALM', initialize=initialize_variables, ivar=ivar, index = ir_seed_decay_litt)

       call this%RegisterCohortVector(symbol_base='fates_seedgerm_frag', vtype=cohort_r8, &
            long_name_base='seed bank fragmentation flux (germinated)',  &
            units='kg/m2', veclength=num_elements, flushval = flushzero, &
            hlms='CLM:ALM', initialize=initialize_variables, ivar=ivar, index = ir_seedgerm_decay_litt)

       call this%RegisterCohortVector(symbol_base='fates_ag_cwd_frag', vtype=cohort_r8, &
            long_name_base='above ground CWD frag flux',  &
            units='kg/m2/day', veclength=num_elements, flushval = flushzero, &
            hlms='CLM:ALM', initialize=initialize_variables, ivar=ivar, index = ir_agcwd_frag_litt)

       call this%RegisterCohortVector(symbol_base='fates_bg_cwd_frag', vtype=cohort_r8, &
            long_name_base='below ground CWD frag flux',  &
            units='kg/m2/day', veclength=num_elements, flushval = flushzero, &
            hlms='CLM:ALM', initialize=initialize_variables, ivar=ivar, index = ir_bgcwd_frag_litt)

       call this%RegisterCohortVector(symbol_base='fates_lfines_frag', vtype=cohort_r8, &
            long_name_base='frag flux from leaf fines',  &
            units='kg/m2/day', veclength=num_elements, flushval = flushzero, &
            hlms='CLM:ALM', initialize=initialize_variables, ivar=ivar, index = ir_lfines_frag_litt)

       call this%RegisterCohortVector(symbol_base='fates_rfines_frag', vtype=cohort_r8, &
            long_name_base='frag flux from froot fines',  &
            units='kg/m2/day', veclength=num_elements, flushval = flushzero, &
            hlms='CLM:ALM', initialize=initialize_variables, ivar=ivar, index = ir_rfines_frag_litt)
    end if
    
    ! Site level flux diagnostics for each element
    if(hlm_use_sp.eq.ifalse)then
       call this%RegisterCohortVector(symbol_base='fates_cwdagin', vtype=cohort_r8, &
            long_name_base='Input flux of AG CWD', &
            units='kg/ha', veclength=num_elements, flushval = flushzero, &
            hlms='CLM:ALM', initialize=initialize_variables, ivar=ivar, index = ir_cwdagin_flxdg)

       call this%RegisterCohortVector(symbol_base='fates_cwdbgin', vtype=cohort_r8, &
            long_name_base='Input flux of BG CWD', &
            units='kg/ha', veclength=num_elements, flushval = flushzero, &
            hlms='CLM:ALM', initialize=initialize_variables, ivar=ivar, index = ir_cwdbgin_flxdg)

       call this%RegisterCohortVector(symbol_base='fates_leaflittin', vtype=cohort_r8, &
            long_name_base='Input flux of leaf litter', &
            units='kg/ha', veclength=num_elements, flushval = flushzero, &
            hlms='CLM:ALM', initialize=initialize_variables, ivar=ivar, index = ir_leaflittin_flxdg)

       call this%RegisterCohortVector(symbol_base='fates_rootlittin', vtype=cohort_r8, &
            long_name_base='Input flux of root litter', &
            units='kg/ha', veclength=num_elements, flushval = flushzero, &
            hlms='CLM:ALM', initialize=initialize_variables, ivar=ivar, index = ir_rootlittin_flxdg)

       ! Site level Mass Balance State Accounting

       call this%RegisterCohortVector(symbol_base='fates_oldstock', vtype=site_r8, &
            long_name_base='Previous total mass of all fates state variables', &
            units='kg/ha', veclength=num_elements, flushval = flushzero, &
            hlms='CLM:ALM', initialize=initialize_variables, ivar=ivar, index = ir_oldstock_mbal)

       call this%RegisterCohortVector(symbol_base='fates_errfates', vtype=site_r8, &
            long_name_base='Previous total mass of error fates state variables', &
            units='kg/ha', veclength=num_elements, flushval = flushzero, &
            hlms='CLM:ALM', initialize=initialize_variables, ivar=ivar, index = ir_errfates_mbal)

    end if
    
    call this%RegisterCohortVector(symbol_base='fates_woodproduct_harvest', vtype=cohort_r8, &
         long_name_base='Current wood product flux from harvest', &
         units='kg/m2/day', veclength=num_elements, flushval = flushzero, &
         hlms='CLM:ALM', initialize=initialize_variables, ivar=ivar, index = ir_woodprod_harvest_mbal)

    call this%RegisterCohortVector(symbol_base='fates_woodproduct_landusechange', vtype=cohort_r8, &
         long_name_base='Current wood product flux from land use change', &
         units='kg/m2/day', veclength=num_elements, flushval = flushzero, &
         hlms='CLM:ALM', initialize=initialize_variables, ivar=ivar, index = ir_woodprod_landusechange_mbal)
    
    ! Only register satellite phenology related restart variables if it is turned on!

    call this%set_restart_var(vname='fates_cohort_area', vtype=cohort_r8, &
         long_name='area of the fates cohort', &
         units='m2', flushval = flushzero, &
         hlms='CLM:ALM', initialize=initialize_variables, ivar=ivar, index = ir_c_area_co )
    call this%set_restart_var(vname='fates_cohort_treelai', vtype=cohort_r8, &
         long_name='leaf area index of fates cohort', &
         units='m2/m2', flushval = flushzero, &
         hlms='CLM:ALM', initialize=initialize_variables, ivar=ivar, index = ir_treelai_co )
    call this%set_restart_var(vname='fates_cohort_treesai', vtype=cohort_r8, &
         long_name='stem area index of fates cohort', &
         units='m2/m2', flushval = flushzero, &
         hlms='CLM:ALM', initialize=initialize_variables, ivar=ivar, index = ir_treesai_co )
    
    if(hlm_use_sp .eq. itrue)then
       call this%set_restart_var(vname='fates_canopy_layer_tlai_pa', vtype=cohort_r8, &
             long_name='total patch level leaf area index of each fates canopy layer', &
             units='m2/m2', flushval = flushzero, &
             hlms='CLM:ALM', initialize=initialize_variables, ivar=ivar, index = ir_canopy_layer_tlai_pa )
    end if

    call this%set_restart_var(vname='fates_nclp_pa', vtype=cohort_int, &
             long_name='total number of canopy layers', &
             units='-', flushval = flushzero, &
             hlms='CLM:ALM', initialize=initialize_variables, ivar=ivar, index = ir_nclp_pa )

    call this%set_restart_var(vname='fates_zstar_pa', vtype=cohort_r8, &
             long_name='patch zstar', &
             units='-', flushval = flushzero, &
             hlms='CLM:ALM', initialize=initialize_variables, ivar=ivar, index = ir_zstar_pa )

    ! Only register hydraulics restart variables if it is turned on!

    if(hlm_use_planthydro==itrue) then

       if ( fates_maxElementsPerSite < (nshell * nlevsoi_hyd_max) ) then
          write(fates_log(), *) ' Ftes plant hydraulics needs space to store site-level hydraulics info.'
          write(fates_log(), *) ' It uses array spaces typically reserved for cohorts to hold this.'
          write(fates_log(), *) ' However, that space defined by fates_maxElementsPerSite must be larger'
          write(fates_log(), *) ' than the product of maximum soil layers x rhizosphere shells'
          write(fates_log(), *) ' See FatesInterfaceMod.F90 for how this array is set'
          write(fates_log(), *) ' fates_maxElementsPerSite = ',fates_maxElementsPerSite
          write(fates_log(), *) ' nshell = ',nshell
          write(fates_log(), *) ' nlevsoi_hyd_max = ',nlevsoi_hyd_max
          call endrun(msg=errMsg(sourcefile, __LINE__))
       end if

       call this%RegisterCohortVector(symbol_base='fates_hydro_th_ag', vtype=cohort_r8, &
            long_name_base='water in aboveground compartments',  &
            units='kg/plant', veclength=n_hypool_ag, flushval = flushzero, &
            hlms='CLM:ALM', initialize=initialize_variables, ivar=ivar, index = ir_hydro_th_ag_covec)

       call this%RegisterCohortVector(symbol_base='fates_hydro_th_troot', vtype=cohort_r8, &
            long_name_base='water in transporting roots', &
            units='kg/plant', veclength=n_hypool_troot, flushval = flushzero, &
            hlms='CLM:ALM', initialize=initialize_variables, ivar=ivar, index = ir_hydro_th_troot)

       call this%RegisterCohortVector(symbol_base='fates_hydro_th_aroot', vtype=cohort_r8, &
            long_name_base='water in absorbing roots',  &
            units='kg/plant', veclength=nlevsoi_hyd_max, flushval = flushzero, &
            hlms='CLM:ALM', initialize=initialize_variables, ivar=ivar, index = ir_hydro_th_aroot_covec)

       ! Site-level volumentric liquid water content (shell x layer)
       call this%set_restart_var(vname='fates_hydro_liqvol_shell', vtype=cohort_r8, &
            long_name='Volumetric water content of rhizosphere compartments (layerxshell)', &
            units='m3/m3', flushval = flushzero, &
            hlms='CLM:ALM', initialize=initialize_variables, ivar=ivar, index = ir_hydro_liqvol_shell_si )

       ! Site-level water bound in new recruits
       call this%set_restart_var(vname='fates_hydro_recruit_h2o', vtype=site_r8, &
            long_name='Site level water mass used for new recruits', &
            units='kg', flushval = flushzero, &
            hlms='CLM:ALM', initialize=initialize_variables, ivar=ivar, index = ir_hydro_recruit_si )

       ! Site-level water bound in dead plants
       call this%set_restart_var(vname='fates_hydro_dead_h2o', vtype=site_r8, &
            long_name='Site level water bound in dead plants', &
            units='kg', flushval = flushzero, &
            hlms='CLM:ALM', initialize=initialize_variables, ivar=ivar, index = ir_hydro_dead_si )

       ! Site-level water balance error due to growth/turnover
       call this%set_restart_var(vname='fates_hydro_growturn_err', vtype=site_r8, &
            long_name='Site level error for hydraulics due to growth/turnover', &
            units='kg', flushval = flushzero, &
            hlms='CLM:ALM', initialize=initialize_variables, ivar=ivar, index = ir_hydro_growturn_err_si )

       ! Site-level water balance error in vegetation
       call this%set_restart_var(vname='fates_hydro_hydro_err', vtype=site_r8, &
            long_name='Site level error for hydrodynamics', &
            units='kg', flushval = flushzero, &
            hlms='CLM:ALM', initialize=initialize_variables, ivar=ivar, index = ir_hydro_hydro_err_si )

       call this%set_restart_var(vname='fates_errh2o', vtype=cohort_r8, &
            long_name='ed cohort - running plant h2o error for hydro', &
            units='kg/indiv', flushval = flushzero, &
            hlms='CLM:ALM', initialize=initialize_variables, ivar=ivar, index = ir_hydro_errh2o )


    end if


    !
    ! site x time level vars
    !

    call this%set_restart_var(vname='fates_drought_dec_status', vtype=cohort_int, &
         long_name='status flag for drought deciduous plants', units='unitless', flushval = flushinvalid, &
         hlms='CLM:ALM', initialize=initialize_variables, ivar=ivar, index = ir_dd_status_sift )

    call this%set_restart_var(vname='fates_drought_leafondate', vtype=cohort_int, &
         long_name='the day of year for drought based leaf-on', units='day of year', flushval = flushinvalid, &
         hlms='CLM:ALM', initialize=initialize_variables, ivar=ivar, index = ir_dleafondate_sift )

    call this%set_restart_var(vname='fates_drought_leafoffdate', vtype=cohort_int, &
         long_name='the day of year for drought based leaf-off', units='day of year', flushval = flushinvalid, &
         hlms='CLM:ALM', initialize=initialize_variables, ivar=ivar, index = ir_dleafoffdate_sift )

    call this%set_restart_var(vname='fates_drought_ndaysleafon', vtype=cohort_int, &
         long_name='number of days since leaf on (drought deciduous)', units='days', flushval = flushinvalid, &
         hlms='CLM:ALM', initialize=initialize_variables, ivar=ivar, index = ir_dndaysleafon_sift )

    call this%set_restart_var(vname='fates_drought_ndaysleafoff', vtype=cohort_int, &
         long_name='number of days since leaf off (drought deciduous)', units='days', flushval = flushinvalid, &
         hlms='CLM:ALM', initialize=initialize_variables, ivar=ivar, index = ir_dndaysleafoff_sift )

    call this%set_restart_var(vname='fates_elong_factor', vtype=cohort_r8, &
         long_name='leaf elongation factor (0 - completely abscissed; 1 - completely flushed)', units='unitless', flushval = flushinvalid, &
         hlms='CLM:ALM', initialize=initialize_variables, ivar=ivar, index = ir_elong_factor_sift )

    call this%set_restart_var(vname='fates_recruit_l2fr', vtype=cohort_r8, &
         long_name='site-level mean recruit l2frs, by pft x canopy layer', &
         units='-', flushval = flushzero, &
         hlms='CLM:ALM', initialize=initialize_variables, ivar=ivar, index = ir_recl2fr_sipfcl)

    call this%set_restart_var(vname='fates_liqvol_memory', vtype=cohort_r8, &
         long_name='last 10 days of volumetric soil water, by site x day-index', &
         units='m3/m3', flushval = flushzero, &
         hlms='CLM:ALM', initialize=initialize_variables, ivar=ivar, index = ir_liqvolmem_siwmft )

    call this%set_restart_var(vname='fates_smp_memory', vtype=cohort_r8, &
         long_name='last 10 days of soil matric potential, by site x day-index', &
         units='mm', flushval = flushzero, &
         hlms='CLM:ALM', initialize=initialize_variables, ivar=ivar, index = ir_smpmem_siwmft )

    call this%set_restart_var(vname='fates_vegtemp_memory', vtype=cohort_r8, &
         long_name='last 10 days of 24-hour vegetation temperature, by site x day-index', &
         units='m3/m3', flushval = flushzero, &
         hlms='CLM:ALM', initialize=initialize_variables, ivar=ivar, index = ir_vegtempmem_sitm )

    call this%set_restart_var(vname='fates_recrate', vtype=cohort_r8, &
         long_name='fates diagnostics on recruitment', &
         units='indiv/ha/day', flushval = flushzero, &
         hlms='CLM:ALM', initialize=initialize_variables, ivar=ivar, index = ir_recrate_sift)

    call this%set_restart_var(vname='fates_use_this_pft', vtype=cohort_int, & !should this be cohort_int as above?
         long_name='in fixed biogeog mode, is pft in gridcell?', &
         units='0/1', flushval = flushone, &
         hlms='CLM:ALM', initialize=initialize_variables, ivar=ivar, index = ir_use_this_pft_sift)

    call this%set_restart_var(vname='fates_area_pft', vtype=cohort_r8, &
         long_name='in fixed biogeog mode, what is pft area in gridcell?', &
         units='0/1', flushval = flushzero, &
         hlms='CLM:ALM', initialize=initialize_variables, ivar=ivar, index = ir_area_pft_sift)

    call this%set_restart_var(vname='fates_seed_in_site', vtype=cohort_r8, &
         long_name='Site-level seed mass input from neighboring gridcells per pft', &
         units='kg', flushval = flushzero, &
         hlms='CLM:ALM', initialize=initialize_variables, ivar=ivar, index = ir_seed_in_sift )

    call this%set_restart_var(vname='fates_seed_out_site', vtype=cohort_r8, &
         long_name='Site-level seed mass output to neighboring gridcells per pft', &
         units='kg', flushval = flushzero, &
         hlms='CLM:ALM', initialize=initialize_variables, ivar=ivar, index = ir_seed_out_sift )

    call this%set_restart_var(vname='fates_fmortrate_canopy', vtype=cohort_r8, &
         long_name='fates diagnostics on fire mortality canopy', &
         units='indiv/ha/year', flushval = flushzero, &
         hlms='CLM:ALM', initialize=initialize_variables, ivar=ivar, index = ir_fmortrate_cano_siscpf)

    call this%set_restart_var(vname='fates_fmortrate_ustory', vtype=cohort_r8, &
         long_name='fates diagnostics on fire mortality ustory', &
         units='indiv/ha/year', flushval = flushzero, &
         hlms='CLM:ALM', initialize=initialize_variables, ivar=ivar, index = ir_fmortrate_usto_siscpf)

    call this%set_restart_var(vname='fates_imortrate', vtype=cohort_r8, &
         long_name='fates diagnostics on impact mortality', &
         units='indiv/ha/year', flushval = flushzero, &
         hlms='CLM:ALM', initialize=initialize_variables, ivar=ivar, index = ir_imortrate_siscpf)
    
    call this%set_restart_var(vname='fates_fmortrate_crown', vtype=cohort_r8, &
         long_name='fates diagnostics on crown fire mortality', &
         units='indiv/ha/year', flushval = flushzero, &
         hlms='CLM:ALM', initialize=initialize_variables, ivar=ivar, index = ir_fmortrate_crown_siscpf)

    call this%set_restart_var(vname='fates_fmortrate_cambi', vtype=cohort_r8, &
         long_name='fates diagnostics on fire cambial mortality', &
         units='indiv/ha/year', flushval = flushzero, &
         hlms='CLM:ALM', initialize=initialize_variables, ivar=ivar, index = ir_fmortrate_cambi_siscpf)

    call this%set_restart_var(vname='fates_termn_canopy', vtype=cohort_r8, &
         long_name='fates diagnostics on termin mortality canopy', &
         units='indiv/ha/day', flushval = flushzero, &
         hlms='CLM:ALM', initialize=initialize_variables, ivar=ivar, index = ir_termnindiv_cano_siscpf)

    call this%set_restart_var(vname='fates_termn_ustory', vtype=cohort_r8, &
         long_name='fates diagnostics on term mortality ustory', &
         units='indiv/ha/day', flushval = flushzero, &
         hlms='CLM:ALM', initialize=initialize_variables, ivar=ivar, index = ir_termnindiv_usto_siscpf)

    call this%set_restart_var(vname='fates_growflx_fusion', vtype=cohort_r8, &
         long_name='fates diag: rate of indivs moving via fusion', &
         units='indiv/ha/day', flushval = flushzero, &
         hlms='CLM:ALM', initialize=initialize_variables, ivar=ivar, index = ir_growflx_fusion_siscpf)

    call this%set_restart_var(vname='fates_demorate', vtype=cohort_r8, &
         long_name='fates diagnoatic rate of indivs demoted', &
         units='indiv/ha/day', flushval = flushzero, &
         hlms='CLM:ALM', initialize=initialize_variables, ivar=ivar, index = ir_demorate_sisc)

    call this%set_restart_var(vname='fates_promrate', vtype=cohort_r8, &
         long_name='fates diagnostic rate of indivs promoted', &
         units='indiv/ha/da', flushval = flushzero, &
         hlms='CLM:ALM', initialize=initialize_variables, ivar=ivar, index = ir_promrate_sisc)

    call this%set_restart_var(vname='fates_imortcflux', vtype=cohort_r8, &
         long_name='biomass of indivs killed due to impact mort', &
         units='kgC/ha/day', flushval = flushzero, &
         hlms='CLM:ALM', initialize=initialize_variables, ivar=ivar, index = ir_imortcflux_sipft)

   call this%set_restart_var(vname='fates_imortcarea', vtype=site_r8, &
         long_name='crownarea of indivs killed due to impact mort', &
         units='m2/ha/day', flushval = flushzero, &
         hlms='CLM:ALM', initialize=initialize_variables, ivar=ivar, index = ir_imortcarea_si)

   call this%set_restart_var(vname='fates_fmortcflux_canopy', vtype=cohort_r8, &
         long_name='fates diagnostic biomass of canopy fire', &
         units='gC/m2/sec', flushval = flushzero, &
         hlms='CLM:ALM', initialize=initialize_variables, ivar=ivar, index = ir_fmortcflux_cano_sipft)

    call this%set_restart_var(vname='fates_fmortcflux_ustory', vtype=cohort_r8, &
         long_name='fates diagnostic biomass of understory fire', &
         units='gC/m2/sec', flushval = flushzero, &
         hlms='CLM:ALM', initialize=initialize_variables, ivar=ivar, index = ir_fmortcflux_usto_sipft)

    call this%set_restart_var(vname='fates_termcflux_canopy', vtype=cohort_r8, &
         long_name='fates diagnostic term carbon flux canopy', &
         units='', flushval = flushzero, &
         hlms='CLM:ALM', initialize=initialize_variables, ivar=ivar, index =   ir_termcflux_cano_sipft )

   call this%set_restart_var(vname='fates_termcflux_ustory', vtype=cohort_r8, &
         long_name='fates diagnostic term carbon flux understory', &
         units='', flushval = flushzero, &
         hlms='CLM:ALM', initialize=initialize_variables, ivar=ivar, index = ir_termcflux_usto_sipft )

   call this%set_restart_var(vname='fates_abg_term_flux', vtype=cohort_r8, &
         long_name='fates aboveground biomass loss from termination mortality', &
         units='', flushval = flushzero, &
         hlms='CLM:ALM', initialize=initialize_variables, ivar=ivar, index = ir_abg_term_flux_siscpf )

   call this%set_restart_var(vname='fates_abg_imort_flux', vtype=cohort_r8, &
         long_name='fates aboveground biomass loss from impact mortality', &
         units='', flushval = flushzero, &
         hlms='CLM:ALM', initialize=initialize_variables, ivar=ivar, index = ir_abg_imort_flux_siscpf )

   call this%set_restart_var(vname='fates_abg_fmort_flux', vtype=cohort_r8, &
         long_name='fates aboveground biomass loss from fire mortality', &
         units='', flushval = flushzero, &
         hlms='CLM:ALM', initialize=initialize_variables, ivar=ivar, index = ir_abg_fmort_flux_siscpf )

   call this%set_restart_var(vname='fates_democflux', vtype=site_r8, &
         long_name='fates diagnostic demotion carbon flux', &
         units='', flushval = flushzero, &
         hlms='CLM:ALM', initialize=initialize_variables, ivar=ivar, index =   ir_democflux_si )

   call this%set_restart_var(vname='fates_promcflux', vtype=site_r8, &
         long_name='fates diagnostic promotion carbon flux ', &
         units='', flushval = flushzero, &
         hlms='CLM:ALM', initialize=initialize_variables, ivar=ivar, index =   ir_promcflux_si )

   call this%set_restart_var(vname='fates_fmortcarea_canopy', vtype=site_r8, &
         long_name='fates diagnostic crownarea of canopy fire', &
         units='m2/sec', flushval = flushzero, &
         hlms='CLM:ALM', initialize=initialize_variables, ivar=ivar, index = ir_fmortcarea_cano_si)

    call this%set_restart_var(vname='fates_fmortcarea_ustory', vtype=site_r8, &
         long_name='fates diagnostic crownarea of understory fire', &
         units='m2/sec', flushval = flushzero, &
         hlms='CLM:ALM', initialize=initialize_variables, ivar=ivar, index = ir_fmortcarea_usto_si)

    call this%set_restart_var(vname='fates_termcarea_canopy', vtype=site_r8, &
         long_name='fates diagnostic term crownarea canopy', &
         units='', flushval = flushzero, &
         hlms='CLM:ALM', initialize=initialize_variables, ivar=ivar, index =   ir_termcarea_cano_si )

   call this%set_restart_var(vname='fates_termcarea_ustory', vtype=site_r8, &
         long_name='fates diagnostic term crownarea understory', &
         units='', flushval = flushzero, &
         hlms='CLM:ALM', initialize=initialize_variables, ivar=ivar, index =   ir_termcarea_usto_si )

   ! Damage variables
    call this%set_restart_var(vname='fates_imortrate_dam', vtype=cohort_r8, &
         long_name='fates diagnostics on impact mortality by damage class', &
         units='indiv/ha/year', flushval = flushzero, &
         hlms='CLM:ALM', initialize=initialize_variables, ivar=ivar, index = ir_imortrate_sicdpf)

    call this%set_restart_var(vname='fates_termn_cano_dam', vtype=cohort_r8, &
         long_name='fates diagnostics on termination mortality by damage class -canopy', &
         units='indiv/ha/year', flushval = flushzero, &
         hlms='CLM:ALM', initialize=initialize_variables, ivar=ivar, index = ir_termnindiv_cano_sicdpf)

    call this%set_restart_var(vname='fates_termn_usto_dam', vtype=cohort_r8, &
         long_name='fates diagnostics on termination mortality by damage class -understory', &
         units='indiv/ha/year', flushval = flushzero, &
         hlms='CLM:ALM', initialize=initialize_variables, ivar=ivar, index = ir_termnindiv_usto_sicdpf)

    call this%set_restart_var(vname='fates_fmortrate_cano_dam', vtype=cohort_r8, &
         long_name='fates diagnostics on fire mortality by damage class', &
         units='indiv/ha/year', flushval = flushzero, &
         hlms='CLM:ALM', initialize=initialize_variables, ivar=ivar, index = ir_fmortrate_cano_sicdpf)

    call this%set_restart_var(vname='fates_fmortrate_usto_dam', vtype=cohort_r8, &
         long_name='fates diagnostics on fire mortality by damage class', &
         units='indiv/ha/year', flushval = flushzero, &
         hlms='CLM:ALM', initialize=initialize_variables, ivar=ivar, index = ir_fmortrate_usto_sicdpf)

    call this%set_restart_var(vname='fates_imortcflux_dam', vtype=cohort_r8, &
         long_name='biomass of indivs killed due to impact mort by damage class', &
         units='kgC/ha/day', flushval = flushzero, &
         hlms='CLM:ALM', initialize=initialize_variables, ivar=ivar, index = ir_imortcflux_sicdsc)

    call this%set_restart_var(vname='fates_termcflux_cano_dam', vtype=cohort_r8, &
         long_name='biomass of indivs killed due to termination  mort by damage class', &
         units='kgC/ha/day', flushval = flushzero, &
         hlms='CLM:ALM', initialize=initialize_variables, ivar=ivar, index = ir_termcflux_cano_sicdsc)

    call this%set_restart_var(vname='fates_termcflux_usto_dam', vtype=cohort_r8, &
         long_name='biomass of indivs killed due to termination  mort by damage class', &
         units='kgC/ha/day', flushval = flushzero, &
         hlms='CLM:ALM', initialize=initialize_variables, ivar=ivar, index = ir_termcflux_usto_sicdsc)

    call this%set_restart_var(vname='fates_fmortcflux_cano_dam', vtype=cohort_r8, &
         long_name='biomass of indivs killed due to fire mort by damage class', &
         units='kgC/ha/day', flushval = flushzero, &
         hlms='CLM:ALM', initialize=initialize_variables, ivar=ivar, index = ir_fmortcflux_cano_sicdsc)
    
    call this%set_restart_var(vname='fates_fmortcflux_usto_dam', vtype=cohort_r8, &
         long_name='biomass of indivs killed due to fire mort by damage class', &
         units='kgC/ha/day', flushval = flushzero, &
         hlms='CLM:ALM', initialize=initialize_variables, ivar=ivar, index = ir_fmortcflux_usto_sicdsc)

    call this%set_restart_var(vname='fates_crownarea_canopy_damage', vtype=site_r8, &
         long_name='fates area lost from damage each year', &
         units='m2/ha/year', flushval = flushzero, &
         hlms='CLM:ALM', initialize=initialize_variables, ivar=ivar, index = ir_crownarea_cano_si)

    call this%set_restart_var(vname='fates_crownarea_understory_damage', vtype=site_r8, &
         long_name='fates area lost from damage each year', &
         units='m2/ha/year', flushval = flushzero, &
         hlms='CLM:ALM', initialize=initialize_variables, ivar=ivar, index = ir_crownarea_usto_si)

    call this%set_restart_var(vname='fates_emanpp', vtype=site_r8, &
         long_name='smoothed NPP (exp. moving avg) at the site level (for fixation)', &
         units='kg/m2/yr', flushval = flushzero, &
         hlms='CLM:ALM', initialize=initialize_variables, ivar=ivar, index = ir_emanpp_si)
    
   call this%DefineRMeanRestartVar(vname='fates_tveg24patch',vtype=cohort_r8, &
        long_name='24-hour patch veg temp', &
        units='K', initialize=initialize_variables,ivar=ivar, index = ir_tveg24_pa)

   call this%DefineRMeanRestartVar(vname='fates_disturbance_rates',vtype=cohort_r8, &
        long_name='disturbance rates by donor land-use type, receiver land-use type, and disturbance type', &
        units='1/day', initialize=initialize_variables,ivar=ivar, index = ir_disturbance_rates_siluludi)

   if ( regeneration_model == TRS_regeneration ) then
      
      call this%DefineRMeanRestartVar(vname='fates_seedling_layer_par24',vtype=cohort_r8, &
           long_name='24-hour seedling layer PAR', &
           units='W m2-1', initialize=initialize_variables,ivar=ivar, index = ir_seedling_layer_par24_pa)
      
      call this%DefineRMeanRestartVar(vname='fates_sdlng_emerg_smp',vtype=cohort_r8, &
           long_name='seedling layer PAR on the seedling emergence timescale', &
           units='mm suction', initialize=initialize_variables,ivar=ivar, index = ir_sdlng_emerg_smp_pa)
      
      call this%DefineRMeanRestartVar(vname='fates_sdlng_mort_par',vtype=cohort_r8, &
           long_name='seedling layer PAR on the seedling mortality timescale', &
           units='W m2-1', initialize=initialize_variables,ivar=ivar, index = ir_sdlng_mort_par_pa)
      
      call this%DefineRMeanRestartVar(vname='fates_sdlng2sap_par',vtype=cohort_r8, &
           long_name='seedling layer PAR on the seedling to sapling transition timescale', &
           units='W m2-1', initialize=initialize_variables,ivar=ivar, index = ir_sdlng2sap_par_pa)
      
      call this%DefineRMeanRestartVar(vname='fates_sdlng_mdd',vtype=cohort_r8, &
           long_name='seedling moisture deficit days', &
           units='mm days', initialize=initialize_variables,ivar=ivar, index = ir_sdlng_mdd_pa)

   end if
      
   call this%DefineRMeanRestartVar(vname='fates_tveglpapatch',vtype=cohort_r8, &
        long_name='running average (EMA) of patch veg temp for photo acclim', &
        units='K', initialize=initialize_variables,ivar=ivar, index = ir_tveglpa_pa)

   call this%DefineRMeanRestartVar(vname='fates_tveglongtermpatch',vtype=cohort_r8, &
        long_name='long-term (T_home) running average (EMA) of patch veg temp for photo acclim', &
        units='K', initialize=initialize_variables,ivar=ivar, index = ir_tveglongterm_pa)

   !  (Keeping as an example)
   !call this%DefineRMeanRestartVar(vname='fates_tveglpacohort',vtype=cohort_r8, &
   !     long_name='running average (EMA) of cohort veg temp for photo acclim', &
   !     units='K', initialize=initialize_variables,ivar=ivar, index = ir_tveglpa_co)
   

    ! Register all of the PRT states and fluxes

    ir_prt_base = ivar
    call this%DefinePRTRestartVars(initialize_variables,ivar)



    ! Must be last thing before return
    this%num_restart_vars_ = ivar

 end subroutine define_restart_vars

 ! =====================================================================================
 
 subroutine DefineRMeanRestartVar(this,vname,vtype,long_name,units,initialize,ivar,index)

   class(fates_restart_interface_type) :: this
   character(len=*),intent(in)  :: vname
   character(len=*),intent(in)  :: vtype
   character(len=*),intent(in)  :: long_name
   character(len=*),intent(in)  :: units
   logical, intent(in)          :: initialize
   integer,intent(inout)        :: ivar
   integer,intent(inout)        :: index

   integer :: dummy_index
   
   call this%set_restart_var(vname= trim(vname)//'_cmean', vtype=vtype, &
        long_name=long_name//' current mean', &
        units=units, flushval = flushzero, &
        hlms='CLM:ALM', initialize=initialize, ivar=ivar, index = index )

   call this%set_restart_var(vname= trim(vname)//'_lmean', vtype=vtype, &
        long_name=long_name//' latest mean', &
        units=units, flushval = flushzero, &
        hlms='CLM:ALM', initialize=initialize, ivar=ivar, index = dummy_index )
   
   call this%set_restart_var(vname= trim(vname)//'_cindex', vtype=vtype, &
        long_name=long_name//' index', &
        units='index', flushval = flushzero, &
        hlms='CLM:ALM', initialize=initialize, ivar=ivar, index = dummy_index )

   
   return
 end subroutine DefineRMeanRestartVar


 ! =====================================================================================
  
  subroutine GetRMeanRestartVar(this, rmean_var, ir_var_index, position_index)
    
    class(fates_restart_interface_type) , intent(inout) :: this
    class(rmean_type), intent(inout) :: rmean_var

    integer,intent(in)     :: ir_var_index
    integer,intent(in)     :: position_index
    
    integer :: i_pos              ! vector position loop index
    integer :: ir_pos_var         ! global variable index


    rmean_var%c_mean  = this%rvars(ir_var_index)%r81d(position_index)
     
    rmean_var%l_mean  = this%rvars(ir_var_index+1)%r81d(position_index)
    
    rmean_var%c_index = nint(this%rvars(ir_var_index+2)%r81d(position_index))
    
    return
  end subroutine GetRMeanRestartVar

  ! =======================================================================================
  
  subroutine SetRMeanRestartVar(this, rmean_var, ir_var_index, position_index)
    
    class(fates_restart_interface_type) , intent(inout) :: this
    class(rmean_type), intent(inout) :: rmean_var

    integer,intent(in)     :: ir_var_index
    integer,intent(in)     :: position_index
    
    integer :: i_pos              ! vector position loop index
    integer :: ir_pos_var         ! global variable index

    this%rvars(ir_var_index)%r81d(position_index) = rmean_var%c_mean
     
    this%rvars(ir_var_index+1)%r81d(position_index) = rmean_var%l_mean
    
    this%rvars(ir_var_index+2)%r81d(position_index) = real(rmean_var%c_index,r8)
    
    return
  end subroutine SetRMeanRestartVar

 ! =====================================================================================

  subroutine DefinePRTRestartVars(this,initialize_variables,ivar)

    ! ----------------------------------------------------------------------------------
    ! PARTEH variables are objects.  These objects
    ! each are registered to have things like names units and symbols
    ! as part of that object.  Thus, when defining, reading and writing restarts,
    ! instead of manually typing out each variable we want, we just loop through
    ! our list of ojbects.
    !
    ! We do have to loop through the different parts of the objects indepenently.
    ! For instance we can't have one loop that covers the states "val", and
    ! the net allocation and reactive transport flux "net_alloc", so we have to loop
    ! these each separately. As other fluxes are added in the future, they need
    ! their own definition.
    !
    ! Some of the code below is about parsing the strings of these objects
    ! and automatically building the names of the PARTEH output variables
    ! as we go.
    !
    ! Note that parteh variables may or may not be scalars. Each variable's
    ! position gets its own variable in the restart file.  So the variable
    ! name will also parse the string for that position.
    ! -----------------------------------------------------------------------------------


     use FatesIOVariableKindMod, only : cohort_r8

     class(fates_restart_interface_type) :: this
     logical, intent(in)                 :: initialize_variables
     integer,intent(inout)               :: ivar      ! global variable counter

     integer                             :: dummy_out ! dummy index for variable
                                                      ! position in global file
     integer                             :: i_var     ! loop counter for prt variables
     integer                             :: i_pos     ! loop counter for discrete position

     character(len=32)  :: symbol_base    ! Symbol name without position or flux type
     character(len=128) :: name_base      ! name without position or flux type
     character(len=4)   :: pos_symbol
     character(len=128) :: symbol
     character(len=256) :: long_name

     do i_var = 1, prt_global%num_vars

        ! The base symbol name
        symbol_base = prt_global%state_descriptor(i_var)%symbol

        ! The long name of the variable
        name_base = prt_global%state_descriptor(i_var)%longname

        do i_pos = 1, prt_global%state_descriptor(i_var)%num_pos

           ! String describing the physical position of the variable
           write(pos_symbol, '(I3.3)') i_pos

           ! Register the instantaneous state variable "val"
           ! ----------------------------------------------------------------------------

           ! The symbol that is written to file
           symbol    = trim(symbol_base)//'_val_'//trim(pos_symbol)

           ! The expanded long name of the variable
           long_name = trim(name_base)//', state var, position:'//trim(pos_symbol)

           call this%set_restart_var(vname=trim(symbol), &
                  vtype=cohort_r8, &
                  long_name=trim(long_name), &
                  units='kg', flushval = flushzero, &
                  hlms='CLM:ALM', initialize=initialize_variables, &
                  ivar=ivar, index = dummy_out )

           ! Register the turnover flux variables
           ! ----------------------------------------------------------------------------

           ! The symbol that is written to file
           symbol = trim(symbol_base)//'_turn_'//trim(pos_symbol)

           ! The expanded long name of the variable
           long_name     = trim(name_base)//', turnover, position:'//trim(pos_symbol)

           call this%set_restart_var(vname=trim(symbol), &
                 vtype=cohort_r8, &
                 long_name=trim(long_name), &
                 units='kg', flushval = flushzero, &
                 hlms='CLM:ALM', initialize=initialize_variables, &
                 ivar=ivar, index = dummy_out )



           ! Register the net allocation flux variable
           ! ----------------------------------------------------------------------------

           ! The symbol that is written to file
           symbol = trim(symbol_base)//'_net_'//trim(pos_symbol)

           ! The expanded long name of the variable
           long_name     = trim(name_base)//', net allocation/transp, position:'//trim(pos_symbol)

           call this%set_restart_var(vname=trim(symbol), &
                  vtype=cohort_r8, &
                  long_name=trim(long_name), &
                  units='kg', flushval = flushzero, &
                  hlms='CLM:ALM', initialize=initialize_variables, &
                  ivar=ivar, index = dummy_out )



           ! Register the burn flux variable
           ! ----------------------------------------------------------------------------
           ! The symbol that is written to file
           symbol    = trim(symbol_base)//'_burned_'//trim(pos_symbol)

           ! The expanded long name of the variable
           long_name = trim(name_base)//', burned mass:'//trim(pos_symbol)

           call this%set_restart_var(vname=symbol, &
                 vtype=cohort_r8, &
                 long_name=trim(long_name), &
                 units='kg', flushval = flushzero, &
                 hlms='CLM:ALM', initialize=initialize_variables, &
                 ivar=ivar, index = dummy_out )

        end do
     end do

     return
  end subroutine DefinePRTRestartVars

  ! =====================================================================================

  subroutine RegisterCohortVector(this,symbol_base, vtype, long_name_base, &
                                  units, veclength, flushval, hlms,   &
                                  initialize, ivar, index)


    ! The basic idea here is that instead of saving cohorts with vector data
    ! as long arrays in the restart file, we give each index of the vector
    ! its own variable.  This helps reduce the size of the restart files
    ! considerably.


    use FatesIOVariableKindMod, only : cohort_r8

    class(fates_restart_interface_type) :: this
    character(*),intent(in) :: symbol_base    ! Symbol name without position
    character(*),intent(in) :: vtype          ! String defining variable type
    character(*),intent(in) :: long_name_base ! name without position
    character(*),intent(in) :: units          ! units for this variable
    integer,intent(in)      :: veclength      ! length of the vector
    real(r8),intent(in)     :: flushval       ! Value to flush to
    character(*),intent(in) :: hlms           ! The HLMs this works in
    logical, intent(in)     :: initialize     ! Is this registering or counting?
    integer,intent(inout)   :: ivar           ! global variable counter
    integer,intent(out)     :: index          ! The variable index for this variable

    ! Local Variables
    character(len=4)        :: pos_symbol     ! vectors need text strings for each position
    character(len=128)      :: symbol         ! symbol  name written to file
    character(len=256)      :: long_name      ! long name written to file
    integer                 :: i_pos          ! loop counter for discrete position
    integer                 :: dummy_index


    ! We give each vector its own index that points to the first position

    index = ivar + 1

    do i_pos = 1, veclength

       ! String describing the physical position of the variable
       write(pos_symbol, '(I3.3)') i_pos

       ! The symbol that is written to file
       symbol    = trim(symbol_base)//'_vec_'//trim(pos_symbol)

       ! The expanded long name of the variable
       long_name = trim(long_name_base)//', position:'//trim(pos_symbol)

       call this%set_restart_var(vname=trim(symbol), &
            vtype=vtype, &
            long_name=trim(long_name), &
            units=units, flushval = flushval, &
            hlms='CLM:ALM', initialize=initialize, &
            ivar=ivar, index = dummy_index )

    end do

  end subroutine RegisterCohortVector
  
  ! =====================================================================================

  subroutine GetCohortRealVector(this, state_vector, len_state_vector, &
                                 variable_index_base, co_global_index)

    ! This subroutine walks through global cohort vector indices
    ! and pulls from the different associated restart variables

    class(fates_restart_interface_type) , intent(inout) :: this
    integer,intent(in)     :: len_state_vector
    real(r8),intent(inout) :: state_vector(len_state_vector)
    integer,intent(in)     :: variable_index_base
    integer,intent(in)     :: co_global_index

    integer :: i_pos              ! vector position loop index
    integer :: ir_pos_var         ! global variable index

    ir_pos_var = variable_index_base
    do i_pos = 1, len_state_vector
       state_vector(i_pos) = this%rvars(ir_pos_var)%r81d(co_global_index)
       ir_pos_var = ir_pos_var + 1
    end do
    return
 end subroutine GetCohortRealVector

  ! =====================================================================================

  subroutine SetCohortRealVector(this, state_vector, len_state_vector, &
                                  variable_index_base, co_global_index)

    ! This subroutine walks through global cohort vector indices
    ! and pushes into the restart arrays the different associated restart variables

    class(fates_restart_interface_type) , intent(inout) :: this
    integer,intent(in)   :: len_state_vector
    real(r8),intent(in)  :: state_vector(len_state_vector)
    integer,intent(in)   :: variable_index_base
    integer,intent(in)   :: co_global_index

    integer :: i_pos              ! vector position loop index
    integer :: ir_pos_var         ! global variable index

    ir_pos_var = variable_index_base
    do i_pos = 1, len_state_vector
       this%rvars(ir_pos_var)%r81d(co_global_index) = state_vector(i_pos)
       ir_pos_var = ir_pos_var + 1
    end do
    return
  end subroutine SetCohortRealVector


  ! =====================================================================================

  subroutine set_restart_var(this,vname,vtype,long_name,units,flushval, &
        hlms,initialize,ivar,index)

    use FatesUtilsMod, only : check_hlm_list
    use FatesInterfaceTypesMod, only : hlm_name

    ! arguments
    class(fates_restart_interface_type) :: this
    character(len=*),intent(in)  :: vname
    character(len=*),intent(in)  :: vtype
    character(len=*),intent(in)  :: units
    real(r8), intent(in)         :: flushval
    character(len=*),intent(in)  :: long_name
    character(len=*),intent(in)  :: hlms
    logical, intent(in)          :: initialize
    integer, intent(inout)       :: ivar
    integer, intent(inout)       :: index  ! This is the index for the variable of
                                           ! interest that is associated with an
                                           ! explict name (for fast reference during update)
                                           ! A zero is passed back when the variable is
                                           ! not used


    type(fates_restart_variable_type),pointer :: rvar
    integer :: ub1,lb1,ub2,lb2    ! Bounds for allocating the var
    integer :: ityp

    logical :: use_var

    use_var = check_hlm_list(trim(hlms), trim(hlm_name))


    if( use_var ) then

       ivar  = ivar+1
       index = ivar

       if( initialize )then

          call this%rvars(ivar)%Init(vname, units, long_name, vtype, flushval, &
               fates_restart_num_dim_kinds, this%dim_kinds, this%dim_bounds)

       end if
    else

       index = 0
    end if

    return
 end subroutine set_restart_var

 ! =====================================================================================

 subroutine set_restart_vectors(this,nc,nsites,sites)

   use FatesInterfaceTypesMod, only : fates_maxElementsPerPatch
   use FatesInterfaceTypesMod, only : numpft
   use EDTypesMod, only : ed_site_type
   use FatesCohortMod, only : fates_cohort_type
   use FatesPatchMod, only : fates_patch_type
   use EDParamsMod, only : nclmax
   use EDTypesMod, only : numWaterMem
   use EDTypesMod, only : num_vegtemp_mem
   use FatesInterfaceTypesMod, only : nlevdamage

    ! Arguments
    class(fates_restart_interface_type)             :: this
    integer                 , intent(in)            :: nc   ! clump index
    integer                 , intent(in)            :: nsites
    type(ed_site_type)      , intent(inout), target :: sites(nsites)

    ! Locals
    integer  :: s                         ! The local site index
    type(litter_type), pointer :: litt    ! pointer to patch's litter object

    ! ----------------------------------------------------------------------------------
    ! The following group of integers indicate the positional index (idx)
    ! of variables at different scales inside the I/O arrays (io)
    ! Keep in mind that many of these variables have a composite dimension
    ! at the patch scale.  To hold this memory, we borrow the cohort
    ! vector.  Thus the head of each array points to the first cohort
    ! of each patch. "io_idx_co_1st"
    ! ----------------------------------------------------------------------------------
    integer  :: io_idx_si      ! site index
    integer  :: io_idx_co_1st  ! 1st cohort of each patch
    integer  :: io_idx_co      ! cohort index
    integer  :: io_idx_pa_pft  ! each pft within each patch (pa_pft)
    integer  :: io_idx_pa_cwd  ! each cwd class within each patch (pa_cwd)
    integer  :: io_idx_pa_cwsl ! each cwd x soil layer
    integer  :: io_idx_pa_dcsl ! each decomposability x soil layer
    integer  :: io_idx_pa_dc   ! each decomposability index
    integer  :: io_idx_pa_ib   ! each SW band (vis/ir) per patch (pa_ib)
    integer  :: io_idx_si_wmem ! each water memory class within each site
    integer  :: io_idx_si_pfcl ! each pft x canopy layer within each site
    integer  :: io_idx_si_lyr_shell ! site - layer x shell index
    integer  :: io_idx_si_scpf ! each size-class x pft index within site
    integer  :: io_idx_si_sc   ! each size-class index within site
    integer  :: io_idx_si_capf ! each cohort age-class x pft index within site
    integer  :: io_idx_si_cacls ! each cohort age class index within site
    integer  :: io_idx_si_cdsc ! each damage-class x size class within site
    integer  :: io_idx_si_cdpf ! each damage-class x size x pft within site
    integer  :: io_idx_si_cwd  ! each site-cwd index
    integer  :: io_idx_si_pft  ! each site-pft index
    integer  :: io_idx_si_vtmem ! indices for veg-temp memory at site
    integer  :: io_idx_pa_ncl   ! each canopy layer within each patch
    integer  :: io_idx_si_scpf_term ! loop counter for scls, pft, and termination type
    integer  :: io_idx_si_pft_term ! loop counter for pft, and termination type
    integer  :: io_idx_si_luludi ! site-level lu x lu x ndist index
    integer  :: io_idx_si_lu   ! site-level lu index

    ! Some counters (for checking mostly)
    integer  :: totalcohorts   ! total cohort count on this thread (diagnostic)
    integer  :: patchespersite   ! number of patches per site
    integer  :: cohortsperpatch  ! number of cohorts per patch

    integer  :: ft               ! functional type index
    integer  :: el               ! element loop index
    integer  :: ilyr             ! soil layer index
    integer  :: nlevsoil         ! total soil layers in patch of interest
    integer  :: k,j,i            ! indices to the radiation matrix
    integer  :: iscpf            ! multiplex loop counter for size x pft
    integer  :: ir_prt_var       ! loop counter for var x position
    integer  :: i_var            ! loop counter for PRT variables
    integer  :: i_pos            ! loop counter for discrete PRT positions
    integer  :: i_scls           ! loop counter for size-class
    integer  :: i_cacls          ! loop counter for cohort age class
    integer  :: i_cwd            ! loop counter for cwd
    integer  :: i_pft            ! loop counter for pft
    integer  :: i_cdam           ! loop counter for damage
    integer  :: icdi             ! loop counter for damage
    integer  :: icdj             ! loop counter for damage
<<<<<<< HEAD
    integer  :: i_landuse,i_pflu ! loop counter for land use class
=======
    integer  :: i_term_type      ! loop counter for termination type
>>>>>>> 7e4091a3
    integer  :: i_lu_donor, i_lu_receiver, i_dist ! loop counters for land use and disturbance

    type(fates_restart_variable_type) :: rvar
    type(fates_patch_type),pointer  :: cpatch
    type(fates_cohort_type),pointer :: ccohort


    associate( rio_npatch_si           => this%rvars(ir_npatch_si)%int1d, &
           rio_cd_status_si            => this%rvars(ir_cd_status_si)%int1d, &
           rio_nchill_days_si          => this%rvars(ir_nchill_days_si)%int1d, &
           rio_ncold_days_si           => this%rvars(ir_ncold_days_si)%int1d, &
           rio_cleafondate_si          => this%rvars(ir_cleafondate_si)%int1d, &
           rio_cleafoffdate_si         => this%rvars(ir_cleafoffdate_si)%int1d, &
           rio_cndaysleafon_si         => this%rvars(ir_cndaysleafon_si)%int1d, &
           rio_cndaysleafoff_si        => this%rvars(ir_cndaysleafoff_si)%int1d, &
           rio_phenmodeldate_si        => this%rvars(ir_phenmodeldate_si)%int1d, &
           rio_fireweather_index_si    => this%rvars(ir_fireweather_index_si)%r81d, &
           rio_gdd_si                  => this%rvars(ir_gdd_si)%r81d, &
           rio_min_allowed_landuse_fraction_si  => this%rvars(ir_min_allowed_landuse_fraction_si)%r81d, &
           rio_landuse_vector_gt_min_si  => this%rvars(ir_landuse_vector_gt_min_si)%int1d, &
           rio_area_bareground_si      => this%rvars(ir_area_bareground_si)%r81d, &
           rio_snow_depth_si           => this%rvars(ir_snow_depth_si)%r81d, &
           rio_trunk_product_si        => this%rvars(ir_trunk_product_si)%r81d, &
           rio_landuse_config_s        => this%rvars(ir_landuse_config_si)%int1d, &
           rio_ncohort_pa              => this%rvars(ir_ncohort_pa)%int1d, &
           rio_fcansno_pa              => this%rvars(ir_fcansno_pa)%r81d, &
           rio_solar_zenith_flag_pa    => this%rvars(ir_solar_zenith_flag_pa)%int1d, &
           rio_solar_zenith_angle_pa   => this%rvars(ir_solar_zenith_angle_pa)%r81d, &
           rio_canopy_layer_co         => this%rvars(ir_canopy_layer_co)%int1d, &
           rio_canopy_layer_yesterday_co    => this%rvars(ir_canopy_layer_yesterday_co)%r81d, &
           rio_crowndamage_co          => this%rvars(ir_crowndamage_co)%int1d, &
           rio_canopy_trim_co          => this%rvars(ir_canopy_trim_co)%r81d, &
           rio_l2fr_co                 => this%rvars(ir_l2fr_co)%r81d, &
           rio_seed_prod_co            => this%rvars(ir_seed_prod_co)%r81d, &
           rio_size_class_lasttimestep => this%rvars(ir_size_class_lasttimestep_co)%int1d, &
           rio_dbh_co                  => this%rvars(ir_dbh_co)%r81d, &
           rio_coage_co                => this%rvars(ir_coage_co)%r81d, &
           rio_g_sb_laweight_co        => this%rvars(ir_g_sb_laweight_co)%r81d, &
           rio_height_co               => this%rvars(ir_height_co)%r81d, &
           rio_nplant_co               => this%rvars(ir_nplant_co)%r81d, &
           rio_gpp_acc_co              => this%rvars(ir_gpp_acc_co)%r81d, &
           rio_npp_acc_co              => this%rvars(ir_npp_acc_co)%r81d, &
           rio_resp_acc_co             => this%rvars(ir_resp_acc_co)%r81d, &
           rio_gpp_acc_hold_co         => this%rvars(ir_gpp_acc_hold_co)%r81d, &
           rio_resp_acc_hold_co        => this%rvars(ir_resp_acc_hold_co)%r81d, &
           rio_npp_acc_hold_co         => this%rvars(ir_npp_acc_hold_co)%r81d, &
           rio_resp_excess_co           => this%rvars(ir_resp_excess_co)%r81d, &
           rio_bmort_co                => this%rvars(ir_bmort_co)%r81d, &
           rio_hmort_co                => this%rvars(ir_hmort_co)%r81d, &
           rio_cmort_co                => this%rvars(ir_cmort_co)%r81d, &
           rio_smort_co                => this%rvars(ir_smort_co)%r81d, &
           rio_asmort_co               => this%rvars(ir_asmort_co)%r81d, &
           rio_dgmort_co               => this%rvars(ir_dgmort_co)%r81d, &
           rio_frmort_co               => this%rvars(ir_frmort_co)%r81d, &
           rio_lmort_direct_co         => this%rvars(ir_lmort_direct_co)%r81d, &
           rio_lmort_collateral_co     => this%rvars(ir_lmort_collateral_co)%r81d, &
           rio_lmort_infra_co          => this%rvars(ir_lmort_infra_co)%r81d, &
           rio_ddbhdt_co               => this%rvars(ir_ddbhdt_co)%r81d, &
           rio_resp_tstep_co           => this%rvars(ir_resp_tstep_co)%r81d, &
           rio_pft_co                  => this%rvars(ir_pft_co)%int1d, &
           rio_status_co               => this%rvars(ir_status_co)%int1d, &
           rio_efleaf_co               => this%rvars(ir_efleaf_co)%r81d, &
           rio_effnrt_co               => this%rvars(ir_effnrt_co)%r81d, &
           rio_efstem_co               => this%rvars(ir_efstem_co)%r81d, &
           rio_isnew_co                => this%rvars(ir_isnew_co)%int1d, &
           rio_gnd_alb_dif_pasb        => this%rvars(ir_gnd_alb_dif_pasb)%r81d, &
           rio_gnd_alb_dir_pasb        => this%rvars(ir_gnd_alb_dir_pasb)%r81d, &
           rio_spread_si               => this%rvars(ir_spread_si)%r81d, &
           rio_livegrass_pa            => this%rvars(ir_livegrass_pa)%r81d, &
           rio_age_pa                  => this%rvars(ir_age_pa)%r81d, &
           rio_patchdistturbcat_pa     => this%rvars(ir_patchdistturbcat_pa)%int1d, &
           rio_agesinceanthrodist_pa   => this%rvars(ir_agesinceanthrodist_pa)%r81d, &
           rio_nocomp_pft_label_pa     => this%rvars(ir_nocomp_pft_label_pa)%int1d, &
           rio_area_pa                 => this%rvars(ir_area_pa)%r81d, &
           rio_dd_status_sift          => this%rvars(ir_dd_status_sift)%int1d, &
           rio_dleafondate_sift        => this%rvars(ir_dleafondate_sift)%int1d, &
           rio_dleafoffdate_sift       => this%rvars(ir_dleafoffdate_sift)%int1d, &
           rio_dndaysleafon_sift       => this%rvars(ir_dndaysleafon_sift)%int1d, &
           rio_dndaysleafoff_sift      => this%rvars(ir_dndaysleafoff_sift)%int1d, &
           rio_elong_factor_sift       => this%rvars(ir_elong_factor_sift)%r81d, &
           rio_liqvolmem_siwmft        => this%rvars(ir_liqvolmem_siwmft)%r81d, &
           rio_smpmem_siwmft           => this%rvars(ir_smpmem_siwmft)%r81d, &
           rio_recl2fr_sipfcl          => this%rvars(ir_recl2fr_sipfcl)%r81d, &
           rio_vegtempmem_sitm         => this%rvars(ir_vegtempmem_sitm)%r81d, &
           rio_recrate_sift            => this%rvars(ir_recrate_sift)%r81d, &
           rio_use_this_pft_sift       => this%rvars(ir_use_this_pft_sift)%int1d, &
           rio_area_pft_sift           => this%rvars(ir_area_pft_sift)%r81d, &
           rio_seed_in_sift            => this%rvars(ir_seed_in_sift)%r81d, &
           rio_seed_out_sift            => this%rvars(ir_seed_out_sift)%r81d, &
           rio_fmortrate_cano_siscpf   => this%rvars(ir_fmortrate_cano_siscpf)%r81d, &
           rio_fmortrate_usto_siscpf   => this%rvars(ir_fmortrate_usto_siscpf)%r81d, &
           rio_imortrate_siscpf        => this%rvars(ir_imortrate_siscpf)%r81d, &
           rio_fmortrate_crown_siscpf  => this%rvars(ir_fmortrate_crown_siscpf)%r81d, &
           rio_fmortrate_cambi_siscpf  => this%rvars(ir_fmortrate_cambi_siscpf)%r81d, &
           rio_termnindiv_cano_siscpf  => this%rvars(ir_termnindiv_cano_siscpf)%r81d, &
           rio_termnindiv_usto_siscpf  => this%rvars(ir_termnindiv_usto_siscpf)%r81d, &
           rio_growflx_fusion_siscpf   => this%rvars(ir_growflx_fusion_siscpf)%r81d,  &
           rio_demorate_sisc           => this%rvars(ir_demorate_sisc)%r81d, &
           rio_promrate_sisc           => this%rvars(ir_promrate_sisc)%r81d, &
           rio_termcarea_cano_si       => this%rvars(ir_termcarea_cano_si)%r81d, &
           rio_termcarea_usto_si       => this%rvars(ir_termcarea_usto_si)%r81d, &
           
           rio_imortcarea_si           => this%rvars(ir_imortcarea_si)%r81d, &
           rio_fmortcarea_cano_si      => this%rvars(ir_fmortcarea_cano_si)%r81d, &
           rio_fmortcarea_usto_si      => this%rvars(ir_fmortcarea_usto_si)%r81d, &
           rio_termcflux_cano_sipft    => this%rvars(ir_termcflux_cano_sipft)%r81d, &
           rio_termcflux_usto_sipft    => this%rvars(ir_termcflux_usto_sipft)%r81d, &
           rio_democflux_si            => this%rvars(ir_democflux_si)%r81d, &
           rio_promcflux_si            => this%rvars(ir_promcflux_si)%r81d, &
           rio_imortcflux_sipft        => this%rvars(ir_imortcflux_sipft)%r81d, &
           rio_fmortcflux_cano_sipft   => this%rvars(ir_fmortcflux_cano_sipft)%r81d, &
           rio_fmortcflux_usto_sipft   => this%rvars(ir_fmortcflux_usto_sipft)%r81d, &
           rio_abg_imort_flux_siscpf => this%rvars(ir_abg_imort_flux_siscpf)%r81d, &
           rio_abg_fmort_flux_siscpf => this%rvars(ir_abg_fmort_flux_siscpf)%r81d, &
           rio_abg_term_flux_siscpf  => this%rvars(ir_abg_term_flux_siscpf)%r81d, &
           rio_disturbance_rates_siluludi => this%rvars(ir_disturbance_rates_siluludi)%r81d, &
           rio_landuse_config_si       => this%rvars(ir_landuse_config_si)%int1d, &

           rio_imortrate_sicdpf        => this%rvars(ir_imortrate_sicdpf)%r81d, &
           rio_imortcflux_sicdsc       => this%rvars(ir_imortcflux_sicdsc)%r81d, &
           rio_termcflux_cano_sicdsc   => this%rvars(ir_termcflux_cano_sicdsc)%r81d, &
           rio_termnindiv_cano_sicdpf  => this%rvars(ir_termnindiv_cano_sicdpf)%r81d, &
           rio_termcflux_usto_sicdsc   => this%rvars(ir_termcflux_usto_sicdsc)%r81d, &
           rio_termnindiv_usto_sicdpf  => this%rvars(ir_termnindiv_usto_sicdpf)%r81d, &
           rio_fmortrate_cano_sicdpf   => this%rvars(ir_fmortrate_cano_sicdpf)%r81d, &
           rio_fmortrate_usto_sicdpf   => this%rvars(ir_fmortrate_usto_sicdpf)%r81d, &
           rio_fmortcflux_cano_sicdsc  => this%rvars(ir_fmortcflux_cano_sicdsc)%r81d, &
           rio_fmortcflux_usto_sicdsc  => this%rvars(ir_fmortcflux_usto_sicdsc)%r81d, &
           rio_crownarea_cano_damage_si=> this%rvars(ir_crownarea_cano_si)%r81d, &
           rio_crownarea_usto_damage_si=> this%rvars(ir_crownarea_usto_si)%r81d, &
           rio_emanpp_si               => this%rvars(ir_emanpp_si)%r81d)
      
       totalCohorts = 0

       ! ---------------------------------------------------------------------------------
       ! Flush arrays to values defined by %flushval (see registry entry in
       ! subroutine define_history_vars()
       ! ---------------------------------------------------------------------------------
       call this%flush_rvars(nc)

       do s = 1,nsites

          ! Calculate the offsets
          ! fcolumn is the global column index of the current site.
          ! For the first site, if that site aligns with the first column index
          ! in the clump, than the offset should be be equal to begCohort

          io_idx_si      = this%restart_map(nc)%site_index(s)
          io_idx_co_1st  = this%restart_map(nc)%cohort1_index(s)

          io_idx_co      = io_idx_co_1st
          io_idx_pa_ib   = io_idx_co_1st
          io_idx_si_wmem = io_idx_co_1st
          io_idx_si_pfcl = io_idx_co_1st
          io_idx_si_vtmem = io_idx_co_1st
          io_idx_pa_ncl   = io_idx_co_1st

          ! Hydraulics counters  lyr = hydraulic layer, shell = rhizosphere shell
          io_idx_si_lyr_shell = io_idx_co_1st
          io_idx_si_sc   = io_idx_co_1st
          io_idx_si_capf = io_idx_co_1st
          io_idx_si_cacls= io_idx_co_1st
          io_idx_si_cdsc = io_idx_co_1st
          io_idx_si_cdpf = io_idx_co_1st
          io_idx_si_scpf = io_idx_co_1st
          io_idx_si_pft  = io_idx_co_1st
          io_idx_si_scpf_term  = io_idx_co_1st
          io_idx_si_pft_term = io_idx_co_1st
          io_idx_si_luludi  = io_idx_co_1st
          io_idx_si_lu   = io_idx_co_1st

          ! recruitment rate
          do i_pft = 1,numpft
             rio_recrate_sift(io_idx_co_1st+i_pft-1)   = sites(s)%recruitment_rate(i_pft)
          end do

          do i_pft = 1,numpft
             rio_use_this_pft_sift(io_idx_co_1st+i_pft-1)   = sites(s)%use_this_pft(i_pft)
          end do

          do i_pft = 1,numpft
              do i_landuse = 1, n_landuse_cats
                i_pflu = i_landuse + (i_pft - 1) * n_landuse_cats
                rio_area_pft_sift(io_idx_co_1st+i_pflu-1)      = sites(s)%area_pft(i_pft, i_landuse)
             end do
          end do

          rio_min_allowed_landuse_fraction_si(io_idx_si)   = sites(s)%min_allowed_landuse_fraction
          do i_landuse = 1, n_landuse_cats
             if ( sites(s)%landuse_vector_gt_min(i_landuse)) then
                rio_landuse_vector_gt_min_si(io_idx_si_lu)   = itrue
             else
                rio_landuse_vector_gt_min_si(io_idx_si_lu)   = ifalse
             endif
             io_idx_si_lu = io_idx_si_lu + 1
          end do

          rio_area_bareground_si(io_idx_si)           = sites(s)%area_bareground

          do i_scls = 1, nlevsclass
             do i_pft = 1, numpft
                rio_fmortrate_cano_siscpf(io_idx_si_scpf)  = sites(s)%fmort_rate_canopy(i_scls, i_pft)
                rio_fmortrate_usto_siscpf(io_idx_si_scpf)  = sites(s)%fmort_rate_ustory(i_scls, i_pft)
                rio_imortrate_siscpf(io_idx_si_scpf)       = sites(s)%imort_rate(i_scls, i_pft)
                rio_fmortrate_crown_siscpf(io_idx_si_scpf) = sites(s)%fmort_rate_crown(i_scls, i_pft)
                rio_fmortrate_cambi_siscpf(io_idx_si_scpf) = sites(s)%fmort_rate_cambial(i_scls, i_pft)
                rio_growflx_fusion_siscpf(io_idx_si_scpf)  = sites(s)%growthflux_fusion(i_scls, i_pft)
                rio_abg_term_flux_siscpf(io_idx_si_scpf) = sites(s)%term_abg_flux(i_scls, i_pft)
                rio_abg_imort_flux_siscpf(io_idx_si_scpf) = sites(s)%imort_abg_flux(i_scls, i_pft)
                rio_abg_fmort_flux_siscpf(io_idx_si_scpf) = sites(s)%fmort_abg_flux(i_scls, i_pft)
                io_idx_si_scpf = io_idx_si_scpf + 1
                do i_term_type = 1, n_term_mort_types
                   rio_termnindiv_cano_siscpf(io_idx_si_scpf_term) = sites(s)%term_nindivs_canopy(i_term_type,i_scls,i_pft)
                   rio_termnindiv_usto_siscpf(io_idx_si_scpf_term) = sites(s)%term_nindivs_ustory(i_term_type,i_scls,i_pft)
                   io_idx_si_scpf_term = io_idx_si_scpf_term + 1
                end do
             end do
          end do

          do i_pft = 1, numpft
             do i_term_type = 1, n_term_mort_types
                rio_termcflux_cano_sipft(io_idx_si_pft_term)  = sites(s)%term_carbonflux_canopy(i_term_type,i_pft)
                rio_termcflux_usto_sipft(io_idx_si_pft_term)  = sites(s)%term_carbonflux_ustory(i_term_type,i_pft)
                io_idx_si_pft_term = io_idx_si_pft_term + 1
             end do
             rio_fmortcflux_cano_sipft(io_idx_si_pft) = sites(s)%fmort_carbonflux_canopy(i_pft)
             rio_fmortcflux_usto_sipft(io_idx_si_pft) = sites(s)%fmort_carbonflux_ustory(i_pft)
             rio_imortcflux_sipft(io_idx_si_pft)      = sites(s)%imort_carbonflux(i_pft)
             rio_dd_status_sift(io_idx_si_pft)     = sites(s)%dstatus(i_pft)
             rio_dleafondate_sift(io_idx_si_pft)   = sites(s)%dleafondate(i_pft)
             rio_dleafoffdate_sift(io_idx_si_pft)  = sites(s)%dleafoffdate(i_pft)
             rio_dndaysleafon_sift(io_idx_si_pft)  = sites(s)%dndaysleafon(i_pft)
             rio_dndaysleafoff_sift(io_idx_si_pft) = sites(s)%dndaysleafoff(i_pft)
             rio_elong_factor_sift(io_idx_si_pft)  = sites(s)%elong_factor(i_pft)
             rio_seed_in_sift(io_idx_si_pft)       = sites(s)%seed_in(i_pft)
             rio_seed_out_sift(io_idx_si_pft)       = sites(s)%seed_out(i_pft)
             io_idx_si_pft = io_idx_si_pft + 1
          end do

          ! site-level disturbance rate diagnostic
          do i_lu_donor = 1, n_landuse_cats
             do i_lu_receiver = 1, n_landuse_cats
                do i_dist = 1, n_dist_types
                   rio_disturbance_rates_siluludi(io_idx_si_luludi) = sites(s)%disturbance_rates(i_dist,i_lu_donor, i_lu_receiver)
                   io_idx_si_luludi = io_idx_si_luludi + 1
                end do
             end do
          end do

          if(hlm_use_sp.eq.ifalse)then
             do el = 1, num_elements

                io_idx_si_cwd = io_idx_co_1st
                io_idx_si_pft = io_idx_co_1st
                io_idx_si_scpf = io_idx_co_1st

                do i_cwd=1,ncwd
                   this%rvars(ir_cwdagin_flxdg+el-1)%r81d(io_idx_si_cwd) = sites(s)%flux_diags(el)%cwd_ag_input(i_cwd)
                   this%rvars(ir_cwdbgin_flxdg+el-1)%r81d(io_idx_si_cwd) = sites(s)%flux_diags(el)%cwd_bg_input(i_cwd)
                   io_idx_si_cwd = io_idx_si_cwd + 1
                end do

                do i_pft=1,numpft
                   this%rvars(ir_leaflittin_flxdg+el-1)%r81d(io_idx_si_pft) = sites(s)%flux_diags(el)%leaf_litter_input(i_pft)
                   this%rvars(ir_rootlittin_flxdg+el-1)%r81d(io_idx_si_pft) = sites(s)%flux_diags(el)%root_litter_input(i_pft)
                   this%rvars(ir_woodprod_harvest_mbal+el-1)%r81d(io_idx_si_pft) = sites(s)%mass_balance(el)%wood_product_harvest(i_pft)
                   this%rvars(ir_woodprod_landusechange_mbal+el-1)%r81d(io_idx_si_pft) = sites(s)%mass_balance(el)%wood_product_landusechange(i_pft)
                   io_idx_si_pft = io_idx_si_pft + 1
                end do

                this%rvars(ir_oldstock_mbal+el-1)%r81d(io_idx_si) = sites(s)%mass_balance(el)%old_stock
                this%rvars(ir_errfates_mbal+el-1)%r81d(io_idx_si) = sites(s)%mass_balance(el)%err_fates

             end do
          end if



          ! canopy spread term
          rio_spread_si(io_idx_si)   = sites(s)%spread

          cpatch => sites(s)%oldest_patch

          ! new column, reset num patches
          patchespersite = 0

          do_patch: do while(associated(cpatch))

             ! found patch, increment
             patchespersite = patchespersite + 1

             ccohort => cpatch%shortest

             ! new patch, reset num cohorts
             cohortsperpatch = 0

             do while(associated(ccohort))

                ! found cohort, increment
                cohortsperpatch = cohortsperpatch + 1
                totalCohorts    = totalCohorts + 1

                if ( debug ) then
                   write(fates_log(),*) 'CLTV io_idx_co ', io_idx_co
                   write(fates_log(),*) 'CLTV lowerbound ', lbound(rio_npp_acc_co,1)
                   write(fates_log(),*) 'CLTV upperbound  ', ubound(rio_npp_acc_co,1)
                endif


                ! Fill output arrays of PRT variables
                ! We just loop through the objects, and reference our members relative
                ! the base index of the PRT variables
                ! -----------------------------------------------------------------------

                ir_prt_var = ir_prt_base
                do i_var = 1, prt_global%num_vars
                   do i_pos = 1, prt_global%state_descriptor(i_var)%num_pos

                      ir_prt_var = ir_prt_var + 1
                      this%rvars(ir_prt_var)%r81d(io_idx_co) = &
                            ccohort%prt%variables(i_var)%val(i_pos)

                      ir_prt_var = ir_prt_var + 1
                      this%rvars(ir_prt_var)%r81d(io_idx_co) = &
                            ccohort%prt%variables(i_var)%turnover(i_pos)

                      ir_prt_var = ir_prt_var + 1
                      this%rvars(ir_prt_var)%r81d(io_idx_co) = &
                            ccohort%prt%variables(i_var)%net_alloc(i_pos)

                      ir_prt_var = ir_prt_var + 1
                      this%rvars(ir_prt_var)%r81d(io_idx_co) = &
                            ccohort%prt%variables(i_var)%burned(i_pos)

                   end do
                end do

                call this%SetCohortRealVector(ccohort%year_net_uptake,nlevleaf,ir_year_net_up_co,io_idx_co)

                rio_l2fr_co(io_idx_co)         = ccohort%l2fr
                
                if(hlm_parteh_mode .eq. prt_cnp_flex_allom_hyp) then
                   this%rvars(ir_cx_int_co)%r81d(io_idx_co)       = ccohort%cx_int
                   this%rvars(ir_emadcxdt_co)%r81d(io_idx_co)     = ccohort%ema_dcxdt
                   this%rvars(ir_cx0_co)%r81d(io_idx_co)          = ccohort%cx0
                   this%rvars(ir_cnplimiter_co)%r81d(io_idx_co)   = real(ccohort%cnp_limiter,r8)
                   this%rvars(ir_daily_no3_uptake_co)%r81d(io_idx_co) = ccohort%daily_no3_uptake
                   this%rvars(ir_daily_nh4_uptake_co)%r81d(io_idx_co) = ccohort%daily_nh4_uptake
                   this%rvars(ir_daily_p_uptake_co)%r81d(io_idx_co) = ccohort%daily_p_gain
                   this%rvars(ir_daily_n_fixation_co)%r81d(io_idx_co) = ccohort%sym_nfix_daily
                   this%rvars(ir_daily_n_demand_co)%r81d(io_idx_co) = ccohort%daily_n_demand
                   this%rvars(ir_daily_p_demand_co)%r81d(io_idx_co) = ccohort%daily_p_demand
                end if

                if(hlm_use_planthydro==itrue)then

                   ! Load the water contents
                   call this%SetCohortRealVector(ccohort%co_hydr%th_ag,n_hypool_ag, &
                                                 ir_hydro_th_ag_covec,io_idx_co)
                   call this%SetCohortRealVector(ccohort%co_hydr%th_aroot,sites(s)%si_hydr%nlevrhiz, &
                                                 ir_hydro_th_aroot_covec,io_idx_co)

                   this%rvars(ir_hydro_th_troot)%r81d(io_idx_co) = ccohort%co_hydr%th_troot

                   this%rvars(ir_hydro_errh2o)%r81d(io_idx_co) = ccohort%co_hydr%errh2o

                end if

                rio_canopy_layer_co(io_idx_co) = ccohort%canopy_layer
                rio_canopy_layer_yesterday_co(io_idx_co) = ccohort%canopy_layer_yesterday
                rio_crowndamage_co(io_idx_co) = ccohort%crowndamage
                rio_canopy_trim_co(io_idx_co)  = ccohort%canopy_trim
                
                rio_seed_prod_co(io_idx_co)    = ccohort%seed_prod
                rio_size_class_lasttimestep(io_idx_co) = ccohort%size_class_lasttimestep
                rio_dbh_co(io_idx_co)          = ccohort%dbh
                rio_coage_co(io_idx_co)        = ccohort%coage
                rio_height_co(io_idx_co)       = ccohort%height
                rio_g_sb_laweight_co(io_idx_co)= ccohort%g_sb_laweight
                rio_nplant_co(io_idx_co)       = ccohort%n
                rio_gpp_acc_co(io_idx_co)      = ccohort%gpp_acc
                rio_npp_acc_co(io_idx_co)      = ccohort%npp_acc
                rio_resp_acc_co(io_idx_co)     = ccohort%resp_acc
                rio_gpp_acc_hold_co(io_idx_co) = ccohort%gpp_acc_hold
                rio_resp_acc_hold_co(io_idx_co) = ccohort%resp_acc_hold
                rio_npp_acc_hold_co(io_idx_co) = ccohort%npp_acc_hold

                rio_resp_excess_co(io_idx_co)   = ccohort%resp_excess

                rio_bmort_co(io_idx_co)        = ccohort%bmort
                rio_hmort_co(io_idx_co)        = ccohort%hmort
                rio_cmort_co(io_idx_co)        = ccohort%cmort
                rio_smort_co(io_idx_co)        = ccohort%smort
                rio_asmort_co(io_idx_co)       = ccohort%asmort
                rio_dgmort_co(io_idx_co)       = ccohort%dgmort
                rio_frmort_co(io_idx_co)       = ccohort%frmort                


                !Logging
                rio_lmort_direct_co(io_idx_co)       = ccohort%lmort_direct
                rio_lmort_collateral_co(io_idx_co)   = ccohort%lmort_collateral
                rio_lmort_infra_co(io_idx_co)        = ccohort%lmort_infra

                rio_ddbhdt_co(io_idx_co)       = ccohort%ddbhdt
                rio_resp_tstep_co(io_idx_co)   = ccohort%resp_tstep
                rio_pft_co(io_idx_co)          = ccohort%pft
                rio_status_co(io_idx_co)       = ccohort%status_coh
                rio_efleaf_co(io_idx_co)       = ccohort%efleaf_coh
                rio_effnrt_co(io_idx_co)       = ccohort%effnrt_coh
                rio_efstem_co(io_idx_co)       = ccohort%efstem_coh
                if ( ccohort%isnew ) then
                   rio_isnew_co(io_idx_co)     = new_cohort
                else
                   rio_isnew_co(io_idx_co)     = old_cohort
                endif

                this%rvars(ir_c_area_co)%r81d(io_idx_co) = ccohort%c_area
                this%rvars(ir_treelai_co)%r81d(io_idx_co) = ccohort%treelai
                this%rvars(ir_treesai_co)%r81d(io_idx_co) = ccohort%treesai
                
                if ( debug ) then
                   write(fates_log(),*) 'CLTV offsetNumCohorts II ',io_idx_co, &
                         cohortsperpatch
                endif

                !  (Keeping as an example)
                ! call this%SetRMeanRestartVar(ccohort%tveg_lpa, ir_tveglpa_co, io_idx_co)

                io_idx_co = io_idx_co + 1

                ccohort => ccohort%taller

             enddo ! ccohort do while

             !
             ! deal with patch level fields here
             !
             rio_livegrass_pa(io_idx_co_1st)   = cpatch%livegrass
             rio_age_pa(io_idx_co_1st)         = cpatch%age
             rio_patchdistturbcat_pa(io_idx_co_1st)   = cpatch%land_use_label
             rio_agesinceanthrodist_pa(io_idx_co_1st) = cpatch%age_since_anthro_disturbance
             rio_nocomp_pft_label_pa(io_idx_co_1st)= cpatch%nocomp_pft_label
             rio_area_pa(io_idx_co_1st)        = cpatch%area

             ! Patch level running means
             call this%SetRMeanRestartVar(cpatch%tveg24, ir_tveg24_pa, io_idx_co_1st)
             call this%SetRMeanRestartVar(cpatch%tveg_lpa, ir_tveglpa_pa, io_idx_co_1st)
             call this%SetRMeanRestartVar(cpatch%tveg_longterm, ir_tveglongterm_pa, io_idx_co_1st)

             if ( regeneration_model == TRS_regeneration ) then
                call this%SetRMeanRestartVar(cpatch%seedling_layer_par24, ir_seedling_layer_par24_pa, io_idx_co_1st)
                call this%SetRMeanRestartVar(cpatch%sdlng_mort_par, ir_sdlng_mort_par_pa,io_idx_co_1st)
                call this%SetRMeanRestartVar(cpatch%sdlng2sap_par, ir_sdlng2sap_par_pa,io_idx_co_1st)
                io_idx_pa_pft  = io_idx_co_1st
                do i_pft = 1, numpft
                   call this%SetRMeanRestartVar(cpatch%sdlng_mdd(i_pft)%p, ir_sdlng_mdd_pa,io_idx_pa_pft) 
                   call this%SetRMeanRestartVar(cpatch%sdlng_emerg_smp(i_pft)%p, ir_sdlng_emerg_smp_pa,io_idx_pa_pft)
                   io_idx_pa_pft      = io_idx_pa_pft + 1
                enddo
             end if

             ! set cohorts per patch for IO
             rio_ncohort_pa( io_idx_co_1st )   = cohortsperpatch

             rio_fcansno_pa( io_idx_co_1st )   = cpatch%fcansno

             ! Set zenith angle info
             if ( cpatch%solar_zenith_flag ) then
                rio_solar_zenith_flag_pa(io_idx_co_1st)     = itrue
             else
                rio_solar_zenith_flag_pa(io_idx_co_1st)     = ifalse
             endif
             rio_solar_zenith_angle_pa( io_idx_co_1st) = cpatch%solar_zenith_angle

             if ( debug ) then
                write(fates_log(),*) 'offsetNumCohorts III ' &
                      ,io_idx_co,cohortsperpatch
             endif

             this%rvars(ir_nclp_pa)%int1d(io_idx_co_1st) = cpatch%ncl_p
             this%rvars(ir_zstar_pa)%r81d(io_idx_co_1st) = cpatch%zstar

             if(hlm_use_sp.eq.ifalse)then

                io_idx_pa_pft  = io_idx_co_1st
                do i = 1,numpft
                   this%rvars(ir_scorch_ht_pa_pft)%r81d(io_idx_pa_pft) = cpatch%scorch_ht(i)
                   io_idx_pa_pft      = io_idx_pa_pft + 1
                end do

                io_idx_pa_cwd  = io_idx_co_1st
                do i = 1,nfsc
                   this%rvars(ir_litter_moisture_pa_nfsc)%r81d(io_idx_pa_cwd) = cpatch%litter_moisture(i)
                   io_idx_pa_cwd      = io_idx_pa_cwd + 1
                end do

                ! --------------------------------------------------------------------------
                ! Send litter to the restart arrays
                ! Each element has its own variable, so we have to make sure
                ! we keep re-setting this
                ! --------------------------------------------------------------------------

                do el = 0, num_elements-1

                   io_idx_pa_pft  = io_idx_co_1st
                   io_idx_pa_cwd  = io_idx_co_1st
                   io_idx_pa_cwsl = io_idx_co_1st
                   io_idx_pa_dcsl = io_idx_co_1st
                   io_idx_pa_dc   = io_idx_co_1st

                   litt => cpatch%litter(el+1)

                   do i = 1,numpft
                      this%rvars(ir_seed_litt+el)%r81d(io_idx_pa_pft) = litt%seed(i)
                      this%rvars(ir_seedgerm_litt+el)%r81d(io_idx_pa_pft) = litt%seed_germ(i)
                      this%rvars(ir_seed_decay_litt+el)%r81d(io_idx_pa_pft) = litt%seed_decay(i)
                      this%rvars(ir_seedgerm_decay_litt+el)%r81d(io_idx_pa_pft) = litt%seed_germ_decay(i)
                      io_idx_pa_pft = io_idx_pa_pft + 1
                   end do


                   do i = 1,ndcmpy
                      this%rvars(ir_leaf_litt+el)%r81d(io_idx_pa_dc) = litt%leaf_fines(i)
                      this%rvars(ir_lfines_frag_litt+el)%r81d(io_idx_pa_dc) = litt%leaf_fines_frag(i)
                      io_idx_pa_dc = io_idx_pa_dc + 1
                      do ilyr=1,sites(s)%nlevsoil
                         this%rvars(ir_fnrt_litt+el)%r81d(io_idx_pa_dcsl) = litt%root_fines(i,ilyr)
                         this%rvars(ir_rfines_frag_litt+el)%r81d(io_idx_pa_dcsl) = litt%root_fines_frag(i,ilyr)
                         io_idx_pa_dcsl = io_idx_pa_dcsl + 1
                      end do
                   end do

                   do i = 1,ncwd
                      this%rvars(ir_agcwd_litt+el)%r81d(io_idx_pa_cwd) = litt%ag_cwd(i)
                      this%rvars(ir_agcwd_frag_litt+el)%r81d(io_idx_pa_cwd) = litt%ag_cwd_frag(i)
                      io_idx_pa_cwd = io_idx_pa_cwd + 1
                      do ilyr=1,sites(s)%nlevsoil
                         this%rvars(ir_bgcwd_litt+el)%r81d(io_idx_pa_cwsl) = litt%bg_cwd(i,ilyr)
                         this%rvars(ir_bgcwd_frag_litt+el)%r81d(io_idx_pa_cwsl) = litt%bg_cwd_frag(i,ilyr)
                         io_idx_pa_cwsl = io_idx_pa_cwsl + 1
                      end do
                   end do

                end do
             end if

             do i = 1,num_swb
                rio_gnd_alb_dif_pasb(io_idx_pa_ib) = cpatch%gnd_alb_dif(i)
                rio_gnd_alb_dir_pasb(io_idx_pa_ib) = cpatch%gnd_alb_dir(i)
                io_idx_pa_ib = io_idx_pa_ib + 1
             end do

             if (hlm_use_sp .eq. itrue) then
               do i = 1,nclmax
                 this%rvars(ir_canopy_layer_tlai_pa)%r81d(io_idx_pa_ncl) = cpatch%canopy_layer_tlai(i)
                 io_idx_pa_ncl = io_idx_pa_ncl + 1
               end do
             end if

             ! Set the first cohort index to the start of the next patch, increment
             ! by the maximum number of cohorts per patch
             io_idx_co_1st = io_idx_co_1st + fates_maxElementsPerPatch

             ! reset counters so that they are all advanced evenly.
             io_idx_pa_pft  = io_idx_co_1st
             io_idx_pa_cwd  = io_idx_co_1st
             io_idx_pa_ib   = io_idx_co_1st
             io_idx_co      = io_idx_co_1st
             io_idx_pa_ncl  = io_idx_co_1st

             if ( debug ) then
                write(fates_log(),*) 'CLTV io_idx_co_1st ', io_idx_co_1st
                write(fates_log(),*) 'CLTV numCohort ', cohortsperpatch
                write(fates_log(),*) 'CLTV totalCohorts ', totalCohorts
             end if

             cpatch => cpatch%younger

          enddo do_patch ! cpatch do while

          ! Fill the site level diagnostics arrays
          do i_scls = 1, nlevsclass

             rio_demorate_sisc(io_idx_si_sc) = sites(s)%demotion_rate(i_scls)
             rio_promrate_sisc(io_idx_si_sc) = sites(s)%promotion_rate(i_scls)

             io_idx_si_sc = io_idx_si_sc + 1
          end do
          
          rio_termcarea_cano_si(io_idx_si)  = sites(s)%term_crownarea_canopy
          rio_termcarea_usto_si(io_idx_si)  = sites(s)%term_crownarea_ustory
          rio_emanpp_si(io_idx_si)          = sites(s)%ema_npp

          ! this only copies live portions of transitions - but that's ok because the mortality
          ! bit only needs to be added for history outputs
          if(hlm_use_tree_damage .eq. itrue) then
             
             do i_scls = 1, nlevsclass
                do i_cdam = 1, nlevdamage
                   do i_pft = 1, numpft 
                      rio_imortrate_sicdpf(io_idx_si_cdpf)       = sites(s)%imort_rate_damage(i_cdam, i_scls, i_pft)
                      rio_termnindiv_cano_sicdpf(io_idx_si_cdpf) = sites(s)%term_nindivs_canopy_damage(i_cdam,i_scls,i_pft)
                      rio_termnindiv_usto_sicdpf(io_idx_si_cdpf) = sites(s)%term_nindivs_ustory_damage(i_cdam,i_scls,i_pft)
                      rio_imortcflux_sicdsc(io_idx_si_cdsc)      = sites(s)%imort_cflux_damage(i_cdam, i_scls)
                      rio_termcflux_cano_sicdsc(io_idx_si_cdsc)  = sites(s)%term_cflux_canopy_damage(i_cdam, i_scls)
                      rio_termcflux_usto_sicdsc(io_idx_si_cdsc)  = sites(s)%term_cflux_ustory_damage(i_cdam, i_scls)
                      rio_fmortrate_cano_sicdpf(io_idx_si_cdpf)  = sites(s)%fmort_rate_canopy_damage(i_cdam, i_scls, i_pft)
                      rio_fmortrate_usto_sicdpf(io_idx_si_cdpf)  = sites(s)%fmort_rate_ustory_damage(i_cdam, i_scls, i_pft)
                      rio_fmortcflux_cano_sicdsc(io_idx_si_cdsc) = sites(s)%fmort_cflux_canopy_damage(i_cdam, i_scls)
                      rio_fmortcflux_usto_sicdsc(io_idx_si_cdsc) = sites(s)%fmort_cflux_ustory_damage(i_cdam, i_scls)
                      io_idx_si_cdsc = io_idx_si_cdsc + 1
                      io_idx_si_cdpf = io_idx_si_cdpf + 1
                   end do
                end do
             end do

             rio_crownarea_cano_damage_si(io_idx_si) = sites(s)%crownarea_canopy_damage
             rio_crownarea_usto_damage_si(io_idx_si) = sites(s)%crownarea_ustory_damage
             
          end if

          
          rio_democflux_si(io_idx_si)       = sites(s)%demotion_carbonflux
          rio_promcflux_si(io_idx_si)       = sites(s)%promotion_carbonflux

          rio_imortcarea_si(io_idx_si)      = sites(s)%imort_crownarea
          rio_fmortcarea_cano_si(io_idx_si) = sites(s)%fmort_crownarea_canopy
          rio_fmortcarea_usto_si(io_idx_si) = sites(s)%fmort_crownarea_ustory

          rio_cd_status_si(io_idx_si)     = sites(s)%cstatus
          rio_nchill_days_si(io_idx_si)   = sites(s)%nchilldays
          rio_ncold_days_si(io_idx_si)    = sites(s)%ncolddays
          rio_cleafondate_si(io_idx_si)   = sites(s)%cleafondate
          rio_cleafoffdate_si(io_idx_si)  = sites(s)%cleafoffdate
          rio_cndaysleafon_si(io_idx_si)  = sites(s)%cndaysleafon
          rio_cndaysleafoff_si(io_idx_si) = sites(s)%cndaysleafoff
          rio_gdd_si(io_idx_si)           = sites(s)%grow_deg_days
          rio_phenmodeldate_si(io_idx_si) = sites(s)%phen_model_date

 


          rio_fireweather_index_si(io_idx_si) = sites(s)%fireWeather%fire_weather_index
          rio_snow_depth_si(io_idx_si)   = sites(s)%snow_depth

          ! Accumulated trunk product
          rio_trunk_product_si(io_idx_si) = sites(s)%resources_management%trunk_product_site

          ! land use flag
          rio_landuse_config_si(io_idx_si) = hlm_use_potentialveg

          ! set numpatches for this column

          rio_npatch_si(io_idx_si)  = patchespersite

          do i = 1,nclmax
             do i_pft = 1, numpft
                rio_recl2fr_sipfcl(io_idx_si_pfcl ) = sites(s)%rec_l2fr(i_pft,i)
                io_idx_si_pfcl = io_idx_si_pfcl + 1
             end do
          end do
          
          do i = 1,numWaterMem ! numWaterMem currently 10
             do i_pft=1,numpft
                rio_liqvolmem_siwmft( io_idx_si_wmem ) = sites(s)%liqvol_memory(i,i_pft)
                rio_smpmem_siwmft( io_idx_si_wmem ) = sites(s)%smp_memory(i,i_pft)
                io_idx_si_wmem = io_idx_si_wmem + 1
             end do
          end do

          do i = 1, num_vegtemp_mem
             rio_vegtempmem_sitm( io_idx_si_vtmem ) = sites(s)%vegtemp_memory(i)
             io_idx_si_vtmem = io_idx_si_vtmem + 1
          end do

          ! -----------------------------------------------------------------------------
          ! Set site-level hydraulics arrays
          ! -----------------------------------------------------------------------------

          if(hlm_use_planthydro==itrue)then

             ! No associate statements because there is no gaurantee these
             ! are allocated

             this%rvars(ir_hydro_recruit_si)%r81d(io_idx_si) = sites(s)%si_hydr%h2oveg_recruit
             this%rvars(ir_hydro_dead_si)%r81d(io_idx_si) = sites(s)%si_hydr%h2oveg_dead
             this%rvars(ir_hydro_growturn_err_si)%r81d(io_idx_si) = sites(s)%si_hydr%h2oveg_growturn_err
             this%rvars(ir_hydro_hydro_err_si)%r81d(io_idx_si) = sites(s)%si_hydr%h2oveg_hydro_err

             ! Hydraulics counters  lyr = hydraulic layer, shell = rhizosphere shell
             do i = 1, sites(s)%si_hydr%nlevrhiz
                ! Loop shells
                do k = 1, nshell
                   this%rvars(ir_hydro_liqvol_shell_si)%r81d(io_idx_si_lyr_shell) = &
                        sites(s)%si_hydr%h2osoi_liqvol_shell(i,k)
                   io_idx_si_lyr_shell = io_idx_si_lyr_shell + 1
                end do
             end do
          end if

       enddo

       if ( debug ) then
          write(fates_log(),*) 'CLTV total cohorts ',totalCohorts
       end if

       return
     end associate
   end subroutine set_restart_vectors

   ! ====================================================================================

   subroutine create_patchcohort_structure(this, nc, nsites, sites, bc_in, bc_out)

     ! ----------------------------------------------------------------------------------
     ! This subroutine takes a peak at the restart file to determine how to allocate
     ! memory for the state structure, and then makes those allocations. This
     ! subroutine is called prior to the transfer of the restart vectors into the
     ! linked-list state structure.
     ! ---------------------------------------------------------------------------------

     use EDTypesMod,             only : ed_site_type
     use FatesCohortMod,         only : fates_cohort_type
     use FatesPatchMod,          only : fates_patch_type
     use EDParamsMod,            only : regeneration_model
     use FatesInterfaceTypesMod, only : fates_maxElementsPerPatch
     use FatesInterfaceTypesMod, only : hlm_current_tod, numpft
     use EDTypesMod,             only : area
     use EDInitMod,              only : zero_site
     use EDInitMod,              only : init_site_vars
     use FatesAllometryMod,      only : h2d_allom


     ! !ARGUMENTS:
     class(fates_restart_interface_type) , intent(inout) :: this
     integer                     , intent(in)            :: nc
     integer                     , intent(in)            :: nsites
     type(ed_site_type)          , intent(inout), target :: sites(nsites)
     type(bc_in_type)                                    :: bc_in(nsites)
     type(bc_out_type)                                   :: bc_out(nsites)

     ! local variables

     type(fates_patch_type) , pointer     :: newp
     type(fates_cohort_type), pointer     :: new_cohort
     type(fates_cohort_type), pointer     :: prev_cohort
     integer                           :: cohortstatus
     integer                           :: s             ! site index
     integer                           :: idx_pa        ! local patch index
     integer                           :: io_idx_si     ! global site index in IO vector
     integer                           :: io_idx_co_1st ! global cohort index in IO vector
     real(r8)                          :: site_spread   ! site sprea dummy var (0-1)
     integer                           :: fto
     integer                           :: ft
     integer                           :: el            ! element loop counter
     integer, parameter                :: recruitstatus = 0
     integer                           ::  nocomp_pft ! PFT patch label for nocomp mode
     ! ----------------------------------------------------------------------------------
     ! We really only need the counts for the number of patches per site
     ! and the number of cohorts per patch. These values tell us how much
     ! space to allocate.
     ! ----------------------------------------------------------------------------------

     associate( rio_npatch_si  => this%rvars(ir_npatch_si)%int1d , &
                rio_ncohort_pa => this%rvars(ir_ncohort_pa)%int1d )

       do s = 1,nsites

          io_idx_si  = this%restart_map(nc)%site_index(s)
          io_idx_co_1st  = this%restart_map(nc)%cohort1_index(s)

          call init_site_vars( sites(s), bc_in(s), bc_out(s) )
          call zero_site( sites(s) )

          if ( rio_npatch_si(io_idx_si)<0 .or. rio_npatch_si(io_idx_si) > 10000 ) then
             write(fates_log(),*) 'a column was expected to contain a valid number of patches'
             write(fates_log(),*) '0 is a valid number, but this column seems uninitialized',rio_npatch_si(io_idx_si)
             call endrun(msg=errMsg(sourcefile, __LINE__))
          end if

          ! Initialize the site pointers to null
          sites(s)%youngest_patch         => null()
          sites(s)%oldest_patch           => null()

          do idx_pa = 1,rio_npatch_si(io_idx_si)

             if ( debug ) then
                write(fates_log(),*) 'create patch ',idx_pa
                write(fates_log(),*) 'idx_pa 1-cohortsperpatch : ', rio_ncohort_pa( io_idx_co_1st )
             end if

             ! create patch
             allocate(newp)
             nocomp_pft = fates_unset_int
             ! the nocomp_pft label is set after patch creation has occured in 'get_restart_vectors'
             ! make new patch
             call newp%Create(fates_unset_r8, fates_unset_r8, primaryland,   &
               nocomp_pft, num_swb, numpft, sites(s)%nlevsoil,              &
               hlm_current_tod, regeneration_model)

             ! Initialize the litter pools to zero, these
             ! pools will be populated by looping over the existing patches
             ! and transfering in mass
             do el=1,num_elements
                call newp%litter(el)%InitConditions(init_leaf_fines=fates_unset_r8, &
                     init_root_fines=fates_unset_r8, &
                     init_ag_cwd=fates_unset_r8, &
                     init_bg_cwd=fates_unset_r8, &
                     init_seed=fates_unset_r8, &
                     init_seed_germ=fates_unset_r8)
             end do

             ! give this patch a unique patch number
             newp%patchno = idx_pa


             ! Iterate over the number of cohorts
             ! the file says are associated with this patch
             ! we are just allocating space here, so we do
             ! a simple list filling routine

             newp%tallest  => null()
             newp%shortest => null()
             prev_cohort   => null()

             do fto = 1, rio_ncohort_pa( io_idx_co_1st )

                allocate(new_cohort)
                call new_cohort%NanValues()
                call new_cohort%ZeroValues()

                ! If this is the first in the list, it is tallest
                if (.not.associated(newp%tallest)) then
                   newp%tallest => new_cohort
                endif

                ! Every cohort's taller is the one that came before
                ! (unless it is first)
                if(associated(prev_cohort)) then
                   new_cohort%taller   => prev_cohort
                   prev_cohort%shorter => new_cohort
                end if

                ! Every cohort added takes over as shortest
                newp%shortest => new_cohort

                ! Initialize the PARTEH object and point to the
                ! correct boundary condition fields
                new_cohort%prt => null()
                call InitPRTObject(new_cohort%prt)
                


                ! Allocate hydraulics arrays
                if( hlm_use_planthydro.eq.itrue ) then
                   call InitHydrCohort(sites(s),new_cohort)
                end if

                !  (Keeping as an example)
                ! Allocate running mean functions
                !allocate(new_cohort%tveg_lpa)
                !call new_cohort%tveg_lpa%InitRMean(ema_lpa)

                
                ! Update the previous
                prev_cohort => new_cohort

             enddo ! ends loop over fto

             !
             ! insert this patch with cohorts into the site pointer.  At this
             ! point just insert the new patch in the youngest position
             !
             if (idx_pa == 1) then ! nothing associated yet. first patch is pointed to by youngest and oldest

                if ( debug ) write(fates_log(),*) 'idx_pa = 1 ',idx_pa

                sites(s)%youngest_patch         => newp
                sites(s)%oldest_patch           => newp
                sites(s)%youngest_patch%younger => null()
                sites(s)%youngest_patch%older   => null()
                sites(s)%oldest_patch%younger   => null()
                sites(s)%oldest_patch%older     => null()

             else if (idx_pa == 2) then ! add second patch to list

                if ( debug ) write(fates_log(),*) 'idx_pa = 2 ',idx_pa

                sites(s)%youngest_patch         => newp
                sites(s)%youngest_patch%younger => null()
                sites(s)%youngest_patch%older   => sites(s)%oldest_patch
                sites(s)%oldest_patch%younger   => sites(s)%youngest_patch
                sites(s)%oldest_patch%older     => null()

             else ! more than 2 patches, insert patch into youngest slot

                if ( debug ) write(fates_log(),*) 'idx_pa > 2 ',idx_pa

                newp%older                      => sites(s)%youngest_patch
                sites(s)%youngest_patch%younger => newp
                newp%younger                    => null()
                sites(s)%youngest_patch         => newp

             endif

             io_idx_co_1st = io_idx_co_1st + fates_maxElementsPerPatch

          enddo ! ends loop over idx_pa

       enddo ! ends loop over s

     end associate
   end subroutine create_patchcohort_structure

   ! ====================================================================================

   subroutine get_restart_vectors(this, nc, nsites, sites)

     use EDTypesMod, only : ed_site_type
     use FatesCohortMod, only : fates_cohort_type
     use FatesPatchMod, only : fates_patch_type
     use EDParamsMod, only : nclmax
     use FatesInterfaceTypesMod, only : numpft
     use FatesInterfaceTypesMod, only : fates_maxElementsPerPatch
     use EDTypesMod, only : numWaterMem
     use EDTypesMod, only : num_vegtemp_mem
     use FatesSizeAgeTypeIndicesMod, only : get_age_class_index
     
     ! !ARGUMENTS:
     class(fates_restart_interface_type) , intent(inout) :: this
     integer                     , intent(in)            :: nc
     integer                     , intent(in)            :: nsites
     type(ed_site_type)          , intent(inout), target :: sites(nsites)


     ! locals
     ! ----------------------------------------------------------------------------------
     ! LL pointers
     type(fates_patch_type),pointer  :: cpatch      ! current patch
     type(fates_cohort_type),pointer :: ccohort     ! current cohort
     type(litter_type), pointer   :: litt        ! litter object on the current patch
     ! loop indices
     integer :: s, i, j, k, pft                 

     ! ----------------------------------------------------------------------------------
     ! The following group of integers indicate the positional index (idx)
     ! of variables at different scales inside the I/O arrays (io)
     ! Keep in mind that many of these variables have a composite dimension
     ! at the patch scale.  To hold this memory, we borrow the cohort
     ! vector.  Thus the head of each array points to the first cohort
     ! of each patch. "io_idx_co_1st"
     ! ----------------------------------------------------------------------------------
     integer  :: io_idx_si      ! site index
     integer  :: io_idx_co_1st  ! 1st cohort of each patch
     integer  :: io_idx_co      ! cohort index
     integer  :: io_idx_pa_pft  ! each pft within each patch (pa_pft)
     integer  :: io_idx_pa_cwd  ! each cwd class within each patch (pa_cwd)
     integer  :: io_idx_pa_cwsl ! each cwd x soil layer
     integer  :: io_idx_pa_dcsl ! each decomposability x soil layer
     integer  :: io_idx_pa_dc   ! each decomposability index
     integer  :: io_idx_pa_ib   ! each SW radiation band per patch (pa_ib)
     integer  :: io_idx_si_wmem ! each water memory class within each site
     integer  :: io_idx_si_pfcl  ! each pft x canopy layer class within each site
     integer  :: io_idx_si_vtmem ! counter for vegetation temp memory
     integer  :: io_idx_si_lyr_shell ! site - layer x shell index
     integer  :: io_idx_si_scpf ! each size-class x pft index within site
     integer  :: io_idx_si_sc   ! each size-class index within site
     integer  :: io_idx_si_cacls ! each coage class index within site
     integer  :: io_idx_si_capf ! each cohort age class x pft index within site
     integer  :: io_idx_si_cwd
     integer  :: io_idx_si_pft
     integer  :: io_idx_si_cdsc ! each damage x size class within site 
     integer  :: io_idx_si_cdpf ! damage x size x pft within site
     
     integer  :: io_idx_pa_ncl   ! each canopy layer within each patch
     integer  :: io_idx_si_scpf_term ! loop counter for scls, pft, and termination type
     integer  :: io_idx_si_pft_term ! loop counter for pft, and termination type
     integer  :: io_idx_si_luludi ! site-level lu x lu x ndist index
     integer  :: io_idx_si_lu   ! site-level lu x lu x ndist index

     ! Some counters (for checking mostly)
     integer  :: totalcohorts   ! total cohort count on this thread (diagnostic)
     integer  :: patchespersite   ! number of patches per site
     integer  :: cohortsperpatch  ! number of cohorts per patch
     integer  :: el               ! loop counter for elements
     integer  :: nlevsoil         ! number of soil layers
     integer  :: ilyr             ! soil layer loop counter
     integer  :: iscpf            ! multiplex loop counter for size x pft
     integer  :: ir_prt_var       ! loop counter for var x position
     integer  :: i_cwd            ! loop counter for cwd
     integer  :: i_var            ! loop counter for PRT variables
     integer  :: i_pos            ! loop counter for discrete PRT positions
     integer  :: i_pft            ! loop counter for pft
     integer  :: i_scls           ! loop counter for size-clas
     integer  :: i_cacls          ! loop counter for cohort age class
     integer  :: i_cdam           ! loop counter for damage class
     integer  :: icdj             ! loop counter for damage class
     integer  :: icdi             ! loop counter for damage class 
<<<<<<< HEAD
     integer  :: i_landuse,i_pflu ! loop counter for land use class
     integer  :: i_lu_donor, i_lu_receiver, i_dist ! loop counters for land use and disturbance    
=======
     integer  :: i_term_type      ! loop counter for termination type
     integer  :: i_lu_donor, i_lu_receiver, i_dist ! loop counters for land use and disturbance
>>>>>>> 7e4091a3

     associate( rio_npatch_si         => this%rvars(ir_npatch_si)%int1d, &
          rio_cd_status_si            => this%rvars(ir_cd_status_si)%int1d, &
          rio_nchill_days_si          => this%rvars(ir_nchill_days_si)%int1d, &
          rio_ncold_days_si           => this%rvars(ir_ncold_days_si)%int1d, &
          rio_cleafondate_si          => this%rvars(ir_cleafondate_si)%int1d, &
          rio_cleafoffdate_si         => this%rvars(ir_cleafoffdate_si)%int1d, &
          rio_cndaysleafon_si         => this%rvars(ir_cndaysleafon_si)%int1d, &
          rio_cndaysleafoff_si        => this%rvars(ir_cndaysleafoff_si)%int1d, &
          rio_phenmodeldate_si        => this%rvars(ir_phenmodeldate_si)%int1d, &
          rio_fireweather_index_si    => this%rvars(ir_fireweather_index_si)%r81d, &
          rio_gdd_si                  => this%rvars(ir_gdd_si)%r81d, &
          rio_min_allowed_landuse_fraction_si                  => this%rvars(ir_min_allowed_landuse_fraction_si)%r81d, &
          rio_landuse_vector_gt_min_si               => this%rvars(ir_landuse_vector_gt_min_si)%int1d, &
          rio_area_bareground_si                  => this%rvars(ir_area_bareground_si)%r81d, &
          rio_snow_depth_si           => this%rvars(ir_snow_depth_si)%r81d, &
          rio_trunk_product_si        => this%rvars(ir_trunk_product_si)%r81d, &
          rio_landuse_config_si       => this%rvars(ir_landuse_config_si)%int1d, &
          rio_ncohort_pa              => this%rvars(ir_ncohort_pa)%int1d, &
          rio_fcansno_pa              => this%rvars(ir_fcansno_pa)%r81d, &
          rio_solar_zenith_flag_pa    => this%rvars(ir_solar_zenith_flag_pa)%int1d, &
          rio_solar_zenith_angle_pa   => this%rvars(ir_solar_zenith_angle_pa)%r81d, &
          rio_canopy_layer_co         => this%rvars(ir_canopy_layer_co)%int1d, &
          rio_canopy_layer_yesterday_co         => this%rvars(ir_canopy_layer_yesterday_co)%r81d, &
          rio_crowndamage_co          => this%rvars(ir_crowndamage_co)%int1d, &
          rio_canopy_trim_co          => this%rvars(ir_canopy_trim_co)%r81d, &
          rio_l2fr_co                 => this%rvars(ir_l2fr_co)%r81d, &
          rio_seed_prod_co            => this%rvars(ir_seed_prod_co)%r81d, &
          rio_size_class_lasttimestep => this%rvars(ir_size_class_lasttimestep_co)%int1d, &
          rio_dbh_co                  => this%rvars(ir_dbh_co)%r81d, &
          rio_coage_co                => this%rvars(ir_coage_co)%r81d, &
          rio_g_sb_laweight_co        => this%rvars(ir_g_sb_laweight_co)%r81d, &
          rio_height_co               => this%rvars(ir_height_co)%r81d, &
          rio_nplant_co               => this%rvars(ir_nplant_co)%r81d, &
          rio_gpp_acc_co              => this%rvars(ir_gpp_acc_co)%r81d, &
          rio_npp_acc_co              => this%rvars(ir_npp_acc_co)%r81d, &
          rio_resp_acc_co             => this%rvars(ir_resp_acc_co)%r81d, &
          rio_gpp_acc_hold_co         => this%rvars(ir_gpp_acc_hold_co)%r81d, &
          rio_resp_acc_hold_co        => this%rvars(ir_resp_acc_hold_co)%r81d, &
          rio_npp_acc_hold_co         => this%rvars(ir_npp_acc_hold_co)%r81d, &
          rio_resp_excess_co           => this%rvars(ir_resp_excess_co)%r81d, &
          rio_bmort_co                => this%rvars(ir_bmort_co)%r81d, &
          rio_hmort_co                => this%rvars(ir_hmort_co)%r81d, &
          rio_cmort_co                => this%rvars(ir_cmort_co)%r81d, &
          rio_smort_co                => this%rvars(ir_smort_co)%r81d, &
          rio_asmort_co               => this%rvars(ir_asmort_co)%r81d, &
          rio_dgmort_co               => this%rvars(ir_dgmort_co)%r81d, &
          rio_frmort_co               => this%rvars(ir_frmort_co)%r81d, &
          rio_lmort_direct_co         => this%rvars(ir_lmort_direct_co)%r81d, &
          rio_lmort_collateral_co     => this%rvars(ir_lmort_collateral_co)%r81d, &
          rio_lmort_infra_co          => this%rvars(ir_lmort_infra_co)%r81d, &
          rio_ddbhdt_co               => this%rvars(ir_ddbhdt_co)%r81d, &
          rio_resp_tstep_co           => this%rvars(ir_resp_tstep_co)%r81d, &
          rio_pft_co                  => this%rvars(ir_pft_co)%int1d, &
          rio_status_co               => this%rvars(ir_status_co)%int1d, &
          rio_efleaf_co               => this%rvars(ir_efleaf_co)%r81d, &
          rio_effnrt_co               => this%rvars(ir_effnrt_co)%r81d, &
          rio_efstem_co               => this%rvars(ir_efstem_co)%r81d, &
          rio_isnew_co                => this%rvars(ir_isnew_co)%int1d, &
          rio_gnd_alb_dif_pasb        => this%rvars(ir_gnd_alb_dif_pasb)%r81d, &
          rio_gnd_alb_dir_pasb        => this%rvars(ir_gnd_alb_dir_pasb)%r81d, &
          rio_spread_si               => this%rvars(ir_spread_si)%r81d, &
          rio_livegrass_pa            => this%rvars(ir_livegrass_pa)%r81d, &
          rio_age_pa                  => this%rvars(ir_age_pa)%r81d, &
          rio_patchdistturbcat_pa     => this%rvars(ir_patchdistturbcat_pa)%int1d,  &
          rio_agesinceanthrodist_pa   => this%rvars(ir_agesinceanthrodist_pa)%r81d, &
          rio_nocomp_pft_label_pa     => this%rvars(ir_nocomp_pft_label_pa)%int1d, &
          rio_area_pa                 => this%rvars(ir_area_pa)%r81d, &
          rio_dd_status_sift          => this%rvars(ir_dd_status_sift)%int1d, &
          rio_dleafondate_sift        => this%rvars(ir_dleafondate_sift)%int1d, &
          rio_dleafoffdate_sift       => this%rvars(ir_dleafoffdate_sift)%int1d, &
          rio_dndaysleafon_sift       => this%rvars(ir_dndaysleafon_sift)%int1d, &
          rio_dndaysleafoff_sift      => this%rvars(ir_dndaysleafoff_sift)%int1d, &
          rio_elong_factor_sift       => this%rvars(ir_elong_factor_sift)%r81d, &
          rio_liqvolmem_siwmft        => this%rvars(ir_liqvolmem_siwmft)%r81d, &
          rio_smpmem_siwmft           => this%rvars(ir_smpmem_siwmft)%r81d, &
          rio_recl2fr_sipfcl          => this%rvars(ir_recl2fr_sipfcl)%r81d, &
          rio_vegtempmem_sitm         => this%rvars(ir_vegtempmem_sitm)%r81d, &
          rio_recrate_sift            => this%rvars(ir_recrate_sift)%r81d, &
          rio_use_this_pft_sift       => this%rvars(ir_use_this_pft_sift)%int1d, &
          rio_area_pft_sift           => this%rvars(ir_area_pft_sift)%r81d,&
          rio_seed_in_sift            => this%rvars(ir_seed_in_sift)%r81d, &
          rio_seed_out_sift            => this%rvars(ir_seed_out_sift)%r81d, &
          rio_fmortrate_cano_siscpf   => this%rvars(ir_fmortrate_cano_siscpf)%r81d, &
          rio_fmortrate_usto_siscpf   => this%rvars(ir_fmortrate_usto_siscpf)%r81d, &
          rio_imortrate_siscpf        => this%rvars(ir_imortrate_siscpf)%r81d, &
          rio_fmortrate_crown_siscpf  => this%rvars(ir_fmortrate_crown_siscpf)%r81d, &
          rio_fmortrate_cambi_siscpf  => this%rvars(ir_fmortrate_cambi_siscpf)%r81d, &
          rio_disturbance_rates_siluludi => this%rvars(ir_disturbance_rates_siluludi)%r81d, &
          rio_termnindiv_cano_siscpf  => this%rvars(ir_termnindiv_cano_siscpf)%r81d, &
          rio_termnindiv_usto_siscpf  => this%rvars(ir_termnindiv_usto_siscpf)%r81d, &
          rio_growflx_fusion_siscpf   => this%rvars(ir_growflx_fusion_siscpf)%r81d,  &
          rio_demorate_sisc           => this%rvars(ir_demorate_sisc)%r81d, &
          rio_promrate_sisc           => this%rvars(ir_promrate_sisc)%r81d, &
          rio_termcflux_cano_sipft    => this%rvars(ir_termcflux_cano_sipft)%r81d, &
          rio_termcflux_usto_sipft    => this%rvars(ir_termcflux_usto_sipft)%r81d, &
          rio_democflux_si            => this%rvars(ir_democflux_si)%r81d, &
          rio_promcflux_si            => this%rvars(ir_promcflux_si)%r81d, &
          rio_termcarea_cano_si       => this%rvars(ir_termcarea_cano_si)%r81d, &
          rio_termcarea_usto_si       => this%rvars(ir_termcarea_usto_si)%r81d, &
          rio_imortcarea_si           => this%rvars(ir_imortcarea_si)%r81d, &
          rio_fmortcarea_cano_si      => this%rvars(ir_fmortcarea_cano_si)%r81d, &
          rio_fmortcarea_usto_si      => this%rvars(ir_fmortcarea_usto_si)%r81d, &
          rio_imortrate_sicdpf        => this%rvars(ir_imortrate_sicdpf)%r81d, &
          rio_termnindiv_cano_sicdpf  => this%rvars(ir_termnindiv_cano_sicdpf)%r81d, &
          rio_termnindiv_usto_sicdpf  => this%rvars(ir_termnindiv_usto_sicdpf)%r81d, &
          rio_imortcflux_sicdsc       => this%rvars(ir_imortcflux_sicdsc)%r81d, &
          rio_termcflux_cano_sicdsc   => this%rvars(ir_termcflux_cano_sicdsc)%r81d, &
          rio_termcflux_usto_sicdsc   => this%rvars(ir_termcflux_usto_sicdsc)%r81d, &
          rio_fmortrate_cano_sicdpf   => this%rvars(ir_fmortrate_cano_sicdpf)%r81d, &
          rio_fmortrate_usto_sicdpf   => this%rvars(ir_fmortrate_usto_sicdpf)%r81d, &
          rio_fmortcflux_cano_sicdsc  => this%rvars(ir_fmortcflux_cano_sicdsc)%r81d, &
          rio_fmortcflux_usto_sicdsc  => this%rvars(ir_fmortcflux_usto_sicdsc)%r81d, &
          rio_crownarea_cano_damage_si=> this%rvars(ir_crownarea_cano_si)%r81d, &
          rio_crownarea_usto_damage_si=> this%rvars(ir_crownarea_usto_si)%r81d, &
          rio_emanpp_si               => this%rvars(ir_emanpp_si)%r81d, &
          rio_imortcflux_sipft        => this%rvars(ir_imortcflux_sipft)%r81d, &
          rio_fmortcflux_cano_sipft   => this%rvars(ir_fmortcflux_cano_sipft)%r81d, &
          rio_fmortcflux_usto_sipft   => this%rvars(ir_fmortcflux_usto_sipft)%r81d, &
          rio_abg_term_flux_siscpf   => this%rvars(ir_abg_term_flux_siscpf)%r81d, &
          rio_abg_imort_flux_siscpf  => this%rvars(ir_abg_imort_flux_siscpf)%r81d, &
          rio_abg_fmort_flux_siscpf  => this%rvars(ir_abg_fmort_flux_siscpf)%r81d )


       totalcohorts = 0

       do s = 1,nsites

          io_idx_si      = this%restart_map(nc)%site_index(s)
          io_idx_co_1st  = this%restart_map(nc)%cohort1_index(s)

          io_idx_co      = io_idx_co_1st
          io_idx_pa_ib   = io_idx_co_1st
          io_idx_si_wmem = io_idx_co_1st
          io_idx_si_pfcl = io_idx_co_1st
          io_idx_si_vtmem = io_idx_co_1st
          io_idx_pa_ncl = io_idx_co_1st

          ! Hydraulics counters  lyr = hydraulic layer, shell = rhizosphere shell
          io_idx_si_lyr_shell = io_idx_co_1st

          io_idx_si_scpf = io_idx_co_1st
          io_idx_si_sc   = io_idx_co_1st
          io_idx_si_capf = io_idx_co_1st
          io_idx_si_cacls= io_idx_co_1st
          io_idx_si_cdsc = io_idx_co_1st
          io_idx_si_cdpf = io_idx_co_1st
          io_idx_si_scpf = io_idx_co_1st
          io_idx_si_pft = io_idx_co_1st
          io_idx_si_scpf_term = io_idx_co_1st
          io_idx_si_pft_term = io_idx_co_1st
          
          io_idx_si_luludi  = io_idx_co_1st
          io_idx_si_lu  = io_idx_co_1st

          ! read seed_bank info(site-level, but PFT-resolved)
          do i_pft = 1,numpft
             sites(s)%recruitment_rate(i_pft) = rio_recrate_sift(io_idx_co_1st+i_pft-1)
          enddo

          ! variables for fixed biogeography mode. These are currently used in restart even when this is off.
          do i_pft = 1,numpft
             sites(s)%use_this_pft(i_pft) = rio_use_this_pft_sift(io_idx_co_1st+i_pft-1)
             do i_landuse = 1, n_landuse_cats
                i_pflu = i_landuse + (i_pft - 1) * n_landuse_cats
                sites(s)%area_pft(i_pft, i_landuse)     = rio_area_pft_sift(io_idx_co_1st+i_pflu-1)
             end do
          enddo

          sites(s)%min_allowed_landuse_fraction  = rio_min_allowed_landuse_fraction_si(io_idx_si)
          do i_landuse = 1, n_landuse_cats
             if ( rio_landuse_vector_gt_min_si(io_idx_si_lu) .eq. itrue ) then
                sites(s)%landuse_vector_gt_min(i_landuse)  = .true.
             else
                sites(s)%landuse_vector_gt_min(i_landuse)  = .false.
             endif
             io_idx_si_lu = io_idx_si_lu + 1
          end do
          sites(s)%area_bareground  = rio_area_bareground_si(io_idx_si)

          do i_scls = 1,nlevsclass
             do i_pft = 1, numpft
                sites(s)%fmort_rate_canopy(i_scls, i_pft)  = rio_fmortrate_cano_siscpf(io_idx_si_scpf)
                sites(s)%fmort_rate_ustory(i_scls, i_pft)  = rio_fmortrate_usto_siscpf(io_idx_si_scpf)
                sites(s)%imort_rate(i_scls, i_pft)         = rio_imortrate_siscpf(io_idx_si_scpf)
                sites(s)%fmort_rate_crown(i_scls, i_pft)   = rio_fmortrate_crown_siscpf(io_idx_si_scpf)
                sites(s)%fmort_rate_cambial(i_scls, i_pft) = rio_fmortrate_cambi_siscpf(io_idx_si_scpf)
                sites(s)%growthflux_fusion(i_scls, i_pft)  = rio_growflx_fusion_siscpf(io_idx_si_scpf)
                sites(s)%term_abg_flux(i_scls,i_pft) = rio_abg_term_flux_siscpf(io_idx_si_scpf)
                sites(s)%imort_abg_flux(i_scls,i_pft) = rio_abg_imort_flux_siscpf(io_idx_si_scpf)
                sites(s)%fmort_abg_flux(i_scls,i_pft) = rio_abg_fmort_flux_siscpf(io_idx_si_scpf)
                io_idx_si_scpf = io_idx_si_scpf + 1
                do i_term_type = 1, n_term_mort_types
                   sites(s)%term_nindivs_canopy(i_term_type,i_scls,i_pft) = rio_termnindiv_cano_siscpf(io_idx_si_scpf_term)
                   sites(s)%term_nindivs_ustory(i_term_type,i_scls,i_pft) = rio_termnindiv_usto_siscpf(io_idx_si_scpf_term)
                   io_idx_si_scpf_term = io_idx_si_scpf_term + 1
                end do
             end do
          end do

          do i_pft = 1, numpft
             do i_term_type = 1, n_term_mort_types
                sites(s)%term_carbonflux_canopy(i_term_type,i_pft)   = rio_termcflux_cano_sipft(io_idx_si_pft_term)
                sites(s)%term_carbonflux_ustory(i_term_type,i_pft)   = rio_termcflux_usto_sipft(io_idx_si_pft_term)
                io_idx_si_pft_term = io_idx_si_pft_term + 1
             end do
             sites(s)%fmort_carbonflux_canopy(i_pft)  = rio_fmortcflux_cano_sipft(io_idx_si_pft)
             sites(s)%fmort_carbonflux_ustory(i_pft)  = rio_fmortcflux_usto_sipft(io_idx_si_pft)
             sites(s)%imort_carbonflux(i_pft)         = rio_imortcflux_sipft(io_idx_si_pft)
             sites(s)%dstatus(i_pft)        = rio_dd_status_sift(io_idx_si_pft)
             sites(s)%dleafondate(i_pft)    = rio_dleafondate_sift(io_idx_si_pft)
             sites(s)%dleafoffdate(i_pft)   = rio_dleafoffdate_sift(io_idx_si_pft)
             sites(s)%dndaysleafon(i_pft)   = rio_dndaysleafon_sift(io_idx_si_pft)
             sites(s)%dndaysleafoff(i_pft)  = rio_dndaysleafoff_sift(io_idx_si_pft)
             sites(s)%elong_factor(i_pft)   = rio_elong_factor_sift(io_idx_si_pft)
             sites(s)%seed_in(i_pft)        = rio_seed_in_sift(io_idx_si_pft)
             sites(s)%seed_out(i_pft)        = rio_seed_out_sift(io_idx_si_pft)
             io_idx_si_pft = io_idx_si_pft + 1
          end do

          ! site-level disturbance rate diagnostic
          do i_lu_donor = 1, n_landuse_cats
             do i_lu_receiver = 1, n_landuse_cats
                do i_dist = 1, n_dist_types
                   sites(s)%disturbance_rates(i_dist,i_lu_donor, i_lu_receiver) = rio_disturbance_rates_siluludi(io_idx_si_luludi)
                   io_idx_si_luludi = io_idx_si_luludi + 1
                end do
             end do
          end do

          ! Mass balance and diagnostics across elements at the site level
          if(hlm_use_sp.eq.ifalse)then
             do el = 1, num_elements

                io_idx_si_cwd = io_idx_co_1st
                io_idx_si_pft = io_idx_co_1st
                io_idx_si_scpf = io_idx_co_1st

                do i_cwd=1,ncwd
                   sites(s)%flux_diags(el)%cwd_ag_input(i_cwd) = this%rvars(ir_cwdagin_flxdg+el-1)%r81d(io_idx_si_cwd)
                   sites(s)%flux_diags(el)%cwd_bg_input(i_cwd) = this%rvars(ir_cwdbgin_flxdg+el-1)%r81d(io_idx_si_cwd)
                   io_idx_si_cwd = io_idx_si_cwd + 1
                end do

                do i_pft=1,numpft
                   sites(s)%flux_diags(el)%leaf_litter_input(i_pft) = this%rvars(ir_leaflittin_flxdg+el-1)%r81d(io_idx_si_pft)
                   sites(s)%flux_diags(el)%root_litter_input(i_pft) = this%rvars(ir_rootlittin_flxdg+el-1)%r81d(io_idx_si_pft)
                   sites(s)%mass_balance(el)%wood_product_harvest(i_pft) = this%rvars(ir_woodprod_harvest_mbal+el-1)%r81d(io_idx_si_pft)
                   sites(s)%mass_balance(el)%wood_product_landusechange(i_pft) = this%rvars(ir_woodprod_landusechange_mbal+el-1)%r81d(io_idx_si_pft)
                   io_idx_si_pft = io_idx_si_pft + 1
                end do

                sites(s)%mass_balance(el)%old_stock = this%rvars(ir_oldstock_mbal+el-1)%r81d(io_idx_si)
                sites(s)%mass_balance(el)%err_fates = this%rvars(ir_errfates_mbal+el-1)%r81d(io_idx_si)
             end do
          end if
          
          sites(s)%spread = rio_spread_si(io_idx_si)

          ! Perform a check on the number of patches per site
          patchespersite = 0

          cpatch => sites(s)%oldest_patch
          do_patch: do while(associated(cpatch))

             patchespersite = patchespersite + 1

             ccohort => cpatch%shortest

             ! new patch, reset num cohorts
             cohortsperpatch = 0

             do while(associated(ccohort))

                ! found cohort, increment
                cohortsperpatch  = cohortsperpatch    + 1
                totalcohorts     = totalcohorts + 1

                if ( debug ) then
                   write(fates_log(),*) 'CVTL io_idx_co ',io_idx_co
                endif

                ! Fill PRT state variables with array data
                ! We just loop through the objects, and reference our members relative
                ! the base index of the PRT variables
                ! -----------------------------------------------------------------------

                ir_prt_var = ir_prt_base
                do i_var = 1, prt_global%num_vars
                   do i_pos = 1, prt_global%state_descriptor(i_var)%num_pos

                      ir_prt_var = ir_prt_var + 1
                      ccohort%prt%variables(i_var)%val(i_pos) = &
                            this%rvars(ir_prt_var)%r81d(io_idx_co)

                      ir_prt_var = ir_prt_var + 1
                      ccohort%prt%variables(i_var)%turnover(i_pos) = &
                            this%rvars(ir_prt_var)%r81d(io_idx_co)

                      ir_prt_var = ir_prt_var + 1
                      ccohort%prt%variables(i_var)%net_alloc(i_pos) = &
                            this%rvars(ir_prt_var)%r81d(io_idx_co)

                      ir_prt_var = ir_prt_var + 1
                      ccohort%prt%variables(i_var)%burned(i_pos) = &
                            this%rvars(ir_prt_var)%r81d(io_idx_co)
                   end do
                end do

                ccohort%canopy_layer = rio_canopy_layer_co(io_idx_co)
                ccohort%canopy_layer_yesterday = rio_canopy_layer_yesterday_co(io_idx_co)
                ccohort%crowndamage  = rio_crowndamage_co(io_idx_co)
                ccohort%canopy_trim  = rio_canopy_trim_co(io_idx_co)
                ccohort%l2fr         = rio_l2fr_co(io_idx_co)

                call this%GetCohortRealVector(ccohort%year_net_uptake,nlevleaf,ir_year_net_up_co,io_idx_co)

                if(hlm_parteh_mode .eq. prt_cnp_flex_allom_hyp) then
                   ccohort%cx_int       = this%rvars(ir_cx_int_co)%r81d(io_idx_co)
                   ccohort%ema_dcxdt    = this%rvars(ir_emadcxdt_co)%r81d(io_idx_co)
                   ccohort%cx0          = this%rvars(ir_cx0_co)%r81d(io_idx_co)
                   ccohort%cnp_limiter  = int(this%rvars(ir_cnplimiter_co)%r81d(io_idx_co))
                   ccohort%daily_nh4_uptake = this%rvars(ir_daily_nh4_uptake_co)%r81d(io_idx_co)
                   ccohort%daily_no3_uptake = this%rvars(ir_daily_no3_uptake_co)%r81d(io_idx_co)
                   ccohort%sym_nfix_daily = this%rvars(ir_daily_n_fixation_co)%r81d(io_idx_co)
                   ccohort%daily_p_gain = this%rvars(ir_daily_p_uptake_co)%r81d(io_idx_co)
                   ccohort%daily_n_demand = this%rvars(ir_daily_n_demand_co)%r81d(io_idx_co)
                   ccohort%daily_p_demand = this%rvars(ir_daily_p_demand_co)%r81d(io_idx_co)
                end if

                ccohort%seed_prod    = rio_seed_prod_co(io_idx_co)
                ccohort%size_class_lasttimestep = rio_size_class_lasttimestep(io_idx_co)
                ccohort%dbh          = rio_dbh_co(io_idx_co)
                ccohort%coage        = rio_coage_co(io_idx_co)
                ccohort%g_sb_laweight= rio_g_sb_laweight_co(io_idx_co)
                ccohort%height       = rio_height_co(io_idx_co)
                ccohort%n            = rio_nplant_co(io_idx_co)
                ccohort%gpp_acc      = rio_gpp_acc_co(io_idx_co)
                ccohort%npp_acc      = rio_npp_acc_co(io_idx_co)
                ccohort%resp_acc     = rio_resp_acc_co(io_idx_co)
                ccohort%gpp_acc_hold = rio_gpp_acc_hold_co(io_idx_co)
                ccohort%resp_acc_hold = rio_resp_acc_hold_co(io_idx_co)
                ccohort%npp_acc_hold = rio_npp_acc_hold_co(io_idx_co)
                ccohort%resp_excess   = rio_resp_excess_co(io_idx_co)

                ccohort%bmort        = rio_bmort_co(io_idx_co)
                ccohort%hmort        = rio_hmort_co(io_idx_co)
                ccohort%cmort        = rio_cmort_co(io_idx_co)
                ccohort%smort        = rio_smort_co(io_idx_co)
                ccohort%asmort       = rio_asmort_co(io_idx_co)
                ccohort%dgmort       = rio_dgmort_co(io_idx_co)
                ccohort%frmort        = rio_frmort_co(io_idx_co)

                

                !Logging
                ccohort%lmort_direct       = rio_lmort_direct_co(io_idx_co)
                ccohort%lmort_collateral   = rio_lmort_collateral_co(io_idx_co)
                ccohort%lmort_infra        = rio_lmort_infra_co(io_idx_co)

                ccohort%ddbhdt       = rio_ddbhdt_co(io_idx_co)
                ccohort%resp_tstep   = rio_resp_tstep_co(io_idx_co)
                ccohort%pft          = rio_pft_co(io_idx_co)
                ccohort%status_coh   = rio_status_co(io_idx_co)
                ccohort%efleaf_coh   = rio_efleaf_co(io_idx_co)
                ccohort%effnrt_coh   = rio_effnrt_co(io_idx_co)
                ccohort%efstem_coh   = rio_efstem_co(io_idx_co)
                ccohort%isnew        = ( rio_isnew_co(io_idx_co) .eq. new_cohort )

                call ccohort%InitPRTBoundaryConditions()
                call ccohort%UpdateCohortBioPhysRates()

                ! Initialize Plant Hydraulics

                if(hlm_use_planthydro==itrue)then

                   ! Load the water contents
                   call this%GetCohortRealVector(ccohort%co_hydr%th_ag,n_hypool_ag, &
                                                 ir_hydro_th_ag_covec,io_idx_co)
                   call this%GetCohortRealVector(ccohort%co_hydr%th_aroot,sites(s)%si_hydr%nlevrhiz, &
                                                 ir_hydro_th_aroot_covec,io_idx_co)

                   ccohort%co_hydr%th_troot = this%rvars(ir_hydro_th_troot)%r81d(io_idx_co)
                   ccohort%co_hydr%errh2o = this%rvars(ir_hydro_errh2o)%r81d(io_idx_co)

                   call UpdatePlantPsiFTCFromTheta(ccohort,sites(s)%si_hydr)

                end if

                !  (Keeping as an example)
                !call this%GetRMeanRestartVar(ccohort%tveg_lpa, ir_tveglpa_co, io_idx_co)
                
                ccohort%c_area = this%rvars(ir_c_area_co)%r81d(io_idx_co)
                ccohort%treelai = this%rvars(ir_treelai_co)%r81d(io_idx_co)
                ccohort%treesai = this%rvars(ir_treesai_co)%r81d(io_idx_co)
                
                io_idx_co = io_idx_co + 1

                ccohort => ccohort%taller

             enddo ! current cohort do while

             if(cohortsperpatch .ne. rio_ncohort_pa(io_idx_co_1st)) then
                write(fates_log(),*) 'Number of cohorts per patch during retrieval'
                write(fates_log(),*) 'does not match allocation'
                call endrun(msg=errMsg(sourcefile, __LINE__))
             end if

             !
             ! deal with patch level fields here
             !
             cpatch%livegrass          = rio_livegrass_pa(io_idx_co_1st)
             cpatch%age                = rio_age_pa(io_idx_co_1st)
             cpatch%land_use_label       = rio_patchdistturbcat_pa(io_idx_co_1st)
             cpatch%age_since_anthro_disturbance   = rio_agesinceanthrodist_pa(io_idx_co_1st)
             cpatch%nocomp_pft_label               = rio_nocomp_pft_label_pa(io_idx_co_1st)
             cpatch%area               = rio_area_pa(io_idx_co_1st)
             cpatch%age_class          = get_age_class_index(cpatch%age)
             cpatch%fcansno            = rio_fcansno_pa(io_idx_co_1st)

             ! Set zenith angle info
             cpatch%solar_zenith_flag  = ( rio_solar_zenith_flag_pa(io_idx_co_1st) .eq. itrue )
             cpatch%solar_zenith_angle = rio_solar_zenith_angle_pa(io_idx_co_1st)

             cpatch%ncl_p = this%rvars(ir_nclp_pa)%int1d(io_idx_co_1st)
             cpatch%zstar = this%rvars(ir_zstar_pa)%r81d(io_idx_co_1st)

             call this%GetRMeanRestartVar(cpatch%tveg24, ir_tveg24_pa, io_idx_co_1st)
             call this%GetRMeanRestartVar(cpatch%tveg_lpa, ir_tveglpa_pa, io_idx_co_1st)
             call this%GetRMeanRestartVar(cpatch%tveg_longterm, ir_tveglongterm_pa, io_idx_co_1st)

             if ( regeneration_model == TRS_regeneration ) then
                call this%GetRMeanRestartVar(cpatch%seedling_layer_par24, ir_seedling_layer_par24_pa, io_idx_co_1st)
                call this%GetRMeanRestartVar(cpatch%sdlng_mort_par, ir_sdlng_mort_par_pa,io_idx_co_1st)
                call this%GetRMeanRestartVar(cpatch%sdlng2sap_par, ir_sdlng2sap_par_pa,io_idx_co_1st)
                io_idx_pa_pft  = io_idx_co_1st
                do pft = 1, numpft 
                   call this%GetRMeanRestartVar(cpatch%sdlng_mdd(pft)%p, ir_sdlng_mdd_pa,io_idx_pa_pft)
                   call this%GetRMeanRestartVar(cpatch%sdlng_emerg_smp(pft)%p, ir_sdlng_emerg_smp_pa,io_idx_pa_pft)
                   io_idx_pa_pft      = io_idx_pa_pft + 1
                enddo
             end if

             ! set cohorts per patch for IO

             if ( debug ) then
                write(fates_log(),*) 'CVTL III ' &
                     ,io_idx_co,cohortsperpatch
             endif

             if(hlm_use_sp.eq.ifalse)then

                io_idx_pa_pft  = io_idx_co_1st
                do i = 1,numpft
                   cpatch%scorch_ht(i) = this%rvars(ir_scorch_ht_pa_pft)%r81d(io_idx_pa_pft)
                   io_idx_pa_pft      = io_idx_pa_pft + 1
                end do

                io_idx_pa_cwd  = io_idx_co_1st
                do i = 1,nfsc
                   cpatch%litter_moisture(i) = this%rvars(ir_litter_moisture_pa_nfsc)%r81d(io_idx_pa_cwd)
                   io_idx_pa_cwd      = io_idx_pa_cwd + 1
                end do

                ! --------------------------------------------------------------------------
                ! Pull litter from the restart arrays
                ! Each element has its own variable, so we have to make sure
                ! we keep re-setting this
                ! --------------------------------------------------------------------------

                do el = 0, num_elements-1

                   io_idx_pa_pft  = io_idx_co_1st
                   io_idx_pa_cwd  = io_idx_co_1st
                   io_idx_pa_cwsl = io_idx_co_1st
                   io_idx_pa_dcsl = io_idx_co_1st
                   io_idx_pa_dc   = io_idx_co_1st

                   litt => cpatch%litter(el+1)
                   nlevsoil = size(litt%bg_cwd,dim=2)

                   do i = 1,numpft
                      litt%seed(i)       = this%rvars(ir_seed_litt+el)%r81d(io_idx_pa_pft)
                      litt%seed_germ(i)  = this%rvars(ir_seedgerm_litt+el)%r81d(io_idx_pa_pft)
                      litt%seed_decay(i)       = this%rvars(ir_seed_decay_litt+el)%r81d(io_idx_pa_pft)
                      litt%seed_germ_decay(i)  = this%rvars(ir_seedgerm_decay_litt+el)%r81d(io_idx_pa_pft)
                      io_idx_pa_pft      = io_idx_pa_pft + 1
                   end do

                   do i = 1,ndcmpy
                      litt%leaf_fines(i) = this%rvars(ir_leaf_litt+el)%r81d(io_idx_pa_dc)
                      litt%leaf_fines_frag(i) = this%rvars(ir_lfines_frag_litt+el)%r81d(io_idx_pa_dc)
                      io_idx_pa_dc       = io_idx_pa_dc + 1
                      do ilyr=1,nlevsoil
                         litt%root_fines(i,ilyr)      = this%rvars(ir_fnrt_litt+el)%r81d(io_idx_pa_dcsl)
                         litt%root_fines_frag(i,ilyr) = this%rvars(ir_rfines_frag_litt+el)%r81d(io_idx_pa_dcsl)
                         io_idx_pa_dcsl = io_idx_pa_dcsl + 1
                      end do
                   end do

                   do i = 1,ncwd

                      litt%ag_cwd(i) = this%rvars(ir_agcwd_litt+el)%r81d(io_idx_pa_cwd)
                      litt%ag_cwd_frag(i) = this%rvars(ir_agcwd_frag_litt+el)%r81d(io_idx_pa_cwd)
                      io_idx_pa_cwd = io_idx_pa_cwd + 1

                      do ilyr=1,nlevsoil
                         litt%bg_cwd(i,ilyr) = this%rvars(ir_bgcwd_litt+el)%r81d(io_idx_pa_cwsl)
                         litt%bg_cwd_frag(i,ilyr) = this%rvars(ir_bgcwd_frag_litt+el)%r81d(io_idx_pa_cwsl)
                         io_idx_pa_cwsl = io_idx_pa_cwsl + 1
                      end do
                   end do

                end do
             end if

             
             do i = 1,num_swb
                cpatch%gnd_alb_dif(i) = rio_gnd_alb_dif_pasb(io_idx_pa_ib)
                cpatch%gnd_alb_dir(i) = rio_gnd_alb_dir_pasb(io_idx_pa_ib)
                io_idx_pa_ib = io_idx_pa_ib + 1
             end do

             if (hlm_use_sp .eq. itrue) then
               do i = 1,nclmax
                 cpatch%canopy_layer_tlai(i) = this%rvars(ir_canopy_layer_tlai_pa)%r81d(io_idx_pa_ncl)
                 io_idx_pa_ncl = io_idx_pa_ncl + 1
               end do
             end if

             ! Now increment the position of the first cohort to that of the next
             ! patch

             io_idx_co_1st = io_idx_co_1st + fates_maxElementsPerPatch

             ! and max the number of allowed cohorts per patch
             io_idx_pa_pft  = io_idx_co_1st
             io_idx_pa_cwd  = io_idx_co_1st
             io_idx_pa_ib   = io_idx_co_1st
             io_idx_co      = io_idx_co_1st
             io_idx_pa_ncl  = io_idx_co_1st

             if ( debug ) then
                write(fates_log(),*) 'CVTL io_idx_co_1st ', io_idx_co_1st
                write(fates_log(),*) 'CVTL cohortsperpatch ', cohortsperpatch
                write(fates_log(),*) 'CVTL totalCohorts ', totalCohorts
             end if

             cpatch => cpatch%younger
          enddo do_patch

          if(patchespersite .ne. rio_npatch_si(io_idx_si)) then
             write(fates_log(),*) 'Number of patches per site during retrieval does not match allocation'
             call endrun(msg=errMsg(sourcefile, __LINE__))
          end if

          do i = 1,nclmax
             do i_pft = 1, numpft
                sites(s)%rec_l2fr(i_pft,i) = rio_recl2fr_sipfcl(io_idx_si_pfcl)
                io_idx_si_pfcl = io_idx_si_pfcl + 1
             end do
          end do
          
          do i = 1,numWaterMem
             do i_pft=1,numpft
                sites(s)%liqvol_memory(i,i_pft) = rio_liqvolmem_siwmft( io_idx_si_wmem )
                sites(s)%smp_memory(i,i_pft) = rio_smpmem_siwmft( io_idx_si_wmem )
                io_idx_si_wmem = io_idx_si_wmem + 1
             end do
          end do

          do i = 1, num_vegtemp_mem
             sites(s)%vegtemp_memory(i) = rio_vegtempmem_sitm( io_idx_si_vtmem )
             io_idx_si_vtmem = io_idx_si_vtmem + 1
          end do

          ! -----------------------------------------------------------------------------
          ! Retrieve site-level hydraulics arrays
          ! Note that Hydraulics structures, their allocations, and the length
          ! declaration nlevsoi_hyd should be allocated early on when the code first
          ! allocates sites (before restart info), and when the soils layer is
          ! first known.
          ! -----------------------------------------------------------------------------

          if(hlm_use_planthydro==itrue)then

             sites(s)%si_hydr%h2oveg_recruit      = this%rvars(ir_hydro_recruit_si)%r81d(io_idx_si)
             sites(s)%si_hydr%h2oveg_dead         = this%rvars(ir_hydro_dead_si)%r81d(io_idx_si)
             sites(s)%si_hydr%h2oveg_growturn_err = this%rvars(ir_hydro_growturn_err_si)%r81d(io_idx_si)
             sites(s)%si_hydr%h2oveg_hydro_err    = this%rvars(ir_hydro_hydro_err_si)%r81d(io_idx_si)

             ! Hydraulics counters  lyr = hydraulic layer, shell = rhizosphere shell
             do i = 1, sites(s)%si_hydr%nlevrhiz
                ! Loop shells
                do k = 1, nshell
                   sites(s)%si_hydr%h2osoi_liqvol_shell(i,k) = &
                        this%rvars(ir_hydro_liqvol_shell_si)%r81d(io_idx_si_lyr_shell)
                   io_idx_si_lyr_shell = io_idx_si_lyr_shell + 1
                end do
             end do

          end if


          ! Fill the site level diagnostics arrays
          ! -----------------------------------------------------------------------------
          do i_scls = 1,nlevsclass

             sites(s)%demotion_rate(i_scls)  = rio_demorate_sisc(io_idx_si_sc)
             sites(s)%promotion_rate(i_scls) = rio_promrate_sisc(io_idx_si_sc)
             
             io_idx_si_sc = io_idx_si_sc + 1
          end do
          
          if (hlm_use_tree_damage .eq. itrue) then
             do i_cdam = 1, nlevdamage
                do i_pft = 1, numpft
                   do i_scls = 1, nlevsclass
                      sites(s)%imort_rate_damage(i_cdam, i_scls, i_pft)   = rio_imortrate_sicdpf(io_idx_si_cdpf)
                      sites(s)%term_nindivs_canopy_damage(i_cdam,i_scls,i_pft) = rio_termnindiv_cano_sicdpf(io_idx_si_cdpf)
                      sites(s)%term_nindivs_ustory_damage(i_cdam,i_scls,i_pft) = rio_termnindiv_usto_sicdpf(io_idx_si_cdpf)
                      sites(s)%imort_cflux_damage(i_cdam, i_scls)         = rio_imortcflux_sicdsc(io_idx_si_cdsc)
                      sites(s)%term_cflux_canopy_damage(i_cdam, i_scls)   = rio_termcflux_cano_sicdsc(io_idx_si_cdsc)
                      sites(s)%term_cflux_ustory_damage(i_cdam, i_scls)   = rio_termcflux_usto_sicdsc(io_idx_si_cdsc)
                      sites(s)%fmort_rate_canopy_damage(i_cdam, i_scls, i_pft)   = rio_fmortrate_cano_sicdpf(io_idx_si_cdpf)
                      sites(s)%fmort_rate_ustory_damage(i_cdam, i_scls, i_pft)   = rio_fmortrate_usto_sicdpf(io_idx_si_cdpf)
                      sites(s)%fmort_cflux_canopy_damage(i_cdam, i_scls)  = rio_fmortcflux_cano_sicdsc(io_idx_si_cdsc)
                      sites(s)%fmort_cflux_ustory_damage(i_cdam, i_scls)  = rio_fmortcflux_usto_sicdsc(io_idx_si_cdsc)
                      io_idx_si_cdsc = io_idx_si_cdsc + 1
                      io_idx_si_cdpf = io_idx_si_cdpf + 1
                   end do
                end do
             end do

             sites(s)%crownarea_canopy_damage = rio_crownarea_cano_damage_si(io_idx_si)
             sites(s)%crownarea_ustory_damage = rio_crownarea_usto_damage_si(io_idx_si)
             
             
          end if

          sites(s)%ema_npp                 = rio_emanpp_si(io_idx_si)
          sites(s)%term_crownarea_canopy    = rio_termcarea_cano_si(io_idx_si)
          sites(s)%term_crownarea_ustory    = rio_termcarea_usto_si(io_idx_si)
          sites(s)%imort_crownarea          = rio_imortcarea_si(io_idx_si)
          sites(s)%fmort_crownarea_canopy  = rio_fmortcarea_cano_si(io_idx_si)
          sites(s)%fmort_crownarea_ustory  = rio_fmortcarea_usto_si(io_idx_si)
          sites(s)%demotion_carbonflux      = rio_democflux_si(io_idx_si)
          sites(s)%promotion_carbonflux     = rio_promcflux_si(io_idx_si)

          ! Site level phenology status flags

          sites(s)%cstatus        = rio_cd_status_si(io_idx_si)
          sites(s)%nchilldays     = rio_nchill_days_si(io_idx_si)
          sites(s)%ncolddays      = rio_ncold_days_si(io_idx_si)
          sites(s)%cleafondate    = rio_cleafondate_si(io_idx_si)
          sites(s)%cleafoffdate   = rio_cleafoffdate_si(io_idx_si)
          sites(s)%cndaysleafon   = rio_cndaysleafon_si(io_idx_si)
          sites(s)%cndaysleafoff  = rio_cndaysleafoff_si(io_idx_si)
          sites(s)%grow_deg_days  = rio_gdd_si(io_idx_si)
          sites(s)%phen_model_date= rio_phenmodeldate_si(io_idx_si)

         

          sites(s)%fireWeather%fire_weather_index  = rio_fireweather_index_si(io_idx_si)
          sites(s)%snow_depth     = rio_snow_depth_si(io_idx_si)
          sites(s)%resources_management%trunk_product_site = rio_trunk_product_si(io_idx_si)

          ! if needed, trigger the special procedure to initialize land use structure from a
          ! restart run that did not include land use.
          if (rio_landuse_config_si(io_idx_si) .eq. itrue .and. hlm_use_potentialveg .eq. ifalse) then
             sites(s)%transition_landuse_from_off_to_on = .true.
          else if ( rio_landuse_config_si(io_idx_si) .ne. hlm_use_potentialveg ) then
             ! can't go back into potential vegetation mode, it is a one-way thing.
             write(fates_log(),*) 'this combination of rio_landuse_config_si(io_idx_si) and hlm_use_potentialveg is not permitted'
             write(fates_log(),*) 'rio_landuse_config_si(io_idx_si)', rio_landuse_config_si(io_idx_si)
             write(fates_log(),*) 'hlm_use_potentialveg', hlm_use_potentialveg       
             call endrun(msg=errMsg(sourcefile, __LINE__))
          endif

       end do

       if ( debug ) then
          write(fates_log(),*) 'CVTL total cohorts ',totalCohorts
       end if

     end associate
   end subroutine get_restart_vectors

   ! ====================================================================================

   subroutine update_3dpatch_radiation(this, nsites, sites, bc_out)

     ! -------------------------------------------------------------------------
     ! This subroutine populates output boundary conditions related to radiation
     ! called upon restart reads.
     ! -------------------------------------------------------------------------

     use FatesNormanRadMod, only : PatchNormanRadiation
     use EDTypesMod,             only : ed_site_type
     use FatesPatchMod,          only : fates_patch_type

     ! !ARGUMENTS:
     class(fates_restart_interface_type) , intent(inout) :: this
     integer                     , intent(in)            :: nsites
     type(ed_site_type)          , intent(inout), target :: sites(nsites)
     type(bc_out_type)           , intent(inout)         :: bc_out(nsites)

     ! locals
     ! ----------------------------------------------------------------------------------
     type(fates_patch_type),pointer  :: currentPatch  ! current patch
     integer                      :: s             ! site counter
     integer                      :: ib            ! radiation band counter
     integer                      :: ifp           ! patch counter

     do s = 1, nsites

        ifp = 0
        currentpatch => sites(s)%oldest_patch
        do while (associated(currentpatch))
           ifp = ifp+1

           currentPatch%f_sun      (:,:,:) = 0._r8
           currentPatch%fabd_sun_z (:,:,:) = 0._r8
           currentPatch%fabd_sha_z (:,:,:) = 0._r8
           currentPatch%fabi_sun_z (:,:,:) = 0._r8
           currentPatch%fabi_sha_z (:,:,:) = 0._r8
           currentPatch%fabd       (:)     = 0._r8
           currentPatch%fabi       (:)     = 0._r8

           ! zero diagnostic radiation profiles
           currentPatch%nrmlzd_parprof_pft_dir_z(:,:,:,:) = 0._r8
           currentPatch%nrmlzd_parprof_pft_dif_z(:,:,:,:) = 0._r8

           currentPatch%rad_error(:) = 0._r8
           
           ! -----------------------------------------------------------
           ! When calling norman radiation from the short-timestep
           ! we are passing in boundary conditions to set the following
           ! variables:
           ! currentPatch%solar_zenith_flag     (is there daylight?)
           ! currentPatch%solar_zenith_angle    (what is the value?)
           ! -----------------------------------------------------------

           if(currentPatch%solar_zenith_flag)then

              bc_out(s)%albd_parb(ifp,:) = 0._r8  ! output HLM
              bc_out(s)%albi_parb(ifp,:) = 0._r8  ! output HLM
              bc_out(s)%fabi_parb(ifp,:) = 0._r8  ! output HLM
              bc_out(s)%fabd_parb(ifp,:) = 0._r8  ! output HLM
              bc_out(s)%ftdd_parb(ifp,:) = 1._r8  ! output HLM
              bc_out(s)%ftid_parb(ifp,:) = 1._r8  ! output HLM
              bc_out(s)%ftii_parb(ifp,:) = 1._r8  ! output HLM

              if (maxval(currentPatch%nrad(1,:))==0)then
                 !there are no leaf layers in this patch. it is effectively bare ground.
                 ! no radiation is absorbed
                 bc_out(s)%fabd_parb(ifp,:) = 0.0_r8
                 bc_out(s)%fabi_parb(ifp,:) = 0.0_r8
                 do ib = 1,num_swb

                    bc_out(s)%albd_parb(ifp,ib) = currentPatch%gnd_alb_dir(ib)
                    bc_out(s)%albi_parb(ifp,ib) = currentPatch%gnd_alb_dif(ib)
                    bc_out(s)%ftdd_parb(ifp,ib)= 1.0_r8
                    bc_out(s)%ftid_parb(ifp,ib)= 1.0_r8
                    bc_out(s)%ftii_parb(ifp,ib)= 1.0_r8
                 enddo
              else

                 select case(radiation_model)
                 case(norman_solver)
                 
                    call PatchNormanRadiation (currentPatch, &
                         bc_out(s)%albd_parb(ifp,:), &
                         bc_out(s)%albi_parb(ifp,:), &
                         bc_out(s)%fabd_parb(ifp,:), &
                         bc_out(s)%fabi_parb(ifp,:), &
                         bc_out(s)%ftdd_parb(ifp,:), &
                         bc_out(s)%ftid_parb(ifp,:), &
                         bc_out(s)%ftii_parb(ifp,:))


                 case(twostr_solver)
                    associate( twostr => currentPatch%twostr)

                      call twostr%CanopyPrep(currentPatch%fcansno)
                      call twostr%ZenithPrep(currentPatch%solar_zenith_angle)
                      
                      do ib = 1,num_swb
                         
                         twostr%band(ib)%albedo_grnd_diff = currentPatch%gnd_alb_dif(ib)
                         twostr%band(ib)%albedo_grnd_beam = currentPatch%gnd_alb_dir(ib)
                         
                         call twostr%Solve(ib,             &  ! in
                              normalized_upper_boundary,   &  ! in
                              1.0_r8,1.0_r8,               &  ! in
                              sites(s)%taulambda_2str,     &  ! inout (scratch)
                              sites(s)%omega_2str,         &  ! inout (scratch)
                              sites(s)%ipiv_2str,          &  ! inout (scratch)
                              bc_out(s)%albd_parb(ifp,ib), &  ! out
                              bc_out(s)%albi_parb(ifp,ib), &  ! out
                              currentPatch%rad_error(ib),  &  ! out
                              bc_out(s)%fabd_parb(ifp,ib), &  ! out
                              bc_out(s)%fabi_parb(ifp,ib), &  ! out
                              bc_out(s)%ftdd_parb(ifp,ib), &  ! out
                              bc_out(s)%ftid_parb(ifp,ib), &  ! out
                              bc_out(s)%ftii_parb(ifp,ib))
                                                  
                      end do
                      
                    end associate
                    
                 end select
                    
              endif ! is there vegetation?

           end if    ! if the vegetation and zenith filter is active
           currentPatch => currentPatch%younger
        end do       ! Loop linked-list patches
     enddo           ! Loop Sites

     return
   end subroutine update_3dpatch_radiation


 end module FatesRestartInterfaceMod<|MERGE_RESOLUTION|>--- conflicted
+++ resolved
@@ -2046,11 +2046,8 @@
     integer  :: i_cdam           ! loop counter for damage
     integer  :: icdi             ! loop counter for damage
     integer  :: icdj             ! loop counter for damage
-<<<<<<< HEAD
     integer  :: i_landuse,i_pflu ! loop counter for land use class
-=======
     integer  :: i_term_type      ! loop counter for termination type
->>>>>>> 7e4091a3
     integer  :: i_lu_donor, i_lu_receiver, i_dist ! loop counters for land use and disturbance
 
     type(fates_restart_variable_type) :: rvar
@@ -3049,13 +3046,10 @@
      integer  :: i_cdam           ! loop counter for damage class
      integer  :: icdj             ! loop counter for damage class
      integer  :: icdi             ! loop counter for damage class 
-<<<<<<< HEAD
      integer  :: i_landuse,i_pflu ! loop counter for land use class
      integer  :: i_lu_donor, i_lu_receiver, i_dist ! loop counters for land use and disturbance    
-=======
      integer  :: i_term_type      ! loop counter for termination type
      integer  :: i_lu_donor, i_lu_receiver, i_dist ! loop counters for land use and disturbance
->>>>>>> 7e4091a3
 
      associate( rio_npatch_si         => this%rvars(ir_npatch_si)%int1d, &
           rio_cd_status_si            => this%rvars(ir_cd_status_si)%int1d, &
