module FatesRestartInterfaceMod


  use FatesConstantsMod, only : r8 => fates_r8
  use FatesConstantsMod, only : fates_avg_flag_length
  use FatesConstantsMod, only : fates_short_string_length
  use FatesConstantsMod, only : fates_long_string_length
  use FatesConstantsMod, only : itrue
  use FatesConstantsMod, only : ifalse
  use FatesGlobals, only : fates_log
  use FatesGlobals, only : endrun => fates_endrun
  use FatesIODimensionsMod, only : fates_io_dimension_type
  use FatesIOVariableKindMod, only : fates_io_variable_kind_type
  use FatesRestartVariableMod, only : fates_restart_variable_type
  use FatesInterfaceMod, only : bc_in_type 
  use FatesInterfaceMod, only : bc_out_type
  use FatesInterfaceMod, only : hlm_use_planthydro
  use FatesInterfaceMod, only : fates_maxElementsPerSite
  use EDCohortDynamicsMod, only : UpdateCohortBioPhysRates
  use FatesHydraulicsMemMod,  only : nshell
  use FatesHydraulicsMemMod,  only : n_hypool_ag
  use FatesHydraulicsMemMod,  only : n_hypool_troot
  use FatesHydraulicsMemMod,  only : nlevsoi_hyd_max
  use PRTGenericMod,          only : prt_global
  use EDCohortDynamicsMod,      only : nan_cohort
  use EDCohortDynamicsMod,      only : zero_cohort
  use EDCohortDynamicsMod,      only : InitPRTCohort
  use FatesPlantHydraulicsMod,  only : InitHydrCohort
  use FatesInterfaceMod, only : nlevsclass
  use PRTGenericMod, only : prt_global


  ! CIME GLOBALS
  use shr_log_mod       , only : errMsg => shr_log_errMsg


  implicit none

  ! ------------------------------------------------------------
  ! A note on variable naming conventions.
  ! Many variables in this restart IO portion of the code will
  ! follow the conventions:
  !
  ! <use_case>_<description>_<dimension>
  !
  ! For instance we use an index for restart variable "ir_"
  ! to point the object that contains the number of patches per
  ! site "npatch" and this value is relevant to all sites "si"
  ! thus:   ir_npatch_si
  !
  ! We also use associations to the data arrays of restart IO
  ! variables "rio", for example the leaf litter "leaf_litter"
  ! is retrieved for every patch and every functional type "paft"
  ! thus: rio_leaf_litter_paft
  !
  ! si: site dimension
  ! pa: patch dimension
  ! co: cohort dimension
  ! ft: functional type dimension
  ! cl: canopy layer dimension (upper, lower, etc)
  ! ls: layer sublayer dimension (fine discretization of upper,lower)
  ! wm: the number of memory slots for water (currently 10)
  ! -------------------------------------------------------------
  
  
  ! Indices to the restart variable object
  integer, private :: ir_npatch_si 
  integer, private :: ir_oldstock_si
  integer, private :: ir_cd_status_si
  integer, private :: ir_dd_status_si
  integer, private :: ir_nchill_days_si
  integer, private :: ir_leafondate_si
  integer, private :: ir_leafoffdate_si
  integer, private :: ir_dleafondate_si
  integer, private :: ir_dleafoffdate_si
  integer, private :: ir_acc_ni_si
  integer, private :: ir_gdd_si
  integer, private :: ir_nep_timeintegrated_si
  integer, private :: ir_npp_timeintegrated_si
  integer, private :: ir_hr_timeintegrated_si
  integer, private :: ir_cbal_error_fates_si
  integer, private :: ir_cbal_error_bgc_si
  integer, private :: ir_cbal_error_total_si
  integer, private :: ir_totecosysc_old_si
  integer, private :: ir_totfatesc_old_si
  integer, private :: ir_totbgcc_old_si
  integer, private :: ir_fates_to_bgc_this_ts_si
  integer, private :: ir_fates_to_bgc_last_ts_si
  integer, private :: ir_seedrainflux_si
  integer, private :: ir_trunk_product_si
  integer, private :: ir_ncohort_pa

  integer, private :: ir_canopy_layer_co
  integer, private :: ir_canopy_layer_yesterday_co
  integer, private :: ir_canopy_trim_co
  integer, private :: ir_size_class_lasttimestep_co
  integer, private :: ir_dbh_co
  integer, private :: ir_height_co
  integer, private :: ir_laimemory_co
  integer, private :: ir_nplant_co
  integer, private :: ir_gpp_acc_co
  integer, private :: ir_npp_acc_co
  integer, private :: ir_resp_acc_co
  integer, private :: ir_gpp_acc_hold_co
  integer, private :: ir_npp_acc_hold_co
  integer, private :: ir_resp_acc_hold_co

  integer, private :: ir_bmort_co
  integer, private :: ir_hmort_co
  integer, private :: ir_cmort_co
  integer, private :: ir_frmort_co

   !Logging
  integer, private :: ir_lmort_direct_co
  integer, private :: ir_lmort_collateral_co
  integer, private :: ir_lmort_infra_co

  ! Radiation
  integer, private :: ir_solar_zenith_flag_pa
  integer, private :: ir_solar_zenith_angle_pa

  integer, private :: ir_ddbhdt_co
  integer, private :: ir_resp_tstep_co
  integer, private :: ir_pft_co
  integer, private :: ir_status_co
  integer, private :: ir_isnew_co
  integer, private :: ir_cwd_ag_pacw
  integer, private :: ir_cwd_bg_pacw

  integer, private :: ir_gnd_alb_dif_pasb
  integer, private :: ir_gnd_alb_dir_pasb

  integer, private :: ir_leaf_litter_paft
  integer, private :: ir_root_litter_paft
  integer, private :: ir_leaf_litter_in_paft
  integer, private :: ir_root_litter_in_paft
  
  integer, private :: ir_livegrass_pa
  integer, private :: ir_age_pa
  integer, private :: ir_area_pa

  ! Site level
  integer, private :: ir_watermem_siwm
  integer, private :: ir_vegtempmem_sitm
  integer, private :: ir_seed_bank_sift
  integer, private :: ir_spread_si
  integer, private :: ir_recrate_sift
  integer, private :: ir_fmortrate_cano_siscpf
  integer, private :: ir_fmortrate_usto_siscpf
  integer, private :: ir_imortrate_siscpf
  integer, private :: ir_fmortrate_crown_siscpf
  integer, private :: ir_fmortrate_cambi_siscpf
  integer, private :: ir_termnindiv_cano_siscpf
  integer, private :: ir_termnindiv_usto_siscpf
  integer, private :: ir_growflx_fusion_siscpf
  integer, private :: ir_demorate_sisc
  integer, private :: ir_promrate_sisc
  integer, private :: ir_termcflux_cano_si
  integer, private :: ir_termcflux_usto_si
  integer, private :: ir_democflux_si
  integer, private :: ir_promcflux_si
  integer, private :: ir_imortcflux_si
  integer, private :: ir_fmortcflux_cano_si
  integer, private :: ir_fmortcflux_usto_si



  integer, private :: ir_prt_base     ! Base index for all PRT variables

  ! Hydraulic indices
  integer, private :: ir_hydro_th_ag_covec
  integer, private :: ir_hydro_th_troot_covec
  integer, private :: ir_hydro_th_aroot_covec 
  integer, private :: ir_hydro_liqvol_shell_si
  integer, private :: ir_hydro_err_growturn_aroot_covec
  integer, private :: ir_hydro_err_growturn_ag_covec
  integer, private :: ir_hydro_err_growturn_troot_covec
  integer, private :: ir_hydro_recruit_si
  integer, private :: ir_hydro_dead_si
  integer, private :: ir_hydro_growturn_err_si
  integer, private :: ir_hydro_pheno_err_si
  integer, private :: ir_hydro_hydro_err_si

  ! The number of variable dim/kind types we have defined (static)
  integer, parameter :: fates_restart_num_dimensions = 2   !(cohort,column)
  integer, parameter :: fates_restart_num_dim_kinds = 4    !(cohort-int,cohort-r8,site-int,site-r8)

  ! integer constants for storing logical data
  integer, parameter :: old_cohort = 0
  integer, parameter :: new_cohort = 1  

  real(r8), parameter :: flushinvalid = -9999.0
  real(r8), parameter :: flushzero = 0.0
  real(r8), parameter :: flushone  = 1.0
  

  ! Local debug flag
  logical, parameter :: debug=.false.

  character(len=*), parameter, private :: sourcefile = &
       __FILE__

  ! This structure is allocated by thread, and must be calculated after the FATES
  ! sites are allocated, and their mapping to the HLM is identified.  This structure
  ! is not combined with iovar_bounds, because that one is multi-instanced.  This
  ! structure is used more during the update phase, wherease _bounds is used
  ! more for things like flushing
  type restart_map_type
     integer, allocatable :: site_index(:)   ! maps site indexes to the HIO site position
     integer, allocatable :: cohort1_index(:) ! maps site index to the HIO cohort 1st position
  end type restart_map_type



  type, public :: fates_restart_interface_type

     type(fates_restart_variable_type),allocatable :: rvars(:)
     integer,private :: num_restart_vars_

     ! Instanteate one registry of the different dimension/kinds (dk)
     ! All output variables will have a pointer to one of these dk's
     type(fates_io_variable_kind_type) :: dim_kinds(fates_restart_num_dim_kinds)
     
     ! This is a structure that explains where FATES patch boundaries
     ! on each thread point to in the host IO array, this structure is
     ! allocated by number of threads. This could be dynamically
     ! allocated, but is unlikely to change...?
     ! Note: history io also instanteates fates_io_dimension_type
     type(fates_io_dimension_type) :: dim_bounds(fates_restart_num_dimensions)
     
     type(restart_map_type), pointer :: restart_map(:)

     integer, private :: cohort_index_, column_index_

   contains
     
     procedure, public :: Init
     procedure, public :: SetThreadBoundsEach
     procedure, public :: assemble_restart_output_types
     procedure, public :: initialize_restart_vars
     procedure, public :: num_restart_vars
     procedure, public :: column_index
     procedure, public :: cohort_index
     procedure, public :: set_restart_vectors
     procedure, public :: create_patchcohort_structure
     procedure, public :: get_restart_vectors
     procedure, public :: update_3dpatch_radiation
     ! private work functions
     procedure, private :: init_dim_kinds_maps
     procedure, private :: set_dim_indices
     procedure, private :: set_cohort_index
     procedure, private :: set_column_index
     procedure, private :: flush_rvars
     procedure, private :: define_restart_vars
     procedure, private :: set_restart_var
     procedure, private :: DefinePRTRestartVars
     procedure, private :: GetCohortRealVector
     procedure, private :: SetCohortRealVector
     procedure, private :: RegisterCohortVector

  end type fates_restart_interface_type

  


contains

  ! =====================================================================================
  
  subroutine Init(this, num_threads, fates_bounds)
    
    use FatesIODimensionsMod, only : fates_bounds_type, column, cohort

    implicit none

    class(fates_restart_interface_type), intent(inout) :: this
    integer, intent(in) :: num_threads
    type(fates_bounds_type), intent(in) :: fates_bounds

    integer :: dim_count = 0

    dim_count = dim_count + 1
    call this%set_cohort_index(dim_count)
    call this%dim_bounds(dim_count)%Init(cohort, num_threads, &
         fates_bounds%cohort_begin, fates_bounds%cohort_end)

    dim_count = dim_count + 1
    call this%set_column_index(dim_count)
    call this%dim_bounds(dim_count)%Init(column, num_threads, &
         fates_bounds%column_begin, fates_bounds%column_end)

    ! FIXME(bja, 2016-10) assert(dim_count == FatesIOdimensionsmod::num_dimension_types)

    ! Allocate the mapping between FATES indices and the IO indices
    allocate(this%restart_map(num_threads))
    
  end subroutine Init  

  ! ======================================================================

  subroutine SetThreadBoundsEach(this, thread_index, thread_bounds)
    
    use FatesIODimensionsMod, only : fates_bounds_type

    implicit none

    class(fates_restart_interface_type), intent(inout) :: this

    integer, intent(in) :: thread_index
    type(fates_bounds_type), intent(in) :: thread_bounds

    integer :: index
    
    index = this%cohort_index()
    call this%dim_bounds(index)%SetThreadBounds(thread_index, &
         thread_bounds%cohort_begin, thread_bounds%cohort_end)
    
    index = this%column_index()
    call this%dim_bounds(index)%SetThreadBounds(thread_index, &
         thread_bounds%column_begin, thread_bounds%column_end)
    
  end subroutine SetThreadBoundsEach

  ! ===================================================================================

  subroutine assemble_restart_output_types(this)
    
    use FatesIOVariableKindMod, only : site_r8, site_int, cohort_r8, cohort_int

    implicit none
   
    class(fates_restart_interface_type), intent(inout) :: this

    call this%init_dim_kinds_maps()

    call this%set_dim_indices(cohort_r8, 1, this%cohort_index())
    call this%set_dim_indices(cohort_int, 1, this%cohort_index())

    call this%set_dim_indices(site_r8, 1, this%column_index())
    call this%set_dim_indices(site_int, 1, this%column_index())

  end subroutine assemble_restart_output_types

 ! ===================================================================================
  
  subroutine set_dim_indices(this, dk_name, idim, dim_index)

    use FatesIOVariableKindMod , only : iotype_index

    implicit none

    ! arguments
    class(fates_restart_interface_type), intent(inout) :: this
    character(len=*), intent(in)     :: dk_name
    integer, intent(in)              :: idim  ! dimension index
    integer, intent(in) :: dim_index


    ! local
    integer :: ityp

    ityp = iotype_index(trim(dk_name), fates_restart_num_dim_kinds, this%dim_kinds)

    ! First check to see if the dimension is allocated
    if (this%dim_kinds(ityp)%ndims < idim) then
       write(fates_log(), *) 'Trying to define dimension size to a dim-type structure'
       write(fates_log(), *) 'but the dimension index does not exist'
       write(fates_log(), *) 'type: ',dk_name,' ndims: ',this%dim_kinds(ityp)%ndims,' input dim:',idim
       stop
       !end_run
    end if

    if (idim == 1) then
       this%dim_kinds(ityp)%dim1_index = dim_index
    else if (idim == 2) then
       this%dim_kinds(ityp)%dim2_index = dim_index
    end if

    ! With the map, we can set the dimension size
    this%dim_kinds(ityp)%dimsize(idim) = this%dim_bounds(dim_index)%upper_bound - &
         this%dim_bounds(dim_index)%lower_bound + 1

 end subroutine set_dim_indices


  ! =======================================================================

  subroutine set_cohort_index(this, index)
    implicit none
    class(fates_restart_interface_type), intent(inout) :: this
    integer, intent(in) :: index
    this%cohort_index_ = index
  end subroutine set_cohort_index
  
  integer function cohort_index(this)
    implicit none
    class(fates_restart_interface_type), intent(in) :: this
    cohort_index = this%cohort_index_
  end function cohort_index
  
  ! =======================================================================

  subroutine set_column_index(this, index)
    implicit none
    class(fates_restart_interface_type), intent(inout) :: this
    integer, intent(in) :: index
    this%column_index_ = index
  end subroutine set_column_index
  
  integer function column_index(this)
    implicit none
    class(fates_restart_interface_type), intent(in) :: this
    column_index = this%column_index_
 end function column_index
 
 ! =======================================================================

 subroutine init_dim_kinds_maps(this)
    
    ! ----------------------------------------------------------------------------------
    ! This subroutine simply initializes the structures that define the different
    ! array and type formats for different IO variables
    !
    ! CO_R8   : 1D cohort scale 8-byte reals
    ! SI_R8   : 1D site scale 8-byte reals
    ! CO_INT  : 1D cohort scale integers
    ! SI_INT  : 1D site scale integers
    !
    ! The allocation on the structures is not dynamic and should only add up to the
    ! number of entries listed here.
    !
    ! ----------------------------------------------------------------------------------
    use FatesIOVariableKindMod, only : site_r8, site_int, cohort_r8, cohort_int
    
    implicit none
    
    ! Arguments
    class(fates_restart_interface_type), intent(inout) :: this

    integer :: index

    ! 1d cohort r8
    index = 1
    call this%dim_kinds(index)%Init(cohort_r8, 1)

    ! 1d Site r8
    index = index + 1
    call this%dim_kinds(index)%Init(site_r8, 1)

    ! cohort int
    index = index + 1
    call this%dim_kinds(index)%Init(cohort_int, 1)

    ! site int
    index = index + 1
    call this%dim_kinds(index)%Init(site_int, 1)

    ! FIXME(bja, 2016-10) assert(index == fates_num_dim_kinds)
  end subroutine init_dim_kinds_maps


  ! ====================================================================================

  integer function num_restart_vars(this)
    
    implicit none

    class(fates_restart_interface_type), intent(in) :: this

    num_restart_vars = this%num_restart_vars_
    
  end function num_restart_vars
  
  ! ====================================================================================
  
  subroutine initialize_restart_vars(this)

    implicit none

    class(fates_restart_interface_type), intent(inout) :: this

   ! Determine how many of the restart IO variables registered in FATES
   ! are going to be allocated
   call this%define_restart_vars(initialize_variables=.false.)

   ! Allocate the list of restart output variable objects
   allocate(this%rvars(this%num_restart_vars()))
   
   ! construct the object that defines all of the IO variables
   call this%define_restart_vars(initialize_variables=.true.)
   
 end subroutine initialize_restart_vars

  ! ======================================================================================

 subroutine flush_rvars(this,nc)
 
   class(fates_restart_interface_type)        :: this
   integer,intent(in)                         :: nc

   integer                                   :: ivar
   type(fates_restart_variable_type),pointer :: rvar
   integer                      :: lb1,ub1,lb2,ub2

   do ivar=1,ubound(this%rvars,1)
      associate( rvar => this%rvars(ivar) )
        call rvar%Flush(nc, this%dim_bounds, this%dim_kinds)
      end associate
   end do
   
 end subroutine flush_rvars

 

 ! ====================================================================================
 
 subroutine define_restart_vars(this, initialize_variables)
    
    ! ---------------------------------------------------------------------------------
    ! 
    !                    REGISTRY OF RESTART OUTPUT VARIABLES
    !
    ! Please add any restart variables to this registry. This registry will handle
    ! all variables that can make use of 1D column dimensioned or 1D cohort dimensioned
    ! variables.  Note that restarts are only using 1D vectors in ALM and CLM.  If you
    ! have a multi-dimensional variable that is below the cohort scale, then pack
    ! that variable into a cohort-sized output array by giving it a vtype "cohort_r8"
    ! or "cohort_int".  
    !
    ! Unlike history variables, restarts flush to zero.
    ! ---------------------------------------------------------------------------------
   
    use FatesIOVariableKindMod, only : site_r8, site_int, cohort_int, cohort_r8
    implicit none
    
    class(fates_restart_interface_type), intent(inout) :: this
    logical, intent(in) :: initialize_variables  ! are we 'count'ing or 'initializ'ing?
    integer :: ivar
    
    
    ivar=0

    ! -----------------------------------------------------------------------------------
    ! Site level variables
    ! -----------------------------------------------------------------------------------

    call this%set_restart_var(vname='fates_PatchesPerSite', vtype=site_int, &
         long_name='Total number of FATES patches per column', units='none', flushval = flushinvalid, &
          hlms='CLM:ALM', initialize=initialize_variables, ivar=ivar, index = ir_npatch_si )

    call this%set_restart_var(vname='fates_old_stock',  vtype=site_r8, &
         long_name='biomass stock in each site (previous step)', units='kgC/site', &
         flushval = flushzero, &
         hlms='CLM:ALM', initialize=initialize_variables, ivar=ivar, index = ir_oldstock_si )

    call this%set_restart_var(vname='fates_cold_dec_status', vtype=site_int, &
         long_name='status flag for cold deciduous plants', units='unitless', flushval = flushinvalid, &
         hlms='CLM:ALM', initialize=initialize_variables, ivar=ivar, index = ir_cd_status_si )

    call this%set_restart_var(vname='fates_drought_dec_status', vtype=site_int, &
         long_name='status flag for drought deciduous plants', units='unitless', flushval = flushinvalid, &
         hlms='CLM:ALM', initialize=initialize_variables, ivar=ivar, index = ir_dd_status_si )

    call this%set_restart_var(vname='fates_chilling_days', vtype=site_int, &
         long_name='chilling day counter', units='unitless', flushval = flushinvalid, &
         hlms='CLM:ALM', initialize=initialize_variables, ivar=ivar, index = ir_nchill_days_si )

    call this%set_restart_var(vname='fates_leafondate', vtype=site_int, &
         long_name='the day of year for leaf on', units='day of year', flushval = flushinvalid, &
         hlms='CLM:ALM', initialize=initialize_variables, ivar=ivar, index = ir_leafondate_si )

    call this%set_restart_var(vname='fates_leafoffdate', vtype=site_int, &
         long_name='the day of year for leaf off', units='day of year', flushval = flushinvalid, &
         hlms='CLM:ALM', initialize=initialize_variables, ivar=ivar, index = ir_leafoffdate_si )

    call this%set_restart_var(vname='fates_drought_leafondate', vtype=site_int, &
         long_name='the day of year for drought based leaf-on', units='day of year', flushval = flushinvalid, &
         hlms='CLM:ALM', initialize=initialize_variables, ivar=ivar, index = ir_dleafondate_si )

    call this%set_restart_var(vname='fates_drought_leafoffdate', vtype=site_int, &
         long_name='the day of year for drought based leaf-off', units='day of year', flushval = flushinvalid, &
         hlms='CLM:ALM', initialize=initialize_variables, ivar=ivar, index = ir_dleafoffdate_si )

    call this%set_restart_var(vname='fates_acc_nesterov_id', vtype=site_r8, &
         long_name='a nesterov index accumulator', units='unitless', flushval = flushzero, &
         hlms='CLM:ALM', initialize=initialize_variables, ivar=ivar, index = ir_acc_ni_si )
    
    call this%set_restart_var(vname='fates_gdd_site', vtype=site_r8, &
         long_name='growing degree days at each site', units='degC days', flushval = flushzero, &
         hlms='CLM:ALM', initialize=initialize_variables, ivar=ivar, index = ir_gdd_si )

    call this%set_restart_var(vname='fates_nep_timeintegrated_site', vtype=site_r8, &
         long_name='NEP integrated over model time-steps', units='gc/m2', flushval = flushzero, &
         hlms='CLM:ALM', initialize=initialize_variables, ivar=ivar, index = ir_nep_timeintegrated_si )

    call this%set_restart_var(vname='fates_npp_timeintegrated_site', vtype=site_r8, &
         long_name='NPP integrated over model time-steps', units='gc/m2', flushval = flushzero, &
         hlms='CLM:ALM', initialize=initialize_variables, ivar=ivar, index = ir_npp_timeintegrated_si )

    call this%set_restart_var(vname='fates_hr_timeintegrated_site', vtype=site_r8, &
         long_name='heterotrophic respiration integrated over model time-steps', &
         units='gc/m2', flushval = flushzero, &
         hlms='CLM:ALM', initialize=initialize_variables, ivar=ivar, index = ir_hr_timeintegrated_si )

    call this%set_restart_var(vname='fates_cbal_err_fatesite', vtype=site_r8, &
         long_name='the carbon accounting error for FATES processes', &
         units='gC/m2/s', flushval = flushzero, &
         hlms='CLM:ALM', initialize=initialize_variables, ivar=ivar, index = ir_cbal_error_fates_si )

    call this%set_restart_var(vname='fates_cbal_err_bgcsite', vtype=site_r8, &
         long_name='the carbon accounting error for (fates relevant) BGC processes', &
         units='gC/m2/s', flushval = flushzero, &
         hlms='CLM:ALM', initialize=initialize_variables, ivar=ivar, index = ir_cbal_error_bgc_si )

    call this%set_restart_var(vname='fates_cbal_err_totsite', vtype=site_r8, &
         long_name='the carbon accounting error for fates and bgc processes', &
         units='gC/m2/s', flushval = flushzero, &
         hlms='CLM:ALM', initialize=initialize_variables, ivar=ivar, index = ir_cbal_error_total_si )

    call this%set_restart_var(vname='fates_totecosysc_old_site', vtype=site_r8, &
         long_name='total ecosystem carbon above and below ground (previous time-step)', &
         units='gC/m2', flushval = flushzero, &
         hlms='CLM:ALM', initialize=initialize_variables, ivar=ivar, index = ir_totecosysc_old_si )

    call this%set_restart_var(vname='fates_totfatesc_old_site', vtype=site_r8, &
         long_name='total carbon tracked in FATES, (previous time-step)', &
         units='gc/m2', flushval = flushzero, &
         hlms='CLM:ALM', initialize=initialize_variables, ivar=ivar, index = ir_totfatesc_old_si )

    call this%set_restart_var(vname='fates_totbgcc_old_site', vtype=site_r8, &
         long_name='total carbon tracked in the BGC module', &
         units='gc/m2', flushval = flushzero, &
         hlms='CLM:ALM', initialize=initialize_variables, ivar=ivar, index = ir_totbgcc_old_si )

    call this%set_restart_var(vname='fates_to_bgc_this_edts_col', vtype=site_r8, &
         long_name='total flux of carbon from FATES to BGC models on current timestep', &
         units='gC/m2/s', flushval = flushzero, &
         hlms='CLM:ALM', initialize=initialize_variables, ivar=ivar, index = ir_fates_to_bgc_this_ts_si )

    call this%set_restart_var(vname='fates_to_bgc_last_edts_col', vtype=site_r8, &
         long_name='total flux of carbon from FATES to BGC models on previous timestep', &
         units='gC/m2/s', flushval = flushzero, &
         hlms='CLM:ALM', initialize=initialize_variables, ivar=ivar, index = ir_fates_to_bgc_last_ts_si )

    call this%set_restart_var(vname='fates_seed_rain_flux_site', vtype=site_r8, &
         long_name='flux of seeds from exterior', &
         units='kgC/m2/year', flushval = flushzero, &
         hlms='CLM:ALM', initialize=initialize_variables, ivar=ivar, index = ir_seedrainflux_si )

    call this%set_restart_var(vname='fates_trunk_product_site', vtype=site_r8, &
         long_name='Accumulate trunk product flux at site', &
         units='kgC/m2', flushval = flushzero, &
         hlms='CLM:ALM', initialize=initialize_variables, ivar=ivar, index = ir_trunk_product_si )


    ! -----------------------------------------------------------------------------------
    ! Variables stored within cohort vectors
    ! Note: Some of these are multi-dimensional variables in the patch/site dimension
    ! that are collapsed into the cohort vectors for storage and transfer
    ! -----------------------------------------------------------------------------------

    ! This variable may be confusing, because it is a patch level variables
    ! but it is using the cohort IO vector to hold data
    call this%set_restart_var(vname='fates_CohortsPerPatch', vtype=cohort_int, &
         long_name='the number of cohorts per patch', units='unitless', flushval = flushinvalid, &
         hlms='CLM:ALM', initialize=initialize_variables, ivar=ivar, index = ir_ncohort_pa )

    call this%set_restart_var(vname='fates_solar_zenith_flag_pa', vtype=cohort_int, &
         long_name='switch specifying if zenith is positive', units='unitless', flushval = flushinvalid, &
         hlms='CLM:ALM', initialize=initialize_variables, ivar=ivar, index = ir_solar_zenith_flag_pa )
    
    call this%set_restart_var(vname='fates_solar_zenith_angle_pa', vtype=cohort_r8, &
         long_name='the angle of the solar zenith for each patch', units='radians', flushval = flushinvalid, &
         hlms='CLM:ALM', initialize=initialize_variables, ivar=ivar, index = ir_solar_zenith_angle_pa )



    ! 1D cohort Variables
    ! -----------------------------------------------------------------------------------

    call this%set_restart_var(vname='fates_canopy_layer', vtype=cohort_int, &
         long_name='ed cohort - canopy_layer', units='unitless', flushval = flushinvalid, &
         hlms='CLM:ALM', initialize=initialize_variables, ivar=ivar, index = ir_canopy_layer_co )

    call this%set_restart_var(vname='fates_canopy_layer_yesterday', vtype=cohort_r8, &
         long_name='ed cohort - canopy_layer_yesterday', units='unitless', flushval = flushzero, &
         hlms='CLM:ALM', initialize=initialize_variables, ivar=ivar, index = ir_canopy_layer_yesterday_co )

    call this%set_restart_var(vname='fates_canopy_trim', vtype=cohort_r8, &
         long_name='ed cohort - canopy_trim', units='fraction', flushval = flushzero, &
         hlms='CLM:ALM', initialize=initialize_variables, ivar=ivar, index = ir_canopy_trim_co )

    call this%set_restart_var(vname='fates_size_class_lasttimestep', vtype=cohort_int, &
         long_name='ed cohort - size-class last timestep', units='index', flushval = flushzero, &
         hlms='CLM:ALM', initialize=initialize_variables, ivar=ivar, index = ir_size_class_lasttimestep_co )

    call this%set_restart_var(vname='fates_dbh', vtype=cohort_r8, &
         long_name='ed cohort - diameter at breast height', units='cm', flushval = flushzero, &
         hlms='CLM:ALM', initialize=initialize_variables, ivar=ivar, index = ir_dbh_co )

    call this%set_restart_var(vname='fates_height', vtype=cohort_r8, &
         long_name='ed cohort - plant height', units='m', flushval = flushzero, &
         hlms='CLM:ALM', initialize=initialize_variables, ivar=ivar, index = ir_height_co )

    call this%set_restart_var(vname='fates_laimemory', vtype=cohort_r8, &
         long_name='ed cohort - target leaf biomass set from prev year', &
         units='kgC/indiv', flushval = flushzero, &
         hlms='CLM:ALM', initialize=initialize_variables, ivar=ivar, index = ir_laimemory_co )

    call this%set_restart_var(vname='fates_nplant', vtype=cohort_r8, &
         long_name='ed cohort - number of plants in the cohort', &
         units='/patch', flushval = flushzero, &
         hlms='CLM:ALM', initialize=initialize_variables, ivar=ivar, index = ir_nplant_co )

    call this%set_restart_var(vname='fates_gpp_acc', vtype=cohort_r8, &
         long_name='ed cohort - accumulated gpp over dynamics step', &
         units='kgC/indiv', flushval = flushzero, &
         hlms='CLM:ALM', initialize=initialize_variables, ivar=ivar, index = ir_gpp_acc_co )

    call this%set_restart_var(vname='fates_npp_acc', vtype=cohort_r8, &
         long_name='ed cohort - accumulated npp over dynamics step', &
         units='kgC/indiv', flushval = flushzero, &
         hlms='CLM:ALM', initialize=initialize_variables, ivar=ivar, index = ir_npp_acc_co )

    call this%set_restart_var(vname='fates_resp_acc', vtype=cohort_r8, &
         long_name='ed cohort - accumulated respiration over dynamics step', &
         units='kgC/indiv', flushval = flushzero, &
         hlms='CLM:ALM', initialize=initialize_variables, ivar=ivar, index = ir_resp_acc_co )

    call this%set_restart_var(vname='fates_gpp_acc_hold', vtype=cohort_r8, &
         long_name='ed cohort - current step gpp', &
         units='kgC/indiv/year', flushval = flushzero, &
         hlms='CLM:ALM', initialize=initialize_variables, ivar=ivar, index = ir_gpp_acc_hold_co )

    call this%set_restart_var(vname='fates_npp_acc_hold', vtype=cohort_r8, &
         long_name='ed cohort - current step npp', &
         units='kgC/indiv/year', flushval = flushzero, &
         hlms='CLM:ALM', initialize=initialize_variables, ivar=ivar, index = ir_npp_acc_hold_co )

    call this%set_restart_var(vname='fates_resp_acc_hold', vtype=cohort_r8, &
         long_name='ed cohort - current step resp', &
         units='kgC/indiv/year', flushval = flushzero, &
         hlms='CLM:ALM', initialize=initialize_variables, ivar=ivar, index = ir_resp_acc_hold_co )

    call this%set_restart_var(vname='fates_bmort', vtype=cohort_r8, &
         long_name='ed cohort - background mortality rate', &
         units='/year', flushval = flushzero, &
         hlms='CLM:ALM', initialize=initialize_variables, ivar=ivar, index = ir_bmort_co )

    call this%set_restart_var(vname='fates_hmort', vtype=cohort_r8, &
         long_name='ed cohort - hydraulic mortality rate', &
         units='/year', flushval = flushzero, &
         hlms='CLM:ALM', initialize=initialize_variables, ivar=ivar, index = ir_hmort_co )

    call this%set_restart_var(vname='fates_cmort', vtype=cohort_r8, &
         long_name='ed cohort - carbon starvation mortality rate', &
         units='/year', flushval = flushzero, &
         hlms='CLM:ALM', initialize=initialize_variables, ivar=ivar, index = ir_cmort_co )

    call this%set_restart_var(vname='fates_frmort', vtype=cohort_r8, &
         long_name='ed cohort - freezing mortality rate', &
         units='/year', flushval = flushzero, &
         hlms='CLM:ALM', initialize=initialize_variables, ivar=ivar, index = ir_frmort_co )

    call this%set_restart_var(vname='fates_lmort_direct', vtype=cohort_r8, &
         long_name='ed cohort - directly logging mortality rate', &
         units='%/event', flushval = flushzero, &
         hlms='CLM:ALM', initialize=initialize_variables, ivar=ivar, index = ir_lmort_direct_co )

    call this%set_restart_var(vname='fates_lmort_collateral', vtype=cohort_r8, &
         long_name='ed cohort - collateral mortality rate', &
         units='%/event', flushval = flushzero, &
         hlms='CLM:ALM', initialize=initialize_variables, ivar=ivar, index = ir_lmort_collateral_co ) 
  
    call this%set_restart_var(vname='fates_lmort_in', vtype=cohort_r8, &
         long_name='ed cohort - mechanical mortality rate', &
         units='%/event', flushval = flushzero, &
         hlms='CLM:ALM', initialize=initialize_variables, ivar=ivar, index = ir_lmort_infra_co ) 

    call this%set_restart_var(vname='fates_ddbhdt', vtype=cohort_r8, &
         long_name='ed cohort - differential: ddbh/dt', &
         units='cm/year', flushval = flushzero, &
         hlms='CLM:ALM', initialize=initialize_variables, ivar=ivar, index = ir_ddbhdt_co )

    call this%set_restart_var(vname='fates_resp_tstep', vtype=cohort_r8, &
         long_name='ed cohort - autotrophic respiration over timestep', &
         units='kgC/indiv/timestep', flushval = flushzero, &
         hlms='CLM:ALM', initialize=initialize_variables, ivar=ivar, index = ir_resp_tstep_co )

    call this%set_restart_var(vname='fates_pft', vtype=cohort_int, &
         long_name='ed cohort - plant functional type', units='index', flushval = flushzero, &
         hlms='CLM:ALM', initialize=initialize_variables, ivar=ivar, index = ir_pft_co )

    call this%set_restart_var(vname='fates_status_coh', vtype=cohort_int, &
         long_name='ed cohort - plant phenology status', units='unitless', flushval = flushzero, &
         hlms='CLM:ALM', initialize=initialize_variables, ivar=ivar, index = ir_status_co )

    call this%set_restart_var(vname='fates_isnew', vtype=cohort_int, &
         long_name='ed cohort - binary flag specifying if a plant has experienced a full day cycle', &
         units='0/1', flushval = flushone, &
         hlms='CLM:ALM', initialize=initialize_variables, ivar=ivar, index = ir_isnew_co )


    ! Mixed dimension variables using the cohort vector
    ! -----------------------------------------------------------------------------------

    call this%set_restart_var(vname='fates_cwd_ag', vtype=cohort_r8, &
         long_name='coarse woody debris above ground (non-respiring), by patch x cw class', &
         units='kgC/m2', flushval = flushzero, &
         hlms='CLM:ALM', initialize=initialize_variables, ivar=ivar, index = ir_cwd_ag_pacw )

    call this%set_restart_var(vname='fates_cwd_bg', vtype=cohort_r8, &
         long_name='coarse woody debris below ground (non-respiring), by patch x cw class', &
         units='kgC/m2', flushval = flushzero, &
         hlms='CLM:ALM', initialize=initialize_variables, ivar=ivar, index = ir_cwd_bg_pacw )

    call this%set_restart_var(vname='fates_gnd_alb_dif', vtype=cohort_r8, &
         long_name='ground albedo of diffuse radiation vis and ir', &
         units='fraction', flushval = flushzero, &
         hlms='CLM:ALM', initialize=initialize_variables, ivar=ivar, index = ir_gnd_alb_dif_pasb )

    call this%set_restart_var(vname='fates_gnd_alb_dir', vtype=cohort_r8, &
         long_name='ground albedo of direct radiation vis and ir', &
         units='fraction', flushval = flushzero, &
         hlms='CLM:ALM', initialize=initialize_variables, ivar=ivar, index = ir_gnd_alb_dir_pasb )

    call this%set_restart_var(vname='fates_leaf_litter', vtype=cohort_r8, &
         long_name='leaf litter, by patch x pft (non-respiring)', &
         units='kgC/m2', flushval = flushzero, &
         hlms='CLM:ALM', initialize=initialize_variables, ivar=ivar, index = ir_leaf_litter_paft )

    call this%set_restart_var(vname='fates_root_litter', vtype=cohort_r8, &
         long_name='root litter, by patch x pft (non-respiring)', &
         units='kgC/m2', flushval = flushzero, &
         hlms='CLM:ALM', initialize=initialize_variables, ivar=ivar, index = ir_root_litter_paft )

    call this%set_restart_var(vname='fates_leaf_litter_in', vtype=cohort_r8, &
         long_name='leaf litter flux from turnover and mort, by patch x pft', &
         units='kgC/m2', flushval = flushzero, &
         hlms='CLM:ALM', initialize=initialize_variables, ivar=ivar, index = ir_leaf_litter_in_paft )

    call this%set_restart_var(vname='fates_root_litter_in', vtype=cohort_r8, &
         long_name='root litter flux from turnover and mort, by patch x pft', &
         units='kgC/m2', flushval = flushzero, &
         hlms='CLM:ALM', initialize=initialize_variables, ivar=ivar, index = ir_root_litter_in_paft )

    call this%set_restart_var(vname='fates_seed_bank', vtype=cohort_r8, &
         long_name='seed pool for each functional type, by site x pft', &
         units='kgC/m2/year', flushval = flushzero, &
         hlms='CLM:ALM', initialize=initialize_variables, ivar=ivar, index = ir_seed_bank_sift )

    call this%set_restart_var(vname='fates_spread', vtype=site_r8, &
         long_name='dynamic ratio of dbh to canopy area, by patch x canopy-layer', &
         units='cm/m2', flushval = flushzero, &
         hlms='CLM:ALM', initialize=initialize_variables, ivar=ivar, index = ir_spread_si )

    call this%set_restart_var(vname='fates_livegrass', vtype=cohort_r8, &
         long_name='total AGB from grass, by patch', &
         units='kgC/m2', flushval = flushzero, &
         hlms='CLM:ALM', initialize=initialize_variables, ivar=ivar, index = ir_livegrass_pa )

    call this%set_restart_var(vname='fates_age', vtype=cohort_r8, &
         long_name='age of the ED patch', units='yr', flushval = flushzero, &
         hlms='CLM:ALM', initialize=initialize_variables, ivar=ivar, index = ir_age_pa )

    call this%set_restart_var(vname='fates_area', vtype=cohort_r8, &
         long_name='are of the ED patch', units='m2', flushval = flushzero, &
         hlms='CLM:ALM', initialize=initialize_variables, ivar=ivar, index = ir_area_pa )

    
    ! Only register hydraulics restart variables if it is turned on!
    
    if(hlm_use_planthydro==itrue) then

       if ( fates_maxElementsPerSite < (nshell * nlevsoi_hyd_max) ) then
          write(fates_log(), *) ' Ftes plant hydraulics needs space to store site-level hydraulics info.'
          write(fates_log(), *) ' It uses array spaces typically reserved for cohorts to hold this.'
          write(fates_log(), *) ' However, that space defined by fates_maxElementsPerSite must be larger'
          write(fates_log(), *) ' than the product of maximum soil layers x rhizosphere shells'
          write(fates_log(), *) ' See FatesInterfaceMod.F90 for how this array is set'
          write(fates_log(), *) ' fates_maxElementsPerSite = ',fates_maxElementsPerSite
          write(fates_log(), *) ' nshell = ',nshell
          write(fates_log(), *) ' nlevsoi_hyd_max = ',nlevsoi_hyd_max
          call endrun(msg=errMsg(sourcefile, __LINE__))
       end if

       call this%RegisterCohortVector(symbol_base='fates_hydro_th_ag', vtype=cohort_r8, &
            long_name_base='water in aboveground compartments',  &
            units='kg/plant', veclength=n_hypool_ag, flushval = flushzero, &
            hlms='CLM:ALM', initialize=initialize_variables, ivar=ivar, index = ir_hydro_th_ag_covec) 
       
       call this%RegisterCohortVector(symbol_base='fates_hydro_th_troot', vtype=cohort_r8, &
            long_name_base='water in transporting roots', &
            units='kg/plant', veclength=n_hypool_troot, flushval = flushzero, &
            hlms='CLM:ALM', initialize=initialize_variables, ivar=ivar, index = ir_hydro_th_troot_covec) 
       
       call this%RegisterCohortVector(symbol_base='fates_hydro_th_aroot', vtype=cohort_r8, &
            long_name_base='water in absorbing roots',  &
            units='kg/plant', veclength=nlevsoi_hyd_max, flushval = flushzero, &
            hlms='CLM:ALM', initialize=initialize_variables, ivar=ivar, index = ir_hydro_th_aroot_covec) 

       call this%RegisterCohortVector(symbol_base='fates_hydro_err_aroot', vtype=cohort_r8, &
            long_name_base='error in plant-hydro balance in absorbing roots',  &
            units='kg/plant', veclength=nlevsoi_hyd_max, flushval = flushzero, &
            hlms='CLM:ALM', initialize=initialize_variables, ivar=ivar, index = ir_hydro_err_growturn_aroot_covec) 

       call this%RegisterCohortVector(symbol_base='fates_hydro_err_ag', vtype=cohort_r8, &
            long_name_base='error in plant-hydro balance above ground',  &
            units='kg/plant', veclength=n_hypool_ag, flushval = flushzero, &
            hlms='CLM:ALM', initialize=initialize_variables, ivar=ivar, index = ir_hydro_err_growturn_ag_covec) 

       call this%RegisterCohortVector(symbol_base='fates_hydro_err_troot', vtype=cohort_r8, &
            long_name_base='error in plant-hydro balance above ground',  &
            units='kg/plant', veclength=n_hypool_troot, flushval = flushzero, &
            hlms='CLM:ALM', initialize=initialize_variables, ivar=ivar, index = ir_hydro_err_growturn_troot_covec) 

       ! Site-level volumentric liquid water content (shell x layer)
       call this%set_restart_var(vname='fates_hydro_liqvol_shell', vtype=cohort_r8, &
            long_name='Volumetric water content of rhizosphere compartments (layerxshell)', &
            units='m3/m3', flushval = flushzero, &
            hlms='CLM:ALM', initialize=initialize_variables, ivar=ivar, index = ir_hydro_liqvol_shell_si )

       ! Site-level water bound in new recruits
       call this%set_restart_var(vname='fates_hydro_recruit_h2o', vtype=site_r8, &
            long_name='Site level water mass used for new recruits', &
            units='kg', flushval = flushzero, &
            hlms='CLM:ALM', initialize=initialize_variables, ivar=ivar, index = ir_hydro_recruit_si )
       
       ! Site-level water bound in dead plants
       call this%set_restart_var(vname='fates_hydro_dead_h2o', vtype=site_r8, &
            long_name='Site level water bound in dead plants', &
            units='kg', flushval = flushzero, &
            hlms='CLM:ALM', initialize=initialize_variables, ivar=ivar, index = ir_hydro_dead_si )
       
       ! Site-level water balance error due to growth/turnover
       call this%set_restart_var(vname='fates_hydro_growturn_err', vtype=site_r8, &
            long_name='Site level error for hydraulics due to growth/turnover', &
            units='kg', flushval = flushzero, &
            hlms='CLM:ALM', initialize=initialize_variables, ivar=ivar, index = ir_hydro_growturn_err_si )

       ! Site-level water balance error due to phenology?
       call this%set_restart_var(vname='fates_hydro_pheno_err', vtype=site_r8, &
            long_name='Site level error for hydraulics due to phenology', &
            units='kg', flushval = flushzero, &
            hlms='CLM:ALM', initialize=initialize_variables, ivar=ivar, index = ir_hydro_pheno_err_si )

       ! Site-level water balance error in vegetation
       call this%set_restart_var(vname='fates_hydro_hydro_err', vtype=site_r8, &
            long_name='Site level error for hydrodynamics', &
            units='kg', flushval = flushzero, &
            hlms='CLM:ALM', initialize=initialize_variables, ivar=ivar, index = ir_hydro_hydro_err_si )
       
    end if


    !
    ! site x time level vars
    !

    call this%set_restart_var(vname='fates_water_memory', vtype=cohort_r8, &
         long_name='last 10 days of volumetric soil water, by site x day-index', &
         units='m3/m3', flushval = flushzero, &
         hlms='CLM:ALM', initialize=initialize_variables, ivar=ivar, index = ir_watermem_siwm )

    call this%set_restart_var(vname='fates_vegtemp_memory', vtype=cohort_r8, &
         long_name='last 10 days of 24-hour vegetation temperature, by site x day-index', &
         units='m3/m3', flushval = flushzero, &
         hlms='CLM:ALM', initialize=initialize_variables, ivar=ivar, index = ir_vegtempmem_sitm )
    
    call this%set_restart_var(vname='fates_recrate', vtype=cohort_r8, &
         long_name='fates diagnostics on recruitment', &
         units='indiv/ha/day', flushval = flushzero, &
         hlms='CLM:ALM', initialize=initialize_variables, ivar=ivar, index = ir_recrate_sift)

    call this%set_restart_var(vname='fates_fmortrate_canopy', vtype=cohort_r8, &
         long_name='fates diagnostics on fire mortality canopy', &
         units='indiv/ha/year', flushval = flushzero, &
         hlms='CLM:ALM', initialize=initialize_variables, ivar=ivar, index = ir_fmortrate_cano_siscpf)

    call this%set_restart_var(vname='fates_fmortrate_ustory', vtype=cohort_r8, &
         long_name='fates diagnostics on fire mortality ustory', &
         units='indiv/ha/year', flushval = flushzero, &
         hlms='CLM:ALM', initialize=initialize_variables, ivar=ivar, index = ir_fmortrate_usto_siscpf)

    call this%set_restart_var(vname='fates_imortrate', vtype=cohort_r8, &
         long_name='fates diagnostics on impact mortality', &
         units='indiv/ha/year', flushval = flushzero, &
         hlms='CLM:ALM', initialize=initialize_variables, ivar=ivar, index = ir_imortrate_siscpf)

    call this%set_restart_var(vname='fates_fmortrate_crown', vtype=cohort_r8, &
         long_name='fates diagnostics on crown fire mortality', &
         units='indiv/ha/year', flushval = flushzero, &
         hlms='CLM:ALM', initialize=initialize_variables, ivar=ivar, index = ir_fmortrate_crown_siscpf)

    call this%set_restart_var(vname='fates_fmortrate_cambi', vtype=cohort_r8, &
         long_name='fates diagnostics on fire cambial mortality', &
         units='indiv/ha/year', flushval = flushzero, &
         hlms='CLM:ALM', initialize=initialize_variables, ivar=ivar, index = ir_fmortrate_cambi_siscpf)

    call this%set_restart_var(vname='fates_termn_canopy', vtype=cohort_r8, &
         long_name='fates diagnostics on termin mortality canopy', &
         units='indiv/ha/day', flushval = flushzero, &
         hlms='CLM:ALM', initialize=initialize_variables, ivar=ivar, index = ir_termnindiv_cano_siscpf)

    call this%set_restart_var(vname='fates_termn_ustory', vtype=cohort_r8, &
         long_name='fates diagnostics on term mortality ustory', &
         units='indiv/ha/day', flushval = flushzero, &
         hlms='CLM:ALM', initialize=initialize_variables, ivar=ivar, index = ir_termnindiv_usto_siscpf)

    call this%set_restart_var(vname='fates_growflx_fusion', vtype=cohort_r8, &
         long_name='fates diag: rate of indivs moving via fusion', &
         units='indiv/ha/day', flushval = flushzero, &
         hlms='CLM:ALM', initialize=initialize_variables, ivar=ivar, index = ir_growflx_fusion_siscpf)
    
    call this%set_restart_var(vname='fates_demorate', vtype=cohort_r8, &
         long_name='fates diagnoatic rate of indivs demoted', &
         units='indiv/ha/day', flushval = flushzero, &
         hlms='CLM:ALM', initialize=initialize_variables, ivar=ivar, index = ir_demorate_sisc)

    call this%set_restart_var(vname='fates_promrate', vtype=cohort_r8, &
         long_name='fates diagnostic rate of indivs promoted', &
         units='indiv/ha/da', flushval = flushzero, &
         hlms='CLM:ALM', initialize=initialize_variables, ivar=ivar, index = ir_promrate_sisc)

    call this%set_restart_var(vname='fates_imortcflux', vtype=site_r8, &
         long_name='biomass of indivs killed due to impact mort', &
         units='kgC/ha/day', flushval = flushzero, &
         hlms='CLM:ALM', initialize=initialize_variables, ivar=ivar, index = ir_imortcflux_si)
 
   call this%set_restart_var(vname='fates_fmortcflux_canopy', vtype=site_r8, &
         long_name='fates diagnostic biomass of canopy fire', &
         units='gC/m2/sec', flushval = flushzero, &
         hlms='CLM:ALM', initialize=initialize_variables, ivar=ivar, index = ir_fmortcflux_cano_si)

    call this%set_restart_var(vname='fates_fmortcflux_ustory', vtype=site_r8, &
         long_name='fates diagnostic biomass of understory fire', &
         units='gC/m2/sec', flushval = flushzero, &
         hlms='CLM:ALM', initialize=initialize_variables, ivar=ivar, index = ir_fmortcflux_usto_si)

    call this%set_restart_var(vname='fates_termcflux_canopy', vtype=site_r8, &
         long_name='fates diagnostic term carbon flux canopy', &
         units='', flushval = flushzero, &
         hlms='CLM:ALM', initialize=initialize_variables, ivar=ivar, index =   ir_termcflux_cano_si )

   call this%set_restart_var(vname='fates_termcflux_ustory', vtype=site_r8, &
         long_name='fates diagnostic term carbon flux understory', &
         units='', flushval = flushzero, &
         hlms='CLM:ALM', initialize=initialize_variables, ivar=ivar, index =   ir_termcflux_usto_si )

   call this%set_restart_var(vname='fates_democflux', vtype=site_r8, &
         long_name='fates diagnostic demotion carbon flux', &
         units='', flushval = flushzero, &
         hlms='CLM:ALM', initialize=initialize_variables, ivar=ivar, index =   ir_democflux_si )

   call this%set_restart_var(vname='fates_promcflux', vtype=site_r8, &
         long_name='fates diagnostic promotion carbon flux ', &
         units='', flushval = flushzero, &
         hlms='CLM:ALM', initialize=initialize_variables, ivar=ivar, index =   ir_promcflux_si )




    ! Register all of the PRT states and fluxes

    ir_prt_base = ivar
    call this%DefinePRTRestartVars(initialize_variables,ivar)
       
 
    
    ! Must be last thing before return
    this%num_restart_vars_ = ivar
    
 end subroutine define_restart_vars
  
 ! =====================================================================================
  
  subroutine DefinePRTRestartVars(this,initialize_variables,ivar)

    ! ----------------------------------------------------------------------------------
    ! PARTEH variables are objects.  These objects 
    ! each are registered to have things like names units and symbols
    ! as part of that object.  Thus, when defining, reading and writing restarts,
    ! instead of manually typing out each variable we want, we just loop through
    ! our list of ojbects.
    !
    ! We do have to loop through the different parts of the objects indepenently.
    ! For instance we can't have one loop that covers the states "val", and
    ! the net allocation and reactive transport flux "net_alloc", so we have to loop
    ! these each separately. As other fluxes are added in the future, they need
    ! their own definition.
    !
    ! Some of the code below is about parsing the strings of these objects
    ! and automatically building the names of the PARTEH output variables
    ! as we go.
    !
    ! Note that parteh variables may or may not be scalars. Each variable's
    ! position gets its own variable in the restart file.  So the variable
    ! name will also parse the string for that position.
    ! -----------------------------------------------------------------------------------


     use FatesIOVariableKindMod, only : cohort_r8

     class(fates_restart_interface_type) :: this
     logical, intent(in)                 :: initialize_variables
     integer,intent(inout)               :: ivar      ! global variable counter
      
     integer                             :: dummy_out ! dummy index for variable
                                                      ! position in global file
     integer                             :: i_var     ! loop counter for prt variables
     integer                             :: i_pos     ! loop counter for discrete position

     character(len=32)  :: symbol_base    ! Symbol name without position or flux type
     character(len=128) :: name_base      ! name without position or flux type
     character(len=4)   :: pos_symbol
     character(len=128) :: symbol
     character(len=256) :: long_name

     do i_var = 1, prt_global%num_vars

        ! The base symbol name
        symbol_base = prt_global%state_descriptor(i_var)%symbol
        
        ! The long name of the variable
        name_base = prt_global%state_descriptor(i_var)%longname

        do i_pos = 1, prt_global%state_descriptor(i_var)%num_pos
           
           ! String describing the physical position of the variable
           write(pos_symbol, '(I3.3)') i_pos

           ! Register the instantaneous state variable "val"
           ! ----------------------------------------------------------------------------

           ! The symbol that is written to file
           symbol    = trim(symbol_base)//'_val_'//trim(pos_symbol)

           ! The expanded long name of the variable
           long_name = trim(name_base)//', state var, position:'//trim(pos_symbol)

           call this%set_restart_var(vname=trim(symbol), &
                  vtype=cohort_r8, &
                  long_name=trim(long_name), &
                  units='kg', flushval = flushzero, &
                  hlms='CLM:ALM', initialize=initialize_variables, &
                  ivar=ivar, index = dummy_out ) 

           ! Register the turnover flux variables
           ! ----------------------------------------------------------------------------

           ! The symbol that is written to file
           symbol = trim(symbol_base)//'_turn_'//trim(pos_symbol)

           ! The expanded long name of the variable
           long_name     = trim(name_base)//', turnover, position:'//trim(pos_symbol)
           
           call this%set_restart_var(vname=trim(symbol), &
                 vtype=cohort_r8, &
                 long_name=trim(long_name), &
                 units='kg', flushval = flushzero, &
                 hlms='CLM:ALM', initialize=initialize_variables, &
                 ivar=ivar, index = dummy_out ) 
            


           ! Register the net allocation flux variable
           ! ----------------------------------------------------------------------------
           
           ! The symbol that is written to file
           symbol = trim(symbol_base)//'_net_'//trim(pos_symbol)

           ! The expanded long name of the variable
           long_name     = trim(name_base)//', net allocation/transp, position:'//trim(pos_symbol)

           call this%set_restart_var(vname=trim(symbol), &
                  vtype=cohort_r8, &
                  long_name=trim(long_name), &
                  units='kg', flushval = flushzero, &
                  hlms='CLM:ALM', initialize=initialize_variables, &
                  ivar=ivar, index = dummy_out ) 
           


           ! Register the burn flux variable
           ! ----------------------------------------------------------------------------
           ! The symbol that is written to file
           symbol    = trim(symbol_base)//'_burned_'//trim(pos_symbol)

           ! The expanded long name of the variable
           long_name = trim(name_base)//', burned mass:'//trim(pos_symbol)

           call this%set_restart_var(vname=symbol, &
                 vtype=cohort_r8, &
                 long_name=trim(long_name), &
                 units='kg', flushval = flushzero, &
                 hlms='CLM:ALM', initialize=initialize_variables, &
                 ivar=ivar, index = dummy_out ) 

        end do
     end do
      
     return
  end subroutine DefinePRTRestartVars

  ! =====================================================================================

  subroutine RegisterCohortVector(this,symbol_base, vtype, long_name_base, &
                                  units, veclength, flushval, hlms,   &
                                  initialize, ivar, index) 

       
    ! The basic idea here is that instead of saving cohorts with vector data
    ! as long arrays in the restart file, we give each index of the vector
    ! its own variable.  This helps reduce the size of the restart files
    ! considerably.
    
    
    use FatesIOVariableKindMod, only : cohort_r8
    
    class(fates_restart_interface_type) :: this
    character(*),intent(in) :: symbol_base    ! Symbol name without position
    character(*),intent(in) :: vtype          ! String defining variable type 
    character(*),intent(in) :: long_name_base ! name without position
    character(*),intent(in) :: units          ! units for this variable
    integer,intent(in)      :: veclength      ! length of the vector
    real(r8),intent(in)     :: flushval       ! Value to flush to
    character(*),intent(in) :: hlms           ! The HLMs this works in
    logical, intent(in)     :: initialize     ! Is this registering or counting?
    integer,intent(inout)   :: ivar           ! global variable counter
    integer,intent(out)     :: index          ! The variable index for this variable
    
    ! Local Variables
    character(len=4)        :: pos_symbol     ! vectors need text strings for each position
    character(len=128)      :: symbol         ! symbol  name written to file
    character(len=256)      :: long_name      ! long name written to file
    integer                 :: i_pos          ! loop counter for discrete position
    integer                 :: dummy_index
    

    ! We give each vector its own index that points to the first position
    
    index = ivar + 1
    
    do i_pos = 1, veclength
       
       ! String describing the physical position of the variable
       write(pos_symbol, '(I3.3)') i_pos
       
       ! The symbol that is written to file
       symbol    = trim(symbol_base)//'_vec_'//trim(pos_symbol)
       
       ! The expanded long name of the variable
       long_name = trim(long_name_base)//', position:'//trim(pos_symbol)
       
       call this%set_restart_var(vname=trim(symbol), &
            vtype=vtype, &
            long_name=trim(long_name), &
            units=units, flushval = flushval, &
            hlms='CLM:ALM', initialize=initialize, &
            ivar=ivar, index = dummy_index ) 
       
    end do
    
  end subroutine RegisterCohortVector

  ! =====================================================================================
  
  subroutine GetCohortRealVector(this, state_vector, len_state_vector, &
                                 variable_index_base, co_global_index)
    
    ! This subroutine walks through global cohort vector indices
    ! and pulls from the different associated restart variables
    
    class(fates_restart_interface_type) , intent(inout) :: this
    real(r8),intent(inout) :: state_vector(len_state_vector)
    integer,intent(in)     :: len_state_vector
    integer,intent(in)     :: variable_index_base
    integer,intent(in)     :: co_global_index
    
    integer :: i_pos              ! vector position loop index
    integer :: ir_pos_var         ! global variable index
    
    ir_pos_var = variable_index_base
    do i_pos = 1, len_state_vector
       state_vector(i_pos) = this%rvars(ir_pos_var)%r81d(co_global_index)
       ir_pos_var = ir_pos_var + 1
    end do
    return
 end subroutine GetCohortRealVector
  
  ! =====================================================================================   
  
  subroutine SetCohortRealVector(this, state_vector, len_state_vector, &
                                  variable_index_base, co_global_index)

    ! This subroutine walks through global cohort vector indices
    ! and pushes into the restart arrays the different associated restart variables
    
    class(fates_restart_interface_type) , intent(inout) :: this
    real(r8),intent(in)  :: state_vector(len_state_vector)
    integer,intent(in)   :: len_state_vector
    integer,intent(in)   :: variable_index_base
    integer,intent(in)   :: co_global_index
    
    integer :: i_pos              ! vector position loop index
    integer :: ir_pos_var         ! global variable index
    
    ir_pos_var = variable_index_base
    do i_pos = 1, len_state_vector
       this%rvars(ir_pos_var)%r81d(co_global_index) = state_vector(i_pos)
       ir_pos_var = ir_pos_var + 1
    end do
    return
  end subroutine SetCohortRealVector
  

  ! =====================================================================================

  subroutine set_restart_var(this,vname,vtype,long_name,units,flushval, &
        hlms,initialize,ivar,index)

    use FatesUtilsMod, only : check_hlm_list
    use FatesInterfaceMod, only : hlm_name

    ! arguments
    class(fates_restart_interface_type) :: this
    character(len=*),intent(in)  :: vname
    character(len=*),intent(in)  :: vtype
    character(len=*),intent(in)  :: units 
    real(r8), intent(in)         :: flushval
    character(len=*),intent(in)  :: long_name
    character(len=*),intent(in)  :: hlms
    logical, intent(in)          :: initialize
    integer, intent(inout)       :: ivar
    integer, intent(inout)       :: index  ! This is the index for the variable of
                                           ! interest that is associated with an
                                           ! explict name (for fast reference during update)
                                           ! A zero is passed back when the variable is
                                           ! not used

    
    type(fates_restart_variable_type),pointer :: rvar
    integer :: ub1,lb1,ub2,lb2    ! Bounds for allocating the var
    integer :: ityp
    
    logical :: use_var
    
    use_var = check_hlm_list(trim(hlms), trim(hlm_name))


    if( use_var ) then
       
       ivar  = ivar+1
       index = ivar    
       
       if( initialize )then
          
          call this%rvars(ivar)%Init(vname, units, long_name, vtype, flushval, &
               fates_restart_num_dim_kinds, this%dim_kinds, this%dim_bounds)

       end if
    else
       
       index = 0
    end if
    
    return
 end subroutine set_restart_var

 ! =====================================================================================

 subroutine set_restart_vectors(this,nc,nsites,sites)

   use FatesInterfaceMod, only : fates_maxElementsPerPatch
   use FatesInterfaceMod, only : numpft
   use EDTypesMod, only : ed_site_type
   use EDTypesMod, only : ed_cohort_type
   use EDTypesMod, only : ed_patch_type
   use EDTypesMod, only : ncwd
   use EDTypesMod, only : maxSWb
   use EDTypesMod, only : numWaterMem
   use EDTypesMod, only : num_vegtemp_mem

    ! Arguments
    class(fates_restart_interface_type)             :: this
    integer                 , intent(in)            :: nc   ! clump index
    integer                 , intent(in)            :: nsites
    type(ed_site_type)      , intent(inout), target :: sites(nsites)

    ! Locals
    integer  :: s        ! The local site index

    ! ----------------------------------------------------------------------------------
    ! The following group of integers indicate the positional index (idx)
    ! of variables at different scales inside the I/O arrays (io)
    ! Keep in mind that many of these variables have a composite dimension
    ! at the patch scale.  To hold this memory, we borrow the cohort
    ! vector.  Thus the head of each array points to the first cohort
    ! of each patch. "io_idx_co_1st"
    ! ----------------------------------------------------------------------------------
    integer  :: io_idx_si      ! site index
    integer  :: io_idx_co_1st  ! 1st cohort of each patch
    integer  :: io_idx_co      ! cohort index
    integer  :: io_idx_pa_pft  ! each pft within each patch (pa_pft)
    integer  :: io_idx_pa_cwd  ! each cwd class within each patch (pa_cwd)
    integer  :: io_idx_pa_ib   ! each SW band (vis/ir) per patch (pa_ib)
    integer  :: io_idx_si_wmem ! each water memory class within each site
    integer  :: io_idx_si_lyr_shell ! site - layer x shell index
    integer  :: io_idx_si_scpf ! each size-class x pft index within site
    integer  :: io_idx_si_sc   ! each size-class index within site
    integer  :: io_idx_si_vtmem ! indices for veg-temp memory at site

    ! Some counters (for checking mostly)
    integer  :: totalcohorts   ! total cohort count on this thread (diagnostic)
    integer  :: patchespersite   ! number of patches per site
    integer  :: cohortsperpatch  ! number of cohorts per patch 

    integer  :: ft               ! functional type index
    integer  :: k,j,i            ! indices to the radiation matrix
    integer  :: ir_prt_var       ! loop counter for var x position
    integer  :: i_var            ! loop counter for PRT variables
    integer  :: i_pos            ! loop counter for discrete PRT positions
    integer  :: i_scls           ! loop counter for size-class
    integer  :: i_pft            ! loop counter for pft

    type(fates_restart_variable_type) :: rvar
    type(ed_patch_type),pointer  :: cpatch
    type(ed_cohort_type),pointer :: ccohort


    associate( rio_npatch_si           => this%rvars(ir_npatch_si)%int1d, &
<<<<<<< HEAD
           rio_old_stock_si            => this%rvars(ir_oldstock_si)%r81d, &
           rio_cd_status_si            => this%rvars(ir_cd_status_si)%int1d, &
           rio_dd_status_si            => this%rvars(ir_dd_status_si)%int1d, &
           rio_nchill_days_si          => this%rvars(ir_nchill_days_si)%int1d, &
           rio_leafondate_si           => this%rvars(ir_leafondate_si)%int1d, &
           rio_leafoffdate_si          => this%rvars(ir_leafoffdate_si)%int1d, &
           rio_dleafondate_si          => this%rvars(ir_dleafondate_si)%int1d, &
           rio_dleafoffdate_si         => this%rvars(ir_dleafoffdate_si)%int1d, &
=======
           rio_old_stock_si             => this%rvars(ir_oldstock_si)%r81d, &
           rio_cd_status_si            => this%rvars(ir_cd_status_si)%int1d, &
           rio_dd_status_si            => this%rvars(ir_dd_status_si)%int1d, &
           rio_nchill_days_si          => this%rvars(ir_nchill_days_si)%r81d, &
           rio_leafondate_si           => this%rvars(ir_leafondate_si)%r81d, &
           rio_leafoffdate_si          => this%rvars(ir_leafoffdate_si)%r81d, &
           rio_dleafondate_si          => this%rvars(ir_dleafondate_si)%r81d, &
           rio_dleafoffdate_si         => this%rvars(ir_dleafoffdate_si)%r81d, &
>>>>>>> 08bb1406
           rio_acc_ni_si               => this%rvars(ir_acc_ni_si)%r81d, &
           rio_gdd_si                  => this%rvars(ir_gdd_si)%r81d, &
           rio_nep_timeintegrated_si   => this%rvars(ir_nep_timeintegrated_si)%r81d, &
           rio_npp_timeintegrated_si   => this%rvars(ir_npp_timeintegrated_si)%r81d, &
           rio_hr_timeintegrated_si    => this%rvars(ir_hr_timeintegrated_si)%r81d, &
           rio_cbal_err_fates_si       => this%rvars(ir_cbal_error_fates_si)%r81d, &
           rio_cbal_err_bgc_si         => this%rvars(ir_cbal_error_bgc_si)%r81d, &
           rio_cbal_err_tot_si         => this%rvars(ir_cbal_error_total_si)%r81d, &
           rio_totecosysc_old_si       => this%rvars(ir_totecosysc_old_si)%r81d, &
           rio_totfatesc_old_si        => this%rvars(ir_totfatesc_old_si)%r81d, &
           rio_totbgcc_old_si          => this%rvars(ir_totbgcc_old_si)%r81d, &
           rio_fates_to_bgc_this_ts_si => this%rvars(ir_fates_to_bgc_this_ts_si)%r81d, &
           rio_fates_to_bgc_last_ts_si => this%rvars(ir_fates_to_bgc_last_ts_si)%r81d, &
           rio_seedrainflux_si         => this%rvars(ir_seedrainflux_si)%r81d, &
           rio_trunk_product_si        => this%rvars(ir_trunk_product_si)%r81d, &
           rio_ncohort_pa              => this%rvars(ir_ncohort_pa)%int1d, &
           rio_solar_zenith_flag_pa    => this%rvars(ir_solar_zenith_flag_pa)%int1d, &
           rio_solar_zenith_angle_pa   => this%rvars(ir_solar_zenith_angle_pa)%r81d, &
           rio_canopy_layer_co         => this%rvars(ir_canopy_layer_co)%int1d, &
           rio_canopy_layer_yesterday_co    => this%rvars(ir_canopy_layer_yesterday_co)%r81d, &
           rio_canopy_trim_co          => this%rvars(ir_canopy_trim_co)%r81d, &
           rio_size_class_lasttimestep => this%rvars(ir_size_class_lasttimestep_co)%int1d, &
           rio_dbh_co                  => this%rvars(ir_dbh_co)%r81d, &
           rio_height_co               => this%rvars(ir_height_co)%r81d, &
           rio_laimemory_co            => this%rvars(ir_laimemory_co)%r81d, &
           rio_nplant_co               => this%rvars(ir_nplant_co)%r81d, &
           rio_gpp_acc_co              => this%rvars(ir_gpp_acc_co)%r81d, &
           rio_npp_acc_co              => this%rvars(ir_npp_acc_co)%r81d, &
           rio_resp_acc_co             => this%rvars(ir_resp_acc_co)%r81d, &
           rio_gpp_acc_hold_co         => this%rvars(ir_gpp_acc_hold_co)%r81d, &
           rio_resp_acc_hold_co        => this%rvars(ir_resp_acc_hold_co)%r81d, &
           rio_npp_acc_hold_co         => this%rvars(ir_npp_acc_hold_co)%r81d, &
           rio_bmort_co                => this%rvars(ir_bmort_co)%r81d, &
           rio_hmort_co                => this%rvars(ir_hmort_co)%r81d, &
           rio_cmort_co                => this%rvars(ir_cmort_co)%r81d, &
           rio_frmort_co               => this%rvars(ir_frmort_co)%r81d, &
           rio_lmort_direct_co         => this%rvars(ir_lmort_direct_co)%r81d, &
           rio_lmort_collateral_co     => this%rvars(ir_lmort_collateral_co)%r81d, &
           rio_lmort_infra_co          => this%rvars(ir_lmort_infra_co)%r81d, &
           rio_ddbhdt_co               => this%rvars(ir_ddbhdt_co)%r81d, &
           rio_resp_tstep_co           => this%rvars(ir_resp_tstep_co)%r81d, &
           rio_pft_co                  => this%rvars(ir_pft_co)%int1d, &
           rio_status_co               => this%rvars(ir_status_co)%int1d, &
           rio_isnew_co                => this%rvars(ir_isnew_co)%int1d, &
           rio_cwd_ag_pacw             => this%rvars(ir_cwd_ag_pacw)%r81d, &
           rio_cwd_bg_pacw             => this%rvars(ir_cwd_bg_pacw)%r81d, &
           rio_gnd_alb_dif_pasb        => this%rvars(ir_gnd_alb_dif_pasb)%r81d, &
           rio_gnd_alb_dir_pasb        => this%rvars(ir_gnd_alb_dir_pasb)%r81d, &
           rio_leaf_litter_paft        => this%rvars(ir_leaf_litter_paft)%r81d, &
           rio_root_litter_paft        => this%rvars(ir_root_litter_paft)%r81d, &
           rio_leaf_litter_in_paft     => this%rvars(ir_leaf_litter_in_paft)%r81d, &
           rio_root_litter_in_paft     => this%rvars(ir_root_litter_in_paft)%r81d, &
           rio_seed_bank_sift          => this%rvars(ir_seed_bank_sift)%r81d, &
           rio_spread_si               => this%rvars(ir_spread_si)%r81d, &
           rio_livegrass_pa            => this%rvars(ir_livegrass_pa)%r81d, &
           rio_age_pa                  => this%rvars(ir_age_pa)%r81d, &
           rio_area_pa                 => this%rvars(ir_area_pa)%r81d, &
           rio_watermem_siwm           => this%rvars(ir_watermem_siwm)%r81d, &
           rio_vegtempmem_sitm         => this%rvars(ir_vegtempmem_sitm)%r81d, &
           rio_recrate_sift            => this%rvars(ir_recrate_sift)%r81d, &
           rio_fmortrate_cano_siscpf   => this%rvars(ir_fmortrate_cano_siscpf)%r81d, &
           rio_fmortrate_usto_siscpf   => this%rvars(ir_fmortrate_usto_siscpf)%r81d, &
           rio_imortrate_siscpf        => this%rvars(ir_imortrate_siscpf)%r81d, &
           rio_fmortrate_crown_siscpf  => this%rvars(ir_fmortrate_crown_siscpf)%r81d, &
           rio_fmortrate_cambi_siscpf  => this%rvars(ir_fmortrate_cambi_siscpf)%r81d, &
           rio_termnindiv_cano_siscpf  => this%rvars(ir_termnindiv_cano_siscpf)%r81d, &
           rio_termnindiv_usto_siscpf  => this%rvars(ir_termnindiv_usto_siscpf)%r81d, &
           rio_growflx_fusion_siscpf   => this%rvars(ir_growflx_fusion_siscpf)%r81d,  &
           rio_demorate_sisc           => this%rvars(ir_demorate_sisc)%r81d, &
           rio_promrate_sisc           => this%rvars(ir_promrate_sisc)%r81d, &
           rio_termcflux_cano_si       => this%rvars(ir_termcflux_cano_si)%r81d, &
           rio_termcflux_usto_si       => this%rvars(ir_termcflux_usto_si)%r81d, &
           rio_democflux_si            => this%rvars(ir_democflux_si)%r81d, &
           rio_promcflux_si            => this%rvars(ir_promcflux_si)%r81d, &
           rio_imortcflux_si           => this%rvars(ir_imortcflux_si)%r81d, &
           rio_fmortcflux_cano_si      => this%rvars(ir_fmortcflux_cano_si)%r81d, &
           rio_fmortcflux_usto_si      => this%rvars(ir_fmortcflux_usto_si)%r81d)


       totalCohorts = 0
       
       ! ---------------------------------------------------------------------------------
       ! Flush arrays to values defined by %flushval (see registry entry in
       ! subroutine define_history_vars()
       ! ---------------------------------------------------------------------------------
       call this%flush_rvars(nc)
       
       do s = 1,nsites
          
          ! Calculate the offsets
          ! fcolumn is the global column index of the current site.
          ! For the first site, if that site aligns with the first column index
          ! in the clump, than the offset should be be equal to begCohort
          
          io_idx_si      = this%restart_map(nc)%site_index(s)
          io_idx_co_1st  = this%restart_map(nc)%cohort1_index(s)

          io_idx_co      = io_idx_co_1st
          io_idx_pa_pft  = io_idx_co_1st
          io_idx_pa_cwd  = io_idx_co_1st
          io_idx_pa_ib   = io_idx_co_1st
          io_idx_si_wmem = io_idx_co_1st
          io_idx_si_vtmem = io_idx_co_1st


          ! Hydraulics counters  lyr = hydraulic layer, shell = rhizosphere shell
          io_idx_si_lyr_shell = io_idx_co_1st
          io_idx_si_scpf = io_idx_co_1st
          io_idx_si_sc   = io_idx_co_1st

          
          ! write seed_bank info(site-level, but PFT-resolved)
          do i_pft = 1,numpft
             rio_seed_bank_sift(io_idx_co_1st+i_pft-1) = sites(s)%seed_bank(i_pft)
             rio_recrate_sift(io_idx_co_1st+i_pft-1)   = sites(s)%recruitment_rate(i_pft)
          end do

          ! canopy spread term
          rio_spread_si(io_idx_si)   = sites(s)%spread
          
          cpatch => sites(s)%oldest_patch
          
          ! new column, reset num patches
          patchespersite = 0
          
          do while(associated(cpatch))
             
             ! found patch, increment
             patchespersite = patchespersite + 1
             
             ccohort => cpatch%shortest
             
             ! new patch, reset num cohorts
             cohortsperpatch = 0
             
             do while(associated(ccohort))
                
                ! found cohort, increment
                cohortsperpatch = cohortsperpatch + 1
                totalCohorts    = totalCohorts + 1
             
                if ( debug ) then
                   write(fates_log(),*) 'CLTV io_idx_co ', io_idx_co
                   write(fates_log(),*) 'CLTV lowerbound ', lbound(rio_npp_acc_co,1) 
                   write(fates_log(),*) 'CLTV upperbound  ', ubound(rio_npp_acc_co,1)
                endif


                ! Fill output arrays of PRT variables
                ! We just loop through the objects, and reference our members relative
                ! the base index of the PRT variables
                ! -----------------------------------------------------------------------

                ir_prt_var = ir_prt_base
                do i_var = 1, prt_global%num_vars
                   do i_pos = 1, prt_global%state_descriptor(i_var)%num_pos
                      
                      ir_prt_var = ir_prt_var + 1
                      this%rvars(ir_prt_var)%r81d(io_idx_co) = &
                            ccohort%prt%variables(i_var)%val(i_pos)

                      ir_prt_var = ir_prt_var + 1
                      this%rvars(ir_prt_var)%r81d(io_idx_co) = &
                            ccohort%prt%variables(i_var)%turnover(i_pos)
                      
                      ir_prt_var = ir_prt_var + 1
                      this%rvars(ir_prt_var)%r81d(io_idx_co) = &
                            ccohort%prt%variables(i_var)%net_alloc(i_pos)

                      ir_prt_var = ir_prt_var + 1
                      this%rvars(ir_prt_var)%r81d(io_idx_co) = &
                            ccohort%prt%variables(i_var)%burned(i_pos)
                      
                   end do
                end do

                
                if(hlm_use_planthydro==itrue)then
                   
                   ! Load the water contents
                   call this%SetCohortRealVector(ccohort%co_hydr%th_ag,n_hypool_ag, &
                                                 ir_hydro_th_ag_covec,io_idx_co)
                   call this%SetCohortRealVector(ccohort%co_hydr%th_troot,n_hypool_troot, &
                                                 ir_hydro_th_troot_covec,io_idx_co)
                   call this%SetCohortRealVector(ccohort%co_hydr%th_aroot,sites(s)%si_hydr%nlevsoi_hyd, &
                                                 ir_hydro_th_aroot_covec,io_idx_co)

                   ! Load the error terms
                   call this%setCohortRealVector(ccohort%co_hydr%errh2o_growturn_aroot, &
                                                 sites(s)%si_hydr%nlevsoi_hyd, &
                                                 ir_hydro_err_growturn_aroot_covec,io_idx_co)
                   
                   call this%setCohortRealVector(ccohort%co_hydr%errh2o_growturn_troot, &
                                                 n_hypool_troot, &
                                                 ir_hydro_err_growturn_troot_covec,io_idx_co)

                   call this%setCohortRealVector(ccohort%co_hydr%errh2o_growturn_ag, &
                                                 n_hypool_ag, &
                                                 ir_hydro_err_growturn_ag_covec,io_idx_co)

                end if

                rio_canopy_layer_co(io_idx_co) = ccohort%canopy_layer
                rio_canopy_layer_yesterday_co(io_idx_co) = ccohort%canopy_layer_yesterday
                rio_canopy_trim_co(io_idx_co)  = ccohort%canopy_trim
                rio_size_class_lasttimestep(io_idx_co) = ccohort%size_class_lasttimestep
                rio_dbh_co(io_idx_co)          = ccohort%dbh
                rio_height_co(io_idx_co)       = ccohort%hite
                rio_laimemory_co(io_idx_co)    = ccohort%laimemory

                rio_nplant_co(io_idx_co)       = ccohort%n
                rio_gpp_acc_co(io_idx_co)      = ccohort%gpp_acc
                rio_npp_acc_co(io_idx_co)      = ccohort%npp_acc
                rio_resp_acc_co(io_idx_co)     = ccohort%resp_acc
                rio_gpp_acc_hold_co(io_idx_co) = ccohort%gpp_acc_hold
                rio_resp_acc_hold_co(io_idx_co) = ccohort%resp_acc_hold
                rio_npp_acc_hold_co(io_idx_co) = ccohort%npp_acc_hold

                rio_bmort_co(io_idx_co)        = ccohort%bmort
                rio_hmort_co(io_idx_co)        = ccohort%hmort
                rio_cmort_co(io_idx_co)        = ccohort%cmort
                rio_frmort_co(io_idx_co)       = ccohort%frmort                

                !Logging
                rio_lmort_direct_co(io_idx_co)       = ccohort%lmort_direct
                rio_lmort_collateral_co(io_idx_co)   = ccohort%lmort_collateral
                rio_lmort_infra_co(io_idx_co)        = ccohort%lmort_infra

                rio_ddbhdt_co(io_idx_co)       = ccohort%ddbhdt
                rio_resp_tstep_co(io_idx_co)   = ccohort%resp_tstep
                rio_pft_co(io_idx_co)          = ccohort%pft
                rio_status_co(io_idx_co)       = ccohort%status_coh
                if ( ccohort%isnew ) then
                   rio_isnew_co(io_idx_co)     = new_cohort
                else
                   rio_isnew_co(io_idx_co)     = old_cohort
                endif
                
                if ( debug ) then
                   write(fates_log(),*) 'CLTV offsetNumCohorts II ',io_idx_co, &
                         cohortsperpatch
                endif
             
                io_idx_co = io_idx_co + 1
                
                ccohort => ccohort%taller
                
             enddo ! ccohort do while
             
             !
             ! deal with patch level fields here
             !
             rio_livegrass_pa(io_idx_co_1st)   = cpatch%livegrass
             rio_age_pa(io_idx_co_1st)         = cpatch%age
             rio_area_pa(io_idx_co_1st)        = cpatch%area
             
             ! set cohorts per patch for IO
             rio_ncohort_pa( io_idx_co_1st )   = cohortsperpatch
             
             ! Set zenith angle info
             if ( cpatch%solar_zenith_flag ) then
                rio_solar_zenith_flag_pa(io_idx_co_1st)     = itrue
             else
                rio_solar_zenith_flag_pa(io_idx_co_1st)     = ifalse
             endif
             rio_solar_zenith_angle_pa( io_idx_co_1st) = cpatch%solar_zenith_angle

             if ( debug ) then
                write(fates_log(),*) 'offsetNumCohorts III ' &
                      ,io_idx_co,cohortsperpatch
             endif
             !
             ! deal with patch level fields of arrays here
             !
             ! these are arrays of length numpft, each patch contains one
             ! vector so we increment 
             do i = 1,numpft
                rio_leaf_litter_paft(io_idx_pa_pft)    = cpatch%leaf_litter(i)
                rio_root_litter_paft(io_idx_pa_pft)    = cpatch%root_litter(i)
                rio_leaf_litter_in_paft(io_idx_pa_pft) = cpatch%leaf_litter_in(i)
                rio_root_litter_in_paft(io_idx_pa_pft) = cpatch%root_litter_in(i)
                io_idx_pa_pft = io_idx_pa_pft + 1
             end do
             
             do i = 1,ncwd ! ncwd currently 4
                rio_cwd_ag_pacw(io_idx_pa_cwd) = cpatch%cwd_ag(i)
                rio_cwd_bg_pacw(io_idx_pa_cwd) = cpatch%cwd_bg(i)
                io_idx_pa_cwd = io_idx_pa_cwd + 1
             end do
             
             do i = 1,maxSWb
                rio_gnd_alb_dif_pasb(io_idx_pa_ib) = cpatch%gnd_alb_dif(i)
                rio_gnd_alb_dir_pasb(io_idx_pa_ib) = cpatch%gnd_alb_dir(i)
                io_idx_pa_ib = io_idx_pa_ib + 1
             end do

             ! Set the first cohort index to the start of the next patch, increment
             ! by the maximum number of cohorts per patch
             io_idx_co_1st = io_idx_co_1st + fates_maxElementsPerPatch
             
             ! reset counters so that they are all advanced evenly.
             io_idx_pa_pft  = io_idx_co_1st
             io_idx_pa_cwd  = io_idx_co_1st
             io_idx_pa_ib   = io_idx_co_1st
             io_idx_co      = io_idx_co_1st
             
             if ( debug ) then
                write(fates_log(),*) 'CLTV io_idx_co_1st ', io_idx_co_1st
                write(fates_log(),*) 'CLTV numCohort ', cohortsperpatch
                write(fates_log(),*) 'CLTV totalCohorts ', totalCohorts
             end if
             
             cpatch => cpatch%younger
             
          enddo ! cpatch do while
          

          ! Fill the site level diagnostics arrays
          do i_scls = 1, nlevsclass
             
             do i_pft = 1, numpft
             
                rio_fmortrate_cano_siscpf(io_idx_si_scpf)  = sites(s)%fmort_rate_canopy(i_scls, i_pft)
                rio_fmortrate_usto_siscpf(io_idx_si_scpf)  = sites(s)%fmort_rate_ustory(i_scls, i_pft)
                rio_imortrate_siscpf(io_idx_si_scpf)       = sites(s)%imort_rate(i_scls, i_pft)
                rio_fmortrate_crown_siscpf(io_idx_si_scpf) = sites(s)%fmort_rate_crown(i_scls, i_pft)
                rio_fmortrate_cambi_siscpf(io_idx_si_scpf) = sites(s)%fmort_rate_cambial(i_scls, i_pft)
                rio_termnindiv_cano_siscpf(io_idx_si_scpf) = sites(s)%term_nindivs_canopy(i_scls,i_pft)
                rio_termnindiv_usto_siscpf(io_idx_si_scpf) = sites(s)%term_nindivs_ustory(i_scls,i_pft)
                rio_growflx_fusion_siscpf(io_idx_si_scpf)  = sites(s)%growthflux_fusion(i_scls, i_pft)

                io_idx_si_scpf = io_idx_si_scpf + 1
             end do

             rio_demorate_sisc(io_idx_si_sc) = sites(s)%demotion_rate(i_scls)
             rio_promrate_sisc(io_idx_si_sc) = sites(s)%promotion_rate(i_scls)
                
             io_idx_si_sc = io_idx_si_sc + 1
          end do
         

          rio_termcflux_cano_si(io_idx_si)  = sites(s)%term_carbonflux_canopy
          rio_termcflux_usto_si(io_idx_si)  = sites(s)%term_carbonflux_ustory
          rio_democflux_si(io_idx_si)       = sites(s)%demotion_carbonflux
          rio_promcflux_si(io_idx_si)       = sites(s)%promotion_carbonflux
          rio_imortcflux_si(io_idx_si)      = sites(s)%imort_carbonflux
          rio_fmortcflux_cano_si(io_idx_si) = sites(s)%fmort_carbonflux_canopy
          rio_fmortcflux_usto_si(io_idx_si) = sites(s)%fmort_carbonflux_ustory



          rio_old_stock_si(io_idx_si)    = sites(s)%old_stock

          if(sites(s)%is_cold) then
             rio_cd_status_si(io_idx_si) = itrue
          else
             rio_cd_status_si(io_idx_si) = ifalse
          end if
          if(sites(s)%is_drought) then
             rio_dd_status_si(io_idx_si) = itrue
          else
             rio_dd_status_si(io_idx_si) = ifalse
          end if

          rio_nchill_days_si(io_idx_si)  = sites(s)%ncd 
          rio_leafondate_si(io_idx_si)   = sites(s)%cleafondate
          rio_leafoffdate_si(io_idx_si)  = sites(s)%cleafoffdate
          rio_dleafondate_si(io_idx_si)  = sites(s)%dleafondate
          rio_dleafoffdate_si(io_idx_si) = sites(s)%dleafoffdate
          rio_acc_ni_si(io_idx_si)       = sites(s)%acc_NI
          rio_gdd_si(io_idx_si)          = sites(s)%ED_GDD_site
          
          ! Carbon Balance and Checks
          rio_nep_timeintegrated_si(io_idx_si) = sites(s)%nep_timeintegrated 
          rio_npp_timeintegrated_si(io_idx_si) = sites(s)%npp_timeintegrated
          rio_hr_timeintegrated_si(io_idx_si)  = sites(s)%hr_timeintegrated 
          rio_totecosysc_old_si(io_idx_si)     = sites(s)%totecosysc_old
          rio_totfatesc_old_si(io_idx_si)      = sites(s)%totfatesc_old
          rio_totbgcc_old_si(io_idx_si)        = sites(s)%totbgcc_old
          rio_cbal_err_fates_si(io_idx_si)     = sites(s)%cbal_err_fates
          rio_cbal_err_bgc_si(io_idx_si)       = sites(s)%cbal_err_bgc
          rio_cbal_err_tot_si(io_idx_si)       = sites(s)%cbal_err_tot
          rio_fates_to_bgc_this_ts_si(io_idx_si) = sites(s)%fates_to_bgc_this_ts
          rio_fates_to_bgc_last_ts_si(io_idx_si) = sites(s)%fates_to_bgc_last_ts
          rio_seedrainflux_si(io_idx_si)         = sites(s)%tot_seed_rain_flux

          ! Accumulated trunk product
          rio_trunk_product_si(io_idx_si) = sites(s)%resources_management%trunk_product_site
          ! set numpatches for this column

          rio_npatch_si(io_idx_si)  = patchespersite
          
          do i = 1,numWaterMem ! numWaterMem currently 10
             rio_watermem_siwm( io_idx_si_wmem ) = sites(s)%water_memory(i)
             io_idx_si_wmem = io_idx_si_wmem + 1
          end do

          do i = 1, num_vegtemp_mem
             rio_vegtempmem_sitm( io_idx_si_vtmem ) = sites(s)%vegtemp_memory(i)
             io_idx_si_vtmem = io_idx_si_vtmem + 1
          end do

          ! -----------------------------------------------------------------------------
          ! Set site-level hydraulics arrays
          ! -----------------------------------------------------------------------------

          if(hlm_use_planthydro==itrue)then

             ! No associate statements because there is no gaurantee these
             ! are allocated

             this%rvars(ir_hydro_recruit_si)%r81d(io_idx_si) = sites(s)%si_hydr%h2oveg_recruit
             this%rvars(ir_hydro_dead_si)%r81d(io_idx_si) = sites(s)%si_hydr%h2oveg_dead
             this%rvars(ir_hydro_growturn_err_si)%r81d(io_idx_si) = sites(s)%si_hydr%h2oveg_growturn_err
             this%rvars(ir_hydro_pheno_err_si)%r81d(io_idx_si) = sites(s)%si_hydr%h2oveg_pheno_err
             this%rvars(ir_hydro_hydro_err_si)%r81d(io_idx_si) = sites(s)%si_hydr%h2oveg_hydro_err

             ! Hydraulics counters  lyr = hydraulic layer, shell = rhizosphere shell
             do i = 1, sites(s)%si_hydr%nlevsoi_hyd
                ! Loop shells
                do k = 1, nshell
                   this%rvars(ir_hydro_liqvol_shell_si)%r81d(io_idx_si_lyr_shell) = &
                        sites(s)%si_hydr%h2osoi_liqvol_shell(i,k)
                   io_idx_si_lyr_shell = io_idx_si_lyr_shell + 1
                end do
             end do
          end if
          
       enddo
       
       if ( debug ) then
          write(fates_log(),*) 'CLTV total cohorts ',totalCohorts
       end if
       
       return
     end associate
   end subroutine set_restart_vectors

   ! ====================================================================================

   subroutine create_patchcohort_structure(this, nc, nsites, sites, bc_in) 

     ! ----------------------------------------------------------------------------------
     ! This subroutine takes a peak at the restart file to determine how to allocate
     ! memory for the state structure, and then makes those allocations. This
     ! subroutine is called prior to the transfer of the restart vectors into the
     ! linked-list state structure.
     ! ---------------------------------------------------------------------------------

     use EDTypesMod,           only : ed_site_type
     use EDTypesMod,           only : ed_cohort_type
     use EDTypesMod,           only : ed_patch_type
     use EDTypesMod,           only : ncwd
     use EDTypesMod,           only : maxSWb
     use EDTypesMod,           only : nan_leaf_aclass
     use FatesInterfaceMod,    only : fates_maxElementsPerPatch
     
     use EDTypesMod,           only : maxpft
     use EDTypesMod,           only : area
     use EDPatchDynamicsMod,   only : zero_patch
     use EDCohortDynamicsMod,  only : create_cohort
     use EDInitMod,            only : zero_site
     use EDInitMod,            only : init_site_vars
     use EDPatchDynamicsMod,   only : create_patch
     use EDPftvarcon,          only : EDPftvarcon_inst
     use FatesAllometryMod,    only : h2d_allom
     

     ! !ARGUMENTS:
     class(fates_restart_interface_type) , intent(inout) :: this
     integer                     , intent(in)            :: nc
     integer                     , intent(in)            :: nsites
     type(ed_site_type)          , intent(inout), target :: sites(nsites)
     type(bc_in_type)            , intent(in)            :: bc_in(nsites)

     ! local variables
     
     type(ed_patch_type) , pointer     :: newp
     type(ed_cohort_type), pointer     :: new_cohort
     type(ed_cohort_type), pointer     :: prev_cohort
     real(r8)                          :: cwd_ag_local(ncwd)
     real(r8)                          :: cwd_bg_local(ncwd)
     real(r8)                          :: leaf_litter_local(maxpft)
     real(r8)                          :: root_litter_local(maxpft)
     real(r8)                          :: patch_age
     integer                           :: cohortstatus
     integer                           :: s             ! site index
     integer                           :: idx_pa        ! local patch index
     integer                           :: io_idx_si     ! global site index in IO vector
     integer                           :: io_idx_co_1st ! global cohort index in IO vector
     real(r8)                          :: site_spread   ! site sprea dummy var (0-1)
     integer                           :: fto
     integer                           :: ft
     integer, parameter                :: recruitstatus = 0


     ! Dummy arguments used for calling create patch, these will be overwritten before
     ! run-time.  Just used now for allocation.
     cwd_ag_local(:)      = 0.0_r8
     cwd_bg_local(:)      = 0.0_r8
     leaf_litter_local(:) = 0.0_r8
     root_litter_local(:) = 0.0_r8
     patch_age            = 0.0_r8

     ! ----------------------------------------------------------------------------------
     ! We really only need the counts for the number of patches per site
     ! and the number of cohorts per patch. These values tell us how much
     ! space to allocate.
     ! ----------------------------------------------------------------------------------
     
     associate( rio_npatch_si  => this%rvars(ir_npatch_si)%int1d , &
                rio_ncohort_pa => this%rvars(ir_ncohort_pa)%int1d )
            
       do s = 1,nsites
          
          io_idx_si  = this%restart_map(nc)%site_index(s)
          io_idx_co_1st  = this%restart_map(nc)%cohort1_index(s)
          
          call init_site_vars( sites(s) )
          call zero_site( sites(s) )

          ! 
          ! set a few items that are necessary on restart for ED but not on the 
          ! restart file
          !
          
          sites(s)%ncd = 0

          if ( rio_npatch_si(io_idx_si)<0 .or. rio_npatch_si(io_idx_si) > 10000 ) then
             write(fates_log(),*) 'a column was expected to contain a valid number of patches'
             write(fates_log(),*) '0 is a valid number, but this column seems uninitialized',rio_npatch_si(io_idx_si)
             call endrun(msg=errMsg(sourcefile, __LINE__))
          end if
       
          ! Initialize the site pointers to null
          sites(s)%youngest_patch         => null()                 
          sites(s)%oldest_patch           => null()

          do idx_pa = 1,rio_npatch_si(io_idx_si)

             if ( debug ) then
                write(fates_log(),*) 'create patch ',idx_pa
                write(fates_log(),*) 'idx_pa 1-cohortsperpatch : ', rio_ncohort_pa( io_idx_co_1st )
             end if
             
             ! create patch
             allocate(newp)    
             
             ! make new patch
             call create_patch(sites(s), newp, patch_age, area, &
                  cwd_ag_local, cwd_bg_local,  &
                  leaf_litter_local, root_litter_local,bc_in(s)%nlevsoil ) 
             
             ! give this patch a unique patch number
             newp%patchno = idx_pa


	     ! Iterate over the number of cohorts
             ! the file says are associated with this patch
             ! we are just allocating space here, so we do 
             ! a simple list filling routine
             
             newp%tallest  => null()
             newp%shortest => null()
             prev_cohort   => null()

             do fto = 1, rio_ncohort_pa( io_idx_co_1st )

                allocate(new_cohort)
                call nan_cohort(new_cohort)  
                call zero_cohort(new_cohort)
                new_cohort%patchptr => newp

                ! If this is the first in the list, it is tallest
                if (.not.associated(newp%tallest)) then
                   newp%tallest => new_cohort
                endif
                
                ! Every cohort's taller is the one that came before
                ! (unless it is first)
                if(associated(prev_cohort)) then
                   new_cohort%taller   => prev_cohort
                   prev_cohort%shorter => new_cohort
                end if

                ! Every cohort added takes over as shortest
                newp%shortest => new_cohort
                
                ! Initialize the PRT environment (allocate/choose hypothesis only)
                call InitPRTCohort(new_cohort)
                
                ! Allocate hydraulics arrays
                if( hlm_use_planthydro.eq.itrue ) then
                   call InitHydrCohort(sites(s),new_cohort)
                end if

                ! Update the previous
                prev_cohort => new_cohort
                
             enddo ! ends loop over fto
             
             !
             ! insert this patch with cohorts into the site pointer.  At this
             ! point just insert the new patch in the youngest position
             !
             if (idx_pa == 1) then ! nothing associated yet. first patch is pointed to by youngest and oldest
                
                if ( debug ) write(fates_log(),*) 'idx_pa = 1 ',idx_pa
                
                sites(s)%youngest_patch         => newp                   
                sites(s)%oldest_patch           => newp                        
                sites(s)%youngest_patch%younger => null()
                sites(s)%youngest_patch%older   => null()
                sites(s)%oldest_patch%younger   => null()
                sites(s)%oldest_patch%older     => null()
                
             else if (idx_pa == 2) then ! add second patch to list
                
                if ( debug ) write(fates_log(),*) 'idx_pa = 2 ',idx_pa
                
                sites(s)%youngest_patch         => newp
                sites(s)%youngest_patch%younger => null()
                sites(s)%youngest_patch%older   => sites(s)%oldest_patch
                sites(s)%oldest_patch%younger   => sites(s)%youngest_patch
                sites(s)%oldest_patch%older     => null()

             else ! more than 2 patches, insert patch into youngest slot
                
                if ( debug ) write(fates_log(),*) 'idx_pa > 2 ',idx_pa
                
                newp%older                      => sites(s)%youngest_patch
                sites(s)%youngest_patch%younger => newp
                newp%younger                    => null()
                sites(s)%youngest_patch         => newp
                
             endif
             
             io_idx_co_1st = io_idx_co_1st + fates_maxElementsPerPatch

          enddo ! ends loop over idx_pa

       enddo ! ends loop over s
       
     end associate
   end subroutine create_patchcohort_structure
   
   ! ====================================================================================

   subroutine get_restart_vectors(this, nc, nsites, sites)

     use EDTypesMod, only : ed_site_type
     use EDTypesMod, only : ed_cohort_type
     use EDTypesMod, only : ed_patch_type
     use EDTypesMod, only : ncwd
     use EDTypesMod, only : maxSWb
     use FatesInterfaceMod, only : numpft
     use FatesInterfaceMod, only : fates_maxElementsPerPatch
     use EDTypesMod, only : numWaterMem
     use EDTypesMod, only : num_vegtemp_mem
     use FatesSizeAgeTypeIndicesMod, only : get_age_class_index

     ! !ARGUMENTS:
     class(fates_restart_interface_type) , intent(inout) :: this
     integer                     , intent(in)            :: nc
     integer                     , intent(in)            :: nsites
     type(ed_site_type)          , intent(inout), target :: sites(nsites)


     ! locals
     ! ----------------------------------------------------------------------------------
     ! LL pointers
     type(ed_patch_type),pointer  :: cpatch      ! current patch
     type(ed_cohort_type),pointer :: ccohort     ! current cohort

     ! loop indices
     integer :: s, i, j, k

     ! ----------------------------------------------------------------------------------
     ! The following group of integers indicate the positional index (idx)
     ! of variables at different scales inside the I/O arrays (io)
     ! Keep in mind that many of these variables have a composite dimension
     ! at the patch scale.  To hold this memory, we borrow the cohort
     ! vector.  Thus the head of each array points to the first cohort
     ! of each patch. "io_idx_co_1st"
     ! ----------------------------------------------------------------------------------
     integer  :: io_idx_si      ! site index
     integer  :: io_idx_co_1st  ! 1st cohort of each patch
     integer  :: io_idx_co      ! cohort index
     integer  :: io_idx_pa_pft  ! each pft within each patch (pa_pft)
     integer  :: io_idx_pa_cwd  ! each cwd class within each patch (pa_cwd)
     integer  :: io_idx_pa_ib   ! each SW radiation band per patch (pa_ib)
     integer  :: io_idx_si_wmem ! each water memory class within each site
     integer  :: io_idx_si_vtmem ! counter for vegetation temp memory
     integer  :: io_idx_si_lyr_shell ! site - layer x shell index
     integer  :: io_idx_si_scpf ! each size-class x pft index within site
     integer  :: io_idx_si_sc   ! each size-class index within site

     ! Some counters (for checking mostly)
     integer  :: totalcohorts   ! total cohort count on this thread (diagnostic)
     integer  :: patchespersite   ! number of patches per site
     integer  :: cohortsperpatch  ! number of cohorts per patch 
     integer  :: ir_prt_var       ! loop counter for var x position
     integer  :: i_var            ! loop counter for PRT variables
     integer  :: i_pos            ! loop counter for discrete PRT positions
     integer  :: i_pft            ! loop counter for pft
     integer  :: i_scls           ! loop counter for size-class

     associate( rio_npatch_si         => this%rvars(ir_npatch_si)%int1d, &
          rio_old_stock_si            => this%rvars(ir_oldstock_si)%r81d, &
          rio_cd_status_si            => this%rvars(ir_cd_status_si)%int1d, &
          rio_dd_status_si            => this%rvars(ir_dd_status_si)%int1d, &
<<<<<<< HEAD
          rio_nchill_days_si          => this%rvars(ir_nchill_days_si)%int1d, &
          rio_leafondate_si           => this%rvars(ir_leafondate_si)%int1d, &
          rio_leafoffdate_si          => this%rvars(ir_leafoffdate_si)%int1d, &
          rio_dleafondate_si          => this%rvars(ir_dleafondate_si)%int1d, &
          rio_dleafoffdate_si         => this%rvars(ir_dleafoffdate_si)%int1d, &
=======
          rio_nchill_days_si          => this%rvars(ir_nchill_days_si)%r81d, &
          rio_leafondate_si           => this%rvars(ir_leafondate_si)%r81d, &
          rio_leafoffdate_si          => this%rvars(ir_leafoffdate_si)%r81d, &
          rio_dleafondate_si          => this%rvars(ir_dleafondate_si)%r81d, &
          rio_dleafoffdate_si         => this%rvars(ir_dleafoffdate_si)%r81d, &
>>>>>>> 08bb1406
          rio_acc_ni_si               => this%rvars(ir_acc_ni_si)%r81d, &
          rio_gdd_si                  => this%rvars(ir_gdd_si)%r81d, &
          rio_nep_timeintegrated_si   => this%rvars(ir_nep_timeintegrated_si)%r81d, &
          rio_npp_timeintegrated_si   => this%rvars(ir_npp_timeintegrated_si)%r81d, &
          rio_hr_timeintegrated_si    => this%rvars(ir_hr_timeintegrated_si)%r81d, &
          rio_cbal_err_fates_si       => this%rvars(ir_cbal_error_fates_si)%r81d, &
          rio_cbal_err_bgc_si         => this%rvars(ir_cbal_error_bgc_si)%r81d, &
          rio_cbal_err_tot_si         => this%rvars(ir_cbal_error_total_si)%r81d, &
          rio_totecosysc_old_si       => this%rvars(ir_totecosysc_old_si)%r81d, &
          rio_totfatesc_old_si        => this%rvars(ir_totfatesc_old_si)%r81d, &
          rio_totbgcc_old_si          => this%rvars(ir_totbgcc_old_si)%r81d, &
          rio_fates_to_bgc_this_ts_si => this%rvars(ir_fates_to_bgc_this_ts_si)%r81d, &
          rio_fates_to_bgc_last_ts_si => this%rvars(ir_fates_to_bgc_last_ts_si)%r81d, &
          rio_seedrainflux_si         => this%rvars(ir_seedrainflux_si)%r81d, &
          rio_trunk_product_si        => this%rvars(ir_trunk_product_si)%r81d, &
          rio_ncohort_pa              => this%rvars(ir_ncohort_pa)%int1d, &
          rio_solar_zenith_flag_pa    => this%rvars(ir_solar_zenith_flag_pa)%int1d, &
          rio_solar_zenith_angle_pa   => this%rvars(ir_solar_zenith_angle_pa)%r81d, &
          rio_canopy_layer_co         => this%rvars(ir_canopy_layer_co)%int1d, &
          rio_canopy_layer_yesterday_co         => this%rvars(ir_canopy_layer_yesterday_co)%r81d, &
          rio_canopy_trim_co          => this%rvars(ir_canopy_trim_co)%r81d, &
          rio_size_class_lasttimestep => this%rvars(ir_size_class_lasttimestep_co)%int1d, &
          rio_dbh_co                  => this%rvars(ir_dbh_co)%r81d, &
          rio_height_co               => this%rvars(ir_height_co)%r81d, &
          rio_laimemory_co            => this%rvars(ir_laimemory_co)%r81d, &
          rio_nplant_co               => this%rvars(ir_nplant_co)%r81d, &
          rio_gpp_acc_co              => this%rvars(ir_gpp_acc_co)%r81d, &
          rio_npp_acc_co              => this%rvars(ir_npp_acc_co)%r81d, &
          rio_resp_acc_co             => this%rvars(ir_resp_acc_co)%r81d, &
          rio_gpp_acc_hold_co         => this%rvars(ir_gpp_acc_hold_co)%r81d, &
          rio_resp_acc_hold_co        => this%rvars(ir_resp_acc_hold_co)%r81d, &
          rio_npp_acc_hold_co         => this%rvars(ir_npp_acc_hold_co)%r81d, &
          rio_bmort_co                => this%rvars(ir_bmort_co)%r81d, &
          rio_hmort_co                => this%rvars(ir_hmort_co)%r81d, &
          rio_cmort_co                => this%rvars(ir_cmort_co)%r81d, &
          rio_frmort_co               => this%rvars(ir_frmort_co)%r81d, &
          rio_lmort_direct_co         => this%rvars(ir_lmort_direct_co)%r81d, &
          rio_lmort_collateral_co     => this%rvars(ir_lmort_collateral_co)%r81d, &
          rio_lmort_infra_co          => this%rvars(ir_lmort_infra_co)%r81d, &
          rio_ddbhdt_co               => this%rvars(ir_ddbhdt_co)%r81d, &
          rio_resp_tstep_co           => this%rvars(ir_resp_tstep_co)%r81d, &
          rio_pft_co                  => this%rvars(ir_pft_co)%int1d, &
          rio_status_co               => this%rvars(ir_status_co)%int1d, &
          rio_isnew_co                => this%rvars(ir_isnew_co)%int1d, &
          rio_cwd_ag_pacw             => this%rvars(ir_cwd_ag_pacw)%r81d, &
          rio_cwd_bg_pacw             => this%rvars(ir_cwd_bg_pacw)%r81d, &
          rio_gnd_alb_dif_pasb        => this%rvars(ir_gnd_alb_dif_pasb)%r81d, &
          rio_gnd_alb_dir_pasb        => this%rvars(ir_gnd_alb_dir_pasb)%r81d, &
          rio_leaf_litter_paft        => this%rvars(ir_leaf_litter_paft)%r81d, &
          rio_root_litter_paft        => this%rvars(ir_root_litter_paft)%r81d, &
          rio_leaf_litter_in_paft     => this%rvars(ir_leaf_litter_in_paft)%r81d, &
          rio_root_litter_in_paft     => this%rvars(ir_root_litter_in_paft)%r81d, &
          rio_seed_bank_sift          => this%rvars(ir_seed_bank_sift)%r81d, &
          rio_spread_si               => this%rvars(ir_spread_si)%r81d, &
          rio_livegrass_pa            => this%rvars(ir_livegrass_pa)%r81d, &
          rio_age_pa                  => this%rvars(ir_age_pa)%r81d, &
          rio_area_pa                 => this%rvars(ir_area_pa)%r81d, &
          rio_watermem_siwm           => this%rvars(ir_watermem_siwm)%r81d, &
          rio_vegtempmem_sitm         => this%rvars(ir_vegtempmem_sitm)%r81d, &
          rio_recrate_sift            => this%rvars(ir_recrate_sift)%r81d, &
          rio_fmortrate_cano_siscpf   => this%rvars(ir_fmortrate_cano_siscpf)%r81d, &
          rio_fmortrate_usto_siscpf   => this%rvars(ir_fmortrate_usto_siscpf)%r81d, &
          rio_imortrate_siscpf        => this%rvars(ir_imortrate_siscpf)%r81d, &
          rio_fmortrate_crown_siscpf  => this%rvars(ir_fmortrate_crown_siscpf)%r81d, &
          rio_fmortrate_cambi_siscpf  => this%rvars(ir_fmortrate_cambi_siscpf)%r81d, &
          rio_termnindiv_cano_siscpf  => this%rvars(ir_termnindiv_cano_siscpf)%r81d, &
          rio_termnindiv_usto_siscpf  => this%rvars(ir_termnindiv_usto_siscpf)%r81d, &
          rio_growflx_fusion_siscpf   => this%rvars(ir_growflx_fusion_siscpf)%r81d,  &
          rio_demorate_sisc           => this%rvars(ir_demorate_sisc)%r81d, &
          rio_promrate_sisc           => this%rvars(ir_promrate_sisc)%r81d, &
          rio_termcflux_cano_si       => this%rvars(ir_termcflux_cano_si)%r81d, &
          rio_termcflux_usto_si       => this%rvars(ir_termcflux_usto_si)%r81d, &
          rio_democflux_si            => this%rvars(ir_democflux_si)%r81d, &
          rio_promcflux_si            => this%rvars(ir_promcflux_si)%r81d, &
          rio_imortcflux_si           => this%rvars(ir_imortcflux_si)%r81d, &
          rio_fmortcflux_cano_si      => this%rvars(ir_fmortcflux_cano_si)%r81d, &
          rio_fmortcflux_usto_si      => this%rvars(ir_fmortcflux_usto_si)%r81d)
     

       totalcohorts = 0
     
       do s = 1,nsites
          
          io_idx_si      = this%restart_map(nc)%site_index(s)
          io_idx_co_1st  = this%restart_map(nc)%cohort1_index(s)
          
          io_idx_co      = io_idx_co_1st
          io_idx_pa_pft  = io_idx_co_1st
          io_idx_pa_cwd  = io_idx_co_1st
          io_idx_pa_ib   = io_idx_co_1st
          io_idx_si_wmem = io_idx_co_1st
          io_idx_si_vtmem = io_idx_co_1st

          ! Hydraulics counters  lyr = hydraulic layer, shell = rhizosphere shell
          io_idx_si_lyr_shell = io_idx_co_1st

          io_idx_si_scpf = io_idx_co_1st
          io_idx_si_sc   = io_idx_co_1st

          ! read seed_bank info(site-level, but PFT-resolved)
          do i_pft = 1,numpft 
             sites(s)%seed_bank(i_pft) = rio_seed_bank_sift(io_idx_co_1st+i_pft-1)
             sites(s)%recruitment_rate(i_pft) = rio_recrate_sift(io_idx_co_1st+i_pft-1)
          enddo

          sites(s)%spread = rio_spread_si(io_idx_si) 
          
          ! Perform a check on the number of patches per site
          patchespersite = 0

          
          
          cpatch => sites(s)%oldest_patch
          do while(associated(cpatch))
             
             patchespersite = patchespersite + 1
             
             ccohort => cpatch%shortest
             
             ! new patch, reset num cohorts
             cohortsperpatch = 0
             
             do while(associated(ccohort))        
                
                ! found cohort, increment
                cohortsperpatch  = cohortsperpatch    + 1
                totalcohorts     = totalcohorts + 1
                
                if ( debug ) then
                   write(fates_log(),*) 'CVTL io_idx_co ',io_idx_co
                endif

                ! Fill PRT state variables with array data
                ! We just loop through the objects, and reference our members relative
                ! the base index of the PRT variables
                ! -----------------------------------------------------------------------

                ir_prt_var = ir_prt_base
                do i_var = 1, prt_global%num_vars
                   do i_pos = 1, prt_global%state_descriptor(i_var)%num_pos 

                      ir_prt_var = ir_prt_var + 1
                      ccohort%prt%variables(i_var)%val(i_pos) = &
                            this%rvars(ir_prt_var)%r81d(io_idx_co)

                      ir_prt_var = ir_prt_var + 1
                      ccohort%prt%variables(i_var)%turnover(i_pos) = &
                            this%rvars(ir_prt_var)%r81d(io_idx_co)

                      ir_prt_var = ir_prt_var + 1
                      ccohort%prt%variables(i_var)%net_alloc(i_pos) = &
                            this%rvars(ir_prt_var)%r81d(io_idx_co)

                      ir_prt_var = ir_prt_var + 1
                      ccohort%prt%variables(i_var)%burned(i_pos) = &
                            this%rvars(ir_prt_var)%r81d(io_idx_co)                      
                   end do
                end do

                !ccohort%vcmax25top          
                !ccohort%jmax25top
                !ccohort%tpu25top          
                !ccohort%kp25top


                ccohort%canopy_layer = rio_canopy_layer_co(io_idx_co)
                ccohort%canopy_layer_yesterday = rio_canopy_layer_yesterday_co(io_idx_co)
                ccohort%canopy_trim  = rio_canopy_trim_co(io_idx_co)
                ccohort%size_class_lasttimestep = rio_size_class_lasttimestep(io_idx_co)
                ccohort%dbh          = rio_dbh_co(io_idx_co)
                ccohort%hite         = rio_height_co(io_idx_co)
                ccohort%laimemory    = rio_laimemory_co(io_idx_co)
                ccohort%n            = rio_nplant_co(io_idx_co)
                ccohort%gpp_acc      = rio_gpp_acc_co(io_idx_co)
                ccohort%npp_acc      = rio_npp_acc_co(io_idx_co)
                ccohort%resp_acc     = rio_resp_acc_co(io_idx_co)
                ccohort%gpp_acc_hold = rio_gpp_acc_hold_co(io_idx_co)
                ccohort%resp_acc_hold = rio_resp_acc_hold_co(io_idx_co)
                ccohort%npp_acc_hold = rio_npp_acc_hold_co(io_idx_co)

                ccohort%bmort        = rio_bmort_co(io_idx_co)
                ccohort%hmort        = rio_hmort_co(io_idx_co)
                ccohort%cmort        = rio_cmort_co(io_idx_co)
                ccohort%frmort        = rio_frmort_co(io_idx_co)

                !Logging
                ccohort%lmort_direct       = rio_lmort_direct_co(io_idx_co)
                ccohort%lmort_collateral   = rio_lmort_collateral_co(io_idx_co)
                ccohort%lmort_infra        = rio_lmort_infra_co(io_idx_co)

                ccohort%ddbhdt       = rio_ddbhdt_co(io_idx_co)
                ccohort%resp_tstep   = rio_resp_tstep_co(io_idx_co)
                ccohort%pft          = rio_pft_co(io_idx_co)
                ccohort%status_coh   = rio_status_co(io_idx_co)
                ccohort%isnew        = ( rio_isnew_co(io_idx_co) .eq. new_cohort )

                call UpdateCohortBioPhysRates(ccohort)


                ! Initialize Plant Hydraulics

                if(hlm_use_planthydro==itrue)then
                   
                   ! Load the water contents
                   call this%GetCohortRealVector(ccohort%co_hydr%th_ag,n_hypool_ag, &
                                                 ir_hydro_th_ag_covec,io_idx_co)
                   call this%GetCohortRealVector(ccohort%co_hydr%th_troot,n_hypool_troot, &
                                                 ir_hydro_th_troot_covec,io_idx_co)
                   call this%GetCohortRealVector(ccohort%co_hydr%th_aroot,sites(s)%si_hydr%nlevsoi_hyd, &
                                                 ir_hydro_th_aroot_covec,io_idx_co)

                   call this%GetCohortRealVector(ccohort%co_hydr%errh2o_growturn_aroot, &
                                                 sites(s)%si_hydr%nlevsoi_hyd, &
                                                 ir_hydro_err_growturn_aroot_covec,io_idx_co)
                   
                   call this%GetCohortRealVector(ccohort%co_hydr%errh2o_growturn_troot, &
                                                 n_hypool_troot, &
                                                 ir_hydro_err_growturn_troot_covec,io_idx_co)

                   call this%GetCohortRealVector(ccohort%co_hydr%errh2o_growturn_ag, &
                                                 n_hypool_ag, &
                                                 ir_hydro_err_growturn_ag_covec,io_idx_co)
                end if
                
                io_idx_co = io_idx_co + 1
             
                ccohort => ccohort%taller
                
             enddo ! current cohort do while

             if(cohortsperpatch .ne. rio_ncohort_pa(io_idx_co_1st)) then
                write(fates_log(),*) 'Number of cohorts per patch during retrieval'
                write(fates_log(),*) 'does not match allocation'
                call endrun(msg=errMsg(sourcefile, __LINE__))
             end if

          
             ! FIX(SPM,032414) move to init if you can...or make a new init function
             cpatch%leaf_litter(:)    = 0.0_r8
             cpatch%root_litter(:)    = 0.0_r8
             cpatch%leaf_litter_in(:) = 0.0_r8
             cpatch%root_litter_in(:) = 0.0_r8
             
             !
             ! deal with patch level fields here
             !
             cpatch%livegrass          = rio_livegrass_pa(io_idx_co_1st)
             cpatch%age                = rio_age_pa(io_idx_co_1st) 
             cpatch%area               = rio_area_pa(io_idx_co_1st)
             cpatch%age_class          = get_age_class_index(cpatch%age)

             ! Set zenith angle info
             cpatch%solar_zenith_flag  = ( rio_solar_zenith_flag_pa(io_idx_co_1st) .eq. itrue )
             cpatch%solar_zenith_angle = rio_solar_zenith_angle_pa(io_idx_co_1st)

             ! set cohorts per patch for IO
             
             if ( debug ) then
                write(fates_log(),*) 'CVTL III ' &
                     ,io_idx_co,cohortsperpatch
             endif

             !
             ! deal with patch level fields of arrays here
             !
             ! these are arrays of length numpft, each patch contains one
             ! vector so we increment 

             do i = 1,numpft
                cpatch%leaf_litter(i)    = rio_leaf_litter_paft(io_idx_pa_pft)    
                cpatch%root_litter(i)    = rio_root_litter_paft(io_idx_pa_pft)    
                cpatch%leaf_litter_in(i) = rio_leaf_litter_in_paft(io_idx_pa_pft) 
                cpatch%root_litter_in(i) = rio_root_litter_in_paft(io_idx_pa_pft) 
                io_idx_pa_pft = io_idx_pa_pft + 1
             enddo
          
             do i = 1,ncwd ! ncwd currently 4
                cpatch%cwd_ag(i) = rio_cwd_ag_pacw(io_idx_pa_cwd)
                cpatch%cwd_bg(i) = rio_cwd_bg_pacw(io_idx_pa_cwd)
                io_idx_pa_cwd = io_idx_pa_cwd + 1
             enddo
             
             do i = 1,maxSWb
                cpatch%gnd_alb_dif(i) = rio_gnd_alb_dif_pasb(io_idx_pa_ib)
                cpatch%gnd_alb_dir(i) = rio_gnd_alb_dir_pasb(io_idx_pa_ib)
                io_idx_pa_ib = io_idx_pa_ib + 1
             end do

             ! Now increment the position of the first cohort to that of the next
             ! patch
             
             io_idx_co_1st = io_idx_co_1st + fates_maxElementsPerPatch
             
             ! and max the number of allowed cohorts per patch
             io_idx_pa_pft  = io_idx_co_1st
             io_idx_pa_cwd  = io_idx_co_1st
             io_idx_pa_ib   = io_idx_co_1st
             io_idx_co      = io_idx_co_1st
             
             if ( debug ) then
                write(fates_log(),*) 'CVTL io_idx_co_1st ', io_idx_co_1st
                write(fates_log(),*) 'CVTL cohortsperpatch ', cohortsperpatch
                write(fates_log(),*) 'CVTL totalCohorts ', totalCohorts
             end if
             
             cpatch => cpatch%younger
             
          enddo ! patch do while
          
          if(patchespersite .ne. rio_npatch_si(io_idx_si)) then
             write(fates_log(),*) 'Number of patches per site during retrieval does not match allocation'
             call endrun(msg=errMsg(sourcefile, __LINE__))
          end if
          
          do i = 1,numWaterMem
             sites(s)%water_memory(i) = rio_watermem_siwm( io_idx_si_wmem )
             io_idx_si_wmem = io_idx_si_wmem + 1
          end do

          do i = 1, num_vegtemp_mem
             sites(s)%vegtemp_memory(i) = rio_vegtempmem_sitm( io_idx_si_vtmem )
             io_idx_si_vtmem = io_idx_si_vtmem + 1
          end do

          ! -----------------------------------------------------------------------------
          ! Retrieve site-level hydraulics arrays
          ! Note that Hydraulics structures, their allocations, and the length
          ! declaration nlevsoi_hyd should be allocated early on when the code first
          ! allocates sites (before restart info), and when the soils layer is 
          ! first known.
          ! -----------------------------------------------------------------------------

          if(hlm_use_planthydro==itrue)then

             sites(s)%si_hydr%h2oveg_recruit      = this%rvars(ir_hydro_recruit_si)%r81d(io_idx_si)
             sites(s)%si_hydr%h2oveg_dead         = this%rvars(ir_hydro_dead_si)%r81d(io_idx_si)
             sites(s)%si_hydr%h2oveg_growturn_err = this%rvars(ir_hydro_growturn_err_si)%r81d(io_idx_si)
             sites(s)%si_hydr%h2oveg_pheno_err    = this%rvars(ir_hydro_pheno_err_si)%r81d(io_idx_si)
             sites(s)%si_hydr%h2oveg_hydro_err    = this%rvars(ir_hydro_hydro_err_si)%r81d(io_idx_si)

             ! Hydraulics counters  lyr = hydraulic layer, shell = rhizosphere shell
             do i = 1, sites(s)%si_hydr%nlevsoi_hyd
                ! Loop shells
                do k = 1, nshell
                   sites(s)%si_hydr%h2osoi_liqvol_shell(i,k) = &
                        this%rvars(ir_hydro_liqvol_shell_si)%r81d(io_idx_si_lyr_shell)
                   io_idx_si_lyr_shell = io_idx_si_lyr_shell + 1
                end do
             end do

          end if
          

          ! Fill the site level diagnostics arrays
          do i_scls = 1,nlevsclass
             
             do i_pft = 1, numpft
             
                sites(s)%fmort_rate_canopy(i_scls, i_pft)  = rio_fmortrate_cano_siscpf(io_idx_si_scpf)
                sites(s)%fmort_rate_ustory(i_scls, i_pft)  = rio_fmortrate_usto_siscpf(io_idx_si_scpf)
                sites(s)%imort_rate(i_scls, i_pft)         = rio_imortrate_siscpf(io_idx_si_scpf)
                sites(s)%fmort_rate_crown(i_scls, i_pft)   = rio_fmortrate_crown_siscpf(io_idx_si_scpf)
                sites(s)%fmort_rate_cambial(i_scls, i_pft) = rio_fmortrate_cambi_siscpf(io_idx_si_scpf) 
                sites(s)%term_nindivs_canopy(i_scls,i_pft) = rio_termnindiv_cano_siscpf(io_idx_si_scpf)
                sites(s)%term_nindivs_ustory(i_scls,i_pft) = rio_termnindiv_usto_siscpf(io_idx_si_scpf)
                sites(s)%growthflux_fusion(i_scls, i_pft)  = rio_growflx_fusion_siscpf(io_idx_si_scpf)

                io_idx_si_scpf = io_idx_si_scpf + 1
             end do

             sites(s)%demotion_rate(i_scls)  = rio_demorate_sisc(io_idx_si_sc)
             sites(s)%promotion_rate(i_scls) = rio_promrate_sisc(io_idx_si_sc)
                
             io_idx_si_sc = io_idx_si_sc + 1
          end do
         

          sites(s)%term_carbonflux_canopy   = rio_termcflux_cano_si(io_idx_si)
          sites(s)%term_carbonflux_ustory   = rio_termcflux_usto_si(io_idx_si)
          sites(s)%demotion_carbonflux      = rio_democflux_si(io_idx_si)
          sites(s)%promotion_carbonflux     = rio_promcflux_si(io_idx_si)
          sites(s)%imort_carbonflux         = rio_imortcflux_si(io_idx_si)
          sites(s)%fmort_carbonflux_canopy  = rio_fmortcflux_cano_si(io_idx_si)
          sites(s)%fmort_carbonflux_ustory  = rio_fmortcflux_usto_si(io_idx_si)

          sites(s)%old_stock      = rio_old_stock_si(io_idx_si)
          
          ! Site level phenology status flags
          if(rio_cd_status_si(io_idx_si) .eq. itrue) then
             sites(s)%is_cold         = .true.
          elseif(rio_cd_status_si(io_idx_si) .eq. ifalse) then
             sites(s)%is_cold         = .false.
          else
             write(fates_log(),*) 'An invalid site level cold stress status was found'
             write(fates_log(),*) 'io_idx_si = ',io_idx_si
             write(fates_log(),*) 'rio_cd_status_si(io_idx_si) = ',rio_cd_status_si(io_idx_si)
             call endrun(msg=errMsg(sourcefile, __LINE__))
          end if
          if(rio_dd_status_si(io_idx_si) .eq. itrue)then
             sites(s)%is_drought      = .true.
          elseif(rio_dd_status_si(io_idx_si) .eq. ifalse) then
             sites(s)%is_drought      = .false.
          else
             write(fates_log(),*) 'An invalid site level drought stress status was found'
             write(fates_log(),*) 'io_idx_si = ',io_idx_si
             write(fates_log(),*) 'rio_dd_status_si(io_idx_si) = ',rio_dd_status_si(io_idx_si)
             call endrun(msg=errMsg(sourcefile, __LINE__))
          end if

          sites(s)%ncd            = rio_nchill_days_si(io_idx_si)
          sites(s)%cleafondate    = rio_leafondate_si(io_idx_si)
          sites(s)%cleafoffdate   = rio_leafoffdate_si(io_idx_si)
          sites(s)%dleafondate    = rio_dleafondate_si(io_idx_si)
          sites(s)%dleafoffdate   = rio_dleafoffdate_si(io_idx_si)
          sites(s)%acc_NI         = rio_acc_ni_si(io_idx_si)
          sites(s)%ED_GDD_site    = rio_gdd_si(io_idx_si)

          ! Carbon Balance and Checks
          sites(s)%nep_timeintegrated   = rio_nep_timeintegrated_si(io_idx_si)
          sites(s)%npp_timeintegrated   = rio_npp_timeintegrated_si(io_idx_si)
          sites(s)%hr_timeintegrated    = rio_hr_timeintegrated_si(io_idx_si)
          sites(s)%totecosysc_old       = rio_totecosysc_old_si(io_idx_si)
          sites(s)%totfatesc_old        = rio_totfatesc_old_si(io_idx_si)
          sites(s)%totbgcc_old          = rio_totbgcc_old_si(io_idx_si)
          sites(s)%cbal_err_fates       = rio_cbal_err_fates_si(io_idx_si)
          sites(s)%cbal_err_bgc         = rio_cbal_err_bgc_si(io_idx_si)
          sites(s)%cbal_err_tot         = rio_cbal_err_tot_si(io_idx_si)
          sites(s)%fates_to_bgc_this_ts = rio_fates_to_bgc_this_ts_si(io_idx_si)
          sites(s)%fates_to_bgc_last_ts = rio_fates_to_bgc_last_ts_si(io_idx_si)
          sites(s)%tot_seed_rain_flux   = rio_seedrainflux_si(io_idx_si)
          sites(s)%resources_management%trunk_product_site = rio_trunk_product_si(io_idx_si)

       end do

       if ( debug ) then
          write(fates_log(),*) 'CVTL total cohorts ',totalCohorts
       end if
       
     end associate
   end subroutine get_restart_vectors
   
   ! ====================================================================================

   subroutine update_3dpatch_radiation(this, nsites, sites, bc_out)

     ! -------------------------------------------------------------------------
     ! This subroutine populates output boundary conditions related to radiation
     ! called upon restart reads.
     ! -------------------------------------------------------------------------

     use EDTypesMod, only            : ed_site_type
     use EDTypesMod, only            : ed_patch_type
     use EDSurfaceRadiationMod, only : PatchNormanRadiation
     use FatesInterfaceMod, only     : hlm_numSWb

     ! !ARGUMENTS:
     class(fates_restart_interface_type) , intent(inout) :: this
     integer                     , intent(in)            :: nsites
     type(ed_site_type)          , intent(inout), target :: sites(nsites)
     type(bc_out_type)           , intent(inout)         :: bc_out(nsites)

     ! locals
     ! ----------------------------------------------------------------------------------
     type(ed_patch_type),pointer  :: currentPatch  ! current patch
     integer                      :: s             ! site counter
     integer                      :: ib            ! radiation band counter
     integer                      :: ifp           ! patch counter

     do s = 1, nsites
        
        ifp = 0
        currentpatch => sites(s)%oldest_patch
        do while (associated(currentpatch))  
           ifp = ifp+1
           
           currentPatch%f_sun      (:,:,:) = 0._r8
           currentPatch%fabd_sun_z (:,:,:) = 0._r8
           currentPatch%fabd_sha_z (:,:,:) = 0._r8
           currentPatch%fabi_sun_z (:,:,:) = 0._r8
           currentPatch%fabi_sha_z (:,:,:) = 0._r8
           currentPatch%fabd       (:)     = 0._r8
           currentPatch%fabi       (:)     = 0._r8

           ! zero diagnostic radiation profiles
           currentPatch%nrmlzd_parprof_pft_dir_z(:,:,:,:) = 0._r8
           currentPatch%nrmlzd_parprof_pft_dif_z(:,:,:,:) = 0._r8
           currentPatch%nrmlzd_parprof_dir_z(:,:,:)       = 0._r8
           currentPatch%nrmlzd_parprof_dif_z(:,:,:)       = 0._r8
           
           ! -----------------------------------------------------------
           ! When calling norman radiation from the short-timestep
           ! we are passing in boundary conditions to set the following
           ! variables:
           ! currentPatch%solar_zenith_flag     (is there daylight?)
           ! currentPatch%solar_zenith_angle    (what is the value?)
           ! -----------------------------------------------------------
           
           if(currentPatch%solar_zenith_flag)then
              
              bc_out(s)%albd_parb(ifp,:) = 0._r8  ! output HLM
              bc_out(s)%albi_parb(ifp,:) = 0._r8  ! output HLM
              bc_out(s)%fabi_parb(ifp,:) = 0._r8  ! output HLM
              bc_out(s)%fabd_parb(ifp,:) = 0._r8  ! output HLM
              bc_out(s)%ftdd_parb(ifp,:) = 1._r8  ! output HLM
              bc_out(s)%ftid_parb(ifp,:) = 1._r8  ! output HLM
              bc_out(s)%ftii_parb(ifp,:) = 1._r8  ! output HLM
                 
              if (maxval(currentPatch%nrad(1,:))==0)then
                 !there are no leaf layers in this patch. it is effectively bare ground. 
                 ! no radiation is absorbed  
                 bc_out(s)%fabd_parb(ifp,:) = 0.0_r8
                 bc_out(s)%fabi_parb(ifp,:) = 0.0_r8
                 do ib = 1,hlm_numSWb

                    ! REQUIRES A FIX HERE albd vs albi

                    bc_out(s)%albd_parb(ifp,ib) = currentPatch%gnd_alb_dir(ib)
                    bc_out(s)%albd_parb(ifp,ib) = currentPatch%gnd_alb_dif(ib)
                    bc_out(s)%ftdd_parb(ifp,ib)= 1.0_r8
                    bc_out(s)%ftid_parb(ifp,ib)= 1.0_r8
                    bc_out(s)%ftii_parb(ifp,ib)= 1.0_r8
                 enddo
              else
                 
                 call PatchNormanRadiation (currentPatch, &
                      bc_out(s)%albd_parb(ifp,:), &
                      bc_out(s)%albi_parb(ifp,:), &
                      bc_out(s)%fabd_parb(ifp,:), &
                      bc_out(s)%fabi_parb(ifp,:), &
                      bc_out(s)%ftdd_parb(ifp,:), &
                      bc_out(s)%ftid_parb(ifp,:), &
                      bc_out(s)%ftii_parb(ifp,:))
              
              endif ! is there vegetation? 
              
           end if    ! if the vegetation and zenith filter is active
     

           currentPatch => currentPatch%younger
        end do       ! Loop linked-list patches
     enddo           ! Loop Sites
     
     return
   end subroutine update_3dpatch_radiation


 end module FatesRestartInterfaceMod<|MERGE_RESOLUTION|>--- conflicted
+++ resolved
@@ -1429,7 +1429,6 @@
 
 
     associate( rio_npatch_si           => this%rvars(ir_npatch_si)%int1d, &
-<<<<<<< HEAD
            rio_old_stock_si            => this%rvars(ir_oldstock_si)%r81d, &
            rio_cd_status_si            => this%rvars(ir_cd_status_si)%int1d, &
            rio_dd_status_si            => this%rvars(ir_dd_status_si)%int1d, &
@@ -1438,16 +1437,6 @@
            rio_leafoffdate_si          => this%rvars(ir_leafoffdate_si)%int1d, &
            rio_dleafondate_si          => this%rvars(ir_dleafondate_si)%int1d, &
            rio_dleafoffdate_si         => this%rvars(ir_dleafoffdate_si)%int1d, &
-=======
-           rio_old_stock_si             => this%rvars(ir_oldstock_si)%r81d, &
-           rio_cd_status_si            => this%rvars(ir_cd_status_si)%int1d, &
-           rio_dd_status_si            => this%rvars(ir_dd_status_si)%int1d, &
-           rio_nchill_days_si          => this%rvars(ir_nchill_days_si)%r81d, &
-           rio_leafondate_si           => this%rvars(ir_leafondate_si)%r81d, &
-           rio_leafoffdate_si          => this%rvars(ir_leafoffdate_si)%r81d, &
-           rio_dleafondate_si          => this%rvars(ir_dleafondate_si)%r81d, &
-           rio_dleafoffdate_si         => this%rvars(ir_dleafoffdate_si)%r81d, &
->>>>>>> 08bb1406
            rio_acc_ni_si               => this%rvars(ir_acc_ni_si)%r81d, &
            rio_gdd_si                  => this%rvars(ir_gdd_si)%r81d, &
            rio_nep_timeintegrated_si   => this%rvars(ir_nep_timeintegrated_si)%r81d, &
@@ -1797,28 +1786,16 @@
           rio_fmortcflux_cano_si(io_idx_si) = sites(s)%fmort_carbonflux_canopy
           rio_fmortcflux_usto_si(io_idx_si) = sites(s)%fmort_carbonflux_ustory
 
-
-
           rio_old_stock_si(io_idx_si)    = sites(s)%old_stock
-
-          if(sites(s)%is_cold) then
-             rio_cd_status_si(io_idx_si) = itrue
-          else
-             rio_cd_status_si(io_idx_si) = ifalse
-          end if
-          if(sites(s)%is_drought) then
-             rio_dd_status_si(io_idx_si) = itrue
-          else
-             rio_dd_status_si(io_idx_si) = ifalse
-          end if
-
+          rio_cd_status_si(io_idx_si)    = sites(s)%cstatus
+          rio_dd_status_si(io_idx_si)    = sites(s)%dstatus
           rio_nchill_days_si(io_idx_si)  = sites(s)%ncd 
           rio_leafondate_si(io_idx_si)   = sites(s)%cleafondate
           rio_leafoffdate_si(io_idx_si)  = sites(s)%cleafoffdate
           rio_dleafondate_si(io_idx_si)  = sites(s)%dleafondate
           rio_dleafoffdate_si(io_idx_si) = sites(s)%dleafoffdate
           rio_acc_ni_si(io_idx_si)       = sites(s)%acc_NI
-          rio_gdd_si(io_idx_si)          = sites(s)%ED_GDD_site
+          rio_gdd_si(io_idx_si)          = sites(s)%grow_deg_days 
           
           ! Carbon Balance and Checks
           rio_nep_timeintegrated_si(io_idx_si) = sites(s)%nep_timeintegrated 
@@ -2159,19 +2136,11 @@
           rio_old_stock_si            => this%rvars(ir_oldstock_si)%r81d, &
           rio_cd_status_si            => this%rvars(ir_cd_status_si)%int1d, &
           rio_dd_status_si            => this%rvars(ir_dd_status_si)%int1d, &
-<<<<<<< HEAD
           rio_nchill_days_si          => this%rvars(ir_nchill_days_si)%int1d, &
           rio_leafondate_si           => this%rvars(ir_leafondate_si)%int1d, &
           rio_leafoffdate_si          => this%rvars(ir_leafoffdate_si)%int1d, &
           rio_dleafondate_si          => this%rvars(ir_dleafondate_si)%int1d, &
           rio_dleafoffdate_si         => this%rvars(ir_dleafoffdate_si)%int1d, &
-=======
-          rio_nchill_days_si          => this%rvars(ir_nchill_days_si)%r81d, &
-          rio_leafondate_si           => this%rvars(ir_leafondate_si)%r81d, &
-          rio_leafoffdate_si          => this%rvars(ir_leafoffdate_si)%r81d, &
-          rio_dleafondate_si          => this%rvars(ir_dleafondate_si)%r81d, &
-          rio_dleafoffdate_si         => this%rvars(ir_dleafoffdate_si)%r81d, &
->>>>>>> 08bb1406
           rio_acc_ni_si               => this%rvars(ir_acc_ni_si)%r81d, &
           rio_gdd_si                  => this%rvars(ir_gdd_si)%r81d, &
           rio_nep_timeintegrated_si   => this%rvars(ir_nep_timeintegrated_si)%r81d, &
@@ -2560,34 +2529,16 @@
           sites(s)%old_stock      = rio_old_stock_si(io_idx_si)
           
           ! Site level phenology status flags
-          if(rio_cd_status_si(io_idx_si) .eq. itrue) then
-             sites(s)%is_cold         = .true.
-          elseif(rio_cd_status_si(io_idx_si) .eq. ifalse) then
-             sites(s)%is_cold         = .false.
-          else
-             write(fates_log(),*) 'An invalid site level cold stress status was found'
-             write(fates_log(),*) 'io_idx_si = ',io_idx_si
-             write(fates_log(),*) 'rio_cd_status_si(io_idx_si) = ',rio_cd_status_si(io_idx_si)
-             call endrun(msg=errMsg(sourcefile, __LINE__))
-          end if
-          if(rio_dd_status_si(io_idx_si) .eq. itrue)then
-             sites(s)%is_drought      = .true.
-          elseif(rio_dd_status_si(io_idx_si) .eq. ifalse) then
-             sites(s)%is_drought      = .false.
-          else
-             write(fates_log(),*) 'An invalid site level drought stress status was found'
-             write(fates_log(),*) 'io_idx_si = ',io_idx_si
-             write(fates_log(),*) 'rio_dd_status_si(io_idx_si) = ',rio_dd_status_si(io_idx_si)
-             call endrun(msg=errMsg(sourcefile, __LINE__))
-          end if
-
+
+          sites(s)%cstatus        = rio_cd_status_si(io_idx_si)
+          sites(s)%dstatus        = rio_dd_status_si(io_idx_si)
           sites(s)%ncd            = rio_nchill_days_si(io_idx_si)
           sites(s)%cleafondate    = rio_leafondate_si(io_idx_si)
           sites(s)%cleafoffdate   = rio_leafoffdate_si(io_idx_si)
           sites(s)%dleafondate    = rio_dleafondate_si(io_idx_si)
           sites(s)%dleafoffdate   = rio_dleafoffdate_si(io_idx_si)
           sites(s)%acc_NI         = rio_acc_ni_si(io_idx_si)
-          sites(s)%ED_GDD_site    = rio_gdd_si(io_idx_si)
+          sites(s)%grow_deg_days  = rio_gdd_si(io_idx_si)
 
           ! Carbon Balance and Checks
           sites(s)%nep_timeintegrated   = rio_nep_timeintegrated_si(io_idx_si)
