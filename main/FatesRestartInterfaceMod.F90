module FatesRestartInterfaceMod


<<<<<<< HEAD
  use FatesConstantsMod , only : r8 => fates_r8
  use FatesConstantsMod , only : fates_avg_flag_length
  use FatesConstantsMod , only : fates_short_string_length
  use FatesConstantsMod , only : fates_long_string_length
  use FatesConstantsMod , only : itrue
  use FatesConstantsMod , only : ifalse
  use FatesConstantsMod , only : primaryforest
  use FatesGlobals      , only : fates_log
  use FatesGlobals      , only : endrun => fates_endrun
=======
  use FatesConstantsMod, only : r8 => fates_r8
  use FatesConstantsMod, only : fates_avg_flag_length
  use FatesConstantsMod, only : fates_short_string_length
  use FatesConstantsMod, only : fates_long_string_length
  use FatesConstantsMod, only : itrue
  use FatesConstantsMod, only : ifalse
  use FatesGlobals, only : fates_log
  use FatesGlobals, only : endrun => fates_endrun
>>>>>>> 7ce1c5c7
  use FatesIODimensionsMod, only : fates_io_dimension_type
  use FatesIOVariableKindMod, only : fates_io_variable_kind_type
  use FatesRestartVariableMod, only : fates_restart_variable_type
  use FatesInterfaceMod, only : bc_in_type 
  use FatesInterfaceMod, only : bc_out_type
  use FatesInterfaceMod, only : hlm_use_planthydro
  use FatesInterfaceMod, only : fates_maxElementsPerSite
  use FatesSizeAgeTypeIndicesMod, only : get_sizeage_class_index
  use FatesHydraulicsMemMod,  only : nshell
  use FatesHydraulicsMemMod,  only : n_hypool_ag
  use FatesHydraulicsMemMod,  only : n_hypool_troot
  use FatesHydraulicsMemMod,  only : nlevsoi_hyd_max
  use PRTGenericMod,          only : prt_global
  use EDCohortDynamicsMod,      only : nan_cohort
  use EDCohortDynamicsMod,      only : zero_cohort
  use EDCohortDynamicsMod,      only : InitPRTCohort
  use FatesPlantHydraulicsMod,  only : InitHydrCohort
  use FatesInterfaceMod, only : nlevsclass
  use PRTGenericMod, only : prt_global


  ! CIME GLOBALS
  use shr_log_mod       , only : errMsg => shr_log_errMsg


  implicit none

  ! ------------------------------------------------------------
  ! A note on variable naming conventions.
  ! Many variables in this restart IO portion of the code will
  ! follow the conventions:
  !
  ! <use_case>_<description>_<dimension>
  !
  ! For instance we use an index for restart variable "ir_"
  ! to point the object that contains the number of patches per
  ! site "npatch" and this value is relevant to all sites "si"
  ! thus:   ir_npatch_si
  !
  ! We also use associations to the data arrays of restart IO
  ! variables "rio", for example the leaf litter "leaf_litter"
  ! is retrieved for every patch and every functional type "paft"
  ! thus: rio_leaf_litter_paft
  !
  ! si: site dimension
  ! pa: patch dimension
  ! co: cohort dimension
  ! ft: functional type dimension
  ! cl: canopy layer dimension (upper, lower, etc)
  ! ls: layer sublayer dimension (fine discretization of upper,lower)
  ! wm: the number of memory slots for water (currently 10)
  ! -------------------------------------------------------------
  
  
  ! Indices to the restart variable object
  integer, private :: ir_npatch_si 
  integer, private :: ir_oldstock_si
  integer, private :: ir_cd_status_si
  integer, private :: ir_dd_status_si
  integer, private :: ir_nchill_days_si
  integer, private :: ir_leafondate_si
  integer, private :: ir_leafoffdate_si
  integer, private :: ir_dleafondate_si
  integer, private :: ir_dleafoffdate_si
  integer, private :: ir_acc_ni_si
  integer, private :: ir_gdd_si
  integer, private :: ir_nep_timeintegrated_si
  integer, private :: ir_npp_timeintegrated_si
  integer, private :: ir_hr_timeintegrated_si
  integer, private :: ir_cbal_error_fates_si
  integer, private :: ir_cbal_error_bgc_si
  integer, private :: ir_cbal_error_total_si
  integer, private :: ir_totecosysc_old_si
  integer, private :: ir_totfatesc_old_si
  integer, private :: ir_totbgcc_old_si
  integer, private :: ir_fates_to_bgc_this_ts_si
  integer, private :: ir_fates_to_bgc_last_ts_si
  integer, private :: ir_seedrainflux_si
  integer, private :: ir_trunk_product_si
  integer, private :: ir_ncohort_pa

  integer, private :: ir_canopy_layer_co
  integer, private :: ir_canopy_layer_yesterday_co
  integer, private :: ir_canopy_trim_co
  integer, private :: ir_size_class_lasttimestep_co
  integer, private :: ir_dbh_co
  integer, private :: ir_height_co
  integer, private :: ir_laimemory_co
  integer, private :: ir_nplant_co
  integer, private :: ir_gpp_acc_co
  integer, private :: ir_npp_acc_co
  integer, private :: ir_resp_acc_co
  integer, private :: ir_gpp_acc_hold_co
  integer, private :: ir_npp_acc_hold_co
  integer, private :: ir_resp_acc_hold_co

  integer, private :: ir_bmort_co
  integer, private :: ir_hmort_co
  integer, private :: ir_cmort_co
  integer, private :: ir_frmort_co

   !Logging
  integer, private :: ir_lmort_direct_co
  integer, private :: ir_lmort_collateral_co
  integer, private :: ir_lmort_infra_co

  ! Radiation
  integer, private :: ir_solar_zenith_flag_pa
  integer, private :: ir_solar_zenith_angle_pa

  integer, private :: ir_ddbhdt_co
  integer, private :: ir_resp_tstep_co
  integer, private :: ir_pft_co
  integer, private :: ir_status_co
  integer, private :: ir_isnew_co
  integer, private :: ir_cwd_ag_pacw
  integer, private :: ir_cwd_bg_pacw

  integer, private :: ir_gnd_alb_dif_pasb
  integer, private :: ir_gnd_alb_dir_pasb

  integer, private :: ir_leaf_litter_paft
  integer, private :: ir_root_litter_paft
  integer, private :: ir_leaf_litter_in_paft
  integer, private :: ir_root_litter_in_paft
  
  integer, private :: ir_livegrass_pa
  integer, private :: ir_age_pa
  integer, private :: ir_area_pa
<<<<<<< HEAD
  integer, private :: ir_agesinceanthrodist_pa
  integer, private :: ir_patchdistturbcat_pa
  
=======

  ! Site level
>>>>>>> 7ce1c5c7
  integer, private :: ir_watermem_siwm
  integer, private :: ir_seed_bank_sift
  integer, private :: ir_spread_si
  integer, private :: ir_recrate_sift
  integer, private :: ir_fmortrate_cano_siscpf
  integer, private :: ir_fmortrate_usto_siscpf
  integer, private :: ir_imortrate_siscpf
  integer, private :: ir_fmortrate_crown_siscpf
  integer, private :: ir_fmortrate_cambi_siscpf
  integer, private :: ir_termnindiv_cano_siscpf
  integer, private :: ir_termnindiv_usto_siscpf
  integer, private :: ir_growflx_fusion_siscpf
  integer, private :: ir_demorate_sisc
  integer, private :: ir_promrate_sisc
  integer, private :: ir_termcflux_cano_si
  integer, private :: ir_termcflux_usto_si
  integer, private :: ir_democflux_si
  integer, private :: ir_promcflux_si
  integer, private :: ir_imortcflux_si
  integer, private :: ir_fmortcflux_cano_si
  integer, private :: ir_fmortcflux_usto_si



  integer, private :: ir_prt_base     ! Base index for all PRT variables

  ! Hydraulic indices
  integer, private :: ir_hydro_th_ag_covec
  integer, private :: ir_hydro_th_troot_covec
  integer, private :: ir_hydro_th_aroot_covec 
  integer, private :: ir_hydro_liqvol_shell_si
  integer, private :: ir_hydro_err_growturn_aroot_covec
  integer, private :: ir_hydro_err_growturn_ag_covec
  integer, private :: ir_hydro_err_growturn_troot_covec
  integer, private :: ir_hydro_recruit_si
  integer, private :: ir_hydro_dead_si
  integer, private :: ir_hydro_growturn_err_si
  integer, private :: ir_hydro_pheno_err_si
  integer, private :: ir_hydro_hydro_err_si

  ! The number of variable dim/kind types we have defined (static)
  integer, parameter :: fates_restart_num_dimensions = 2   !(cohort,column)
  integer, parameter :: fates_restart_num_dim_kinds = 4    !(cohort-int,cohort-r8,site-int,site-r8)

  ! integer constants for storing logical data
  integer, parameter :: old_cohort = 0
  integer, parameter :: new_cohort = 1  

  real(r8), parameter :: flushinvalid = -9999.0
  real(r8), parameter :: flushzero = 0.0
  real(r8), parameter :: flushone  = 1.0
  

  ! Local debug flag
  logical, parameter :: debug=.false.

  character(len=*), parameter, private :: sourcefile = &
       __FILE__

  ! This structure is allocated by thread, and must be calculated after the FATES
  ! sites are allocated, and their mapping to the HLM is identified.  This structure
  ! is not combined with iovar_bounds, because that one is multi-instanced.  This
  ! structure is used more during the update phase, wherease _bounds is used
  ! more for things like flushing
  type restart_map_type
     integer, allocatable :: site_index(:)   ! maps site indexes to the HIO site position
     integer, allocatable :: cohort1_index(:) ! maps site index to the HIO cohort 1st position
  end type restart_map_type



  type, public :: fates_restart_interface_type

     type(fates_restart_variable_type),allocatable :: rvars(:)
     integer,private :: num_restart_vars_

     ! Instanteate one registry of the different dimension/kinds (dk)
     ! All output variables will have a pointer to one of these dk's
     type(fates_io_variable_kind_type) :: dim_kinds(fates_restart_num_dim_kinds)
     
     ! This is a structure that explains where FATES patch boundaries
     ! on each thread point to in the host IO array, this structure is
     ! allocated by number of threads. This could be dynamically
     ! allocated, but is unlikely to change...?
     ! Note: history io also instanteates fates_io_dimension_type
     type(fates_io_dimension_type) :: dim_bounds(fates_restart_num_dimensions)
     
     type(restart_map_type), pointer :: restart_map(:)

     integer, private :: cohort_index_, column_index_

   contains
     
     procedure, public :: Init
     procedure, public :: SetThreadBoundsEach
     procedure, public :: assemble_restart_output_types
     procedure, public :: initialize_restart_vars
     procedure, public :: num_restart_vars
     procedure, public :: column_index
     procedure, public :: cohort_index
     procedure, public :: set_restart_vectors
     procedure, public :: create_patchcohort_structure
     procedure, public :: get_restart_vectors
     procedure, public :: update_3dpatch_radiation
     ! private work functions
     procedure, private :: init_dim_kinds_maps
     procedure, private :: set_dim_indices
     procedure, private :: set_cohort_index
     procedure, private :: set_column_index
     procedure, private :: flush_rvars
     procedure, private :: define_restart_vars
     procedure, private :: set_restart_var
     procedure, private :: DefinePRTRestartVars
     procedure, private :: GetCohortRealVector
     procedure, private :: SetCohortRealVector
     procedure, private :: RegisterCohortVector

  end type fates_restart_interface_type

  


contains

  ! =====================================================================================
  
  subroutine Init(this, num_threads, fates_bounds)
    
    use FatesIODimensionsMod, only : fates_bounds_type, column, cohort

    implicit none

    class(fates_restart_interface_type), intent(inout) :: this
    integer, intent(in) :: num_threads
    type(fates_bounds_type), intent(in) :: fates_bounds

    integer :: dim_count = 0

    dim_count = dim_count + 1
    call this%set_cohort_index(dim_count)
    call this%dim_bounds(dim_count)%Init(cohort, num_threads, &
         fates_bounds%cohort_begin, fates_bounds%cohort_end)

    dim_count = dim_count + 1
    call this%set_column_index(dim_count)
    call this%dim_bounds(dim_count)%Init(column, num_threads, &
         fates_bounds%column_begin, fates_bounds%column_end)

    ! FIXME(bja, 2016-10) assert(dim_count == FatesIOdimensionsmod::num_dimension_types)

    ! Allocate the mapping between FATES indices and the IO indices
    allocate(this%restart_map(num_threads))
    
  end subroutine Init  

  ! ======================================================================

  subroutine SetThreadBoundsEach(this, thread_index, thread_bounds)
    
    use FatesIODimensionsMod, only : fates_bounds_type

    implicit none

    class(fates_restart_interface_type), intent(inout) :: this

    integer, intent(in) :: thread_index
    type(fates_bounds_type), intent(in) :: thread_bounds

    integer :: index
    
    index = this%cohort_index()
    call this%dim_bounds(index)%SetThreadBounds(thread_index, &
         thread_bounds%cohort_begin, thread_bounds%cohort_end)
    
    index = this%column_index()
    call this%dim_bounds(index)%SetThreadBounds(thread_index, &
         thread_bounds%column_begin, thread_bounds%column_end)
    
  end subroutine SetThreadBoundsEach

  ! ===================================================================================

  subroutine assemble_restart_output_types(this)
    
    use FatesIOVariableKindMod, only : site_r8, site_int, cohort_r8, cohort_int

    implicit none
   
    class(fates_restart_interface_type), intent(inout) :: this

    call this%init_dim_kinds_maps()

    call this%set_dim_indices(cohort_r8, 1, this%cohort_index())
    call this%set_dim_indices(cohort_int, 1, this%cohort_index())

    call this%set_dim_indices(site_r8, 1, this%column_index())
    call this%set_dim_indices(site_int, 1, this%column_index())

  end subroutine assemble_restart_output_types

 ! ===================================================================================
  
  subroutine set_dim_indices(this, dk_name, idim, dim_index)

    use FatesIOVariableKindMod , only : iotype_index

    implicit none

    ! arguments
    class(fates_restart_interface_type), intent(inout) :: this
    character(len=*), intent(in)     :: dk_name
    integer, intent(in)              :: idim  ! dimension index
    integer, intent(in) :: dim_index


    ! local
    integer :: ityp

    ityp = iotype_index(trim(dk_name), fates_restart_num_dim_kinds, this%dim_kinds)

    ! First check to see if the dimension is allocated
    if (this%dim_kinds(ityp)%ndims < idim) then
       write(fates_log(), *) 'Trying to define dimension size to a dim-type structure'
       write(fates_log(), *) 'but the dimension index does not exist'
       write(fates_log(), *) 'type: ',dk_name,' ndims: ',this%dim_kinds(ityp)%ndims,' input dim:',idim
       stop
       !end_run
    end if

    if (idim == 1) then
       this%dim_kinds(ityp)%dim1_index = dim_index
    else if (idim == 2) then
       this%dim_kinds(ityp)%dim2_index = dim_index
    end if

    ! With the map, we can set the dimension size
    this%dim_kinds(ityp)%dimsize(idim) = this%dim_bounds(dim_index)%upper_bound - &
         this%dim_bounds(dim_index)%lower_bound + 1

 end subroutine set_dim_indices


  ! =======================================================================

  subroutine set_cohort_index(this, index)
    implicit none
    class(fates_restart_interface_type), intent(inout) :: this
    integer, intent(in) :: index
    this%cohort_index_ = index
  end subroutine set_cohort_index
  
  integer function cohort_index(this)
    implicit none
    class(fates_restart_interface_type), intent(in) :: this
    cohort_index = this%cohort_index_
  end function cohort_index
  
  ! =======================================================================

  subroutine set_column_index(this, index)
    implicit none
    class(fates_restart_interface_type), intent(inout) :: this
    integer, intent(in) :: index
    this%column_index_ = index
  end subroutine set_column_index
  
  integer function column_index(this)
    implicit none
    class(fates_restart_interface_type), intent(in) :: this
    column_index = this%column_index_
 end function column_index
 
 ! =======================================================================

 subroutine init_dim_kinds_maps(this)
    
    ! ----------------------------------------------------------------------------------
    ! This subroutine simply initializes the structures that define the different
    ! array and type formats for different IO variables
    !
    ! CO_R8   : 1D cohort scale 8-byte reals
    ! SI_R8   : 1D site scale 8-byte reals
    ! CO_INT  : 1D cohort scale integers
    ! SI_INT  : 1D site scale integers
    !
    ! The allocation on the structures is not dynamic and should only add up to the
    ! number of entries listed here.
    !
    ! ----------------------------------------------------------------------------------
    use FatesIOVariableKindMod, only : site_r8, site_int, cohort_r8, cohort_int
    
    implicit none
    
    ! Arguments
    class(fates_restart_interface_type), intent(inout) :: this

    integer :: index

    ! 1d cohort r8
    index = 1
    call this%dim_kinds(index)%Init(cohort_r8, 1)

    ! 1d Site r8
    index = index + 1
    call this%dim_kinds(index)%Init(site_r8, 1)

    ! cohort int
    index = index + 1
    call this%dim_kinds(index)%Init(cohort_int, 1)

    ! site int
    index = index + 1
    call this%dim_kinds(index)%Init(site_int, 1)

    ! FIXME(bja, 2016-10) assert(index == fates_num_dim_kinds)
  end subroutine init_dim_kinds_maps


  ! ====================================================================================

  integer function num_restart_vars(this)
    
    implicit none

    class(fates_restart_interface_type), intent(in) :: this

    num_restart_vars = this%num_restart_vars_
    
  end function num_restart_vars
  
  ! ====================================================================================
  
  subroutine initialize_restart_vars(this)

    implicit none

    class(fates_restart_interface_type), intent(inout) :: this

   ! Determine how many of the restart IO variables registered in FATES
   ! are going to be allocated
   call this%define_restart_vars(initialize_variables=.false.)

   ! Allocate the list of restart output variable objects
   allocate(this%rvars(this%num_restart_vars()))
   
   ! construct the object that defines all of the IO variables
   call this%define_restart_vars(initialize_variables=.true.)
   
 end subroutine initialize_restart_vars

  ! ======================================================================================

 subroutine flush_rvars(this,nc)
 
   class(fates_restart_interface_type)        :: this
   integer,intent(in)                         :: nc

   integer                                   :: ivar
   type(fates_restart_variable_type),pointer :: rvar
   integer                      :: lb1,ub1,lb2,ub2

   do ivar=1,ubound(this%rvars,1)
      associate( rvar => this%rvars(ivar) )
        call rvar%Flush(nc, this%dim_bounds, this%dim_kinds)
      end associate
   end do
   
 end subroutine flush_rvars

 

 ! ====================================================================================
 
 subroutine define_restart_vars(this, initialize_variables)
    
    ! ---------------------------------------------------------------------------------
    ! 
    !                    REGISTRY OF RESTART OUTPUT VARIABLES
    !
    ! Please add any restart variables to this registry. This registry will handle
    ! all variables that can make use of 1D column dimensioned or 1D cohort dimensioned
    ! variables.  Note that restarts are only using 1D vectors in ALM and CLM.  If you
    ! have a multi-dimensional variable that is below the cohort scale, then pack
    ! that variable into a cohort-sized output array by giving it a vtype "cohort_r8"
    ! or "cohort_int".  
    !
    ! Unlike history variables, restarts flush to zero.
    ! ---------------------------------------------------------------------------------
   
    use FatesIOVariableKindMod, only : site_r8, site_int, cohort_int, cohort_r8
    implicit none
    
    class(fates_restart_interface_type), intent(inout) :: this
    logical, intent(in) :: initialize_variables  ! are we 'count'ing or 'initializ'ing?
    integer :: ivar
    
    
    ivar=0

    ! -----------------------------------------------------------------------------------
    ! Site level variables
    ! -----------------------------------------------------------------------------------

    call this%set_restart_var(vname='fates_PatchesPerSite', vtype=site_int, &
         long_name='Total number of FATES patches per column', units='none', flushval = flushinvalid, &
          hlms='CLM:ALM', initialize=initialize_variables, ivar=ivar, index = ir_npatch_si )

    call this%set_restart_var(vname='fates_old_stock',  vtype=site_r8, &
         long_name='biomass stock in each site (previous step)', units='kgC/site', &
         flushval = flushzero, &
         hlms='CLM:ALM', initialize=initialize_variables, ivar=ivar, index = ir_oldstock_si )

    call this%set_restart_var(vname='fates_cold_dec_status', vtype=site_r8, &
         long_name='status flag for cold deciduous plants', units='unitless', flushval = flushzero, &
         hlms='CLM:ALM', initialize=initialize_variables, ivar=ivar, index = ir_cd_status_si )

    call this%set_restart_var(vname='fates_drought_dec_status', vtype=site_r8, &
         long_name='status flag for drought deciduous plants', units='unitless', flushval = flushzero, &
         hlms='CLM:ALM', initialize=initialize_variables, ivar=ivar, index = ir_dd_status_si )

    call this%set_restart_var(vname='fates_chilling_days', vtype=site_r8, &
         long_name='chilling day counter', units='unitless', flushval = flushzero, &
         hlms='CLM:ALM', initialize=initialize_variables, ivar=ivar, index = ir_nchill_days_si )

    call this%set_restart_var(vname='fates_leafondate', vtype=site_r8, &
         long_name='the day of year for leaf on', units='day of year', flushval = flushzero, &
         hlms='CLM:ALM', initialize=initialize_variables, ivar=ivar, index = ir_leafondate_si )

    call this%set_restart_var(vname='fates_leafoffdate', vtype=site_r8, &
         long_name='the day of year for leaf off', units='day of year', flushval = flushzero, &
         hlms='CLM:ALM', initialize=initialize_variables, ivar=ivar, index = ir_leafoffdate_si )

    call this%set_restart_var(vname='fates_drought_leafondate', vtype=site_r8, &
         long_name='the day of year for drought based leaf-on', units='day of year', flushval = flushzero, &
         hlms='CLM:ALM', initialize=initialize_variables, ivar=ivar, index = ir_dleafondate_si )

    call this%set_restart_var(vname='fates_drought_leafoffdate', vtype=site_r8, &
         long_name='the day of year for drought based leaf-off', units='day of year', flushval = flushzero, &
         hlms='CLM:ALM', initialize=initialize_variables, ivar=ivar, index = ir_dleafoffdate_si )

    call this%set_restart_var(vname='fates_acc_nesterov_id', vtype=site_r8, &
         long_name='a nesterov index accumulator', units='unitless', flushval = flushzero, &
         hlms='CLM:ALM', initialize=initialize_variables, ivar=ivar, index = ir_acc_ni_si )
    
    call this%set_restart_var(vname='fates_gdd_site', vtype=site_r8, &
         long_name='growing degree days at each site', units='degC days', flushval = flushzero, &
         hlms='CLM:ALM', initialize=initialize_variables, ivar=ivar, index = ir_gdd_si )

    call this%set_restart_var(vname='fates_nep_timeintegrated_site', vtype=site_r8, &
         long_name='NEP integrated over model time-steps', units='gc/m2', flushval = flushzero, &
         hlms='CLM:ALM', initialize=initialize_variables, ivar=ivar, index = ir_nep_timeintegrated_si )

    call this%set_restart_var(vname='fates_npp_timeintegrated_site', vtype=site_r8, &
         long_name='NPP integrated over model time-steps', units='gc/m2', flushval = flushzero, &
         hlms='CLM:ALM', initialize=initialize_variables, ivar=ivar, index = ir_npp_timeintegrated_si )

    call this%set_restart_var(vname='fates_hr_timeintegrated_site', vtype=site_r8, &
         long_name='heterotrophic respiration integrated over model time-steps', &
         units='gc/m2', flushval = flushzero, &
         hlms='CLM:ALM', initialize=initialize_variables, ivar=ivar, index = ir_hr_timeintegrated_si )

    call this%set_restart_var(vname='fates_cbal_err_fatesite', vtype=site_r8, &
         long_name='the carbon accounting error for FATES processes', &
         units='gC/m2/s', flushval = flushzero, &
         hlms='CLM:ALM', initialize=initialize_variables, ivar=ivar, index = ir_cbal_error_fates_si )

    call this%set_restart_var(vname='fates_cbal_err_bgcsite', vtype=site_r8, &
         long_name='the carbon accounting error for (fates relevant) BGC processes', &
         units='gC/m2/s', flushval = flushzero, &
         hlms='CLM:ALM', initialize=initialize_variables, ivar=ivar, index = ir_cbal_error_bgc_si )

    call this%set_restart_var(vname='fates_cbal_err_totsite', vtype=site_r8, &
         long_name='the carbon accounting error for fates and bgc processes', &
         units='gC/m2/s', flushval = flushzero, &
         hlms='CLM:ALM', initialize=initialize_variables, ivar=ivar, index = ir_cbal_error_total_si )

    call this%set_restart_var(vname='fates_totecosysc_old_site', vtype=site_r8, &
         long_name='total ecosystem carbon above and below ground (previous time-step)', &
         units='gC/m2', flushval = flushzero, &
         hlms='CLM:ALM', initialize=initialize_variables, ivar=ivar, index = ir_totecosysc_old_si )

    call this%set_restart_var(vname='fates_totfatesc_old_site', vtype=site_r8, &
         long_name='total carbon tracked in FATES, (previous time-step)', &
         units='gc/m2', flushval = flushzero, &
         hlms='CLM:ALM', initialize=initialize_variables, ivar=ivar, index = ir_totfatesc_old_si )

    call this%set_restart_var(vname='fates_totbgcc_old_site', vtype=site_r8, &
         long_name='total carbon tracked in the BGC module', &
         units='gc/m2', flushval = flushzero, &
         hlms='CLM:ALM', initialize=initialize_variables, ivar=ivar, index = ir_totbgcc_old_si )

    call this%set_restart_var(vname='fates_to_bgc_this_edts_col', vtype=site_r8, &
         long_name='total flux of carbon from FATES to BGC models on current timestep', &
         units='gC/m2/s', flushval = flushzero, &
         hlms='CLM:ALM', initialize=initialize_variables, ivar=ivar, index = ir_fates_to_bgc_this_ts_si )

    call this%set_restart_var(vname='fates_to_bgc_last_edts_col', vtype=site_r8, &
         long_name='total flux of carbon from FATES to BGC models on previous timestep', &
         units='gC/m2/s', flushval = flushzero, &
         hlms='CLM:ALM', initialize=initialize_variables, ivar=ivar, index = ir_fates_to_bgc_last_ts_si )

    call this%set_restart_var(vname='fates_seed_rain_flux_site', vtype=site_r8, &
         long_name='flux of seeds from exterior', &
         units='kgC/m2/year', flushval = flushzero, &
         hlms='CLM:ALM', initialize=initialize_variables, ivar=ivar, index = ir_seedrainflux_si )

    call this%set_restart_var(vname='fates_trunk_product_site', vtype=site_r8, &
         long_name='Accumulate trunk product flux at site', &
         units='kgC/m2', flushval = flushzero, &
         hlms='CLM:ALM', initialize=initialize_variables, ivar=ivar, index = ir_trunk_product_si )


    ! -----------------------------------------------------------------------------------
    ! Variables stored within cohort vectors
    ! Note: Some of these are multi-dimensional variables in the patch/site dimension
    ! that are collapsed into the cohort vectors for storage and transfer
    ! -----------------------------------------------------------------------------------

    ! This variable may be confusing, because it is a patch level variables
    ! but it is using the cohort IO vector to hold data
    call this%set_restart_var(vname='fates_CohortsPerPatch', vtype=cohort_int, &
         long_name='the number of cohorts per patch', units='unitless', flushval = flushinvalid, &
         hlms='CLM:ALM', initialize=initialize_variables, ivar=ivar, index = ir_ncohort_pa )

    call this%set_restart_var(vname='fates_solar_zenith_flag_pa', vtype=cohort_int, &
         long_name='switch specifying if zenith is positive', units='unitless', flushval = flushinvalid, &
         hlms='CLM:ALM', initialize=initialize_variables, ivar=ivar, index = ir_solar_zenith_flag_pa )
    
    call this%set_restart_var(vname='fates_solar_zenith_angle_pa', vtype=cohort_r8, &
         long_name='the angle of the solar zenith for each patch', units='radians', flushval = flushinvalid, &
         hlms='CLM:ALM', initialize=initialize_variables, ivar=ivar, index = ir_solar_zenith_angle_pa )



    ! 1D cohort Variables
    ! -----------------------------------------------------------------------------------

    call this%set_restart_var(vname='fates_canopy_layer', vtype=cohort_r8, &
         long_name='ed cohort - canopy_layer', units='unitless', flushval = flushzero, &
         hlms='CLM:ALM', initialize=initialize_variables, ivar=ivar, index = ir_canopy_layer_co )

    call this%set_restart_var(vname='fates_canopy_layer_yesterday', vtype=cohort_r8, &
         long_name='ed cohort - canopy_layer_yesterday', units='unitless', flushval = flushzero, &
         hlms='CLM:ALM', initialize=initialize_variables, ivar=ivar, index = ir_canopy_layer_yesterday_co )

    call this%set_restart_var(vname='fates_canopy_trim', vtype=cohort_r8, &
         long_name='ed cohort - canopy_trim', units='fraction', flushval = flushzero, &
         hlms='CLM:ALM', initialize=initialize_variables, ivar=ivar, index = ir_canopy_trim_co )

    call this%set_restart_var(vname='fates_size_class_lasttimestep', vtype=cohort_int, &
         long_name='ed cohort - size-class last timestep', units='index', flushval = flushzero, &
         hlms='CLM:ALM', initialize=initialize_variables, ivar=ivar, index = ir_size_class_lasttimestep_co )

    call this%set_restart_var(vname='fates_dbh', vtype=cohort_r8, &
         long_name='ed cohort - diameter at breast height', units='cm', flushval = flushzero, &
         hlms='CLM:ALM', initialize=initialize_variables, ivar=ivar, index = ir_dbh_co )

    call this%set_restart_var(vname='fates_height', vtype=cohort_r8, &
         long_name='ed cohort - plant height', units='m', flushval = flushzero, &
         hlms='CLM:ALM', initialize=initialize_variables, ivar=ivar, index = ir_height_co )

    call this%set_restart_var(vname='fates_laimemory', vtype=cohort_r8, &
         long_name='ed cohort - target leaf biomass set from prev year', &
         units='kgC/indiv', flushval = flushzero, &
         hlms='CLM:ALM', initialize=initialize_variables, ivar=ivar, index = ir_laimemory_co )

    call this%set_restart_var(vname='fates_nplant', vtype=cohort_r8, &
         long_name='ed cohort - number of plants in the cohort', &
         units='/patch', flushval = flushzero, &
         hlms='CLM:ALM', initialize=initialize_variables, ivar=ivar, index = ir_nplant_co )

    call this%set_restart_var(vname='fates_gpp_acc', vtype=cohort_r8, &
         long_name='ed cohort - accumulated gpp over dynamics step', &
         units='kgC/indiv', flushval = flushzero, &
         hlms='CLM:ALM', initialize=initialize_variables, ivar=ivar, index = ir_gpp_acc_co )

    call this%set_restart_var(vname='fates_npp_acc', vtype=cohort_r8, &
         long_name='ed cohort - accumulated npp over dynamics step', &
         units='kgC/indiv', flushval = flushzero, &
         hlms='CLM:ALM', initialize=initialize_variables, ivar=ivar, index = ir_npp_acc_co )

    call this%set_restart_var(vname='fates_resp_acc', vtype=cohort_r8, &
         long_name='ed cohort - accumulated respiration over dynamics step', &
         units='kgC/indiv', flushval = flushzero, &
         hlms='CLM:ALM', initialize=initialize_variables, ivar=ivar, index = ir_resp_acc_co )

    call this%set_restart_var(vname='fates_gpp_acc_hold', vtype=cohort_r8, &
         long_name='ed cohort - current step gpp', &
         units='kgC/indiv/year', flushval = flushzero, &
         hlms='CLM:ALM', initialize=initialize_variables, ivar=ivar, index = ir_gpp_acc_hold_co )

    call this%set_restart_var(vname='fates_npp_acc_hold', vtype=cohort_r8, &
         long_name='ed cohort - current step npp', &
         units='kgC/indiv/year', flushval = flushzero, &
         hlms='CLM:ALM', initialize=initialize_variables, ivar=ivar, index = ir_npp_acc_hold_co )

    call this%set_restart_var(vname='fates_resp_acc_hold', vtype=cohort_r8, &
         long_name='ed cohort - current step resp', &
         units='kgC/indiv/year', flushval = flushzero, &
         hlms='CLM:ALM', initialize=initialize_variables, ivar=ivar, index = ir_resp_acc_hold_co )

    call this%set_restart_var(vname='fates_bmort', vtype=cohort_r8, &
         long_name='ed cohort - background mortality rate', &
         units='/year', flushval = flushzero, &
         hlms='CLM:ALM', initialize=initialize_variables, ivar=ivar, index = ir_bmort_co )

    call this%set_restart_var(vname='fates_hmort', vtype=cohort_r8, &
         long_name='ed cohort - hydraulic mortality rate', &
         units='/year', flushval = flushzero, &
         hlms='CLM:ALM', initialize=initialize_variables, ivar=ivar, index = ir_hmort_co )

    call this%set_restart_var(vname='fates_cmort', vtype=cohort_r8, &
         long_name='ed cohort - carbon starvation mortality rate', &
         units='/year', flushval = flushzero, &
         hlms='CLM:ALM', initialize=initialize_variables, ivar=ivar, index = ir_cmort_co )

    call this%set_restart_var(vname='fates_frmort', vtype=cohort_r8, &
         long_name='ed cohort - freezing mortality rate', &
         units='/year', flushval = flushzero, &
         hlms='CLM:ALM', initialize=initialize_variables, ivar=ivar, index = ir_frmort_co )

    call this%set_restart_var(vname='fates_lmort_direct', vtype=cohort_r8, &
         long_name='ed cohort - directly logging mortality rate', &
         units='%/event', flushval = flushzero, &
         hlms='CLM:ALM', initialize=initialize_variables, ivar=ivar, index = ir_lmort_direct_co )

    call this%set_restart_var(vname='fates_lmort_collateral', vtype=cohort_r8, &
         long_name='ed cohort - collateral mortality rate', &
         units='%/event', flushval = flushzero, &
         hlms='CLM:ALM', initialize=initialize_variables, ivar=ivar, index = ir_lmort_collateral_co ) 
  
    call this%set_restart_var(vname='fates_lmort_in', vtype=cohort_r8, &
         long_name='ed cohort - mechanical mortality rate', &
         units='%/event', flushval = flushzero, &
         hlms='CLM:ALM', initialize=initialize_variables, ivar=ivar, index = ir_lmort_infra_co ) 

    call this%set_restart_var(vname='fates_ddbhdt', vtype=cohort_r8, &
         long_name='ed cohort - differential: ddbh/dt', &
         units='cm/year', flushval = flushzero, &
         hlms='CLM:ALM', initialize=initialize_variables, ivar=ivar, index = ir_ddbhdt_co )

    call this%set_restart_var(vname='fates_resp_tstep', vtype=cohort_r8, &
         long_name='ed cohort - autotrophic respiration over timestep', &
         units='kgC/indiv/timestep', flushval = flushzero, &
         hlms='CLM:ALM', initialize=initialize_variables, ivar=ivar, index = ir_resp_tstep_co )

    call this%set_restart_var(vname='fates_pft', vtype=cohort_int, &
         long_name='ed cohort - plant functional type', units='index', flushval = flushzero, &
         hlms='CLM:ALM', initialize=initialize_variables, ivar=ivar, index = ir_pft_co )

    call this%set_restart_var(vname='fates_status_coh', vtype=cohort_int, &
         long_name='ed cohort - plant phenology status', units='unitless', flushval = flushzero, &
         hlms='CLM:ALM', initialize=initialize_variables, ivar=ivar, index = ir_status_co )

    call this%set_restart_var(vname='fates_isnew', vtype=cohort_int, &
         long_name='ed cohort - binary flag specifying if a plant has experienced a full day cycle', &
         units='0/1', flushval = flushone, &
         hlms='CLM:ALM', initialize=initialize_variables, ivar=ivar, index = ir_isnew_co )


    ! Mixed dimension variables using the cohort vector
    ! -----------------------------------------------------------------------------------

    call this%set_restart_var(vname='fates_cwd_ag', vtype=cohort_r8, &
         long_name='coarse woody debris above ground (non-respiring), by patch x cw class', &
         units='kgC/m2', flushval = flushzero, &
         hlms='CLM:ALM', initialize=initialize_variables, ivar=ivar, index = ir_cwd_ag_pacw )

    call this%set_restart_var(vname='fates_cwd_bg', vtype=cohort_r8, &
         long_name='coarse woody debris below ground (non-respiring), by patch x cw class', &
         units='kgC/m2', flushval = flushzero, &
         hlms='CLM:ALM', initialize=initialize_variables, ivar=ivar, index = ir_cwd_bg_pacw )

    call this%set_restart_var(vname='fates_gnd_alb_dif', vtype=cohort_r8, &
         long_name='ground albedo of diffuse radiation vis and ir', &
         units='fraction', flushval = flushzero, &
         hlms='CLM:ALM', initialize=initialize_variables, ivar=ivar, index = ir_gnd_alb_dif_pasb )

    call this%set_restart_var(vname='fates_gnd_alb_dir', vtype=cohort_r8, &
         long_name='ground albedo of direct radiation vis and ir', &
         units='fraction', flushval = flushzero, &
         hlms='CLM:ALM', initialize=initialize_variables, ivar=ivar, index = ir_gnd_alb_dir_pasb )

    call this%set_restart_var(vname='fates_leaf_litter', vtype=cohort_r8, &
         long_name='leaf litter, by patch x pft (non-respiring)', &
         units='kgC/m2', flushval = flushzero, &
         hlms='CLM:ALM', initialize=initialize_variables, ivar=ivar, index = ir_leaf_litter_paft )

    call this%set_restart_var(vname='fates_root_litter', vtype=cohort_r8, &
         long_name='root litter, by patch x pft (non-respiring)', &
         units='kgC/m2', flushval = flushzero, &
         hlms='CLM:ALM', initialize=initialize_variables, ivar=ivar, index = ir_root_litter_paft )

    call this%set_restart_var(vname='fates_leaf_litter_in', vtype=cohort_r8, &
         long_name='leaf litter flux from turnover and mort, by patch x pft', &
         units='kgC/m2', flushval = flushzero, &
         hlms='CLM:ALM', initialize=initialize_variables, ivar=ivar, index = ir_leaf_litter_in_paft )

    call this%set_restart_var(vname='fates_root_litter_in', vtype=cohort_r8, &
         long_name='root litter flux from turnover and mort, by patch x pft', &
         units='kgC/m2', flushval = flushzero, &
         hlms='CLM:ALM', initialize=initialize_variables, ivar=ivar, index = ir_root_litter_in_paft )

    call this%set_restart_var(vname='fates_seed_bank', vtype=cohort_r8, &
         long_name='seed pool for each functional type, by site x pft', &
         units='kgC/m2/year', flushval = flushzero, &
         hlms='CLM:ALM', initialize=initialize_variables, ivar=ivar, index = ir_seed_bank_sift )

    call this%set_restart_var(vname='fates_spread', vtype=site_r8, &
         long_name='dynamic ratio of dbh to canopy area, by patch x canopy-layer', &
         units='cm/m2', flushval = flushzero, &
         hlms='CLM:ALM', initialize=initialize_variables, ivar=ivar, index = ir_spread_si )

    call this%set_restart_var(vname='fates_livegrass', vtype=cohort_r8, &
         long_name='total AGB from grass, by patch', &
         units='kgC/m2', flushval = flushzero, &
         hlms='CLM:ALM', initialize=initialize_variables, ivar=ivar, index = ir_livegrass_pa )

    call this%set_restart_var(vname='fates_age', vtype=cohort_r8, &
         long_name='age of the ED patch', units='yr', flushval = flushzero, &
         hlms='CLM:ALM', initialize=initialize_variables, ivar=ivar, index = ir_age_pa )

    call this%set_restart_var(vname='fates_age_since_anthro_dist', vtype=cohort_r8, &
         long_name='age of the ED patch since last anthropogenic disturbance', &
         units='yr', flushval = flushzero, &
         hlms='CLM:ALM', initialize=initialize_variables, ivar=ivar, &
         index = ir_agesinceanthrodist_pa )

    call this%set_restart_var(vname='fates_patchdistturbcat', vtype=cohort_int, &
         long_name='Disturbance label of patch', units='yr', flushval = flushzero, &
         hlms='CLM:ALM', initialize=initialize_variables, ivar=ivar, index = ir_patchdistturbcat_pa )

    call this%set_restart_var(vname='fates_area', vtype=cohort_r8, &
         long_name='are of the ED patch', units='m2', flushval = flushzero, &
         hlms='CLM:ALM', initialize=initialize_variables, ivar=ivar, index = ir_area_pa )

    
    ! Only register hydraulics restart variables if it is turned on!
    
    if(hlm_use_planthydro==itrue) then

       if ( fates_maxElementsPerSite < (nshell * nlevsoi_hyd_max) ) then
          write(fates_log(), *) ' Ftes plant hydraulics needs space to store site-level hydraulics info.'
          write(fates_log(), *) ' It uses array spaces typically reserved for cohorts to hold this.'
          write(fates_log(), *) ' However, that space defined by fates_maxElementsPerSite must be larger'
          write(fates_log(), *) ' than the product of maximum soil layers x rhizosphere shells'
          write(fates_log(), *) ' See FatesInterfaceMod.F90 for how this array is set'
          write(fates_log(), *) ' fates_maxElementsPerSite = ',fates_maxElementsPerSite
          write(fates_log(), *) ' nshell = ',nshell
          write(fates_log(), *) ' nlevsoi_hyd_max = ',nlevsoi_hyd_max
          call endrun(msg=errMsg(sourcefile, __LINE__))
       end if

       call this%RegisterCohortVector(symbol_base='fates_hydro_th_ag', vtype=cohort_r8, &
            long_name_base='water in aboveground compartments',  &
            units='kg/plant', veclength=n_hypool_ag, flushval = flushzero, &
            hlms='CLM:ALM', initialize=initialize_variables, ivar=ivar, index = ir_hydro_th_ag_covec) 
       
       call this%RegisterCohortVector(symbol_base='fates_hydro_th_troot', vtype=cohort_r8, &
            long_name_base='water in transporting roots', &
            units='kg/plant', veclength=n_hypool_troot, flushval = flushzero, &
            hlms='CLM:ALM', initialize=initialize_variables, ivar=ivar, index = ir_hydro_th_troot_covec) 
       
       call this%RegisterCohortVector(symbol_base='fates_hydro_th_aroot', vtype=cohort_r8, &
            long_name_base='water in absorbing roots',  &
            units='kg/plant', veclength=nlevsoi_hyd_max, flushval = flushzero, &
            hlms='CLM:ALM', initialize=initialize_variables, ivar=ivar, index = ir_hydro_th_aroot_covec) 

       call this%RegisterCohortVector(symbol_base='fates_hydro_err_aroot', vtype=cohort_r8, &
            long_name_base='error in plant-hydro balance in absorbing roots',  &
            units='kg/plant', veclength=nlevsoi_hyd_max, flushval = flushzero, &
            hlms='CLM:ALM', initialize=initialize_variables, ivar=ivar, index = ir_hydro_err_growturn_aroot_covec) 

       call this%RegisterCohortVector(symbol_base='fates_hydro_err_ag', vtype=cohort_r8, &
            long_name_base='error in plant-hydro balance above ground',  &
            units='kg/plant', veclength=n_hypool_ag, flushval = flushzero, &
            hlms='CLM:ALM', initialize=initialize_variables, ivar=ivar, index = ir_hydro_err_growturn_ag_covec) 

       call this%RegisterCohortVector(symbol_base='fates_hydro_err_troot', vtype=cohort_r8, &
            long_name_base='error in plant-hydro balance above ground',  &
            units='kg/plant', veclength=n_hypool_troot, flushval = flushzero, &
            hlms='CLM:ALM', initialize=initialize_variables, ivar=ivar, index = ir_hydro_err_growturn_troot_covec) 

       ! Site-level volumentric liquid water content (shell x layer)
       call this%set_restart_var(vname='fates_hydro_liqvol_shell', vtype=cohort_r8, &
            long_name='Volumetric water content of rhizosphere compartments (layerxshell)', &
            units='m3/m3', flushval = flushzero, &
            hlms='CLM:ALM', initialize=initialize_variables, ivar=ivar, index = ir_hydro_liqvol_shell_si )

       ! Site-level water bound in new recruits
       call this%set_restart_var(vname='fates_hydro_recruit_h2o', vtype=site_r8, &
            long_name='Site level water mass used for new recruits', &
            units='kg', flushval = flushzero, &
            hlms='CLM:ALM', initialize=initialize_variables, ivar=ivar, index = ir_hydro_recruit_si )
       
       ! Site-level water bound in dead plants
       call this%set_restart_var(vname='fates_hydro_dead_h2o', vtype=site_r8, &
            long_name='Site level water bound in dead plants', &
            units='kg', flushval = flushzero, &
            hlms='CLM:ALM', initialize=initialize_variables, ivar=ivar, index = ir_hydro_dead_si )
       
       ! Site-level water balance error due to growth/turnover
       call this%set_restart_var(vname='fates_hydro_growturn_err', vtype=site_r8, &
            long_name='Site level error for hydraulics due to growth/turnover', &
            units='kg', flushval = flushzero, &
            hlms='CLM:ALM', initialize=initialize_variables, ivar=ivar, index = ir_hydro_growturn_err_si )

       ! Site-level water balance error due to phenology?
       call this%set_restart_var(vname='fates_hydro_pheno_err', vtype=site_r8, &
            long_name='Site level error for hydraulics due to phenology', &
            units='kg', flushval = flushzero, &
            hlms='CLM:ALM', initialize=initialize_variables, ivar=ivar, index = ir_hydro_pheno_err_si )

       ! Site-level water balance error in vegetation
       call this%set_restart_var(vname='fates_hydro_hydro_err', vtype=site_r8, &
            long_name='Site level error for hydrodynamics', &
            units='kg', flushval = flushzero, &
            hlms='CLM:ALM', initialize=initialize_variables, ivar=ivar, index = ir_hydro_hydro_err_si )
       
    end if


    !
    ! site x time level vars
    !

    call this%set_restart_var(vname='fates_water_memory', vtype=cohort_r8, &
         long_name='last 10 days of volumetric soil water, by site x day-index', &
         units='m3/m3', flushval = flushzero, &
         hlms='CLM:ALM', initialize=initialize_variables, ivar=ivar, index = ir_watermem_siwm )

    
    call this%set_restart_var(vname='fates_recrate', vtype=cohort_r8, &
         long_name='fates diagnostics on recruitment', &
         units='indiv/ha/day', flushval = flushzero, &
         hlms='CLM:ALM', initialize=initialize_variables, ivar=ivar, index = ir_recrate_sift)

    call this%set_restart_var(vname='fates_fmortrate_canopy', vtype=cohort_r8, &
         long_name='fates diagnostics on fire mortality canopy', &
         units='indiv/ha/year', flushval = flushzero, &
         hlms='CLM:ALM', initialize=initialize_variables, ivar=ivar, index = ir_fmortrate_cano_siscpf)

    call this%set_restart_var(vname='fates_fmortrate_ustory', vtype=cohort_r8, &
         long_name='fates diagnostics on fire mortality ustory', &
         units='indiv/ha/year', flushval = flushzero, &
         hlms='CLM:ALM', initialize=initialize_variables, ivar=ivar, index = ir_fmortrate_usto_siscpf)

    call this%set_restart_var(vname='fates_imortrate', vtype=cohort_r8, &
         long_name='fates diagnostics on impact mortality', &
         units='indiv/ha/year', flushval = flushzero, &
         hlms='CLM:ALM', initialize=initialize_variables, ivar=ivar, index = ir_imortrate_siscpf)

    call this%set_restart_var(vname='fates_fmortrate_crown', vtype=cohort_r8, &
         long_name='fates diagnostics on crown fire mortality', &
         units='indiv/ha/year', flushval = flushzero, &
         hlms='CLM:ALM', initialize=initialize_variables, ivar=ivar, index = ir_fmortrate_crown_siscpf)

    call this%set_restart_var(vname='fates_fmortrate_cambi', vtype=cohort_r8, &
         long_name='fates diagnostics on fire cambial mortality', &
         units='indiv/ha/year', flushval = flushzero, &
         hlms='CLM:ALM', initialize=initialize_variables, ivar=ivar, index = ir_fmortrate_cambi_siscpf)

    call this%set_restart_var(vname='fates_termn_canopy', vtype=cohort_r8, &
         long_name='fates diagnostics on termin mortality canopy', &
         units='indiv/ha/day', flushval = flushzero, &
         hlms='CLM:ALM', initialize=initialize_variables, ivar=ivar, index = ir_termnindiv_cano_siscpf)

    call this%set_restart_var(vname='fates_termn_ustory', vtype=cohort_r8, &
         long_name='fates diagnostics on term mortality ustory', &
         units='indiv/ha/day', flushval = flushzero, &
         hlms='CLM:ALM', initialize=initialize_variables, ivar=ivar, index = ir_termnindiv_usto_siscpf)

    call this%set_restart_var(vname='fates_growflx_fusion', vtype=cohort_r8, &
         long_name='fates diag: rate of indivs moving via fusion', &
         units='indiv/ha/day', flushval = flushzero, &
         hlms='CLM:ALM', initialize=initialize_variables, ivar=ivar, index = ir_growflx_fusion_siscpf)
    
    call this%set_restart_var(vname='fates_demorate', vtype=cohort_r8, &
         long_name='fates diagnoatic rate of indivs demoted', &
         units='indiv/ha/day', flushval = flushzero, &
         hlms='CLM:ALM', initialize=initialize_variables, ivar=ivar, index = ir_demorate_sisc)

    call this%set_restart_var(vname='fates_promrate', vtype=cohort_r8, &
         long_name='fates diagnostic rate of indivs promoted', &
         units='indiv/ha/da', flushval = flushzero, &
         hlms='CLM:ALM', initialize=initialize_variables, ivar=ivar, index = ir_promrate_sisc)

    call this%set_restart_var(vname='fates_imortcflux', vtype=site_r8, &
         long_name='biomass of indivs killed due to impact mort', &
         units='kgC/ha/day', flushval = flushzero, &
         hlms='CLM:ALM', initialize=initialize_variables, ivar=ivar, index = ir_imortcflux_si)
 
   call this%set_restart_var(vname='fates_fmortcflux_canopy', vtype=site_r8, &
         long_name='fates diagnostic biomass of canopy fire', &
         units='gC/m2/sec', flushval = flushzero, &
         hlms='CLM:ALM', initialize=initialize_variables, ivar=ivar, index = ir_fmortcflux_cano_si)

    call this%set_restart_var(vname='fates_fmortcflux_ustory', vtype=site_r8, &
         long_name='fates diagnostic biomass of understory fire', &
         units='gC/m2/sec', flushval = flushzero, &
         hlms='CLM:ALM', initialize=initialize_variables, ivar=ivar, index = ir_fmortcflux_usto_si)

    call this%set_restart_var(vname='fates_termcflux_canopy', vtype=site_r8, &
         long_name='fates diagnostic term carbon flux canopy', &
         units='', flushval = flushzero, &
         hlms='CLM:ALM', initialize=initialize_variables, ivar=ivar, index =   ir_termcflux_cano_si )

   call this%set_restart_var(vname='fates_termcflux_ustory', vtype=site_r8, &
         long_name='fates diagnostic term carbon flux understory', &
         units='', flushval = flushzero, &
         hlms='CLM:ALM', initialize=initialize_variables, ivar=ivar, index =   ir_termcflux_usto_si )

   call this%set_restart_var(vname='fates_democflux', vtype=site_r8, &
         long_name='fates diagnostic demotion carbon flux', &
         units='', flushval = flushzero, &
         hlms='CLM:ALM', initialize=initialize_variables, ivar=ivar, index =   ir_democflux_si )

   call this%set_restart_var(vname='fates_promcflux', vtype=site_r8, &
         long_name='fates diagnostic promotion carbon flux ', &
         units='', flushval = flushzero, &
         hlms='CLM:ALM', initialize=initialize_variables, ivar=ivar, index =   ir_promcflux_si )




    ! Register all of the PRT states and fluxes

    ir_prt_base = ivar
    call this%DefinePRTRestartVars(initialize_variables,ivar)
       
 
    
    ! Must be last thing before return
    this%num_restart_vars_ = ivar
    
 end subroutine define_restart_vars
  
 ! =====================================================================================
  
  subroutine DefinePRTRestartVars(this,initialize_variables,ivar)

    ! ----------------------------------------------------------------------------------
    ! PARTEH variables are objects.  These objects 
    ! each are registered to have things like names units and symbols
    ! as part of that object.  Thus, when defining, reading and writing restarts,
    ! instead of manually typing out each variable we want, we just loop through
    ! our list of ojbects.
    !
    ! We do have to loop through the different parts of the objects indepenently.
    ! For instance we can't have one loop that covers the states "val", and
    ! the net allocation and reactive transport flux "net_alloc", so we have to loop
    ! these each separately. As other fluxes are added in the future, they need
    ! their own definition.
    !
    ! Some of the code below is about parsing the strings of these objects
    ! and automatically building the names of the PARTEH output variables
    ! as we go.
    !
    ! Note that parteh variables may or may not be scalars. Each variable's
    ! position gets its own variable in the restart file.  So the variable
    ! name will also parse the string for that position.
    ! -----------------------------------------------------------------------------------


     use FatesIOVariableKindMod, only : cohort_r8

     class(fates_restart_interface_type) :: this
     logical, intent(in)                 :: initialize_variables
     integer,intent(inout)               :: ivar      ! global variable counter
      
     integer                             :: dummy_out ! dummy index for variable
                                                      ! position in global file
     integer                             :: i_var     ! loop counter for prt variables
     integer                             :: i_pos     ! loop counter for discrete position

     character(len=32)  :: symbol_base    ! Symbol name without position or flux type
     character(len=128) :: name_base      ! name without position or flux type
     character(len=4)   :: pos_symbol
     character(len=128) :: symbol
     character(len=256) :: long_name

     do i_var = 1, prt_global%num_vars

        ! The base symbol name
        symbol_base = prt_global%state_descriptor(i_var)%symbol
        
        ! The long name of the variable
        name_base = prt_global%state_descriptor(i_var)%longname

        do i_pos = 1, prt_global%state_descriptor(i_var)%num_pos
           
           ! String describing the physical position of the variable
           write(pos_symbol, '(I3.3)') i_pos

           ! Register the instantaneous state variable "val"
           ! ----------------------------------------------------------------------------

           ! The symbol that is written to file
           symbol    = trim(symbol_base)//'_val_'//trim(pos_symbol)

           ! The expanded long name of the variable
           long_name = trim(name_base)//', state var, position:'//trim(pos_symbol)

           call this%set_restart_var(vname=trim(symbol), &
                  vtype=cohort_r8, &
                  long_name=trim(long_name), &
                  units='kg', flushval = flushzero, &
                  hlms='CLM:ALM', initialize=initialize_variables, &
                  ivar=ivar, index = dummy_out ) 

           ! Register the turnover flux variables
           ! ----------------------------------------------------------------------------

           ! The symbol that is written to file
           symbol = trim(symbol_base)//'_turn_'//trim(pos_symbol)

           ! The expanded long name of the variable
           long_name     = trim(name_base)//', turnover, position:'//trim(pos_symbol)
           
           call this%set_restart_var(vname=trim(symbol), &
                 vtype=cohort_r8, &
                 long_name=trim(long_name), &
                 units='kg', flushval = flushzero, &
                 hlms='CLM:ALM', initialize=initialize_variables, &
                 ivar=ivar, index = dummy_out ) 
            


           ! Register the net allocation flux variable
           ! ----------------------------------------------------------------------------
           
           ! The symbol that is written to file
           symbol = trim(symbol_base)//'_net_'//trim(pos_symbol)

           ! The expanded long name of the variable
           long_name     = trim(name_base)//', net allocation/transp, position:'//trim(pos_symbol)

           call this%set_restart_var(vname=trim(symbol), &
                  vtype=cohort_r8, &
                  long_name=trim(long_name), &
                  units='kg', flushval = flushzero, &
                  hlms='CLM:ALM', initialize=initialize_variables, &
                  ivar=ivar, index = dummy_out ) 
           


           ! Register the burn flux variable
           ! ----------------------------------------------------------------------------
           ! The symbol that is written to file
           symbol    = trim(symbol_base)//'_burned_'//trim(pos_symbol)

           ! The expanded long name of the variable
           long_name = trim(name_base)//', burned mass:'//trim(pos_symbol)

           call this%set_restart_var(vname=symbol, &
                 vtype=cohort_r8, &
                 long_name=trim(long_name), &
                 units='kg', flushval = flushzero, &
                 hlms='CLM:ALM', initialize=initialize_variables, &
                 ivar=ivar, index = dummy_out ) 

        end do
     end do
      
     return
  end subroutine DefinePRTRestartVars

  ! =====================================================================================

  subroutine RegisterCohortVector(this,symbol_base, vtype, long_name_base, &
                                  units, veclength, flushval, hlms,   &
                                  initialize, ivar, index) 

       
    ! The basic idea here is that instead of saving cohorts with vector data
    ! as long arrays in the restart file, we give each index of the vector
    ! its own variable.  This helps reduce the size of the restart files
    ! considerably.
    
    
    use FatesIOVariableKindMod, only : cohort_r8
    
    class(fates_restart_interface_type) :: this
    character(*),intent(in) :: symbol_base    ! Symbol name without position
    character(*),intent(in) :: vtype          ! String defining variable type 
    character(*),intent(in) :: long_name_base ! name without position
    character(*),intent(in) :: units          ! units for this variable
    integer,intent(in)      :: veclength      ! length of the vector
    real(r8),intent(in)     :: flushval       ! Value to flush to
    character(*),intent(in) :: hlms           ! The HLMs this works in
    logical, intent(in)     :: initialize     ! Is this registering or counting?
    integer,intent(inout)   :: ivar           ! global variable counter
    integer,intent(out)     :: index          ! The variable index for this variable
    
    ! Local Variables
    character(len=4)        :: pos_symbol     ! vectors need text strings for each position
    character(len=128)      :: symbol         ! symbol  name written to file
    character(len=256)      :: long_name      ! long name written to file
    integer                 :: i_pos          ! loop counter for discrete position
    integer                 :: dummy_index
    

    ! We give each vector its own index that points to the first position
    
    index = ivar + 1
    
    do i_pos = 1, veclength
       
       ! String describing the physical position of the variable
       write(pos_symbol, '(I3.3)') i_pos
       
       ! The symbol that is written to file
       symbol    = trim(symbol_base)//'_vec_'//trim(pos_symbol)
       
       ! The expanded long name of the variable
       long_name = trim(long_name_base)//', position:'//trim(pos_symbol)
       
       call this%set_restart_var(vname=trim(symbol), &
            vtype=vtype, &
            long_name=trim(long_name), &
            units=units, flushval = flushval, &
            hlms='CLM:ALM', initialize=initialize, &
            ivar=ivar, index = dummy_index ) 
       
    end do
    
  end subroutine RegisterCohortVector

  ! =====================================================================================
  
  subroutine GetCohortRealVector(this, state_vector, len_state_vector, &
                                 variable_index_base, co_global_index)
    
    ! This subroutine walks through global cohort vector indices
    ! and pulls from the different associated restart variables
    
    class(fates_restart_interface_type) , intent(inout) :: this
    real(r8),intent(inout) :: state_vector(len_state_vector)
    integer,intent(in)     :: len_state_vector
    integer,intent(in)     :: variable_index_base
    integer,intent(in)     :: co_global_index
    
    integer :: i_pos              ! vector position loop index
    integer :: ir_pos_var         ! global variable index
    
    ir_pos_var = variable_index_base
    do i_pos = 1, len_state_vector
       state_vector(i_pos) = this%rvars(ir_pos_var)%r81d(co_global_index)
       ir_pos_var = ir_pos_var + 1
    end do
    return
 end subroutine GetCohortRealVector
  
  ! =====================================================================================   
  
  subroutine SetCohortRealVector(this, state_vector, len_state_vector, &
                                  variable_index_base, co_global_index)

    ! This subroutine walks through global cohort vector indices
    ! and pushes into the restart arrays the different associated restart variables
    
    class(fates_restart_interface_type) , intent(inout) :: this
    real(r8),intent(in)  :: state_vector(len_state_vector)
    integer,intent(in)   :: len_state_vector
    integer,intent(in)   :: variable_index_base
    integer,intent(in)   :: co_global_index
    
    integer :: i_pos              ! vector position loop index
    integer :: ir_pos_var         ! global variable index
    
    ir_pos_var = variable_index_base
    do i_pos = 1, len_state_vector
       this%rvars(ir_pos_var)%r81d(co_global_index) = state_vector(i_pos)
       ir_pos_var = ir_pos_var + 1
    end do
    return
  end subroutine SetCohortRealVector
  

  ! =====================================================================================

  subroutine set_restart_var(this,vname,vtype,long_name,units,flushval, &
        hlms,initialize,ivar,index)

    use FatesUtilsMod, only : check_hlm_list
    use FatesInterfaceMod, only : hlm_name

    ! arguments
    class(fates_restart_interface_type) :: this
    character(len=*),intent(in)  :: vname
    character(len=*),intent(in)  :: vtype
    character(len=*),intent(in)  :: units 
    real(r8), intent(in)         :: flushval
    character(len=*),intent(in)  :: long_name
    character(len=*),intent(in)  :: hlms
    logical, intent(in)          :: initialize
    integer, intent(inout)       :: ivar
    integer, intent(inout)       :: index  ! This is the index for the variable of
                                           ! interest that is associated with an
                                           ! explict name (for fast reference during update)
                                           ! A zero is passed back when the variable is
                                           ! not used

    
    type(fates_restart_variable_type),pointer :: rvar
    integer :: ub1,lb1,ub2,lb2    ! Bounds for allocating the var
    integer :: ityp
    
    logical :: use_var
    
    use_var = check_hlm_list(trim(hlms), trim(hlm_name))


    if( use_var ) then
       
       ivar  = ivar+1
       index = ivar    
       
       if( initialize )then
          
          call this%rvars(ivar)%Init(vname, units, long_name, vtype, flushval, &
               fates_restart_num_dim_kinds, this%dim_kinds, this%dim_bounds)

       end if
    else
       
       index = 0
    end if
    
    return
 end subroutine set_restart_var

 ! =====================================================================================

 subroutine set_restart_vectors(this,nc,nsites,sites)

   use FatesInterfaceMod, only : fates_maxElementsPerPatch
   use FatesInterfaceMod, only : numpft
   use EDTypesMod, only : ed_site_type
   use EDTypesMod, only : ed_cohort_type
   use EDTypesMod, only : ed_patch_type
   use EDTypesMod, only : ncwd
   use EDTypesMod, only : maxSWb
   use EDTypesMod, only : numWaterMem

    ! Arguments
    class(fates_restart_interface_type)             :: this
    integer                 , intent(in)            :: nc   ! clump index
    integer                 , intent(in)            :: nsites
    type(ed_site_type)      , intent(inout), target :: sites(nsites)

    ! Locals
    integer  :: s        ! The local site index

    ! ----------------------------------------------------------------------------------
    ! The following group of integers indicate the positional index (idx)
    ! of variables at different scales inside the I/O arrays (io)
    ! Keep in mind that many of these variables have a composite dimension
    ! at the patch scale.  To hold this memory, we borrow the cohort
    ! vector.  Thus the head of each array points to the first cohort
    ! of each patch. "io_idx_co_1st"
    ! ----------------------------------------------------------------------------------
    integer  :: io_idx_si      ! site index
    integer  :: io_idx_co_1st  ! 1st cohort of each patch
    integer  :: io_idx_co      ! cohort index
    integer  :: io_idx_pa_pft  ! each pft within each patch (pa_pft)
    integer  :: io_idx_pa_cwd  ! each cwd class within each patch (pa_cwd)
    integer  :: io_idx_pa_ib   ! each SW band (vis/ir) per patch (pa_ib)
    integer  :: io_idx_si_wmem ! each water memory class within each site
    integer  :: io_idx_si_lyr_shell ! site - layer x shell index
    integer  :: io_idx_si_scpf ! each size-class x pft index within site
    integer  :: io_idx_si_sc   ! each size-class index within site

    ! Some counters (for checking mostly)
    integer  :: totalcohorts   ! total cohort count on this thread (diagnostic)
    integer  :: patchespersite   ! number of patches per site
    integer  :: cohortsperpatch  ! number of cohorts per patch 

    integer  :: ft               ! functional type index
    integer  :: k,j,i            ! indices to the radiation matrix
    integer  :: ir_prt_var       ! loop counter for var x position
    integer  :: i_var            ! loop counter for PRT variables
    integer  :: i_pos            ! loop counter for discrete PRT positions
    integer  :: i_scls           ! loop counter for size-class
    integer  :: i_pft            ! loop counter for pft

    type(fates_restart_variable_type) :: rvar
    type(ed_patch_type),pointer  :: cpatch
    type(ed_cohort_type),pointer :: ccohort


    associate( rio_npatch_si           => this%rvars(ir_npatch_si)%int1d, &
           rio_old_stock_si            => this%rvars(ir_oldstock_si)%r81d, &
           rio_cd_status_si            => this%rvars(ir_cd_status_si)%r81d, &
           rio_dd_status_si            => this%rvars(ir_dd_status_si)%r81d, &
           rio_nchill_days_si          => this%rvars(ir_nchill_days_si)%r81d, &
           rio_leafondate_si           => this%rvars(ir_leafondate_si)%r81d, &
           rio_leafoffdate_si          => this%rvars(ir_leafoffdate_si)%r81d, &
           rio_dleafondate_si          => this%rvars(ir_dleafondate_si)%r81d, &
           rio_dleafoffdate_si         => this%rvars(ir_dleafoffdate_si)%r81d, &
           rio_acc_ni_si               => this%rvars(ir_acc_ni_si)%r81d, &
           rio_gdd_si                  => this%rvars(ir_gdd_si)%r81d, &
           rio_nep_timeintegrated_si   => this%rvars(ir_nep_timeintegrated_si)%r81d, &
           rio_npp_timeintegrated_si   => this%rvars(ir_npp_timeintegrated_si)%r81d, &
           rio_hr_timeintegrated_si    => this%rvars(ir_hr_timeintegrated_si)%r81d, &
           rio_cbal_err_fates_si       => this%rvars(ir_cbal_error_fates_si)%r81d, &
           rio_cbal_err_bgc_si         => this%rvars(ir_cbal_error_bgc_si)%r81d, &
           rio_cbal_err_tot_si         => this%rvars(ir_cbal_error_total_si)%r81d, &
           rio_totecosysc_old_si       => this%rvars(ir_totecosysc_old_si)%r81d, &
           rio_totfatesc_old_si        => this%rvars(ir_totfatesc_old_si)%r81d, &
           rio_totbgcc_old_si          => this%rvars(ir_totbgcc_old_si)%r81d, &
           rio_fates_to_bgc_this_ts_si => this%rvars(ir_fates_to_bgc_this_ts_si)%r81d, &
           rio_fates_to_bgc_last_ts_si => this%rvars(ir_fates_to_bgc_last_ts_si)%r81d, &
           rio_seedrainflux_si         => this%rvars(ir_seedrainflux_si)%r81d, &
           rio_trunk_product_si        => this%rvars(ir_trunk_product_si)%r81d, &
           rio_ncohort_pa              => this%rvars(ir_ncohort_pa)%int1d, &
           rio_solar_zenith_flag_pa    => this%rvars(ir_solar_zenith_flag_pa)%int1d, &
           rio_solar_zenith_angle_pa   => this%rvars(ir_solar_zenith_angle_pa)%r81d, &
           rio_canopy_layer_co         => this%rvars(ir_canopy_layer_co)%r81d, &
           rio_canopy_layer_yesterday_co    => this%rvars(ir_canopy_layer_yesterday_co)%r81d, &
           rio_canopy_trim_co          => this%rvars(ir_canopy_trim_co)%r81d, &
           rio_size_class_lasttimestep => this%rvars(ir_size_class_lasttimestep_co)%int1d, &
           rio_dbh_co                  => this%rvars(ir_dbh_co)%r81d, &
           rio_height_co               => this%rvars(ir_height_co)%r81d, &
           rio_laimemory_co            => this%rvars(ir_laimemory_co)%r81d, &
           rio_nplant_co               => this%rvars(ir_nplant_co)%r81d, &
           rio_gpp_acc_co              => this%rvars(ir_gpp_acc_co)%r81d, &
           rio_npp_acc_co              => this%rvars(ir_npp_acc_co)%r81d, &
           rio_resp_acc_co             => this%rvars(ir_resp_acc_co)%r81d, &
           rio_gpp_acc_hold_co         => this%rvars(ir_gpp_acc_hold_co)%r81d, &
           rio_resp_acc_hold_co        => this%rvars(ir_resp_acc_hold_co)%r81d, &
           rio_npp_acc_hold_co         => this%rvars(ir_npp_acc_hold_co)%r81d, &
           rio_bmort_co                => this%rvars(ir_bmort_co)%r81d, &
           rio_hmort_co                => this%rvars(ir_hmort_co)%r81d, &
           rio_cmort_co                => this%rvars(ir_cmort_co)%r81d, &
           rio_frmort_co               => this%rvars(ir_frmort_co)%r81d, &
           rio_lmort_direct_co         => this%rvars(ir_lmort_direct_co)%r81d, &
           rio_lmort_collateral_co     => this%rvars(ir_lmort_collateral_co)%r81d, &
           rio_lmort_infra_co          => this%rvars(ir_lmort_infra_co)%r81d, &
           rio_ddbhdt_co               => this%rvars(ir_ddbhdt_co)%r81d, &
           rio_resp_tstep_co           => this%rvars(ir_resp_tstep_co)%r81d, &
           rio_pft_co                  => this%rvars(ir_pft_co)%int1d, &
           rio_status_co               => this%rvars(ir_status_co)%int1d, &
           rio_isnew_co                => this%rvars(ir_isnew_co)%int1d, &
           rio_cwd_ag_pacw             => this%rvars(ir_cwd_ag_pacw)%r81d, &
           rio_cwd_bg_pacw             => this%rvars(ir_cwd_bg_pacw)%r81d, &
           rio_gnd_alb_dif_pasb        => this%rvars(ir_gnd_alb_dif_pasb)%r81d, &
           rio_gnd_alb_dir_pasb        => this%rvars(ir_gnd_alb_dir_pasb)%r81d, &
           rio_leaf_litter_paft        => this%rvars(ir_leaf_litter_paft)%r81d, &
           rio_root_litter_paft        => this%rvars(ir_root_litter_paft)%r81d, &
           rio_leaf_litter_in_paft     => this%rvars(ir_leaf_litter_in_paft)%r81d, &
           rio_root_litter_in_paft     => this%rvars(ir_root_litter_in_paft)%r81d, &
           rio_seed_bank_sift          => this%rvars(ir_seed_bank_sift)%r81d, &
           rio_spread_si               => this%rvars(ir_spread_si)%r81d, &
           rio_livegrass_pa            => this%rvars(ir_livegrass_pa)%r81d, &
           rio_age_pa                  => this%rvars(ir_age_pa)%r81d, &
           rio_patchdistturbcat_pa     => this%rvars(ir_patchdistturbcat_pa)%int1d, &           
           rio_agesinceanthrodist_pa   => this%rvars(ir_agesinceanthrodist_pa)%r81d, &           
           rio_area_pa                 => this%rvars(ir_area_pa)%r81d, &
           rio_watermem_siwm           => this%rvars(ir_watermem_siwm)%r81d, &
           rio_recrate_sift            => this%rvars(ir_recrate_sift)%r81d, &
           rio_fmortrate_cano_siscpf   => this%rvars(ir_fmortrate_cano_siscpf)%r81d, &
           rio_fmortrate_usto_siscpf   => this%rvars(ir_fmortrate_usto_siscpf)%r81d, &
           rio_imortrate_siscpf        => this%rvars(ir_imortrate_siscpf)%r81d, &
           rio_fmortrate_crown_siscpf  => this%rvars(ir_fmortrate_crown_siscpf)%r81d, &
           rio_fmortrate_cambi_siscpf  => this%rvars(ir_fmortrate_cambi_siscpf)%r81d, &
           rio_termnindiv_cano_siscpf  => this%rvars(ir_termnindiv_cano_siscpf)%r81d, &
           rio_termnindiv_usto_siscpf  => this%rvars(ir_termnindiv_usto_siscpf)%r81d, &
           rio_growflx_fusion_siscpf   => this%rvars(ir_growflx_fusion_siscpf)%r81d,  &
           rio_demorate_sisc           => this%rvars(ir_demorate_sisc)%r81d, &
           rio_promrate_sisc           => this%rvars(ir_promrate_sisc)%r81d, &
           rio_termcflux_cano_si       => this%rvars(ir_termcflux_cano_si)%r81d, &
           rio_termcflux_usto_si       => this%rvars(ir_termcflux_usto_si)%r81d, &
           rio_democflux_si            => this%rvars(ir_democflux_si)%r81d, &
           rio_promcflux_si            => this%rvars(ir_promcflux_si)%r81d, &
           rio_imortcflux_si           => this%rvars(ir_imortcflux_si)%r81d, &
           rio_fmortcflux_cano_si      => this%rvars(ir_fmortcflux_cano_si)%r81d, &
           rio_fmortcflux_usto_si      => this%rvars(ir_fmortcflux_usto_si)%r81d)


       totalCohorts = 0
       
       ! ---------------------------------------------------------------------------------
       ! Flush arrays to values defined by %flushval (see registry entry in
       ! subroutine define_history_vars()
       ! ---------------------------------------------------------------------------------
       call this%flush_rvars(nc)
       
       do s = 1,nsites
          
          ! Calculate the offsets
          ! fcolumn is the global column index of the current site.
          ! For the first site, if that site aligns with the first column index
          ! in the clump, than the offset should be be equal to begCohort
          
          io_idx_si      = this%restart_map(nc)%site_index(s)
          io_idx_co_1st  = this%restart_map(nc)%cohort1_index(s)

          io_idx_co      = io_idx_co_1st
          io_idx_pa_pft  = io_idx_co_1st
          io_idx_pa_cwd  = io_idx_co_1st
          io_idx_pa_ib   = io_idx_co_1st
          io_idx_si_wmem = io_idx_co_1st


          ! Hydraulics counters  lyr = hydraulic layer, shell = rhizosphere shell
          io_idx_si_lyr_shell = io_idx_co_1st
          io_idx_si_scpf = io_idx_co_1st
          io_idx_si_sc   = io_idx_co_1st

          
          ! write seed_bank info(site-level, but PFT-resolved)
          do i_pft = 1,numpft
             rio_seed_bank_sift(io_idx_co_1st+i_pft-1) = sites(s)%seed_bank(i_pft)
             rio_recrate_sift(io_idx_co_1st+i_pft-1)   = sites(s)%recruitment_rate(i_pft)
          end do

          ! canopy spread term
          rio_spread_si(io_idx_si)   = sites(s)%spread
          
          cpatch => sites(s)%oldest_patch
          
          ! new column, reset num patches
          patchespersite = 0
          
          do while(associated(cpatch))
             
             ! found patch, increment
             patchespersite = patchespersite + 1
             
             ccohort => cpatch%shortest
             
             ! new patch, reset num cohorts
             cohortsperpatch = 0
             
             do while(associated(ccohort))
                
                ! found cohort, increment
                cohortsperpatch = cohortsperpatch + 1
                totalCohorts    = totalCohorts + 1
             
                if ( debug ) then
                   write(fates_log(),*) 'CLTV io_idx_co ', io_idx_co
                   write(fates_log(),*) 'CLTV lowerbound ', lbound(rio_npp_acc_co,1) 
                   write(fates_log(),*) 'CLTV upperbound  ', ubound(rio_npp_acc_co,1)
                endif


                ! Fill output arrays of PRT variables
                ! We just loop through the objects, and reference our members relative
                ! the base index of the PRT variables
                ! -----------------------------------------------------------------------

                ir_prt_var = ir_prt_base
                do i_var = 1, prt_global%num_vars
                   do i_pos = 1, prt_global%state_descriptor(i_var)%num_pos
                      
                      ir_prt_var = ir_prt_var + 1
                      this%rvars(ir_prt_var)%r81d(io_idx_co) = &
                            ccohort%prt%variables(i_var)%val(i_pos)

                      ir_prt_var = ir_prt_var + 1
                      this%rvars(ir_prt_var)%r81d(io_idx_co) = &
                            ccohort%prt%variables(i_var)%turnover(i_pos)
                      
                      ir_prt_var = ir_prt_var + 1
                      this%rvars(ir_prt_var)%r81d(io_idx_co) = &
                            ccohort%prt%variables(i_var)%net_alloc(i_pos)

                      ir_prt_var = ir_prt_var + 1
                      this%rvars(ir_prt_var)%r81d(io_idx_co) = &
                            ccohort%prt%variables(i_var)%burned(i_pos)
                      
                   end do
                end do

                
                if(hlm_use_planthydro==itrue)then
                   
                   ! Load the water contents
                   call this%SetCohortRealVector(ccohort%co_hydr%th_ag,n_hypool_ag, &
                                                 ir_hydro_th_ag_covec,io_idx_co)
                   call this%SetCohortRealVector(ccohort%co_hydr%th_troot,n_hypool_troot, &
                                                 ir_hydro_th_troot_covec,io_idx_co)
                   call this%SetCohortRealVector(ccohort%co_hydr%th_aroot,sites(s)%si_hydr%nlevsoi_hyd, &
                                                 ir_hydro_th_aroot_covec,io_idx_co)

                   ! Load the error terms
                   call this%setCohortRealVector(ccohort%co_hydr%errh2o_growturn_aroot, &
                                                 sites(s)%si_hydr%nlevsoi_hyd, &
                                                 ir_hydro_err_growturn_aroot_covec,io_idx_co)
                   
                   call this%setCohortRealVector(ccohort%co_hydr%errh2o_growturn_troot, &
                                                 n_hypool_troot, &
                                                 ir_hydro_err_growturn_troot_covec,io_idx_co)

                   call this%setCohortRealVector(ccohort%co_hydr%errh2o_growturn_ag, &
                                                 n_hypool_ag, &
                                                 ir_hydro_err_growturn_ag_covec,io_idx_co)

                end if

                rio_canopy_layer_co(io_idx_co) = ccohort%canopy_layer
                rio_canopy_layer_yesterday_co(io_idx_co) = ccohort%canopy_layer_yesterday
                rio_canopy_trim_co(io_idx_co)  = ccohort%canopy_trim
                rio_size_class_lasttimestep(io_idx_co) = ccohort%size_class_lasttimestep
                rio_dbh_co(io_idx_co)          = ccohort%dbh
                rio_height_co(io_idx_co)       = ccohort%hite
                rio_laimemory_co(io_idx_co)    = ccohort%laimemory

                rio_nplant_co(io_idx_co)       = ccohort%n
                rio_gpp_acc_co(io_idx_co)      = ccohort%gpp_acc
                rio_npp_acc_co(io_idx_co)      = ccohort%npp_acc
                rio_resp_acc_co(io_idx_co)     = ccohort%resp_acc
                rio_gpp_acc_hold_co(io_idx_co) = ccohort%gpp_acc_hold
                rio_resp_acc_hold_co(io_idx_co) = ccohort%resp_acc_hold
                rio_npp_acc_hold_co(io_idx_co) = ccohort%npp_acc_hold

                rio_bmort_co(io_idx_co)        = ccohort%bmort
                rio_hmort_co(io_idx_co)        = ccohort%hmort
                rio_cmort_co(io_idx_co)        = ccohort%cmort
                rio_frmort_co(io_idx_co)       = ccohort%frmort                

                !Logging
                rio_lmort_direct_co(io_idx_co)       = ccohort%lmort_direct
                rio_lmort_collateral_co(io_idx_co)   = ccohort%lmort_collateral
                rio_lmort_infra_co(io_idx_co)        = ccohort%lmort_infra

                rio_ddbhdt_co(io_idx_co)       = ccohort%ddbhdt
                rio_resp_tstep_co(io_idx_co)   = ccohort%resp_tstep
                rio_pft_co(io_idx_co)          = ccohort%pft
                rio_status_co(io_idx_co)       = ccohort%status_coh
                if ( ccohort%isnew ) then
                   rio_isnew_co(io_idx_co)     = new_cohort
                else
                   rio_isnew_co(io_idx_co)     = old_cohort
                endif
                
                if ( debug ) then
                   write(fates_log(),*) 'CLTV offsetNumCohorts II ',io_idx_co, &
                         cohortsperpatch
                endif
             
                io_idx_co = io_idx_co + 1
                
                ccohort => ccohort%taller
                
             enddo ! ccohort do while
             
             !
             ! deal with patch level fields here
             !
             rio_livegrass_pa(io_idx_co_1st)   = cpatch%livegrass
             rio_age_pa(io_idx_co_1st)         = cpatch%age
             rio_patchdistturbcat_pa(io_idx_co_1st)   = cpatch%anthro_disturbance_label
             rio_agesinceanthrodist_pa(io_idx_co_1st) = cpatch%age_since_anthro_disturbance
             rio_area_pa(io_idx_co_1st)        = cpatch%area
             
             ! set cohorts per patch for IO
             rio_ncohort_pa( io_idx_co_1st )   = cohortsperpatch
             
             ! Set zenith angle info
             if ( cpatch%solar_zenith_flag ) then
                rio_solar_zenith_flag_pa(io_idx_co_1st)     = itrue
             else
                rio_solar_zenith_flag_pa(io_idx_co_1st)     = ifalse
             endif
             rio_solar_zenith_angle_pa( io_idx_co_1st) = cpatch%solar_zenith_angle

             if ( debug ) then
                write(fates_log(),*) 'offsetNumCohorts III ' &
                      ,io_idx_co,cohortsperpatch
             endif
             !
             ! deal with patch level fields of arrays here
             !
             ! these are arrays of length numpft, each patch contains one
             ! vector so we increment 
             do i = 1,numpft
                rio_leaf_litter_paft(io_idx_pa_pft)    = cpatch%leaf_litter(i)
                rio_root_litter_paft(io_idx_pa_pft)    = cpatch%root_litter(i)
                rio_leaf_litter_in_paft(io_idx_pa_pft) = cpatch%leaf_litter_in(i)
                rio_root_litter_in_paft(io_idx_pa_pft) = cpatch%root_litter_in(i)
                io_idx_pa_pft = io_idx_pa_pft + 1
             end do
             
             do i = 1,ncwd ! ncwd currently 4
                rio_cwd_ag_pacw(io_idx_pa_cwd) = cpatch%cwd_ag(i)
                rio_cwd_bg_pacw(io_idx_pa_cwd) = cpatch%cwd_bg(i)
                io_idx_pa_cwd = io_idx_pa_cwd + 1
             end do
             
             do i = 1,maxSWb
                rio_gnd_alb_dif_pasb(io_idx_pa_ib) = cpatch%gnd_alb_dif(i)
                rio_gnd_alb_dir_pasb(io_idx_pa_ib) = cpatch%gnd_alb_dir(i)
                io_idx_pa_ib = io_idx_pa_ib + 1
             end do

             ! Set the first cohort index to the start of the next patch, increment
             ! by the maximum number of cohorts per patch
             io_idx_co_1st = io_idx_co_1st + fates_maxElementsPerPatch
             
             ! reset counters so that they are all advanced evenly.
             io_idx_pa_pft  = io_idx_co_1st
             io_idx_pa_cwd  = io_idx_co_1st
             io_idx_pa_ib   = io_idx_co_1st
             io_idx_co      = io_idx_co_1st
             
             if ( debug ) then
                write(fates_log(),*) 'CLTV io_idx_co_1st ', io_idx_co_1st
                write(fates_log(),*) 'CLTV numCohort ', cohortsperpatch
                write(fates_log(),*) 'CLTV totalCohorts ', totalCohorts
             end if
             
             cpatch => cpatch%younger
             
          enddo ! cpatch do while
          

          ! Fill the site level diagnostics arrays
          do i_scls = 1, nlevsclass
             
             do i_pft = 1, numpft
             
                rio_fmortrate_cano_siscpf(io_idx_si_scpf)  = sites(s)%fmort_rate_canopy(i_scls, i_pft)
                rio_fmortrate_usto_siscpf(io_idx_si_scpf)  = sites(s)%fmort_rate_ustory(i_scls, i_pft)
                rio_imortrate_siscpf(io_idx_si_scpf)       = sites(s)%imort_rate(i_scls, i_pft)
                rio_fmortrate_crown_siscpf(io_idx_si_scpf) = sites(s)%fmort_rate_crown(i_scls, i_pft)
                rio_fmortrate_cambi_siscpf(io_idx_si_scpf) = sites(s)%fmort_rate_cambial(i_scls, i_pft)
                rio_termnindiv_cano_siscpf(io_idx_si_scpf) = sites(s)%term_nindivs_canopy(i_scls,i_pft)
                rio_termnindiv_usto_siscpf(io_idx_si_scpf) = sites(s)%term_nindivs_ustory(i_scls,i_pft)
                rio_growflx_fusion_siscpf(io_idx_si_scpf)  = sites(s)%growthflux_fusion(i_scls, i_pft)

                io_idx_si_scpf = io_idx_si_scpf + 1
             end do

             rio_demorate_sisc(io_idx_si_sc) = sites(s)%demotion_rate(i_scls)
             rio_promrate_sisc(io_idx_si_sc) = sites(s)%promotion_rate(i_scls)
                
             io_idx_si_sc = io_idx_si_sc + 1
          end do
         

          rio_termcflux_cano_si(io_idx_si)  = sites(s)%term_carbonflux_canopy
          rio_termcflux_usto_si(io_idx_si)  = sites(s)%term_carbonflux_ustory
          rio_democflux_si(io_idx_si)       = sites(s)%demotion_carbonflux
          rio_promcflux_si(io_idx_si)       = sites(s)%promotion_carbonflux
          rio_imortcflux_si(io_idx_si)      = sites(s)%imort_carbonflux
          rio_fmortcflux_cano_si(io_idx_si) = sites(s)%fmort_carbonflux_canopy
          rio_fmortcflux_usto_si(io_idx_si) = sites(s)%fmort_carbonflux_ustory



          rio_old_stock_si(io_idx_si)    = sites(s)%old_stock
          rio_cd_status_si(io_idx_si)    = sites(s)%status
          rio_dd_status_si(io_idx_si)    = sites(s)%dstatus
          rio_nchill_days_si(io_idx_si)  = sites(s)%ncd 
          rio_leafondate_si(io_idx_si)   = sites(s)%leafondate
          rio_leafoffdate_si(io_idx_si)  = sites(s)%leafoffdate
          rio_dleafondate_si(io_idx_si)  = sites(s)%dleafondate
          rio_dleafoffdate_si(io_idx_si) = sites(s)%dleafoffdate
          rio_acc_ni_si(io_idx_si)       = sites(s)%acc_NI
          rio_gdd_si(io_idx_si)          = sites(s)%ED_GDD_site
          
          ! Carbon Balance and Checks
          rio_nep_timeintegrated_si(io_idx_si) = sites(s)%nep_timeintegrated 
          rio_npp_timeintegrated_si(io_idx_si) = sites(s)%npp_timeintegrated
          rio_hr_timeintegrated_si(io_idx_si)  = sites(s)%hr_timeintegrated 
          rio_totecosysc_old_si(io_idx_si)     = sites(s)%totecosysc_old
          rio_totfatesc_old_si(io_idx_si)      = sites(s)%totfatesc_old
          rio_totbgcc_old_si(io_idx_si)        = sites(s)%totbgcc_old
          rio_cbal_err_fates_si(io_idx_si)     = sites(s)%cbal_err_fates
          rio_cbal_err_bgc_si(io_idx_si)       = sites(s)%cbal_err_bgc
          rio_cbal_err_tot_si(io_idx_si)       = sites(s)%cbal_err_tot
          rio_fates_to_bgc_this_ts_si(io_idx_si) = sites(s)%fates_to_bgc_this_ts
          rio_fates_to_bgc_last_ts_si(io_idx_si) = sites(s)%fates_to_bgc_last_ts
          rio_seedrainflux_si(io_idx_si)         = sites(s)%tot_seed_rain_flux

          ! Accumulated trunk product
          rio_trunk_product_si(io_idx_si) = sites(s)%resources_management%trunk_product_site
          ! set numpatches for this column

          rio_npatch_si(io_idx_si)  = patchespersite
          
          do i = 1,numWaterMem ! numWaterMem currently 10
             rio_watermem_siwm( io_idx_si_wmem ) = sites(s)%water_memory(i)
             io_idx_si_wmem = io_idx_si_wmem + 1
          end do

          ! -----------------------------------------------------------------------------
          ! Set site-level hydraulics arrays
          ! -----------------------------------------------------------------------------

          if(hlm_use_planthydro==itrue)then

             ! No associate statements because there is no gaurantee these
             ! are allocated

             this%rvars(ir_hydro_recruit_si)%r81d(io_idx_si) = sites(s)%si_hydr%h2oveg_recruit
             this%rvars(ir_hydro_dead_si)%r81d(io_idx_si) = sites(s)%si_hydr%h2oveg_dead
             this%rvars(ir_hydro_growturn_err_si)%r81d(io_idx_si) = sites(s)%si_hydr%h2oveg_growturn_err
             this%rvars(ir_hydro_pheno_err_si)%r81d(io_idx_si) = sites(s)%si_hydr%h2oveg_pheno_err
             this%rvars(ir_hydro_hydro_err_si)%r81d(io_idx_si) = sites(s)%si_hydr%h2oveg_hydro_err

             ! Hydraulics counters  lyr = hydraulic layer, shell = rhizosphere shell
             do i = 1, sites(s)%si_hydr%nlevsoi_hyd
                ! Loop shells
                do k = 1, nshell
                   this%rvars(ir_hydro_liqvol_shell_si)%r81d(io_idx_si_lyr_shell) = &
                        sites(s)%si_hydr%h2osoi_liqvol_shell(i,k)
                   io_idx_si_lyr_shell = io_idx_si_lyr_shell + 1
                end do
             end do
          end if
          
       enddo
       
       if ( debug ) then
          write(fates_log(),*) 'CLTV total cohorts ',totalCohorts
       end if
       
       return
     end associate
   end subroutine set_restart_vectors

   ! ====================================================================================

   subroutine create_patchcohort_structure(this, nc, nsites, sites, bc_in) 

     ! ----------------------------------------------------------------------------------
     ! This subroutine takes a peak at the restart file to determine how to allocate
     ! memory for the state structure, and then makes those allocations. This
     ! subroutine is called prior to the transfer of the restart vectors into the
     ! linked-list state structure.
     ! ---------------------------------------------------------------------------------

     use EDTypesMod,           only : ed_site_type
     use EDTypesMod,           only : ed_cohort_type
     use EDTypesMod,           only : ed_patch_type
     use EDTypesMod,           only : ncwd
     use EDTypesMod,           only : maxSWb
     use FatesInterfaceMod,    only : fates_maxElementsPerPatch
     
     use EDTypesMod,           only : maxpft
     use EDTypesMod,           only : area
     use EDPatchDynamicsMod,   only : zero_patch
     use EDCohortDynamicsMod,  only : create_cohort
     use EDInitMod,            only : zero_site
     use EDInitMod,            only : init_site_vars
     use EDPatchDynamicsMod,   only : create_patch
     use EDPftvarcon,          only : EDPftvarcon_inst
     use FatesAllometryMod,    only : h2d_allom
     

     ! !ARGUMENTS:
     class(fates_restart_interface_type) , intent(inout) :: this
     integer                     , intent(in)            :: nc
     integer                     , intent(in)            :: nsites
     type(ed_site_type)          , intent(inout), target :: sites(nsites)
     type(bc_in_type)            , intent(in)            :: bc_in(nsites)

     ! local variables
     
     type(ed_patch_type) , pointer     :: newp
     type(ed_cohort_type), pointer     :: new_cohort
     type(ed_cohort_type), pointer     :: prev_cohort
     real(r8)                          :: cwd_ag_local(ncwd)
     real(r8)                          :: cwd_bg_local(ncwd)
     real(r8)                          :: leaf_litter_local(maxpft)
     real(r8)                          :: root_litter_local(maxpft)
     real(r8)                          :: patch_age
     integer                           :: cohortstatus
     integer                           :: s             ! site index
     integer                           :: idx_pa        ! local patch index
     integer                           :: io_idx_si     ! global site index in IO vector
     integer                           :: io_idx_co_1st ! global cohort index in IO vector
     real(r8)                          :: site_spread   ! site sprea dummy var (0-1)
     integer                           :: fto
     integer                           :: ft
     integer, parameter                :: recruitstatus = 0


     ! Dummy arguments used for calling create patch, these will be overwritten before
     ! run-time.  Just used now for allocation.
     cwd_ag_local(:)      = 0.0_r8
     cwd_bg_local(:)      = 0.0_r8
     leaf_litter_local(:) = 0.0_r8
     root_litter_local(:) = 0.0_r8
     patch_age            = 0.0_r8

     ! ----------------------------------------------------------------------------------
     ! We really only need the counts for the number of patches per site
     ! and the number of cohorts per patch. These values tell us how much
     ! space to allocate.
     ! ----------------------------------------------------------------------------------
     
     associate( rio_npatch_si  => this%rvars(ir_npatch_si)%int1d , &
                rio_ncohort_pa => this%rvars(ir_ncohort_pa)%int1d )
            
       do s = 1,nsites
          
          io_idx_si  = this%restart_map(nc)%site_index(s)
          io_idx_co_1st  = this%restart_map(nc)%cohort1_index(s)
          
          call init_site_vars( sites(s) )
          call zero_site( sites(s) )

          ! 
          ! set a few items that are necessary on restart for ED but not on the 
          ! restart file
          !
          
          sites(s)%ncd = 0.0_r8

          if ( rio_npatch_si(io_idx_si)<0 .or. rio_npatch_si(io_idx_si) > 10000 ) then
             write(fates_log(),*) 'a column was expected to contain a valid number of patches'
             write(fates_log(),*) '0 is a valid number, but this column seems uninitialized',rio_npatch_si(io_idx_si)
             call endrun(msg=errMsg(sourcefile, __LINE__))
          end if
       
          ! Initialize the site pointers to null
          sites(s)%youngest_patch         => null()                 
          sites(s)%oldest_patch           => null()

          do idx_pa = 1,rio_npatch_si(io_idx_si)

             if ( debug ) then
                write(fates_log(),*) 'create patch ',idx_pa
                write(fates_log(),*) 'idx_pa 1-cohortsperpatch : ', rio_ncohort_pa( io_idx_co_1st )
             end if
             
             ! create patch
             allocate(newp)    
             
             ! make new patch
             call create_patch(sites(s), newp, patch_age, area, &
                  cwd_ag_local, cwd_bg_local,  &
                  leaf_litter_local, root_litter_local,bc_in(s)%nlevsoil, primaryforest) 
             
             ! give this patch a unique patch number
             newp%patchno = idx_pa


	     ! Iterate over the number of cohorts
             ! the file says are associated with this patch
             ! we are just allocating space here, so we do 
             ! a simple list filling routine
             
             newp%tallest  => null()
             newp%shortest => null()
             prev_cohort   => null()

             do fto = 1, rio_ncohort_pa( io_idx_co_1st )

                allocate(new_cohort)
                call nan_cohort(new_cohort)  
                call zero_cohort(new_cohort)
                new_cohort%patchptr => newp

                ! If this is the first in the list, it is tallest
                if (.not.associated(newp%tallest)) then
                   newp%tallest => new_cohort
                endif
                
                ! Every cohort's taller is the one that came before
                ! (unless it is first)
                if(associated(prev_cohort)) then
                   new_cohort%taller   => prev_cohort
                   prev_cohort%shorter => new_cohort
                end if
                
                ! Ever cohort added takes over as shortest
                newp%shortest => new_cohort
                
                ! Initialize the PRT environment (allocate/choose hypothesis only)
                call InitPRTCohort(new_cohort)
                
                ! Allocate hydraulics arrays
                if( hlm_use_planthydro.eq.itrue ) then
                   call InitHydrCohort(sites(s),new_cohort)
                end if

                ! Update the previous
                prev_cohort => new_cohort
                
             enddo ! ends loop over fto
             
             !
             ! insert this patch with cohorts into the site pointer.  At this
             ! point just insert the new patch in the youngest position
             !
             if (idx_pa == 1) then ! nothing associated yet. first patch is pointed to by youngest and oldest
                
                if ( debug ) write(fates_log(),*) 'idx_pa = 1 ',idx_pa
                
                sites(s)%youngest_patch         => newp                   
                sites(s)%oldest_patch           => newp                        
                sites(s)%youngest_patch%younger => null()
                sites(s)%youngest_patch%older   => null()
                sites(s)%oldest_patch%younger   => null()
                sites(s)%oldest_patch%older     => null()
                
             else if (idx_pa == 2) then ! add second patch to list
                
                if ( debug ) write(fates_log(),*) 'idx_pa = 2 ',idx_pa
                
                sites(s)%youngest_patch         => newp
                sites(s)%youngest_patch%younger => null()
                sites(s)%youngest_patch%older   => sites(s)%oldest_patch
                sites(s)%oldest_patch%younger   => sites(s)%youngest_patch
                sites(s)%oldest_patch%older     => null()

             else ! more than 2 patches, insert patch into youngest slot
                
                if ( debug ) write(fates_log(),*) 'idx_pa > 2 ',idx_pa
                
                newp%older                      => sites(s)%youngest_patch
                sites(s)%youngest_patch%younger => newp
                newp%younger                    => null()
                sites(s)%youngest_patch         => newp
                
             endif
             
             io_idx_co_1st = io_idx_co_1st + fates_maxElementsPerPatch

          enddo ! ends loop over idx_pa

       enddo ! ends loop over s
       
     end associate
   end subroutine create_patchcohort_structure
   
   ! ====================================================================================

   subroutine get_restart_vectors(this, nc, nsites, sites)

     use EDTypesMod, only : ed_site_type
     use EDTypesMod, only : ed_cohort_type
     use EDTypesMod, only : ed_patch_type
     use EDTypesMod, only : ncwd
     use EDTypesMod, only : maxSWb
     use FatesInterfaceMod, only : numpft
     use FatesInterfaceMod, only : fates_maxElementsPerPatch
     use EDTypesMod, only : numWaterMem
     use FatesSizeAgeTypeIndicesMod, only : get_age_class_index

     ! !ARGUMENTS:
     class(fates_restart_interface_type) , intent(inout) :: this
     integer                     , intent(in)            :: nc
     integer                     , intent(in)            :: nsites
     type(ed_site_type)          , intent(inout), target :: sites(nsites)


     ! locals
     ! ----------------------------------------------------------------------------------
     ! LL pointers
     type(ed_patch_type),pointer  :: cpatch      ! current patch
     type(ed_cohort_type),pointer :: ccohort     ! current cohort

     ! loop indices
     integer :: s, i, j, k

     ! ----------------------------------------------------------------------------------
     ! The following group of integers indicate the positional index (idx)
     ! of variables at different scales inside the I/O arrays (io)
     ! Keep in mind that many of these variables have a composite dimension
     ! at the patch scale.  To hold this memory, we borrow the cohort
     ! vector.  Thus the head of each array points to the first cohort
     ! of each patch. "io_idx_co_1st"
     ! ----------------------------------------------------------------------------------
     integer  :: io_idx_si      ! site index
     integer  :: io_idx_co_1st  ! 1st cohort of each patch
     integer  :: io_idx_co      ! cohort index
     integer  :: io_idx_pa_pft  ! each pft within each patch (pa_pft)
     integer  :: io_idx_pa_cwd  ! each cwd class within each patch (pa_cwd)
     integer  :: io_idx_pa_ib   ! each SW radiation band per patch (pa_ib)
     integer  :: io_idx_si_wmem ! each water memory class within each site
     integer  :: io_idx_si_lyr_shell ! site - layer x shell index
     integer  :: io_idx_si_scpf ! each size-class x pft index within site
     integer  :: io_idx_si_sc   ! each size-class index within site

     ! Some counters (for checking mostly)
     integer  :: totalcohorts   ! total cohort count on this thread (diagnostic)
     integer  :: patchespersite   ! number of patches per site
     integer  :: cohortsperpatch  ! number of cohorts per patch 
     integer  :: ir_prt_var       ! loop counter for var x position
     integer  :: i_var            ! loop counter for PRT variables
     integer  :: i_pos            ! loop counter for discrete PRT positions
     integer  :: i_pft            ! loop counter for pft
     integer  :: i_scls           ! loop counter for size-class

     associate( rio_npatch_si         => this%rvars(ir_npatch_si)%int1d, &
          rio_old_stock_si            => this%rvars(ir_oldstock_si)%r81d, &
          rio_cd_status_si            => this%rvars(ir_cd_status_si)%r81d, &
          rio_dd_status_si            => this%rvars(ir_dd_status_si)%r81d, &
          rio_nchill_days_si          => this%rvars(ir_nchill_days_si)%r81d, &
          rio_leafondate_si           => this%rvars(ir_leafondate_si)%r81d, &
          rio_leafoffdate_si          => this%rvars(ir_leafoffdate_si)%r81d, &
          rio_dleafondate_si          => this%rvars(ir_dleafondate_si)%r81d, &
          rio_dleafoffdate_si         => this%rvars(ir_dleafoffdate_si)%r81d, &
          rio_acc_ni_si               => this%rvars(ir_acc_ni_si)%r81d, &
          rio_gdd_si                  => this%rvars(ir_gdd_si)%r81d, &
          rio_nep_timeintegrated_si   => this%rvars(ir_nep_timeintegrated_si)%r81d, &
          rio_npp_timeintegrated_si   => this%rvars(ir_npp_timeintegrated_si)%r81d, &
          rio_hr_timeintegrated_si    => this%rvars(ir_hr_timeintegrated_si)%r81d, &
          rio_cbal_err_fates_si       => this%rvars(ir_cbal_error_fates_si)%r81d, &
          rio_cbal_err_bgc_si         => this%rvars(ir_cbal_error_bgc_si)%r81d, &
          rio_cbal_err_tot_si         => this%rvars(ir_cbal_error_total_si)%r81d, &
          rio_totecosysc_old_si       => this%rvars(ir_totecosysc_old_si)%r81d, &
          rio_totfatesc_old_si        => this%rvars(ir_totfatesc_old_si)%r81d, &
          rio_totbgcc_old_si          => this%rvars(ir_totbgcc_old_si)%r81d, &
          rio_fates_to_bgc_this_ts_si => this%rvars(ir_fates_to_bgc_this_ts_si)%r81d, &
          rio_fates_to_bgc_last_ts_si => this%rvars(ir_fates_to_bgc_last_ts_si)%r81d, &
          rio_seedrainflux_si         => this%rvars(ir_seedrainflux_si)%r81d, &
          rio_trunk_product_si        => this%rvars(ir_trunk_product_si)%r81d, &
          rio_ncohort_pa              => this%rvars(ir_ncohort_pa)%int1d, &
          rio_solar_zenith_flag_pa    => this%rvars(ir_solar_zenith_flag_pa)%int1d, &
          rio_solar_zenith_angle_pa   => this%rvars(ir_solar_zenith_angle_pa)%r81d, &
          rio_canopy_layer_co         => this%rvars(ir_canopy_layer_co)%r81d, &
          rio_canopy_layer_yesterday_co         => this%rvars(ir_canopy_layer_yesterday_co)%r81d, &
          rio_canopy_trim_co          => this%rvars(ir_canopy_trim_co)%r81d, &
          rio_size_class_lasttimestep => this%rvars(ir_size_class_lasttimestep_co)%int1d, &
          rio_dbh_co                  => this%rvars(ir_dbh_co)%r81d, &
          rio_height_co               => this%rvars(ir_height_co)%r81d, &
          rio_laimemory_co            => this%rvars(ir_laimemory_co)%r81d, &
          rio_nplant_co               => this%rvars(ir_nplant_co)%r81d, &
          rio_gpp_acc_co              => this%rvars(ir_gpp_acc_co)%r81d, &
          rio_npp_acc_co              => this%rvars(ir_npp_acc_co)%r81d, &
          rio_resp_acc_co             => this%rvars(ir_resp_acc_co)%r81d, &
          rio_gpp_acc_hold_co         => this%rvars(ir_gpp_acc_hold_co)%r81d, &
          rio_resp_acc_hold_co        => this%rvars(ir_resp_acc_hold_co)%r81d, &
          rio_npp_acc_hold_co         => this%rvars(ir_npp_acc_hold_co)%r81d, &
          rio_bmort_co                => this%rvars(ir_bmort_co)%r81d, &
          rio_hmort_co                => this%rvars(ir_hmort_co)%r81d, &
          rio_cmort_co                => this%rvars(ir_cmort_co)%r81d, &
          rio_frmort_co               => this%rvars(ir_frmort_co)%r81d, &
          rio_lmort_direct_co         => this%rvars(ir_lmort_direct_co)%r81d, &
          rio_lmort_collateral_co     => this%rvars(ir_lmort_collateral_co)%r81d, &
          rio_lmort_infra_co          => this%rvars(ir_lmort_infra_co)%r81d, &
          rio_ddbhdt_co               => this%rvars(ir_ddbhdt_co)%r81d, &
          rio_resp_tstep_co           => this%rvars(ir_resp_tstep_co)%r81d, &
          rio_pft_co                  => this%rvars(ir_pft_co)%int1d, &
          rio_status_co               => this%rvars(ir_status_co)%int1d, &
          rio_isnew_co                => this%rvars(ir_isnew_co)%int1d, &
          rio_cwd_ag_pacw             => this%rvars(ir_cwd_ag_pacw)%r81d, &
          rio_cwd_bg_pacw             => this%rvars(ir_cwd_bg_pacw)%r81d, &
          rio_gnd_alb_dif_pasb        => this%rvars(ir_gnd_alb_dif_pasb)%r81d, &
          rio_gnd_alb_dir_pasb        => this%rvars(ir_gnd_alb_dir_pasb)%r81d, &
          rio_leaf_litter_paft        => this%rvars(ir_leaf_litter_paft)%r81d, &
          rio_root_litter_paft        => this%rvars(ir_root_litter_paft)%r81d, &
          rio_leaf_litter_in_paft     => this%rvars(ir_leaf_litter_in_paft)%r81d, &
          rio_root_litter_in_paft     => this%rvars(ir_root_litter_in_paft)%r81d, &
          rio_seed_bank_sift          => this%rvars(ir_seed_bank_sift)%r81d, &
          rio_spread_si               => this%rvars(ir_spread_si)%r81d, &
          rio_livegrass_pa            => this%rvars(ir_livegrass_pa)%r81d, &
          rio_age_pa                  => this%rvars(ir_age_pa)%r81d, &
          rio_patchdistturbcat_pa     => this%rvars(ir_patchdistturbcat_pa)%int1d,  &
          rio_agesinceanthrodist_pa   => this%rvars(ir_agesinceanthrodist_pa)%r81d, &
          rio_area_pa                 => this%rvars(ir_area_pa)%r81d, &
          rio_watermem_siwm           => this%rvars(ir_watermem_siwm)%r81d, &
          rio_recrate_sift            => this%rvars(ir_recrate_sift)%r81d, &
          rio_fmortrate_cano_siscpf   => this%rvars(ir_fmortrate_cano_siscpf)%r81d, &
          rio_fmortrate_usto_siscpf   => this%rvars(ir_fmortrate_usto_siscpf)%r81d, &
          rio_imortrate_siscpf        => this%rvars(ir_imortrate_siscpf)%r81d, &
          rio_fmortrate_crown_siscpf  => this%rvars(ir_fmortrate_crown_siscpf)%r81d, &
          rio_fmortrate_cambi_siscpf  => this%rvars(ir_fmortrate_cambi_siscpf)%r81d, &
          rio_termnindiv_cano_siscpf  => this%rvars(ir_termnindiv_cano_siscpf)%r81d, &
          rio_termnindiv_usto_siscpf  => this%rvars(ir_termnindiv_usto_siscpf)%r81d, &
          rio_growflx_fusion_siscpf   => this%rvars(ir_growflx_fusion_siscpf)%r81d,  &
          rio_demorate_sisc           => this%rvars(ir_demorate_sisc)%r81d, &
          rio_promrate_sisc           => this%rvars(ir_promrate_sisc)%r81d, &
          rio_termcflux_cano_si       => this%rvars(ir_termcflux_cano_si)%r81d, &
          rio_termcflux_usto_si       => this%rvars(ir_termcflux_usto_si)%r81d, &
          rio_democflux_si            => this%rvars(ir_democflux_si)%r81d, &
          rio_promcflux_si            => this%rvars(ir_promcflux_si)%r81d, &
          rio_imortcflux_si           => this%rvars(ir_imortcflux_si)%r81d, &
          rio_fmortcflux_cano_si      => this%rvars(ir_fmortcflux_cano_si)%r81d, &
          rio_fmortcflux_usto_si      => this%rvars(ir_fmortcflux_usto_si)%r81d)
     

       totalcohorts = 0
     
       do s = 1,nsites
          
          io_idx_si      = this%restart_map(nc)%site_index(s)
          io_idx_co_1st  = this%restart_map(nc)%cohort1_index(s)
          
          io_idx_co      = io_idx_co_1st
          io_idx_pa_pft  = io_idx_co_1st
          io_idx_pa_cwd  = io_idx_co_1st
          io_idx_pa_ib   = io_idx_co_1st
          io_idx_si_wmem = io_idx_co_1st

          ! Hydraulics counters  lyr = hydraulic layer, shell = rhizosphere shell
          io_idx_si_lyr_shell = io_idx_co_1st

          io_idx_si_scpf = io_idx_co_1st
          io_idx_si_sc   = io_idx_co_1st

          ! read seed_bank info(site-level, but PFT-resolved)
          do i_pft = 1,numpft 
             sites(s)%seed_bank(i_pft) = rio_seed_bank_sift(io_idx_co_1st+i_pft-1)
             sites(s)%recruitment_rate(i_pft) = rio_recrate_sift(io_idx_co_1st+i_pft-1)
          enddo

          sites(s)%spread = rio_spread_si(io_idx_si) 
          
          ! Perform a check on the number of patches per site
          patchespersite = 0

          
          
          cpatch => sites(s)%oldest_patch
          do while(associated(cpatch))
             
             patchespersite = patchespersite + 1
             
             ccohort => cpatch%shortest
             
             ! new patch, reset num cohorts
             cohortsperpatch = 0
             
             do while(associated(ccohort))        
                
                ! found cohort, increment
                cohortsperpatch  = cohortsperpatch    + 1
                totalcohorts     = totalcohorts + 1
                
                if ( debug ) then
                   write(fates_log(),*) 'CVTL io_idx_co ',io_idx_co
                endif

                ! Fill PRT state variables with array data
                ! We just loop through the objects, and reference our members relative
                ! the base index of the PRT variables
                ! -----------------------------------------------------------------------

                ir_prt_var = ir_prt_base
                do i_var = 1, prt_global%num_vars
                   do i_pos = 1, prt_global%state_descriptor(i_var)%num_pos 

                      ir_prt_var = ir_prt_var + 1
                      ccohort%prt%variables(i_var)%val(i_pos) = &
                            this%rvars(ir_prt_var)%r81d(io_idx_co)

                      ir_prt_var = ir_prt_var + 1
                      ccohort%prt%variables(i_var)%turnover(i_pos) = &
                            this%rvars(ir_prt_var)%r81d(io_idx_co)

                      ir_prt_var = ir_prt_var + 1
                      ccohort%prt%variables(i_var)%net_alloc(i_pos) = &
                            this%rvars(ir_prt_var)%r81d(io_idx_co)

                      ir_prt_var = ir_prt_var + 1
                      ccohort%prt%variables(i_var)%burned(i_pos) = &
                            this%rvars(ir_prt_var)%r81d(io_idx_co)                      
                   end do
                end do

                
                ccohort%canopy_layer = rio_canopy_layer_co(io_idx_co)
                ccohort%canopy_layer_yesterday = rio_canopy_layer_yesterday_co(io_idx_co)
                ccohort%canopy_trim  = rio_canopy_trim_co(io_idx_co)
                ccohort%size_class_lasttimestep = rio_size_class_lasttimestep(io_idx_co)
                ccohort%dbh          = rio_dbh_co(io_idx_co)
                ccohort%hite         = rio_height_co(io_idx_co)
                ccohort%laimemory    = rio_laimemory_co(io_idx_co)
                ccohort%n            = rio_nplant_co(io_idx_co)
                ccohort%gpp_acc      = rio_gpp_acc_co(io_idx_co)
                ccohort%npp_acc      = rio_npp_acc_co(io_idx_co)
                ccohort%resp_acc     = rio_resp_acc_co(io_idx_co)
                ccohort%gpp_acc_hold = rio_gpp_acc_hold_co(io_idx_co)
                ccohort%resp_acc_hold = rio_resp_acc_hold_co(io_idx_co)
                ccohort%npp_acc_hold = rio_npp_acc_hold_co(io_idx_co)

                ccohort%bmort        = rio_bmort_co(io_idx_co)
                ccohort%hmort        = rio_hmort_co(io_idx_co)
                ccohort%cmort        = rio_cmort_co(io_idx_co)
                ccohort%frmort        = rio_frmort_co(io_idx_co)

                !Logging
                ccohort%lmort_direct       = rio_lmort_direct_co(io_idx_co)
                ccohort%lmort_collateral   = rio_lmort_collateral_co(io_idx_co)
                ccohort%lmort_infra        = rio_lmort_infra_co(io_idx_co)

                ccohort%ddbhdt       = rio_ddbhdt_co(io_idx_co)
                ccohort%resp_tstep   = rio_resp_tstep_co(io_idx_co)
                ccohort%pft          = rio_pft_co(io_idx_co)
                ccohort%status_coh   = rio_status_co(io_idx_co)
                ccohort%isnew        = ( rio_isnew_co(io_idx_co) .eq. new_cohort )

                ! Initialize Plant Hydraulics

                if(hlm_use_planthydro==itrue)then
                   
                   ! Load the water contents
                   call this%GetCohortRealVector(ccohort%co_hydr%th_ag,n_hypool_ag, &
                                                 ir_hydro_th_ag_covec,io_idx_co)
                   call this%GetCohortRealVector(ccohort%co_hydr%th_troot,n_hypool_troot, &
                                                 ir_hydro_th_troot_covec,io_idx_co)
                   call this%GetCohortRealVector(ccohort%co_hydr%th_aroot,sites(s)%si_hydr%nlevsoi_hyd, &
                                                 ir_hydro_th_aroot_covec,io_idx_co)

                   call this%GetCohortRealVector(ccohort%co_hydr%errh2o_growturn_aroot, &
                                                 sites(s)%si_hydr%nlevsoi_hyd, &
                                                 ir_hydro_err_growturn_aroot_covec,io_idx_co)
                   
                   call this%GetCohortRealVector(ccohort%co_hydr%errh2o_growturn_troot, &
                                                 n_hypool_troot, &
                                                 ir_hydro_err_growturn_troot_covec,io_idx_co)

                   call this%GetCohortRealVector(ccohort%co_hydr%errh2o_growturn_ag, &
                                                 n_hypool_ag, &
                                                 ir_hydro_err_growturn_ag_covec,io_idx_co)
                end if
                
                io_idx_co = io_idx_co + 1
             
                ccohort => ccohort%taller
                
             enddo ! current cohort do while

             if(cohortsperpatch .ne. rio_ncohort_pa(io_idx_co_1st)) then
                write(fates_log(),*) 'Number of cohorts per patch during retrieval'
                write(fates_log(),*) 'does not match allocation'
                call endrun(msg=errMsg(sourcefile, __LINE__))
             end if

          
             ! FIX(SPM,032414) move to init if you can...or make a new init function
             cpatch%leaf_litter(:)    = 0.0_r8
             cpatch%root_litter(:)    = 0.0_r8
             cpatch%leaf_litter_in(:) = 0.0_r8
             cpatch%root_litter_in(:) = 0.0_r8
             
             !
             ! deal with patch level fields here
             !
             cpatch%livegrass          = rio_livegrass_pa(io_idx_co_1st)
             cpatch%age                = rio_age_pa(io_idx_co_1st)
             cpatch%anthro_disturbance_label       = rio_patchdistturbcat_pa(io_idx_co_1st)
             cpatch%age_since_anthro_disturbance   = rio_agesinceanthrodist_pa(io_idx_co_1st)
             cpatch%area               = rio_area_pa(io_idx_co_1st)
             cpatch%age_class          = get_age_class_index(cpatch%age)

             ! Set zenith angle info
             cpatch%solar_zenith_flag  = ( rio_solar_zenith_flag_pa(io_idx_co_1st) .eq. itrue )
             cpatch%solar_zenith_angle = rio_solar_zenith_angle_pa(io_idx_co_1st)

             ! set cohorts per patch for IO
             
             if ( debug ) then
                write(fates_log(),*) 'CVTL III ' &
                     ,io_idx_co,cohortsperpatch
             endif

             !
             ! deal with patch level fields of arrays here
             !
             ! these are arrays of length numpft, each patch contains one
             ! vector so we increment 

             do i = 1,numpft
                cpatch%leaf_litter(i)    = rio_leaf_litter_paft(io_idx_pa_pft)    
                cpatch%root_litter(i)    = rio_root_litter_paft(io_idx_pa_pft)    
                cpatch%leaf_litter_in(i) = rio_leaf_litter_in_paft(io_idx_pa_pft) 
                cpatch%root_litter_in(i) = rio_root_litter_in_paft(io_idx_pa_pft) 
                io_idx_pa_pft = io_idx_pa_pft + 1
             enddo
          
             do i = 1,ncwd ! ncwd currently 4
                cpatch%cwd_ag(i) = rio_cwd_ag_pacw(io_idx_pa_cwd)
                cpatch%cwd_bg(i) = rio_cwd_bg_pacw(io_idx_pa_cwd)
                io_idx_pa_cwd = io_idx_pa_cwd + 1
             enddo
             
             do i = 1,maxSWb
                cpatch%gnd_alb_dif(i) = rio_gnd_alb_dif_pasb(io_idx_pa_ib)
                cpatch%gnd_alb_dir(i) = rio_gnd_alb_dir_pasb(io_idx_pa_ib)
                io_idx_pa_ib = io_idx_pa_ib + 1
             end do

             ! Now increment the position of the first cohort to that of the next
             ! patch
             
             io_idx_co_1st = io_idx_co_1st + fates_maxElementsPerPatch
             
             ! and max the number of allowed cohorts per patch
             io_idx_pa_pft  = io_idx_co_1st
             io_idx_pa_cwd  = io_idx_co_1st
             io_idx_pa_ib   = io_idx_co_1st
             io_idx_co      = io_idx_co_1st
             
             if ( debug ) then
                write(fates_log(),*) 'CVTL io_idx_co_1st ', io_idx_co_1st
                write(fates_log(),*) 'CVTL cohortsperpatch ', cohortsperpatch
                write(fates_log(),*) 'CVTL totalCohorts ', totalCohorts
             end if
             
             cpatch => cpatch%younger
             
          enddo ! patch do while
          
          if(patchespersite .ne. rio_npatch_si(io_idx_si)) then
             write(fates_log(),*) 'Number of patches per site during retrieval does not match allocation'
             call endrun(msg=errMsg(sourcefile, __LINE__))
          end if
          
          do i = 1,numWaterMem
             sites(s)%water_memory(i) = rio_watermem_siwm( io_idx_si_wmem )
             io_idx_si_wmem = io_idx_si_wmem + 1
          end do

          ! -----------------------------------------------------------------------------
          ! Retrieve site-level hydraulics arrays
          ! Note that Hydraulics structures, their allocations, and the length
          ! declaration nlevsoi_hyd should be allocated early on when the code first
          ! allocates sites (before restart info), and when the soils layer is 
          ! first known.
          ! -----------------------------------------------------------------------------

          if(hlm_use_planthydro==itrue)then

             sites(s)%si_hydr%h2oveg_recruit      = this%rvars(ir_hydro_recruit_si)%r81d(io_idx_si)
             sites(s)%si_hydr%h2oveg_dead         = this%rvars(ir_hydro_dead_si)%r81d(io_idx_si)
             sites(s)%si_hydr%h2oveg_growturn_err = this%rvars(ir_hydro_growturn_err_si)%r81d(io_idx_si)
             sites(s)%si_hydr%h2oveg_pheno_err    = this%rvars(ir_hydro_pheno_err_si)%r81d(io_idx_si)
             sites(s)%si_hydr%h2oveg_hydro_err    = this%rvars(ir_hydro_hydro_err_si)%r81d(io_idx_si)

             ! Hydraulics counters  lyr = hydraulic layer, shell = rhizosphere shell
             do i = 1, sites(s)%si_hydr%nlevsoi_hyd
                ! Loop shells
                do k = 1, nshell
                   sites(s)%si_hydr%h2osoi_liqvol_shell(i,k) = &
                        this%rvars(ir_hydro_liqvol_shell_si)%r81d(io_idx_si_lyr_shell)
                   io_idx_si_lyr_shell = io_idx_si_lyr_shell + 1
                end do
             end do

          end if
          

          ! Fill the site level diagnostics arrays
          do i_scls = 1,nlevsclass
             
             do i_pft = 1, numpft
             
                sites(s)%fmort_rate_canopy(i_scls, i_pft)  = rio_fmortrate_cano_siscpf(io_idx_si_scpf)
                sites(s)%fmort_rate_ustory(i_scls, i_pft)  = rio_fmortrate_usto_siscpf(io_idx_si_scpf)
                sites(s)%imort_rate(i_scls, i_pft)         = rio_imortrate_siscpf(io_idx_si_scpf)
                sites(s)%fmort_rate_crown(i_scls, i_pft)   = rio_fmortrate_crown_siscpf(io_idx_si_scpf)
                sites(s)%fmort_rate_cambial(i_scls, i_pft) = rio_fmortrate_cambi_siscpf(io_idx_si_scpf) 
                sites(s)%term_nindivs_canopy(i_scls,i_pft) = rio_termnindiv_cano_siscpf(io_idx_si_scpf)
                sites(s)%term_nindivs_ustory(i_scls,i_pft) = rio_termnindiv_usto_siscpf(io_idx_si_scpf)
                sites(s)%growthflux_fusion(i_scls, i_pft)  = rio_growflx_fusion_siscpf(io_idx_si_scpf)

                io_idx_si_scpf = io_idx_si_scpf + 1
             end do

             sites(s)%demotion_rate(i_scls)  = rio_demorate_sisc(io_idx_si_sc)
             sites(s)%promotion_rate(i_scls) = rio_promrate_sisc(io_idx_si_sc)
                
             io_idx_si_sc = io_idx_si_sc + 1
          end do
         

          sites(s)%term_carbonflux_canopy   = rio_termcflux_cano_si(io_idx_si)
          sites(s)%term_carbonflux_ustory   = rio_termcflux_usto_si(io_idx_si)
          sites(s)%demotion_carbonflux      = rio_democflux_si(io_idx_si)
          sites(s)%promotion_carbonflux     = rio_promcflux_si(io_idx_si)
          sites(s)%imort_carbonflux         = rio_imortcflux_si(io_idx_si)
          sites(s)%fmort_carbonflux_canopy  = rio_fmortcflux_cano_si(io_idx_si)
          sites(s)%fmort_carbonflux_ustory  = rio_fmortcflux_usto_si(io_idx_si)

          sites(s)%old_stock      = rio_old_stock_si(io_idx_si)
          sites(s)%status         = rio_cd_status_si(io_idx_si)
          sites(s)%dstatus        = rio_dd_status_si(io_idx_si)
          sites(s)%ncd            = rio_nchill_days_si(io_idx_si)
          sites(s)%leafondate     = rio_leafondate_si(io_idx_si)
          sites(s)%leafoffdate    = rio_leafoffdate_si(io_idx_si)
          sites(s)%dleafondate    = rio_dleafondate_si(io_idx_si)
          sites(s)%dleafoffdate   = rio_dleafoffdate_si(io_idx_si)
          sites(s)%acc_NI         = rio_acc_ni_si(io_idx_si)
          sites(s)%ED_GDD_site    = rio_gdd_si(io_idx_si)

          ! Carbon Balance and Checks
          sites(s)%nep_timeintegrated   = rio_nep_timeintegrated_si(io_idx_si)
          sites(s)%npp_timeintegrated   = rio_npp_timeintegrated_si(io_idx_si)
          sites(s)%hr_timeintegrated    = rio_hr_timeintegrated_si(io_idx_si)
          sites(s)%totecosysc_old       = rio_totecosysc_old_si(io_idx_si)
          sites(s)%totfatesc_old        = rio_totfatesc_old_si(io_idx_si)
          sites(s)%totbgcc_old          = rio_totbgcc_old_si(io_idx_si)
          sites(s)%cbal_err_fates       = rio_cbal_err_fates_si(io_idx_si)
          sites(s)%cbal_err_bgc         = rio_cbal_err_bgc_si(io_idx_si)
          sites(s)%cbal_err_tot         = rio_cbal_err_tot_si(io_idx_si)
          sites(s)%fates_to_bgc_this_ts = rio_fates_to_bgc_this_ts_si(io_idx_si)
          sites(s)%fates_to_bgc_last_ts = rio_fates_to_bgc_last_ts_si(io_idx_si)
          sites(s)%tot_seed_rain_flux   = rio_seedrainflux_si(io_idx_si)
          sites(s)%resources_management%trunk_product_site = rio_trunk_product_si(io_idx_si)

       end do

       if ( debug ) then
          write(fates_log(),*) 'CVTL total cohorts ',totalCohorts
       end if
       
     end associate
   end subroutine get_restart_vectors
   
   ! ====================================================================================

   subroutine update_3dpatch_radiation(this, nsites, sites, bc_out)

     ! -------------------------------------------------------------------------
     ! This subroutine populates output boundary conditions related to radiation
     ! called upon restart reads.
     ! -------------------------------------------------------------------------

     use EDTypesMod, only            : ed_site_type
     use EDTypesMod, only            : ed_patch_type
     use EDSurfaceRadiationMod, only : PatchNormanRadiation
     use FatesInterfaceMod, only     : hlm_numSWb

     ! !ARGUMENTS:
     class(fates_restart_interface_type) , intent(inout) :: this
     integer                     , intent(in)            :: nsites
     type(ed_site_type)          , intent(inout), target :: sites(nsites)
     type(bc_out_type)           , intent(inout)         :: bc_out(nsites)

     ! locals
     ! ----------------------------------------------------------------------------------
     type(ed_patch_type),pointer  :: currentPatch  ! current patch
     integer                      :: s             ! site counter
     integer                      :: ib            ! radiation band counter
     integer                      :: ifp           ! patch counter

     do s = 1, nsites
        
        ifp = 0
        currentpatch => sites(s)%oldest_patch
        do while (associated(currentpatch))  
           ifp = ifp+1
           
           currentPatch%f_sun      (:,:,:) = 0._r8
           currentPatch%fabd_sun_z (:,:,:) = 0._r8
           currentPatch%fabd_sha_z (:,:,:) = 0._r8
           currentPatch%fabi_sun_z (:,:,:) = 0._r8
           currentPatch%fabi_sha_z (:,:,:) = 0._r8
           currentPatch%fabd       (:)     = 0._r8
           currentPatch%fabi       (:)     = 0._r8

           ! zero diagnostic radiation profiles
           currentPatch%nrmlzd_parprof_pft_dir_z(:,:,:,:) = 0._r8
           currentPatch%nrmlzd_parprof_pft_dif_z(:,:,:,:) = 0._r8
           currentPatch%nrmlzd_parprof_dir_z(:,:,:)       = 0._r8
           currentPatch%nrmlzd_parprof_dif_z(:,:,:)       = 0._r8
           
           ! -----------------------------------------------------------
           ! When calling norman radiation from the short-timestep
           ! we are passing in boundary conditions to set the following
           ! variables:
           ! currentPatch%solar_zenith_flag     (is there daylight?)
           ! currentPatch%solar_zenith_angle    (what is the value?)
           ! -----------------------------------------------------------
           
           if(currentPatch%solar_zenith_flag)then
              
              bc_out(s)%albd_parb(ifp,:) = 0._r8  ! output HLM
              bc_out(s)%albi_parb(ifp,:) = 0._r8  ! output HLM
              bc_out(s)%fabi_parb(ifp,:) = 0._r8  ! output HLM
              bc_out(s)%fabd_parb(ifp,:) = 0._r8  ! output HLM
              bc_out(s)%ftdd_parb(ifp,:) = 1._r8  ! output HLM
              bc_out(s)%ftid_parb(ifp,:) = 1._r8  ! output HLM
              bc_out(s)%ftii_parb(ifp,:) = 1._r8  ! output HLM
                 
              if (maxval(currentPatch%nrad(1,:))==0)then
                 !there are no leaf layers in this patch. it is effectively bare ground. 
                 ! no radiation is absorbed  
                 bc_out(s)%fabd_parb(ifp,:) = 0.0_r8
                 bc_out(s)%fabi_parb(ifp,:) = 0.0_r8
                 do ib = 1,hlm_numSWb

                    ! REQUIRES A FIX HERE albd vs albi

                    bc_out(s)%albd_parb(ifp,ib) = currentPatch%gnd_alb_dir(ib)
                    bc_out(s)%albd_parb(ifp,ib) = currentPatch%gnd_alb_dif(ib)
                    bc_out(s)%ftdd_parb(ifp,ib)= 1.0_r8
                    bc_out(s)%ftid_parb(ifp,ib)= 1.0_r8
                    bc_out(s)%ftii_parb(ifp,ib)= 1.0_r8
                 enddo
              else
                 
                 call PatchNormanRadiation (currentPatch, &
                      bc_out(s)%albd_parb(ifp,:), &
                      bc_out(s)%albi_parb(ifp,:), &
                      bc_out(s)%fabd_parb(ifp,:), &
                      bc_out(s)%fabi_parb(ifp,:), &
                      bc_out(s)%ftdd_parb(ifp,:), &
                      bc_out(s)%ftid_parb(ifp,:), &
                      bc_out(s)%ftii_parb(ifp,:))
              
              endif ! is there vegetation? 
              
           end if    ! if the vegetation and zenith filter is active
     

           currentPatch => currentPatch%younger
        end do       ! Loop linked-list patches
     enddo           ! Loop Sites
     
     return
   end subroutine update_3dpatch_radiation


 end module FatesRestartInterfaceMod<|MERGE_RESOLUTION|>--- conflicted
+++ resolved
@@ -1,7 +1,6 @@
 module FatesRestartInterfaceMod
 
 
-<<<<<<< HEAD
   use FatesConstantsMod , only : r8 => fates_r8
   use FatesConstantsMod , only : fates_avg_flag_length
   use FatesConstantsMod , only : fates_short_string_length
@@ -11,16 +10,6 @@
   use FatesConstantsMod , only : primaryforest
   use FatesGlobals      , only : fates_log
   use FatesGlobals      , only : endrun => fates_endrun
-=======
-  use FatesConstantsMod, only : r8 => fates_r8
-  use FatesConstantsMod, only : fates_avg_flag_length
-  use FatesConstantsMod, only : fates_short_string_length
-  use FatesConstantsMod, only : fates_long_string_length
-  use FatesConstantsMod, only : itrue
-  use FatesConstantsMod, only : ifalse
-  use FatesGlobals, only : fates_log
-  use FatesGlobals, only : endrun => fates_endrun
->>>>>>> 7ce1c5c7
   use FatesIODimensionsMod, only : fates_io_dimension_type
   use FatesIOVariableKindMod, only : fates_io_variable_kind_type
   use FatesRestartVariableMod, only : fates_restart_variable_type
@@ -150,14 +139,12 @@
   integer, private :: ir_livegrass_pa
   integer, private :: ir_age_pa
   integer, private :: ir_area_pa
-<<<<<<< HEAD
   integer, private :: ir_agesinceanthrodist_pa
   integer, private :: ir_patchdistturbcat_pa
   
-=======
 
   ! Site level
->>>>>>> 7ce1c5c7
+
   integer, private :: ir_watermem_siwm
   integer, private :: ir_seed_bank_sift
   integer, private :: ir_spread_si
