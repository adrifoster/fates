module FatesRestartInterfaceMod


  use FatesConstantsMod,       only : r8 => fates_r8
  use FatesConstantsMod,       only : fates_avg_flag_length
  use FatesConstantsMod,       only : fates_short_string_length
  use FatesConstantsMod,       only : fates_long_string_length
  use FatesConstantsMod,       only : itrue
  use FatesConstantsMod,       only : ifalse
  use FatesConstantsMod,       only : fates_unset_r8, fates_unset_int
  use FatesConstantsMod,       only : primaryforest
  use FatesConstantsMod,       only : nearzero
  use FatesGlobals,            only : fates_log
  use FatesGlobals,            only : endrun => fates_endrun
  use FatesIODimensionsMod,    only : fates_io_dimension_type
  use FatesIOVariableKindMod,  only : fates_io_variable_kind_type
  use FatesRestartVariableMod, only : fates_restart_variable_type
  use FatesInterfaceTypesMod,       only : nlevcoage
  use FatesInterfaceTypesMod,       only : bc_in_type
  use FatesInterfaceTypesMod,       only : bc_out_type
  use FatesInterfaceTypesMod,       only : hlm_use_planthydro
  use FatesInterfaceTypesMod,       only : hlm_use_sp
  use FatesInterfaceTypesMod,       only : hlm_use_nocomp, hlm_use_fixed_biogeog
  use FatesInterfaceTypesMod,       only : fates_maxElementsPerSite
  use FatesInterfaceTypesMod, only : hlm_use_tree_damage
  use EDCohortDynamicsMod,     only : UpdateCohortBioPhysRates
  use FatesHydraulicsMemMod,   only : nshell
  use FatesHydraulicsMemMod,   only : n_hypool_ag
  use FatesHydraulicsMemMod,   only : n_hypool_troot
  use FatesHydraulicsMemMod,   only : nlevsoi_hyd_max
  use FatesPlantHydraulicsMod, only : UpdatePlantPsiFTCFromTheta
  use PRTGenericMod,           only : prt_global
  use EDCohortDynamicsMod,     only : nan_cohort
  use EDCohortDynamicsMod,     only : zero_cohort
  use EDCohortDynamicsMod,     only : InitPRTObject
  use EDCohortDynamicsMod,     only : InitPRTBoundaryConditions
  use FatesPlantHydraulicsMod, only : InitHydrCohort
  use FatesInterfaceTypesMod,       only : nlevsclass
  use FatesInterfaceTypesMod,  only : nlevdamage
  use FatesLitterMod,          only : litter_type
  use FatesLitterMod,          only : ncwd
  use FatesLitterMod,          only : ndcmpy
  use EDTypesMod,              only : nfsc, nlevleaf, area
  use PRTGenericMod,           only : prt_global
  use PRTGenericMod,           only : num_elements
  use FatesRunningMeanMod,     only : rmean_type
  use FatesRunningMeanMod,     only : ema_lpa

  ! CIME GLOBALS
  use shr_log_mod       , only : errMsg => shr_log_errMsg


  implicit none
  private ! Modules are private by default

  ! ------------------------------------------------------------
  ! A note on variable naming conventions.
  ! Many variables in this restart IO portion of the code will
  ! follow the conventions:
  !
  ! <use_case>_<description>_<dimension>
  !
  ! For instance we use an index for restart variable "ir_"
  ! to point the object that contains the number of patches per
  ! site "npatch" and this value is relevant to all sites "si"
  ! thus:   ir_npatch_si
  !
  ! We also use associations to the data arrays of restart IO
  ! variables "rio", for example the leaf litter "leaf_litter"
  ! is retrieved for every patch and every functional type "paft"
  ! thus: rio_leaf_litter_paft
  !
  ! si: site dimension
  ! pa: patch dimension
  ! co: cohort dimension
  ! ft: functional type dimension
  ! cl: canopy layer dimension (upper, lower, etc)
  ! ls: layer sublayer dimension (fine discretization of upper,lower)
  ! wm: the number of memory slots for water (currently 10)
  ! -------------------------------------------------------------


  ! Indices to the restart variable object

  integer :: ir_npatch_si
  integer :: ir_cd_status_si
  integer :: ir_nchill_days_si
  integer :: ir_ncold_days_si
  integer :: ir_cleafondate_si
  integer :: ir_cleafoffdate_si
  integer :: ir_cndaysleafon_si
  integer :: ir_cndaysleafoff_si
  integer :: ir_phenmodeldate_si
  integer :: ir_acc_ni_si
  integer :: ir_gdd_si
  integer :: ir_snow_depth_si
  integer :: ir_trunk_product_si
  integer :: ir_ncohort_pa
  integer :: ir_canopy_layer_co
  integer :: ir_canopy_layer_yesterday_co
  integer :: ir_crowndamage_co
  integer :: ir_canopy_trim_co
  integer :: ir_size_class_lasttimestep_co
  integer :: ir_dbh_co
  integer :: ir_coage_co
  integer :: ir_g_sb_laweight_co
  integer :: ir_height_co
  integer :: ir_nplant_co
  integer :: ir_gpp_acc_co
  integer :: ir_npp_acc_co
  integer :: ir_resp_acc_co
  integer :: ir_gpp_acc_hold_co
  integer :: ir_npp_acc_hold_co
  integer :: ir_resp_acc_hold_co
  integer :: ir_resp_m_def_co
  integer :: ir_bmort_co
  integer :: ir_hmort_co
  integer :: ir_cmort_co
  integer :: ir_frmort_co
  integer :: ir_smort_co
  integer :: ir_asmort_co
  integer :: ir_dgmort_co
  integer :: ir_c_area_co
  integer :: ir_treelai_co
  integer :: ir_treesai_co
  integer :: ir_canopy_layer_tlai_pa

  integer :: ir_daily_nh4_uptake_co
  integer :: ir_daily_no3_uptake_co
  integer :: ir_daily_p_uptake_co
  integer :: ir_daily_c_efflux_co
  integer :: ir_daily_n_efflux_co
  integer :: ir_daily_p_efflux_co
  integer :: ir_daily_n_demand_co
  integer :: ir_daily_p_demand_co
  integer :: ir_daily_n_need_co
  integer :: ir_daily_p_need_co

  !Logging
  integer :: ir_lmort_direct_co
  integer :: ir_lmort_collateral_co
  integer :: ir_lmort_infra_co

  ! Radiation
  integer :: ir_fcansno_pa
  integer :: ir_solar_zenith_flag_pa
  integer :: ir_solar_zenith_angle_pa
  integer :: ir_gnd_alb_dif_pasb
  integer :: ir_gnd_alb_dir_pasb

  ! Running Means
  integer :: ir_tveg24_pa
  integer :: ir_tveglpa_pa

  !  (Keeping as an example)
  !!integer :: ir_tveglpa_co
  
  integer :: ir_ddbhdt_co
  integer :: ir_resp_tstep_co
  integer :: ir_pft_co
  integer :: ir_status_co
  integer :: ir_efleaf_co
  integer :: ir_effnrt_co
  integer :: ir_efstem_co
  integer :: ir_isnew_co

  ! Litter
  integer :: ir_agcwd_litt
  integer :: ir_bgcwd_litt
  integer :: ir_leaf_litt
  integer :: ir_fnrt_litt
  integer :: ir_seed_litt
  integer :: ir_seedgerm_litt
  integer :: ir_seed_decay_litt
  integer :: ir_seedgerm_decay_litt
  integer :: ir_seed_prod_co
  integer :: ir_livegrass_pa
  integer :: ir_age_pa
  integer :: ir_area_pa
  integer :: ir_agesinceanthrodist_pa
  integer :: ir_patchdistturbcat_pa
  integer :: ir_nocomp_pft_label_pa

  ! Litter Fluxes (needed to restart
  ! with nutrient dynamics on, restarting
  ! mid-day
  integer :: ir_agcwd_frag_litt
  integer :: ir_bgcwd_frag_litt
  integer :: ir_lfines_frag_litt
  integer :: ir_rfines_frag_litt

  integer :: ir_scorch_ht_pa_pft
  integer :: ir_litter_moisture_pa_nfsc

  ! Site level
  integer :: ir_dd_status_sift
  integer :: ir_dleafondate_sift
  integer :: ir_dleafoffdate_sift
  integer :: ir_dndaysleafon_sift
  integer :: ir_dndaysleafoff_sift
  integer :: ir_elong_factor_sift
  integer :: ir_liqvolmem_siwmft
  integer :: ir_smpmem_siwmft
  integer :: ir_vegtempmem_sitm
  integer :: ir_seed_bank_sift
  integer :: ir_spread_si
  integer :: ir_recrate_sift
  integer :: ir_use_this_pft_sift
  integer :: ir_area_pft_sift
  integer :: ir_fmortrate_cano_siscpf
  integer :: ir_fmortrate_usto_siscpf
  integer :: ir_imortrate_siscpf
  integer :: ir_fmortrate_crown_siscpf
  integer :: ir_fmortrate_cambi_siscpf
  integer :: ir_termnindiv_cano_siscpf
  integer :: ir_termnindiv_usto_siscpf
  integer :: ir_growflx_fusion_siscpf
  integer :: ir_demorate_sisc
  integer :: ir_promrate_sisc
  integer :: ir_termcarea_cano_si
  integer :: ir_termcarea_usto_si

  integer :: ir_imortcarea_si
  integer :: ir_fmortcarea_cano_si
  integer :: ir_fmortcarea_usto_si
  integer :: ir_termcflux_cano_sipft
  integer :: ir_termcflux_usto_sipft
  integer :: ir_democflux_si
  integer :: ir_promcflux_si
  integer :: ir_imortcflux_sipft
  integer :: ir_fmortcflux_cano_sipft
  integer :: ir_fmortcflux_usto_sipft

  integer :: ir_cwdagin_flxdg
  integer :: ir_cwdbgin_flxdg
  integer :: ir_leaflittin_flxdg
  integer :: ir_rootlittin_flxdg
  integer :: ir_efflux_flxdg
  integer :: ir_uptake_flxdg
  integer :: ir_oldstock_mbal
  integer :: ir_errfates_mbal
  integer :: ir_woodprod_mbal
  integer :: ir_prt_base     ! Base index for all PRT variables

  ! Damage x damage or damage x size
  integer :: ir_imortrate_sicdpf
  integer :: ir_termnindiv_cano_sicdpf
  integer :: ir_termnindiv_usto_sicdpf
  integer :: ir_fmortrate_cano_sicdpf
  integer :: ir_fmortrate_usto_sicdpf
  integer :: ir_imortcflux_sicdsc
  integer :: ir_termcflux_cano_sicdsc
  integer :: ir_termcflux_usto_sicdsc
  integer :: ir_fmortcflux_cano_sicdsc
  integer :: ir_fmortcflux_usto_sicdsc
  integer :: ir_crownarea_cano_si
  integer :: ir_crownarea_usto_si


  ! Hydraulic indices
  integer :: ir_hydro_th_ag_covec
  integer :: ir_hydro_th_troot
  integer :: ir_hydro_th_aroot_covec
  integer :: ir_hydro_liqvol_shell_si
  integer :: ir_hydro_recruit_si
  integer :: ir_hydro_dead_si
  integer :: ir_hydro_growturn_err_si
  integer :: ir_hydro_hydro_err_si
  integer :: ir_hydro_errh2o

  ! The number of variable dim/kind types we have defined (static)
  integer, parameter, public :: fates_restart_num_dimensions = 2   !(cohort,column)
  integer, parameter, public :: fates_restart_num_dim_kinds = 4    !(cohort-int,cohort-r8,site-int,site-r8)

  ! integer constants for storing logical data
  integer, parameter, public :: old_cohort = 0
  integer, parameter, public :: new_cohort = 1

  real(r8), parameter, public :: flushinvalid = -9999.0
  real(r8), parameter, public :: flushzero = 0.0
  real(r8), parameter, public :: flushone  = 1.0

  ! Local debug flag
  logical, parameter, public :: debug=.false.

  character(len=*), parameter :: sourcefile = &
       __FILE__

  ! This structure is allocated by thread, and must be calculated after the FATES
  ! sites are allocated, and their mapping to the HLM is identified.  This structure
  ! is not combined with iovar_bounds, because that one is multi-instanced.  This
  ! structure is used more during the update phase, wherease _bounds is used
  ! more for things like flushing
  type, public :: restart_map_type
     integer, allocatable :: site_index(:)   ! maps site indexes to the HIO site position
     integer, allocatable :: cohort1_index(:) ! maps site index to the HIO cohort 1st position
  end type restart_map_type



  type, public :: fates_restart_interface_type

     type(fates_restart_variable_type),allocatable :: rvars(:)
     integer,private :: num_restart_vars_

     ! Instanteate one registry of the different dimension/kinds (dk)
     ! All output variables will have a pointer to one of these dk's
     type(fates_io_variable_kind_type) :: dim_kinds(fates_restart_num_dim_kinds)

     ! This is a structure that explains where FATES patch boundaries
     ! on each thread point to in the host IO array, this structure is
     ! allocated by number of threads. This could be dynamically
     ! allocated, but is unlikely to change...?
     ! Note: history io also instanteates fates_io_dimension_type
     type(fates_io_dimension_type) :: dim_bounds(fates_restart_num_dimensions)

     type(restart_map_type), pointer :: restart_map(:)

     integer, private :: cohort_index_, column_index_

   contains

     ! public functions
     procedure :: Init
     procedure :: SetThreadBoundsEach
     procedure :: assemble_restart_output_types
     procedure :: initialize_restart_vars
     procedure :: num_restart_vars
     procedure :: column_index
     procedure :: cohort_index
     procedure :: set_restart_vectors
     procedure :: create_patchcohort_structure
     procedure :: get_restart_vectors
     procedure :: update_3dpatch_radiation

     ! private work functions
     procedure, private :: init_dim_kinds_maps
     procedure, private :: set_dim_indices
     procedure, private :: set_cohort_index
     procedure, private :: set_column_index
     procedure, private :: flush_rvars
     procedure, private :: define_restart_vars
     procedure, private :: set_restart_var
     procedure, private :: DefinePRTRestartVars
     procedure, private :: GetCohortRealVector
     procedure, private :: SetCohortRealVector
     procedure, private :: RegisterCohortVector
     procedure, private :: DefineRMeanRestartVar
     procedure, private :: GetRMeanRestartVar
     procedure, private :: SetRMeanRestartVar
  end type fates_restart_interface_type




contains

  ! =====================================================================================

  subroutine Init(this, num_threads, fates_bounds)

    use FatesIODimensionsMod, only : fates_bounds_type, column, cohort

    implicit none

    class(fates_restart_interface_type), intent(inout) :: this
    integer, intent(in) :: num_threads
    type(fates_bounds_type), intent(in) :: fates_bounds

    integer :: dim_count = 0

    dim_count = dim_count + 1
    call this%set_cohort_index(dim_count)
    call this%dim_bounds(dim_count)%Init(cohort, num_threads, &
         fates_bounds%cohort_begin, fates_bounds%cohort_end)

    dim_count = dim_count + 1
    call this%set_column_index(dim_count)
    call this%dim_bounds(dim_count)%Init(column, num_threads, &
         fates_bounds%column_begin, fates_bounds%column_end)

    ! FIXME(bja, 2016-10) assert(dim_count == FatesIOdimensionsmod::num_dimension_types)

    ! Allocate the mapping between FATES indices and the IO indices
    allocate(this%restart_map(num_threads))

  end subroutine Init

  ! ======================================================================

  subroutine SetThreadBoundsEach(this, thread_index, thread_bounds)

    use FatesIODimensionsMod, only : fates_bounds_type

    implicit none

    class(fates_restart_interface_type), intent(inout) :: this

    integer, intent(in) :: thread_index
    type(fates_bounds_type), intent(in) :: thread_bounds

    integer :: index

    index = this%cohort_index()
    call this%dim_bounds(index)%SetThreadBounds(thread_index, &
         thread_bounds%cohort_begin, thread_bounds%cohort_end)

    index = this%column_index()
    call this%dim_bounds(index)%SetThreadBounds(thread_index, &
         thread_bounds%column_begin, thread_bounds%column_end)

  end subroutine SetThreadBoundsEach

  ! ===================================================================================

  subroutine assemble_restart_output_types(this)

    use FatesIOVariableKindMod, only : site_r8, site_int, cohort_r8, cohort_int

    implicit none

    class(fates_restart_interface_type), intent(inout) :: this

    call this%init_dim_kinds_maps()

    call this%set_dim_indices(cohort_r8, 1, this%cohort_index())
    call this%set_dim_indices(cohort_int, 1, this%cohort_index())

    call this%set_dim_indices(site_r8, 1, this%column_index())
    call this%set_dim_indices(site_int, 1, this%column_index())

  end subroutine assemble_restart_output_types

 ! ===================================================================================

  subroutine set_dim_indices(this, dk_name, idim, dim_index)

    use FatesIOVariableKindMod , only : iotype_index

    implicit none

    ! arguments
    class(fates_restart_interface_type), intent(inout) :: this
    character(len=*), intent(in)     :: dk_name
    integer, intent(in)              :: idim  ! dimension index
    integer, intent(in) :: dim_index


    ! local
    integer :: ityp

    ityp = iotype_index(trim(dk_name), fates_restart_num_dim_kinds, this%dim_kinds)

    ! First check to see if the dimension is allocated
    if (this%dim_kinds(ityp)%ndims < idim) then
       write(fates_log(), *) 'Trying to define dimension size to a dim-type structure'
       write(fates_log(), *) 'but the dimension index does not exist'
       write(fates_log(), *) 'type: ',dk_name,' ndims: ',this%dim_kinds(ityp)%ndims,' input dim:',idim
       call endrun(msg=errMsg(sourcefile, __LINE__))
    end if

    if (idim == 1) then
       this%dim_kinds(ityp)%dim1_index = dim_index
    else if (idim == 2) then
       this%dim_kinds(ityp)%dim2_index = dim_index
    end if

    ! With the map, we can set the dimension size
    this%dim_kinds(ityp)%dimsize(idim) = this%dim_bounds(dim_index)%upper_bound - &
         this%dim_bounds(dim_index)%lower_bound + 1

 end subroutine set_dim_indices


  ! =======================================================================

  subroutine set_cohort_index(this, index)
    implicit none
    class(fates_restart_interface_type), intent(inout) :: this
    integer, intent(in) :: index
    this%cohort_index_ = index
  end subroutine set_cohort_index

  integer function cohort_index(this)
    implicit none
    class(fates_restart_interface_type), intent(in) :: this
    cohort_index = this%cohort_index_
  end function cohort_index

  ! =======================================================================

  subroutine set_column_index(this, index)
    implicit none
    class(fates_restart_interface_type), intent(inout) :: this
    integer, intent(in) :: index
    this%column_index_ = index
  end subroutine set_column_index

  integer function column_index(this)
    implicit none
    class(fates_restart_interface_type), intent(in) :: this
    column_index = this%column_index_
 end function column_index

 ! =======================================================================

 subroutine init_dim_kinds_maps(this)

    ! ----------------------------------------------------------------------------------
    ! This subroutine simply initializes the structures that define the different
    ! array and type formats for different IO variables
    !
    ! CO_R8   : 1D cohort scale 8-byte reals
    ! SI_R8   : 1D site scale 8-byte reals
    ! CO_INT  : 1D cohort scale integers
    ! SI_INT  : 1D site scale integers
    !
    ! The allocation on the structures is not dynamic and should only add up to the
    ! number of entries listed here.
    !
    ! ----------------------------------------------------------------------------------
    use FatesIOVariableKindMod, only : site_r8, site_int, cohort_r8, cohort_int

    implicit none

    ! Arguments
    class(fates_restart_interface_type), intent(inout) :: this

    integer :: index

    ! 1d cohort r8
    index = 1
    call this%dim_kinds(index)%Init(cohort_r8, 1)

    ! 1d Site r8
    index = index + 1
    call this%dim_kinds(index)%Init(site_r8, 1)

    ! cohort int
    index = index + 1
    call this%dim_kinds(index)%Init(cohort_int, 1)

    ! site int
    index = index + 1
    call this%dim_kinds(index)%Init(site_int, 1)

    ! FIXME(bja, 2016-10) assert(index == fates_num_dim_kinds)
  end subroutine init_dim_kinds_maps


  ! ====================================================================================

  integer function num_restart_vars(this)

    implicit none

    class(fates_restart_interface_type), intent(in) :: this

    num_restart_vars = this%num_restart_vars_

  end function num_restart_vars

  ! ====================================================================================

  subroutine initialize_restart_vars(this)

    implicit none

    class(fates_restart_interface_type), intent(inout) :: this

   ! Determine how many of the restart IO variables registered in FATES
   ! are going to be allocated
   call this%define_restart_vars(initialize_variables=.false.)

   ! Allocate the list of restart output variable objects
   allocate(this%rvars(this%num_restart_vars()))

   ! construct the object that defines all of the IO variables
   call this%define_restart_vars(initialize_variables=.true.)

 end subroutine initialize_restart_vars

  ! ======================================================================================

 subroutine flush_rvars(this,nc)

   class(fates_restart_interface_type)        :: this
   integer,intent(in)                         :: nc

   integer                                   :: ivar
   type(fates_restart_variable_type),pointer :: rvar
   integer                      :: lb1,ub1,lb2,ub2

   do ivar=1,ubound(this%rvars,1)
      associate( rvar => this%rvars(ivar) )
        call rvar%Flush(nc, this%dim_bounds, this%dim_kinds)
      end associate
   end do

 end subroutine flush_rvars



 ! ====================================================================================

 subroutine define_restart_vars(this, initialize_variables)

    ! ---------------------------------------------------------------------------------
    !
    !                    REGISTRY OF RESTART OUTPUT VARIABLES
    !
    ! Please add any restart variables to this registry. This registry will handle
    ! all variables that can make use of 1D column dimensioned or 1D cohort dimensioned
    ! variables.  Note that restarts are only using 1D vectors in ALM and CLM.  If you
    ! have a multi-dimensional variable that is below the cohort scale, then pack
    ! that variable into a cohort-sized output array by giving it a vtype "cohort_r8"
    ! or "cohort_int".
    !
    ! Unlike history variables, restarts flush to zero.
    ! ---------------------------------------------------------------------------------

    use FatesIOVariableKindMod, only : site_r8, site_int, cohort_int, cohort_r8
    implicit none

    class(fates_restart_interface_type), intent(inout) :: this
    logical, intent(in) :: initialize_variables  ! are we 'count'ing or 'initializ'ing?
    integer :: ivar


    ivar=0

    ! -----------------------------------------------------------------------------------
    ! Site level variables
    ! -----------------------------------------------------------------------------------

    call this%set_restart_var(vname='fates_PatchesPerSite', vtype=site_int, &
         long_name='Total number of FATES patches per column', units='none', flushval = flushinvalid, &
          hlms='CLM:ALM', initialize=initialize_variables, ivar=ivar, index = ir_npatch_si )

    call this%set_restart_var(vname='fates_cold_dec_status', vtype=site_int, &
         long_name='status flag for cold deciduous plants', units='unitless', flushval = flushinvalid, &
         hlms='CLM:ALM', initialize=initialize_variables, ivar=ivar, index = ir_cd_status_si )

    call this%set_restart_var(vname='fates_chilling_days', vtype=site_int, &
         long_name='chilling day counter', units='unitless', flushval = flushinvalid, &
         hlms='CLM:ALM', initialize=initialize_variables, ivar=ivar, index = ir_nchill_days_si )

    call this%set_restart_var(vname='fates_cold_days', vtype=site_int, &
         long_name='cold day counter', units='unitless', flushval = flushinvalid, &
         hlms='CLM:ALM', initialize=initialize_variables, ivar=ivar, index = ir_ncold_days_si )

    call this%set_restart_var(vname='fates_cold_leafondate', vtype=site_int, &
         long_name='the model day of last cold leaf on', units='absolute integer day', flushval = flushinvalid, &
         hlms='CLM:ALM', initialize=initialize_variables, ivar=ivar, index = ir_cleafondate_si )

    call this%set_restart_var(vname='fates_cold_leafoffdate', vtype=site_int, &
         long_name='the model day last cold leaf off', units='absolute integer day', flushval = flushinvalid, &
         hlms='CLM:ALM', initialize=initialize_variables, ivar=ivar, index = ir_cleafoffdate_si )

    call this%set_restart_var(vname='fates_cold_ndaysleafon', vtype=site_int, &
         long_name='number of days since leaf on (cold deciduous)', units='days', flushval = flushinvalid, &
         hlms='CLM:ALM', initialize=initialize_variables, ivar=ivar, index = ir_cndaysleafon_si )

    call this%set_restart_var(vname='fates_cold_ndaysleafoff', vtype=site_int, &
         long_name='number of days since leaf off (cold deciduous)', units='days', flushval = flushinvalid, &
         hlms='CLM:ALM', initialize=initialize_variables, ivar=ivar, index = ir_cndaysleafoff_si )

    call this%set_restart_var(vname='fates_phen_model_date', vtype=site_int, &
         long_name='integer model day used for phen timing', units='absolute integer day', flushval = flushinvalid, &
         hlms='CLM:ALM', initialize=initialize_variables, ivar=ivar, index = ir_phenmodeldate_si )

    call this%set_restart_var(vname='fates_acc_nesterov_id', vtype=site_r8, &
         long_name='a nesterov index accumulator', units='unitless', flushval = flushzero, &
         hlms='CLM:ALM', initialize=initialize_variables, ivar=ivar, index = ir_acc_ni_si )

    call this%set_restart_var(vname='fates_gdd_site', vtype=site_r8, &
         long_name='growing degree days at each site', units='degC days', flushval = flushzero, &
         hlms='CLM:ALM', initialize=initialize_variables, ivar=ivar, index = ir_gdd_si )

    call this%set_restart_var(vname='fates_snow_depth_site', vtype=site_r8, &
         long_name='average snow depth', units='m', flushval = flushzero, &
         hlms='CLM:ALM', initialize=initialize_variables, ivar=ivar, index = ir_snow_depth_si )

    call this%set_restart_var(vname='fates_trunk_product_site', vtype=site_r8, &
         long_name='Accumulate trunk product flux at site', &
         units='kgC/m2', flushval = flushzero, &
         hlms='CLM:ALM', initialize=initialize_variables, ivar=ivar, index = ir_trunk_product_si )


    ! -----------------------------------------------------------------------------------
    ! Variables stored within cohort vectors
    ! Note: Some of these are multi-dimensional variables in the patch/site dimension
    ! that are collapsed into the cohort vectors for storage and transfer
    ! -----------------------------------------------------------------------------------

    ! This variable may be confusing, because it is a patch level variables
    ! but it is using the cohort IO vector to hold data
    call this%set_restart_var(vname='fates_CohortsPerPatch', vtype=cohort_int, &
         long_name='the number of cohorts per patch', units='unitless', flushval = flushinvalid, &
         hlms='CLM:ALM', initialize=initialize_variables, ivar=ivar, index = ir_ncohort_pa )

    call this%set_restart_var(vname='fates_fcansno_pa', vtype=cohort_r8, &
         long_name='Fraction of canopy covered in snow', units='unitless', flushval = flushinvalid, &
         hlms='CLM:ALM', initialize=initialize_variables, ivar=ivar, index = ir_fcansno_pa )

    call this%set_restart_var(vname='fates_solar_zenith_flag_pa', vtype=cohort_int, &
         long_name='switch specifying if zenith is positive', units='unitless', flushval = flushinvalid, &
         hlms='CLM:ALM', initialize=initialize_variables, ivar=ivar, index = ir_solar_zenith_flag_pa )

    call this%set_restart_var(vname='fates_solar_zenith_angle_pa', vtype=cohort_r8, &
         long_name='the angle of the solar zenith for each patch', units='radians', flushval = flushinvalid, &
         hlms='CLM:ALM', initialize=initialize_variables, ivar=ivar, index = ir_solar_zenith_angle_pa )



    ! 1D cohort Variables
    ! -----------------------------------------------------------------------------------

    call this%set_restart_var(vname='fates_seed_prod', vtype=cohort_r8, &
         long_name='fates cohort - seed production', units='kgC/plant', flushval = flushinvalid, &
         hlms='CLM:ALM', initialize=initialize_variables, ivar=ivar, index = ir_seed_prod_co )

    call this%set_restart_var(vname='fates_canopy_layer', vtype=cohort_int, &
         long_name='ed cohort - canopy_layer', units='unitless', flushval = flushinvalid, &
         hlms='CLM:ALM', initialize=initialize_variables, ivar=ivar, index = ir_canopy_layer_co )

    call this%set_restart_var(vname='fates_canopy_layer_yesterday', vtype=cohort_r8, &
         long_name='ed cohort - canopy_layer_yesterday', units='unitless', flushval = flushzero, &
         hlms='CLM:ALM', initialize=initialize_variables, ivar=ivar, index = ir_canopy_layer_yesterday_co )

    call this%set_restart_var(vname='fates_crowndamage', vtype=cohort_int, &
         long_name='ed cohort - crowndamage class', units='unitless', flushval = flushinvalid, &
         hlms='CLM:ALM', initialize=initialize_variables, ivar=ivar, index = ir_crowndamage_co )
    
    call this%set_restart_var(vname='fates_canopy_trim', vtype=cohort_r8, &
         long_name='ed cohort - canopy_trim', units='fraction', flushval = flushzero, &
         hlms='CLM:ALM', initialize=initialize_variables, ivar=ivar, index = ir_canopy_trim_co )

    call this%set_restart_var(vname='fates_size_class_lasttimestep', vtype=cohort_int, &
         long_name='ed cohort - size-class last timestep', units='index', flushval = flushzero, &
         hlms='CLM:ALM', initialize=initialize_variables, ivar=ivar, index = ir_size_class_lasttimestep_co )

    call this%set_restart_var(vname='fates_dbh', vtype=cohort_r8, &
         long_name='ed cohort - diameter at breast height', units='cm', flushval = flushzero, &
         hlms='CLM:ALM', initialize=initialize_variables, ivar=ivar, index = ir_dbh_co )

    call this%set_restart_var(vname='fates_coage', vtype=cohort_r8, &
         long_name='ed cohort - age in days', units='days', flushval = flushzero, &
         hlms='CLM:ALM', initialize=initialize_variables, ivar=ivar, index = ir_coage_co )

    call this%set_restart_var(vname='fates_height', vtype=cohort_r8, &
         long_name='ed cohort - plant height', units='m', flushval = flushzero, &
         hlms='CLM:ALM', initialize=initialize_variables, ivar=ivar, index = ir_height_co )

    call this%set_restart_var(vname='fates_nplant', vtype=cohort_r8, &
         long_name='ed cohort - number of plants in the cohort', &
         units='/patch', flushval = flushzero, &
         hlms='CLM:ALM', initialize=initialize_variables, ivar=ivar, index = ir_nplant_co )

    call this%set_restart_var(vname='fates_gpp_acc', vtype=cohort_r8, &
         long_name='ed cohort - accumulated gpp over dynamics step', &
         units='kgC/indiv', flushval = flushzero, &
         hlms='CLM:ALM', initialize=initialize_variables, ivar=ivar, index = ir_gpp_acc_co )

    call this%set_restart_var(vname='fates_npp_acc', vtype=cohort_r8, &
         long_name='ed cohort - accumulated npp over dynamics step', &
         units='kgC/indiv', flushval = flushzero, &
         hlms='CLM:ALM', initialize=initialize_variables, ivar=ivar, index = ir_npp_acc_co )

    call this%set_restart_var(vname='fates_resp_acc', vtype=cohort_r8, &
         long_name='ed cohort - accumulated respiration over dynamics step', &
         units='kgC/indiv', flushval = flushzero, &
         hlms='CLM:ALM', initialize=initialize_variables, ivar=ivar, index = ir_resp_acc_co )

    call this%set_restart_var(vname='fates_gpp_acc_hold', vtype=cohort_r8, &
         long_name='ed cohort - current step gpp', &
         units='kgC/indiv/year', flushval = flushzero, &
         hlms='CLM:ALM', initialize=initialize_variables, ivar=ivar, index = ir_gpp_acc_hold_co )

    call this%set_restart_var(vname='fates_npp_acc_hold', vtype=cohort_r8, &
         long_name='ed cohort - current step npp', &
         units='kgC/indiv/year', flushval = flushzero, &
         hlms='CLM:ALM', initialize=initialize_variables, ivar=ivar, index = ir_npp_acc_hold_co )

    call this%set_restart_var(vname='fates_resp_acc_hold', vtype=cohort_r8, &
         long_name='ed cohort - current step resp', &
         units='kgC/indiv/year', flushval = flushzero, &
         hlms='CLM:ALM', initialize=initialize_variables, ivar=ivar, index = ir_resp_acc_hold_co )

    call this%set_restart_var(vname='fates_resp_m_def', vtype=cohort_r8, &
         long_name='ed cohort - maintenance respiration deficit', &
         units='kgC/indiv', flushval = flushzero, &
         hlms='CLM:ALM', initialize=initialize_variables, ivar=ivar, index = ir_resp_m_def_co )

    call this%set_restart_var(vname='fates_bmort', vtype=cohort_r8, &
         long_name='ed cohort - background mortality rate', &
         units='/year', flushval = flushzero, &
         hlms='CLM:ALM', initialize=initialize_variables, ivar=ivar, index = ir_bmort_co )

    call this%set_restart_var(vname='fates_hmort', vtype=cohort_r8, &
         long_name='ed cohort - hydraulic mortality rate', &
         units='/year', flushval = flushzero, &
         hlms='CLM:ALM', initialize=initialize_variables, ivar=ivar, index = ir_hmort_co )

    call this%set_restart_var(vname='fates_cmort', vtype=cohort_r8, &
         long_name='ed cohort - carbon starvation mortality rate', &
         units='/year', flushval = flushzero, &
         hlms='CLM:ALM', initialize=initialize_variables, ivar=ivar, index = ir_cmort_co )

    call this%set_restart_var(vname='fates_daily_nh4_uptake', vtype=cohort_r8, &
         long_name='fates cohort- daily ammonium [NH4] uptake', &
         units='kg/plant/day', flushval = flushzero, &
         hlms='CLM:ALM', initialize=initialize_variables, ivar=ivar, index = ir_daily_nh4_uptake_co )

    call this%set_restart_var(vname='fates_daily_no3_uptake', vtype=cohort_r8, &
         long_name='fates cohort- daily ammonium [NO3] uptake', &
         units='kg/plant/day', flushval = flushzero, &
         hlms='CLM:ALM', initialize=initialize_variables, ivar=ivar, index = ir_daily_no3_uptake_co )

    call this%set_restart_var(vname='fates_daily_p_uptake', vtype=cohort_r8, &
         long_name='fates cohort- daily phosphorus uptake', &
         units='kg/plant/day', flushval = flushzero, &
         hlms='CLM:ALM', initialize=initialize_variables, ivar=ivar, index = ir_daily_p_uptake_co )

    call this%set_restart_var(vname='fates_daily_c_efflux', vtype=cohort_r8, &
         long_name='fates cohort- daily carbon efflux', &
         units='kg/plant/day', flushval = flushzero, &
         hlms='CLM:ALM', initialize=initialize_variables, ivar=ivar, index = ir_daily_c_efflux_co )

    call this%set_restart_var(vname='fates_daily_n_efflux', vtype=cohort_r8, &
         long_name='fates cohort- daily nitrogen efflux', &
         units='kg/plant/day', flushval = flushzero, &
         hlms='CLM:ALM', initialize=initialize_variables, ivar=ivar, index = ir_daily_n_efflux_co )

    call this%set_restart_var(vname='fates_daily_p_efflux', vtype=cohort_r8, &
         long_name='fates cohort- daily phosphorus efflux', &
         units='kg/plant/day', flushval = flushzero, &
         hlms='CLM:ALM', initialize=initialize_variables, ivar=ivar, index = ir_daily_p_efflux_co )

    call this%set_restart_var(vname='fates_daily_p_demand', vtype=cohort_r8, &
         long_name='fates cohort- daily phosphorus demand', &
         units='kgP/plant/day', flushval = flushzero, &
         hlms='CLM:ALM', initialize=initialize_variables, ivar=ivar, index = ir_daily_p_demand_co )

    call this%set_restart_var(vname='fates_daily_n_demand', vtype=cohort_r8, &
         long_name='fates cohort- daily nitrogen demand', &
         units='kgN/plant/day', flushval = flushzero, &
         hlms='CLM:ALM', initialize=initialize_variables, ivar=ivar, index = ir_daily_n_demand_co )

    call this%set_restart_var(vname='fates_daily_p_need', vtype=cohort_r8, &
         long_name='fates cohort- daily phosphorus need', &
         units='kgP/plant/day', flushval = flushzero, &
         hlms='CLM:ALM', initialize=initialize_variables, ivar=ivar, index = ir_daily_p_need_co )

    call this%set_restart_var(vname='fates_daily_n_need', vtype=cohort_r8, &
         long_name='fates cohort- daily nitrogen need', &
         units='kgN/plant/day', flushval = flushzero, &
         hlms='CLM:ALM', initialize=initialize_variables, ivar=ivar, index = ir_daily_n_need_co )

    call this%set_restart_var(vname='fates_frmort', vtype=cohort_r8, &
         long_name='ed cohort - freezing mortality rate', &
         units='/year', flushval = flushzero, &
         hlms='CLM:ALM', initialize=initialize_variables, ivar=ivar, index = ir_frmort_co )

    call this%set_restart_var(vname='fates_smort', vtype=cohort_r8, &
         long_name='ed cohort - senescence mortality rate', &
         units='/year', flushval = flushzero, &
         hlms='CLM:ALM', initialize=initialize_variables, ivar=ivar, index = ir_smort_co )

    call this%set_restart_var(vname='fates_asmort', vtype=cohort_r8, &
         long_name='ed cohort - age senescence mortality rate', &
         units = '/year', flushval = flushzero, &
         hlms='CLM:ALM', initialize=initialize_variables, ivar=ivar, index = ir_asmort_co )

    call this%set_restart_var(vname='fates_dgmort', vtype=cohort_r8, &
         long_name='ed cohort - damage mortality rate', &
         units = '/year', flushval = flushzero, & 
         hlms='CLM:ALM', initialize=initialize_variables, ivar=ivar, index = ir_dgmort_co )

    call this%set_restart_var(vname='fates_lmort_direct', vtype=cohort_r8, &
         long_name='ed cohort - directly logging mortality rate', &
         units='%/event', flushval = flushzero, &
         hlms='CLM:ALM', initialize=initialize_variables, ivar=ivar, index = ir_lmort_direct_co )

    call this%set_restart_var(vname='fates_lmort_collateral', vtype=cohort_r8, &
         long_name='ed cohort - collateral mortality rate', &
         units='%/event', flushval = flushzero, &
         hlms='CLM:ALM', initialize=initialize_variables, ivar=ivar, index = ir_lmort_collateral_co )

    call this%set_restart_var(vname='fates_lmort_in', vtype=cohort_r8, &
         long_name='ed cohort - mechanical mortality rate', &
         units='%/event', flushval = flushzero, &
         hlms='CLM:ALM', initialize=initialize_variables, ivar=ivar, index = ir_lmort_infra_co )

    call this%set_restart_var(vname='fates_ddbhdt', vtype=cohort_r8, &
         long_name='ed cohort - differential: ddbh/dt', &
         units='cm/year', flushval = flushzero, &
         hlms='CLM:ALM', initialize=initialize_variables, ivar=ivar, index = ir_ddbhdt_co )

    call this%set_restart_var(vname='fates_resp_tstep', vtype=cohort_r8, &
         long_name='ed cohort - autotrophic respiration over timestep', &
         units='kgC/indiv/timestep', flushval = flushzero, &
         hlms='CLM:ALM', initialize=initialize_variables, ivar=ivar, index = ir_resp_tstep_co )

    call this%set_restart_var(vname='fates_pft', vtype=cohort_int, &
         long_name='ed cohort - plant functional type', units='index', flushval = flushzero, &
         hlms='CLM:ALM', initialize=initialize_variables, ivar=ivar, index = ir_pft_co )

    call this%set_restart_var(vname='fates_status_coh', vtype=cohort_int, &
         long_name='ed cohort - plant phenology status', units='unitless', flushval = flushzero, &
         hlms='CLM:ALM', initialize=initialize_variables, ivar=ivar, index = ir_status_co )

    call this%set_restart_var(vname='fates_efleaf_coh', vtype=cohort_r8, &
         long_name='ed cohort - leaf elongation factor', units='unitless', flushval = flushzero, &
         hlms='CLM:ALM', initialize=initialize_variables, ivar=ivar, index = ir_efleaf_co )

    call this%set_restart_var(vname='fates_effnrt_coh', vtype=cohort_r8, &
         long_name='ed cohort - fine-root elongation factor', units='unitless', flushval = flushzero, &
         hlms='CLM:ALM', initialize=initialize_variables, ivar=ivar, index = ir_effnrt_co )

    call this%set_restart_var(vname='fates_efstem_coh', vtype=cohort_r8, &
         long_name='ed cohort - stem elongation factor', units='unitless', flushval = flushzero, &
         hlms='CLM:ALM', initialize=initialize_variables, ivar=ivar, index = ir_efstem_co )

    call this%set_restart_var(vname='fates_isnew', vtype=cohort_int, &
         long_name='ed cohort - binary flag specifying if a plant has experienced a full day cycle', &
         units='0/1', flushval = flushone, &
         hlms='CLM:ALM', initialize=initialize_variables, ivar=ivar, index = ir_isnew_co )

    call this%set_restart_var(vname='fates_gsblaweight',vtype=cohort_r8, &
         long_name='ed cohort - leaf-area weighted total stomatal+blayer conductance', &
         units='[m/s]*[m2]', flushval = flushzero, &
         hlms='CLM:ALM', initialize=initialize_variables, ivar=ivar, index = ir_g_sb_laweight_co)

    ! Mixed dimension variables using the cohort vector
    ! -----------------------------------------------------------------------------------

    call this%set_restart_var(vname='fates_gnd_alb_dif', vtype=cohort_r8, &
         long_name='ground albedo of diffuse radiation vis and ir', &
         units='fraction', flushval = flushzero, &
         hlms='CLM:ALM', initialize=initialize_variables, ivar=ivar, index = ir_gnd_alb_dif_pasb )

    call this%set_restart_var(vname='fates_gnd_alb_dir', vtype=cohort_r8, &
         long_name='ground albedo of direct radiation vis and ir', &
         units='fraction', flushval = flushzero, &
         hlms='CLM:ALM', initialize=initialize_variables, ivar=ivar, index = ir_gnd_alb_dir_pasb )

    call this%set_restart_var(vname='fates_spread', vtype=site_r8, &
         long_name='dynamic ratio of dbh to canopy area, by patch x canopy-layer', &
         units='cm/m2', flushval = flushzero, &
         hlms='CLM:ALM', initialize=initialize_variables, ivar=ivar, index = ir_spread_si )

    call this%set_restart_var(vname='fates_livegrass', vtype=cohort_r8, &
         long_name='total AGB from grass, by patch', &
         units='kgC/m2', flushval = flushzero, &
         hlms='CLM:ALM', initialize=initialize_variables, ivar=ivar, index = ir_livegrass_pa )

    call this%set_restart_var(vname='fates_age', vtype=cohort_r8, &
         long_name='age of the ED patch', units='yr', flushval = flushzero, &
         hlms='CLM:ALM', initialize=initialize_variables, ivar=ivar, index = ir_age_pa )

    call this%set_restart_var(vname='fates_age_since_anthro_dist', vtype=cohort_r8, &
         long_name='age of the ED patch since last anthropogenic disturbance', &
         units='yr', flushval = flushzero, &
         hlms='CLM:ALM', initialize=initialize_variables, ivar=ivar, &
         index = ir_agesinceanthrodist_pa )

    call this%set_restart_var(vname='fates_patchdistturbcat', vtype=cohort_int, &
         long_name='Disturbance label of patch', units='yr', flushval = flushzero, &
         hlms='CLM:ALM', initialize=initialize_variables, ivar=ivar, index = ir_patchdistturbcat_pa )

    call this%set_restart_var(vname='fates_nocomp_pft_label', vtype=cohort_int, &
         long_name='PFT label of patch in nocomp mode', units='none', flushval = flushzero, &
         hlms='CLM:ALM', initialize=initialize_variables, ivar=ivar, index = ir_nocomp_pft_label_pa )

    call this%set_restart_var(vname='fates_area', vtype=cohort_r8, &
         long_name='are of the ED patch', units='m2', flushval = flushzero, &
         hlms='CLM:ALM', initialize=initialize_variables, ivar=ivar, index = ir_area_pa )

    call this%set_restart_var(vname='fates_scorch_ht_pa_pft', vtype=cohort_r8, &
         long_name='scorch height', units='m', flushval = flushzero, &
         hlms='CLM:ALM', initialize=initialize_variables, ivar=ivar, index = ir_scorch_ht_pa_pft)

    call this%set_restart_var(vname='fates_litter_moisture_pa_nfsc', vtype=cohort_r8, &
         long_name='scorch height', units='m', flushval = flushzero, &
         hlms='CLM:ALM', initialize=initialize_variables, ivar=ivar, index = ir_litter_moisture_pa_nfsc)

    ! Site Level Diagnostics over multiple nutrients


    ! Patch Level Litter Pools are potentially multi-element

    call this%RegisterCohortVector(symbol_base='fates_ag_cwd', vtype=cohort_r8, &
            long_name_base='above ground CWD',  &
            units='kg/m2', veclength=num_elements, flushval = flushzero, &
            hlms='CLM:ALM', initialize=initialize_variables, ivar=ivar, index = ir_agcwd_litt)

    call this%RegisterCohortVector(symbol_base='fates_bg_cwd', vtype=cohort_r8, &
            long_name_base='below ground CWD',  &
            units='kg/m2', veclength=num_elements, flushval = flushzero, &
            hlms='CLM:ALM', initialize=initialize_variables, ivar=ivar, index = ir_bgcwd_litt)

    call this%RegisterCohortVector(symbol_base='fates_leaf_fines', vtype=cohort_r8, &
            long_name_base='above ground leaf litter',  &
            units='kg/m2', veclength=num_elements, flushval = flushzero, &
            hlms='CLM:ALM', initialize=initialize_variables, ivar=ivar, index = ir_leaf_litt)

    call this%RegisterCohortVector(symbol_base='fates_fnrt_fines', vtype=cohort_r8, &
            long_name_base='fine root litter',  &
            units='kg/m2', veclength=num_elements, flushval = flushzero, &
            hlms='CLM:ALM', initialize=initialize_variables, ivar=ivar, index = ir_fnrt_litt)

    call this%RegisterCohortVector(symbol_base='fates_seed', vtype=cohort_r8, &
            long_name_base='seed bank (non-germinated)',  &
            units='kg/m2', veclength=num_elements, flushval = flushzero, &
            hlms='CLM:ALM', initialize=initialize_variables, ivar=ivar, index = ir_seed_litt)

    call this%RegisterCohortVector(symbol_base='fates_seedgerm', vtype=cohort_r8, &
           long_name_base='seed bank (germinated)',  &
           units='kg/m2', veclength=num_elements, flushval = flushzero, &
           hlms='CLM:ALM', initialize=initialize_variables, ivar=ivar, index = ir_seedgerm_litt)


    call this%RegisterCohortVector(symbol_base='fates_seed_frag', vtype=cohort_r8, &
            long_name_base='seed bank fragmentation flux (non-germinated)',  &
            units='kg/m2', veclength=num_elements, flushval = flushzero, &
            hlms='CLM:ALM', initialize=initialize_variables, ivar=ivar, index = ir_seed_decay_litt)

    call this%RegisterCohortVector(symbol_base='fates_seedgerm_frag', vtype=cohort_r8, &
           long_name_base='seed bank fragmentation flux (germinated)',  &
           units='kg/m2', veclength=num_elements, flushval = flushzero, &
           hlms='CLM:ALM', initialize=initialize_variables, ivar=ivar, index = ir_seedgerm_decay_litt)

    call this%RegisterCohortVector(symbol_base='fates_ag_cwd_frag', vtype=cohort_r8, &
            long_name_base='above ground CWD frag flux',  &
            units='kg/m2/day', veclength=num_elements, flushval = flushzero, &
            hlms='CLM:ALM', initialize=initialize_variables, ivar=ivar, index = ir_agcwd_frag_litt)

    call this%RegisterCohortVector(symbol_base='fates_bg_cwd_frag', vtype=cohort_r8, &
            long_name_base='below ground CWD frag flux',  &
            units='kg/m2/day', veclength=num_elements, flushval = flushzero, &
            hlms='CLM:ALM', initialize=initialize_variables, ivar=ivar, index = ir_bgcwd_frag_litt)

    call this%RegisterCohortVector(symbol_base='fates_lfines_frag', vtype=cohort_r8, &
            long_name_base='frag flux from leaf fines',  &
            units='kg/m2/day', veclength=num_elements, flushval = flushzero, &
            hlms='CLM:ALM', initialize=initialize_variables, ivar=ivar, index = ir_lfines_frag_litt)

    call this%RegisterCohortVector(symbol_base='fates_rfines_frag', vtype=cohort_r8, &
            long_name_base='frag flux from froot fines',  &
            units='kg/m2/day', veclength=num_elements, flushval = flushzero, &
            hlms='CLM:ALM', initialize=initialize_variables, ivar=ivar, index = ir_rfines_frag_litt)


    ! Site level flux diagnostics for each element

    call this%RegisterCohortVector(symbol_base='fates_cwdagin', vtype=cohort_r8, &
            long_name_base='Input flux of AG CWD', &
            units='kg/ha', veclength=num_elements, flushval = flushzero, &
            hlms='CLM:ALM', initialize=initialize_variables, ivar=ivar, index = ir_cwdagin_flxdg)

    call this%RegisterCohortVector(symbol_base='fates_cwdbgin', vtype=cohort_r8, &
            long_name_base='Input flux of BG CWD', &
            units='kg/ha', veclength=num_elements, flushval = flushzero, &
            hlms='CLM:ALM', initialize=initialize_variables, ivar=ivar, index = ir_cwdbgin_flxdg)

    call this%RegisterCohortVector(symbol_base='fates_leaflittin', vtype=cohort_r8, &
            long_name_base='Input flux of leaf litter', &
            units='kg/ha', veclength=num_elements, flushval = flushzero, &
            hlms='CLM:ALM', initialize=initialize_variables, ivar=ivar, index = ir_leaflittin_flxdg)

    call this%RegisterCohortVector(symbol_base='fates_rootlittin', vtype=cohort_r8, &
           long_name_base='Input flux of root litter', &
           units='kg/ha', veclength=num_elements, flushval = flushzero, &
           hlms='CLM:ALM', initialize=initialize_variables, ivar=ivar, index = ir_rootlittin_flxdg)

    call this%RegisterCohortVector(symbol_base='fates_efflux_scpf', vtype=cohort_r8, &
           long_name_base='Efflux from plants to soil through roots', &
           units='kg/day/ha', veclength=num_elements, flushval = flushzero, &
           hlms='CLM:ALM', initialize=initialize_variables, ivar=ivar, index = ir_efflux_flxdg)

    call this%RegisterCohortVector(symbol_base='fates_uptake_scpf', vtype=cohort_r8, &
           long_name_base='Daily uptake for plants through roots', &
           units='kg/day/ha', veclength=num_elements, flushval = flushzero, &
           hlms='CLM:ALM', initialize=initialize_variables, ivar=ivar, index = ir_uptake_flxdg)


    ! Site level Mass Balance State Accounting

    call this%RegisterCohortVector(symbol_base='fates_oldstock', vtype=site_r8, &
         long_name_base='Previous total mass of all fates state variables', &
         units='kg/ha', veclength=num_elements, flushval = flushzero, &
         hlms='CLM:ALM', initialize=initialize_variables, ivar=ivar, index = ir_oldstock_mbal)

    call this%RegisterCohortVector(symbol_base='fates_errfates', vtype=site_r8, &
         long_name_base='Previous total mass of error fates state variables', &
         units='kg/ha', veclength=num_elements, flushval = flushzero, &
         hlms='CLM:ALM', initialize=initialize_variables, ivar=ivar, index = ir_errfates_mbal)

    call this%RegisterCohortVector(symbol_base='fates_woodproduct', vtype=site_r8, &
         long_name_base='Current wood product flux', &
         units='kg/m2/day', veclength=num_elements, flushval = flushzero, &
         hlms='CLM:ALM', initialize=initialize_variables, ivar=ivar, index = ir_woodprod_mbal)
    
    ! Only register satellite phenology related restart variables if it is turned on!

    if(hlm_use_sp .eq. itrue) then
         call this%set_restart_var(vname='fates_cohort_area', vtype=cohort_r8, &
             long_name='area of the fates cohort', &
             units='m2', flushval = flushzero, &
             hlms='CLM:ALM', initialize=initialize_variables, ivar=ivar, index = ir_c_area_co )
         call this%set_restart_var(vname='fates_cohort_treelai', vtype=cohort_r8, &
             long_name='leaf area index of fates cohort', &
             units='m2/m2', flushval = flushzero, &
             hlms='CLM:ALM', initialize=initialize_variables, ivar=ivar, index = ir_treelai_co )
         call this%set_restart_var(vname='fates_cohort_treesai', vtype=cohort_r8, &
             long_name='stem area index of fates cohort', &
             units='m2/m2', flushval = flushzero, &
             hlms='CLM:ALM', initialize=initialize_variables, ivar=ivar, index = ir_treesai_co )
         call this%set_restart_var(vname='fates_canopy_layer_tlai_pa', vtype=cohort_r8, &
             long_name='total patch level leaf area index of each fates canopy layer', &
             units='m2/m2', flushval = flushzero, &
             hlms='CLM:ALM', initialize=initialize_variables, ivar=ivar, index = ir_canopy_layer_tlai_pa )
    end if


    ! Only register hydraulics restart variables if it is turned on!

    if(hlm_use_planthydro==itrue) then

       if ( fates_maxElementsPerSite < (nshell * nlevsoi_hyd_max) ) then
          write(fates_log(), *) ' Ftes plant hydraulics needs space to store site-level hydraulics info.'
          write(fates_log(), *) ' It uses array spaces typically reserved for cohorts to hold this.'
          write(fates_log(), *) ' However, that space defined by fates_maxElementsPerSite must be larger'
          write(fates_log(), *) ' than the product of maximum soil layers x rhizosphere shells'
          write(fates_log(), *) ' See FatesInterfaceMod.F90 for how this array is set'
          write(fates_log(), *) ' fates_maxElementsPerSite = ',fates_maxElementsPerSite
          write(fates_log(), *) ' nshell = ',nshell
          write(fates_log(), *) ' nlevsoi_hyd_max = ',nlevsoi_hyd_max
          call endrun(msg=errMsg(sourcefile, __LINE__))
       end if

       call this%RegisterCohortVector(symbol_base='fates_hydro_th_ag', vtype=cohort_r8, &
            long_name_base='water in aboveground compartments',  &
            units='kg/plant', veclength=n_hypool_ag, flushval = flushzero, &
            hlms='CLM:ALM', initialize=initialize_variables, ivar=ivar, index = ir_hydro_th_ag_covec)

       call this%RegisterCohortVector(symbol_base='fates_hydro_th_troot', vtype=cohort_r8, &
            long_name_base='water in transporting roots', &
            units='kg/plant', veclength=n_hypool_troot, flushval = flushzero, &
            hlms='CLM:ALM', initialize=initialize_variables, ivar=ivar, index = ir_hydro_th_troot)

       call this%RegisterCohortVector(symbol_base='fates_hydro_th_aroot', vtype=cohort_r8, &
            long_name_base='water in absorbing roots',  &
            units='kg/plant', veclength=nlevsoi_hyd_max, flushval = flushzero, &
            hlms='CLM:ALM', initialize=initialize_variables, ivar=ivar, index = ir_hydro_th_aroot_covec)

       ! Site-level volumentric liquid water content (shell x layer)
       call this%set_restart_var(vname='fates_hydro_liqvol_shell', vtype=cohort_r8, &
            long_name='Volumetric water content of rhizosphere compartments (layerxshell)', &
            units='m3/m3', flushval = flushzero, &
            hlms='CLM:ALM', initialize=initialize_variables, ivar=ivar, index = ir_hydro_liqvol_shell_si )

       ! Site-level water bound in new recruits
       call this%set_restart_var(vname='fates_hydro_recruit_h2o', vtype=site_r8, &
            long_name='Site level water mass used for new recruits', &
            units='kg', flushval = flushzero, &
            hlms='CLM:ALM', initialize=initialize_variables, ivar=ivar, index = ir_hydro_recruit_si )

       ! Site-level water bound in dead plants
       call this%set_restart_var(vname='fates_hydro_dead_h2o', vtype=site_r8, &
            long_name='Site level water bound in dead plants', &
            units='kg', flushval = flushzero, &
            hlms='CLM:ALM', initialize=initialize_variables, ivar=ivar, index = ir_hydro_dead_si )

       ! Site-level water balance error due to growth/turnover
       call this%set_restart_var(vname='fates_hydro_growturn_err', vtype=site_r8, &
            long_name='Site level error for hydraulics due to growth/turnover', &
            units='kg', flushval = flushzero, &
            hlms='CLM:ALM', initialize=initialize_variables, ivar=ivar, index = ir_hydro_growturn_err_si )

       ! Site-level water balance error in vegetation
       call this%set_restart_var(vname='fates_hydro_hydro_err', vtype=site_r8, &
            long_name='Site level error for hydrodynamics', &
            units='kg', flushval = flushzero, &
            hlms='CLM:ALM', initialize=initialize_variables, ivar=ivar, index = ir_hydro_hydro_err_si )

       call this%set_restart_var(vname='fates_errh2o', vtype=cohort_r8, &
            long_name='ed cohort - running plant h2o error for hydro', &
            units='kg/indiv', flushval = flushzero, &
            hlms='CLM:ALM', initialize=initialize_variables, ivar=ivar, index = ir_hydro_errh2o )


    end if


    !
    ! site x time level vars
    !

    call this%set_restart_var(vname='fates_drought_dec_status', vtype=cohort_int, &
         long_name='status flag for drought deciduous plants', units='unitless', flushval = flushinvalid, &
         hlms='CLM:ALM', initialize=initialize_variables, ivar=ivar, index = ir_dd_status_sift )

    call this%set_restart_var(vname='fates_drought_leafondate', vtype=cohort_int, &
         long_name='the day of year for drought based leaf-on', units='day of year', flushval = flushinvalid, &
         hlms='CLM:ALM', initialize=initialize_variables, ivar=ivar, index = ir_dleafondate_sift )

    call this%set_restart_var(vname='fates_drought_leafoffdate', vtype=cohort_int, &
         long_name='the day of year for drought based leaf-off', units='day of year', flushval = flushinvalid, &
         hlms='CLM:ALM', initialize=initialize_variables, ivar=ivar, index = ir_dleafoffdate_sift )

    call this%set_restart_var(vname='fates_drought_ndaysleafon', vtype=cohort_int, &
         long_name='number of days since leaf on (drought deciduous)', units='days', flushval = flushinvalid, &
         hlms='CLM:ALM', initialize=initialize_variables, ivar=ivar, index = ir_dndaysleafon_sift )

    call this%set_restart_var(vname='fates_drought_ndaysleafoff', vtype=cohort_int, &
         long_name='number of days since leaf off (drought deciduous)', units='days', flushval = flushinvalid, &
         hlms='CLM:ALM', initialize=initialize_variables, ivar=ivar, index = ir_dndaysleafoff_sift )

    call this%set_restart_var(vname='fates_elong_factor', vtype=cohort_r8, &
         long_name='leaf elongation factor (0 - completely abscissed; 1 - completely flushed)', units='unitless', flushval = flushinvalid, &
         hlms='CLM:ALM', initialize=initialize_variables, ivar=ivar, index = ir_elong_factor_sift )

    call this%set_restart_var(vname='fates_liqvol_memory', vtype=cohort_r8, &
         long_name='last 10 days of volumetric soil water, by site x day-index', &
         units='m3/m3', flushval = flushzero, &
         hlms='CLM:ALM', initialize=initialize_variables, ivar=ivar, index = ir_liqvolmem_siwmft )

    call this%set_restart_var(vname='fates_smp_memory', vtype=cohort_r8, &
         long_name='last 10 days of soil matric potential, by site x day-index', &
         units='mm', flushval = flushzero, &
         hlms='CLM:ALM', initialize=initialize_variables, ivar=ivar, index = ir_smpmem_siwmft )

    call this%set_restart_var(vname='fates_vegtemp_memory', vtype=cohort_r8, &
         long_name='last 10 days of 24-hour vegetation temperature, by site x day-index', &
         units='m3/m3', flushval = flushzero, &
         hlms='CLM:ALM', initialize=initialize_variables, ivar=ivar, index = ir_vegtempmem_sitm )

    call this%set_restart_var(vname='fates_recrate', vtype=cohort_r8, &
         long_name='fates diagnostics on recruitment', &
         units='indiv/ha/day', flushval = flushzero, &
         hlms='CLM:ALM', initialize=initialize_variables, ivar=ivar, index = ir_recrate_sift)

    call this%set_restart_var(vname='fates_use_this_pft', vtype=cohort_int, & !should this be cohort_int as above?
         long_name='in fixed biogeog mode, is pft in gridcell?', &
         units='0/1', flushval = flushone, &
         hlms='CLM:ALM', initialize=initialize_variables, ivar=ivar, index = ir_use_this_pft_sift)

    call this%set_restart_var(vname='fates_area_pft', vtype=cohort_r8, &
         long_name='in fixed biogeog mode, what is pft area in gridcell?', &
         units='0/1', flushval = flushzero, &
         hlms='CLM:ALM', initialize=initialize_variables, ivar=ivar, index = ir_area_pft_sift)

    call this%set_restart_var(vname='fates_fmortrate_canopy', vtype=cohort_r8, &
         long_name='fates diagnostics on fire mortality canopy', &
         units='indiv/ha/year', flushval = flushzero, &
         hlms='CLM:ALM', initialize=initialize_variables, ivar=ivar, index = ir_fmortrate_cano_siscpf)

    call this%set_restart_var(vname='fates_fmortrate_ustory', vtype=cohort_r8, &
         long_name='fates diagnostics on fire mortality ustory', &
         units='indiv/ha/year', flushval = flushzero, &
         hlms='CLM:ALM', initialize=initialize_variables, ivar=ivar, index = ir_fmortrate_usto_siscpf)

    call this%set_restart_var(vname='fates_imortrate', vtype=cohort_r8, &
         long_name='fates diagnostics on impact mortality', &
         units='indiv/ha/year', flushval = flushzero, &
         hlms='CLM:ALM', initialize=initialize_variables, ivar=ivar, index = ir_imortrate_siscpf)
    
    call this%set_restart_var(vname='fates_fmortrate_crown', vtype=cohort_r8, &
         long_name='fates diagnostics on crown fire mortality', &
         units='indiv/ha/year', flushval = flushzero, &
         hlms='CLM:ALM', initialize=initialize_variables, ivar=ivar, index = ir_fmortrate_crown_siscpf)

    call this%set_restart_var(vname='fates_fmortrate_cambi', vtype=cohort_r8, &
         long_name='fates diagnostics on fire cambial mortality', &
         units='indiv/ha/year', flushval = flushzero, &
         hlms='CLM:ALM', initialize=initialize_variables, ivar=ivar, index = ir_fmortrate_cambi_siscpf)

    call this%set_restart_var(vname='fates_termn_canopy', vtype=cohort_r8, &
         long_name='fates diagnostics on termin mortality canopy', &
         units='indiv/ha/day', flushval = flushzero, &
         hlms='CLM:ALM', initialize=initialize_variables, ivar=ivar, index = ir_termnindiv_cano_siscpf)

    call this%set_restart_var(vname='fates_termn_ustory', vtype=cohort_r8, &
         long_name='fates diagnostics on term mortality ustory', &
         units='indiv/ha/day', flushval = flushzero, &
         hlms='CLM:ALM', initialize=initialize_variables, ivar=ivar, index = ir_termnindiv_usto_siscpf)

    call this%set_restart_var(vname='fates_growflx_fusion', vtype=cohort_r8, &
         long_name='fates diag: rate of indivs moving via fusion', &
         units='indiv/ha/day', flushval = flushzero, &
         hlms='CLM:ALM', initialize=initialize_variables, ivar=ivar, index = ir_growflx_fusion_siscpf)

    call this%set_restart_var(vname='fates_demorate', vtype=cohort_r8, &
         long_name='fates diagnoatic rate of indivs demoted', &
         units='indiv/ha/day', flushval = flushzero, &
         hlms='CLM:ALM', initialize=initialize_variables, ivar=ivar, index = ir_demorate_sisc)

    call this%set_restart_var(vname='fates_promrate', vtype=cohort_r8, &
         long_name='fates diagnostic rate of indivs promoted', &
         units='indiv/ha/da', flushval = flushzero, &
         hlms='CLM:ALM', initialize=initialize_variables, ivar=ivar, index = ir_promrate_sisc)

    call this%set_restart_var(vname='fates_imortcflux', vtype=cohort_r8, &
         long_name='biomass of indivs killed due to impact mort', &
         units='kgC/ha/day', flushval = flushzero, &
         hlms='CLM:ALM', initialize=initialize_variables, ivar=ivar, index = ir_imortcflux_sipft)

   call this%set_restart_var(vname='fates_imortcarea', vtype=site_r8, &
         long_name='crownarea of indivs killed due to impact mort', &
         units='m2/ha/day', flushval = flushzero, &
         hlms='CLM:ALM', initialize=initialize_variables, ivar=ivar, index = ir_imortcarea_si)

   call this%set_restart_var(vname='fates_fmortcflux_canopy', vtype=cohort_r8, &
         long_name='fates diagnostic biomass of canopy fire', &
         units='gC/m2/sec', flushval = flushzero, &
         hlms='CLM:ALM', initialize=initialize_variables, ivar=ivar, index = ir_fmortcflux_cano_sipft)

    call this%set_restart_var(vname='fates_fmortcflux_ustory', vtype=cohort_r8, &
         long_name='fates diagnostic biomass of understory fire', &
         units='gC/m2/sec', flushval = flushzero, &
         hlms='CLM:ALM', initialize=initialize_variables, ivar=ivar, index = ir_fmortcflux_usto_sipft)

    call this%set_restart_var(vname='fates_termcflux_canopy', vtype=cohort_r8, &
         long_name='fates diagnostic term carbon flux canopy', &
         units='', flushval = flushzero, &
         hlms='CLM:ALM', initialize=initialize_variables, ivar=ivar, index =   ir_termcflux_cano_sipft )

   call this%set_restart_var(vname='fates_termcflux_ustory', vtype=cohort_r8, &
         long_name='fates diagnostic term carbon flux understory', &
         units='', flushval = flushzero, &
         hlms='CLM:ALM', initialize=initialize_variables, ivar=ivar, index =   ir_termcflux_usto_sipft )

   call this%set_restart_var(vname='fates_democflux', vtype=site_r8, &
         long_name='fates diagnostic demotion carbon flux', &
         units='', flushval = flushzero, &
         hlms='CLM:ALM', initialize=initialize_variables, ivar=ivar, index =   ir_democflux_si )

   call this%set_restart_var(vname='fates_promcflux', vtype=site_r8, &
         long_name='fates diagnostic promotion carbon flux ', &
         units='', flushval = flushzero, &
         hlms='CLM:ALM', initialize=initialize_variables, ivar=ivar, index =   ir_promcflux_si )

   call this%set_restart_var(vname='fates_fmortcarea_canopy', vtype=site_r8, &
         long_name='fates diagnostic crownarea of canopy fire', &
         units='m2/sec', flushval = flushzero, &
         hlms='CLM:ALM', initialize=initialize_variables, ivar=ivar, index = ir_fmortcarea_cano_si)

    call this%set_restart_var(vname='fates_fmortcarea_ustory', vtype=site_r8, &
         long_name='fates diagnostic crownarea of understory fire', &
         units='m2/sec', flushval = flushzero, &
         hlms='CLM:ALM', initialize=initialize_variables, ivar=ivar, index = ir_fmortcarea_usto_si)

    call this%set_restart_var(vname='fates_termcarea_canopy', vtype=site_r8, &
         long_name='fates diagnostic term crownarea canopy', &
         units='', flushval = flushzero, &
         hlms='CLM:ALM', initialize=initialize_variables, ivar=ivar, index =   ir_termcarea_cano_si )

   call this%set_restart_var(vname='fates_termcarea_ustory', vtype=site_r8, &
         long_name='fates diagnostic term crownarea understory', &
         units='', flushval = flushzero, &
         hlms='CLM:ALM', initialize=initialize_variables, ivar=ivar, index =   ir_termcarea_usto_si )

   ! Damage variables
    call this%set_restart_var(vname='fates_imortrate_dam', vtype=cohort_r8, &
         long_name='fates diagnostics on impact mortality by damage class', &
         units='indiv/ha/year', flushval = flushzero, &
         hlms='CLM:ALM', initialize=initialize_variables, ivar=ivar, index = ir_imortrate_sicdpf)

    call this%set_restart_var(vname='fates_termn_cano_dam', vtype=cohort_r8, &
         long_name='fates diagnostics on termination mortality by damage class -canopy', &
         units='indiv/ha/year', flushval = flushzero, &
         hlms='CLM:ALM', initialize=initialize_variables, ivar=ivar, index = ir_termnindiv_cano_sicdpf)

    call this%set_restart_var(vname='fates_termn_usto_dam', vtype=cohort_r8, &
         long_name='fates diagnostics on termination mortality by damage class -understory', &
         units='indiv/ha/year', flushval = flushzero, &
         hlms='CLM:ALM', initialize=initialize_variables, ivar=ivar, index = ir_termnindiv_usto_sicdpf)

    call this%set_restart_var(vname='fates_fmortrate_cano_dam', vtype=cohort_r8, &
         long_name='fates diagnostics on fire mortality by damage class', &
         units='indiv/ha/year', flushval = flushzero, &
         hlms='CLM:ALM', initialize=initialize_variables, ivar=ivar, index = ir_fmortrate_cano_sicdpf)

    call this%set_restart_var(vname='fates_fmortrate_usto_dam', vtype=cohort_r8, &
         long_name='fates diagnostics on fire mortality by damage class', &
         units='indiv/ha/year', flushval = flushzero, &
         hlms='CLM:ALM', initialize=initialize_variables, ivar=ivar, index = ir_fmortrate_usto_sicdpf)

    call this%set_restart_var(vname='fates_imortcflux_dam', vtype=cohort_r8, &
         long_name='biomass of indivs killed due to impact mort by damage class', &
         units='kgC/ha/day', flushval = flushzero, &
         hlms='CLM:ALM', initialize=initialize_variables, ivar=ivar, index = ir_imortcflux_sicdsc)

    call this%set_restart_var(vname='fates_termcflux_cano_dam', vtype=cohort_r8, &
         long_name='biomass of indivs killed due to termination  mort by damage class', &
         units='kgC/ha/day', flushval = flushzero, &
         hlms='CLM:ALM', initialize=initialize_variables, ivar=ivar, index = ir_termcflux_cano_sicdsc)

    call this%set_restart_var(vname='fates_termcflux_usto_dam', vtype=cohort_r8, &
         long_name='biomass of indivs killed due to termination  mort by damage class', &
         units='kgC/ha/day', flushval = flushzero, &
         hlms='CLM:ALM', initialize=initialize_variables, ivar=ivar, index = ir_termcflux_usto_sicdsc)

    call this%set_restart_var(vname='fates_fmortcflux_cano_dam', vtype=cohort_r8, &
         long_name='biomass of indivs killed due to fire mort by damage class', &
         units='kgC/ha/day', flushval = flushzero, &
         hlms='CLM:ALM', initialize=initialize_variables, ivar=ivar, index = ir_fmortcflux_cano_sicdsc)
    
    call this%set_restart_var(vname='fates_fmortcflux_usto_dam', vtype=cohort_r8, &
         long_name='biomass of indivs killed due to fire mort by damage class', &
         units='kgC/ha/day', flushval = flushzero, &
         hlms='CLM:ALM', initialize=initialize_variables, ivar=ivar, index = ir_fmortcflux_usto_sicdsc)

    call this%set_restart_var(vname='fates_crownarea_canopy_damage', vtype=site_r8, &
         long_name='fates area lost from damage each year', &
         units='m2/ha/year', flushval = flushzero, &
         hlms='CLM:ALM', initialize=initialize_variables, ivar=ivar, index = ir_crownarea_cano_si)

    call this%set_restart_var(vname='fates_crownarea_understory_damage', vtype=site_r8, &
         long_name='fates area lost from damage each year', &
         units='m2/ha/year', flushval = flushzero, &
         hlms='CLM:ALM', initialize=initialize_variables, ivar=ivar, index = ir_crownarea_usto_si)

   call this%DefineRMeanRestartVar(vname='fates_tveg24patch',vtype=cohort_r8, &
        long_name='24-hour patch veg temp', &
        units='K', initialize=initialize_variables,ivar=ivar, index = ir_tveg24_pa)

   call this%DefineRMeanRestartVar(vname='fates_tveglpapatch',vtype=cohort_r8, &
        long_name='running average (EMA) of patch veg temp for photo acclim', &
        units='K', initialize=initialize_variables,ivar=ivar, index = ir_tveglpa_pa)

   !  (Keeping as an example)
   !call this%DefineRMeanRestartVar(vname='fates_tveglpacohort',vtype=cohort_r8, &
   !     long_name='running average (EMA) of cohort veg temp for photo acclim', &
   !     units='K', initialize=initialize_variables,ivar=ivar, index = ir_tveglpa_co)
   

    ! Register all of the PRT states and fluxes

    ir_prt_base = ivar
    call this%DefinePRTRestartVars(initialize_variables,ivar)



    ! Must be last thing before return
    this%num_restart_vars_ = ivar

 end subroutine define_restart_vars

 ! =====================================================================================
 
 subroutine DefineRMeanRestartVar(this,vname,vtype,long_name,units,initialize,ivar,index)

   class(fates_restart_interface_type) :: this
   character(len=*),intent(in)  :: vname
   character(len=*),intent(in)  :: vtype
   character(len=*),intent(in)  :: long_name
   character(len=*),intent(in)  :: units
   logical, intent(in)          :: initialize
   integer,intent(inout)        :: ivar
   integer,intent(inout)        :: index

   integer :: dummy_index
   
   call this%set_restart_var(vname= trim(vname)//'_cmean', vtype=vtype, &
        long_name=long_name//' current mean', &
        units=units, flushval = flushzero, &
        hlms='CLM:ALM', initialize=initialize, ivar=ivar, index = index )

   call this%set_restart_var(vname= trim(vname)//'_lmean', vtype=vtype, &
        long_name=long_name//' latest mean', &
        units=units, flushval = flushzero, &
        hlms='CLM:ALM', initialize=initialize, ivar=ivar, index = dummy_index )
   
   call this%set_restart_var(vname= trim(vname)//'_cindex', vtype=vtype, &
        long_name=long_name//' index', &
        units='index', flushval = flushzero, &
        hlms='CLM:ALM', initialize=initialize, ivar=ivar, index = dummy_index )

   
   return
 end subroutine DefineRMeanRestartVar


 ! =====================================================================================
  
  subroutine GetRMeanRestartVar(this, rmean_var, ir_var_index, position_index)
    
    class(fates_restart_interface_type) , intent(inout) :: this
    class(rmean_type), intent(inout) :: rmean_var

    integer,intent(in)     :: ir_var_index
    integer,intent(in)     :: position_index
    
    integer :: i_pos              ! vector position loop index
    integer :: ir_pos_var         ! global variable index


    rmean_var%c_mean  = this%rvars(ir_var_index)%r81d(position_index)
     
    rmean_var%l_mean  = this%rvars(ir_var_index+1)%r81d(position_index)
    
    rmean_var%c_index = nint(this%rvars(ir_var_index+2)%r81d(position_index))
    
    return
  end subroutine GetRMeanRestartVar

  ! =======================================================================================
  
  subroutine SetRMeanRestartVar(this, rmean_var, ir_var_index, position_index)
    
    class(fates_restart_interface_type) , intent(inout) :: this
    class(rmean_type), intent(inout) :: rmean_var

    integer,intent(in)     :: ir_var_index
    integer,intent(in)     :: position_index
    
    integer :: i_pos              ! vector position loop index
    integer :: ir_pos_var         ! global variable index

    this%rvars(ir_var_index)%r81d(position_index) = rmean_var%c_mean
     
    this%rvars(ir_var_index+1)%r81d(position_index) = rmean_var%l_mean
    
    this%rvars(ir_var_index+2)%r81d(position_index) = real(rmean_var%c_index,r8)
    
    return
  end subroutine SetRMeanRestartVar

 ! =====================================================================================

  subroutine DefinePRTRestartVars(this,initialize_variables,ivar)

    ! ----------------------------------------------------------------------------------
    ! PARTEH variables are objects.  These objects
    ! each are registered to have things like names units and symbols
    ! as part of that object.  Thus, when defining, reading and writing restarts,
    ! instead of manually typing out each variable we want, we just loop through
    ! our list of ojbects.
    !
    ! We do have to loop through the different parts of the objects indepenently.
    ! For instance we can't have one loop that covers the states "val", and
    ! the net allocation and reactive transport flux "net_alloc", so we have to loop
    ! these each separately. As other fluxes are added in the future, they need
    ! their own definition.
    !
    ! Some of the code below is about parsing the strings of these objects
    ! and automatically building the names of the PARTEH output variables
    ! as we go.
    !
    ! Note that parteh variables may or may not be scalars. Each variable's
    ! position gets its own variable in the restart file.  So the variable
    ! name will also parse the string for that position.
    ! -----------------------------------------------------------------------------------


     use FatesIOVariableKindMod, only : cohort_r8

     class(fates_restart_interface_type) :: this
     logical, intent(in)                 :: initialize_variables
     integer,intent(inout)               :: ivar      ! global variable counter

     integer                             :: dummy_out ! dummy index for variable
                                                      ! position in global file
     integer                             :: i_var     ! loop counter for prt variables
     integer                             :: i_pos     ! loop counter for discrete position

     character(len=32)  :: symbol_base    ! Symbol name without position or flux type
     character(len=128) :: name_base      ! name without position or flux type
     character(len=4)   :: pos_symbol
     character(len=128) :: symbol
     character(len=256) :: long_name

     do i_var = 1, prt_global%num_vars

        ! The base symbol name
        symbol_base = prt_global%state_descriptor(i_var)%symbol

        ! The long name of the variable
        name_base = prt_global%state_descriptor(i_var)%longname

        do i_pos = 1, prt_global%state_descriptor(i_var)%num_pos

           ! String describing the physical position of the variable
           write(pos_symbol, '(I3.3)') i_pos

           ! Register the instantaneous state variable "val"
           ! ----------------------------------------------------------------------------

           ! The symbol that is written to file
           symbol    = trim(symbol_base)//'_val_'//trim(pos_symbol)

           ! The expanded long name of the variable
           long_name = trim(name_base)//', state var, position:'//trim(pos_symbol)

           call this%set_restart_var(vname=trim(symbol), &
                  vtype=cohort_r8, &
                  long_name=trim(long_name), &
                  units='kg', flushval = flushzero, &
                  hlms='CLM:ALM', initialize=initialize_variables, &
                  ivar=ivar, index = dummy_out )

           ! Register the turnover flux variables
           ! ----------------------------------------------------------------------------

           ! The symbol that is written to file
           symbol = trim(symbol_base)//'_turn_'//trim(pos_symbol)

           ! The expanded long name of the variable
           long_name     = trim(name_base)//', turnover, position:'//trim(pos_symbol)

           call this%set_restart_var(vname=trim(symbol), &
                 vtype=cohort_r8, &
                 long_name=trim(long_name), &
                 units='kg', flushval = flushzero, &
                 hlms='CLM:ALM', initialize=initialize_variables, &
                 ivar=ivar, index = dummy_out )



           ! Register the net allocation flux variable
           ! ----------------------------------------------------------------------------

           ! The symbol that is written to file
           symbol = trim(symbol_base)//'_net_'//trim(pos_symbol)

           ! The expanded long name of the variable
           long_name     = trim(name_base)//', net allocation/transp, position:'//trim(pos_symbol)

           call this%set_restart_var(vname=trim(symbol), &
                  vtype=cohort_r8, &
                  long_name=trim(long_name), &
                  units='kg', flushval = flushzero, &
                  hlms='CLM:ALM', initialize=initialize_variables, &
                  ivar=ivar, index = dummy_out )



           ! Register the burn flux variable
           ! ----------------------------------------------------------------------------
           ! The symbol that is written to file
           symbol    = trim(symbol_base)//'_burned_'//trim(pos_symbol)

           ! The expanded long name of the variable
           long_name = trim(name_base)//', burned mass:'//trim(pos_symbol)

           call this%set_restart_var(vname=symbol, &
                 vtype=cohort_r8, &
                 long_name=trim(long_name), &
                 units='kg', flushval = flushzero, &
                 hlms='CLM:ALM', initialize=initialize_variables, &
                 ivar=ivar, index = dummy_out )

        end do
     end do

     return
  end subroutine DefinePRTRestartVars

  ! =====================================================================================

  subroutine RegisterCohortVector(this,symbol_base, vtype, long_name_base, &
                                  units, veclength, flushval, hlms,   &
                                  initialize, ivar, index)


    ! The basic idea here is that instead of saving cohorts with vector data
    ! as long arrays in the restart file, we give each index of the vector
    ! its own variable.  This helps reduce the size of the restart files
    ! considerably.


    use FatesIOVariableKindMod, only : cohort_r8

    class(fates_restart_interface_type) :: this
    character(*),intent(in) :: symbol_base    ! Symbol name without position
    character(*),intent(in) :: vtype          ! String defining variable type
    character(*),intent(in) :: long_name_base ! name without position
    character(*),intent(in) :: units          ! units for this variable
    integer,intent(in)      :: veclength      ! length of the vector
    real(r8),intent(in)     :: flushval       ! Value to flush to
    character(*),intent(in) :: hlms           ! The HLMs this works in
    logical, intent(in)     :: initialize     ! Is this registering or counting?
    integer,intent(inout)   :: ivar           ! global variable counter
    integer,intent(out)     :: index          ! The variable index for this variable

    ! Local Variables
    character(len=4)        :: pos_symbol     ! vectors need text strings for each position
    character(len=128)      :: symbol         ! symbol  name written to file
    character(len=256)      :: long_name      ! long name written to file
    integer                 :: i_pos          ! loop counter for discrete position
    integer                 :: dummy_index


    ! We give each vector its own index that points to the first position

    index = ivar + 1

    do i_pos = 1, veclength

       ! String describing the physical position of the variable
       write(pos_symbol, '(I3.3)') i_pos

       ! The symbol that is written to file
       symbol    = trim(symbol_base)//'_vec_'//trim(pos_symbol)

       ! The expanded long name of the variable
       long_name = trim(long_name_base)//', position:'//trim(pos_symbol)

       call this%set_restart_var(vname=trim(symbol), &
            vtype=vtype, &
            long_name=trim(long_name), &
            units=units, flushval = flushval, &
            hlms='CLM:ALM', initialize=initialize, &
            ivar=ivar, index = dummy_index )

    end do

  end subroutine RegisterCohortVector
  
  ! =====================================================================================

  subroutine GetCohortRealVector(this, state_vector, len_state_vector, &
                                 variable_index_base, co_global_index)

    ! This subroutine walks through global cohort vector indices
    ! and pulls from the different associated restart variables

    class(fates_restart_interface_type) , intent(inout) :: this
    integer,intent(in)     :: len_state_vector
    real(r8),intent(inout) :: state_vector(len_state_vector)
    integer,intent(in)     :: variable_index_base
    integer,intent(in)     :: co_global_index

    integer :: i_pos              ! vector position loop index
    integer :: ir_pos_var         ! global variable index

    ir_pos_var = variable_index_base
    do i_pos = 1, len_state_vector
       state_vector(i_pos) = this%rvars(ir_pos_var)%r81d(co_global_index)
       ir_pos_var = ir_pos_var + 1
    end do
    return
 end subroutine GetCohortRealVector

  ! =====================================================================================

  subroutine SetCohortRealVector(this, state_vector, len_state_vector, &
                                  variable_index_base, co_global_index)

    ! This subroutine walks through global cohort vector indices
    ! and pushes into the restart arrays the different associated restart variables

    class(fates_restart_interface_type) , intent(inout) :: this
    integer,intent(in)   :: len_state_vector
    real(r8),intent(in)  :: state_vector(len_state_vector)
    integer,intent(in)   :: variable_index_base
    integer,intent(in)   :: co_global_index

    integer :: i_pos              ! vector position loop index
    integer :: ir_pos_var         ! global variable index

    ir_pos_var = variable_index_base
    do i_pos = 1, len_state_vector
       this%rvars(ir_pos_var)%r81d(co_global_index) = state_vector(i_pos)
       ir_pos_var = ir_pos_var + 1
    end do
    return
  end subroutine SetCohortRealVector


  ! =====================================================================================

  subroutine set_restart_var(this,vname,vtype,long_name,units,flushval, &
        hlms,initialize,ivar,index)

    use FatesUtilsMod, only : check_hlm_list
    use FatesInterfaceTypesMod, only : hlm_name

    ! arguments
    class(fates_restart_interface_type) :: this
    character(len=*),intent(in)  :: vname
    character(len=*),intent(in)  :: vtype
    character(len=*),intent(in)  :: units
    real(r8), intent(in)         :: flushval
    character(len=*),intent(in)  :: long_name
    character(len=*),intent(in)  :: hlms
    logical, intent(in)          :: initialize
    integer, intent(inout)       :: ivar
    integer, intent(inout)       :: index  ! This is the index for the variable of
                                           ! interest that is associated with an
                                           ! explict name (for fast reference during update)
                                           ! A zero is passed back when the variable is
                                           ! not used


    type(fates_restart_variable_type),pointer :: rvar
    integer :: ub1,lb1,ub2,lb2    ! Bounds for allocating the var
    integer :: ityp

    logical :: use_var

    use_var = check_hlm_list(trim(hlms), trim(hlm_name))


    if( use_var ) then

       ivar  = ivar+1
       index = ivar

       if( initialize )then

          call this%rvars(ivar)%Init(vname, units, long_name, vtype, flushval, &
               fates_restart_num_dim_kinds, this%dim_kinds, this%dim_bounds)

       end if
    else

       index = 0
    end if

    return
 end subroutine set_restart_var

 ! =====================================================================================

 subroutine set_restart_vectors(this,nc,nsites,sites)

   use FatesInterfaceTypesMod, only : fates_maxElementsPerPatch
   use FatesInterfaceTypesMod, only : numpft
   use EDTypesMod, only : ed_site_type
   use EDTypesMod, only : ed_cohort_type
   use EDTypesMod, only : ed_patch_type
   use EDTypesMod, only : maxSWb
   use EDTypesMod, only : nclmax
   use EDTypesMod, only : numWaterMem
   use EDTypesMod, only : num_vegtemp_mem
   use FatesInterfaceTypesMod, only : nlevdamage

    ! Arguments
    class(fates_restart_interface_type)             :: this
    integer                 , intent(in)            :: nc   ! clump index
    integer                 , intent(in)            :: nsites
    type(ed_site_type)      , intent(inout), target :: sites(nsites)

    ! Locals
    integer  :: s                         ! The local site index
    type(litter_type), pointer :: litt    ! pointer to patch's litter object

    ! ----------------------------------------------------------------------------------
    ! The following group of integers indicate the positional index (idx)
    ! of variables at different scales inside the I/O arrays (io)
    ! Keep in mind that many of these variables have a composite dimension
    ! at the patch scale.  To hold this memory, we borrow the cohort
    ! vector.  Thus the head of each array points to the first cohort
    ! of each patch. "io_idx_co_1st"
    ! ----------------------------------------------------------------------------------
    integer  :: io_idx_si      ! site index
    integer  :: io_idx_co_1st  ! 1st cohort of each patch
    integer  :: io_idx_co      ! cohort index
    integer  :: io_idx_pa_pft  ! each pft within each patch (pa_pft)
    integer  :: io_idx_pa_cwd  ! each cwd class within each patch (pa_cwd)
    integer  :: io_idx_pa_cwsl ! each cwd x soil layer
    integer  :: io_idx_pa_dcsl ! each decomposability x soil layer
    integer  :: io_idx_pa_dc   ! each decomposability index
    integer  :: io_idx_pa_ib   ! each SW band (vis/ir) per patch (pa_ib)
    integer  :: io_idx_si_wmem ! each water memory class within each site
    integer  :: io_idx_si_lyr_shell ! site - layer x shell index
    integer  :: io_idx_si_scpf ! each size-class x pft index within site
    integer  :: io_idx_si_sc   ! each size-class index within site
    integer  :: io_idx_si_capf ! each cohort age-class x pft index within site
    integer  :: io_idx_si_cacls ! each cohort age class index within site
    integer  :: io_idx_si_cdsc ! each damage-class x size class within site
    integer  :: io_idx_si_cdpf ! each damage-class x size x pft within site
    integer  :: io_idx_si_cwd  ! each site-cwd index
    integer  :: io_idx_si_pft  ! each site-pft index
    integer  :: io_idx_si_vtmem ! indices for veg-temp memory at site
    integer  :: io_idx_pa_ncl   ! each canopy layer within each patch

    ! Some counters (for checking mostly)
    integer  :: totalcohorts   ! total cohort count on this thread (diagnostic)
    integer  :: patchespersite   ! number of patches per site
    integer  :: cohortsperpatch  ! number of cohorts per patch

    integer  :: ft               ! functional type index
    integer  :: el               ! element loop index
    integer  :: ilyr             ! soil layer index
    integer  :: nlevsoil         ! total soil layers in patch of interest
    integer  :: k,j,i            ! indices to the radiation matrix
    integer  :: iscpf            ! multiplex loop counter for size x pft
    integer  :: ir_prt_var       ! loop counter for var x position
    integer  :: i_var            ! loop counter for PRT variables
    integer  :: i_pos            ! loop counter for discrete PRT positions
    integer  :: i_scls           ! loop counter for size-class
    integer  :: i_cacls          ! loop counter for cohort age class
    integer  :: i_cwd            ! loop counter for cwd
    integer  :: i_pft            ! loop counter for pft
    integer  :: i_cdam           ! loop counter for damage
    integer  :: icdi             ! loop counter for damage
    integer  :: icdj             ! loop counter for damage
    
    type(fates_restart_variable_type) :: rvar
    type(ed_patch_type),pointer  :: cpatch
    type(ed_cohort_type),pointer :: ccohort


    associate( rio_npatch_si           => this%rvars(ir_npatch_si)%int1d, &
           rio_cd_status_si            => this%rvars(ir_cd_status_si)%int1d, &
           rio_nchill_days_si          => this%rvars(ir_nchill_days_si)%int1d, &
           rio_ncold_days_si           => this%rvars(ir_ncold_days_si)%int1d, &
           rio_cleafondate_si          => this%rvars(ir_cleafondate_si)%int1d, &
           rio_cleafoffdate_si         => this%rvars(ir_cleafoffdate_si)%int1d, &
           rio_cndaysleafon_si         => this%rvars(ir_cndaysleafon_si)%int1d, &
           rio_cndaysleafoff_si        => this%rvars(ir_cndaysleafoff_si)%int1d, &
           rio_phenmodeldate_si        => this%rvars(ir_phenmodeldate_si)%int1d, &
           rio_acc_ni_si               => this%rvars(ir_acc_ni_si)%r81d, &
           rio_gdd_si                  => this%rvars(ir_gdd_si)%r81d, &
           rio_snow_depth_si           => this%rvars(ir_snow_depth_si)%r81d, &
           rio_trunk_product_si        => this%rvars(ir_trunk_product_si)%r81d, &
           rio_ncohort_pa              => this%rvars(ir_ncohort_pa)%int1d, &
           rio_fcansno_pa              => this%rvars(ir_fcansno_pa)%r81d, &
           rio_solar_zenith_flag_pa    => this%rvars(ir_solar_zenith_flag_pa)%int1d, &
           rio_solar_zenith_angle_pa   => this%rvars(ir_solar_zenith_angle_pa)%r81d, &
           rio_canopy_layer_co         => this%rvars(ir_canopy_layer_co)%int1d, &
           rio_canopy_layer_yesterday_co    => this%rvars(ir_canopy_layer_yesterday_co)%r81d, &
           rio_crowndamage_co          => this%rvars(ir_crowndamage_co)%int1d, &
           rio_canopy_trim_co          => this%rvars(ir_canopy_trim_co)%r81d, &
           rio_seed_prod_co            => this%rvars(ir_seed_prod_co)%r81d, &
           rio_size_class_lasttimestep => this%rvars(ir_size_class_lasttimestep_co)%int1d, &
           rio_dbh_co                  => this%rvars(ir_dbh_co)%r81d, &
           rio_coage_co                => this%rvars(ir_coage_co)%r81d, &
           rio_g_sb_laweight_co        => this%rvars(ir_g_sb_laweight_co)%r81d, &
           rio_height_co               => this%rvars(ir_height_co)%r81d, &
           rio_nplant_co               => this%rvars(ir_nplant_co)%r81d, &
           rio_gpp_acc_co              => this%rvars(ir_gpp_acc_co)%r81d, &
           rio_npp_acc_co              => this%rvars(ir_npp_acc_co)%r81d, &
           rio_resp_acc_co             => this%rvars(ir_resp_acc_co)%r81d, &
           rio_gpp_acc_hold_co         => this%rvars(ir_gpp_acc_hold_co)%r81d, &
           rio_resp_acc_hold_co        => this%rvars(ir_resp_acc_hold_co)%r81d, &
           rio_npp_acc_hold_co         => this%rvars(ir_npp_acc_hold_co)%r81d, &
           rio_resp_m_def_co           => this%rvars(ir_resp_m_def_co)%r81d, &
           rio_bmort_co                => this%rvars(ir_bmort_co)%r81d, &
           rio_hmort_co                => this%rvars(ir_hmort_co)%r81d, &
           rio_cmort_co                => this%rvars(ir_cmort_co)%r81d, &
           rio_daily_nh4_uptake_co     => this%rvars(ir_daily_nh4_uptake_co)%r81d, &
           rio_daily_no3_uptake_co     => this%rvars(ir_daily_no3_uptake_co)%r81d, &
           rio_daily_p_uptake_co       => this%rvars(ir_daily_p_uptake_co)%r81d, &
           rio_daily_c_efflux_co       => this%rvars(ir_daily_c_efflux_co)%r81d, &
           rio_daily_n_efflux_co       => this%rvars(ir_daily_n_efflux_co)%r81d, &
           rio_daily_p_efflux_co       => this%rvars(ir_daily_p_efflux_co)%r81d, &
           rio_daily_n_demand_co       => this%rvars(ir_daily_n_demand_co)%r81d, &
           rio_daily_p_demand_co       => this%rvars(ir_daily_p_demand_co)%r81d, &
           rio_daily_n_need_co         => this%rvars(ir_daily_n_need_co)%r81d, &
           rio_daily_p_need_co         => this%rvars(ir_daily_p_need_co)%r81d, &
           rio_smort_co                => this%rvars(ir_smort_co)%r81d, &
           rio_asmort_co               => this%rvars(ir_asmort_co)%r81d, &
           rio_dgmort_co               => this%rvars(ir_dgmort_co)%r81d, &
           rio_frmort_co               => this%rvars(ir_frmort_co)%r81d, &
           rio_lmort_direct_co         => this%rvars(ir_lmort_direct_co)%r81d, &
           rio_lmort_collateral_co     => this%rvars(ir_lmort_collateral_co)%r81d, &
           rio_lmort_infra_co          => this%rvars(ir_lmort_infra_co)%r81d, &
           rio_ddbhdt_co               => this%rvars(ir_ddbhdt_co)%r81d, &
           rio_resp_tstep_co           => this%rvars(ir_resp_tstep_co)%r81d, &
           rio_pft_co                  => this%rvars(ir_pft_co)%int1d, &
           rio_status_co               => this%rvars(ir_status_co)%int1d, &
           rio_efleaf_co               => this%rvars(ir_efleaf_co)%r81d, &
           rio_effnrt_co               => this%rvars(ir_effnrt_co)%r81d, &
           rio_efstem_co               => this%rvars(ir_efstem_co)%r81d, &
           rio_isnew_co                => this%rvars(ir_isnew_co)%int1d, &
           rio_gnd_alb_dif_pasb        => this%rvars(ir_gnd_alb_dif_pasb)%r81d, &
           rio_gnd_alb_dir_pasb        => this%rvars(ir_gnd_alb_dir_pasb)%r81d, &
           rio_spread_si               => this%rvars(ir_spread_si)%r81d, &
           rio_livegrass_pa            => this%rvars(ir_livegrass_pa)%r81d, &
           rio_age_pa                  => this%rvars(ir_age_pa)%r81d, &
           rio_patchdistturbcat_pa     => this%rvars(ir_patchdistturbcat_pa)%int1d, &
           rio_agesinceanthrodist_pa   => this%rvars(ir_agesinceanthrodist_pa)%r81d, &
           rio_nocomp_pft_label_pa     => this%rvars(ir_nocomp_pft_label_pa)%int1d, &
           rio_area_pa                 => this%rvars(ir_area_pa)%r81d, &
           rio_dd_status_sift          => this%rvars(ir_dd_status_sift)%int1d, &
           rio_dleafondate_sift        => this%rvars(ir_dleafondate_sift)%int1d, &
           rio_dleafoffdate_sift       => this%rvars(ir_dleafoffdate_sift)%int1d, &
           rio_dndaysleafon_sift       => this%rvars(ir_dndaysleafon_sift)%int1d, &
           rio_dndaysleafoff_sift      => this%rvars(ir_dndaysleafoff_sift)%int1d, &
           rio_elong_factor_sift       => this%rvars(ir_elong_factor_sift)%r81d, &
           rio_liqvolmem_siwmft        => this%rvars(ir_liqvolmem_siwmft)%r81d, &
           rio_smpmem_siwmft           => this%rvars(ir_smpmem_siwmft)%r81d, &
           rio_vegtempmem_sitm         => this%rvars(ir_vegtempmem_sitm)%r81d, &
           rio_recrate_sift            => this%rvars(ir_recrate_sift)%r81d, &
           rio_use_this_pft_sift       => this%rvars(ir_use_this_pft_sift)%int1d, &
           rio_area_pft_sift           => this%rvars(ir_area_pft_sift)%r81d, &
           rio_fmortrate_cano_siscpf   => this%rvars(ir_fmortrate_cano_siscpf)%r81d, &
           rio_fmortrate_usto_siscpf   => this%rvars(ir_fmortrate_usto_siscpf)%r81d, &
           rio_imortrate_siscpf        => this%rvars(ir_imortrate_siscpf)%r81d, &
           rio_fmortrate_crown_siscpf  => this%rvars(ir_fmortrate_crown_siscpf)%r81d, &
           rio_fmortrate_cambi_siscpf  => this%rvars(ir_fmortrate_cambi_siscpf)%r81d, &
           rio_termnindiv_cano_siscpf  => this%rvars(ir_termnindiv_cano_siscpf)%r81d, &
           rio_termnindiv_usto_siscpf  => this%rvars(ir_termnindiv_usto_siscpf)%r81d, &
           rio_growflx_fusion_siscpf   => this%rvars(ir_growflx_fusion_siscpf)%r81d,  &
           rio_demorate_sisc           => this%rvars(ir_demorate_sisc)%r81d, &
           rio_promrate_sisc           => this%rvars(ir_promrate_sisc)%r81d, &
           rio_termcarea_cano_si       => this%rvars(ir_termcarea_cano_si)%r81d, &
           rio_termcarea_usto_si       => this%rvars(ir_termcarea_usto_si)%r81d, &
           
           rio_imortcarea_si           => this%rvars(ir_imortcarea_si)%r81d, &
           rio_fmortcarea_cano_si      => this%rvars(ir_fmortcarea_cano_si)%r81d, &
           rio_fmortcarea_usto_si      => this%rvars(ir_fmortcarea_usto_si)%r81d, &
           rio_termcflux_cano_sipft    => this%rvars(ir_termcflux_cano_sipft)%r81d, &
           rio_termcflux_usto_sipft    => this%rvars(ir_termcflux_usto_sipft)%r81d, &
           rio_democflux_si            => this%rvars(ir_democflux_si)%r81d, &
           rio_promcflux_si            => this%rvars(ir_promcflux_si)%r81d, &
           rio_imortcflux_sipft        => this%rvars(ir_imortcflux_sipft)%r81d, &
           rio_fmortcflux_cano_sipft   => this%rvars(ir_fmortcflux_cano_sipft)%r81d, &
           rio_fmortcflux_usto_sipft   => this%rvars(ir_fmortcflux_usto_sipft)%r81d, &
           rio_imortrate_sicdpf        => this%rvars(ir_imortrate_sicdpf)%r81d, &
           rio_imortcflux_sicdsc       => this%rvars(ir_imortcflux_sicdsc)%r81d, &
           rio_termcflux_cano_sicdsc   => this%rvars(ir_termcflux_cano_sicdsc)%r81d, &
           rio_termnindiv_cano_sicdpf  => this%rvars(ir_termnindiv_cano_sicdpf)%r81d, &
           rio_termcflux_usto_sicdsc   => this%rvars(ir_termcflux_usto_sicdsc)%r81d, &
           rio_termnindiv_usto_sicdpf  => this%rvars(ir_termnindiv_usto_sicdpf)%r81d, &
           rio_fmortrate_cano_sicdpf   => this%rvars(ir_fmortrate_cano_sicdpf)%r81d, &
           rio_fmortrate_usto_sicdpf   => this%rvars(ir_fmortrate_usto_sicdpf)%r81d, &
           rio_fmortcflux_cano_sicdsc  => this%rvars(ir_fmortcflux_cano_sicdsc)%r81d, &
           rio_fmortcflux_usto_sicdsc  => this%rvars(ir_fmortcflux_usto_sicdsc)%r81d, &
           rio_crownarea_cano_damage_si=> this%rvars(ir_crownarea_cano_si)%r81d, &
           rio_crownarea_usto_damage_si=> this%rvars(ir_crownarea_usto_si)%r81d)
      
       totalCohorts = 0

       ! ---------------------------------------------------------------------------------
       ! Flush arrays to values defined by %flushval (see registry entry in
       ! subroutine define_history_vars()
       ! ---------------------------------------------------------------------------------
       call this%flush_rvars(nc)

       do s = 1,nsites

          ! Calculate the offsets
          ! fcolumn is the global column index of the current site.
          ! For the first site, if that site aligns with the first column index
          ! in the clump, than the offset should be be equal to begCohort

          io_idx_si      = this%restart_map(nc)%site_index(s)
          io_idx_co_1st  = this%restart_map(nc)%cohort1_index(s)

          io_idx_co      = io_idx_co_1st
          io_idx_pa_ib   = io_idx_co_1st
          io_idx_si_wmem = io_idx_co_1st
          io_idx_si_vtmem = io_idx_co_1st
          io_idx_pa_ncl   = io_idx_co_1st

          ! Hydraulics counters  lyr = hydraulic layer, shell = rhizosphere shell
          io_idx_si_lyr_shell = io_idx_co_1st
          io_idx_si_sc   = io_idx_co_1st
          io_idx_si_capf = io_idx_co_1st
          io_idx_si_cacls= io_idx_co_1st
          io_idx_si_cdsc = io_idx_co_1st
          io_idx_si_cdpf = io_idx_co_1st

          ! recruitment rate
          do i_pft = 1,numpft
             rio_recrate_sift(io_idx_co_1st+i_pft-1)   = sites(s)%recruitment_rate(i_pft)
          end do

          do i_pft = 1,numpft
             rio_use_this_pft_sift(io_idx_co_1st+i_pft-1)   = sites(s)%use_this_pft(i_pft)
          end do

          do i_pft = 1,numpft
             rio_area_pft_sift(io_idx_co_1st+i_pft-1)      = sites(s)%area_pft(i_pft)
          end do

          do el = 1, num_elements

             io_idx_si_cwd = io_idx_co_1st
             io_idx_si_pft = io_idx_co_1st
             io_idx_si_scpf = io_idx_co_1st

             do i_cwd=1,ncwd
                this%rvars(ir_cwdagin_flxdg+el-1)%r81d(io_idx_si_cwd) = sites(s)%flux_diags(el)%cwd_ag_input(i_cwd)
                this%rvars(ir_cwdbgin_flxdg+el-1)%r81d(io_idx_si_cwd) = sites(s)%flux_diags(el)%cwd_bg_input(i_cwd)
                io_idx_si_cwd = io_idx_si_cwd + 1
             end do

             do i_pft=1,numpft
                this%rvars(ir_leaflittin_flxdg+el-1)%r81d(io_idx_si_pft) = sites(s)%flux_diags(el)%leaf_litter_input(i_pft)
                this%rvars(ir_rootlittin_flxdg+el-1)%r81d(io_idx_si_pft) = sites(s)%flux_diags(el)%root_litter_input(i_pft)
                io_idx_si_pft = io_idx_si_pft + 1
             end do

             iscpf = 1
             do i_scls = 1, nlevsclass
                do i_pft = 1, numpft
                   this%rvars(ir_efflux_flxdg+el-1)%r81d(io_idx_si_scpf) = sites(s)%flux_diags(el)%nutrient_efflux_scpf(iscpf)
                   this%rvars(ir_uptake_flxdg+el-1)%r81d(io_idx_si_scpf) = sites(s)%flux_diags(el)%nutrient_uptake_scpf(iscpf)
                   iscpf = iscpf + 1
                   io_idx_si_scpf = io_idx_si_scpf + 1
                end do
             end do


             this%rvars(ir_oldstock_mbal+el-1)%r81d(io_idx_si) = sites(s)%mass_balance(el)%old_stock
             this%rvars(ir_errfates_mbal+el-1)%r81d(io_idx_si) = sites(s)%mass_balance(el)%err_fates
             this%rvars(ir_woodprod_mbal+el-1)%r81d(io_idx_si) = sites(s)%mass_balance(el)%wood_product
             
          end do


          ! canopy spread term
          rio_spread_si(io_idx_si)   = sites(s)%spread

          cpatch => sites(s)%oldest_patch

          ! new column, reset num patches
          patchespersite = 0

          do while(associated(cpatch))

             ! found patch, increment
             patchespersite = patchespersite + 1

             ccohort => cpatch%shortest

             ! new patch, reset num cohorts
             cohortsperpatch = 0

             do while(associated(ccohort))

                ! found cohort, increment
                cohortsperpatch = cohortsperpatch + 1
                totalCohorts    = totalCohorts + 1

                if ( debug ) then
                   write(fates_log(),*) 'CLTV io_idx_co ', io_idx_co
                   write(fates_log(),*) 'CLTV lowerbound ', lbound(rio_npp_acc_co,1)
                   write(fates_log(),*) 'CLTV upperbound  ', ubound(rio_npp_acc_co,1)
                endif


                ! Fill output arrays of PRT variables
                ! We just loop through the objects, and reference our members relative
                ! the base index of the PRT variables
                ! -----------------------------------------------------------------------

                ir_prt_var = ir_prt_base
                do i_var = 1, prt_global%num_vars
                   do i_pos = 1, prt_global%state_descriptor(i_var)%num_pos

                      ir_prt_var = ir_prt_var + 1
                      this%rvars(ir_prt_var)%r81d(io_idx_co) = &
                            ccohort%prt%variables(i_var)%val(i_pos)

                      ir_prt_var = ir_prt_var + 1
                      this%rvars(ir_prt_var)%r81d(io_idx_co) = &
                            ccohort%prt%variables(i_var)%turnover(i_pos)

                      ir_prt_var = ir_prt_var + 1
                      this%rvars(ir_prt_var)%r81d(io_idx_co) = &
                            ccohort%prt%variables(i_var)%net_alloc(i_pos)

                      ir_prt_var = ir_prt_var + 1
                      this%rvars(ir_prt_var)%r81d(io_idx_co) = &
                            ccohort%prt%variables(i_var)%burned(i_pos)

                   end do
                end do


                if(hlm_use_planthydro==itrue)then

                   ! Load the water contents
                   call this%SetCohortRealVector(ccohort%co_hydr%th_ag,n_hypool_ag, &
                                                 ir_hydro_th_ag_covec,io_idx_co)
                   call this%SetCohortRealVector(ccohort%co_hydr%th_aroot,sites(s)%si_hydr%nlevrhiz, &
                                                 ir_hydro_th_aroot_covec,io_idx_co)

                   this%rvars(ir_hydro_th_troot)%r81d(io_idx_co) = ccohort%co_hydr%th_troot

                   this%rvars(ir_hydro_errh2o)%r81d(io_idx_co) = ccohort%co_hydr%errh2o

                end if

                rio_canopy_layer_co(io_idx_co) = ccohort%canopy_layer
                rio_canopy_layer_yesterday_co(io_idx_co) = ccohort%canopy_layer_yesterday
                rio_crowndamage_co(io_idx_co) = ccohort%crowndamage
                rio_canopy_trim_co(io_idx_co)  = ccohort%canopy_trim
                rio_seed_prod_co(io_idx_co)    = ccohort%seed_prod
                rio_size_class_lasttimestep(io_idx_co) = ccohort%size_class_lasttimestep
                rio_dbh_co(io_idx_co)          = ccohort%dbh
                rio_coage_co(io_idx_co)        = ccohort%coage
                rio_height_co(io_idx_co)       = ccohort%hite
                rio_g_sb_laweight_co(io_idx_co)= ccohort%g_sb_laweight
                rio_nplant_co(io_idx_co)       = ccohort%n
                rio_gpp_acc_co(io_idx_co)      = ccohort%gpp_acc
                rio_npp_acc_co(io_idx_co)      = ccohort%npp_acc
                rio_resp_acc_co(io_idx_co)     = ccohort%resp_acc
                rio_gpp_acc_hold_co(io_idx_co) = ccohort%gpp_acc_hold
                rio_resp_acc_hold_co(io_idx_co) = ccohort%resp_acc_hold
                rio_npp_acc_hold_co(io_idx_co) = ccohort%npp_acc_hold

                rio_resp_m_def_co(io_idx_co)   = ccohort%resp_m_def

                rio_bmort_co(io_idx_co)        = ccohort%bmort
                rio_hmort_co(io_idx_co)        = ccohort%hmort
                rio_cmort_co(io_idx_co)        = ccohort%cmort
                rio_smort_co(io_idx_co)        = ccohort%smort
                rio_asmort_co(io_idx_co)       = ccohort%asmort
                rio_dgmort_co(io_idx_co)       = ccohort%dgmort
                rio_frmort_co(io_idx_co)       = ccohort%frmort                

                ! Nutrient uptake/efflux
                rio_daily_no3_uptake_co(io_idx_co) = ccohort%daily_no3_uptake
                rio_daily_nh4_uptake_co(io_idx_co) = ccohort%daily_nh4_uptake
                rio_daily_p_uptake_co(io_idx_co) = ccohort%daily_p_uptake

                rio_daily_c_efflux_co(io_idx_co) = ccohort%daily_c_efflux
                rio_daily_n_efflux_co(io_idx_co) = ccohort%daily_n_efflux
                rio_daily_p_efflux_co(io_idx_co) = ccohort%daily_p_efflux

                rio_daily_n_demand_co(io_idx_co) = ccohort%daily_n_demand
                rio_daily_p_demand_co(io_idx_co) = ccohort%daily_p_demand
                rio_daily_n_need_co(io_idx_co)   = ccohort%daily_n_need
                rio_daily_p_need_co(io_idx_co)   = ccohort%daily_p_need

                !Logging
                rio_lmort_direct_co(io_idx_co)       = ccohort%lmort_direct
                rio_lmort_collateral_co(io_idx_co)   = ccohort%lmort_collateral
                rio_lmort_infra_co(io_idx_co)        = ccohort%lmort_infra

                rio_ddbhdt_co(io_idx_co)       = ccohort%ddbhdt
                rio_resp_tstep_co(io_idx_co)   = ccohort%resp_tstep
                rio_pft_co(io_idx_co)          = ccohort%pft
                rio_status_co(io_idx_co)       = ccohort%status_coh
                rio_efleaf_co(io_idx_co)       = ccohort%efleaf_coh
                rio_effnrt_co(io_idx_co)       = ccohort%effnrt_coh
                rio_efstem_co(io_idx_co)       = ccohort%efstem_coh
                if ( ccohort%isnew ) then
                   rio_isnew_co(io_idx_co)     = new_cohort
                else
                   rio_isnew_co(io_idx_co)     = old_cohort
                endif

                if (hlm_use_sp .eq. itrue) then
                    this%rvars(ir_c_area_co)%r81d(io_idx_co) = ccohort%c_area
                    this%rvars(ir_treelai_co)%r81d(io_idx_co) = ccohort%treelai
                    this%rvars(ir_treesai_co)%r81d(io_idx_co) = ccohort%treesai
                end if

                if ( debug ) then
                   write(fates_log(),*) 'CLTV offsetNumCohorts II ',io_idx_co, &
                         cohortsperpatch
                endif

                !  (Keeping as an example)
                ! call this%SetRMeanRestartVar(ccohort%tveg_lpa, ir_tveglpa_co, io_idx_co)

                io_idx_co = io_idx_co + 1

                ccohort => ccohort%taller

             enddo ! ccohort do while

             !
             ! deal with patch level fields here
             !
             rio_livegrass_pa(io_idx_co_1st)   = cpatch%livegrass
             rio_age_pa(io_idx_co_1st)         = cpatch%age
             rio_patchdistturbcat_pa(io_idx_co_1st)   = cpatch%anthro_disturbance_label
             rio_agesinceanthrodist_pa(io_idx_co_1st) = cpatch%age_since_anthro_disturbance
             rio_nocomp_pft_label_pa(io_idx_co_1st)= cpatch%nocomp_pft_label
             rio_area_pa(io_idx_co_1st)        = cpatch%area

             ! Patch level running means
             call this%SetRMeanRestartVar(cpatch%tveg24, ir_tveg24_pa, io_idx_co_1st)
             call this%SetRMeanRestartVar(cpatch%tveg_lpa, ir_tveglpa_pa, io_idx_co_1st)
             
             ! set cohorts per patch for IO
             rio_ncohort_pa( io_idx_co_1st )   = cohortsperpatch

             rio_fcansno_pa( io_idx_co_1st )   = cpatch%fcansno

             ! Set zenith angle info
             if ( cpatch%solar_zenith_flag ) then
                rio_solar_zenith_flag_pa(io_idx_co_1st)     = itrue
             else
                rio_solar_zenith_flag_pa(io_idx_co_1st)     = ifalse
             endif
             rio_solar_zenith_angle_pa( io_idx_co_1st) = cpatch%solar_zenith_angle

             if ( debug ) then
                write(fates_log(),*) 'offsetNumCohorts III ' &
                      ,io_idx_co,cohortsperpatch
             endif

             io_idx_pa_pft  = io_idx_co_1st
             do i = 1,numpft
                this%rvars(ir_scorch_ht_pa_pft)%r81d(io_idx_pa_pft) = cpatch%scorch_ht(i)
                io_idx_pa_pft      = io_idx_pa_pft + 1
             end do

             io_idx_pa_cwd  = io_idx_co_1st
             do i = 1,nfsc
                this%rvars(ir_litter_moisture_pa_nfsc)%r81d(io_idx_pa_cwd) = cpatch%litter_moisture(i)
                io_idx_pa_cwd      = io_idx_pa_cwd + 1
             end do

             ! --------------------------------------------------------------------------
             ! Send litter to the restart arrays
             ! Each element has its own variable, so we have to make sure
             ! we keep re-setting this
             ! --------------------------------------------------------------------------

             do el = 0, num_elements-1

                 io_idx_pa_pft  = io_idx_co_1st
                 io_idx_pa_cwd  = io_idx_co_1st
                 io_idx_pa_cwsl = io_idx_co_1st
                 io_idx_pa_dcsl = io_idx_co_1st
                 io_idx_pa_dc   = io_idx_co_1st

                 litt => cpatch%litter(el+1)

                 do i = 1,numpft
                    this%rvars(ir_seed_litt+el)%r81d(io_idx_pa_pft) = litt%seed(i)
                    this%rvars(ir_seedgerm_litt+el)%r81d(io_idx_pa_pft) = litt%seed_germ(i)
                    this%rvars(ir_seed_decay_litt+el)%r81d(io_idx_pa_pft) = litt%seed_decay(i)
                    this%rvars(ir_seedgerm_decay_litt+el)%r81d(io_idx_pa_pft) = litt%seed_germ_decay(i)
                    io_idx_pa_pft = io_idx_pa_pft + 1
                 end do


                 do i = 1,ndcmpy
                     this%rvars(ir_leaf_litt+el)%r81d(io_idx_pa_dc) = litt%leaf_fines(i)
                     this%rvars(ir_lfines_frag_litt+el)%r81d(io_idx_pa_dc) = litt%leaf_fines_frag(i)
                     io_idx_pa_dc = io_idx_pa_dc + 1
                     do ilyr=1,sites(s)%nlevsoil
                         this%rvars(ir_fnrt_litt+el)%r81d(io_idx_pa_dcsl) = litt%root_fines(i,ilyr)
                         this%rvars(ir_rfines_frag_litt+el)%r81d(io_idx_pa_dcsl) = litt%root_fines_frag(i,ilyr)
                         io_idx_pa_dcsl = io_idx_pa_dcsl + 1
                     end do
                 end do

                 do i = 1,ncwd
                     this%rvars(ir_agcwd_litt+el)%r81d(io_idx_pa_cwd) = litt%ag_cwd(i)
                     this%rvars(ir_agcwd_frag_litt+el)%r81d(io_idx_pa_cwd) = litt%ag_cwd_frag(i)
                     io_idx_pa_cwd = io_idx_pa_cwd + 1
                     do ilyr=1,sites(s)%nlevsoil
                         this%rvars(ir_bgcwd_litt+el)%r81d(io_idx_pa_cwsl) = litt%bg_cwd(i,ilyr)
                         this%rvars(ir_bgcwd_frag_litt+el)%r81d(io_idx_pa_cwsl) = litt%bg_cwd_frag(i,ilyr)
                         io_idx_pa_cwsl = io_idx_pa_cwsl + 1
                     end do
                 end do

             end do


             do i = 1,maxSWb
                rio_gnd_alb_dif_pasb(io_idx_pa_ib) = cpatch%gnd_alb_dif(i)
                rio_gnd_alb_dir_pasb(io_idx_pa_ib) = cpatch%gnd_alb_dir(i)
                io_idx_pa_ib = io_idx_pa_ib + 1
             end do

             if (hlm_use_sp .eq. itrue) then
               do i = 1,nclmax
                 this%rvars(ir_canopy_layer_tlai_pa)%r81d(io_idx_pa_ncl) = cpatch%canopy_layer_tlai(i)
                 io_idx_pa_ncl = io_idx_pa_ncl + 1
               end do
             end if

             ! Set the first cohort index to the start of the next patch, increment
             ! by the maximum number of cohorts per patch
             io_idx_co_1st = io_idx_co_1st + fates_maxElementsPerPatch

             ! reset counters so that they are all advanced evenly.
             io_idx_pa_pft  = io_idx_co_1st
             io_idx_pa_cwd  = io_idx_co_1st
             io_idx_pa_ib   = io_idx_co_1st
             io_idx_co      = io_idx_co_1st
             io_idx_pa_ncl  = io_idx_co_1st

             if ( debug ) then
                write(fates_log(),*) 'CLTV io_idx_co_1st ', io_idx_co_1st
                write(fates_log(),*) 'CLTV numCohort ', cohortsperpatch
                write(fates_log(),*) 'CLTV totalCohorts ', totalCohorts
             end if

             cpatch => cpatch%younger

          enddo ! cpatch do while

          io_idx_si_scpf = io_idx_co_1st

          ! Fill the site level diagnostics arrays
          do i_scls = 1, nlevsclass
             do i_pft = 1, numpft

                rio_fmortrate_cano_siscpf(io_idx_si_scpf)  = sites(s)%fmort_rate_canopy(i_scls, i_pft)
                rio_fmortrate_usto_siscpf(io_idx_si_scpf)  = sites(s)%fmort_rate_ustory(i_scls, i_pft)
                rio_imortrate_siscpf(io_idx_si_scpf)       = sites(s)%imort_rate(i_scls, i_pft)
                rio_fmortrate_crown_siscpf(io_idx_si_scpf) = sites(s)%fmort_rate_crown(i_scls, i_pft)
                rio_fmortrate_cambi_siscpf(io_idx_si_scpf) = sites(s)%fmort_rate_cambial(i_scls, i_pft)
                rio_termnindiv_cano_siscpf(io_idx_si_scpf) = sites(s)%term_nindivs_canopy(i_scls,i_pft)
                rio_termnindiv_usto_siscpf(io_idx_si_scpf) = sites(s)%term_nindivs_ustory(i_scls,i_pft)
                rio_growflx_fusion_siscpf(io_idx_si_scpf)  = sites(s)%growthflux_fusion(i_scls, i_pft)

                io_idx_si_scpf = io_idx_si_scpf + 1
             end do

             rio_demorate_sisc(io_idx_si_sc) = sites(s)%demotion_rate(i_scls)
             rio_promrate_sisc(io_idx_si_sc) = sites(s)%promotion_rate(i_scls)

             io_idx_si_sc = io_idx_si_sc + 1
          end do
          rio_termcarea_cano_si(io_idx_si)  = sites(s)%term_crownarea_canopy
          rio_termcarea_usto_si(io_idx_si)  = sites(s)%term_crownarea_ustory
          

          ! this only copies live portions of transitions - but that's ok because the mortality
          ! bit only needs to be added for history outputs
          if(hlm_use_tree_damage .eq. itrue) then
             
             do i_scls = 1, nlevsclass
                do i_cdam = 1, nlevdamage
                   do i_pft = 1, numpft 
                      rio_imortrate_sicdpf(io_idx_si_cdpf)       = sites(s)%imort_rate_damage(i_cdam, i_scls, i_pft)
                      rio_termnindiv_cano_sicdpf(io_idx_si_cdpf) = sites(s)%term_nindivs_canopy_damage(i_cdam,i_scls,i_pft)
                      rio_termnindiv_usto_sicdpf(io_idx_si_cdpf) = sites(s)%term_nindivs_ustory_damage(i_cdam,i_scls,i_pft)
                      rio_imortcflux_sicdsc(io_idx_si_cdsc)      = sites(s)%imort_cflux_damage(i_cdam, i_scls)
                      rio_termcflux_cano_sicdsc(io_idx_si_cdsc)  = sites(s)%term_cflux_canopy_damage(i_cdam, i_scls)
                      rio_termcflux_usto_sicdsc(io_idx_si_cdsc)  = sites(s)%term_cflux_ustory_damage(i_cdam, i_scls)
                      rio_fmortrate_cano_sicdpf(io_idx_si_cdpf)  = sites(s)%fmort_rate_canopy_damage(i_cdam, i_scls, i_pft)
                      rio_fmortrate_usto_sicdpf(io_idx_si_cdpf)  = sites(s)%fmort_rate_ustory_damage(i_cdam, i_scls, i_pft)
                      rio_fmortcflux_cano_sicdsc(io_idx_si_cdsc) = sites(s)%fmort_cflux_canopy_damage(i_cdam, i_scls)
                      rio_fmortcflux_usto_sicdsc(io_idx_si_cdsc) = sites(s)%fmort_cflux_ustory_damage(i_cdam, i_scls)
                      io_idx_si_cdsc = io_idx_si_cdsc + 1
                      io_idx_si_cdpf = io_idx_si_cdpf + 1
                   end do
                end do
             end do

             rio_crownarea_cano_damage_si(io_idx_si) = sites(s)%crownarea_canopy_damage
             rio_crownarea_usto_damage_si(io_idx_si) = sites(s)%crownarea_ustory_damage
             
          end if

          
          rio_democflux_si(io_idx_si)       = sites(s)%demotion_carbonflux
          rio_promcflux_si(io_idx_si)       = sites(s)%promotion_carbonflux

          io_idx_si_pft = io_idx_co_1st
          do i_pft = 1, numpft
             rio_termcflux_cano_sipft(io_idx_si_pft)  = sites(s)%term_carbonflux_canopy(i_pft)
             rio_termcflux_usto_sipft(io_idx_si_pft)  = sites(s)%term_carbonflux_ustory(i_pft)
             rio_fmortcflux_cano_sipft(io_idx_si_pft) = sites(s)%fmort_carbonflux_canopy(i_pft)
             rio_fmortcflux_usto_sipft(io_idx_si_pft) = sites(s)%fmort_carbonflux_ustory(i_pft)
             rio_imortcflux_sipft(io_idx_si_pft)      = sites(s)%imort_carbonflux(i_pft)
             io_idx_si_pft = io_idx_si_pft + 1
          end do

<<<<<<< HEAD
          rio_cd_status_si(io_idx_si)     = sites(s)%cstatus
          rio_nchill_days_si(io_idx_si)   = sites(s)%nchilldays
          rio_ncold_days_si(io_idx_si)    = sites(s)%ncolddays
          rio_cleafondate_si(io_idx_si)   = sites(s)%cleafondate
          rio_cleafoffdate_si(io_idx_si)  = sites(s)%cleafoffdate
          rio_cndaysleafon_si(io_idx_si)  = sites(s)%cndaysleafon
          rio_cndaysleafoff_si(io_idx_si) = sites(s)%cndaysleafoff
          rio_gdd_si(io_idx_si)           = sites(s)%grow_deg_days
          rio_phenmodeldate_si(io_idx_si) = sites(s)%phen_model_date

          ! Drought-deciduous phenology are now PFT dependent
          io_idx_si_pft = io_idx_co_1st
          do i_pft = 1,numpft
             rio_dd_status_sift(io_idx_si_pft)     = sites(s)%dstatus(i_pft)
             rio_dleafondate_sift(io_idx_si_pft)   = sites(s)%dleafondate(i_pft)
             rio_dleafoffdate_sift(io_idx_si_pft)  = sites(s)%dleafoffdate(i_pft)
             rio_dndaysleafon_sift(io_idx_si_pft)  = sites(s)%dndaysleafon(i_pft)
             rio_dndaysleafoff_sift(io_idx_si_pft) = sites(s)%dndaysleafoff(i_pft)
             rio_elong_factor_sift(io_idx_si_pft)  = sites(s)%elong_factor(i_pft)

             io_idx_si_pft = io_idx_si_pft + 1
          end do


=======
          rio_imortcarea_si(io_idx_si)      = sites(s)%imort_crownarea
          rio_fmortcarea_cano_si(io_idx_si) = sites(s)%fmort_crownarea_canopy
          rio_fmortcarea_usto_si(io_idx_si) = sites(s)%fmort_crownarea_ustory

          rio_cd_status_si(io_idx_si)    = sites(s)%cstatus
          rio_dd_status_si(io_idx_si)    = sites(s)%dstatus
          rio_nchill_days_si(io_idx_si)  = sites(s)%nchilldays
          rio_ncold_days_si(io_idx_si)   = sites(s)%ncolddays
          rio_cleafondate_si(io_idx_si)  = sites(s)%cleafondate
          rio_cleafoffdate_si(io_idx_si) = sites(s)%cleafoffdate
          rio_phenmodeldate_si(io_idx_si)= sites(s)%phen_model_date
          rio_dleafondate_si(io_idx_si)  = sites(s)%dleafondate
          rio_dleafoffdate_si(io_idx_si) = sites(s)%dleafoffdate
>>>>>>> 474fa84c
          rio_acc_ni_si(io_idx_si)       = sites(s)%acc_NI
          rio_snow_depth_si(io_idx_si)   = sites(s)%snow_depth

          ! Accumulated trunk product
          rio_trunk_product_si(io_idx_si) = sites(s)%resources_management%trunk_product_site
          ! set numpatches for this column

          rio_npatch_si(io_idx_si)  = patchespersite

          do i = 1,numWaterMem ! numWaterMem currently 10
             do i_pft=1,numpft
                rio_liqvolmem_siwmft( io_idx_si_wmem ) = sites(s)%liqvol_memory(i,i_pft)
                rio_smpmem_siwmft( io_idx_si_wmem ) = sites(s)%smp_memory(i,i_pft)
                io_idx_si_wmem = io_idx_si_wmem + 1
             end do
          end do

          do i = 1, num_vegtemp_mem
             rio_vegtempmem_sitm( io_idx_si_vtmem ) = sites(s)%vegtemp_memory(i)
             io_idx_si_vtmem = io_idx_si_vtmem + 1
          end do

          ! -----------------------------------------------------------------------------
          ! Set site-level hydraulics arrays
          ! -----------------------------------------------------------------------------

          if(hlm_use_planthydro==itrue)then

             ! No associate statements because there is no gaurantee these
             ! are allocated

             this%rvars(ir_hydro_recruit_si)%r81d(io_idx_si) = sites(s)%si_hydr%h2oveg_recruit
             this%rvars(ir_hydro_dead_si)%r81d(io_idx_si) = sites(s)%si_hydr%h2oveg_dead
             this%rvars(ir_hydro_growturn_err_si)%r81d(io_idx_si) = sites(s)%si_hydr%h2oveg_growturn_err
             this%rvars(ir_hydro_hydro_err_si)%r81d(io_idx_si) = sites(s)%si_hydr%h2oveg_hydro_err

             ! Hydraulics counters  lyr = hydraulic layer, shell = rhizosphere shell
             do i = 1, sites(s)%si_hydr%nlevrhiz
                ! Loop shells
                do k = 1, nshell
                   this%rvars(ir_hydro_liqvol_shell_si)%r81d(io_idx_si_lyr_shell) = &
                        sites(s)%si_hydr%h2osoi_liqvol_shell(i,k)
                   io_idx_si_lyr_shell = io_idx_si_lyr_shell + 1
                end do
             end do
          end if

       enddo

       if ( debug ) then
          write(fates_log(),*) 'CLTV total cohorts ',totalCohorts
       end if

       return
     end associate
   end subroutine set_restart_vectors

   ! ====================================================================================

   subroutine create_patchcohort_structure(this, nc, nsites, sites, bc_in, bc_out)

     ! ----------------------------------------------------------------------------------
     ! This subroutine takes a peak at the restart file to determine how to allocate
     ! memory for the state structure, and then makes those allocations. This
     ! subroutine is called prior to the transfer of the restart vectors into the
     ! linked-list state structure.
     ! ---------------------------------------------------------------------------------

     use EDTypesMod,           only : ed_site_type
     use EDTypesMod,           only : ed_cohort_type
     use EDTypesMod,           only : ed_patch_type
     use EDTypesMod,           only : maxSWb
     use FatesInterfaceTypesMod,    only : fates_maxElementsPerPatch

     use EDTypesMod,           only : maxpft
     use EDTypesMod,           only : area
     use EDPatchDynamicsMod,   only : zero_patch
     use EDInitMod,            only : zero_site
     use EDInitMod,            only : init_site_vars
     use EDPatchDynamicsMod,   only : create_patch
     use EDPftvarcon,          only : EDPftvarcon_inst
     use FatesAllometryMod,    only : h2d_allom


     ! !ARGUMENTS:
     class(fates_restart_interface_type) , intent(inout) :: this
     integer                     , intent(in)            :: nc
     integer                     , intent(in)            :: nsites
     type(ed_site_type)          , intent(inout), target :: sites(nsites)
     type(bc_in_type)                                    :: bc_in(nsites)
     type(bc_out_type)                                   :: bc_out(nsites)

     ! local variables

     type(ed_patch_type) , pointer     :: newp
     type(ed_cohort_type), pointer     :: new_cohort
     type(ed_cohort_type), pointer     :: prev_cohort
     integer                           :: cohortstatus
     integer                           :: s             ! site index
     integer                           :: idx_pa        ! local patch index
     integer                           :: io_idx_si     ! global site index in IO vector
     integer                           :: io_idx_co_1st ! global cohort index in IO vector
     real(r8)                          :: site_spread   ! site sprea dummy var (0-1)
     integer                           :: fto
     integer                           :: ft
     integer                           :: el            ! element loop counter
     integer, parameter                :: recruitstatus = 0
     integer                           ::  nocomp_pft ! PFT patch label for nocomp mode
     ! ----------------------------------------------------------------------------------
     ! We really only need the counts for the number of patches per site
     ! and the number of cohorts per patch. These values tell us how much
     ! space to allocate.
     ! ----------------------------------------------------------------------------------

     associate( rio_npatch_si  => this%rvars(ir_npatch_si)%int1d , &
                rio_ncohort_pa => this%rvars(ir_ncohort_pa)%int1d )

       do s = 1,nsites

          io_idx_si  = this%restart_map(nc)%site_index(s)
          io_idx_co_1st  = this%restart_map(nc)%cohort1_index(s)

          call init_site_vars( sites(s), bc_in(s), bc_out(s) )
          call zero_site( sites(s) )

          if ( rio_npatch_si(io_idx_si)<0 .or. rio_npatch_si(io_idx_si) > 10000 ) then
             write(fates_log(),*) 'a column was expected to contain a valid number of patches'
             write(fates_log(),*) '0 is a valid number, but this column seems uninitialized',rio_npatch_si(io_idx_si)
             call endrun(msg=errMsg(sourcefile, __LINE__))
          end if

          ! Initialize the site pointers to null
          sites(s)%youngest_patch         => null()
          sites(s)%oldest_patch           => null()

          do idx_pa = 1,rio_npatch_si(io_idx_si)

             if ( debug ) then
                write(fates_log(),*) 'create patch ',idx_pa
                write(fates_log(),*) 'idx_pa 1-cohortsperpatch : ', rio_ncohort_pa( io_idx_co_1st )
             end if

             ! create patch
             allocate(newp)
             nocomp_pft = fates_unset_int
             ! the nocomp_pft label is set after patch creation has occured in 'get_restart_vectors'
             ! make new patch
             call create_patch(sites(s), newp, fates_unset_r8, fates_unset_r8, primaryforest, nocomp_pft )

             ! Initialize the litter pools to zero, these
             ! pools will be populated by looping over the existing patches
             ! and transfering in mass
             do el=1,num_elements
                call newp%litter(el)%InitConditions(init_leaf_fines=fates_unset_r8, &
                     init_root_fines=fates_unset_r8, &
                     init_ag_cwd=fates_unset_r8, &
                     init_bg_cwd=fates_unset_r8, &
                     init_seed=fates_unset_r8, &
                     init_seed_germ=fates_unset_r8)
             end do

             ! give this patch a unique patch number
             newp%patchno = idx_pa


             ! Iterate over the number of cohorts
             ! the file says are associated with this patch
             ! we are just allocating space here, so we do
             ! a simple list filling routine

             newp%tallest  => null()
             newp%shortest => null()
             prev_cohort   => null()

             do fto = 1, rio_ncohort_pa( io_idx_co_1st )

                allocate(new_cohort)
                call nan_cohort(new_cohort)
                call zero_cohort(new_cohort)
                new_cohort%patchptr => newp

                ! If this is the first in the list, it is tallest
                if (.not.associated(newp%tallest)) then
                   newp%tallest => new_cohort
                endif

                ! Every cohort's taller is the one that came before
                ! (unless it is first)
                if(associated(prev_cohort)) then
                   new_cohort%taller   => prev_cohort
                   prev_cohort%shorter => new_cohort
                end if

                ! Every cohort added takes over as shortest
                newp%shortest => new_cohort

                ! Initialize the PARTEH object and point to the
                ! correct boundary condition fields
                new_cohort%prt => null()
                call InitPRTObject(new_cohort%prt)
                call InitPRTBoundaryConditions(new_cohort)


                ! Allocate hydraulics arrays
                if( hlm_use_planthydro.eq.itrue ) then
                   call InitHydrCohort(sites(s),new_cohort)
                end if

                !  (Keeping as an example)
                ! Allocate running mean functions
                !allocate(new_cohort%tveg_lpa)
                !call new_cohort%tveg_lpa%InitRMean(ema_lpa)

                
                ! Update the previous
                prev_cohort => new_cohort

             enddo ! ends loop over fto

             !
             ! insert this patch with cohorts into the site pointer.  At this
             ! point just insert the new patch in the youngest position
             !
             if (idx_pa == 1) then ! nothing associated yet. first patch is pointed to by youngest and oldest

                if ( debug ) write(fates_log(),*) 'idx_pa = 1 ',idx_pa

                sites(s)%youngest_patch         => newp
                sites(s)%oldest_patch           => newp
                sites(s)%youngest_patch%younger => null()
                sites(s)%youngest_patch%older   => null()
                sites(s)%oldest_patch%younger   => null()
                sites(s)%oldest_patch%older     => null()

             else if (idx_pa == 2) then ! add second patch to list

                if ( debug ) write(fates_log(),*) 'idx_pa = 2 ',idx_pa

                sites(s)%youngest_patch         => newp
                sites(s)%youngest_patch%younger => null()
                sites(s)%youngest_patch%older   => sites(s)%oldest_patch
                sites(s)%oldest_patch%younger   => sites(s)%youngest_patch
                sites(s)%oldest_patch%older     => null()

             else ! more than 2 patches, insert patch into youngest slot

                if ( debug ) write(fates_log(),*) 'idx_pa > 2 ',idx_pa

                newp%older                      => sites(s)%youngest_patch
                sites(s)%youngest_patch%younger => newp
                newp%younger                    => null()
                sites(s)%youngest_patch         => newp

             endif

             io_idx_co_1st = io_idx_co_1st + fates_maxElementsPerPatch

          enddo ! ends loop over idx_pa

       enddo ! ends loop over s

     end associate
   end subroutine create_patchcohort_structure

   ! ====================================================================================

   subroutine get_restart_vectors(this, nc, nsites, sites)

     use EDTypesMod, only : ed_site_type
     use EDTypesMod, only : ed_cohort_type
     use EDTypesMod, only : ed_patch_type
     use EDTypesMod, only : maxSWb
     use EDTypesMod, only : nclmax
     use FatesInterfaceTypesMod, only : numpft
     use FatesInterfaceTypesMod, only : fates_maxElementsPerPatch
     use EDTypesMod, only : numWaterMem
     use EDTypesMod, only : num_vegtemp_mem
     use FatesSizeAgeTypeIndicesMod, only : get_age_class_index
     
     ! !ARGUMENTS:
     class(fates_restart_interface_type) , intent(inout) :: this
     integer                     , intent(in)            :: nc
     integer                     , intent(in)            :: nsites
     type(ed_site_type)          , intent(inout), target :: sites(nsites)


     ! locals
     ! ----------------------------------------------------------------------------------
     ! LL pointers
     type(ed_patch_type),pointer  :: cpatch      ! current patch
     type(ed_cohort_type),pointer :: ccohort     ! current cohort
     type(litter_type), pointer   :: litt        ! litter object on the current patch
     ! loop indices
     integer :: s, i, j, k

     ! ----------------------------------------------------------------------------------
     ! The following group of integers indicate the positional index (idx)
     ! of variables at different scales inside the I/O arrays (io)
     ! Keep in mind that many of these variables have a composite dimension
     ! at the patch scale.  To hold this memory, we borrow the cohort
     ! vector.  Thus the head of each array points to the first cohort
     ! of each patch. "io_idx_co_1st"
     ! ----------------------------------------------------------------------------------
     integer  :: io_idx_si      ! site index
     integer  :: io_idx_co_1st  ! 1st cohort of each patch
     integer  :: io_idx_co      ! cohort index
     integer  :: io_idx_pa_pft  ! each pft within each patch (pa_pft)
     integer  :: io_idx_pa_cwd  ! each cwd class within each patch (pa_cwd)
     integer  :: io_idx_pa_cwsl ! each cwd x soil layer
     integer  :: io_idx_pa_dcsl ! each decomposability x soil layer
     integer  :: io_idx_pa_dc   ! each decomposability index
     integer  :: io_idx_pa_ib   ! each SW radiation band per patch (pa_ib)
     integer  :: io_idx_si_wmem ! each water memory class within each site
     integer  :: io_idx_si_vtmem ! counter for vegetation temp memory
     integer  :: io_idx_si_lyr_shell ! site - layer x shell index
     integer  :: io_idx_si_scpf ! each size-class x pft index within site
     integer  :: io_idx_si_sc   ! each size-class index within site
     integer  :: io_idx_si_cacls ! each coage class index within site
     integer  :: io_idx_si_capf ! each cohort age class x pft index within site
     integer  :: io_idx_si_cwd
     integer  :: io_idx_si_pft
     integer  :: io_idx_si_cdsc ! each damage x size class within site 
     integer  :: io_idx_si_cdpf ! damage x size x pft within site
     
     integer  :: io_idx_pa_ncl   ! each canopy layer within each patch

     ! Some counters (for checking mostly)
     integer  :: totalcohorts   ! total cohort count on this thread (diagnostic)
     integer  :: patchespersite   ! number of patches per site
     integer  :: cohortsperpatch  ! number of cohorts per patch
     integer  :: el               ! loop counter for elements
     integer  :: nlevsoil         ! number of soil layers
     integer  :: ilyr             ! soil layer loop counter
     integer  :: iscpf            ! multiplex loop counter for size x pft
     integer  :: ir_prt_var       ! loop counter for var x position
     integer  :: i_cwd            ! loop counter for cwd
     integer  :: i_var            ! loop counter for PRT variables
     integer  :: i_pos            ! loop counter for discrete PRT positions
     integer  :: i_pft            ! loop counter for pft
     integer  :: i_scls           ! loop counter for size-clas
     integer  :: i_cacls          ! loop counter for cohort age class
     integer  :: i_cdam           ! loop counter for damage class
     integer  :: icdj             ! loop counter for damage class
     integer  :: icdi             ! loop counter for damage class 

     associate( rio_npatch_si         => this%rvars(ir_npatch_si)%int1d, &
          rio_cd_status_si            => this%rvars(ir_cd_status_si)%int1d, &
          rio_nchill_days_si          => this%rvars(ir_nchill_days_si)%int1d, &
          rio_ncold_days_si           => this%rvars(ir_ncold_days_si)%int1d, &
          rio_cleafondate_si          => this%rvars(ir_cleafondate_si)%int1d, &
          rio_cleafoffdate_si         => this%rvars(ir_cleafoffdate_si)%int1d, &
          rio_cndaysleafon_si         => this%rvars(ir_cndaysleafon_si)%int1d, &
          rio_cndaysleafoff_si        => this%rvars(ir_cndaysleafoff_si)%int1d, &
          rio_phenmodeldate_si        => this%rvars(ir_phenmodeldate_si)%int1d, &
          rio_acc_ni_si               => this%rvars(ir_acc_ni_si)%r81d, &
          rio_gdd_si                  => this%rvars(ir_gdd_si)%r81d, &
          rio_snow_depth_si           => this%rvars(ir_snow_depth_si)%r81d, &
          rio_trunk_product_si        => this%rvars(ir_trunk_product_si)%r81d, &
          rio_ncohort_pa              => this%rvars(ir_ncohort_pa)%int1d, &
          rio_fcansno_pa              => this%rvars(ir_fcansno_pa)%r81d, &
          rio_solar_zenith_flag_pa    => this%rvars(ir_solar_zenith_flag_pa)%int1d, &
          rio_solar_zenith_angle_pa   => this%rvars(ir_solar_zenith_angle_pa)%r81d, &
          rio_canopy_layer_co         => this%rvars(ir_canopy_layer_co)%int1d, &
          rio_canopy_layer_yesterday_co         => this%rvars(ir_canopy_layer_yesterday_co)%r81d, &
          rio_crowndamage_co          => this%rvars(ir_crowndamage_co)%int1d, &
          rio_canopy_trim_co          => this%rvars(ir_canopy_trim_co)%r81d, &
          rio_seed_prod_co            => this%rvars(ir_seed_prod_co)%r81d, &
          rio_size_class_lasttimestep => this%rvars(ir_size_class_lasttimestep_co)%int1d, &
          rio_dbh_co                  => this%rvars(ir_dbh_co)%r81d, &
          rio_coage_co                => this%rvars(ir_coage_co)%r81d, &
          rio_g_sb_laweight_co        => this%rvars(ir_g_sb_laweight_co)%r81d, &
          rio_height_co               => this%rvars(ir_height_co)%r81d, &
          rio_nplant_co               => this%rvars(ir_nplant_co)%r81d, &
          rio_gpp_acc_co              => this%rvars(ir_gpp_acc_co)%r81d, &
          rio_npp_acc_co              => this%rvars(ir_npp_acc_co)%r81d, &
          rio_resp_acc_co             => this%rvars(ir_resp_acc_co)%r81d, &
          rio_gpp_acc_hold_co         => this%rvars(ir_gpp_acc_hold_co)%r81d, &
          rio_resp_acc_hold_co        => this%rvars(ir_resp_acc_hold_co)%r81d, &
          rio_npp_acc_hold_co         => this%rvars(ir_npp_acc_hold_co)%r81d, &
          rio_resp_m_def_co           => this%rvars(ir_resp_m_def_co)%r81d, &
          rio_bmort_co                => this%rvars(ir_bmort_co)%r81d, &
          rio_hmort_co                => this%rvars(ir_hmort_co)%r81d, &
          rio_cmort_co                => this%rvars(ir_cmort_co)%r81d, &
          rio_daily_nh4_uptake_co     => this%rvars(ir_daily_nh4_uptake_co)%r81d, &
          rio_daily_no3_uptake_co     => this%rvars(ir_daily_no3_uptake_co)%r81d, &
          rio_daily_p_uptake_co       => this%rvars(ir_daily_p_uptake_co)%r81d, &
          rio_daily_c_efflux_co       => this%rvars(ir_daily_c_efflux_co)%r81d, &
          rio_daily_n_efflux_co       => this%rvars(ir_daily_n_efflux_co)%r81d, &
          rio_daily_p_efflux_co       => this%rvars(ir_daily_p_efflux_co)%r81d, &
          rio_daily_n_demand_co       => this%rvars(ir_daily_n_demand_co)%r81d, &
          rio_daily_p_demand_co       => this%rvars(ir_daily_p_demand_co)%r81d, &
          rio_daily_n_need_co         => this%rvars(ir_daily_n_need_co)%r81d, &
          rio_daily_p_need_co         => this%rvars(ir_daily_p_need_co)%r81d, &
          rio_smort_co                => this%rvars(ir_smort_co)%r81d, &
          rio_asmort_co               => this%rvars(ir_asmort_co)%r81d, &
          rio_dgmort_co               => this%rvars(ir_dgmort_co)%r81d, &
          rio_frmort_co               => this%rvars(ir_frmort_co)%r81d, &
          rio_lmort_direct_co         => this%rvars(ir_lmort_direct_co)%r81d, &
          rio_lmort_collateral_co     => this%rvars(ir_lmort_collateral_co)%r81d, &
          rio_lmort_infra_co          => this%rvars(ir_lmort_infra_co)%r81d, &
          rio_ddbhdt_co               => this%rvars(ir_ddbhdt_co)%r81d, &
          rio_resp_tstep_co           => this%rvars(ir_resp_tstep_co)%r81d, &
          rio_pft_co                  => this%rvars(ir_pft_co)%int1d, &
          rio_status_co               => this%rvars(ir_status_co)%int1d, &
          rio_efleaf_co               => this%rvars(ir_efleaf_co)%r81d, &
          rio_effnrt_co               => this%rvars(ir_effnrt_co)%r81d, &
          rio_efstem_co               => this%rvars(ir_efstem_co)%r81d, &
          rio_isnew_co                => this%rvars(ir_isnew_co)%int1d, &
          rio_gnd_alb_dif_pasb        => this%rvars(ir_gnd_alb_dif_pasb)%r81d, &
          rio_gnd_alb_dir_pasb        => this%rvars(ir_gnd_alb_dir_pasb)%r81d, &
          rio_spread_si               => this%rvars(ir_spread_si)%r81d, &
          rio_livegrass_pa            => this%rvars(ir_livegrass_pa)%r81d, &
          rio_age_pa                  => this%rvars(ir_age_pa)%r81d, &
          rio_patchdistturbcat_pa     => this%rvars(ir_patchdistturbcat_pa)%int1d,  &
          rio_agesinceanthrodist_pa   => this%rvars(ir_agesinceanthrodist_pa)%r81d, &
          rio_nocomp_pft_label_pa     => this%rvars(ir_nocomp_pft_label_pa)%int1d, &
          rio_area_pa                 => this%rvars(ir_area_pa)%r81d, &
          rio_dd_status_sift          => this%rvars(ir_dd_status_sift)%int1d, &
          rio_dleafondate_sift        => this%rvars(ir_dleafondate_sift)%int1d, &
          rio_dleafoffdate_sift       => this%rvars(ir_dleafoffdate_sift)%int1d, &
          rio_dndaysleafon_sift       => this%rvars(ir_dndaysleafon_sift)%int1d, &
          rio_dndaysleafoff_sift      => this%rvars(ir_dndaysleafoff_sift)%int1d, &
          rio_elong_factor_sift       => this%rvars(ir_elong_factor_sift)%r81d, &
          rio_liqvolmem_siwmft        => this%rvars(ir_liqvolmem_siwmft)%r81d, &
          rio_smpmem_siwmft           => this%rvars(ir_smpmem_siwmft)%r81d, &
          rio_vegtempmem_sitm         => this%rvars(ir_vegtempmem_sitm)%r81d, &
          rio_recrate_sift            => this%rvars(ir_recrate_sift)%r81d, &
          rio_use_this_pft_sift       => this%rvars(ir_use_this_pft_sift)%int1d, &
          rio_area_pft_sift           => this%rvars(ir_area_pft_sift)%r81d,&
          rio_fmortrate_cano_siscpf   => this%rvars(ir_fmortrate_cano_siscpf)%r81d, &
          rio_fmortrate_usto_siscpf   => this%rvars(ir_fmortrate_usto_siscpf)%r81d, &
          rio_imortrate_siscpf        => this%rvars(ir_imortrate_siscpf)%r81d, &
          rio_fmortrate_crown_siscpf  => this%rvars(ir_fmortrate_crown_siscpf)%r81d, &
          rio_fmortrate_cambi_siscpf  => this%rvars(ir_fmortrate_cambi_siscpf)%r81d, &
          rio_termnindiv_cano_siscpf  => this%rvars(ir_termnindiv_cano_siscpf)%r81d, &
          rio_termnindiv_usto_siscpf  => this%rvars(ir_termnindiv_usto_siscpf)%r81d, &
          rio_growflx_fusion_siscpf   => this%rvars(ir_growflx_fusion_siscpf)%r81d,  &
          rio_demorate_sisc           => this%rvars(ir_demorate_sisc)%r81d, &
          rio_promrate_sisc           => this%rvars(ir_promrate_sisc)%r81d, &
          rio_termcflux_cano_sipft    => this%rvars(ir_termcflux_cano_sipft)%r81d, &
          rio_termcflux_usto_sipft    => this%rvars(ir_termcflux_usto_sipft)%r81d, &
          rio_democflux_si            => this%rvars(ir_democflux_si)%r81d, &
          rio_promcflux_si            => this%rvars(ir_promcflux_si)%r81d, &
          rio_termcarea_cano_si       => this%rvars(ir_termcarea_cano_si)%r81d, &
          rio_termcarea_usto_si       => this%rvars(ir_termcarea_usto_si)%r81d, &
          rio_imortcarea_si           => this%rvars(ir_imortcarea_si)%r81d, &
          rio_fmortcarea_cano_si      => this%rvars(ir_fmortcarea_cano_si)%r81d, &
          rio_fmortcarea_usto_si      => this%rvars(ir_fmortcarea_usto_si)%r81d, &
          rio_imortrate_sicdpf        => this%rvars(ir_imortrate_sicdpf)%r81d, &
          rio_termnindiv_cano_sicdpf  => this%rvars(ir_termnindiv_cano_sicdpf)%r81d, &
          rio_termnindiv_usto_sicdpf  => this%rvars(ir_termnindiv_usto_sicdpf)%r81d, &
          rio_imortcflux_sicdsc       => this%rvars(ir_imortcflux_sicdsc)%r81d, &
          rio_termcflux_cano_sicdsc   => this%rvars(ir_termcflux_cano_sicdsc)%r81d, &
          rio_termcflux_usto_sicdsc   => this%rvars(ir_termcflux_usto_sicdsc)%r81d, &
          rio_fmortrate_cano_sicdpf   => this%rvars(ir_fmortrate_cano_sicdpf)%r81d, &
          rio_fmortrate_usto_sicdpf   => this%rvars(ir_fmortrate_usto_sicdpf)%r81d, &
          rio_fmortcflux_cano_sicdsc  => this%rvars(ir_fmortcflux_cano_sicdsc)%r81d, &
          rio_fmortcflux_usto_sicdsc  => this%rvars(ir_fmortcflux_usto_sicdsc)%r81d, &
          rio_crownarea_cano_damage_si=> this%rvars(ir_crownarea_cano_si)%r81d, &
          rio_crownarea_usto_damage_si=> this%rvars(ir_crownarea_usto_si)%r81d, &
          rio_imortcflux_sipft        => this%rvars(ir_imortcflux_sipft)%r81d, &
          rio_fmortcflux_cano_sipft   => this%rvars(ir_fmortcflux_cano_sipft)%r81d, &
          rio_fmortcflux_usto_sipft   => this%rvars(ir_fmortcflux_usto_sipft)%r81d)


       totalcohorts = 0

       do s = 1,nsites

          io_idx_si      = this%restart_map(nc)%site_index(s)
          io_idx_co_1st  = this%restart_map(nc)%cohort1_index(s)

          io_idx_co      = io_idx_co_1st
          io_idx_pa_ib   = io_idx_co_1st
          io_idx_si_wmem = io_idx_co_1st
          io_idx_si_vtmem = io_idx_co_1st
          io_idx_pa_ncl = io_idx_co_1st

          ! Hydraulics counters  lyr = hydraulic layer, shell = rhizosphere shell
          io_idx_si_lyr_shell = io_idx_co_1st

          io_idx_si_scpf = io_idx_co_1st
          io_idx_si_sc   = io_idx_co_1st
          io_idx_si_capf = io_idx_co_1st
          io_idx_si_cacls= io_idx_co_1st
          io_idx_si_cdsc = io_idx_co_1st
          io_idx_si_cdpf = io_idx_co_1st
          
          ! read seed_bank info(site-level, but PFT-resolved)
          do i_pft = 1,numpft
             sites(s)%recruitment_rate(i_pft) = rio_recrate_sift(io_idx_co_1st+i_pft-1)
          enddo

          ! variables for fixed biogeography mode. These are currently used in restart even when this is off.
          do i_pft = 1,numpft
             sites(s)%use_this_pft(i_pft) = rio_use_this_pft_sift(io_idx_co_1st+i_pft-1)
             sites(s)%area_pft(i_pft)     = rio_area_pft_sift(io_idx_co_1st+i_pft-1)
          enddo

          ! calculate the bareground area for the pft in no competition + fixed biogeo modes
          if (hlm_use_nocomp .eq. itrue .and. hlm_use_fixed_biogeog .eq. itrue) then
             if (area-sum(sites(s)%area_pft(1:numpft)) .gt. nearzero) then
                sites(s)%area_pft(0) = area - sum(sites(s)%area_pft(1:numpft))
             else
                sites(s)%area_pft(0) = 0.0_r8
             endif
          endif

          ! Mass balance and diagnostics across elements at the site level
          do el = 1, num_elements

             io_idx_si_cwd = io_idx_co_1st
             io_idx_si_pft = io_idx_co_1st
             io_idx_si_scpf = io_idx_co_1st

             do i_cwd=1,ncwd
                sites(s)%flux_diags(el)%cwd_ag_input(i_cwd) = this%rvars(ir_cwdagin_flxdg+el-1)%r81d(io_idx_si_cwd)
                sites(s)%flux_diags(el)%cwd_bg_input(i_cwd) = this%rvars(ir_cwdbgin_flxdg+el-1)%r81d(io_idx_si_cwd)
                io_idx_si_cwd = io_idx_si_cwd + 1
             end do

             do i_pft=1,numpft
                sites(s)%flux_diags(el)%leaf_litter_input(i_pft) = this%rvars(ir_leaflittin_flxdg+el-1)%r81d(io_idx_si_pft)
                sites(s)%flux_diags(el)%root_litter_input(i_pft) = this%rvars(ir_rootlittin_flxdg+el-1)%r81d(io_idx_si_pft)
                io_idx_si_pft = io_idx_si_pft + 1
             end do

             iscpf = 1
             do i_scls = 1, nlevsclass
                do i_pft = 1, numpft
                   sites(s)%flux_diags(el)%nutrient_efflux_scpf(iscpf) = this%rvars(ir_efflux_flxdg+el-1)%r81d(io_idx_si_scpf)
                   sites(s)%flux_diags(el)%nutrient_uptake_scpf(iscpf) = this%rvars(ir_uptake_flxdg+el-1)%r81d(io_idx_si_scpf)
                   iscpf = iscpf + 1
                   io_idx_si_scpf = io_idx_si_scpf + 1
                end do
             end do


             sites(s)%mass_balance(el)%old_stock = this%rvars(ir_oldstock_mbal+el-1)%r81d(io_idx_si)
             sites(s)%mass_balance(el)%err_fates = this%rvars(ir_errfates_mbal+el-1)%r81d(io_idx_si)
             sites(s)%mass_balance(el)%wood_product = this%rvars(ir_woodprod_mbal+el-1)%r81d(io_idx_si)
          end do

          sites(s)%spread = rio_spread_si(io_idx_si)

          ! Perform a check on the number of patches per site
          patchespersite = 0

          cpatch => sites(s)%oldest_patch
          do while(associated(cpatch))

             patchespersite = patchespersite + 1

             ccohort => cpatch%shortest

             ! new patch, reset num cohorts
             cohortsperpatch = 0

             do while(associated(ccohort))

                ! found cohort, increment
                cohortsperpatch  = cohortsperpatch    + 1
                totalcohorts     = totalcohorts + 1

                if ( debug ) then
                   write(fates_log(),*) 'CVTL io_idx_co ',io_idx_co
                endif

                ! Fill PRT state variables with array data
                ! We just loop through the objects, and reference our members relative
                ! the base index of the PRT variables
                ! -----------------------------------------------------------------------

                ir_prt_var = ir_prt_base
                do i_var = 1, prt_global%num_vars
                   do i_pos = 1, prt_global%state_descriptor(i_var)%num_pos

                      ir_prt_var = ir_prt_var + 1
                      ccohort%prt%variables(i_var)%val(i_pos) = &
                            this%rvars(ir_prt_var)%r81d(io_idx_co)

                      ir_prt_var = ir_prt_var + 1
                      ccohort%prt%variables(i_var)%turnover(i_pos) = &
                            this%rvars(ir_prt_var)%r81d(io_idx_co)

                      ir_prt_var = ir_prt_var + 1
                      ccohort%prt%variables(i_var)%net_alloc(i_pos) = &
                            this%rvars(ir_prt_var)%r81d(io_idx_co)

                      ir_prt_var = ir_prt_var + 1
                      ccohort%prt%variables(i_var)%burned(i_pos) = &
                            this%rvars(ir_prt_var)%r81d(io_idx_co)
                   end do
                end do

                !ccohort%vcmax25top
                !ccohort%jmax25top
                !ccohort%tpu25top
                !ccohort%kp25top


                ccohort%canopy_layer = rio_canopy_layer_co(io_idx_co)
                ccohort%canopy_layer_yesterday = rio_canopy_layer_yesterday_co(io_idx_co)
                ccohort%crowndamage  = rio_crowndamage_co(io_idx_co)
                ccohort%canopy_trim  = rio_canopy_trim_co(io_idx_co)
                ccohort%seed_prod    = rio_seed_prod_co(io_idx_co)
                ccohort%size_class_lasttimestep = rio_size_class_lasttimestep(io_idx_co)
                ccohort%dbh          = rio_dbh_co(io_idx_co)
                ccohort%coage        = rio_coage_co(io_idx_co)
                ccohort%g_sb_laweight= rio_g_sb_laweight_co(io_idx_co)
                ccohort%hite         = rio_height_co(io_idx_co)
                ccohort%n            = rio_nplant_co(io_idx_co)
                ccohort%gpp_acc      = rio_gpp_acc_co(io_idx_co)
                ccohort%npp_acc      = rio_npp_acc_co(io_idx_co)
                ccohort%resp_acc     = rio_resp_acc_co(io_idx_co)
                ccohort%gpp_acc_hold = rio_gpp_acc_hold_co(io_idx_co)
                ccohort%resp_acc_hold = rio_resp_acc_hold_co(io_idx_co)
                ccohort%npp_acc_hold = rio_npp_acc_hold_co(io_idx_co)
                ccohort%resp_m_def   = rio_resp_m_def_co(io_idx_co)

                ccohort%bmort        = rio_bmort_co(io_idx_co)
                ccohort%hmort        = rio_hmort_co(io_idx_co)
                ccohort%cmort        = rio_cmort_co(io_idx_co)
                ccohort%smort        = rio_smort_co(io_idx_co)
                ccohort%asmort       = rio_asmort_co(io_idx_co)
                ccohort%dgmort       = rio_dgmort_co(io_idx_co)
                ccohort%frmort        = rio_frmort_co(io_idx_co)

                ! Nutrient uptake / efflux
                ccohort%daily_nh4_uptake = rio_daily_nh4_uptake_co(io_idx_co)
                ccohort%daily_no3_uptake = rio_daily_no3_uptake_co(io_idx_co)
                ccohort%daily_p_uptake = rio_daily_p_uptake_co(io_idx_co)
                ccohort%daily_c_efflux = rio_daily_c_efflux_co(io_idx_co)
                ccohort%daily_n_efflux = rio_daily_n_efflux_co(io_idx_co)
                ccohort%daily_p_efflux = rio_daily_p_efflux_co(io_idx_co)

                ccohort%daily_n_demand = rio_daily_n_demand_co(io_idx_co)
                ccohort%daily_p_demand = rio_daily_p_demand_co(io_idx_co)
                ccohort%daily_n_need   = rio_daily_n_need_co(io_idx_co)
                ccohort%daily_p_need   = rio_daily_p_need_co(io_idx_co)

                !Logging
                ccohort%lmort_direct       = rio_lmort_direct_co(io_idx_co)
                ccohort%lmort_collateral   = rio_lmort_collateral_co(io_idx_co)
                ccohort%lmort_infra        = rio_lmort_infra_co(io_idx_co)

                ccohort%ddbhdt       = rio_ddbhdt_co(io_idx_co)
                ccohort%resp_tstep   = rio_resp_tstep_co(io_idx_co)
                ccohort%pft          = rio_pft_co(io_idx_co)
                ccohort%status_coh   = rio_status_co(io_idx_co)
                ccohort%efleaf_coh   = rio_efleaf_co(io_idx_co)
                ccohort%effnrt_coh   = rio_effnrt_co(io_idx_co)
                ccohort%efstem_coh   = rio_efstem_co(io_idx_co)
                ccohort%isnew        = ( rio_isnew_co(io_idx_co) .eq. new_cohort )

                call UpdateCohortBioPhysRates(ccohort)


                ! Initialize Plant Hydraulics

                if(hlm_use_planthydro==itrue)then

                   ! Load the water contents
                   call this%GetCohortRealVector(ccohort%co_hydr%th_ag,n_hypool_ag, &
                                                 ir_hydro_th_ag_covec,io_idx_co)
                   call this%GetCohortRealVector(ccohort%co_hydr%th_aroot,sites(s)%si_hydr%nlevrhiz, &
                                                 ir_hydro_th_aroot_covec,io_idx_co)

                   ccohort%co_hydr%th_troot = this%rvars(ir_hydro_th_troot)%r81d(io_idx_co)
                   ccohort%co_hydr%errh2o = this%rvars(ir_hydro_errh2o)%r81d(io_idx_co)

                   call UpdatePlantPsiFTCFromTheta(ccohort,sites(s)%si_hydr)

                end if

                !  (Keeping as an example)
                !call this%GetRMeanRestartVar(ccohort%tveg_lpa, ir_tveglpa_co, io_idx_co)
                
                if (hlm_use_sp .eq. itrue) then
                    ccohort%c_area = this%rvars(ir_c_area_co)%r81d(io_idx_co)
                    ccohort%treelai = this%rvars(ir_treelai_co)%r81d(io_idx_co)
                    ccohort%treesai = this%rvars(ir_treesai_co)%r81d(io_idx_co)
                end if

                io_idx_co = io_idx_co + 1

                ccohort => ccohort%taller

             enddo ! current cohort do while

             if(cohortsperpatch .ne. rio_ncohort_pa(io_idx_co_1st)) then
                write(fates_log(),*) 'Number of cohorts per patch during retrieval'
                write(fates_log(),*) 'does not match allocation'
                call endrun(msg=errMsg(sourcefile, __LINE__))
             end if

             !
             ! deal with patch level fields here
             !
             cpatch%livegrass          = rio_livegrass_pa(io_idx_co_1st)
             cpatch%age                = rio_age_pa(io_idx_co_1st)
             cpatch%anthro_disturbance_label       = rio_patchdistturbcat_pa(io_idx_co_1st)
             cpatch%age_since_anthro_disturbance   = rio_agesinceanthrodist_pa(io_idx_co_1st)
             cpatch%nocomp_pft_label               = rio_nocomp_pft_label_pa(io_idx_co_1st)
             cpatch%area               = rio_area_pa(io_idx_co_1st)
             cpatch%age_class          = get_age_class_index(cpatch%age)
             cpatch%fcansno            = rio_fcansno_pa(io_idx_co_1st)

             ! Set zenith angle info
             cpatch%solar_zenith_flag  = ( rio_solar_zenith_flag_pa(io_idx_co_1st) .eq. itrue )
             cpatch%solar_zenith_angle = rio_solar_zenith_angle_pa(io_idx_co_1st)


             call this%GetRMeanRestartVar(cpatch%tveg24, ir_tveg24_pa, io_idx_co_1st)
             call this%GetRMeanRestartVar(cpatch%tveg_lpa, ir_tveglpa_pa, io_idx_co_1st)
             
             ! set cohorts per patch for IO

             if ( debug ) then
                write(fates_log(),*) 'CVTL III ' &
                     ,io_idx_co,cohortsperpatch
             endif

             io_idx_pa_pft  = io_idx_co_1st
             do i = 1,numpft
                cpatch%scorch_ht(i) = this%rvars(ir_scorch_ht_pa_pft)%r81d(io_idx_pa_pft)
                io_idx_pa_pft      = io_idx_pa_pft + 1
             end do

             io_idx_pa_cwd  = io_idx_co_1st
             do i = 1,nfsc
                cpatch%litter_moisture(i) = this%rvars(ir_litter_moisture_pa_nfsc)%r81d(io_idx_pa_cwd)
                io_idx_pa_cwd      = io_idx_pa_cwd + 1
             end do

             ! --------------------------------------------------------------------------
             ! Pull litter from the restart arrays
             ! Each element has its own variable, so we have to make sure
             ! we keep re-setting this
             ! --------------------------------------------------------------------------

             do el = 0, num_elements-1

                 io_idx_pa_pft  = io_idx_co_1st
                 io_idx_pa_cwd  = io_idx_co_1st
                 io_idx_pa_cwsl = io_idx_co_1st
                 io_idx_pa_dcsl = io_idx_co_1st
                 io_idx_pa_dc   = io_idx_co_1st

                 litt => cpatch%litter(el+1)
                 nlevsoil = size(litt%bg_cwd,dim=2)

                 do i = 1,numpft
                     litt%seed(i)       = this%rvars(ir_seed_litt+el)%r81d(io_idx_pa_pft)
                     litt%seed_germ(i)  = this%rvars(ir_seedgerm_litt+el)%r81d(io_idx_pa_pft)
                     litt%seed_decay(i)       = this%rvars(ir_seed_decay_litt+el)%r81d(io_idx_pa_pft)
                     litt%seed_germ_decay(i)  = this%rvars(ir_seedgerm_decay_litt+el)%r81d(io_idx_pa_pft)
                     io_idx_pa_pft      = io_idx_pa_pft + 1
                  end do

                  do i = 1,ndcmpy
                     litt%leaf_fines(i) = this%rvars(ir_leaf_litt+el)%r81d(io_idx_pa_dc)
                     litt%leaf_fines_frag(i) = this%rvars(ir_lfines_frag_litt+el)%r81d(io_idx_pa_dc)
                     io_idx_pa_dc       = io_idx_pa_dc + 1
                     do ilyr=1,nlevsoil
                         litt%root_fines(i,ilyr)      = this%rvars(ir_fnrt_litt+el)%r81d(io_idx_pa_dcsl)
                         litt%root_fines_frag(i,ilyr) = this%rvars(ir_rfines_frag_litt+el)%r81d(io_idx_pa_dcsl)
                         io_idx_pa_dcsl = io_idx_pa_dcsl + 1
                     end do
                 end do

                 do i = 1,ncwd

                     litt%ag_cwd(i) = this%rvars(ir_agcwd_litt+el)%r81d(io_idx_pa_cwd)
                     litt%ag_cwd_frag(i) = this%rvars(ir_agcwd_frag_litt+el)%r81d(io_idx_pa_cwd)
                     io_idx_pa_cwd = io_idx_pa_cwd + 1

                     do ilyr=1,nlevsoil
                         litt%bg_cwd(i,ilyr) = this%rvars(ir_bgcwd_litt+el)%r81d(io_idx_pa_cwsl)
                         litt%bg_cwd_frag(i,ilyr) = this%rvars(ir_bgcwd_frag_litt+el)%r81d(io_idx_pa_cwsl)
                         io_idx_pa_cwsl = io_idx_pa_cwsl + 1
                     end do
                 end do

             end do

             do i = 1,maxSWb
                cpatch%gnd_alb_dif(i) = rio_gnd_alb_dif_pasb(io_idx_pa_ib)
                cpatch%gnd_alb_dir(i) = rio_gnd_alb_dir_pasb(io_idx_pa_ib)
                io_idx_pa_ib = io_idx_pa_ib + 1
             end do

             if (hlm_use_sp .eq. itrue) then
               do i = 1,nclmax
                 cpatch%canopy_layer_tlai(i) = this%rvars(ir_canopy_layer_tlai_pa)%r81d(io_idx_pa_ncl)
                 io_idx_pa_ncl = io_idx_pa_ncl + 1
               end do
             end if

             ! Now increment the position of the first cohort to that of the next
             ! patch

             io_idx_co_1st = io_idx_co_1st + fates_maxElementsPerPatch

             ! and max the number of allowed cohorts per patch
             io_idx_pa_pft  = io_idx_co_1st
             io_idx_pa_cwd  = io_idx_co_1st
             io_idx_pa_ib   = io_idx_co_1st
             io_idx_co      = io_idx_co_1st
             io_idx_pa_ncl  = io_idx_co_1st

             if ( debug ) then
                write(fates_log(),*) 'CVTL io_idx_co_1st ', io_idx_co_1st
                write(fates_log(),*) 'CVTL cohortsperpatch ', cohortsperpatch
                write(fates_log(),*) 'CVTL totalCohorts ', totalCohorts
             end if

             cpatch => cpatch%younger

          enddo ! patch do while

          if(patchespersite .ne. rio_npatch_si(io_idx_si)) then
             write(fates_log(),*) 'Number of patches per site during retrieval does not match allocation'
             call endrun(msg=errMsg(sourcefile, __LINE__))
          end if

          do i = 1,numWaterMem
             do i_pft=1,numpft
                sites(s)%liqvol_memory(i,i_pft) = rio_liqvolmem_siwmft( io_idx_si_wmem )
                sites(s)%smp_memory(i,i_pft) = rio_smpmem_siwmft( io_idx_si_wmem )
                io_idx_si_wmem = io_idx_si_wmem + 1
             end do
          end do

          do i = 1, num_vegtemp_mem
             sites(s)%vegtemp_memory(i) = rio_vegtempmem_sitm( io_idx_si_vtmem )
             io_idx_si_vtmem = io_idx_si_vtmem + 1
          end do

          ! -----------------------------------------------------------------------------
          ! Retrieve site-level hydraulics arrays
          ! Note that Hydraulics structures, their allocations, and the length
          ! declaration nlevsoi_hyd should be allocated early on when the code first
          ! allocates sites (before restart info), and when the soils layer is
          ! first known.
          ! -----------------------------------------------------------------------------

          if(hlm_use_planthydro==itrue)then

             sites(s)%si_hydr%h2oveg_recruit      = this%rvars(ir_hydro_recruit_si)%r81d(io_idx_si)
             sites(s)%si_hydr%h2oveg_dead         = this%rvars(ir_hydro_dead_si)%r81d(io_idx_si)
             sites(s)%si_hydr%h2oveg_growturn_err = this%rvars(ir_hydro_growturn_err_si)%r81d(io_idx_si)
             sites(s)%si_hydr%h2oveg_hydro_err    = this%rvars(ir_hydro_hydro_err_si)%r81d(io_idx_si)

             ! Hydraulics counters  lyr = hydraulic layer, shell = rhizosphere shell
             do i = 1, sites(s)%si_hydr%nlevrhiz
                ! Loop shells
                do k = 1, nshell
                   sites(s)%si_hydr%h2osoi_liqvol_shell(i,k) = &
                        this%rvars(ir_hydro_liqvol_shell_si)%r81d(io_idx_si_lyr_shell)
                   io_idx_si_lyr_shell = io_idx_si_lyr_shell + 1
                end do
             end do

          end if


          ! Fill the site level diagnostics arrays
          ! -----------------------------------------------------------------------------

          io_idx_si_scpf = io_idx_co_1st

          do i_scls = 1,nlevsclass
             do i_pft = 1, numpft
                sites(s)%fmort_rate_canopy(i_scls, i_pft)  = rio_fmortrate_cano_siscpf(io_idx_si_scpf)
                sites(s)%fmort_rate_ustory(i_scls, i_pft)  = rio_fmortrate_usto_siscpf(io_idx_si_scpf)
                sites(s)%imort_rate(i_scls, i_pft)         = rio_imortrate_siscpf(io_idx_si_scpf)
                sites(s)%fmort_rate_crown(i_scls, i_pft)   = rio_fmortrate_crown_siscpf(io_idx_si_scpf)
                sites(s)%fmort_rate_cambial(i_scls, i_pft) = rio_fmortrate_cambi_siscpf(io_idx_si_scpf)
                sites(s)%term_nindivs_canopy(i_scls,i_pft) = rio_termnindiv_cano_siscpf(io_idx_si_scpf)
                sites(s)%term_nindivs_ustory(i_scls,i_pft) = rio_termnindiv_usto_siscpf(io_idx_si_scpf)
                sites(s)%growthflux_fusion(i_scls, i_pft)  = rio_growflx_fusion_siscpf(io_idx_si_scpf)
                io_idx_si_scpf = io_idx_si_scpf + 1
             end do

             sites(s)%demotion_rate(i_scls)  = rio_demorate_sisc(io_idx_si_sc)
             sites(s)%promotion_rate(i_scls) = rio_promrate_sisc(io_idx_si_sc)

             io_idx_si_sc = io_idx_si_sc + 1
          end do
          
          if (hlm_use_tree_damage .eq. itrue) then
             do i_cdam = 1, nlevdamage
                do i_pft = 1, numpft
                   do i_scls = 1, nlevsclass
                      sites(s)%imort_rate_damage(i_cdam, i_scls, i_pft)   = rio_imortrate_sicdpf(io_idx_si_cdpf)
                      sites(s)%term_nindivs_canopy_damage(i_cdam,i_scls,i_pft) = rio_termnindiv_cano_sicdpf(io_idx_si_cdpf)
                      sites(s)%term_nindivs_ustory_damage(i_cdam,i_scls,i_pft) = rio_termnindiv_usto_sicdpf(io_idx_si_cdpf)
                      sites(s)%imort_cflux_damage(i_cdam, i_scls)         = rio_imortcflux_sicdsc(io_idx_si_cdsc)
                      sites(s)%term_cflux_canopy_damage(i_cdam, i_scls)   = rio_termcflux_cano_sicdsc(io_idx_si_cdsc)
                      sites(s)%term_cflux_ustory_damage(i_cdam, i_scls)   = rio_termcflux_usto_sicdsc(io_idx_si_cdsc)
                      sites(s)%fmort_rate_canopy_damage(i_cdam, i_scls, i_pft)   = rio_fmortrate_cano_sicdpf(io_idx_si_cdpf)
                      sites(s)%fmort_rate_ustory_damage(i_cdam, i_scls, i_pft)   = rio_fmortrate_usto_sicdpf(io_idx_si_cdpf)
                      sites(s)%fmort_cflux_canopy_damage(i_cdam, i_scls)  = rio_fmortcflux_cano_sicdsc(io_idx_si_cdsc)
                      sites(s)%fmort_cflux_ustory_damage(i_cdam, i_scls)  = rio_fmortcflux_usto_sicdsc(io_idx_si_cdsc)
                      io_idx_si_cdsc = io_idx_si_cdsc + 1
                      io_idx_si_cdpf = io_idx_si_cdpf + 1
                   end do
                end do
             end do

             sites(s)%crownarea_canopy_damage = rio_crownarea_cano_damage_si(io_idx_si)
             sites(s)%crownarea_ustory_damage = rio_crownarea_usto_damage_si(io_idx_si)

          end if

          sites(s)%term_crownarea_canopy    = rio_termcarea_cano_si(io_idx_si)
          sites(s)%term_crownarea_ustory    = rio_termcarea_usto_si(io_idx_si)

          sites(s)%imort_crownarea          = rio_imortcarea_si(io_idx_si)
          sites(s)%fmort_crownarea_canopy  = rio_fmortcarea_cano_si(io_idx_si)
          sites(s)%fmort_crownarea_ustory  = rio_fmortcarea_usto_si(io_idx_si)
          sites(s)%demotion_carbonflux      = rio_democflux_si(io_idx_si)
          sites(s)%promotion_carbonflux     = rio_promcflux_si(io_idx_si)

          io_idx_si_pft = io_idx_co_1st
          do i_pft = 1, numpft
             sites(s)%term_carbonflux_canopy(i_pft)   = rio_termcflux_cano_sipft(io_idx_si_pft)
             sites(s)%term_carbonflux_ustory(i_pft)   = rio_termcflux_usto_sipft(io_idx_si_pft)
             sites(s)%fmort_carbonflux_canopy(i_pft)  = rio_fmortcflux_cano_sipft(io_idx_si_pft)
             sites(s)%fmort_carbonflux_ustory(i_pft)  = rio_fmortcflux_usto_sipft(io_idx_si_pft)
             sites(s)%imort_carbonflux(i_pft)         = rio_imortcflux_sipft(io_idx_si_pft)
             io_idx_si_pft = io_idx_si_pft + 1
          end do

          ! Site level phenology status flags

          sites(s)%cstatus        = rio_cd_status_si(io_idx_si)
          sites(s)%nchilldays     = rio_nchill_days_si(io_idx_si)
          sites(s)%ncolddays      = rio_ncold_days_si(io_idx_si)
          sites(s)%cleafondate    = rio_cleafondate_si(io_idx_si)
          sites(s)%cleafoffdate   = rio_cleafoffdate_si(io_idx_si)
          sites(s)%cndaysleafon   = rio_cndaysleafon_si(io_idx_si)
          sites(s)%cndaysleafoff  = rio_cndaysleafoff_si(io_idx_si)
          sites(s)%grow_deg_days  = rio_gdd_si(io_idx_si)
          sites(s)%phen_model_date= rio_phenmodeldate_si(io_idx_si)

          ! Fill drought-deciduous variables, which are now PFT variables.
          io_idx_si_pft = io_idx_co_1st
          do i_pft = 1,numpft
             sites(s)%dstatus(i_pft)        = rio_dd_status_sift(io_idx_si_pft)
             sites(s)%dleafondate(i_pft)    = rio_dleafondate_sift(io_idx_si_pft)
             sites(s)%dleafoffdate(i_pft)   = rio_dleafoffdate_sift(io_idx_si_pft)
             sites(s)%dndaysleafon(i_pft)   = rio_dndaysleafon_sift(io_idx_si_pft)
             sites(s)%dndaysleafoff(i_pft)  = rio_dndaysleafoff_sift(io_idx_si_pft)
             sites(s)%elong_factor(i_pft)   = rio_elong_factor_sift(io_idx_si_pft)
             io_idx_si_pft = io_idx_si_pft + 1
          end do

          sites(s)%acc_NI         = rio_acc_ni_si(io_idx_si)
          sites(s)%snow_depth     = rio_snow_depth_si(io_idx_si)
          sites(s)%resources_management%trunk_product_site = rio_trunk_product_si(io_idx_si)

       end do

       if ( debug ) then
          write(fates_log(),*) 'CVTL total cohorts ',totalCohorts
       end if

     end associate
   end subroutine get_restart_vectors

   ! ====================================================================================

   subroutine update_3dpatch_radiation(this, nsites, sites, bc_out)

     ! -------------------------------------------------------------------------
     ! This subroutine populates output boundary conditions related to radiation
     ! called upon restart reads.
     ! -------------------------------------------------------------------------

     use EDTypesMod, only            : ed_site_type
     use EDTypesMod, only            : ed_patch_type
     use EDSurfaceRadiationMod, only : PatchNormanRadiation
     use FatesInterfaceTypesMod, only     : hlm_numSWb

     ! !ARGUMENTS:
     class(fates_restart_interface_type) , intent(inout) :: this
     integer                     , intent(in)            :: nsites
     type(ed_site_type)          , intent(inout), target :: sites(nsites)
     type(bc_out_type)           , intent(inout)         :: bc_out(nsites)

     ! locals
     ! ----------------------------------------------------------------------------------
     type(ed_patch_type),pointer  :: currentPatch  ! current patch
     integer                      :: s             ! site counter
     integer                      :: ib            ! radiation band counter
     integer                      :: ifp           ! patch counter

     do s = 1, nsites

        ifp = 0
        currentpatch => sites(s)%oldest_patch
        do while (associated(currentpatch))
           ifp = ifp+1

           currentPatch%f_sun      (:,:,:) = 0._r8
           currentPatch%fabd_sun_z (:,:,:) = 0._r8
           currentPatch%fabd_sha_z (:,:,:) = 0._r8
           currentPatch%fabi_sun_z (:,:,:) = 0._r8
           currentPatch%fabi_sha_z (:,:,:) = 0._r8
           currentPatch%fabd       (:)     = 0._r8
           currentPatch%fabi       (:)     = 0._r8

           ! zero diagnostic radiation profiles
           currentPatch%nrmlzd_parprof_pft_dir_z(:,:,:,:) = 0._r8
           currentPatch%nrmlzd_parprof_pft_dif_z(:,:,:,:) = 0._r8
           currentPatch%nrmlzd_parprof_dir_z(:,:,:)       = 0._r8
           currentPatch%nrmlzd_parprof_dif_z(:,:,:)       = 0._r8

           ! -----------------------------------------------------------
           ! When calling norman radiation from the short-timestep
           ! we are passing in boundary conditions to set the following
           ! variables:
           ! currentPatch%solar_zenith_flag     (is there daylight?)
           ! currentPatch%solar_zenith_angle    (what is the value?)
           ! -----------------------------------------------------------

           if(currentPatch%solar_zenith_flag)then

              bc_out(s)%albd_parb(ifp,:) = 0._r8  ! output HLM
              bc_out(s)%albi_parb(ifp,:) = 0._r8  ! output HLM
              bc_out(s)%fabi_parb(ifp,:) = 0._r8  ! output HLM
              bc_out(s)%fabd_parb(ifp,:) = 0._r8  ! output HLM
              bc_out(s)%ftdd_parb(ifp,:) = 1._r8  ! output HLM
              bc_out(s)%ftid_parb(ifp,:) = 1._r8  ! output HLM
              bc_out(s)%ftii_parb(ifp,:) = 1._r8  ! output HLM

              if (maxval(currentPatch%nrad(1,:))==0)then
                 !there are no leaf layers in this patch. it is effectively bare ground.
                 ! no radiation is absorbed
                 bc_out(s)%fabd_parb(ifp,:) = 0.0_r8
                 bc_out(s)%fabi_parb(ifp,:) = 0.0_r8
                 do ib = 1,hlm_numSWb

                    ! REQUIRES A FIX HERE albd vs albi

                    bc_out(s)%albd_parb(ifp,ib) = currentPatch%gnd_alb_dir(ib)
                    bc_out(s)%albd_parb(ifp,ib) = currentPatch%gnd_alb_dif(ib)
                    bc_out(s)%ftdd_parb(ifp,ib)= 1.0_r8
                    bc_out(s)%ftid_parb(ifp,ib)= 1.0_r8
                    bc_out(s)%ftii_parb(ifp,ib)= 1.0_r8
                 enddo
              else

                 call PatchNormanRadiation (currentPatch, &
                      bc_out(s)%albd_parb(ifp,:), &
                      bc_out(s)%albi_parb(ifp,:), &
                      bc_out(s)%fabd_parb(ifp,:), &
                      bc_out(s)%fabi_parb(ifp,:), &
                      bc_out(s)%ftdd_parb(ifp,:), &
                      bc_out(s)%ftid_parb(ifp,:), &
                      bc_out(s)%ftii_parb(ifp,:))

              endif ! is there vegetation?

           end if    ! if the vegetation and zenith filter is active
           currentPatch => currentPatch%younger
        end do       ! Loop linked-list patches
     enddo           ! Loop Sites

     return
   end subroutine update_3dpatch_radiation


 end module FatesRestartInterfaceMod<|MERGE_RESOLUTION|>--- conflicted
+++ resolved
@@ -2458,7 +2458,10 @@
              io_idx_si_pft = io_idx_si_pft + 1
           end do
 
-<<<<<<< HEAD
+          rio_imortcarea_si(io_idx_si)      = sites(s)%imort_crownarea
+          rio_fmortcarea_cano_si(io_idx_si) = sites(s)%fmort_crownarea_canopy
+          rio_fmortcarea_usto_si(io_idx_si) = sites(s)%fmort_crownarea_ustory
+
           rio_cd_status_si(io_idx_si)     = sites(s)%cstatus
           rio_nchill_days_si(io_idx_si)   = sites(s)%nchilldays
           rio_ncold_days_si(io_idx_si)    = sites(s)%ncolddays
@@ -2483,21 +2486,6 @@
           end do
 
 
-=======
-          rio_imortcarea_si(io_idx_si)      = sites(s)%imort_crownarea
-          rio_fmortcarea_cano_si(io_idx_si) = sites(s)%fmort_crownarea_canopy
-          rio_fmortcarea_usto_si(io_idx_si) = sites(s)%fmort_crownarea_ustory
-
-          rio_cd_status_si(io_idx_si)    = sites(s)%cstatus
-          rio_dd_status_si(io_idx_si)    = sites(s)%dstatus
-          rio_nchill_days_si(io_idx_si)  = sites(s)%nchilldays
-          rio_ncold_days_si(io_idx_si)   = sites(s)%ncolddays
-          rio_cleafondate_si(io_idx_si)  = sites(s)%cleafondate
-          rio_cleafoffdate_si(io_idx_si) = sites(s)%cleafoffdate
-          rio_phenmodeldate_si(io_idx_si)= sites(s)%phen_model_date
-          rio_dleafondate_si(io_idx_si)  = sites(s)%dleafondate
-          rio_dleafoffdate_si(io_idx_si) = sites(s)%dleafoffdate
->>>>>>> 474fa84c
           rio_acc_ni_si(io_idx_si)       = sites(s)%acc_NI
           rio_snow_depth_si(io_idx_si)   = sites(s)%snow_depth
 
