module FatesRestartInterfaceMod


  use FatesConstantsMod,       only : r8 => fates_r8
  use FatesConstantsMod,       only : fates_avg_flag_length
  use FatesConstantsMod,       only : fates_short_string_length
  use FatesConstantsMod,       only : fates_long_string_length
  use FatesConstantsMod,       only : itrue
  use FatesConstantsMod,       only : ifalse
  use FatesConstantsMod,       only : fates_unset_r8, fates_unset_int
  use FatesConstantsMod,       only : primaryforest
  use FatesGlobals,            only : fates_log
  use FatesGlobals,            only : endrun => fates_endrun
  use FatesIODimensionsMod,    only : fates_io_dimension_type
  use FatesIOVariableKindMod,  only : fates_io_variable_kind_type
  use FatesRestartVariableMod, only : fates_restart_variable_type
  use FatesInterfaceTypesMod,       only : nlevcoage
  use FatesInterfaceTypesMod,       only : bc_in_type
  use FatesInterfaceTypesMod,       only : bc_out_type
  use FatesInterfaceTypesMod,       only : hlm_use_planthydro
  use FatesInterfaceTypesMod,       only : hlm_use_sp
  use FatesInterfaceTypesMod,       only : fates_maxElementsPerSite
  use EDCohortDynamicsMod,     only : UpdateCohortBioPhysRates
  use FatesHydraulicsMemMod,   only : nshell
  use FatesHydraulicsMemMod,   only : n_hypool_ag
  use FatesHydraulicsMemMod,   only : n_hypool_troot
  use FatesHydraulicsMemMod,   only : nlevsoi_hyd_max
  use FatesPlantHydraulicsMod, only : UpdatePlantPsiFTCFromTheta
  use PRTGenericMod,           only : prt_global
  use EDCohortDynamicsMod,     only : nan_cohort
  use EDCohortDynamicsMod,     only : zero_cohort
  use EDCohortDynamicsMod,     only : InitPRTObject
  use EDCohortDynamicsMod,     only : InitPRTBoundaryConditions
  use FatesPlantHydraulicsMod, only : InitHydrCohort
  use FatesInterfaceTypesMod,       only : nlevsclass
  use FatesLitterMod,          only : litter_type
  use FatesLitterMod,          only : ncwd
  use FatesLitterMod,          only : ndcmpy
  use EDTypesMod,              only : nfsc
  use PRTGenericMod,           only : prt_global
  use PRTGenericMod,           only : num_elements
  use FatesRunningMeanMod,     only : rmean_type
  use FatesRunningMeanMod,     only : ema_lpa

  ! CIME GLOBALS
  use shr_log_mod       , only : errMsg => shr_log_errMsg


  implicit none
  private ! Modules are private by default

  ! ------------------------------------------------------------
  ! A note on variable naming conventions.
  ! Many variables in this restart IO portion of the code will
  ! follow the conventions:
  !
  ! <use_case>_<description>_<dimension>
  !
  ! For instance we use an index for restart variable "ir_"
  ! to point the object that contains the number of patches per
  ! site "npatch" and this value is relevant to all sites "si"
  ! thus:   ir_npatch_si
  !
  ! We also use associations to the data arrays of restart IO
  ! variables "rio", for example the leaf litter "leaf_litter"
  ! is retrieved for every patch and every functional type "paft"
  ! thus: rio_leaf_litter_paft
  !
  ! si: site dimension
  ! pa: patch dimension
  ! co: cohort dimension
  ! ft: functional type dimension
  ! cl: canopy layer dimension (upper, lower, etc)
  ! ls: layer sublayer dimension (fine discretization of upper,lower)
  ! wm: the number of memory slots for water (currently 10)
  ! -------------------------------------------------------------


  ! Indices to the restart variable object

  integer :: ir_npatch_si
  integer :: ir_cd_status_si
  integer :: ir_dd_status_si
  integer :: ir_nchill_days_si
  integer :: ir_ncold_days_si
  integer :: ir_leafondate_si
  integer :: ir_leafoffdate_si
  integer :: ir_dleafondate_si
  integer :: ir_dleafoffdate_si
  integer :: ir_acc_ni_si
  integer :: ir_gdd_si
  integer :: ir_snow_depth_si
  integer :: ir_trunk_product_si
  integer :: ir_ncohort_pa
  integer :: ir_canopy_layer_co
  integer :: ir_canopy_layer_yesterday_co
  integer :: ir_canopy_trim_co
  integer :: ir_size_class_lasttimestep_co
  integer :: ir_dbh_co
  integer :: ir_coage_co
  integer :: ir_g_sb_laweight_co
  integer :: ir_height_co
  integer :: ir_laimemory_co
  integer :: ir_sapwmemory_co
  integer :: ir_structmemory_co
  integer :: ir_nplant_co
  integer :: ir_gpp_acc_co
  integer :: ir_npp_acc_co
  integer :: ir_resp_acc_co
  integer :: ir_gpp_acc_hold_co
  integer :: ir_npp_acc_hold_co
  integer :: ir_resp_acc_hold_co
  integer :: ir_resp_m_def_co
  integer :: ir_bmort_co
  integer :: ir_hmort_co
  integer :: ir_cmort_co
  integer :: ir_frmort_co
  integer :: ir_smort_co
  integer :: ir_asmort_co
  integer :: ir_c_area_co
  integer :: ir_treelai_co
  integer :: ir_treesai_co
  integer :: ir_canopy_layer_tlai_pa

  integer :: ir_daily_nh4_uptake_co
  integer :: ir_daily_no3_uptake_co
  integer :: ir_daily_p_uptake_co
  integer :: ir_daily_c_efflux_co
  integer :: ir_daily_n_efflux_co
  integer :: ir_daily_p_efflux_co
  integer :: ir_daily_n_demand_co
  integer :: ir_daily_p_demand_co
  integer :: ir_daily_n_need_co
  integer :: ir_daily_p_need_co

  !Logging
  integer :: ir_lmort_direct_co
  integer :: ir_lmort_collateral_co
  integer :: ir_lmort_infra_co

  ! Radiation
  integer :: ir_fcansno_pa
  integer :: ir_solar_zenith_flag_pa
  integer :: ir_solar_zenith_angle_pa
  integer :: ir_gnd_alb_dif_pasb
  integer :: ir_gnd_alb_dir_pasb

  ! Running Means
  integer :: ir_tveg24_pa
  integer :: ir_tveglpa_pa
<<<<<<< HEAD
  integer :: ir_tveglpa_co
  integer :: ir_seedling_layer_par24_pa !ahb
  integer :: ir_sdlng_emerg_smp_pa !ahb
  integer :: ir_sdlng_mort_par_pa ! ahb
  integer :: ir_sdlng2sap_par_pa ! ahb
  integer :: ir_sdlng_mdd_pa ! ahb

=======

  !  (Keeping as an example)
  !!integer :: ir_tveglpa_co
>>>>>>> b2714927
  


  integer :: ir_ddbhdt_co
  integer :: ir_resp_tstep_co
  integer :: ir_pft_co
  integer :: ir_status_co
  integer :: ir_isnew_co

  ! Litter
  integer :: ir_agcwd_litt
  integer :: ir_bgcwd_litt
  integer :: ir_leaf_litt
  integer :: ir_fnrt_litt
  integer :: ir_seed_litt
  integer :: ir_seedgerm_litt
  integer :: ir_seed_decay_litt
  integer :: ir_seedgerm_decay_litt
  integer :: ir_seed_prod_co
  integer :: ir_livegrass_pa
  integer :: ir_age_pa
  integer :: ir_area_pa
  integer :: ir_agesinceanthrodist_pa
  integer :: ir_patchdistturbcat_pa
  integer :: ir_nocomp_pft_label_pa

  ! Litter Fluxes (needed to restart
  ! with nutrient dynamics on, restarting
  ! mid-day
  integer :: ir_agcwd_frag_litt
  integer :: ir_bgcwd_frag_litt
  integer :: ir_lfines_frag_litt
  integer :: ir_rfines_frag_litt

  integer :: ir_scorch_ht_pa_pft
  integer :: ir_litter_moisture_pa_nfsc

  ! Site level
  integer :: ir_watermem_siwm
  integer :: ir_vegtempmem_sitm
  integer :: ir_seed_bank_sift
  integer :: ir_spread_si
  integer :: ir_recrate_sift
  integer :: ir_use_this_pft_sift
  integer :: ir_area_pft_sift
  integer :: ir_fmortrate_cano_siscpf
  integer :: ir_fmortrate_usto_siscpf
  integer :: ir_imortrate_siscpf
  integer :: ir_fmortrate_crown_siscpf
  integer :: ir_fmortrate_cambi_siscpf
  integer :: ir_termnindiv_cano_siscpf
  integer :: ir_termnindiv_usto_siscpf
  integer :: ir_growflx_fusion_siscpf
  integer :: ir_demorate_sisc
  integer :: ir_promrate_sisc
  integer :: ir_termcflux_cano_si
  integer :: ir_termcflux_usto_si
  integer :: ir_democflux_si
  integer :: ir_promcflux_si
  integer :: ir_imortcflux_si
  integer :: ir_fmortcflux_cano_si
  integer :: ir_fmortcflux_usto_si
  integer :: ir_cwdagin_flxdg
  integer :: ir_cwdbgin_flxdg
  integer :: ir_leaflittin_flxdg
  integer :: ir_rootlittin_flxdg
  integer :: ir_efflux_flxdg
  integer :: ir_uptake_flxdg
  integer :: ir_oldstock_mbal
  integer :: ir_errfates_mbal
  integer :: ir_prt_base     ! Base index for all PRT variables

  ! Hydraulic indices
  integer :: ir_hydro_th_ag_covec
  integer :: ir_hydro_th_troot
  integer :: ir_hydro_th_aroot_covec
  integer :: ir_hydro_liqvol_shell_si
  integer :: ir_hydro_recruit_si
  integer :: ir_hydro_dead_si
  integer :: ir_hydro_growturn_err_si
  integer :: ir_hydro_hydro_err_si
  integer :: ir_hydro_errh2o

  ! The number of variable dim/kind types we have defined (static)
  integer, parameter, public :: fates_restart_num_dimensions = 2   !(cohort,column)
  integer, parameter, public :: fates_restart_num_dim_kinds = 4    !(cohort-int,cohort-r8,site-int,site-r8)

  ! integer constants for storing logical data
  integer, parameter, public :: old_cohort = 0
  integer, parameter, public :: new_cohort = 1

  real(r8), parameter, public :: flushinvalid = -9999.0
  real(r8), parameter, public :: flushzero = 0.0
  real(r8), parameter, public :: flushone  = 1.0

  ! Local debug flag
  logical, parameter, public :: debug=.false.

  character(len=*), parameter :: sourcefile = &
       __FILE__

  ! This structure is allocated by thread, and must be calculated after the FATES
  ! sites are allocated, and their mapping to the HLM is identified.  This structure
  ! is not combined with iovar_bounds, because that one is multi-instanced.  This
  ! structure is used more during the update phase, wherease _bounds is used
  ! more for things like flushing
  type, public :: restart_map_type
     integer, allocatable :: site_index(:)   ! maps site indexes to the HIO site position
     integer, allocatable :: cohort1_index(:) ! maps site index to the HIO cohort 1st position
  end type restart_map_type



  type, public :: fates_restart_interface_type

     type(fates_restart_variable_type),allocatable :: rvars(:)
     integer,private :: num_restart_vars_

     ! Instanteate one registry of the different dimension/kinds (dk)
     ! All output variables will have a pointer to one of these dk's
     type(fates_io_variable_kind_type) :: dim_kinds(fates_restart_num_dim_kinds)

     ! This is a structure that explains where FATES patch boundaries
     ! on each thread point to in the host IO array, this structure is
     ! allocated by number of threads. This could be dynamically
     ! allocated, but is unlikely to change...?
     ! Note: history io also instanteates fates_io_dimension_type
     type(fates_io_dimension_type) :: dim_bounds(fates_restart_num_dimensions)

     type(restart_map_type), pointer :: restart_map(:)

     integer, private :: cohort_index_, column_index_

   contains

     ! public functions
     procedure :: Init
     procedure :: SetThreadBoundsEach
     procedure :: assemble_restart_output_types
     procedure :: initialize_restart_vars
     procedure :: num_restart_vars
     procedure :: column_index
     procedure :: cohort_index
     procedure :: set_restart_vectors
     procedure :: create_patchcohort_structure
     procedure :: get_restart_vectors
     procedure :: update_3dpatch_radiation

     ! private work functions
     procedure, private :: init_dim_kinds_maps
     procedure, private :: set_dim_indices
     procedure, private :: set_cohort_index
     procedure, private :: set_column_index
     procedure, private :: flush_rvars
     procedure, private :: define_restart_vars
     procedure, private :: set_restart_var
     procedure, private :: DefinePRTRestartVars
     procedure, private :: GetCohortRealVector
     procedure, private :: SetCohortRealVector
     procedure, private :: RegisterCohortVector
     procedure, private :: DefineRMeanRestartVar
     procedure, private :: GetRMeanRestartVar
     procedure, private :: SetRMeanRestartVar
  end type fates_restart_interface_type




contains

  ! =====================================================================================

  subroutine Init(this, num_threads, fates_bounds)

    use FatesIODimensionsMod, only : fates_bounds_type, column, cohort

    implicit none

    class(fates_restart_interface_type), intent(inout) :: this
    integer, intent(in) :: num_threads
    type(fates_bounds_type), intent(in) :: fates_bounds

    integer :: dim_count = 0

    dim_count = dim_count + 1
    call this%set_cohort_index(dim_count)
    call this%dim_bounds(dim_count)%Init(cohort, num_threads, &
         fates_bounds%cohort_begin, fates_bounds%cohort_end)

    dim_count = dim_count + 1
    call this%set_column_index(dim_count)
    call this%dim_bounds(dim_count)%Init(column, num_threads, &
         fates_bounds%column_begin, fates_bounds%column_end)

    ! FIXME(bja, 2016-10) assert(dim_count == FatesIOdimensionsmod::num_dimension_types)

    ! Allocate the mapping between FATES indices and the IO indices
    allocate(this%restart_map(num_threads))

  end subroutine Init

  ! ======================================================================

  subroutine SetThreadBoundsEach(this, thread_index, thread_bounds)

    use FatesIODimensionsMod, only : fates_bounds_type

    implicit none

    class(fates_restart_interface_type), intent(inout) :: this

    integer, intent(in) :: thread_index
    type(fates_bounds_type), intent(in) :: thread_bounds

    integer :: index

    index = this%cohort_index()
    call this%dim_bounds(index)%SetThreadBounds(thread_index, &
         thread_bounds%cohort_begin, thread_bounds%cohort_end)

    index = this%column_index()
    call this%dim_bounds(index)%SetThreadBounds(thread_index, &
         thread_bounds%column_begin, thread_bounds%column_end)

  end subroutine SetThreadBoundsEach

  ! ===================================================================================

  subroutine assemble_restart_output_types(this)

    use FatesIOVariableKindMod, only : site_r8, site_int, cohort_r8, cohort_int

    implicit none

    class(fates_restart_interface_type), intent(inout) :: this

    call this%init_dim_kinds_maps()

    call this%set_dim_indices(cohort_r8, 1, this%cohort_index())
    call this%set_dim_indices(cohort_int, 1, this%cohort_index())

    call this%set_dim_indices(site_r8, 1, this%column_index())
    call this%set_dim_indices(site_int, 1, this%column_index())

  end subroutine assemble_restart_output_types

 ! ===================================================================================

  subroutine set_dim_indices(this, dk_name, idim, dim_index)

    use FatesIOVariableKindMod , only : iotype_index

    implicit none

    ! arguments
    class(fates_restart_interface_type), intent(inout) :: this
    character(len=*), intent(in)     :: dk_name
    integer, intent(in)              :: idim  ! dimension index
    integer, intent(in) :: dim_index


    ! local
    integer :: ityp

    ityp = iotype_index(trim(dk_name), fates_restart_num_dim_kinds, this%dim_kinds)

    ! First check to see if the dimension is allocated
    if (this%dim_kinds(ityp)%ndims < idim) then
       write(fates_log(), *) 'Trying to define dimension size to a dim-type structure'
       write(fates_log(), *) 'but the dimension index does not exist'
       write(fates_log(), *) 'type: ',dk_name,' ndims: ',this%dim_kinds(ityp)%ndims,' input dim:',idim
       stop
       !end_run
    end if

    if (idim == 1) then
       this%dim_kinds(ityp)%dim1_index = dim_index
    else if (idim == 2) then
       this%dim_kinds(ityp)%dim2_index = dim_index
    end if

    ! With the map, we can set the dimension size
    this%dim_kinds(ityp)%dimsize(idim) = this%dim_bounds(dim_index)%upper_bound - &
         this%dim_bounds(dim_index)%lower_bound + 1

 end subroutine set_dim_indices


  ! =======================================================================

  subroutine set_cohort_index(this, index)
    implicit none
    class(fates_restart_interface_type), intent(inout) :: this
    integer, intent(in) :: index
    this%cohort_index_ = index
  end subroutine set_cohort_index

  integer function cohort_index(this)
    implicit none
    class(fates_restart_interface_type), intent(in) :: this
    cohort_index = this%cohort_index_
  end function cohort_index

  ! =======================================================================

  subroutine set_column_index(this, index)
    implicit none
    class(fates_restart_interface_type), intent(inout) :: this
    integer, intent(in) :: index
    this%column_index_ = index
  end subroutine set_column_index

  integer function column_index(this)
    implicit none
    class(fates_restart_interface_type), intent(in) :: this
    column_index = this%column_index_
 end function column_index

 ! =======================================================================

 subroutine init_dim_kinds_maps(this)

    ! ----------------------------------------------------------------------------------
    ! This subroutine simply initializes the structures that define the different
    ! array and type formats for different IO variables
    !
    ! CO_R8   : 1D cohort scale 8-byte reals
    ! SI_R8   : 1D site scale 8-byte reals
    ! CO_INT  : 1D cohort scale integers
    ! SI_INT  : 1D site scale integers
    !
    ! The allocation on the structures is not dynamic and should only add up to the
    ! number of entries listed here.
    !
    ! ----------------------------------------------------------------------------------
    use FatesIOVariableKindMod, only : site_r8, site_int, cohort_r8, cohort_int

    implicit none

    ! Arguments
    class(fates_restart_interface_type), intent(inout) :: this

    integer :: index

    ! 1d cohort r8
    index = 1
    call this%dim_kinds(index)%Init(cohort_r8, 1)

    ! 1d Site r8
    index = index + 1
    call this%dim_kinds(index)%Init(site_r8, 1)

    ! cohort int
    index = index + 1
    call this%dim_kinds(index)%Init(cohort_int, 1)

    ! site int
    index = index + 1
    call this%dim_kinds(index)%Init(site_int, 1)

    ! FIXME(bja, 2016-10) assert(index == fates_num_dim_kinds)
  end subroutine init_dim_kinds_maps


  ! ====================================================================================

  integer function num_restart_vars(this)

    implicit none

    class(fates_restart_interface_type), intent(in) :: this

    num_restart_vars = this%num_restart_vars_

  end function num_restart_vars

  ! ====================================================================================

  subroutine initialize_restart_vars(this)

    implicit none

    class(fates_restart_interface_type), intent(inout) :: this

   ! Determine how many of the restart IO variables registered in FATES
   ! are going to be allocated
   call this%define_restart_vars(initialize_variables=.false.)

   ! Allocate the list of restart output variable objects
   allocate(this%rvars(this%num_restart_vars()))

   ! construct the object that defines all of the IO variables
   call this%define_restart_vars(initialize_variables=.true.)

 end subroutine initialize_restart_vars

  ! ======================================================================================

 subroutine flush_rvars(this,nc)

   class(fates_restart_interface_type)        :: this
   integer,intent(in)                         :: nc

   integer                                   :: ivar
   type(fates_restart_variable_type),pointer :: rvar
   integer                      :: lb1,ub1,lb2,ub2

   do ivar=1,ubound(this%rvars,1)
      associate( rvar => this%rvars(ivar) )
        call rvar%Flush(nc, this%dim_bounds, this%dim_kinds)
      end associate
   end do

 end subroutine flush_rvars



 ! ====================================================================================

 subroutine define_restart_vars(this, initialize_variables)

    ! ---------------------------------------------------------------------------------
    !
    !                    REGISTRY OF RESTART OUTPUT VARIABLES
    !
    ! Please add any restart variables to this registry. This registry will handle
    ! all variables that can make use of 1D column dimensioned or 1D cohort dimensioned
    ! variables.  Note that restarts are only using 1D vectors in ALM and CLM.  If you
    ! have a multi-dimensional variable that is below the cohort scale, then pack
    ! that variable into a cohort-sized output array by giving it a vtype "cohort_r8"
    ! or "cohort_int".
    !
    ! Unlike history variables, restarts flush to zero.
    ! ---------------------------------------------------------------------------------

    use FatesIOVariableKindMod, only : site_r8, site_int, cohort_int, cohort_r8
    implicit none

    class(fates_restart_interface_type), intent(inout) :: this
    logical, intent(in) :: initialize_variables  ! are we 'count'ing or 'initializ'ing?
    integer :: ivar


    ivar=0

    ! -----------------------------------------------------------------------------------
    ! Site level variables
    ! -----------------------------------------------------------------------------------

    call this%set_restart_var(vname='fates_PatchesPerSite', vtype=site_int, &
         long_name='Total number of FATES patches per column', units='none', flushval = flushinvalid, &
          hlms='CLM:ALM', initialize=initialize_variables, ivar=ivar, index = ir_npatch_si )

    call this%set_restart_var(vname='fates_cold_dec_status', vtype=site_int, &
         long_name='status flag for cold deciduous plants', units='unitless', flushval = flushinvalid, &
         hlms='CLM:ALM', initialize=initialize_variables, ivar=ivar, index = ir_cd_status_si )

    call this%set_restart_var(vname='fates_drought_dec_status', vtype=site_int, &
         long_name='status flag for drought deciduous plants', units='unitless', flushval = flushinvalid, &
         hlms='CLM:ALM', initialize=initialize_variables, ivar=ivar, index = ir_dd_status_si )

    call this%set_restart_var(vname='fates_chilling_days', vtype=site_int, &
         long_name='chilling day counter', units='unitless', flushval = flushinvalid, &
         hlms='CLM:ALM', initialize=initialize_variables, ivar=ivar, index = ir_nchill_days_si )

    call this%set_restart_var(vname='fates_cold_days', vtype=site_int, &
         long_name='cold day counter', units='unitless', flushval = flushinvalid, &
         hlms='CLM:ALM', initialize=initialize_variables, ivar=ivar, index = ir_ncold_days_si )

    call this%set_restart_var(vname='fates_leafondate', vtype=site_int, &
         long_name='the day of year for leaf on', units='day of year', flushval = flushinvalid, &
         hlms='CLM:ALM', initialize=initialize_variables, ivar=ivar, index = ir_leafondate_si )

    call this%set_restart_var(vname='fates_leafoffdate', vtype=site_int, &
         long_name='the day of year for leaf off', units='day of year', flushval = flushinvalid, &
         hlms='CLM:ALM', initialize=initialize_variables, ivar=ivar, index = ir_leafoffdate_si )

    call this%set_restart_var(vname='fates_drought_leafondate', vtype=site_int, &
         long_name='the day of year for drought based leaf-on', units='day of year', flushval = flushinvalid, &
         hlms='CLM:ALM', initialize=initialize_variables, ivar=ivar, index = ir_dleafondate_si )

    call this%set_restart_var(vname='fates_drought_leafoffdate', vtype=site_int, &
         long_name='the day of year for drought based leaf-off', units='day of year', flushval = flushinvalid, &
         hlms='CLM:ALM', initialize=initialize_variables, ivar=ivar, index = ir_dleafoffdate_si )

    call this%set_restart_var(vname='fates_acc_nesterov_id', vtype=site_r8, &
         long_name='a nesterov index accumulator', units='unitless', flushval = flushzero, &
         hlms='CLM:ALM', initialize=initialize_variables, ivar=ivar, index = ir_acc_ni_si )

    call this%set_restart_var(vname='fates_gdd_site', vtype=site_r8, &
         long_name='growing degree days at each site', units='degC days', flushval = flushzero, &
         hlms='CLM:ALM', initialize=initialize_variables, ivar=ivar, index = ir_gdd_si )

    call this%set_restart_var(vname='fates_snow_depth_site', vtype=site_r8, &
         long_name='average snow depth', units='m', flushval = flushzero, &
         hlms='CLM:ALM', initialize=initialize_variables, ivar=ivar, index = ir_snow_depth_si )

    call this%set_restart_var(vname='fates_trunk_product_site', vtype=site_r8, &
         long_name='Accumulate trunk product flux at site', &
         units='kgC/m2', flushval = flushzero, &
         hlms='CLM:ALM', initialize=initialize_variables, ivar=ivar, index = ir_trunk_product_si )


    ! -----------------------------------------------------------------------------------
    ! Variables stored within cohort vectors
    ! Note: Some of these are multi-dimensional variables in the patch/site dimension
    ! that are collapsed into the cohort vectors for storage and transfer
    ! -----------------------------------------------------------------------------------

    ! This variable may be confusing, because it is a patch level variables
    ! but it is using the cohort IO vector to hold data
    call this%set_restart_var(vname='fates_CohortsPerPatch', vtype=cohort_int, &
         long_name='the number of cohorts per patch', units='unitless', flushval = flushinvalid, &
         hlms='CLM:ALM', initialize=initialize_variables, ivar=ivar, index = ir_ncohort_pa )

    call this%set_restart_var(vname='fates_fcansno_pa', vtype=cohort_r8, &
         long_name='Fraction of canopy covered in snow', units='unitless', flushval = flushinvalid, &
         hlms='CLM:ALM', initialize=initialize_variables, ivar=ivar, index = ir_fcansno_pa )

    call this%set_restart_var(vname='fates_solar_zenith_flag_pa', vtype=cohort_int, &
         long_name='switch specifying if zenith is positive', units='unitless', flushval = flushinvalid, &
         hlms='CLM:ALM', initialize=initialize_variables, ivar=ivar, index = ir_solar_zenith_flag_pa )

    call this%set_restart_var(vname='fates_solar_zenith_angle_pa', vtype=cohort_r8, &
         long_name='the angle of the solar zenith for each patch', units='radians', flushval = flushinvalid, &
         hlms='CLM:ALM', initialize=initialize_variables, ivar=ivar, index = ir_solar_zenith_angle_pa )



    ! 1D cohort Variables
    ! -----------------------------------------------------------------------------------

    call this%set_restart_var(vname='fates_seed_prod', vtype=cohort_r8, &
         long_name='fates cohort - seed production', units='kgC/plant', flushval = flushinvalid, &
         hlms='CLM:ALM', initialize=initialize_variables, ivar=ivar, index = ir_seed_prod_co )


    call this%set_restart_var(vname='fates_canopy_layer', vtype=cohort_int, &
         long_name='ed cohort - canopy_layer', units='unitless', flushval = flushinvalid, &
         hlms='CLM:ALM', initialize=initialize_variables, ivar=ivar, index = ir_canopy_layer_co )

    call this%set_restart_var(vname='fates_canopy_layer_yesterday', vtype=cohort_r8, &
         long_name='ed cohort - canopy_layer_yesterday', units='unitless', flushval = flushzero, &
         hlms='CLM:ALM', initialize=initialize_variables, ivar=ivar, index = ir_canopy_layer_yesterday_co )

    call this%set_restart_var(vname='fates_canopy_trim', vtype=cohort_r8, &
         long_name='ed cohort - canopy_trim', units='fraction', flushval = flushzero, &
         hlms='CLM:ALM', initialize=initialize_variables, ivar=ivar, index = ir_canopy_trim_co )

    call this%set_restart_var(vname='fates_size_class_lasttimestep', vtype=cohort_int, &
         long_name='ed cohort - size-class last timestep', units='index', flushval = flushzero, &
         hlms='CLM:ALM', initialize=initialize_variables, ivar=ivar, index = ir_size_class_lasttimestep_co )

    call this%set_restart_var(vname='fates_dbh', vtype=cohort_r8, &
         long_name='ed cohort - diameter at breast height', units='cm', flushval = flushzero, &
         hlms='CLM:ALM', initialize=initialize_variables, ivar=ivar, index = ir_dbh_co )

    call this%set_restart_var(vname='fates_coage', vtype=cohort_r8, &
         long_name='ed cohort - age in days', units='days', flushval = flushzero, &
         hlms='CLM:ALM', initialize=initialize_variables, ivar=ivar, index = ir_coage_co )

    call this%set_restart_var(vname='fates_height', vtype=cohort_r8, &
         long_name='ed cohort - plant height', units='m', flushval = flushzero, &
         hlms='CLM:ALM', initialize=initialize_variables, ivar=ivar, index = ir_height_co )

    call this%set_restart_var(vname='fates_laimemory', vtype=cohort_r8, &
         long_name='ed cohort - target leaf biomass set from prev year', &
         units='kgC/indiv', flushval = flushzero, &
         hlms='CLM:ALM', initialize=initialize_variables, ivar=ivar, index = ir_laimemory_co )

    call this%set_restart_var(vname='fates_sapwmemory', vtype=cohort_r8, &
         long_name='ed cohort - target sapwood biomass set from prev year', &
         units='kgC/indiv', flushval = flushzero, &
         hlms='CLM:ALM', initialize=initialize_variables, ivar=ivar, index = ir_sapwmemory_co )

    call this%set_restart_var(vname='fates_structmemory', vtype=cohort_r8, &
         long_name='ed cohort - target structural biomass set from prev year', &
         units='kgC/indiv', flushval = flushzero, &
         hlms='CLM:ALM', initialize=initialize_variables, ivar=ivar, index = ir_structmemory_co )

    call this%set_restart_var(vname='fates_nplant', vtype=cohort_r8, &
         long_name='ed cohort - number of plants in the cohort', &
         units='/patch', flushval = flushzero, &
         hlms='CLM:ALM', initialize=initialize_variables, ivar=ivar, index = ir_nplant_co )

    call this%set_restart_var(vname='fates_gpp_acc', vtype=cohort_r8, &
         long_name='ed cohort - accumulated gpp over dynamics step', &
         units='kgC/indiv', flushval = flushzero, &
         hlms='CLM:ALM', initialize=initialize_variables, ivar=ivar, index = ir_gpp_acc_co )

    call this%set_restart_var(vname='fates_npp_acc', vtype=cohort_r8, &
         long_name='ed cohort - accumulated npp over dynamics step', &
         units='kgC/indiv', flushval = flushzero, &
         hlms='CLM:ALM', initialize=initialize_variables, ivar=ivar, index = ir_npp_acc_co )

    call this%set_restart_var(vname='fates_resp_acc', vtype=cohort_r8, &
         long_name='ed cohort - accumulated respiration over dynamics step', &
         units='kgC/indiv', flushval = flushzero, &
         hlms='CLM:ALM', initialize=initialize_variables, ivar=ivar, index = ir_resp_acc_co )

    call this%set_restart_var(vname='fates_gpp_acc_hold', vtype=cohort_r8, &
         long_name='ed cohort - current step gpp', &
         units='kgC/indiv/year', flushval = flushzero, &
         hlms='CLM:ALM', initialize=initialize_variables, ivar=ivar, index = ir_gpp_acc_hold_co )

    call this%set_restart_var(vname='fates_npp_acc_hold', vtype=cohort_r8, &
         long_name='ed cohort - current step npp', &
         units='kgC/indiv/year', flushval = flushzero, &
         hlms='CLM:ALM', initialize=initialize_variables, ivar=ivar, index = ir_npp_acc_hold_co )

    call this%set_restart_var(vname='fates_resp_acc_hold', vtype=cohort_r8, &
         long_name='ed cohort - current step resp', &
         units='kgC/indiv/year', flushval = flushzero, &
         hlms='CLM:ALM', initialize=initialize_variables, ivar=ivar, index = ir_resp_acc_hold_co )

    call this%set_restart_var(vname='fates_resp_m_def', vtype=cohort_r8, &
         long_name='ed cohort - maintenance respiration deficit', &
         units='kgC/indiv', flushval = flushzero, &
         hlms='CLM:ALM', initialize=initialize_variables, ivar=ivar, index = ir_resp_m_def_co )

    call this%set_restart_var(vname='fates_bmort', vtype=cohort_r8, &
         long_name='ed cohort - background mortality rate', &
         units='/year', flushval = flushzero, &
         hlms='CLM:ALM', initialize=initialize_variables, ivar=ivar, index = ir_bmort_co )

    call this%set_restart_var(vname='fates_hmort', vtype=cohort_r8, &
         long_name='ed cohort - hydraulic mortality rate', &
         units='/year', flushval = flushzero, &
         hlms='CLM:ALM', initialize=initialize_variables, ivar=ivar, index = ir_hmort_co )

    call this%set_restart_var(vname='fates_cmort', vtype=cohort_r8, &
         long_name='ed cohort - carbon starvation mortality rate', &
         units='/year', flushval = flushzero, &
         hlms='CLM:ALM', initialize=initialize_variables, ivar=ivar, index = ir_cmort_co )

    call this%set_restart_var(vname='fates_daily_nh4_uptake', vtype=cohort_r8, &
         long_name='fates cohort- daily ammonium [NH4] uptake', &
         units='kg/plant/day', flushval = flushzero, &
         hlms='CLM:ALM', initialize=initialize_variables, ivar=ivar, index = ir_daily_nh4_uptake_co )

    call this%set_restart_var(vname='fates_daily_no3_uptake', vtype=cohort_r8, &
         long_name='fates cohort- daily ammonium [NO3] uptake', &
         units='kg/plant/day', flushval = flushzero, &
         hlms='CLM:ALM', initialize=initialize_variables, ivar=ivar, index = ir_daily_no3_uptake_co )

    call this%set_restart_var(vname='fates_daily_p_uptake', vtype=cohort_r8, &
         long_name='fates cohort- daily phosphorus uptake', &
         units='kg/plant/day', flushval = flushzero, &
         hlms='CLM:ALM', initialize=initialize_variables, ivar=ivar, index = ir_daily_p_uptake_co )

    call this%set_restart_var(vname='fates_daily_c_efflux', vtype=cohort_r8, &
         long_name='fates cohort- daily carbon efflux', &
         units='kg/plant/day', flushval = flushzero, &
         hlms='CLM:ALM', initialize=initialize_variables, ivar=ivar, index = ir_daily_c_efflux_co )

    call this%set_restart_var(vname='fates_daily_n_efflux', vtype=cohort_r8, &
         long_name='fates cohort- daily nitrogen efflux', &
         units='kg/plant/day', flushval = flushzero, &
         hlms='CLM:ALM', initialize=initialize_variables, ivar=ivar, index = ir_daily_n_efflux_co )

    call this%set_restart_var(vname='fates_daily_p_efflux', vtype=cohort_r8, &
         long_name='fates cohort- daily phosphorus efflux', &
         units='kg/plant/day', flushval = flushzero, &
         hlms='CLM:ALM', initialize=initialize_variables, ivar=ivar, index = ir_daily_p_efflux_co )

    call this%set_restart_var(vname='fates_daily_p_demand', vtype=cohort_r8, &
         long_name='fates cohort- daily phosphorus demand', &
         units='kgP/plant/day', flushval = flushzero, &
         hlms='CLM:ALM', initialize=initialize_variables, ivar=ivar, index = ir_daily_p_demand_co )

    call this%set_restart_var(vname='fates_daily_n_demand', vtype=cohort_r8, &
         long_name='fates cohort- daily nitrogen demand', &
         units='kgN/plant/day', flushval = flushzero, &
         hlms='CLM:ALM', initialize=initialize_variables, ivar=ivar, index = ir_daily_n_demand_co )

    call this%set_restart_var(vname='fates_daily_p_need', vtype=cohort_r8, &
         long_name='fates cohort- daily phosphorus need', &
         units='kgP/plant/day', flushval = flushzero, &
         hlms='CLM:ALM', initialize=initialize_variables, ivar=ivar, index = ir_daily_p_need_co )

    call this%set_restart_var(vname='fates_daily_n_need', vtype=cohort_r8, &
         long_name='fates cohort- daily nitrogen need', &
         units='kgN/plant/day', flushval = flushzero, &
         hlms='CLM:ALM', initialize=initialize_variables, ivar=ivar, index = ir_daily_n_need_co )

    call this%set_restart_var(vname='fates_frmort', vtype=cohort_r8, &
         long_name='ed cohort - freezing mortality rate', &
         units='/year', flushval = flushzero, &
         hlms='CLM:ALM', initialize=initialize_variables, ivar=ivar, index = ir_frmort_co )

    call this%set_restart_var(vname='fates_smort', vtype=cohort_r8, &
         long_name='ed cohort - senescence mortality rate', &
         units='/year', flushval = flushzero, &
         hlms='CLM:ALM', initialize=initialize_variables, ivar=ivar, index = ir_smort_co )

    call this%set_restart_var(vname='fates_asmort', vtype=cohort_r8, &
         long_name='ed cohort - age senescence mortality rate', &
         units = '/year', flushval = flushzero, &
         hlms='CLM:ALM', initialize=initialize_variables, ivar=ivar, index = ir_asmort_co )

    call this%set_restart_var(vname='fates_lmort_direct', vtype=cohort_r8, &
         long_name='ed cohort - directly logging mortality rate', &
         units='%/event', flushval = flushzero, &
         hlms='CLM:ALM', initialize=initialize_variables, ivar=ivar, index = ir_lmort_direct_co )

    call this%set_restart_var(vname='fates_lmort_collateral', vtype=cohort_r8, &
         long_name='ed cohort - collateral mortality rate', &
         units='%/event', flushval = flushzero, &
         hlms='CLM:ALM', initialize=initialize_variables, ivar=ivar, index = ir_lmort_collateral_co )

    call this%set_restart_var(vname='fates_lmort_in', vtype=cohort_r8, &
         long_name='ed cohort - mechanical mortality rate', &
         units='%/event', flushval = flushzero, &
         hlms='CLM:ALM', initialize=initialize_variables, ivar=ivar, index = ir_lmort_infra_co )

    call this%set_restart_var(vname='fates_ddbhdt', vtype=cohort_r8, &
         long_name='ed cohort - differential: ddbh/dt', &
         units='cm/year', flushval = flushzero, &
         hlms='CLM:ALM', initialize=initialize_variables, ivar=ivar, index = ir_ddbhdt_co )

    call this%set_restart_var(vname='fates_resp_tstep', vtype=cohort_r8, &
         long_name='ed cohort - autotrophic respiration over timestep', &
         units='kgC/indiv/timestep', flushval = flushzero, &
         hlms='CLM:ALM', initialize=initialize_variables, ivar=ivar, index = ir_resp_tstep_co )

    call this%set_restart_var(vname='fates_pft', vtype=cohort_int, &
         long_name='ed cohort - plant functional type', units='index', flushval = flushzero, &
         hlms='CLM:ALM', initialize=initialize_variables, ivar=ivar, index = ir_pft_co )

    call this%set_restart_var(vname='fates_status_coh', vtype=cohort_int, &
         long_name='ed cohort - plant phenology status', units='unitless', flushval = flushzero, &
         hlms='CLM:ALM', initialize=initialize_variables, ivar=ivar, index = ir_status_co )

    call this%set_restart_var(vname='fates_isnew', vtype=cohort_int, &
         long_name='ed cohort - binary flag specifying if a plant has experienced a full day cycle', &
         units='0/1', flushval = flushone, &
         hlms='CLM:ALM', initialize=initialize_variables, ivar=ivar, index = ir_isnew_co )

    call this%set_restart_var(vname='fates_gsblaweight',vtype=cohort_r8, &
         long_name='ed cohort - leaf-area weighted total stomatal+blayer conductance', &
         units='[m/s]*[m2]', flushval = flushzero, &
         hlms='CLM:ALM', initialize=initialize_variables, ivar=ivar, index = ir_g_sb_laweight_co)

    ! Mixed dimension variables using the cohort vector
    ! -----------------------------------------------------------------------------------

    call this%set_restart_var(vname='fates_gnd_alb_dif', vtype=cohort_r8, &
         long_name='ground albedo of diffuse radiation vis and ir', &
         units='fraction', flushval = flushzero, &
         hlms='CLM:ALM', initialize=initialize_variables, ivar=ivar, index = ir_gnd_alb_dif_pasb )

    call this%set_restart_var(vname='fates_gnd_alb_dir', vtype=cohort_r8, &
         long_name='ground albedo of direct radiation vis and ir', &
         units='fraction', flushval = flushzero, &
         hlms='CLM:ALM', initialize=initialize_variables, ivar=ivar, index = ir_gnd_alb_dir_pasb )

    call this%set_restart_var(vname='fates_spread', vtype=site_r8, &
         long_name='dynamic ratio of dbh to canopy area, by patch x canopy-layer', &
         units='cm/m2', flushval = flushzero, &
         hlms='CLM:ALM', initialize=initialize_variables, ivar=ivar, index = ir_spread_si )

    call this%set_restart_var(vname='fates_livegrass', vtype=cohort_r8, &
         long_name='total AGB from grass, by patch', &
         units='kgC/m2', flushval = flushzero, &
         hlms='CLM:ALM', initialize=initialize_variables, ivar=ivar, index = ir_livegrass_pa )

    call this%set_restart_var(vname='fates_age', vtype=cohort_r8, &
         long_name='age of the ED patch', units='yr', flushval = flushzero, &
         hlms='CLM:ALM', initialize=initialize_variables, ivar=ivar, index = ir_age_pa )

    call this%set_restart_var(vname='fates_age_since_anthro_dist', vtype=cohort_r8, &
         long_name='age of the ED patch since last anthropogenic disturbance', &
         units='yr', flushval = flushzero, &
         hlms='CLM:ALM', initialize=initialize_variables, ivar=ivar, &
         index = ir_agesinceanthrodist_pa )

    call this%set_restart_var(vname='fates_patchdistturbcat', vtype=cohort_int, &
         long_name='Disturbance label of patch', units='yr', flushval = flushzero, &
         hlms='CLM:ALM', initialize=initialize_variables, ivar=ivar, index = ir_patchdistturbcat_pa )

    call this%set_restart_var(vname='fates_nocomp_pft_label', vtype=cohort_int, &
         long_name='PFT label of patch in nocomp mode', units='none', flushval = flushzero, &
         hlms='CLM:ALM', initialize=initialize_variables, ivar=ivar, index = ir_nocomp_pft_label_pa )

    call this%set_restart_var(vname='fates_area', vtype=cohort_r8, &
         long_name='are of the ED patch', units='m2', flushval = flushzero, &
         hlms='CLM:ALM', initialize=initialize_variables, ivar=ivar, index = ir_area_pa )

    call this%set_restart_var(vname='fates_scorch_ht_pa_pft', vtype=cohort_r8, &
         long_name='scorch height', units='m', flushval = flushzero, &
         hlms='CLM:ALM', initialize=initialize_variables, ivar=ivar, index = ir_scorch_ht_pa_pft)

    call this%set_restart_var(vname='fates_litter_moisture_pa_nfsc', vtype=cohort_r8, &
         long_name='scorch height', units='m', flushval = flushzero, &
         hlms='CLM:ALM', initialize=initialize_variables, ivar=ivar, index = ir_litter_moisture_pa_nfsc)

    ! Site Level Diagnostics over multiple nutrients


    ! Patch Level Litter Pools are potentially multi-element

    call this%RegisterCohortVector(symbol_base='fates_ag_cwd', vtype=cohort_r8, &
            long_name_base='above ground CWD',  &
            units='kg/m2', veclength=num_elements, flushval = flushzero, &
            hlms='CLM:ALM', initialize=initialize_variables, ivar=ivar, index = ir_agcwd_litt)

    call this%RegisterCohortVector(symbol_base='fates_bg_cwd', vtype=cohort_r8, &
            long_name_base='below ground CWD',  &
            units='kg/m2', veclength=num_elements, flushval = flushzero, &
            hlms='CLM:ALM', initialize=initialize_variables, ivar=ivar, index = ir_bgcwd_litt)

    call this%RegisterCohortVector(symbol_base='fates_leaf_fines', vtype=cohort_r8, &
            long_name_base='above ground leaf litter',  &
            units='kg/m2', veclength=num_elements, flushval = flushzero, &
            hlms='CLM:ALM', initialize=initialize_variables, ivar=ivar, index = ir_leaf_litt)

    call this%RegisterCohortVector(symbol_base='fates_fnrt_fines', vtype=cohort_r8, &
            long_name_base='fine root litter',  &
            units='kg/m2', veclength=num_elements, flushval = flushzero, &
            hlms='CLM:ALM', initialize=initialize_variables, ivar=ivar, index = ir_fnrt_litt)

    call this%RegisterCohortVector(symbol_base='fates_seed', vtype=cohort_r8, &
            long_name_base='seed bank (non-germinated)',  &
            units='kg/m2', veclength=num_elements, flushval = flushzero, &
            hlms='CLM:ALM', initialize=initialize_variables, ivar=ivar, index = ir_seed_litt)

    call this%RegisterCohortVector(symbol_base='fates_seedgerm', vtype=cohort_r8, &
           long_name_base='seed bank (germinated)',  &
           units='kg/m2', veclength=num_elements, flushval = flushzero, &
           hlms='CLM:ALM', initialize=initialize_variables, ivar=ivar, index = ir_seedgerm_litt)


    call this%RegisterCohortVector(symbol_base='fates_seed_frag', vtype=cohort_r8, &
            long_name_base='seed bank fragmentation flux (non-germinated)',  &
            units='kg/m2', veclength=num_elements, flushval = flushzero, &
            hlms='CLM:ALM', initialize=initialize_variables, ivar=ivar, index = ir_seed_decay_litt)

    call this%RegisterCohortVector(symbol_base='fates_seedgerm_frag', vtype=cohort_r8, &
           long_name_base='seed bank fragmentation flux (germinated)',  &
           units='kg/m2', veclength=num_elements, flushval = flushzero, &
           hlms='CLM:ALM', initialize=initialize_variables, ivar=ivar, index = ir_seedgerm_decay_litt)

    call this%RegisterCohortVector(symbol_base='fates_ag_cwd_frag', vtype=cohort_r8, &
            long_name_base='above ground CWD frag flux',  &
            units='kg/m2/day', veclength=num_elements, flushval = flushzero, &
            hlms='CLM:ALM', initialize=initialize_variables, ivar=ivar, index = ir_agcwd_frag_litt)

    call this%RegisterCohortVector(symbol_base='fates_bg_cwd_frag', vtype=cohort_r8, &
            long_name_base='below ground CWD frag flux',  &
            units='kg/m2/day', veclength=num_elements, flushval = flushzero, &
            hlms='CLM:ALM', initialize=initialize_variables, ivar=ivar, index = ir_bgcwd_frag_litt)

    call this%RegisterCohortVector(symbol_base='fates_lfines_frag', vtype=cohort_r8, &
            long_name_base='frag flux from leaf fines',  &
            units='kg/m2/day', veclength=num_elements, flushval = flushzero, &
            hlms='CLM:ALM', initialize=initialize_variables, ivar=ivar, index = ir_lfines_frag_litt)

    call this%RegisterCohortVector(symbol_base='fates_rfines_frag', vtype=cohort_r8, &
            long_name_base='frag flux from froot fines',  &
            units='kg/m2/day', veclength=num_elements, flushval = flushzero, &
            hlms='CLM:ALM', initialize=initialize_variables, ivar=ivar, index = ir_rfines_frag_litt)


    ! Site level flux diagnostics for each element

    call this%RegisterCohortVector(symbol_base='fates_cwdagin', vtype=cohort_r8, &
            long_name_base='Input flux of AG CWD', &
            units='kg/ha', veclength=num_elements, flushval = flushzero, &
            hlms='CLM:ALM', initialize=initialize_variables, ivar=ivar, index = ir_cwdagin_flxdg)

    call this%RegisterCohortVector(symbol_base='fates_cwdbgin', vtype=cohort_r8, &
            long_name_base='Input flux of BG CWD', &
            units='kg/ha', veclength=num_elements, flushval = flushzero, &
            hlms='CLM:ALM', initialize=initialize_variables, ivar=ivar, index = ir_cwdbgin_flxdg)

    call this%RegisterCohortVector(symbol_base='fates_leaflittin', vtype=cohort_r8, &
            long_name_base='Input flux of leaf litter', &
            units='kg/ha', veclength=num_elements, flushval = flushzero, &
            hlms='CLM:ALM', initialize=initialize_variables, ivar=ivar, index = ir_leaflittin_flxdg)

    call this%RegisterCohortVector(symbol_base='fates_rootlittin', vtype=cohort_r8, &
           long_name_base='Input flux of root litter', &
           units='kg/ha', veclength=num_elements, flushval = flushzero, &
           hlms='CLM:ALM', initialize=initialize_variables, ivar=ivar, index = ir_rootlittin_flxdg)

    call this%RegisterCohortVector(symbol_base='fates_efflux_scpf', vtype=cohort_r8, &
           long_name_base='Efflux from plants to soil through roots', &
           units='kg/day/ha', veclength=num_elements, flushval = flushzero, &
           hlms='CLM:ALM', initialize=initialize_variables, ivar=ivar, index = ir_efflux_flxdg)

    call this%RegisterCohortVector(symbol_base='fates_uptake_scpf', vtype=cohort_r8, &
           long_name_base='Daily uptake for plants through roots', &
           units='kg/day/ha', veclength=num_elements, flushval = flushzero, &
           hlms='CLM:ALM', initialize=initialize_variables, ivar=ivar, index = ir_uptake_flxdg)


    ! Site level Mass Balance State Accounting

    call this%RegisterCohortVector(symbol_base='fates_oldstock', vtype=site_r8, &
         long_name_base='Previous total mass of all fates state variables', &
         units='kg/ha', veclength=num_elements, flushval = flushzero, &
         hlms='CLM:ALM', initialize=initialize_variables, ivar=ivar, index = ir_oldstock_mbal)

    call this%RegisterCohortVector(symbol_base='fates_errfates', vtype=site_r8, &
         long_name_base='Previous total mass of error fates state variables', &
         units='kg/ha', veclength=num_elements, flushval = flushzero, &
         hlms='CLM:ALM', initialize=initialize_variables, ivar=ivar, index = ir_errfates_mbal)


    ! Only register satellite phenology related restart variables if it is turned on!

    if(hlm_use_sp .eq. itrue) then
         call this%set_restart_var(vname='fates_cohort_area', vtype=cohort_r8, &
             long_name='area of the fates cohort', &
             units='m2', flushval = flushzero, &
             hlms='CLM:ALM', initialize=initialize_variables, ivar=ivar, index = ir_c_area_co )
         call this%set_restart_var(vname='fates_cohort_treelai', vtype=cohort_r8, &
             long_name='leaf area index of fates cohort', &
             units='m2/m2', flushval = flushzero, &
             hlms='CLM:ALM', initialize=initialize_variables, ivar=ivar, index = ir_treelai_co )
         call this%set_restart_var(vname='fates_cohort_treesai', vtype=cohort_r8, &
             long_name='stem area index of fates cohort', &
             units='m2/m2', flushval = flushzero, &
             hlms='CLM:ALM', initialize=initialize_variables, ivar=ivar, index = ir_treesai_co )
         call this%set_restart_var(vname='fates_canopy_layer_tlai_pa', vtype=cohort_r8, &
             long_name='total patch level leaf area index of each fates canopy layer', &
             units='m2/m2', flushval = flushzero, &
             hlms='CLM:ALM', initialize=initialize_variables, ivar=ivar, index = ir_canopy_layer_tlai_pa )
    end if


    ! Only register hydraulics restart variables if it is turned on!

    if(hlm_use_planthydro==itrue) then

       if ( fates_maxElementsPerSite < (nshell * nlevsoi_hyd_max) ) then
          write(fates_log(), *) ' Ftes plant hydraulics needs space to store site-level hydraulics info.'
          write(fates_log(), *) ' It uses array spaces typically reserved for cohorts to hold this.'
          write(fates_log(), *) ' However, that space defined by fates_maxElementsPerSite must be larger'
          write(fates_log(), *) ' than the product of maximum soil layers x rhizosphere shells'
          write(fates_log(), *) ' See FatesInterfaceMod.F90 for how this array is set'
          write(fates_log(), *) ' fates_maxElementsPerSite = ',fates_maxElementsPerSite
          write(fates_log(), *) ' nshell = ',nshell
          write(fates_log(), *) ' nlevsoi_hyd_max = ',nlevsoi_hyd_max
          call endrun(msg=errMsg(sourcefile, __LINE__))
       end if

       call this%RegisterCohortVector(symbol_base='fates_hydro_th_ag', vtype=cohort_r8, &
            long_name_base='water in aboveground compartments',  &
            units='kg/plant', veclength=n_hypool_ag, flushval = flushzero, &
            hlms='CLM:ALM', initialize=initialize_variables, ivar=ivar, index = ir_hydro_th_ag_covec)

       call this%RegisterCohortVector(symbol_base='fates_hydro_th_troot', vtype=cohort_r8, &
            long_name_base='water in transporting roots', &
            units='kg/plant', veclength=n_hypool_troot, flushval = flushzero, &
            hlms='CLM:ALM', initialize=initialize_variables, ivar=ivar, index = ir_hydro_th_troot)

       call this%RegisterCohortVector(symbol_base='fates_hydro_th_aroot', vtype=cohort_r8, &
            long_name_base='water in absorbing roots',  &
            units='kg/plant', veclength=nlevsoi_hyd_max, flushval = flushzero, &
            hlms='CLM:ALM', initialize=initialize_variables, ivar=ivar, index = ir_hydro_th_aroot_covec)

       ! Site-level volumentric liquid water content (shell x layer)
       call this%set_restart_var(vname='fates_hydro_liqvol_shell', vtype=cohort_r8, &
            long_name='Volumetric water content of rhizosphere compartments (layerxshell)', &
            units='m3/m3', flushval = flushzero, &
            hlms='CLM:ALM', initialize=initialize_variables, ivar=ivar, index = ir_hydro_liqvol_shell_si )

       ! Site-level water bound in new recruits
       call this%set_restart_var(vname='fates_hydro_recruit_h2o', vtype=site_r8, &
            long_name='Site level water mass used for new recruits', &
            units='kg', flushval = flushzero, &
            hlms='CLM:ALM', initialize=initialize_variables, ivar=ivar, index = ir_hydro_recruit_si )

       ! Site-level water bound in dead plants
       call this%set_restart_var(vname='fates_hydro_dead_h2o', vtype=site_r8, &
            long_name='Site level water bound in dead plants', &
            units='kg', flushval = flushzero, &
            hlms='CLM:ALM', initialize=initialize_variables, ivar=ivar, index = ir_hydro_dead_si )

       ! Site-level water balance error due to growth/turnover
       call this%set_restart_var(vname='fates_hydro_growturn_err', vtype=site_r8, &
            long_name='Site level error for hydraulics due to growth/turnover', &
            units='kg', flushval = flushzero, &
            hlms='CLM:ALM', initialize=initialize_variables, ivar=ivar, index = ir_hydro_growturn_err_si )

       ! Site-level water balance error in vegetation
       call this%set_restart_var(vname='fates_hydro_hydro_err', vtype=site_r8, &
            long_name='Site level error for hydrodynamics', &
            units='kg', flushval = flushzero, &
            hlms='CLM:ALM', initialize=initialize_variables, ivar=ivar, index = ir_hydro_hydro_err_si )

       call this%set_restart_var(vname='fates_errh2o', vtype=cohort_r8, &
            long_name='ed cohort - running plant h2o error for hydro', &
            units='kg/indiv', flushval = flushzero, &
            hlms='CLM:ALM', initialize=initialize_variables, ivar=ivar, index = ir_hydro_errh2o )


    end if


    !
    ! site x time level vars
    !

    call this%set_restart_var(vname='fates_water_memory', vtype=cohort_r8, &
         long_name='last 10 days of volumetric soil water, by site x day-index', &
         units='m3/m3', flushval = flushzero, &
         hlms='CLM:ALM', initialize=initialize_variables, ivar=ivar, index = ir_watermem_siwm )

    call this%set_restart_var(vname='fates_vegtemp_memory', vtype=cohort_r8, &
         long_name='last 10 days of 24-hour vegetation temperature, by site x day-index', &
         units='m3/m3', flushval = flushzero, &
         hlms='CLM:ALM', initialize=initialize_variables, ivar=ivar, index = ir_vegtempmem_sitm )

    call this%set_restart_var(vname='fates_recrate', vtype=cohort_r8, &
         long_name='fates diagnostics on recruitment', &
         units='indiv/ha/day', flushval = flushzero, &
         hlms='CLM:ALM', initialize=initialize_variables, ivar=ivar, index = ir_recrate_sift)

    call this%set_restart_var(vname='fates_use_this_pft', vtype=cohort_int, & !should this be cohort_int as above?
         long_name='in fixed biogeog mode, is pft in gridcell?', &
         units='0/1', flushval = flushone, &
         hlms='CLM:ALM', initialize=initialize_variables, ivar=ivar, index = ir_use_this_pft_sift)

    call this%set_restart_var(vname='fates_area_pft', vtype=cohort_r8, &
         long_name='in fixed biogeog mode, what is pft area in gridcell?', &
         units='0/1', flushval = flushzero, &
         hlms='CLM:ALM', initialize=initialize_variables, ivar=ivar, index = ir_area_pft_sift)


    call this%set_restart_var(vname='fates_fmortrate_canopy', vtype=cohort_r8, &
         long_name='fates diagnostics on fire mortality canopy', &
         units='indiv/ha/year', flushval = flushzero, &
         hlms='CLM:ALM', initialize=initialize_variables, ivar=ivar, index = ir_fmortrate_cano_siscpf)

    call this%set_restart_var(vname='fates_fmortrate_ustory', vtype=cohort_r8, &
         long_name='fates diagnostics on fire mortality ustory', &
         units='indiv/ha/year', flushval = flushzero, &
         hlms='CLM:ALM', initialize=initialize_variables, ivar=ivar, index = ir_fmortrate_usto_siscpf)

    call this%set_restart_var(vname='fates_imortrate', vtype=cohort_r8, &
         long_name='fates diagnostics on impact mortality', &
         units='indiv/ha/year', flushval = flushzero, &
         hlms='CLM:ALM', initialize=initialize_variables, ivar=ivar, index = ir_imortrate_siscpf)

    call this%set_restart_var(vname='fates_fmortrate_crown', vtype=cohort_r8, &
         long_name='fates diagnostics on crown fire mortality', &
         units='indiv/ha/year', flushval = flushzero, &
         hlms='CLM:ALM', initialize=initialize_variables, ivar=ivar, index = ir_fmortrate_crown_siscpf)

    call this%set_restart_var(vname='fates_fmortrate_cambi', vtype=cohort_r8, &
         long_name='fates diagnostics on fire cambial mortality', &
         units='indiv/ha/year', flushval = flushzero, &
         hlms='CLM:ALM', initialize=initialize_variables, ivar=ivar, index = ir_fmortrate_cambi_siscpf)

    call this%set_restart_var(vname='fates_termn_canopy', vtype=cohort_r8, &
         long_name='fates diagnostics on termin mortality canopy', &
         units='indiv/ha/day', flushval = flushzero, &
         hlms='CLM:ALM', initialize=initialize_variables, ivar=ivar, index = ir_termnindiv_cano_siscpf)

    call this%set_restart_var(vname='fates_termn_ustory', vtype=cohort_r8, &
         long_name='fates diagnostics on term mortality ustory', &
         units='indiv/ha/day', flushval = flushzero, &
         hlms='CLM:ALM', initialize=initialize_variables, ivar=ivar, index = ir_termnindiv_usto_siscpf)

    call this%set_restart_var(vname='fates_growflx_fusion', vtype=cohort_r8, &
         long_name='fates diag: rate of indivs moving via fusion', &
         units='indiv/ha/day', flushval = flushzero, &
         hlms='CLM:ALM', initialize=initialize_variables, ivar=ivar, index = ir_growflx_fusion_siscpf)

    call this%set_restart_var(vname='fates_demorate', vtype=cohort_r8, &
         long_name='fates diagnoatic rate of indivs demoted', &
         units='indiv/ha/day', flushval = flushzero, &
         hlms='CLM:ALM', initialize=initialize_variables, ivar=ivar, index = ir_demorate_sisc)

    call this%set_restart_var(vname='fates_promrate', vtype=cohort_r8, &
         long_name='fates diagnostic rate of indivs promoted', &
         units='indiv/ha/da', flushval = flushzero, &
         hlms='CLM:ALM', initialize=initialize_variables, ivar=ivar, index = ir_promrate_sisc)

    call this%set_restart_var(vname='fates_imortcflux', vtype=site_r8, &
         long_name='biomass of indivs killed due to impact mort', &
         units='kgC/ha/day', flushval = flushzero, &
         hlms='CLM:ALM', initialize=initialize_variables, ivar=ivar, index = ir_imortcflux_si)

   call this%set_restart_var(vname='fates_fmortcflux_canopy', vtype=site_r8, &
         long_name='fates diagnostic biomass of canopy fire', &
         units='gC/m2/sec', flushval = flushzero, &
         hlms='CLM:ALM', initialize=initialize_variables, ivar=ivar, index = ir_fmortcflux_cano_si)

    call this%set_restart_var(vname='fates_fmortcflux_ustory', vtype=site_r8, &
         long_name='fates diagnostic biomass of understory fire', &
         units='gC/m2/sec', flushval = flushzero, &
         hlms='CLM:ALM', initialize=initialize_variables, ivar=ivar, index = ir_fmortcflux_usto_si)

    call this%set_restart_var(vname='fates_termcflux_canopy', vtype=site_r8, &
         long_name='fates diagnostic term carbon flux canopy', &
         units='', flushval = flushzero, &
         hlms='CLM:ALM', initialize=initialize_variables, ivar=ivar, index =   ir_termcflux_cano_si )

   call this%set_restart_var(vname='fates_termcflux_ustory', vtype=site_r8, &
         long_name='fates diagnostic term carbon flux understory', &
         units='', flushval = flushzero, &
         hlms='CLM:ALM', initialize=initialize_variables, ivar=ivar, index =   ir_termcflux_usto_si )

   call this%set_restart_var(vname='fates_democflux', vtype=site_r8, &
         long_name='fates diagnostic demotion carbon flux', &
         units='', flushval = flushzero, &
         hlms='CLM:ALM', initialize=initialize_variables, ivar=ivar, index =   ir_democflux_si )

   call this%set_restart_var(vname='fates_promcflux', vtype=site_r8, &
         long_name='fates diagnostic promotion carbon flux ', &
         units='', flushval = flushzero, &
         hlms='CLM:ALM', initialize=initialize_variables, ivar=ivar, index =   ir_promcflux_si ) 

   call this%DefineRMeanRestartVar(vname='fates_tveg24patch',vtype=cohort_r8, &
        long_name='24-hour patch veg temp', &
        units='K', initialize=initialize_variables,ivar=ivar, index = ir_tveg24_pa)

   call this%DefineRMeanRestartVar(vname='fates_seedling_layer_par24',vtype=cohort_r8, &
        long_name='24-hour seedling layer PAR', &
        units='W m2-1', initialize=initialize_variables,ivar=ivar, index = ir_seedling_layer_par24_pa)

   call this%DefineRMeanRestartVar(vname='fates_sdlng_emerg_smp',vtype=cohort_r8, &
        long_name='seedling layer PAR on the seedling emergence timescale', &
        units='mm suction', initialize=initialize_variables,ivar=ivar, index = ir_sdlng_emerg_smp_pa)

   call this%DefineRMeanRestartVar(vname='fates_sdlng_mort_par',vtype=cohort_r8, &
        long_name='seedling layer PAR on the seedling mortality timescale', &
        units='W m2-1', initialize=initialize_variables,ivar=ivar, index = ir_sdlng_mort_par_pa)

   call this%DefineRMeanRestartVar(vname='fates_sdlng2sap_par',vtype=cohort_r8, &
        long_name='seedling layer PAR on the seedling to sapling transition timescale', &
        units='W m2-1', initialize=initialize_variables,ivar=ivar, index = ir_sdlng2sap_par_pa)

   call this%DefineRMeanRestartVar(vname='fates_sdlng_mdd',vtype=cohort_r8, &
        long_name='seedling moisture deficit days', &
        units='mm days', initialize=initialize_variables,ivar=ivar, index = ir_sdlng_mdd_pa)

   call this%DefineRMeanRestartVar(vname='fates_tveglpapatch',vtype=cohort_r8, &
        long_name='running average (EMA) of patch veg temp for photo acclim', &
        units='K', initialize=initialize_variables,ivar=ivar, index = ir_tveglpa_pa)

   !  (Keeping as an example)
   !call this%DefineRMeanRestartVar(vname='fates_tveglpacohort',vtype=cohort_r8, &
   !     long_name='running average (EMA) of cohort veg temp for photo acclim', &
   !     units='K', initialize=initialize_variables,ivar=ivar, index = ir_tveglpa_co)
   

    ! Register all of the PRT states and fluxes

    ir_prt_base = ivar
    call this%DefinePRTRestartVars(initialize_variables,ivar)



    ! Must be last thing before return
    this%num_restart_vars_ = ivar

 end subroutine define_restart_vars

 ! =====================================================================================
 
 subroutine DefineRMeanRestartVar(this,vname,vtype,long_name,units,initialize,ivar,index)

   class(fates_restart_interface_type) :: this
   character(len=*),intent(in)  :: vname
   character(len=*),intent(in)  :: vtype
   character(len=*),intent(in)  :: long_name
   character(len=*),intent(in)  :: units
   logical, intent(in)          :: initialize
   integer,intent(inout)        :: ivar
   integer,intent(inout)        :: index

   integer :: dummy_index
   
   call this%set_restart_var(vname= trim(vname)//'_cmean', vtype=vtype, &
        long_name=long_name//' current mean', &
        units=units, flushval = flushzero, &
        hlms='CLM:ALM', initialize=initialize, ivar=ivar, index = index )

   call this%set_restart_var(vname= trim(vname)//'_lmean', vtype=vtype, &
        long_name=long_name//' latest mean', &
        units=units, flushval = flushzero, &
        hlms='CLM:ALM', initialize=initialize, ivar=ivar, index = dummy_index )
   
   call this%set_restart_var(vname= trim(vname)//'_cindex', vtype=vtype, &
        long_name=long_name//' index', &
        units='index', flushval = flushzero, &
        hlms='CLM:ALM', initialize=initialize, ivar=ivar, index = dummy_index )

   
   return
 end subroutine DefineRMeanRestartVar


 ! =====================================================================================
  
  subroutine GetRMeanRestartVar(this, rmean_var, ir_var_index, position_index)
    
    class(fates_restart_interface_type) , intent(inout) :: this
    class(rmean_type), intent(inout) :: rmean_var

    integer,intent(in)     :: ir_var_index
    integer,intent(in)     :: position_index
    
    integer :: i_pos              ! vector position loop index
    integer :: ir_pos_var         ! global variable index


    rmean_var%c_mean  = this%rvars(ir_var_index)%r81d(position_index)
     
    rmean_var%l_mean  = this%rvars(ir_var_index+1)%r81d(position_index)
    
    rmean_var%c_index = nint(this%rvars(ir_var_index+2)%r81d(position_index))
    
    return
  end subroutine GetRMeanRestartVar

  ! =======================================================================================
  
  subroutine SetRMeanRestartVar(this, rmean_var, ir_var_index, position_index)
    
    class(fates_restart_interface_type) , intent(inout) :: this
    class(rmean_type), intent(inout) :: rmean_var

    integer,intent(in)     :: ir_var_index
    integer,intent(in)     :: position_index
    
    integer :: i_pos              ! vector position loop index
    integer :: ir_pos_var         ! global variable index

    this%rvars(ir_var_index)%r81d(position_index) = rmean_var%c_mean
     
    this%rvars(ir_var_index+1)%r81d(position_index) = rmean_var%l_mean
    
    this%rvars(ir_var_index+2)%r81d(position_index) = real(rmean_var%c_index,r8)
    
    return
  end subroutine SetRMeanRestartVar

 ! =====================================================================================

  subroutine DefinePRTRestartVars(this,initialize_variables,ivar)

    ! ----------------------------------------------------------------------------------
    ! PARTEH variables are objects.  These objects
    ! each are registered to have things like names units and symbols
    ! as part of that object.  Thus, when defining, reading and writing restarts,
    ! instead of manually typing out each variable we want, we just loop through
    ! our list of ojbects.
    !
    ! We do have to loop through the different parts of the objects indepenently.
    ! For instance we can't have one loop that covers the states "val", and
    ! the net allocation and reactive transport flux "net_alloc", so we have to loop
    ! these each separately. As other fluxes are added in the future, they need
    ! their own definition.
    !
    ! Some of the code below is about parsing the strings of these objects
    ! and automatically building the names of the PARTEH output variables
    ! as we go.
    !
    ! Note that parteh variables may or may not be scalars. Each variable's
    ! position gets its own variable in the restart file.  So the variable
    ! name will also parse the string for that position.
    ! -----------------------------------------------------------------------------------


     use FatesIOVariableKindMod, only : cohort_r8

     class(fates_restart_interface_type) :: this
     logical, intent(in)                 :: initialize_variables
     integer,intent(inout)               :: ivar      ! global variable counter

     integer                             :: dummy_out ! dummy index for variable
                                                      ! position in global file
     integer                             :: i_var     ! loop counter for prt variables
     integer                             :: i_pos     ! loop counter for discrete position

     character(len=32)  :: symbol_base    ! Symbol name without position or flux type
     character(len=128) :: name_base      ! name without position or flux type
     character(len=4)   :: pos_symbol
     character(len=128) :: symbol
     character(len=256) :: long_name

     do i_var = 1, prt_global%num_vars

        ! The base symbol name
        symbol_base = prt_global%state_descriptor(i_var)%symbol

        ! The long name of the variable
        name_base = prt_global%state_descriptor(i_var)%longname

        do i_pos = 1, prt_global%state_descriptor(i_var)%num_pos

           ! String describing the physical position of the variable
           write(pos_symbol, '(I3.3)') i_pos

           ! Register the instantaneous state variable "val"
           ! ----------------------------------------------------------------------------

           ! The symbol that is written to file
           symbol    = trim(symbol_base)//'_val_'//trim(pos_symbol)

           ! The expanded long name of the variable
           long_name = trim(name_base)//', state var, position:'//trim(pos_symbol)

           call this%set_restart_var(vname=trim(symbol), &
                  vtype=cohort_r8, &
                  long_name=trim(long_name), &
                  units='kg', flushval = flushzero, &
                  hlms='CLM:ALM', initialize=initialize_variables, &
                  ivar=ivar, index = dummy_out )

           ! Register the turnover flux variables
           ! ----------------------------------------------------------------------------

           ! The symbol that is written to file
           symbol = trim(symbol_base)//'_turn_'//trim(pos_symbol)

           ! The expanded long name of the variable
           long_name     = trim(name_base)//', turnover, position:'//trim(pos_symbol)

           call this%set_restart_var(vname=trim(symbol), &
                 vtype=cohort_r8, &
                 long_name=trim(long_name), &
                 units='kg', flushval = flushzero, &
                 hlms='CLM:ALM', initialize=initialize_variables, &
                 ivar=ivar, index = dummy_out )



           ! Register the net allocation flux variable
           ! ----------------------------------------------------------------------------

           ! The symbol that is written to file
           symbol = trim(symbol_base)//'_net_'//trim(pos_symbol)

           ! The expanded long name of the variable
           long_name     = trim(name_base)//', net allocation/transp, position:'//trim(pos_symbol)

           call this%set_restart_var(vname=trim(symbol), &
                  vtype=cohort_r8, &
                  long_name=trim(long_name), &
                  units='kg', flushval = flushzero, &
                  hlms='CLM:ALM', initialize=initialize_variables, &
                  ivar=ivar, index = dummy_out )



           ! Register the burn flux variable
           ! ----------------------------------------------------------------------------
           ! The symbol that is written to file
           symbol    = trim(symbol_base)//'_burned_'//trim(pos_symbol)

           ! The expanded long name of the variable
           long_name = trim(name_base)//', burned mass:'//trim(pos_symbol)

           call this%set_restart_var(vname=symbol, &
                 vtype=cohort_r8, &
                 long_name=trim(long_name), &
                 units='kg', flushval = flushzero, &
                 hlms='CLM:ALM', initialize=initialize_variables, &
                 ivar=ivar, index = dummy_out )

        end do
     end do

     return
  end subroutine DefinePRTRestartVars

  ! =====================================================================================

  subroutine RegisterCohortVector(this,symbol_base, vtype, long_name_base, &
                                  units, veclength, flushval, hlms,   &
                                  initialize, ivar, index)


    ! The basic idea here is that instead of saving cohorts with vector data
    ! as long arrays in the restart file, we give each index of the vector
    ! its own variable.  This helps reduce the size of the restart files
    ! considerably.


    use FatesIOVariableKindMod, only : cohort_r8

    class(fates_restart_interface_type) :: this
    character(*),intent(in) :: symbol_base    ! Symbol name without position
    character(*),intent(in) :: vtype          ! String defining variable type
    character(*),intent(in) :: long_name_base ! name without position
    character(*),intent(in) :: units          ! units for this variable
    integer,intent(in)      :: veclength      ! length of the vector
    real(r8),intent(in)     :: flushval       ! Value to flush to
    character(*),intent(in) :: hlms           ! The HLMs this works in
    logical, intent(in)     :: initialize     ! Is this registering or counting?
    integer,intent(inout)   :: ivar           ! global variable counter
    integer,intent(out)     :: index          ! The variable index for this variable

    ! Local Variables
    character(len=4)        :: pos_symbol     ! vectors need text strings for each position
    character(len=128)      :: symbol         ! symbol  name written to file
    character(len=256)      :: long_name      ! long name written to file
    integer                 :: i_pos          ! loop counter for discrete position
    integer                 :: dummy_index


    ! We give each vector its own index that points to the first position

    index = ivar + 1

    do i_pos = 1, veclength

       ! String describing the physical position of the variable
       write(pos_symbol, '(I3.3)') i_pos

       ! The symbol that is written to file
       symbol    = trim(symbol_base)//'_vec_'//trim(pos_symbol)

       ! The expanded long name of the variable
       long_name = trim(long_name_base)//', position:'//trim(pos_symbol)

       call this%set_restart_var(vname=trim(symbol), &
            vtype=vtype, &
            long_name=trim(long_name), &
            units=units, flushval = flushval, &
            hlms='CLM:ALM', initialize=initialize, &
            ivar=ivar, index = dummy_index )

    end do

  end subroutine RegisterCohortVector
  
  ! =====================================================================================

  subroutine GetCohortRealVector(this, state_vector, len_state_vector, &
                                 variable_index_base, co_global_index)

    ! This subroutine walks through global cohort vector indices
    ! and pulls from the different associated restart variables

    class(fates_restart_interface_type) , intent(inout) :: this
    integer,intent(in)     :: len_state_vector
    real(r8),intent(inout) :: state_vector(len_state_vector)
    integer,intent(in)     :: variable_index_base
    integer,intent(in)     :: co_global_index

    integer :: i_pos              ! vector position loop index
    integer :: ir_pos_var         ! global variable index

    ir_pos_var = variable_index_base
    do i_pos = 1, len_state_vector
       state_vector(i_pos) = this%rvars(ir_pos_var)%r81d(co_global_index)
       ir_pos_var = ir_pos_var + 1
    end do
    return
 end subroutine GetCohortRealVector

  ! =====================================================================================

  subroutine SetCohortRealVector(this, state_vector, len_state_vector, &
                                  variable_index_base, co_global_index)

    ! This subroutine walks through global cohort vector indices
    ! and pushes into the restart arrays the different associated restart variables

    class(fates_restart_interface_type) , intent(inout) :: this
    integer,intent(in)   :: len_state_vector
    real(r8),intent(in)  :: state_vector(len_state_vector)
    integer,intent(in)   :: variable_index_base
    integer,intent(in)   :: co_global_index

    integer :: i_pos              ! vector position loop index
    integer :: ir_pos_var         ! global variable index

    ir_pos_var = variable_index_base
    do i_pos = 1, len_state_vector
       this%rvars(ir_pos_var)%r81d(co_global_index) = state_vector(i_pos)
       ir_pos_var = ir_pos_var + 1
    end do
    return
  end subroutine SetCohortRealVector


  ! =====================================================================================

  subroutine set_restart_var(this,vname,vtype,long_name,units,flushval, &
        hlms,initialize,ivar,index)

    use FatesUtilsMod, only : check_hlm_list
    use FatesInterfaceTypesMod, only : hlm_name

    ! arguments
    class(fates_restart_interface_type) :: this
    character(len=*),intent(in)  :: vname
    character(len=*),intent(in)  :: vtype
    character(len=*),intent(in)  :: units
    real(r8), intent(in)         :: flushval
    character(len=*),intent(in)  :: long_name
    character(len=*),intent(in)  :: hlms
    logical, intent(in)          :: initialize
    integer, intent(inout)       :: ivar
    integer, intent(inout)       :: index  ! This is the index for the variable of
                                           ! interest that is associated with an
                                           ! explict name (for fast reference during update)
                                           ! A zero is passed back when the variable is
                                           ! not used


    type(fates_restart_variable_type),pointer :: rvar
    integer :: ub1,lb1,ub2,lb2    ! Bounds for allocating the var
    integer :: ityp

    logical :: use_var

    use_var = check_hlm_list(trim(hlms), trim(hlm_name))


    if( use_var ) then

       ivar  = ivar+1
       index = ivar

       if( initialize )then

          call this%rvars(ivar)%Init(vname, units, long_name, vtype, flushval, &
               fates_restart_num_dim_kinds, this%dim_kinds, this%dim_bounds)

       end if
    else

       index = 0
    end if

    return
 end subroutine set_restart_var

 ! =====================================================================================

 subroutine set_restart_vectors(this,nc,nsites,sites)

   use FatesInterfaceTypesMod, only : fates_maxElementsPerPatch
   use FatesInterfaceTypesMod, only : numpft
   use EDTypesMod, only : ed_site_type
   use EDTypesMod, only : ed_cohort_type
   use EDTypesMod, only : ed_patch_type
   use EDTypesMod, only : maxSWb
   use EDTypesMod, only : nclmax
   use EDTypesMod, only : numWaterMem
   use EDTypesMod, only : num_vegtemp_mem
   use EDTypesMod, only : maxpft

    ! Arguments
    class(fates_restart_interface_type)             :: this
    integer                 , intent(in)            :: nc   ! clump index
    integer                 , intent(in)            :: nsites
    type(ed_site_type)      , intent(inout), target :: sites(nsites)

    ! Locals
    integer  :: s                         ! The local site index
    type(litter_type), pointer :: litt    ! pointer to patch's litter object

    ! ----------------------------------------------------------------------------------
    ! The following group of integers indicate the positional index (idx)
    ! of variables at different scales inside the I/O arrays (io)
    ! Keep in mind that many of these variables have a composite dimension
    ! at the patch scale.  To hold this memory, we borrow the cohort
    ! vector.  Thus the head of each array points to the first cohort
    ! of each patch. "io_idx_co_1st"
    ! ----------------------------------------------------------------------------------
    integer  :: io_idx_si      ! site index
    integer  :: io_idx_co_1st  ! 1st cohort of each patch
    integer  :: io_idx_co      ! cohort index
    integer  :: io_idx_pa_pft  ! each pft within each patch (pa_pft)
    integer  :: io_idx_pa_cwd  ! each cwd class within each patch (pa_cwd)
    integer  :: io_idx_pa_cwsl ! each cwd x soil layer
    integer  :: io_idx_pa_dcsl ! each decomposability x soil layer
    integer  :: io_idx_pa_dc   ! each decomposability index
    integer  :: io_idx_pa_ib   ! each SW band (vis/ir) per patch (pa_ib)
    integer  :: io_idx_si_wmem ! each water memory class within each site
    integer  :: io_idx_si_lyr_shell ! site - layer x shell index
    integer  :: io_idx_si_scpf ! each size-class x pft index within site
    integer  :: io_idx_si_sc   ! each size-class index within site
    integer  :: io_idx_si_capf ! each cohort age-class x pft index within site
    integer  :: io_idx_si_cacls ! each cohort age class index within site
    integer  :: io_idx_si_cwd  ! each site-cwd index
    integer  :: io_idx_si_pft  ! each site-pft index
    integer  :: io_idx_si_vtmem ! indices for veg-temp memory at site
    integer  :: io_idx_pa_ncl   ! each canopy layer within each patch

    ! Some counters (for checking mostly)
    integer  :: totalcohorts   ! total cohort count on this thread (diagnostic)
    integer  :: patchespersite   ! number of patches per site
    integer  :: cohortsperpatch  ! number of cohorts per patch

    integer  :: ft               ! functional type index
    integer  :: el               ! element loop index
    integer  :: ilyr             ! soil layer index
    integer  :: nlevsoil         ! total soil layers in patch of interest
    integer  :: k,j,i            ! indices to the radiation matrix
    integer  :: iscpf            ! multiplex loop counter for size x pft
    integer  :: ir_prt_var       ! loop counter for var x position
    integer  :: i_var            ! loop counter for PRT variables
    integer  :: i_pos            ! loop counter for discrete PRT positions
    integer  :: i_scls           ! loop counter for size-class
    integer  :: i_cacls          ! loop counter for cohort age class
    integer  :: i_cwd            ! loop counter for cwd
    integer  :: i_pft            ! loop counter for pft

    type(fates_restart_variable_type) :: rvar
    type(ed_patch_type),pointer  :: cpatch
    type(ed_cohort_type),pointer :: ccohort


    associate( rio_npatch_si           => this%rvars(ir_npatch_si)%int1d, &
           rio_cd_status_si            => this%rvars(ir_cd_status_si)%int1d, &
           rio_dd_status_si            => this%rvars(ir_dd_status_si)%int1d, &
           rio_nchill_days_si          => this%rvars(ir_nchill_days_si)%int1d, &
           rio_ncold_days_si           => this%rvars(ir_ncold_days_si)%int1d, &
           rio_leafondate_si           => this%rvars(ir_leafondate_si)%int1d, &
           rio_leafoffdate_si          => this%rvars(ir_leafoffdate_si)%int1d, &
           rio_dleafondate_si          => this%rvars(ir_dleafondate_si)%int1d, &
           rio_dleafoffdate_si         => this%rvars(ir_dleafoffdate_si)%int1d, &
           rio_acc_ni_si               => this%rvars(ir_acc_ni_si)%r81d, &
           rio_gdd_si                  => this%rvars(ir_gdd_si)%r81d, &
           rio_snow_depth_si           => this%rvars(ir_snow_depth_si)%r81d, &
           rio_trunk_product_si        => this%rvars(ir_trunk_product_si)%r81d, &
           rio_ncohort_pa              => this%rvars(ir_ncohort_pa)%int1d, &
           rio_fcansno_pa              => this%rvars(ir_fcansno_pa)%r81d, &
           rio_solar_zenith_flag_pa    => this%rvars(ir_solar_zenith_flag_pa)%int1d, &
           rio_solar_zenith_angle_pa   => this%rvars(ir_solar_zenith_angle_pa)%r81d, &
           rio_canopy_layer_co         => this%rvars(ir_canopy_layer_co)%int1d, &
           rio_canopy_layer_yesterday_co    => this%rvars(ir_canopy_layer_yesterday_co)%r81d, &
           rio_canopy_trim_co          => this%rvars(ir_canopy_trim_co)%r81d, &
           rio_seed_prod_co            => this%rvars(ir_seed_prod_co)%r81d, &
           rio_size_class_lasttimestep => this%rvars(ir_size_class_lasttimestep_co)%int1d, &
           rio_dbh_co                  => this%rvars(ir_dbh_co)%r81d, &
           rio_coage_co                => this%rvars(ir_coage_co)%r81d, &
           rio_g_sb_laweight_co        => this%rvars(ir_g_sb_laweight_co)%r81d, &
           rio_height_co               => this%rvars(ir_height_co)%r81d, &
           rio_laimemory_co            => this%rvars(ir_laimemory_co)%r81d, &
           rio_sapwmemory_co           => this%rvars(ir_sapwmemory_co)%r81d, &
           rio_structmemory_co         => this%rvars(ir_structmemory_co)%r81d, &
           rio_nplant_co               => this%rvars(ir_nplant_co)%r81d, &
           rio_gpp_acc_co              => this%rvars(ir_gpp_acc_co)%r81d, &
           rio_npp_acc_co              => this%rvars(ir_npp_acc_co)%r81d, &
           rio_resp_acc_co             => this%rvars(ir_resp_acc_co)%r81d, &
           rio_gpp_acc_hold_co         => this%rvars(ir_gpp_acc_hold_co)%r81d, &
           rio_resp_acc_hold_co        => this%rvars(ir_resp_acc_hold_co)%r81d, &
           rio_npp_acc_hold_co         => this%rvars(ir_npp_acc_hold_co)%r81d, &
           rio_resp_m_def_co           => this%rvars(ir_resp_m_def_co)%r81d, &
           rio_bmort_co                => this%rvars(ir_bmort_co)%r81d, &
           rio_hmort_co                => this%rvars(ir_hmort_co)%r81d, &
           rio_cmort_co                => this%rvars(ir_cmort_co)%r81d, &
           rio_daily_nh4_uptake_co     => this%rvars(ir_daily_nh4_uptake_co)%r81d, &
           rio_daily_no3_uptake_co     => this%rvars(ir_daily_no3_uptake_co)%r81d, &
           rio_daily_p_uptake_co       => this%rvars(ir_daily_p_uptake_co)%r81d, &
           rio_daily_c_efflux_co       => this%rvars(ir_daily_c_efflux_co)%r81d, &
           rio_daily_n_efflux_co       => this%rvars(ir_daily_n_efflux_co)%r81d, &
           rio_daily_p_efflux_co       => this%rvars(ir_daily_p_efflux_co)%r81d, &
           rio_daily_n_demand_co       => this%rvars(ir_daily_n_demand_co)%r81d, &
           rio_daily_p_demand_co       => this%rvars(ir_daily_p_demand_co)%r81d, &
           rio_daily_n_need_co         => this%rvars(ir_daily_n_need_co)%r81d, &
           rio_daily_p_need_co         => this%rvars(ir_daily_p_need_co)%r81d, &
           rio_smort_co                => this%rvars(ir_smort_co)%r81d, &
           rio_asmort_co               => this%rvars(ir_asmort_co)%r81d, &
           rio_frmort_co               => this%rvars(ir_frmort_co)%r81d, &
           rio_lmort_direct_co         => this%rvars(ir_lmort_direct_co)%r81d, &
           rio_lmort_collateral_co     => this%rvars(ir_lmort_collateral_co)%r81d, &
           rio_lmort_infra_co          => this%rvars(ir_lmort_infra_co)%r81d, &
           rio_ddbhdt_co               => this%rvars(ir_ddbhdt_co)%r81d, &
           rio_resp_tstep_co           => this%rvars(ir_resp_tstep_co)%r81d, &
           rio_pft_co                  => this%rvars(ir_pft_co)%int1d, &
           rio_status_co               => this%rvars(ir_status_co)%int1d, &
           rio_isnew_co                => this%rvars(ir_isnew_co)%int1d, &
           rio_gnd_alb_dif_pasb        => this%rvars(ir_gnd_alb_dif_pasb)%r81d, &
           rio_gnd_alb_dir_pasb        => this%rvars(ir_gnd_alb_dir_pasb)%r81d, &
           rio_spread_si               => this%rvars(ir_spread_si)%r81d, &
           rio_livegrass_pa            => this%rvars(ir_livegrass_pa)%r81d, &
           rio_age_pa                  => this%rvars(ir_age_pa)%r81d, &
           rio_patchdistturbcat_pa     => this%rvars(ir_patchdistturbcat_pa)%int1d, &
           rio_agesinceanthrodist_pa   => this%rvars(ir_agesinceanthrodist_pa)%r81d, &
           rio_nocomp_pft_label_pa     => this%rvars(ir_nocomp_pft_label_pa)%int1d, &
           rio_area_pa                 => this%rvars(ir_area_pa)%r81d, &
           rio_watermem_siwm           => this%rvars(ir_watermem_siwm)%r81d, &
           rio_vegtempmem_sitm         => this%rvars(ir_vegtempmem_sitm)%r81d, &
           rio_recrate_sift            => this%rvars(ir_recrate_sift)%r81d, &
           rio_use_this_pft_sift       => this%rvars(ir_use_this_pft_sift)%int1d, &
           rio_area_pft_sift           => this%rvars(ir_area_pft_sift)%r81d, &
           rio_fmortrate_cano_siscpf   => this%rvars(ir_fmortrate_cano_siscpf)%r81d, &
           rio_fmortrate_usto_siscpf   => this%rvars(ir_fmortrate_usto_siscpf)%r81d, &
           rio_imortrate_siscpf        => this%rvars(ir_imortrate_siscpf)%r81d, &
           rio_fmortrate_crown_siscpf  => this%rvars(ir_fmortrate_crown_siscpf)%r81d, &
           rio_fmortrate_cambi_siscpf  => this%rvars(ir_fmortrate_cambi_siscpf)%r81d, &
           rio_termnindiv_cano_siscpf  => this%rvars(ir_termnindiv_cano_siscpf)%r81d, &
           rio_termnindiv_usto_siscpf  => this%rvars(ir_termnindiv_usto_siscpf)%r81d, &
           rio_growflx_fusion_siscpf   => this%rvars(ir_growflx_fusion_siscpf)%r81d,  &
           rio_demorate_sisc           => this%rvars(ir_demorate_sisc)%r81d, &
           rio_promrate_sisc           => this%rvars(ir_promrate_sisc)%r81d, &
           rio_termcflux_cano_si       => this%rvars(ir_termcflux_cano_si)%r81d, &
           rio_termcflux_usto_si       => this%rvars(ir_termcflux_usto_si)%r81d, &
           rio_democflux_si            => this%rvars(ir_democflux_si)%r81d, &
           rio_promcflux_si            => this%rvars(ir_promcflux_si)%r81d, &
           rio_imortcflux_si           => this%rvars(ir_imortcflux_si)%r81d, &
           rio_fmortcflux_cano_si      => this%rvars(ir_fmortcflux_cano_si)%r81d, &
           rio_fmortcflux_usto_si      => this%rvars(ir_fmortcflux_usto_si)%r81d)


       totalCohorts = 0

       ! ---------------------------------------------------------------------------------
       ! Flush arrays to values defined by %flushval (see registry entry in
       ! subroutine define_history_vars()
       ! ---------------------------------------------------------------------------------
       call this%flush_rvars(nc)

       do s = 1,nsites

          ! Calculate the offsets
          ! fcolumn is the global column index of the current site.
          ! For the first site, if that site aligns with the first column index
          ! in the clump, than the offset should be be equal to begCohort

          io_idx_si      = this%restart_map(nc)%site_index(s)
          io_idx_co_1st  = this%restart_map(nc)%cohort1_index(s)

          io_idx_co      = io_idx_co_1st
          io_idx_pa_ib   = io_idx_co_1st
          io_idx_si_wmem = io_idx_co_1st
          io_idx_si_vtmem = io_idx_co_1st
          io_idx_pa_ncl   = io_idx_co_1st

          ! Hydraulics counters  lyr = hydraulic layer, shell = rhizosphere shell
          io_idx_si_lyr_shell = io_idx_co_1st
          io_idx_si_sc   = io_idx_co_1st
          io_idx_si_capf = io_idx_co_1st
          io_idx_si_cacls= io_idx_co_1st

          ! recruitment rate
          do i_pft = 1,numpft
             rio_recrate_sift(io_idx_co_1st+i_pft-1)   = sites(s)%recruitment_rate(i_pft)
          end do

          do i_pft = 1,numpft
             rio_use_this_pft_sift(io_idx_co_1st+i_pft-1)   = sites(s)%use_this_pft(i_pft)
          end do

          do i_pft = 1,numpft
             rio_area_pft_sift(io_idx_co_1st+i_pft-1)      = sites(s)%area_pft(i_pft)
          end do

          do el = 1, num_elements

             io_idx_si_cwd = io_idx_co_1st
             io_idx_si_pft = io_idx_co_1st
             io_idx_si_scpf = io_idx_co_1st

             do i_cwd=1,ncwd
                this%rvars(ir_cwdagin_flxdg+el-1)%r81d(io_idx_si_cwd) = sites(s)%flux_diags(el)%cwd_ag_input(i_cwd)
                this%rvars(ir_cwdbgin_flxdg+el-1)%r81d(io_idx_si_cwd) = sites(s)%flux_diags(el)%cwd_bg_input(i_cwd)
                io_idx_si_cwd = io_idx_si_cwd + 1
             end do

             do i_pft=1,numpft
                this%rvars(ir_leaflittin_flxdg+el-1)%r81d(io_idx_si_pft) = sites(s)%flux_diags(el)%leaf_litter_input(i_pft)
                this%rvars(ir_rootlittin_flxdg+el-1)%r81d(io_idx_si_pft) = sites(s)%flux_diags(el)%root_litter_input(i_pft)
                io_idx_si_pft = io_idx_si_pft + 1
             end do

             iscpf = 1
             do i_scls = 1, nlevsclass
                do i_pft = 1, numpft
                   this%rvars(ir_efflux_flxdg+el-1)%r81d(io_idx_si_scpf) = sites(s)%flux_diags(el)%nutrient_efflux_scpf(iscpf)
                   this%rvars(ir_uptake_flxdg+el-1)%r81d(io_idx_si_scpf) = sites(s)%flux_diags(el)%nutrient_uptake_scpf(iscpf)
                   iscpf = iscpf + 1
                   io_idx_si_scpf = io_idx_si_scpf + 1
                end do
             end do


             this%rvars(ir_oldstock_mbal+el-1)%r81d(io_idx_si) = sites(s)%mass_balance(el)%old_stock
             this%rvars(ir_errfates_mbal+el-1)%r81d(io_idx_si) = sites(s)%mass_balance(el)%err_fates

          end do


          ! canopy spread term
          rio_spread_si(io_idx_si)   = sites(s)%spread

          cpatch => sites(s)%oldest_patch

          ! new column, reset num patches
          patchespersite = 0

          do while(associated(cpatch))

             ! found patch, increment
             patchespersite = patchespersite + 1

             ccohort => cpatch%shortest

             ! new patch, reset num cohorts
             cohortsperpatch = 0

             do while(associated(ccohort))

                ! found cohort, increment
                cohortsperpatch = cohortsperpatch + 1
                totalCohorts    = totalCohorts + 1

                if ( debug ) then
                   write(fates_log(),*) 'CLTV io_idx_co ', io_idx_co
                   write(fates_log(),*) 'CLTV lowerbound ', lbound(rio_npp_acc_co,1)
                   write(fates_log(),*) 'CLTV upperbound  ', ubound(rio_npp_acc_co,1)
                endif


                ! Fill output arrays of PRT variables
                ! We just loop through the objects, and reference our members relative
                ! the base index of the PRT variables
                ! -----------------------------------------------------------------------

                ir_prt_var = ir_prt_base
                do i_var = 1, prt_global%num_vars
                   do i_pos = 1, prt_global%state_descriptor(i_var)%num_pos

                      ir_prt_var = ir_prt_var + 1
                      this%rvars(ir_prt_var)%r81d(io_idx_co) = &
                            ccohort%prt%variables(i_var)%val(i_pos)

                      ir_prt_var = ir_prt_var + 1
                      this%rvars(ir_prt_var)%r81d(io_idx_co) = &
                            ccohort%prt%variables(i_var)%turnover(i_pos)

                      ir_prt_var = ir_prt_var + 1
                      this%rvars(ir_prt_var)%r81d(io_idx_co) = &
                            ccohort%prt%variables(i_var)%net_alloc(i_pos)

                      ir_prt_var = ir_prt_var + 1
                      this%rvars(ir_prt_var)%r81d(io_idx_co) = &
                            ccohort%prt%variables(i_var)%burned(i_pos)

                   end do
                end do


                if(hlm_use_planthydro==itrue)then

                   ! Load the water contents
                   call this%SetCohortRealVector(ccohort%co_hydr%th_ag,n_hypool_ag, &
                                                 ir_hydro_th_ag_covec,io_idx_co)
                   call this%SetCohortRealVector(ccohort%co_hydr%th_aroot,sites(s)%si_hydr%nlevrhiz, &
                                                 ir_hydro_th_aroot_covec,io_idx_co)

                   this%rvars(ir_hydro_th_troot)%r81d(io_idx_co) = ccohort%co_hydr%th_troot

                   this%rvars(ir_hydro_errh2o)%r81d(io_idx_co) = ccohort%co_hydr%errh2o

                end if

                rio_canopy_layer_co(io_idx_co) = ccohort%canopy_layer
                rio_canopy_layer_yesterday_co(io_idx_co) = ccohort%canopy_layer_yesterday
                rio_canopy_trim_co(io_idx_co)  = ccohort%canopy_trim
                rio_seed_prod_co(io_idx_co)    = ccohort%seed_prod
                rio_size_class_lasttimestep(io_idx_co) = ccohort%size_class_lasttimestep
                rio_dbh_co(io_idx_co)          = ccohort%dbh
                rio_coage_co(io_idx_co)        = ccohort%coage
                rio_height_co(io_idx_co)       = ccohort%hite
                rio_laimemory_co(io_idx_co)    = ccohort%laimemory
                rio_sapwmemory_co(io_idx_co)   = ccohort%sapwmemory
                rio_structmemory_co(io_idx_co) = ccohort%structmemory
                rio_g_sb_laweight_co(io_idx_co)= ccohort%g_sb_laweight

                rio_nplant_co(io_idx_co)       = ccohort%n
                rio_gpp_acc_co(io_idx_co)      = ccohort%gpp_acc
                rio_npp_acc_co(io_idx_co)      = ccohort%npp_acc
                rio_resp_acc_co(io_idx_co)     = ccohort%resp_acc
                rio_gpp_acc_hold_co(io_idx_co) = ccohort%gpp_acc_hold
                rio_resp_acc_hold_co(io_idx_co) = ccohort%resp_acc_hold
                rio_npp_acc_hold_co(io_idx_co) = ccohort%npp_acc_hold

                rio_resp_m_def_co(io_idx_co)   = ccohort%resp_m_def

                rio_bmort_co(io_idx_co)        = ccohort%bmort
                rio_hmort_co(io_idx_co)        = ccohort%hmort
                rio_cmort_co(io_idx_co)        = ccohort%cmort
                rio_smort_co(io_idx_co)        = ccohort%smort
                rio_asmort_co(io_idx_co)       = ccohort%asmort
                rio_frmort_co(io_idx_co)       = ccohort%frmort

                ! Nutrient uptake/efflux
                rio_daily_no3_uptake_co(io_idx_co) = ccohort%daily_no3_uptake
                rio_daily_nh4_uptake_co(io_idx_co) = ccohort%daily_nh4_uptake
                rio_daily_p_uptake_co(io_idx_co) = ccohort%daily_p_uptake

                rio_daily_c_efflux_co(io_idx_co) = ccohort%daily_c_efflux
                rio_daily_n_efflux_co(io_idx_co) = ccohort%daily_n_efflux
                rio_daily_p_efflux_co(io_idx_co) = ccohort%daily_p_efflux

                rio_daily_n_demand_co(io_idx_co) = ccohort%daily_n_demand
                rio_daily_p_demand_co(io_idx_co) = ccohort%daily_p_demand
                rio_daily_n_need_co(io_idx_co)   = ccohort%daily_n_need
                rio_daily_p_need_co(io_idx_co)   = ccohort%daily_p_need

                !Logging
                rio_lmort_direct_co(io_idx_co)       = ccohort%lmort_direct
                rio_lmort_collateral_co(io_idx_co)   = ccohort%lmort_collateral
                rio_lmort_infra_co(io_idx_co)        = ccohort%lmort_infra

                rio_ddbhdt_co(io_idx_co)       = ccohort%ddbhdt
                rio_resp_tstep_co(io_idx_co)   = ccohort%resp_tstep
                rio_pft_co(io_idx_co)          = ccohort%pft
                rio_status_co(io_idx_co)       = ccohort%status_coh
                if ( ccohort%isnew ) then
                   rio_isnew_co(io_idx_co)     = new_cohort
                else
                   rio_isnew_co(io_idx_co)     = old_cohort
                endif

                if (hlm_use_sp .eq. itrue) then
                    this%rvars(ir_c_area_co)%r81d(io_idx_co) = ccohort%c_area
                    this%rvars(ir_treelai_co)%r81d(io_idx_co) = ccohort%treelai
                    this%rvars(ir_treesai_co)%r81d(io_idx_co) = ccohort%treesai
                end if

                if ( debug ) then
                   write(fates_log(),*) 'CLTV offsetNumCohorts II ',io_idx_co, &
                         cohortsperpatch
                endif

                !  (Keeping as an example)
                ! call this%SetRMeanRestartVar(ccohort%tveg_lpa, ir_tveglpa_co, io_idx_co)

                io_idx_co = io_idx_co + 1

                ccohort => ccohort%taller

             enddo ! ccohort do while

             !
             ! deal with patch level fields here
             !
             rio_livegrass_pa(io_idx_co_1st)   = cpatch%livegrass
             rio_age_pa(io_idx_co_1st)         = cpatch%age
             rio_patchdistturbcat_pa(io_idx_co_1st)   = cpatch%anthro_disturbance_label
             rio_agesinceanthrodist_pa(io_idx_co_1st) = cpatch%age_since_anthro_disturbance
             rio_nocomp_pft_label_pa(io_idx_co_1st)= cpatch%nocomp_pft_label
             rio_area_pa(io_idx_co_1st)        = cpatch%area

             ! Patch level running means
             call this%SetRMeanRestartVar(cpatch%tveg24, ir_tveg24_pa, io_idx_co_1st)
             call this%SetRMeanRestartVar(cpatch%tveg_lpa, ir_tveglpa_pa, io_idx_co_1st)
             call this%SetRMeanRestartVar(cpatch%seedling_layer_par24, ir_seedling_layer_par24_pa, io_idx_co_1st)
             call this%SetRMeanRestartVar(cpatch%sdlng_mort_par, ir_sdlng_mort_par_pa,io_idx_co_1st)
             call this%SetRMeanRestartVar(cpatch%sdlng2sap_par, ir_sdlng2sap_par_pa,io_idx_co_1st) 
            
             do i_pft = 1, maxpft 
             call this%SetRMeanRestartVar(cpatch%sdlng_mdd(i_pft)%p, ir_sdlng_mdd_pa,io_idx_co_1st) 
             call this%SetRMeanRestartVar(cpatch%sdlng_emerg_smp(i_pft)%p, ir_sdlng_emerg_smp_pa,io_idx_co_1st)
             enddo

             ! set cohorts per patch for IO
             rio_ncohort_pa( io_idx_co_1st )   = cohortsperpatch

             rio_fcansno_pa( io_idx_co_1st )   = cpatch%fcansno

             ! Set zenith angle info
             if ( cpatch%solar_zenith_flag ) then
                rio_solar_zenith_flag_pa(io_idx_co_1st)     = itrue
             else
                rio_solar_zenith_flag_pa(io_idx_co_1st)     = ifalse
             endif
             rio_solar_zenith_angle_pa( io_idx_co_1st) = cpatch%solar_zenith_angle

             if ( debug ) then
                write(fates_log(),*) 'offsetNumCohorts III ' &
                      ,io_idx_co,cohortsperpatch
             endif

             io_idx_pa_pft  = io_idx_co_1st
             do i = 1,numpft
                this%rvars(ir_scorch_ht_pa_pft)%r81d(io_idx_pa_pft) = cpatch%scorch_ht(i)
                io_idx_pa_pft      = io_idx_pa_pft + 1
             end do

             io_idx_pa_cwd  = io_idx_co_1st
             do i = 1,nfsc
                this%rvars(ir_litter_moisture_pa_nfsc)%r81d(io_idx_pa_cwd) = cpatch%litter_moisture(i)
                io_idx_pa_cwd      = io_idx_pa_cwd + 1
             end do

             ! --------------------------------------------------------------------------
             ! Send litter to the restart arrays
             ! Each element has its own variable, so we have to make sure
             ! we keep re-setting this
             ! --------------------------------------------------------------------------

             do el = 0, num_elements-1

                 io_idx_pa_pft  = io_idx_co_1st
                 io_idx_pa_cwd  = io_idx_co_1st
                 io_idx_pa_cwsl = io_idx_co_1st
                 io_idx_pa_dcsl = io_idx_co_1st
                 io_idx_pa_dc   = io_idx_co_1st

                 litt => cpatch%litter(el+1)

                 do i = 1,numpft
                    this%rvars(ir_seed_litt+el)%r81d(io_idx_pa_pft) = litt%seed(i)
                    this%rvars(ir_seedgerm_litt+el)%r81d(io_idx_pa_pft) = litt%seed_germ(i)
                    this%rvars(ir_seed_decay_litt+el)%r81d(io_idx_pa_pft) = litt%seed_decay(i)
                    this%rvars(ir_seedgerm_decay_litt+el)%r81d(io_idx_pa_pft) = litt%seed_germ_decay(i)
                    io_idx_pa_pft = io_idx_pa_pft + 1
                 end do


                 do i = 1,ndcmpy
                     this%rvars(ir_leaf_litt+el)%r81d(io_idx_pa_dc) = litt%leaf_fines(i)
                     this%rvars(ir_lfines_frag_litt+el)%r81d(io_idx_pa_dc) = litt%leaf_fines_frag(i)
                     io_idx_pa_dc = io_idx_pa_dc + 1
                     do ilyr=1,sites(s)%nlevsoil
                         this%rvars(ir_fnrt_litt+el)%r81d(io_idx_pa_dcsl) = litt%root_fines(i,ilyr)
                         this%rvars(ir_rfines_frag_litt+el)%r81d(io_idx_pa_dcsl) = litt%root_fines_frag(i,ilyr)
                         io_idx_pa_dcsl = io_idx_pa_dcsl + 1
                     end do
                 end do

                 do i = 1,ncwd
                     this%rvars(ir_agcwd_litt+el)%r81d(io_idx_pa_cwd) = litt%ag_cwd(i)
                     this%rvars(ir_agcwd_frag_litt+el)%r81d(io_idx_pa_cwd) = litt%ag_cwd_frag(i)
                     io_idx_pa_cwd = io_idx_pa_cwd + 1
                     do ilyr=1,sites(s)%nlevsoil
                         this%rvars(ir_bgcwd_litt+el)%r81d(io_idx_pa_cwsl) = litt%bg_cwd(i,ilyr)
                         this%rvars(ir_bgcwd_frag_litt+el)%r81d(io_idx_pa_cwsl) = litt%bg_cwd_frag(i,ilyr)
                         io_idx_pa_cwsl = io_idx_pa_cwsl + 1
                     end do
                 end do

             end do


             do i = 1,maxSWb
                rio_gnd_alb_dif_pasb(io_idx_pa_ib) = cpatch%gnd_alb_dif(i)
                rio_gnd_alb_dir_pasb(io_idx_pa_ib) = cpatch%gnd_alb_dir(i)
                io_idx_pa_ib = io_idx_pa_ib + 1
             end do

             if (hlm_use_sp .eq. itrue) then
               do i = 1,nclmax
                 this%rvars(ir_canopy_layer_tlai_pa)%r81d(io_idx_pa_ncl) = cpatch%canopy_layer_tlai(i)
                 io_idx_pa_ncl = io_idx_pa_ncl + 1
               end do
             end if

             ! Set the first cohort index to the start of the next patch, increment
             ! by the maximum number of cohorts per patch
             io_idx_co_1st = io_idx_co_1st + fates_maxElementsPerPatch

             ! reset counters so that they are all advanced evenly.
             io_idx_pa_pft  = io_idx_co_1st
             io_idx_pa_cwd  = io_idx_co_1st
             io_idx_pa_ib   = io_idx_co_1st
             io_idx_co      = io_idx_co_1st
             io_idx_pa_ncl  = io_idx_co_1st

             if ( debug ) then
                write(fates_log(),*) 'CLTV io_idx_co_1st ', io_idx_co_1st
                write(fates_log(),*) 'CLTV numCohort ', cohortsperpatch
                write(fates_log(),*) 'CLTV totalCohorts ', totalCohorts
             end if

             cpatch => cpatch%younger

          enddo ! cpatch do while

          io_idx_si_scpf = io_idx_co_1st

          ! Fill the site level diagnostics arrays
          do i_scls = 1, nlevsclass
             do i_pft = 1, numpft

                rio_fmortrate_cano_siscpf(io_idx_si_scpf)  = sites(s)%fmort_rate_canopy(i_scls, i_pft)
                rio_fmortrate_usto_siscpf(io_idx_si_scpf)  = sites(s)%fmort_rate_ustory(i_scls, i_pft)
                rio_imortrate_siscpf(io_idx_si_scpf)       = sites(s)%imort_rate(i_scls, i_pft)
                rio_fmortrate_crown_siscpf(io_idx_si_scpf) = sites(s)%fmort_rate_crown(i_scls, i_pft)
                rio_fmortrate_cambi_siscpf(io_idx_si_scpf) = sites(s)%fmort_rate_cambial(i_scls, i_pft)
                rio_termnindiv_cano_siscpf(io_idx_si_scpf) = sites(s)%term_nindivs_canopy(i_scls,i_pft)
                rio_termnindiv_usto_siscpf(io_idx_si_scpf) = sites(s)%term_nindivs_ustory(i_scls,i_pft)
                rio_growflx_fusion_siscpf(io_idx_si_scpf)  = sites(s)%growthflux_fusion(i_scls, i_pft)

                io_idx_si_scpf = io_idx_si_scpf + 1
             end do

             rio_demorate_sisc(io_idx_si_sc) = sites(s)%demotion_rate(i_scls)
             rio_promrate_sisc(io_idx_si_sc) = sites(s)%promotion_rate(i_scls)

             io_idx_si_sc = io_idx_si_sc + 1
          end do

          rio_termcflux_cano_si(io_idx_si)  = sites(s)%term_carbonflux_canopy
          rio_termcflux_usto_si(io_idx_si)  = sites(s)%term_carbonflux_ustory
          rio_democflux_si(io_idx_si)       = sites(s)%demotion_carbonflux
          rio_promcflux_si(io_idx_si)       = sites(s)%promotion_carbonflux
          rio_imortcflux_si(io_idx_si)      = sites(s)%imort_carbonflux
          rio_fmortcflux_cano_si(io_idx_si) = sites(s)%fmort_carbonflux_canopy
          rio_fmortcflux_usto_si(io_idx_si) = sites(s)%fmort_carbonflux_ustory

          rio_cd_status_si(io_idx_si)    = sites(s)%cstatus
          rio_dd_status_si(io_idx_si)    = sites(s)%dstatus
          rio_nchill_days_si(io_idx_si)  = sites(s)%nchilldays
          rio_ncold_days_si(io_idx_si)   = sites(s)%ncolddays
          rio_leafondate_si(io_idx_si)   = sites(s)%cleafondate
          rio_leafoffdate_si(io_idx_si)  = sites(s)%cleafoffdate

          rio_dleafondate_si(io_idx_si)  = sites(s)%dleafondate
          rio_dleafoffdate_si(io_idx_si) = sites(s)%dleafoffdate
          rio_acc_ni_si(io_idx_si)       = sites(s)%acc_NI
          rio_gdd_si(io_idx_si)          = sites(s)%grow_deg_days
          rio_snow_depth_si(io_idx_si)   = sites(s)%snow_depth

          ! Accumulated trunk product
          rio_trunk_product_si(io_idx_si) = sites(s)%resources_management%trunk_product_site
          ! set numpatches for this column

          rio_npatch_si(io_idx_si)  = patchespersite

          do i = 1,numWaterMem ! numWaterMem currently 10
             rio_watermem_siwm( io_idx_si_wmem ) = sites(s)%water_memory(i)
             io_idx_si_wmem = io_idx_si_wmem + 1
          end do

          do i = 1, num_vegtemp_mem
             rio_vegtempmem_sitm( io_idx_si_vtmem ) = sites(s)%vegtemp_memory(i)
             io_idx_si_vtmem = io_idx_si_vtmem + 1
          end do

          ! -----------------------------------------------------------------------------
          ! Set site-level hydraulics arrays
          ! -----------------------------------------------------------------------------

          if(hlm_use_planthydro==itrue)then

             ! No associate statements because there is no gaurantee these
             ! are allocated

             this%rvars(ir_hydro_recruit_si)%r81d(io_idx_si) = sites(s)%si_hydr%h2oveg_recruit
             this%rvars(ir_hydro_dead_si)%r81d(io_idx_si) = sites(s)%si_hydr%h2oveg_dead
             this%rvars(ir_hydro_growturn_err_si)%r81d(io_idx_si) = sites(s)%si_hydr%h2oveg_growturn_err
             this%rvars(ir_hydro_hydro_err_si)%r81d(io_idx_si) = sites(s)%si_hydr%h2oveg_hydro_err

             ! Hydraulics counters  lyr = hydraulic layer, shell = rhizosphere shell
             do i = 1, sites(s)%si_hydr%nlevrhiz
                ! Loop shells
                do k = 1, nshell
                   this%rvars(ir_hydro_liqvol_shell_si)%r81d(io_idx_si_lyr_shell) = &
                        sites(s)%si_hydr%h2osoi_liqvol_shell(i,k)
                   io_idx_si_lyr_shell = io_idx_si_lyr_shell + 1
                end do
             end do
          end if

       enddo

       if ( debug ) then
          write(fates_log(),*) 'CLTV total cohorts ',totalCohorts
       end if

       return
     end associate
   end subroutine set_restart_vectors

   ! ====================================================================================

   subroutine create_patchcohort_structure(this, nc, nsites, sites, bc_in, bc_out)

     ! ----------------------------------------------------------------------------------
     ! This subroutine takes a peak at the restart file to determine how to allocate
     ! memory for the state structure, and then makes those allocations. This
     ! subroutine is called prior to the transfer of the restart vectors into the
     ! linked-list state structure.
     ! ---------------------------------------------------------------------------------

     use EDTypesMod,           only : ed_site_type
     use EDTypesMod,           only : ed_cohort_type
     use EDTypesMod,           only : ed_patch_type
     use EDTypesMod,           only : maxSWb
     use FatesInterfaceTypesMod,    only : fates_maxElementsPerPatch

     use EDTypesMod,           only : maxpft
     use EDTypesMod,           only : area
     use EDPatchDynamicsMod,   only : zero_patch
     use EDInitMod,            only : zero_site
     use EDInitMod,            only : init_site_vars
     use EDPatchDynamicsMod,   only : create_patch
     use EDPftvarcon,          only : EDPftvarcon_inst
     use FatesAllometryMod,    only : h2d_allom


     ! !ARGUMENTS:
     class(fates_restart_interface_type) , intent(inout) :: this
     integer                     , intent(in)            :: nc
     integer                     , intent(in)            :: nsites
     type(ed_site_type)          , intent(inout), target :: sites(nsites)
     type(bc_in_type)                                    :: bc_in(nsites)
     type(bc_out_type)                                   :: bc_out(nsites)

     ! local variables

     type(ed_patch_type) , pointer     :: newp
     type(ed_cohort_type), pointer     :: new_cohort
     type(ed_cohort_type), pointer     :: prev_cohort
     integer                           :: cohortstatus
     integer                           :: s             ! site index
     integer                           :: idx_pa        ! local patch index
     integer                           :: io_idx_si     ! global site index in IO vector
     integer                           :: io_idx_co_1st ! global cohort index in IO vector
     real(r8)                          :: site_spread   ! site sprea dummy var (0-1)
     integer                           :: fto
     integer                           :: ft
     integer                           :: el            ! element loop counter
     integer, parameter                :: recruitstatus = 0
     integer                           ::  nocomp_pft ! PFT patch label for nocomp mode
     ! ----------------------------------------------------------------------------------
     ! We really only need the counts for the number of patches per site
     ! and the number of cohorts per patch. These values tell us how much
     ! space to allocate.
     ! ----------------------------------------------------------------------------------

     associate( rio_npatch_si  => this%rvars(ir_npatch_si)%int1d , &
                rio_ncohort_pa => this%rvars(ir_ncohort_pa)%int1d )

       do s = 1,nsites

          io_idx_si  = this%restart_map(nc)%site_index(s)
          io_idx_co_1st  = this%restart_map(nc)%cohort1_index(s)

          call init_site_vars( sites(s), bc_in(s), bc_out(s) )
          call zero_site( sites(s) )

          if ( rio_npatch_si(io_idx_si)<0 .or. rio_npatch_si(io_idx_si) > 10000 ) then
             write(fates_log(),*) 'a column was expected to contain a valid number of patches'
             write(fates_log(),*) '0 is a valid number, but this column seems uninitialized',rio_npatch_si(io_idx_si)
             call endrun(msg=errMsg(sourcefile, __LINE__))
          end if

          ! Initialize the site pointers to null
          sites(s)%youngest_patch         => null()
          sites(s)%oldest_patch           => null()

          do idx_pa = 1,rio_npatch_si(io_idx_si)

             if ( debug ) then
                write(fates_log(),*) 'create patch ',idx_pa
                write(fates_log(),*) 'idx_pa 1-cohortsperpatch : ', rio_ncohort_pa( io_idx_co_1st )
             end if

             ! create patch
             allocate(newp)
             nocomp_pft = fates_unset_int
             ! the nocomp_pft label is set after patch creation has occured in 'get_restart_vectors'
             ! make new patch
             call create_patch(sites(s), newp, fates_unset_r8, fates_unset_r8, primaryforest, nocomp_pft )

             ! Initialize the litter pools to zero, these
             ! pools will be populated by looping over the existing patches
             ! and transfering in mass
             do el=1,num_elements
                call newp%litter(el)%InitConditions(init_leaf_fines=fates_unset_r8, &
                     init_root_fines=fates_unset_r8, &
                     init_ag_cwd=fates_unset_r8, &
                     init_bg_cwd=fates_unset_r8, &
                     init_seed=fates_unset_r8, &
                     init_seed_germ=fates_unset_r8)
             end do

             ! give this patch a unique patch number
             newp%patchno = idx_pa


             ! Iterate over the number of cohorts
             ! the file says are associated with this patch
             ! we are just allocating space here, so we do
             ! a simple list filling routine

             newp%tallest  => null()
             newp%shortest => null()
             prev_cohort   => null()

             do fto = 1, rio_ncohort_pa( io_idx_co_1st )

                allocate(new_cohort)
                call nan_cohort(new_cohort)
                call zero_cohort(new_cohort)
                new_cohort%patchptr => newp

                ! If this is the first in the list, it is tallest
                if (.not.associated(newp%tallest)) then
                   newp%tallest => new_cohort
                endif

                ! Every cohort's taller is the one that came before
                ! (unless it is first)
                if(associated(prev_cohort)) then
                   new_cohort%taller   => prev_cohort
                   prev_cohort%shorter => new_cohort
                end if

                ! Every cohort added takes over as shortest
                newp%shortest => new_cohort

                ! Initialize the PARTEH object and point to the
                ! correct boundary condition fields
                new_cohort%prt => null()
                call InitPRTObject(new_cohort%prt)
                call InitPRTBoundaryConditions(new_cohort)


                ! Allocate hydraulics arrays
                if( hlm_use_planthydro.eq.itrue ) then
                   call InitHydrCohort(sites(s),new_cohort)
                end if

                !  (Keeping as an example)
                ! Allocate running mean functions
                !allocate(new_cohort%tveg_lpa)
                !call new_cohort%tveg_lpa%InitRMean(ema_lpa)

                
                ! Update the previous
                prev_cohort => new_cohort

             enddo ! ends loop over fto

             !
             ! insert this patch with cohorts into the site pointer.  At this
             ! point just insert the new patch in the youngest position
             !
             if (idx_pa == 1) then ! nothing associated yet. first patch is pointed to by youngest and oldest

                if ( debug ) write(fates_log(),*) 'idx_pa = 1 ',idx_pa

                sites(s)%youngest_patch         => newp
                sites(s)%oldest_patch           => newp
                sites(s)%youngest_patch%younger => null()
                sites(s)%youngest_patch%older   => null()
                sites(s)%oldest_patch%younger   => null()
                sites(s)%oldest_patch%older     => null()

             else if (idx_pa == 2) then ! add second patch to list

                if ( debug ) write(fates_log(),*) 'idx_pa = 2 ',idx_pa

                sites(s)%youngest_patch         => newp
                sites(s)%youngest_patch%younger => null()
                sites(s)%youngest_patch%older   => sites(s)%oldest_patch
                sites(s)%oldest_patch%younger   => sites(s)%youngest_patch
                sites(s)%oldest_patch%older     => null()

             else ! more than 2 patches, insert patch into youngest slot

                if ( debug ) write(fates_log(),*) 'idx_pa > 2 ',idx_pa

                newp%older                      => sites(s)%youngest_patch
                sites(s)%youngest_patch%younger => newp
                newp%younger                    => null()
                sites(s)%youngest_patch         => newp

             endif

             io_idx_co_1st = io_idx_co_1st + fates_maxElementsPerPatch

          enddo ! ends loop over idx_pa

       enddo ! ends loop over s

     end associate
   end subroutine create_patchcohort_structure

   ! ====================================================================================

   subroutine get_restart_vectors(this, nc, nsites, sites)

     use EDTypesMod, only : ed_site_type
     use EDTypesMod, only : ed_cohort_type
     use EDTypesMod, only : ed_patch_type
     use EDTypesMod, only : maxSWb
     use EDTypesMod, only : nclmax
     use FatesInterfaceTypesMod, only : numpft
     use FatesInterfaceTypesMod, only : fates_maxElementsPerPatch
     use EDTypesMod, only : numWaterMem
     use EDTypesMod, only : maxpft
     use EDTypesMod, only : num_vegtemp_mem
     use FatesSizeAgeTypeIndicesMod, only : get_age_class_index

     ! !ARGUMENTS:
     class(fates_restart_interface_type) , intent(inout) :: this
     integer                     , intent(in)            :: nc
     integer                     , intent(in)            :: nsites
     type(ed_site_type)          , intent(inout), target :: sites(nsites)


     ! locals
     ! ----------------------------------------------------------------------------------
     ! LL pointers
     type(ed_patch_type),pointer  :: cpatch      ! current patch
     type(ed_cohort_type),pointer :: ccohort     ! current cohort
     type(litter_type), pointer   :: litt        ! litter object on the current patch
     ! loop indices
     integer :: s, i, j, k, pft                 

     ! ----------------------------------------------------------------------------------
     ! The following group of integers indicate the positional index (idx)
     ! of variables at different scales inside the I/O arrays (io)
     ! Keep in mind that many of these variables have a composite dimension
     ! at the patch scale.  To hold this memory, we borrow the cohort
     ! vector.  Thus the head of each array points to the first cohort
     ! of each patch. "io_idx_co_1st"
     ! ----------------------------------------------------------------------------------
     integer  :: io_idx_si      ! site index
     integer  :: io_idx_co_1st  ! 1st cohort of each patch
     integer  :: io_idx_co      ! cohort index
     integer  :: io_idx_pa_pft  ! each pft within each patch (pa_pft)
     integer  :: io_idx_pa_cwd  ! each cwd class within each patch (pa_cwd)
     integer  :: io_idx_pa_cwsl ! each cwd x soil layer
     integer  :: io_idx_pa_dcsl ! each decomposability x soil layer
     integer  :: io_idx_pa_dc   ! each decomposability index
     integer  :: io_idx_pa_ib   ! each SW radiation band per patch (pa_ib)
     integer  :: io_idx_si_wmem ! each water memory class within each site
     integer  :: io_idx_si_vtmem ! counter for vegetation temp memory
     integer  :: io_idx_si_lyr_shell ! site - layer x shell index
     integer  :: io_idx_si_scpf ! each size-class x pft index within site
     integer  :: io_idx_si_sc   ! each size-class index within site
     integer  :: io_idx_si_cacls ! each coage class index within site
     integer  :: io_idx_si_capf ! each cohort age class x pft index within site
     integer  :: io_idx_si_cwd
     integer  :: io_idx_si_pft
     integer  :: io_idx_pa_ncl   ! each canopy layer within each patch

     ! Some counters (for checking mostly)
     integer  :: totalcohorts   ! total cohort count on this thread (diagnostic)
     integer  :: patchespersite   ! number of patches per site
     integer  :: cohortsperpatch  ! number of cohorts per patch
     integer  :: el               ! loop counter for elements
     integer  :: nlevsoil         ! number of soil layers
     integer  :: ilyr             ! soil layer loop counter
     integer  :: iscpf            ! multiplex loop counter for size x pft
     integer  :: ir_prt_var       ! loop counter for var x position
     integer  :: i_cwd            ! loop counter for cwd
     integer  :: i_var            ! loop counter for PRT variables
     integer  :: i_pos            ! loop counter for discrete PRT positions
     integer  :: i_pft            ! loop counter for pft
     integer  :: i_scls           ! loop counter for size-clas
     integer  :: i_cacls          ! loop counter for cohort age class

     associate( rio_npatch_si         => this%rvars(ir_npatch_si)%int1d, &
          rio_cd_status_si            => this%rvars(ir_cd_status_si)%int1d, &
          rio_dd_status_si            => this%rvars(ir_dd_status_si)%int1d, &
          rio_nchill_days_si          => this%rvars(ir_nchill_days_si)%int1d, &
          rio_ncold_days_si           => this%rvars(ir_ncold_days_si)%int1d, &
          rio_leafondate_si           => this%rvars(ir_leafondate_si)%int1d, &
          rio_leafoffdate_si          => this%rvars(ir_leafoffdate_si)%int1d, &
          rio_dleafondate_si          => this%rvars(ir_dleafondate_si)%int1d, &
          rio_dleafoffdate_si         => this%rvars(ir_dleafoffdate_si)%int1d, &
          rio_acc_ni_si               => this%rvars(ir_acc_ni_si)%r81d, &
          rio_gdd_si                  => this%rvars(ir_gdd_si)%r81d, &
          rio_snow_depth_si           => this%rvars(ir_snow_depth_si)%r81d, &
          rio_trunk_product_si        => this%rvars(ir_trunk_product_si)%r81d, &
          rio_ncohort_pa              => this%rvars(ir_ncohort_pa)%int1d, &
          rio_fcansno_pa              => this%rvars(ir_fcansno_pa)%r81d, &
          rio_solar_zenith_flag_pa    => this%rvars(ir_solar_zenith_flag_pa)%int1d, &
          rio_solar_zenith_angle_pa   => this%rvars(ir_solar_zenith_angle_pa)%r81d, &
          rio_canopy_layer_co         => this%rvars(ir_canopy_layer_co)%int1d, &
          rio_canopy_layer_yesterday_co         => this%rvars(ir_canopy_layer_yesterday_co)%r81d, &
          rio_canopy_trim_co          => this%rvars(ir_canopy_trim_co)%r81d, &
          rio_seed_prod_co            => this%rvars(ir_seed_prod_co)%r81d, &
          rio_size_class_lasttimestep => this%rvars(ir_size_class_lasttimestep_co)%int1d, &
          rio_dbh_co                  => this%rvars(ir_dbh_co)%r81d, &
          rio_coage_co                => this%rvars(ir_coage_co)%r81d, &
          rio_g_sb_laweight_co        => this%rvars(ir_g_sb_laweight_co)%r81d, &
          rio_height_co               => this%rvars(ir_height_co)%r81d, &
          rio_laimemory_co            => this%rvars(ir_laimemory_co)%r81d, &
          rio_sapwmemory_co           => this%rvars(ir_sapwmemory_co)%r81d, &
          rio_structmemory_co         => this%rvars(ir_structmemory_co)%r81d, &
          rio_nplant_co               => this%rvars(ir_nplant_co)%r81d, &
          rio_gpp_acc_co              => this%rvars(ir_gpp_acc_co)%r81d, &
          rio_npp_acc_co              => this%rvars(ir_npp_acc_co)%r81d, &
          rio_resp_acc_co             => this%rvars(ir_resp_acc_co)%r81d, &
          rio_gpp_acc_hold_co         => this%rvars(ir_gpp_acc_hold_co)%r81d, &
          rio_resp_acc_hold_co        => this%rvars(ir_resp_acc_hold_co)%r81d, &
          rio_npp_acc_hold_co         => this%rvars(ir_npp_acc_hold_co)%r81d, &
          rio_resp_m_def_co           => this%rvars(ir_resp_m_def_co)%r81d, &
          rio_bmort_co                => this%rvars(ir_bmort_co)%r81d, &
          rio_hmort_co                => this%rvars(ir_hmort_co)%r81d, &
          rio_cmort_co                => this%rvars(ir_cmort_co)%r81d, &
          rio_daily_nh4_uptake_co     => this%rvars(ir_daily_nh4_uptake_co)%r81d, &
          rio_daily_no3_uptake_co     => this%rvars(ir_daily_no3_uptake_co)%r81d, &
          rio_daily_p_uptake_co       => this%rvars(ir_daily_p_uptake_co)%r81d, &
          rio_daily_c_efflux_co       => this%rvars(ir_daily_c_efflux_co)%r81d, &
          rio_daily_n_efflux_co       => this%rvars(ir_daily_n_efflux_co)%r81d, &
          rio_daily_p_efflux_co       => this%rvars(ir_daily_p_efflux_co)%r81d, &
          rio_daily_n_demand_co       => this%rvars(ir_daily_n_demand_co)%r81d, &
          rio_daily_p_demand_co       => this%rvars(ir_daily_p_demand_co)%r81d, &
          rio_daily_n_need_co         => this%rvars(ir_daily_n_need_co)%r81d, &
          rio_daily_p_need_co         => this%rvars(ir_daily_p_need_co)%r81d, &
          rio_smort_co                => this%rvars(ir_smort_co)%r81d, &
          rio_asmort_co               => this%rvars(ir_asmort_co)%r81d, &
          rio_frmort_co               => this%rvars(ir_frmort_co)%r81d, &
          rio_lmort_direct_co         => this%rvars(ir_lmort_direct_co)%r81d, &
          rio_lmort_collateral_co     => this%rvars(ir_lmort_collateral_co)%r81d, &
          rio_lmort_infra_co          => this%rvars(ir_lmort_infra_co)%r81d, &
          rio_ddbhdt_co               => this%rvars(ir_ddbhdt_co)%r81d, &
          rio_resp_tstep_co           => this%rvars(ir_resp_tstep_co)%r81d, &
          rio_pft_co                  => this%rvars(ir_pft_co)%int1d, &
          rio_status_co               => this%rvars(ir_status_co)%int1d, &
          rio_isnew_co                => this%rvars(ir_isnew_co)%int1d, &
          rio_gnd_alb_dif_pasb        => this%rvars(ir_gnd_alb_dif_pasb)%r81d, &
          rio_gnd_alb_dir_pasb        => this%rvars(ir_gnd_alb_dir_pasb)%r81d, &
          rio_spread_si               => this%rvars(ir_spread_si)%r81d, &
          rio_livegrass_pa            => this%rvars(ir_livegrass_pa)%r81d, &
          rio_age_pa                  => this%rvars(ir_age_pa)%r81d, &
          rio_patchdistturbcat_pa     => this%rvars(ir_patchdistturbcat_pa)%int1d,  &
          rio_agesinceanthrodist_pa   => this%rvars(ir_agesinceanthrodist_pa)%r81d, &
          rio_nocomp_pft_label_pa     => this%rvars(ir_nocomp_pft_label_pa)%int1d, &
          rio_area_pa                 => this%rvars(ir_area_pa)%r81d, &
          rio_watermem_siwm           => this%rvars(ir_watermem_siwm)%r81d, &
          rio_vegtempmem_sitm         => this%rvars(ir_vegtempmem_sitm)%r81d, &
          rio_recrate_sift            => this%rvars(ir_recrate_sift)%r81d, &
          rio_use_this_pft_sift       => this%rvars(ir_use_this_pft_sift)%int1d, &
          rio_area_pft_sift           => this%rvars(ir_area_pft_sift)%r81d,&
          rio_fmortrate_cano_siscpf   => this%rvars(ir_fmortrate_cano_siscpf)%r81d, &
          rio_fmortrate_usto_siscpf   => this%rvars(ir_fmortrate_usto_siscpf)%r81d, &
          rio_imortrate_siscpf        => this%rvars(ir_imortrate_siscpf)%r81d, &
          rio_fmortrate_crown_siscpf  => this%rvars(ir_fmortrate_crown_siscpf)%r81d, &
          rio_fmortrate_cambi_siscpf  => this%rvars(ir_fmortrate_cambi_siscpf)%r81d, &
          rio_termnindiv_cano_siscpf  => this%rvars(ir_termnindiv_cano_siscpf)%r81d, &
          rio_termnindiv_usto_siscpf  => this%rvars(ir_termnindiv_usto_siscpf)%r81d, &
          rio_growflx_fusion_siscpf   => this%rvars(ir_growflx_fusion_siscpf)%r81d,  &
          rio_demorate_sisc           => this%rvars(ir_demorate_sisc)%r81d, &
          rio_promrate_sisc           => this%rvars(ir_promrate_sisc)%r81d, &
          rio_termcflux_cano_si       => this%rvars(ir_termcflux_cano_si)%r81d, &
          rio_termcflux_usto_si       => this%rvars(ir_termcflux_usto_si)%r81d, &
          rio_democflux_si            => this%rvars(ir_democflux_si)%r81d, &
          rio_promcflux_si            => this%rvars(ir_promcflux_si)%r81d, &
          rio_imortcflux_si           => this%rvars(ir_imortcflux_si)%r81d, &
          rio_fmortcflux_cano_si      => this%rvars(ir_fmortcflux_cano_si)%r81d, &
          rio_fmortcflux_usto_si      => this%rvars(ir_fmortcflux_usto_si)%r81d)


       totalcohorts = 0

       do s = 1,nsites

          io_idx_si      = this%restart_map(nc)%site_index(s)
          io_idx_co_1st  = this%restart_map(nc)%cohort1_index(s)

          io_idx_co      = io_idx_co_1st
          io_idx_pa_ib   = io_idx_co_1st
          io_idx_si_wmem = io_idx_co_1st
          io_idx_si_vtmem = io_idx_co_1st
          io_idx_pa_ncl = io_idx_co_1st

          ! Hydraulics counters  lyr = hydraulic layer, shell = rhizosphere shell
          io_idx_si_lyr_shell = io_idx_co_1st

          io_idx_si_scpf = io_idx_co_1st
          io_idx_si_sc   = io_idx_co_1st
          io_idx_si_capf = io_idx_co_1st
          io_idx_si_cacls= io_idx_co_1st

          ! read seed_bank info(site-level, but PFT-resolved)
          do i_pft = 1,numpft
             sites(s)%recruitment_rate(i_pft) = rio_recrate_sift(io_idx_co_1st+i_pft-1)
          enddo

         !variables for fixed biogeography mode. These are currently used in restart even when this is off.
          do i_pft = 1,numpft
             sites(s)%use_this_pft(i_pft) = rio_use_this_pft_sift(io_idx_co_1st+i_pft-1)
             sites(s)%area_pft(i_pft)     = rio_area_pft_sift(io_idx_co_1st+i_pft-1)
          enddo

          ! Mass balance and diagnostics across elements at the site level
          do el = 1, num_elements

             io_idx_si_cwd = io_idx_co_1st
             io_idx_si_pft = io_idx_co_1st
             io_idx_si_scpf = io_idx_co_1st

             do i_cwd=1,ncwd
                sites(s)%flux_diags(el)%cwd_ag_input(i_cwd) = this%rvars(ir_cwdagin_flxdg+el-1)%r81d(io_idx_si_cwd)
                sites(s)%flux_diags(el)%cwd_bg_input(i_cwd) = this%rvars(ir_cwdbgin_flxdg+el-1)%r81d(io_idx_si_cwd)
                io_idx_si_cwd = io_idx_si_cwd + 1
             end do

             do i_pft=1,numpft
                sites(s)%flux_diags(el)%leaf_litter_input(i_pft) = this%rvars(ir_leaflittin_flxdg+el-1)%r81d(io_idx_si_pft)
                sites(s)%flux_diags(el)%root_litter_input(i_pft) = this%rvars(ir_rootlittin_flxdg+el-1)%r81d(io_idx_si_pft)
                io_idx_si_pft = io_idx_si_pft + 1
             end do

             iscpf = 1
             do i_scls = 1, nlevsclass
                do i_pft = 1, numpft
                   sites(s)%flux_diags(el)%nutrient_efflux_scpf(iscpf) = this%rvars(ir_efflux_flxdg+el-1)%r81d(io_idx_si_scpf)
                   sites(s)%flux_diags(el)%nutrient_uptake_scpf(iscpf) = this%rvars(ir_uptake_flxdg+el-1)%r81d(io_idx_si_scpf)
                   iscpf = iscpf + 1
                   io_idx_si_scpf = io_idx_si_scpf + 1
                end do
             end do


             sites(s)%mass_balance(el)%old_stock = this%rvars(ir_oldstock_mbal+el-1)%r81d(io_idx_si)
             sites(s)%mass_balance(el)%err_fates = this%rvars(ir_errfates_mbal+el-1)%r81d(io_idx_si)

          end do

          sites(s)%spread = rio_spread_si(io_idx_si)

          ! Perform a check on the number of patches per site
          patchespersite = 0

          cpatch => sites(s)%oldest_patch
          do while(associated(cpatch))

             patchespersite = patchespersite + 1

             ccohort => cpatch%shortest

             ! new patch, reset num cohorts
             cohortsperpatch = 0

             do while(associated(ccohort))

                ! found cohort, increment
                cohortsperpatch  = cohortsperpatch    + 1
                totalcohorts     = totalcohorts + 1

                if ( debug ) then
                   write(fates_log(),*) 'CVTL io_idx_co ',io_idx_co
                endif

                ! Fill PRT state variables with array data
                ! We just loop through the objects, and reference our members relative
                ! the base index of the PRT variables
                ! -----------------------------------------------------------------------

                ir_prt_var = ir_prt_base
                do i_var = 1, prt_global%num_vars
                   do i_pos = 1, prt_global%state_descriptor(i_var)%num_pos

                      ir_prt_var = ir_prt_var + 1
                      ccohort%prt%variables(i_var)%val(i_pos) = &
                            this%rvars(ir_prt_var)%r81d(io_idx_co)

                      ir_prt_var = ir_prt_var + 1
                      ccohort%prt%variables(i_var)%turnover(i_pos) = &
                            this%rvars(ir_prt_var)%r81d(io_idx_co)

                      ir_prt_var = ir_prt_var + 1
                      ccohort%prt%variables(i_var)%net_alloc(i_pos) = &
                            this%rvars(ir_prt_var)%r81d(io_idx_co)

                      ir_prt_var = ir_prt_var + 1
                      ccohort%prt%variables(i_var)%burned(i_pos) = &
                            this%rvars(ir_prt_var)%r81d(io_idx_co)
                   end do
                end do

                !ccohort%vcmax25top
                !ccohort%jmax25top
                !ccohort%tpu25top
                !ccohort%kp25top


                ccohort%canopy_layer = rio_canopy_layer_co(io_idx_co)
                ccohort%canopy_layer_yesterday = rio_canopy_layer_yesterday_co(io_idx_co)
                ccohort%canopy_trim  = rio_canopy_trim_co(io_idx_co)
                ccohort%seed_prod    = rio_seed_prod_co(io_idx_co)
                ccohort%size_class_lasttimestep = rio_size_class_lasttimestep(io_idx_co)
                ccohort%dbh          = rio_dbh_co(io_idx_co)
                ccohort%coage        = rio_coage_co(io_idx_co)
                ccohort%g_sb_laweight= rio_g_sb_laweight_co(io_idx_co)
                ccohort%hite         = rio_height_co(io_idx_co)
                ccohort%laimemory    = rio_laimemory_co(io_idx_co)
                ccohort%sapwmemory   = rio_sapwmemory_co(io_idx_co)
                ccohort%structmemory= rio_structmemory_co(io_idx_co)
                ccohort%n            = rio_nplant_co(io_idx_co)
                ccohort%gpp_acc      = rio_gpp_acc_co(io_idx_co)
                ccohort%npp_acc      = rio_npp_acc_co(io_idx_co)
                ccohort%resp_acc     = rio_resp_acc_co(io_idx_co)
                ccohort%gpp_acc_hold = rio_gpp_acc_hold_co(io_idx_co)
                ccohort%resp_acc_hold = rio_resp_acc_hold_co(io_idx_co)
                ccohort%npp_acc_hold = rio_npp_acc_hold_co(io_idx_co)
                ccohort%resp_m_def   = rio_resp_m_def_co(io_idx_co)

                ccohort%bmort        = rio_bmort_co(io_idx_co)
                ccohort%hmort        = rio_hmort_co(io_idx_co)
                ccohort%cmort        = rio_cmort_co(io_idx_co)
                ccohort%smort        = rio_smort_co(io_idx_co)
                ccohort%asmort       = rio_asmort_co(io_idx_co)
                ccohort%frmort        = rio_frmort_co(io_idx_co)

                ! Nutrient uptake / efflux
                ccohort%daily_nh4_uptake = rio_daily_nh4_uptake_co(io_idx_co)
                ccohort%daily_no3_uptake = rio_daily_no3_uptake_co(io_idx_co)
                ccohort%daily_p_uptake = rio_daily_p_uptake_co(io_idx_co)
                ccohort%daily_c_efflux = rio_daily_c_efflux_co(io_idx_co)
                ccohort%daily_n_efflux = rio_daily_n_efflux_co(io_idx_co)
                ccohort%daily_p_efflux = rio_daily_p_efflux_co(io_idx_co)

                ccohort%daily_n_demand = rio_daily_n_demand_co(io_idx_co)
                ccohort%daily_p_demand = rio_daily_p_demand_co(io_idx_co)
                ccohort%daily_n_need   = rio_daily_n_need_co(io_idx_co)
                ccohort%daily_p_need   = rio_daily_p_need_co(io_idx_co)

                !Logging
                ccohort%lmort_direct       = rio_lmort_direct_co(io_idx_co)
                ccohort%lmort_collateral   = rio_lmort_collateral_co(io_idx_co)
                ccohort%lmort_infra        = rio_lmort_infra_co(io_idx_co)

                ccohort%ddbhdt       = rio_ddbhdt_co(io_idx_co)
                ccohort%resp_tstep   = rio_resp_tstep_co(io_idx_co)
                ccohort%pft          = rio_pft_co(io_idx_co)
                ccohort%status_coh   = rio_status_co(io_idx_co)
                ccohort%isnew        = ( rio_isnew_co(io_idx_co) .eq. new_cohort )

                call UpdateCohortBioPhysRates(ccohort)


                ! Initialize Plant Hydraulics

                if(hlm_use_planthydro==itrue)then

                   ! Load the water contents
                   call this%GetCohortRealVector(ccohort%co_hydr%th_ag,n_hypool_ag, &
                                                 ir_hydro_th_ag_covec,io_idx_co)
                   call this%GetCohortRealVector(ccohort%co_hydr%th_aroot,sites(s)%si_hydr%nlevrhiz, &
                                                 ir_hydro_th_aroot_covec,io_idx_co)

                   ccohort%co_hydr%th_troot = this%rvars(ir_hydro_th_troot)%r81d(io_idx_co)
                   ccohort%co_hydr%errh2o = this%rvars(ir_hydro_errh2o)%r81d(io_idx_co)

                   call UpdatePlantPsiFTCFromTheta(ccohort,sites(s)%si_hydr)

                end if

                !  (Keeping as an example)
                !call this%GetRMeanRestartVar(ccohort%tveg_lpa, ir_tveglpa_co, io_idx_co)
                
                if (hlm_use_sp .eq. itrue) then
                    ccohort%c_area = this%rvars(ir_c_area_co)%r81d(io_idx_co)
                    ccohort%treelai = this%rvars(ir_treelai_co)%r81d(io_idx_co)
                    ccohort%treesai = this%rvars(ir_treesai_co)%r81d(io_idx_co)
                end if

                io_idx_co = io_idx_co + 1

                ccohort => ccohort%taller

             enddo ! current cohort do while

             if(cohortsperpatch .ne. rio_ncohort_pa(io_idx_co_1st)) then
                write(fates_log(),*) 'Number of cohorts per patch during retrieval'
                write(fates_log(),*) 'does not match allocation'
                call endrun(msg=errMsg(sourcefile, __LINE__))
             end if

             !
             ! deal with patch level fields here
             !
             cpatch%livegrass          = rio_livegrass_pa(io_idx_co_1st)
             cpatch%age                = rio_age_pa(io_idx_co_1st)
             cpatch%anthro_disturbance_label       = rio_patchdistturbcat_pa(io_idx_co_1st)
             cpatch%age_since_anthro_disturbance   = rio_agesinceanthrodist_pa(io_idx_co_1st)
             cpatch%nocomp_pft_label               = rio_nocomp_pft_label_pa(io_idx_co_1st)
             cpatch%area               = rio_area_pa(io_idx_co_1st)
             cpatch%age_class          = get_age_class_index(cpatch%age)
             cpatch%fcansno            = rio_fcansno_pa(io_idx_co_1st)

             ! Set zenith angle info
             cpatch%solar_zenith_flag  = ( rio_solar_zenith_flag_pa(io_idx_co_1st) .eq. itrue )
             cpatch%solar_zenith_angle = rio_solar_zenith_angle_pa(io_idx_co_1st)


             call this%GetRMeanRestartVar(cpatch%tveg24, ir_tveg24_pa, io_idx_co_1st)
             call this%GetRMeanRestartVar(cpatch%tveg_lpa, ir_tveglpa_pa, io_idx_co_1st)
             call this%GetRMeanRestartVar(cpatch%seedling_layer_par24, ir_seedling_layer_par24_pa, io_idx_co_1st)
             call this%GetRMeanRestartVar(cpatch%sdlng_mort_par, ir_sdlng_mort_par_pa,io_idx_co_1st)
             call this%GetRMeanRestartVar(cpatch%sdlng2sap_par, ir_sdlng2sap_par_pa,io_idx_co_1st)
             
             do pft = 1, maxpft 
             call this%GetRMeanRestartVar(cpatch%sdlng_mdd(pft)%p, ir_sdlng_mdd_pa,io_idx_co_1st)
             call this%GetRMeanRestartVar(cpatch%sdlng_emerg_smp(pft)%p, ir_sdlng_emerg_smp_pa,io_idx_co_1st)
             enddo

             ! set cohorts per patch for IO

             if ( debug ) then
                write(fates_log(),*) 'CVTL III ' &
                     ,io_idx_co,cohortsperpatch
             endif

             io_idx_pa_pft  = io_idx_co_1st
             do i = 1,numpft
                cpatch%scorch_ht(i) = this%rvars(ir_scorch_ht_pa_pft)%r81d(io_idx_pa_pft)
                io_idx_pa_pft      = io_idx_pa_pft + 1
             end do

             io_idx_pa_cwd  = io_idx_co_1st
             do i = 1,nfsc
                cpatch%litter_moisture(i) = this%rvars(ir_litter_moisture_pa_nfsc)%r81d(io_idx_pa_cwd)
                io_idx_pa_cwd      = io_idx_pa_cwd + 1
             end do

             ! --------------------------------------------------------------------------
             ! Pull litter from the restart arrays
             ! Each element has its own variable, so we have to make sure
             ! we keep re-setting this
             ! --------------------------------------------------------------------------

             do el = 0, num_elements-1

                 io_idx_pa_pft  = io_idx_co_1st
                 io_idx_pa_cwd  = io_idx_co_1st
                 io_idx_pa_cwsl = io_idx_co_1st
                 io_idx_pa_dcsl = io_idx_co_1st
                 io_idx_pa_dc   = io_idx_co_1st

                 litt => cpatch%litter(el+1)
                 nlevsoil = size(litt%bg_cwd,dim=2)

                 do i = 1,numpft
                     litt%seed(i)       = this%rvars(ir_seed_litt+el)%r81d(io_idx_pa_pft)
                     litt%seed_germ(i)  = this%rvars(ir_seedgerm_litt+el)%r81d(io_idx_pa_pft)
                     litt%seed_decay(i)       = this%rvars(ir_seed_decay_litt+el)%r81d(io_idx_pa_pft)
                     litt%seed_germ_decay(i)  = this%rvars(ir_seedgerm_decay_litt+el)%r81d(io_idx_pa_pft)
                     io_idx_pa_pft      = io_idx_pa_pft + 1
                  end do

                  do i = 1,ndcmpy
                     litt%leaf_fines(i) = this%rvars(ir_leaf_litt+el)%r81d(io_idx_pa_dc)
                     litt%leaf_fines_frag(i) = this%rvars(ir_lfines_frag_litt+el)%r81d(io_idx_pa_dc)
                     io_idx_pa_dc       = io_idx_pa_dc + 1
                     do ilyr=1,nlevsoil
                         litt%root_fines(i,ilyr)      = this%rvars(ir_fnrt_litt+el)%r81d(io_idx_pa_dcsl)
                         litt%root_fines_frag(i,ilyr) = this%rvars(ir_rfines_frag_litt+el)%r81d(io_idx_pa_dcsl)
                         io_idx_pa_dcsl = io_idx_pa_dcsl + 1
                     end do
                 end do

                 do i = 1,ncwd

                     litt%ag_cwd(i) = this%rvars(ir_agcwd_litt+el)%r81d(io_idx_pa_cwd)
                     litt%ag_cwd_frag(i) = this%rvars(ir_agcwd_frag_litt+el)%r81d(io_idx_pa_cwd)
                     io_idx_pa_cwd = io_idx_pa_cwd + 1

                     do ilyr=1,nlevsoil
                         litt%bg_cwd(i,ilyr) = this%rvars(ir_bgcwd_litt+el)%r81d(io_idx_pa_cwsl)
                         litt%bg_cwd_frag(i,ilyr) = this%rvars(ir_bgcwd_frag_litt+el)%r81d(io_idx_pa_cwsl)
                         io_idx_pa_cwsl = io_idx_pa_cwsl + 1
                     end do
                 end do

             end do

             do i = 1,maxSWb
                cpatch%gnd_alb_dif(i) = rio_gnd_alb_dif_pasb(io_idx_pa_ib)
                cpatch%gnd_alb_dir(i) = rio_gnd_alb_dir_pasb(io_idx_pa_ib)
                io_idx_pa_ib = io_idx_pa_ib + 1
             end do

             if (hlm_use_sp .eq. itrue) then
               do i = 1,nclmax
                 cpatch%canopy_layer_tlai(i) = this%rvars(ir_canopy_layer_tlai_pa)%r81d(io_idx_pa_ncl)
                 io_idx_pa_ncl = io_idx_pa_ncl + 1
               end do
             end if

             ! Now increment the position of the first cohort to that of the next
             ! patch

             io_idx_co_1st = io_idx_co_1st + fates_maxElementsPerPatch

             ! and max the number of allowed cohorts per patch
             io_idx_pa_pft  = io_idx_co_1st
             io_idx_pa_cwd  = io_idx_co_1st
             io_idx_pa_ib   = io_idx_co_1st
             io_idx_co      = io_idx_co_1st
             io_idx_pa_ncl  = io_idx_co_1st

             if ( debug ) then
                write(fates_log(),*) 'CVTL io_idx_co_1st ', io_idx_co_1st
                write(fates_log(),*) 'CVTL cohortsperpatch ', cohortsperpatch
                write(fates_log(),*) 'CVTL totalCohorts ', totalCohorts
             end if

             cpatch => cpatch%younger

          enddo ! patch do while

          if(patchespersite .ne. rio_npatch_si(io_idx_si)) then
             write(fates_log(),*) 'Number of patches per site during retrieval does not match allocation'
             call endrun(msg=errMsg(sourcefile, __LINE__))
          end if

          do i = 1,numWaterMem
             sites(s)%water_memory(i) = rio_watermem_siwm( io_idx_si_wmem )
             io_idx_si_wmem = io_idx_si_wmem + 1
          end do

          do i = 1, num_vegtemp_mem
             sites(s)%vegtemp_memory(i) = rio_vegtempmem_sitm( io_idx_si_vtmem )
             io_idx_si_vtmem = io_idx_si_vtmem + 1
          end do

          ! -----------------------------------------------------------------------------
          ! Retrieve site-level hydraulics arrays
          ! Note that Hydraulics structures, their allocations, and the length
          ! declaration nlevsoi_hyd should be allocated early on when the code first
          ! allocates sites (before restart info), and when the soils layer is
          ! first known.
          ! -----------------------------------------------------------------------------

          if(hlm_use_planthydro==itrue)then

             sites(s)%si_hydr%h2oveg_recruit      = this%rvars(ir_hydro_recruit_si)%r81d(io_idx_si)
             sites(s)%si_hydr%h2oveg_dead         = this%rvars(ir_hydro_dead_si)%r81d(io_idx_si)
             sites(s)%si_hydr%h2oveg_growturn_err = this%rvars(ir_hydro_growturn_err_si)%r81d(io_idx_si)
             sites(s)%si_hydr%h2oveg_hydro_err    = this%rvars(ir_hydro_hydro_err_si)%r81d(io_idx_si)

             ! Hydraulics counters  lyr = hydraulic layer, shell = rhizosphere shell
             do i = 1, sites(s)%si_hydr%nlevrhiz
                ! Loop shells
                do k = 1, nshell
                   sites(s)%si_hydr%h2osoi_liqvol_shell(i,k) = &
                        this%rvars(ir_hydro_liqvol_shell_si)%r81d(io_idx_si_lyr_shell)
                   io_idx_si_lyr_shell = io_idx_si_lyr_shell + 1
                end do
             end do

          end if


          ! Fill the site level diagnostics arrays
          ! -----------------------------------------------------------------------------

          io_idx_si_scpf = io_idx_co_1st

          do i_scls = 1,nlevsclass
             do i_pft = 1, numpft
                sites(s)%fmort_rate_canopy(i_scls, i_pft)  = rio_fmortrate_cano_siscpf(io_idx_si_scpf)
                sites(s)%fmort_rate_ustory(i_scls, i_pft)  = rio_fmortrate_usto_siscpf(io_idx_si_scpf)
                sites(s)%imort_rate(i_scls, i_pft)         = rio_imortrate_siscpf(io_idx_si_scpf)
                sites(s)%fmort_rate_crown(i_scls, i_pft)   = rio_fmortrate_crown_siscpf(io_idx_si_scpf)
                sites(s)%fmort_rate_cambial(i_scls, i_pft) = rio_fmortrate_cambi_siscpf(io_idx_si_scpf)
                sites(s)%term_nindivs_canopy(i_scls,i_pft) = rio_termnindiv_cano_siscpf(io_idx_si_scpf)
                sites(s)%term_nindivs_ustory(i_scls,i_pft) = rio_termnindiv_usto_siscpf(io_idx_si_scpf)
                sites(s)%growthflux_fusion(i_scls, i_pft)  = rio_growflx_fusion_siscpf(io_idx_si_scpf)
                io_idx_si_scpf = io_idx_si_scpf + 1
             end do

             sites(s)%demotion_rate(i_scls)  = rio_demorate_sisc(io_idx_si_sc)
             sites(s)%promotion_rate(i_scls) = rio_promrate_sisc(io_idx_si_sc)

             io_idx_si_sc = io_idx_si_sc + 1
          end do

          sites(s)%term_carbonflux_canopy   = rio_termcflux_cano_si(io_idx_si)
          sites(s)%term_carbonflux_ustory   = rio_termcflux_usto_si(io_idx_si)
          sites(s)%demotion_carbonflux      = rio_democflux_si(io_idx_si)
          sites(s)%promotion_carbonflux     = rio_promcflux_si(io_idx_si)
          sites(s)%imort_carbonflux         = rio_imortcflux_si(io_idx_si)
          sites(s)%fmort_carbonflux_canopy  = rio_fmortcflux_cano_si(io_idx_si)
          sites(s)%fmort_carbonflux_ustory  = rio_fmortcflux_usto_si(io_idx_si)


          ! Site level phenology status flags

          sites(s)%cstatus        = rio_cd_status_si(io_idx_si)
          sites(s)%dstatus        = rio_dd_status_si(io_idx_si)
          sites(s)%nchilldays     = rio_nchill_days_si(io_idx_si)
          sites(s)%ncolddays      = rio_ncold_days_si(io_idx_si)
          sites(s)%cleafondate    = rio_leafondate_si(io_idx_si)
          sites(s)%cleafoffdate   = rio_leafoffdate_si(io_idx_si)
          sites(s)%dleafondate    = rio_dleafondate_si(io_idx_si)
          sites(s)%dleafoffdate   = rio_dleafoffdate_si(io_idx_si)
          sites(s)%acc_NI         = rio_acc_ni_si(io_idx_si)
          sites(s)%grow_deg_days  = rio_gdd_si(io_idx_si)
          sites(s)%snow_depth     = rio_snow_depth_si(io_idx_si)

          sites(s)%resources_management%trunk_product_site = rio_trunk_product_si(io_idx_si)

       end do

       if ( debug ) then
          write(fates_log(),*) 'CVTL total cohorts ',totalCohorts
       end if

     end associate
   end subroutine get_restart_vectors

   ! ====================================================================================

   subroutine update_3dpatch_radiation(this, nsites, sites, bc_out)

     ! -------------------------------------------------------------------------
     ! This subroutine populates output boundary conditions related to radiation
     ! called upon restart reads.
     ! -------------------------------------------------------------------------

     use EDTypesMod, only            : ed_site_type
     use EDTypesMod, only            : ed_patch_type
     use EDSurfaceRadiationMod, only : PatchNormanRadiation
     use FatesInterfaceTypesMod, only     : hlm_numSWb

     ! !ARGUMENTS:
     class(fates_restart_interface_type) , intent(inout) :: this
     integer                     , intent(in)            :: nsites
     type(ed_site_type)          , intent(inout), target :: sites(nsites)
     type(bc_out_type)           , intent(inout)         :: bc_out(nsites)

     ! locals
     ! ----------------------------------------------------------------------------------
     type(ed_patch_type),pointer  :: currentPatch  ! current patch
     integer                      :: s             ! site counter
     integer                      :: ib            ! radiation band counter
     integer                      :: ifp           ! patch counter

     do s = 1, nsites

        ifp = 0
        currentpatch => sites(s)%oldest_patch
        do while (associated(currentpatch))
           ifp = ifp+1

           currentPatch%f_sun      (:,:,:) = 0._r8
           currentPatch%fabd_sun_z (:,:,:) = 0._r8
           currentPatch%fabd_sha_z (:,:,:) = 0._r8
           currentPatch%fabi_sun_z (:,:,:) = 0._r8
           currentPatch%fabi_sha_z (:,:,:) = 0._r8
           currentPatch%fabd       (:)     = 0._r8
           currentPatch%fabi       (:)     = 0._r8

           ! zero diagnostic radiation profiles
           currentPatch%nrmlzd_parprof_pft_dir_z(:,:,:,:) = 0._r8
           currentPatch%nrmlzd_parprof_pft_dif_z(:,:,:,:) = 0._r8
           currentPatch%nrmlzd_parprof_dir_z(:,:,:)       = 0._r8
           currentPatch%nrmlzd_parprof_dif_z(:,:,:)       = 0._r8

           ! -----------------------------------------------------------
           ! When calling norman radiation from the short-timestep
           ! we are passing in boundary conditions to set the following
           ! variables:
           ! currentPatch%solar_zenith_flag     (is there daylight?)
           ! currentPatch%solar_zenith_angle    (what is the value?)
           ! -----------------------------------------------------------

           if(currentPatch%solar_zenith_flag)then

              bc_out(s)%albd_parb(ifp,:) = 0._r8  ! output HLM
              bc_out(s)%albi_parb(ifp,:) = 0._r8  ! output HLM
              bc_out(s)%fabi_parb(ifp,:) = 0._r8  ! output HLM
              bc_out(s)%fabd_parb(ifp,:) = 0._r8  ! output HLM
              bc_out(s)%ftdd_parb(ifp,:) = 1._r8  ! output HLM
              bc_out(s)%ftid_parb(ifp,:) = 1._r8  ! output HLM
              bc_out(s)%ftii_parb(ifp,:) = 1._r8  ! output HLM

              if (maxval(currentPatch%nrad(1,:))==0)then
                 !there are no leaf layers in this patch. it is effectively bare ground.
                 ! no radiation is absorbed
                 bc_out(s)%fabd_parb(ifp,:) = 0.0_r8
                 bc_out(s)%fabi_parb(ifp,:) = 0.0_r8
                 do ib = 1,hlm_numSWb

                    ! REQUIRES A FIX HERE albd vs albi

                    bc_out(s)%albd_parb(ifp,ib) = currentPatch%gnd_alb_dir(ib)
                    bc_out(s)%albd_parb(ifp,ib) = currentPatch%gnd_alb_dif(ib)
                    bc_out(s)%ftdd_parb(ifp,ib)= 1.0_r8
                    bc_out(s)%ftid_parb(ifp,ib)= 1.0_r8
                    bc_out(s)%ftii_parb(ifp,ib)= 1.0_r8
                 enddo
              else

                 call PatchNormanRadiation (currentPatch, &
                      bc_out(s)%albd_parb(ifp,:), &
                      bc_out(s)%albi_parb(ifp,:), &
                      bc_out(s)%fabd_parb(ifp,:), &
                      bc_out(s)%fabi_parb(ifp,:), &
                      bc_out(s)%ftdd_parb(ifp,:), &
                      bc_out(s)%ftid_parb(ifp,:), &
                      bc_out(s)%ftii_parb(ifp,:))

              endif ! is there vegetation?

           end if    ! if the vegetation and zenith filter is active
           currentPatch => currentPatch%younger
        end do       ! Loop linked-list patches
     enddo           ! Loop Sites

     return
   end subroutine update_3dpatch_radiation


 end module FatesRestartInterfaceMod<|MERGE_RESOLUTION|>--- conflicted
+++ resolved
@@ -148,19 +148,15 @@
   ! Running Means
   integer :: ir_tveg24_pa
   integer :: ir_tveglpa_pa
-<<<<<<< HEAD
-  integer :: ir_tveglpa_co
   integer :: ir_seedling_layer_par24_pa !ahb
   integer :: ir_sdlng_emerg_smp_pa !ahb
   integer :: ir_sdlng_mort_par_pa ! ahb
   integer :: ir_sdlng2sap_par_pa ! ahb
   integer :: ir_sdlng_mdd_pa ! ahb
 
-=======
 
   !  (Keeping as an example)
   !!integer :: ir_tveglpa_co
->>>>>>> b2714927
   
 
 
