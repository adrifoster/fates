module FatesRestartInterfaceMod


  use FatesConstantsMod , only : r8 => fates_r8
  use FatesConstantsMod , only : fates_avg_flag_length
  use FatesConstantsMod , only : fates_short_string_length
  use FatesConstantsMod , only : fates_long_string_length
  use FatesConstantsMod , only : itrue
  use FatesConstantsMod , only : ifalse
  use FatesConstantsMod , only : primaryforest
  use FatesGlobals      , only : fates_log
  use FatesGlobals      , only : endrun => fates_endrun
  use FatesIODimensionsMod, only : fates_io_dimension_type
  use FatesIOVariableKindMod, only : fates_io_variable_kind_type
  use FatesRestartVariableMod, only : fates_restart_variable_type
  use FatesInterfaceMod, only : bc_in_type 
  use FatesInterfaceMod, only : bc_out_type
  use FatesInterfaceMod, only : hlm_use_planthydro
  use FatesInterfaceMod, only : fates_maxElementsPerSite
  use EDCohortDynamicsMod, only : UpdateCohortBioPhysRates
  use FatesHydraulicsMemMod,  only : nshell
  use FatesHydraulicsMemMod,  only : n_hypool_ag
  use FatesHydraulicsMemMod,  only : n_hypool_troot
  use FatesHydraulicsMemMod,  only : nlevsoi_hyd_max
  use PRTGenericMod,          only : prt_global
  use EDCohortDynamicsMod,      only : nan_cohort
  use EDCohortDynamicsMod,      only : zero_cohort
  use EDCohortDynamicsMod,      only : InitPRTCohort
  use FatesPlantHydraulicsMod,  only : InitHydrCohort
  use FatesInterfaceMod, only : nlevsclass
  use PRTGenericMod, only : prt_global


  ! CIME GLOBALS
  use shr_log_mod       , only : errMsg => shr_log_errMsg


  implicit none
  private ! Modules are private by default

  ! ------------------------------------------------------------
  ! A note on variable naming conventions.
  ! Many variables in this restart IO portion of the code will
  ! follow the conventions:
  !
  ! <use_case>_<description>_<dimension>
  !
  ! For instance we use an index for restart variable "ir_"
  ! to point the object that contains the number of patches per
  ! site "npatch" and this value is relevant to all sites "si"
  ! thus:   ir_npatch_si
  !
  ! We also use associations to the data arrays of restart IO
  ! variables "rio", for example the leaf litter "leaf_litter"
  ! is retrieved for every patch and every functional type "paft"
  ! thus: rio_leaf_litter_paft
  !
  ! si: site dimension
  ! pa: patch dimension
  ! co: cohort dimension
  ! ft: functional type dimension
  ! cl: canopy layer dimension (upper, lower, etc)
  ! ls: layer sublayer dimension (fine discretization of upper,lower)
  ! wm: the number of memory slots for water (currently 10)
  ! -------------------------------------------------------------
  
  
  ! Indices to the restart variable object
<<<<<<< HEAD
  integer :: ir_npatch_si 
  integer :: ir_oldstock_si
  integer :: ir_cd_status_si
  integer :: ir_dd_status_si
  integer :: ir_nchill_days_si
  integer :: ir_leafondate_si
  integer :: ir_leafoffdate_si
  integer :: ir_dleafondate_si
  integer :: ir_dleafoffdate_si
  integer :: ir_acc_ni_si
  integer :: ir_gdd_si
  integer :: ir_nep_timeintegrated_si
  integer :: ir_npp_timeintegrated_si
  integer :: ir_hr_timeintegrated_si
  integer :: ir_cbal_error_fates_si
  integer :: ir_cbal_error_bgc_si
  integer :: ir_cbal_error_total_si
  integer :: ir_totecosysc_old_si
  integer :: ir_totfatesc_old_si
  integer :: ir_totbgcc_old_si
  integer :: ir_fates_to_bgc_this_ts_si
  integer :: ir_fates_to_bgc_last_ts_si
  integer :: ir_seedrainflux_si
  integer :: ir_trunk_product_si
  integer :: ir_ncohort_pa

  integer :: ir_canopy_layer_co
  integer :: ir_canopy_layer_yesterday_co
  integer :: ir_canopy_trim_co
  integer :: ir_size_class_lasttimestep_co
  integer :: ir_dbh_co
  integer :: ir_g_sb_laweight_co
  integer :: ir_height_co
  integer :: ir_laimemory_co
  integer :: ir_nplant_co
  integer :: ir_gpp_acc_co
  integer :: ir_npp_acc_co
  integer :: ir_resp_acc_co
  integer :: ir_gpp_acc_hold_co
  integer :: ir_npp_acc_hold_co
  integer :: ir_resp_acc_hold_co

  integer :: ir_bmort_co
  integer :: ir_hmort_co
  integer :: ir_cmort_co
  integer :: ir_frmort_co
=======
  integer, private :: ir_npatch_si 
  integer, private :: ir_oldstock_si
  integer, private :: ir_cd_status_si
  integer, private :: ir_dd_status_si
  integer, private :: ir_nchill_days_si
  integer, private :: ir_ncold_days_si
  integer, private :: ir_leafondate_si
  integer, private :: ir_leafoffdate_si
  integer, private :: ir_dleafondate_si
  integer, private :: ir_dleafoffdate_si
  integer, private :: ir_acc_ni_si
  integer, private :: ir_gdd_si
  integer, private :: ir_nep_timeintegrated_si
  integer, private :: ir_npp_timeintegrated_si
  integer, private :: ir_hr_timeintegrated_si
  integer, private :: ir_cbal_error_fates_si
  integer, private :: ir_cbal_error_bgc_si
  integer, private :: ir_cbal_error_total_si
  integer, private :: ir_totecosysc_old_si
  integer, private :: ir_totfatesc_old_si
  integer, private :: ir_totbgcc_old_si
  integer, private :: ir_fates_to_bgc_this_ts_si
  integer, private :: ir_fates_to_bgc_last_ts_si
  integer, private :: ir_seedrainflux_si
  integer, private :: ir_trunk_product_si
  integer, private :: ir_ncohort_pa

  integer, private :: ir_canopy_layer_co
  integer, private :: ir_canopy_layer_yesterday_co
  integer, private :: ir_canopy_trim_co
  integer, private :: ir_size_class_lasttimestep_co
  integer, private :: ir_dbh_co
  integer, private :: ir_g_sb_laweight_co
  integer, private :: ir_height_co
  integer, private :: ir_laimemory_co
  integer, private :: ir_nplant_co
  integer, private :: ir_gpp_acc_co
  integer, private :: ir_npp_acc_co
  integer, private :: ir_resp_acc_co
  integer, private :: ir_gpp_acc_hold_co
  integer, private :: ir_npp_acc_hold_co
  integer, private :: ir_resp_acc_hold_co

  integer, private :: ir_bmort_co
  integer, private :: ir_hmort_co
  integer, private :: ir_cmort_co
  integer, private :: ir_frmort_co
>>>>>>> d2f09078

   !Logging
  integer :: ir_lmort_direct_co
  integer :: ir_lmort_collateral_co
  integer :: ir_lmort_infra_co

  ! Radiation
  integer :: ir_solar_zenith_flag_pa
  integer :: ir_solar_zenith_angle_pa

  integer :: ir_ddbhdt_co
  integer :: ir_resp_tstep_co
  integer :: ir_pft_co
  integer :: ir_status_co
  integer :: ir_isnew_co
  integer :: ir_cwd_ag_pacw
  integer :: ir_cwd_bg_pacw

  integer :: ir_gnd_alb_dif_pasb
  integer :: ir_gnd_alb_dir_pasb

  integer :: ir_leaf_litter_paft
  integer :: ir_root_litter_paft
  integer :: ir_leaf_litter_in_paft
  integer :: ir_root_litter_in_paft
  
  integer :: ir_livegrass_pa
  integer :: ir_age_pa
  integer :: ir_area_pa
  integer :: ir_agesinceanthrodist_pa
  integer :: ir_patchdistturbcat_pa
  

  ! Site level

<<<<<<< HEAD
  integer :: ir_watermem_siwm
  integer :: ir_seed_bank_sift
  integer :: ir_spread_si
  integer :: ir_recrate_sift
  integer :: ir_fmortrate_cano_siscpf
  integer :: ir_fmortrate_usto_siscpf
  integer :: ir_imortrate_siscpf
  integer :: ir_fmortrate_crown_siscpf
  integer :: ir_fmortrate_cambi_siscpf
  integer :: ir_termnindiv_cano_siscpf
  integer :: ir_termnindiv_usto_siscpf
  integer :: ir_growflx_fusion_siscpf
  integer :: ir_demorate_sisc
  integer :: ir_promrate_sisc
  integer :: ir_termcflux_cano_si
  integer :: ir_termcflux_usto_si
  integer :: ir_democflux_si
  integer :: ir_promcflux_si
  integer :: ir_imortcflux_si
  integer :: ir_fmortcflux_cano_si
  integer :: ir_fmortcflux_usto_si

  integer :: ir_prt_base     ! Base index for all PRT variables
=======
  integer, private :: ir_watermem_siwm
  integer, private :: ir_vegtempmem_sitm
  integer, private :: ir_seed_bank_sift
  integer, private :: ir_spread_si
  integer, private :: ir_recrate_sift
  integer, private :: ir_fmortrate_cano_siscpf
  integer, private :: ir_fmortrate_usto_siscpf
  integer, private :: ir_imortrate_siscpf
  integer, private :: ir_fmortrate_crown_siscpf
  integer, private :: ir_fmortrate_cambi_siscpf
  integer, private :: ir_termnindiv_cano_siscpf
  integer, private :: ir_termnindiv_usto_siscpf
  integer, private :: ir_growflx_fusion_siscpf
  integer, private :: ir_demorate_sisc
  integer, private :: ir_promrate_sisc
  integer, private :: ir_termcflux_cano_si
  integer, private :: ir_termcflux_usto_si
  integer, private :: ir_democflux_si
  integer, private :: ir_promcflux_si
  integer, private :: ir_imortcflux_si
  integer, private :: ir_fmortcflux_cano_si
  integer, private :: ir_fmortcflux_usto_si



  integer, private :: ir_prt_base     ! Base index for all PRT variables
>>>>>>> d2f09078

  ! Hydraulic indices
  integer :: ir_hydro_th_ag_covec
  integer :: ir_hydro_th_troot_covec
  integer :: ir_hydro_th_aroot_covec 
  integer :: ir_hydro_liqvol_shell_si
  integer :: ir_hydro_err_growturn_aroot_covec
  integer :: ir_hydro_err_growturn_ag_covec
  integer :: ir_hydro_err_growturn_troot_covec
  integer :: ir_hydro_recruit_si
  integer :: ir_hydro_dead_si
  integer :: ir_hydro_growturn_err_si
  integer :: ir_hydro_pheno_err_si
  integer :: ir_hydro_hydro_err_si

  ! The number of variable dim/kind types we have defined (static)
  integer, parameter, public :: fates_restart_num_dimensions = 2   !(cohort,column)
  integer, parameter, public :: fates_restart_num_dim_kinds = 4    !(cohort-int,cohort-r8,site-int,site-r8)

  ! integer constants for storing logical data
  integer, parameter, public :: old_cohort = 0
  integer, parameter, public :: new_cohort = 1  

  real(r8), parameter, public :: flushinvalid = -9999.0
  real(r8), parameter, public :: flushzero = 0.0
  real(r8), parameter, public :: flushone  = 1.0
  
  ! Local debug flag
  logical, parameter, public :: debug=.false.

  character(len=*), parameter :: sourcefile = &
       __FILE__

  ! This structure is allocated by thread, and must be calculated after the FATES
  ! sites are allocated, and their mapping to the HLM is identified.  This structure
  ! is not combined with iovar_bounds, because that one is multi-instanced.  This
  ! structure is used more during the update phase, wherease _bounds is used
  ! more for things like flushing
  type, public :: restart_map_type
     integer, allocatable :: site_index(:)   ! maps site indexes to the HIO site position
     integer, allocatable :: cohort1_index(:) ! maps site index to the HIO cohort 1st position
  end type restart_map_type



  type, public :: fates_restart_interface_type

     type(fates_restart_variable_type),allocatable :: rvars(:)
     integer,private :: num_restart_vars_

     ! Instanteate one registry of the different dimension/kinds (dk)
     ! All output variables will have a pointer to one of these dk's
     type(fates_io_variable_kind_type) :: dim_kinds(fates_restart_num_dim_kinds)
     
     ! This is a structure that explains where FATES patch boundaries
     ! on each thread point to in the host IO array, this structure is
     ! allocated by number of threads. This could be dynamically
     ! allocated, but is unlikely to change...?
     ! Note: history io also instanteates fates_io_dimension_type
     type(fates_io_dimension_type) :: dim_bounds(fates_restart_num_dimensions)
     
     type(restart_map_type), pointer :: restart_map(:)

     integer, private :: cohort_index_, column_index_

   contains
     
     ! public functions
     procedure :: Init
     procedure :: SetThreadBoundsEach
     procedure :: assemble_restart_output_types
     procedure :: initialize_restart_vars
     procedure :: num_restart_vars
     procedure :: column_index
     procedure :: cohort_index
     procedure :: set_restart_vectors
     procedure :: create_patchcohort_structure
     procedure :: get_restart_vectors
     procedure :: update_3dpatch_radiation
     
     ! private work functions
     procedure, private :: init_dim_kinds_maps
     procedure, private :: set_dim_indices
     procedure, private :: set_cohort_index
     procedure, private :: set_column_index
     procedure, private :: flush_rvars
     procedure, private :: define_restart_vars
     procedure, private :: set_restart_var
     procedure, private :: DefinePRTRestartVars
     procedure, private :: GetCohortRealVector
     procedure, private :: SetCohortRealVector
     procedure, private :: RegisterCohortVector

  end type fates_restart_interface_type

  


contains

  ! =====================================================================================
  
  subroutine Init(this, num_threads, fates_bounds)
    
    use FatesIODimensionsMod, only : fates_bounds_type, column, cohort

    implicit none

    class(fates_restart_interface_type), intent(inout) :: this
    integer, intent(in) :: num_threads
    type(fates_bounds_type), intent(in) :: fates_bounds

    integer :: dim_count = 0

    dim_count = dim_count + 1
    call this%set_cohort_index(dim_count)
    call this%dim_bounds(dim_count)%Init(cohort, num_threads, &
         fates_bounds%cohort_begin, fates_bounds%cohort_end)

    dim_count = dim_count + 1
    call this%set_column_index(dim_count)
    call this%dim_bounds(dim_count)%Init(column, num_threads, &
         fates_bounds%column_begin, fates_bounds%column_end)

    ! FIXME(bja, 2016-10) assert(dim_count == FatesIOdimensionsmod::num_dimension_types)

    ! Allocate the mapping between FATES indices and the IO indices
    allocate(this%restart_map(num_threads))
    
  end subroutine Init  

  ! ======================================================================

  subroutine SetThreadBoundsEach(this, thread_index, thread_bounds)
    
    use FatesIODimensionsMod, only : fates_bounds_type

    implicit none

    class(fates_restart_interface_type), intent(inout) :: this

    integer, intent(in) :: thread_index
    type(fates_bounds_type), intent(in) :: thread_bounds

    integer :: index
    
    index = this%cohort_index()
    call this%dim_bounds(index)%SetThreadBounds(thread_index, &
         thread_bounds%cohort_begin, thread_bounds%cohort_end)
    
    index = this%column_index()
    call this%dim_bounds(index)%SetThreadBounds(thread_index, &
         thread_bounds%column_begin, thread_bounds%column_end)
    
  end subroutine SetThreadBoundsEach

  ! ===================================================================================

  subroutine assemble_restart_output_types(this)
    
    use FatesIOVariableKindMod, only : site_r8, site_int, cohort_r8, cohort_int

    implicit none
   
    class(fates_restart_interface_type), intent(inout) :: this

    call this%init_dim_kinds_maps()

    call this%set_dim_indices(cohort_r8, 1, this%cohort_index())
    call this%set_dim_indices(cohort_int, 1, this%cohort_index())

    call this%set_dim_indices(site_r8, 1, this%column_index())
    call this%set_dim_indices(site_int, 1, this%column_index())

  end subroutine assemble_restart_output_types

 ! ===================================================================================
  
  subroutine set_dim_indices(this, dk_name, idim, dim_index)

    use FatesIOVariableKindMod , only : iotype_index

    implicit none

    ! arguments
    class(fates_restart_interface_type), intent(inout) :: this
    character(len=*), intent(in)     :: dk_name
    integer, intent(in)              :: idim  ! dimension index
    integer, intent(in) :: dim_index


    ! local
    integer :: ityp

    ityp = iotype_index(trim(dk_name), fates_restart_num_dim_kinds, this%dim_kinds)

    ! First check to see if the dimension is allocated
    if (this%dim_kinds(ityp)%ndims < idim) then
       write(fates_log(), *) 'Trying to define dimension size to a dim-type structure'
       write(fates_log(), *) 'but the dimension index does not exist'
       write(fates_log(), *) 'type: ',dk_name,' ndims: ',this%dim_kinds(ityp)%ndims,' input dim:',idim
       stop
       !end_run
    end if

    if (idim == 1) then
       this%dim_kinds(ityp)%dim1_index = dim_index
    else if (idim == 2) then
       this%dim_kinds(ityp)%dim2_index = dim_index
    end if

    ! With the map, we can set the dimension size
    this%dim_kinds(ityp)%dimsize(idim) = this%dim_bounds(dim_index)%upper_bound - &
         this%dim_bounds(dim_index)%lower_bound + 1

 end subroutine set_dim_indices


  ! =======================================================================

  subroutine set_cohort_index(this, index)
    implicit none
    class(fates_restart_interface_type), intent(inout) :: this
    integer, intent(in) :: index
    this%cohort_index_ = index
  end subroutine set_cohort_index
  
  integer function cohort_index(this)
    implicit none
    class(fates_restart_interface_type), intent(in) :: this
    cohort_index = this%cohort_index_
  end function cohort_index
  
  ! =======================================================================

  subroutine set_column_index(this, index)
    implicit none
    class(fates_restart_interface_type), intent(inout) :: this
    integer, intent(in) :: index
    this%column_index_ = index
  end subroutine set_column_index
  
  integer function column_index(this)
    implicit none
    class(fates_restart_interface_type), intent(in) :: this
    column_index = this%column_index_
 end function column_index
 
 ! =======================================================================

 subroutine init_dim_kinds_maps(this)
    
    ! ----------------------------------------------------------------------------------
    ! This subroutine simply initializes the structures that define the different
    ! array and type formats for different IO variables
    !
    ! CO_R8   : 1D cohort scale 8-byte reals
    ! SI_R8   : 1D site scale 8-byte reals
    ! CO_INT  : 1D cohort scale integers
    ! SI_INT  : 1D site scale integers
    !
    ! The allocation on the structures is not dynamic and should only add up to the
    ! number of entries listed here.
    !
    ! ----------------------------------------------------------------------------------
    use FatesIOVariableKindMod, only : site_r8, site_int, cohort_r8, cohort_int
    
    implicit none
    
    ! Arguments
    class(fates_restart_interface_type), intent(inout) :: this

    integer :: index

    ! 1d cohort r8
    index = 1
    call this%dim_kinds(index)%Init(cohort_r8, 1)

    ! 1d Site r8
    index = index + 1
    call this%dim_kinds(index)%Init(site_r8, 1)

    ! cohort int
    index = index + 1
    call this%dim_kinds(index)%Init(cohort_int, 1)

    ! site int
    index = index + 1
    call this%dim_kinds(index)%Init(site_int, 1)

    ! FIXME(bja, 2016-10) assert(index == fates_num_dim_kinds)
  end subroutine init_dim_kinds_maps


  ! ====================================================================================

  integer function num_restart_vars(this)
    
    implicit none

    class(fates_restart_interface_type), intent(in) :: this

    num_restart_vars = this%num_restart_vars_
    
  end function num_restart_vars
  
  ! ====================================================================================
  
  subroutine initialize_restart_vars(this)

    implicit none

    class(fates_restart_interface_type), intent(inout) :: this

   ! Determine how many of the restart IO variables registered in FATES
   ! are going to be allocated
   call this%define_restart_vars(initialize_variables=.false.)

   ! Allocate the list of restart output variable objects
   allocate(this%rvars(this%num_restart_vars()))
   
   ! construct the object that defines all of the IO variables
   call this%define_restart_vars(initialize_variables=.true.)
   
 end subroutine initialize_restart_vars

  ! ======================================================================================

 subroutine flush_rvars(this,nc)
 
   class(fates_restart_interface_type)        :: this
   integer,intent(in)                         :: nc

   integer                                   :: ivar
   type(fates_restart_variable_type),pointer :: rvar
   integer                      :: lb1,ub1,lb2,ub2

   do ivar=1,ubound(this%rvars,1)
      associate( rvar => this%rvars(ivar) )
        call rvar%Flush(nc, this%dim_bounds, this%dim_kinds)
      end associate
   end do
   
 end subroutine flush_rvars

 

 ! ====================================================================================
 
 subroutine define_restart_vars(this, initialize_variables)
    
    ! ---------------------------------------------------------------------------------
    ! 
    !                    REGISTRY OF RESTART OUTPUT VARIABLES
    !
    ! Please add any restart variables to this registry. This registry will handle
    ! all variables that can make use of 1D column dimensioned or 1D cohort dimensioned
    ! variables.  Note that restarts are only using 1D vectors in ALM and CLM.  If you
    ! have a multi-dimensional variable that is below the cohort scale, then pack
    ! that variable into a cohort-sized output array by giving it a vtype "cohort_r8"
    ! or "cohort_int".  
    !
    ! Unlike history variables, restarts flush to zero.
    ! ---------------------------------------------------------------------------------
   
    use FatesIOVariableKindMod, only : site_r8, site_int, cohort_int, cohort_r8
    implicit none
    
    class(fates_restart_interface_type), intent(inout) :: this
    logical, intent(in) :: initialize_variables  ! are we 'count'ing or 'initializ'ing?
    integer :: ivar
    
    
    ivar=0

    ! -----------------------------------------------------------------------------------
    ! Site level variables
    ! -----------------------------------------------------------------------------------

    call this%set_restart_var(vname='fates_PatchesPerSite', vtype=site_int, &
         long_name='Total number of FATES patches per column', units='none', flushval = flushinvalid, &
          hlms='CLM:ALM', initialize=initialize_variables, ivar=ivar, index = ir_npatch_si )

    call this%set_restart_var(vname='fates_old_stock',  vtype=site_r8, &
         long_name='biomass stock in each site (previous step)', units='kgC/site', &
         flushval = flushzero, &
         hlms='CLM:ALM', initialize=initialize_variables, ivar=ivar, index = ir_oldstock_si )

    call this%set_restart_var(vname='fates_cold_dec_status', vtype=site_int, &
         long_name='status flag for cold deciduous plants', units='unitless', flushval = flushinvalid, &
         hlms='CLM:ALM', initialize=initialize_variables, ivar=ivar, index = ir_cd_status_si )

    call this%set_restart_var(vname='fates_drought_dec_status', vtype=site_int, &
         long_name='status flag for drought deciduous plants', units='unitless', flushval = flushinvalid, &
         hlms='CLM:ALM', initialize=initialize_variables, ivar=ivar, index = ir_dd_status_si )

    call this%set_restart_var(vname='fates_chilling_days', vtype=site_int, &
         long_name='chilling day counter', units='unitless', flushval = flushinvalid, &
         hlms='CLM:ALM', initialize=initialize_variables, ivar=ivar, index = ir_nchill_days_si )

    call this%set_restart_var(vname='fates_cold_days', vtype=site_int, &
         long_name='cold day counter', units='unitless', flushval = flushinvalid, &
         hlms='CLM:ALM', initialize=initialize_variables, ivar=ivar, index = ir_ncold_days_si )

    call this%set_restart_var(vname='fates_leafondate', vtype=site_int, &
         long_name='the day of year for leaf on', units='day of year', flushval = flushinvalid, &
         hlms='CLM:ALM', initialize=initialize_variables, ivar=ivar, index = ir_leafondate_si )

    call this%set_restart_var(vname='fates_leafoffdate', vtype=site_int, &
         long_name='the day of year for leaf off', units='day of year', flushval = flushinvalid, &
         hlms='CLM:ALM', initialize=initialize_variables, ivar=ivar, index = ir_leafoffdate_si )

    call this%set_restart_var(vname='fates_drought_leafondate', vtype=site_int, &
         long_name='the day of year for drought based leaf-on', units='day of year', flushval = flushinvalid, &
         hlms='CLM:ALM', initialize=initialize_variables, ivar=ivar, index = ir_dleafondate_si )

    call this%set_restart_var(vname='fates_drought_leafoffdate', vtype=site_int, &
         long_name='the day of year for drought based leaf-off', units='day of year', flushval = flushinvalid, &
         hlms='CLM:ALM', initialize=initialize_variables, ivar=ivar, index = ir_dleafoffdate_si )

    call this%set_restart_var(vname='fates_acc_nesterov_id', vtype=site_r8, &
         long_name='a nesterov index accumulator', units='unitless', flushval = flushzero, &
         hlms='CLM:ALM', initialize=initialize_variables, ivar=ivar, index = ir_acc_ni_si )
    
    call this%set_restart_var(vname='fates_gdd_site', vtype=site_r8, &
         long_name='growing degree days at each site', units='degC days', flushval = flushzero, &
         hlms='CLM:ALM', initialize=initialize_variables, ivar=ivar, index = ir_gdd_si )

    call this%set_restart_var(vname='fates_nep_timeintegrated_site', vtype=site_r8, &
         long_name='NEP integrated over model time-steps', units='gc/m2', flushval = flushzero, &
         hlms='CLM:ALM', initialize=initialize_variables, ivar=ivar, index = ir_nep_timeintegrated_si )

    call this%set_restart_var(vname='fates_npp_timeintegrated_site', vtype=site_r8, &
         long_name='NPP integrated over model time-steps', units='gc/m2', flushval = flushzero, &
         hlms='CLM:ALM', initialize=initialize_variables, ivar=ivar, index = ir_npp_timeintegrated_si )

    call this%set_restart_var(vname='fates_hr_timeintegrated_site', vtype=site_r8, &
         long_name='heterotrophic respiration integrated over model time-steps', &
         units='gc/m2', flushval = flushzero, &
         hlms='CLM:ALM', initialize=initialize_variables, ivar=ivar, index = ir_hr_timeintegrated_si )

    call this%set_restart_var(vname='fates_cbal_err_fatesite', vtype=site_r8, &
         long_name='the carbon accounting error for FATES processes', &
         units='gC/m2/s', flushval = flushzero, &
         hlms='CLM:ALM', initialize=initialize_variables, ivar=ivar, index = ir_cbal_error_fates_si )

    call this%set_restart_var(vname='fates_cbal_err_bgcsite', vtype=site_r8, &
         long_name='the carbon accounting error for (fates relevant) BGC processes', &
         units='gC/m2/s', flushval = flushzero, &
         hlms='CLM:ALM', initialize=initialize_variables, ivar=ivar, index = ir_cbal_error_bgc_si )

    call this%set_restart_var(vname='fates_cbal_err_totsite', vtype=site_r8, &
         long_name='the carbon accounting error for fates and bgc processes', &
         units='gC/m2/s', flushval = flushzero, &
         hlms='CLM:ALM', initialize=initialize_variables, ivar=ivar, index = ir_cbal_error_total_si )

    call this%set_restart_var(vname='fates_totecosysc_old_site', vtype=site_r8, &
         long_name='total ecosystem carbon above and below ground (previous time-step)', &
         units='gC/m2', flushval = flushzero, &
         hlms='CLM:ALM', initialize=initialize_variables, ivar=ivar, index = ir_totecosysc_old_si )

    call this%set_restart_var(vname='fates_totfatesc_old_site', vtype=site_r8, &
         long_name='total carbon tracked in FATES, (previous time-step)', &
         units='gc/m2', flushval = flushzero, &
         hlms='CLM:ALM', initialize=initialize_variables, ivar=ivar, index = ir_totfatesc_old_si )

    call this%set_restart_var(vname='fates_totbgcc_old_site', vtype=site_r8, &
         long_name='total carbon tracked in the BGC module', &
         units='gc/m2', flushval = flushzero, &
         hlms='CLM:ALM', initialize=initialize_variables, ivar=ivar, index = ir_totbgcc_old_si )

    call this%set_restart_var(vname='fates_to_bgc_this_edts_col', vtype=site_r8, &
         long_name='total flux of carbon from FATES to BGC models on current timestep', &
         units='gC/m2/s', flushval = flushzero, &
         hlms='CLM:ALM', initialize=initialize_variables, ivar=ivar, index = ir_fates_to_bgc_this_ts_si )

    call this%set_restart_var(vname='fates_to_bgc_last_edts_col', vtype=site_r8, &
         long_name='total flux of carbon from FATES to BGC models on previous timestep', &
         units='gC/m2/s', flushval = flushzero, &
         hlms='CLM:ALM', initialize=initialize_variables, ivar=ivar, index = ir_fates_to_bgc_last_ts_si )

    call this%set_restart_var(vname='fates_seed_rain_flux_site', vtype=site_r8, &
         long_name='flux of seeds from exterior', &
         units='kgC/m2/year', flushval = flushzero, &
         hlms='CLM:ALM', initialize=initialize_variables, ivar=ivar, index = ir_seedrainflux_si )

    call this%set_restart_var(vname='fates_trunk_product_site', vtype=site_r8, &
         long_name='Accumulate trunk product flux at site', &
         units='kgC/m2', flushval = flushzero, &
         hlms='CLM:ALM', initialize=initialize_variables, ivar=ivar, index = ir_trunk_product_si )


    ! -----------------------------------------------------------------------------------
    ! Variables stored within cohort vectors
    ! Note: Some of these are multi-dimensional variables in the patch/site dimension
    ! that are collapsed into the cohort vectors for storage and transfer
    ! -----------------------------------------------------------------------------------

    ! This variable may be confusing, because it is a patch level variables
    ! but it is using the cohort IO vector to hold data
    call this%set_restart_var(vname='fates_CohortsPerPatch', vtype=cohort_int, &
         long_name='the number of cohorts per patch', units='unitless', flushval = flushinvalid, &
         hlms='CLM:ALM', initialize=initialize_variables, ivar=ivar, index = ir_ncohort_pa )

    call this%set_restart_var(vname='fates_solar_zenith_flag_pa', vtype=cohort_int, &
         long_name='switch specifying if zenith is positive', units='unitless', flushval = flushinvalid, &
         hlms='CLM:ALM', initialize=initialize_variables, ivar=ivar, index = ir_solar_zenith_flag_pa )
    
    call this%set_restart_var(vname='fates_solar_zenith_angle_pa', vtype=cohort_r8, &
         long_name='the angle of the solar zenith for each patch', units='radians', flushval = flushinvalid, &
         hlms='CLM:ALM', initialize=initialize_variables, ivar=ivar, index = ir_solar_zenith_angle_pa )



    ! 1D cohort Variables
    ! -----------------------------------------------------------------------------------

    call this%set_restart_var(vname='fates_canopy_layer', vtype=cohort_int, &
         long_name='ed cohort - canopy_layer', units='unitless', flushval = flushinvalid, &
         hlms='CLM:ALM', initialize=initialize_variables, ivar=ivar, index = ir_canopy_layer_co )

    call this%set_restart_var(vname='fates_canopy_layer_yesterday', vtype=cohort_r8, &
         long_name='ed cohort - canopy_layer_yesterday', units='unitless', flushval = flushzero, &
         hlms='CLM:ALM', initialize=initialize_variables, ivar=ivar, index = ir_canopy_layer_yesterday_co )

    call this%set_restart_var(vname='fates_canopy_trim', vtype=cohort_r8, &
         long_name='ed cohort - canopy_trim', units='fraction', flushval = flushzero, &
         hlms='CLM:ALM', initialize=initialize_variables, ivar=ivar, index = ir_canopy_trim_co )

    call this%set_restart_var(vname='fates_size_class_lasttimestep', vtype=cohort_int, &
         long_name='ed cohort - size-class last timestep', units='index', flushval = flushzero, &
         hlms='CLM:ALM', initialize=initialize_variables, ivar=ivar, index = ir_size_class_lasttimestep_co )

    call this%set_restart_var(vname='fates_dbh', vtype=cohort_r8, &
         long_name='ed cohort - diameter at breast height', units='cm', flushval = flushzero, &
         hlms='CLM:ALM', initialize=initialize_variables, ivar=ivar, index = ir_dbh_co )

    call this%set_restart_var(vname='fates_height', vtype=cohort_r8, &
         long_name='ed cohort - plant height', units='m', flushval = flushzero, &
         hlms='CLM:ALM', initialize=initialize_variables, ivar=ivar, index = ir_height_co )

    call this%set_restart_var(vname='fates_laimemory', vtype=cohort_r8, &
         long_name='ed cohort - target leaf biomass set from prev year', &
         units='kgC/indiv', flushval = flushzero, &
         hlms='CLM:ALM', initialize=initialize_variables, ivar=ivar, index = ir_laimemory_co )

    call this%set_restart_var(vname='fates_nplant', vtype=cohort_r8, &
         long_name='ed cohort - number of plants in the cohort', &
         units='/patch', flushval = flushzero, &
         hlms='CLM:ALM', initialize=initialize_variables, ivar=ivar, index = ir_nplant_co )

    call this%set_restart_var(vname='fates_gpp_acc', vtype=cohort_r8, &
         long_name='ed cohort - accumulated gpp over dynamics step', &
         units='kgC/indiv', flushval = flushzero, &
         hlms='CLM:ALM', initialize=initialize_variables, ivar=ivar, index = ir_gpp_acc_co )

    call this%set_restart_var(vname='fates_npp_acc', vtype=cohort_r8, &
         long_name='ed cohort - accumulated npp over dynamics step', &
         units='kgC/indiv', flushval = flushzero, &
         hlms='CLM:ALM', initialize=initialize_variables, ivar=ivar, index = ir_npp_acc_co )

    call this%set_restart_var(vname='fates_resp_acc', vtype=cohort_r8, &
         long_name='ed cohort - accumulated respiration over dynamics step', &
         units='kgC/indiv', flushval = flushzero, &
         hlms='CLM:ALM', initialize=initialize_variables, ivar=ivar, index = ir_resp_acc_co )

    call this%set_restart_var(vname='fates_gpp_acc_hold', vtype=cohort_r8, &
         long_name='ed cohort - current step gpp', &
         units='kgC/indiv/year', flushval = flushzero, &
         hlms='CLM:ALM', initialize=initialize_variables, ivar=ivar, index = ir_gpp_acc_hold_co )

    call this%set_restart_var(vname='fates_npp_acc_hold', vtype=cohort_r8, &
         long_name='ed cohort - current step npp', &
         units='kgC/indiv/year', flushval = flushzero, &
         hlms='CLM:ALM', initialize=initialize_variables, ivar=ivar, index = ir_npp_acc_hold_co )

    call this%set_restart_var(vname='fates_resp_acc_hold', vtype=cohort_r8, &
         long_name='ed cohort - current step resp', &
         units='kgC/indiv/year', flushval = flushzero, &
         hlms='CLM:ALM', initialize=initialize_variables, ivar=ivar, index = ir_resp_acc_hold_co )

    call this%set_restart_var(vname='fates_bmort', vtype=cohort_r8, &
         long_name='ed cohort - background mortality rate', &
         units='/year', flushval = flushzero, &
         hlms='CLM:ALM', initialize=initialize_variables, ivar=ivar, index = ir_bmort_co )

    call this%set_restart_var(vname='fates_hmort', vtype=cohort_r8, &
         long_name='ed cohort - hydraulic mortality rate', &
         units='/year', flushval = flushzero, &
         hlms='CLM:ALM', initialize=initialize_variables, ivar=ivar, index = ir_hmort_co )

    call this%set_restart_var(vname='fates_cmort', vtype=cohort_r8, &
         long_name='ed cohort - carbon starvation mortality rate', &
         units='/year', flushval = flushzero, &
         hlms='CLM:ALM', initialize=initialize_variables, ivar=ivar, index = ir_cmort_co )

    call this%set_restart_var(vname='fates_frmort', vtype=cohort_r8, &
         long_name='ed cohort - freezing mortality rate', &
         units='/year', flushval = flushzero, &
         hlms='CLM:ALM', initialize=initialize_variables, ivar=ivar, index = ir_frmort_co )

    call this%set_restart_var(vname='fates_lmort_direct', vtype=cohort_r8, &
         long_name='ed cohort - directly logging mortality rate', &
         units='%/event', flushval = flushzero, &
         hlms='CLM:ALM', initialize=initialize_variables, ivar=ivar, index = ir_lmort_direct_co )

    call this%set_restart_var(vname='fates_lmort_collateral', vtype=cohort_r8, &
         long_name='ed cohort - collateral mortality rate', &
         units='%/event', flushval = flushzero, &
         hlms='CLM:ALM', initialize=initialize_variables, ivar=ivar, index = ir_lmort_collateral_co ) 
  
    call this%set_restart_var(vname='fates_lmort_in', vtype=cohort_r8, &
         long_name='ed cohort - mechanical mortality rate', &
         units='%/event', flushval = flushzero, &
         hlms='CLM:ALM', initialize=initialize_variables, ivar=ivar, index = ir_lmort_infra_co ) 

    call this%set_restart_var(vname='fates_ddbhdt', vtype=cohort_r8, &
         long_name='ed cohort - differential: ddbh/dt', &
         units='cm/year', flushval = flushzero, &
         hlms='CLM:ALM', initialize=initialize_variables, ivar=ivar, index = ir_ddbhdt_co )

    call this%set_restart_var(vname='fates_resp_tstep', vtype=cohort_r8, &
         long_name='ed cohort - autotrophic respiration over timestep', &
         units='kgC/indiv/timestep', flushval = flushzero, &
         hlms='CLM:ALM', initialize=initialize_variables, ivar=ivar, index = ir_resp_tstep_co )

    call this%set_restart_var(vname='fates_pft', vtype=cohort_int, &
         long_name='ed cohort - plant functional type', units='index', flushval = flushzero, &
         hlms='CLM:ALM', initialize=initialize_variables, ivar=ivar, index = ir_pft_co )

    call this%set_restart_var(vname='fates_status_coh', vtype=cohort_int, &
         long_name='ed cohort - plant phenology status', units='unitless', flushval = flushzero, &
         hlms='CLM:ALM', initialize=initialize_variables, ivar=ivar, index = ir_status_co )

    call this%set_restart_var(vname='fates_isnew', vtype=cohort_int, &
         long_name='ed cohort - binary flag specifying if a plant has experienced a full day cycle', &
         units='0/1', flushval = flushone, &
         hlms='CLM:ALM', initialize=initialize_variables, ivar=ivar, index = ir_isnew_co )

    call this%set_restart_var(vname='fates_gsblaweight',vtype=cohort_r8, &
         long_name='ed cohort - leaf-area weighted total stomatal+blayer conductance', &
         units='[m/s]*[m2]', flushval = flushzero, &
         hlms='CLM:ALM', initialize=initialize_variables, ivar=ivar, index = ir_g_sb_laweight_co)

    ! Mixed dimension variables using the cohort vector
    ! -----------------------------------------------------------------------------------

    call this%set_restart_var(vname='fates_cwd_ag', vtype=cohort_r8, &
         long_name='coarse woody debris above ground (non-respiring), by patch x cw class', &
         units='kgC/m2', flushval = flushzero, &
         hlms='CLM:ALM', initialize=initialize_variables, ivar=ivar, index = ir_cwd_ag_pacw )

    call this%set_restart_var(vname='fates_cwd_bg', vtype=cohort_r8, &
         long_name='coarse woody debris below ground (non-respiring), by patch x cw class', &
         units='kgC/m2', flushval = flushzero, &
         hlms='CLM:ALM', initialize=initialize_variables, ivar=ivar, index = ir_cwd_bg_pacw )

    call this%set_restart_var(vname='fates_gnd_alb_dif', vtype=cohort_r8, &
         long_name='ground albedo of diffuse radiation vis and ir', &
         units='fraction', flushval = flushzero, &
         hlms='CLM:ALM', initialize=initialize_variables, ivar=ivar, index = ir_gnd_alb_dif_pasb )

    call this%set_restart_var(vname='fates_gnd_alb_dir', vtype=cohort_r8, &
         long_name='ground albedo of direct radiation vis and ir', &
         units='fraction', flushval = flushzero, &
         hlms='CLM:ALM', initialize=initialize_variables, ivar=ivar, index = ir_gnd_alb_dir_pasb )

    call this%set_restart_var(vname='fates_leaf_litter', vtype=cohort_r8, &
         long_name='leaf litter, by patch x pft (non-respiring)', &
         units='kgC/m2', flushval = flushzero, &
         hlms='CLM:ALM', initialize=initialize_variables, ivar=ivar, index = ir_leaf_litter_paft )

    call this%set_restart_var(vname='fates_root_litter', vtype=cohort_r8, &
         long_name='root litter, by patch x pft (non-respiring)', &
         units='kgC/m2', flushval = flushzero, &
         hlms='CLM:ALM', initialize=initialize_variables, ivar=ivar, index = ir_root_litter_paft )

    call this%set_restart_var(vname='fates_leaf_litter_in', vtype=cohort_r8, &
         long_name='leaf litter flux from turnover and mort, by patch x pft', &
         units='kgC/m2', flushval = flushzero, &
         hlms='CLM:ALM', initialize=initialize_variables, ivar=ivar, index = ir_leaf_litter_in_paft )

    call this%set_restart_var(vname='fates_root_litter_in', vtype=cohort_r8, &
         long_name='root litter flux from turnover and mort, by patch x pft', &
         units='kgC/m2', flushval = flushzero, &
         hlms='CLM:ALM', initialize=initialize_variables, ivar=ivar, index = ir_root_litter_in_paft )

    call this%set_restart_var(vname='fates_seed_bank', vtype=cohort_r8, &
         long_name='seed pool for each functional type, by site x pft', &
         units='kgC/m2/year', flushval = flushzero, &
         hlms='CLM:ALM', initialize=initialize_variables, ivar=ivar, index = ir_seed_bank_sift )

    call this%set_restart_var(vname='fates_spread', vtype=site_r8, &
         long_name='dynamic ratio of dbh to canopy area, by patch x canopy-layer', &
         units='cm/m2', flushval = flushzero, &
         hlms='CLM:ALM', initialize=initialize_variables, ivar=ivar, index = ir_spread_si )

    call this%set_restart_var(vname='fates_livegrass', vtype=cohort_r8, &
         long_name='total AGB from grass, by patch', &
         units='kgC/m2', flushval = flushzero, &
         hlms='CLM:ALM', initialize=initialize_variables, ivar=ivar, index = ir_livegrass_pa )

    call this%set_restart_var(vname='fates_age', vtype=cohort_r8, &
         long_name='age of the ED patch', units='yr', flushval = flushzero, &
         hlms='CLM:ALM', initialize=initialize_variables, ivar=ivar, index = ir_age_pa )

    call this%set_restart_var(vname='fates_age_since_anthro_dist', vtype=cohort_r8, &
         long_name='age of the ED patch since last anthropogenic disturbance', &
         units='yr', flushval = flushzero, &
         hlms='CLM:ALM', initialize=initialize_variables, ivar=ivar, &
         index = ir_agesinceanthrodist_pa )

    call this%set_restart_var(vname='fates_patchdistturbcat', vtype=cohort_int, &
         long_name='Disturbance label of patch', units='yr', flushval = flushzero, &
         hlms='CLM:ALM', initialize=initialize_variables, ivar=ivar, index = ir_patchdistturbcat_pa )

    call this%set_restart_var(vname='fates_area', vtype=cohort_r8, &
         long_name='are of the ED patch', units='m2', flushval = flushzero, &
         hlms='CLM:ALM', initialize=initialize_variables, ivar=ivar, index = ir_area_pa )

    
    ! Only register hydraulics restart variables if it is turned on!
    
    if(hlm_use_planthydro==itrue) then

       if ( fates_maxElementsPerSite < (nshell * nlevsoi_hyd_max) ) then
          write(fates_log(), *) ' Ftes plant hydraulics needs space to store site-level hydraulics info.'
          write(fates_log(), *) ' It uses array spaces typically reserved for cohorts to hold this.'
          write(fates_log(), *) ' However, that space defined by fates_maxElementsPerSite must be larger'
          write(fates_log(), *) ' than the product of maximum soil layers x rhizosphere shells'
          write(fates_log(), *) ' See FatesInterfaceMod.F90 for how this array is set'
          write(fates_log(), *) ' fates_maxElementsPerSite = ',fates_maxElementsPerSite
          write(fates_log(), *) ' nshell = ',nshell
          write(fates_log(), *) ' nlevsoi_hyd_max = ',nlevsoi_hyd_max
          call endrun(msg=errMsg(sourcefile, __LINE__))
       end if

       call this%RegisterCohortVector(symbol_base='fates_hydro_th_ag', vtype=cohort_r8, &
            long_name_base='water in aboveground compartments',  &
            units='kg/plant', veclength=n_hypool_ag, flushval = flushzero, &
            hlms='CLM:ALM', initialize=initialize_variables, ivar=ivar, index = ir_hydro_th_ag_covec) 
       
       call this%RegisterCohortVector(symbol_base='fates_hydro_th_troot', vtype=cohort_r8, &
            long_name_base='water in transporting roots', &
            units='kg/plant', veclength=n_hypool_troot, flushval = flushzero, &
            hlms='CLM:ALM', initialize=initialize_variables, ivar=ivar, index = ir_hydro_th_troot_covec) 
       
       call this%RegisterCohortVector(symbol_base='fates_hydro_th_aroot', vtype=cohort_r8, &
            long_name_base='water in absorbing roots',  &
            units='kg/plant', veclength=nlevsoi_hyd_max, flushval = flushzero, &
            hlms='CLM:ALM', initialize=initialize_variables, ivar=ivar, index = ir_hydro_th_aroot_covec) 

       call this%RegisterCohortVector(symbol_base='fates_hydro_err_aroot', vtype=cohort_r8, &
            long_name_base='error in plant-hydro balance in absorbing roots',  &
            units='kg/plant', veclength=nlevsoi_hyd_max, flushval = flushzero, &
            hlms='CLM:ALM', initialize=initialize_variables, ivar=ivar, index = ir_hydro_err_growturn_aroot_covec) 

       call this%RegisterCohortVector(symbol_base='fates_hydro_err_ag', vtype=cohort_r8, &
            long_name_base='error in plant-hydro balance above ground',  &
            units='kg/plant', veclength=n_hypool_ag, flushval = flushzero, &
            hlms='CLM:ALM', initialize=initialize_variables, ivar=ivar, index = ir_hydro_err_growturn_ag_covec) 

       call this%RegisterCohortVector(symbol_base='fates_hydro_err_troot', vtype=cohort_r8, &
            long_name_base='error in plant-hydro balance above ground',  &
            units='kg/plant', veclength=n_hypool_troot, flushval = flushzero, &
            hlms='CLM:ALM', initialize=initialize_variables, ivar=ivar, index = ir_hydro_err_growturn_troot_covec) 

       ! Site-level volumentric liquid water content (shell x layer)
       call this%set_restart_var(vname='fates_hydro_liqvol_shell', vtype=cohort_r8, &
            long_name='Volumetric water content of rhizosphere compartments (layerxshell)', &
            units='m3/m3', flushval = flushzero, &
            hlms='CLM:ALM', initialize=initialize_variables, ivar=ivar, index = ir_hydro_liqvol_shell_si )

       ! Site-level water bound in new recruits
       call this%set_restart_var(vname='fates_hydro_recruit_h2o', vtype=site_r8, &
            long_name='Site level water mass used for new recruits', &
            units='kg', flushval = flushzero, &
            hlms='CLM:ALM', initialize=initialize_variables, ivar=ivar, index = ir_hydro_recruit_si )
       
       ! Site-level water bound in dead plants
       call this%set_restart_var(vname='fates_hydro_dead_h2o', vtype=site_r8, &
            long_name='Site level water bound in dead plants', &
            units='kg', flushval = flushzero, &
            hlms='CLM:ALM', initialize=initialize_variables, ivar=ivar, index = ir_hydro_dead_si )
       
       ! Site-level water balance error due to growth/turnover
       call this%set_restart_var(vname='fates_hydro_growturn_err', vtype=site_r8, &
            long_name='Site level error for hydraulics due to growth/turnover', &
            units='kg', flushval = flushzero, &
            hlms='CLM:ALM', initialize=initialize_variables, ivar=ivar, index = ir_hydro_growturn_err_si )

       ! Site-level water balance error due to phenology?
       call this%set_restart_var(vname='fates_hydro_pheno_err', vtype=site_r8, &
            long_name='Site level error for hydraulics due to phenology', &
            units='kg', flushval = flushzero, &
            hlms='CLM:ALM', initialize=initialize_variables, ivar=ivar, index = ir_hydro_pheno_err_si )

       ! Site-level water balance error in vegetation
       call this%set_restart_var(vname='fates_hydro_hydro_err', vtype=site_r8, &
            long_name='Site level error for hydrodynamics', &
            units='kg', flushval = flushzero, &
            hlms='CLM:ALM', initialize=initialize_variables, ivar=ivar, index = ir_hydro_hydro_err_si )
       
    end if


    !
    ! site x time level vars
    !

    call this%set_restart_var(vname='fates_water_memory', vtype=cohort_r8, &
         long_name='last 10 days of volumetric soil water, by site x day-index', &
         units='m3/m3', flushval = flushzero, &
         hlms='CLM:ALM', initialize=initialize_variables, ivar=ivar, index = ir_watermem_siwm )

    call this%set_restart_var(vname='fates_vegtemp_memory', vtype=cohort_r8, &
         long_name='last 10 days of 24-hour vegetation temperature, by site x day-index', &
         units='m3/m3', flushval = flushzero, &
         hlms='CLM:ALM', initialize=initialize_variables, ivar=ivar, index = ir_vegtempmem_sitm )
    
    call this%set_restart_var(vname='fates_recrate', vtype=cohort_r8, &
         long_name='fates diagnostics on recruitment', &
         units='indiv/ha/day', flushval = flushzero, &
         hlms='CLM:ALM', initialize=initialize_variables, ivar=ivar, index = ir_recrate_sift)

    call this%set_restart_var(vname='fates_fmortrate_canopy', vtype=cohort_r8, &
         long_name='fates diagnostics on fire mortality canopy', &
         units='indiv/ha/year', flushval = flushzero, &
         hlms='CLM:ALM', initialize=initialize_variables, ivar=ivar, index = ir_fmortrate_cano_siscpf)

    call this%set_restart_var(vname='fates_fmortrate_ustory', vtype=cohort_r8, &
         long_name='fates diagnostics on fire mortality ustory', &
         units='indiv/ha/year', flushval = flushzero, &
         hlms='CLM:ALM', initialize=initialize_variables, ivar=ivar, index = ir_fmortrate_usto_siscpf)

    call this%set_restart_var(vname='fates_imortrate', vtype=cohort_r8, &
         long_name='fates diagnostics on impact mortality', &
         units='indiv/ha/year', flushval = flushzero, &
         hlms='CLM:ALM', initialize=initialize_variables, ivar=ivar, index = ir_imortrate_siscpf)

    call this%set_restart_var(vname='fates_fmortrate_crown', vtype=cohort_r8, &
         long_name='fates diagnostics on crown fire mortality', &
         units='indiv/ha/year', flushval = flushzero, &
         hlms='CLM:ALM', initialize=initialize_variables, ivar=ivar, index = ir_fmortrate_crown_siscpf)

    call this%set_restart_var(vname='fates_fmortrate_cambi', vtype=cohort_r8, &
         long_name='fates diagnostics on fire cambial mortality', &
         units='indiv/ha/year', flushval = flushzero, &
         hlms='CLM:ALM', initialize=initialize_variables, ivar=ivar, index = ir_fmortrate_cambi_siscpf)

    call this%set_restart_var(vname='fates_termn_canopy', vtype=cohort_r8, &
         long_name='fates diagnostics on termin mortality canopy', &
         units='indiv/ha/day', flushval = flushzero, &
         hlms='CLM:ALM', initialize=initialize_variables, ivar=ivar, index = ir_termnindiv_cano_siscpf)

    call this%set_restart_var(vname='fates_termn_ustory', vtype=cohort_r8, &
         long_name='fates diagnostics on term mortality ustory', &
         units='indiv/ha/day', flushval = flushzero, &
         hlms='CLM:ALM', initialize=initialize_variables, ivar=ivar, index = ir_termnindiv_usto_siscpf)

    call this%set_restart_var(vname='fates_growflx_fusion', vtype=cohort_r8, &
         long_name='fates diag: rate of indivs moving via fusion', &
         units='indiv/ha/day', flushval = flushzero, &
         hlms='CLM:ALM', initialize=initialize_variables, ivar=ivar, index = ir_growflx_fusion_siscpf)
    
    call this%set_restart_var(vname='fates_demorate', vtype=cohort_r8, &
         long_name='fates diagnoatic rate of indivs demoted', &
         units='indiv/ha/day', flushval = flushzero, &
         hlms='CLM:ALM', initialize=initialize_variables, ivar=ivar, index = ir_demorate_sisc)

    call this%set_restart_var(vname='fates_promrate', vtype=cohort_r8, &
         long_name='fates diagnostic rate of indivs promoted', &
         units='indiv/ha/da', flushval = flushzero, &
         hlms='CLM:ALM', initialize=initialize_variables, ivar=ivar, index = ir_promrate_sisc)

    call this%set_restart_var(vname='fates_imortcflux', vtype=site_r8, &
         long_name='biomass of indivs killed due to impact mort', &
         units='kgC/ha/day', flushval = flushzero, &
         hlms='CLM:ALM', initialize=initialize_variables, ivar=ivar, index = ir_imortcflux_si)
 
   call this%set_restart_var(vname='fates_fmortcflux_canopy', vtype=site_r8, &
         long_name='fates diagnostic biomass of canopy fire', &
         units='gC/m2/sec', flushval = flushzero, &
         hlms='CLM:ALM', initialize=initialize_variables, ivar=ivar, index = ir_fmortcflux_cano_si)

    call this%set_restart_var(vname='fates_fmortcflux_ustory', vtype=site_r8, &
         long_name='fates diagnostic biomass of understory fire', &
         units='gC/m2/sec', flushval = flushzero, &
         hlms='CLM:ALM', initialize=initialize_variables, ivar=ivar, index = ir_fmortcflux_usto_si)

    call this%set_restart_var(vname='fates_termcflux_canopy', vtype=site_r8, &
         long_name='fates diagnostic term carbon flux canopy', &
         units='', flushval = flushzero, &
         hlms='CLM:ALM', initialize=initialize_variables, ivar=ivar, index =   ir_termcflux_cano_si )

   call this%set_restart_var(vname='fates_termcflux_ustory', vtype=site_r8, &
         long_name='fates diagnostic term carbon flux understory', &
         units='', flushval = flushzero, &
         hlms='CLM:ALM', initialize=initialize_variables, ivar=ivar, index =   ir_termcflux_usto_si )

   call this%set_restart_var(vname='fates_democflux', vtype=site_r8, &
         long_name='fates diagnostic demotion carbon flux', &
         units='', flushval = flushzero, &
         hlms='CLM:ALM', initialize=initialize_variables, ivar=ivar, index =   ir_democflux_si )

   call this%set_restart_var(vname='fates_promcflux', vtype=site_r8, &
         long_name='fates diagnostic promotion carbon flux ', &
         units='', flushval = flushzero, &
         hlms='CLM:ALM', initialize=initialize_variables, ivar=ivar, index =   ir_promcflux_si )




    ! Register all of the PRT states and fluxes

    ir_prt_base = ivar
    call this%DefinePRTRestartVars(initialize_variables,ivar)
       
 
    
    ! Must be last thing before return
    this%num_restart_vars_ = ivar
    
 end subroutine define_restart_vars
  
 ! =====================================================================================
  
  subroutine DefinePRTRestartVars(this,initialize_variables,ivar)

    ! ----------------------------------------------------------------------------------
    ! PARTEH variables are objects.  These objects 
    ! each are registered to have things like names units and symbols
    ! as part of that object.  Thus, when defining, reading and writing restarts,
    ! instead of manually typing out each variable we want, we just loop through
    ! our list of ojbects.
    !
    ! We do have to loop through the different parts of the objects indepenently.
    ! For instance we can't have one loop that covers the states "val", and
    ! the net allocation and reactive transport flux "net_alloc", so we have to loop
    ! these each separately. As other fluxes are added in the future, they need
    ! their own definition.
    !
    ! Some of the code below is about parsing the strings of these objects
    ! and automatically building the names of the PARTEH output variables
    ! as we go.
    !
    ! Note that parteh variables may or may not be scalars. Each variable's
    ! position gets its own variable in the restart file.  So the variable
    ! name will also parse the string for that position.
    ! -----------------------------------------------------------------------------------


     use FatesIOVariableKindMod, only : cohort_r8

     class(fates_restart_interface_type) :: this
     logical, intent(in)                 :: initialize_variables
     integer,intent(inout)               :: ivar      ! global variable counter
      
     integer                             :: dummy_out ! dummy index for variable
                                                      ! position in global file
     integer                             :: i_var     ! loop counter for prt variables
     integer                             :: i_pos     ! loop counter for discrete position

     character(len=32)  :: symbol_base    ! Symbol name without position or flux type
     character(len=128) :: name_base      ! name without position or flux type
     character(len=4)   :: pos_symbol
     character(len=128) :: symbol
     character(len=256) :: long_name

     do i_var = 1, prt_global%num_vars

        ! The base symbol name
        symbol_base = prt_global%state_descriptor(i_var)%symbol
        
        ! The long name of the variable
        name_base = prt_global%state_descriptor(i_var)%longname

        do i_pos = 1, prt_global%state_descriptor(i_var)%num_pos
           
           ! String describing the physical position of the variable
           write(pos_symbol, '(I3.3)') i_pos

           ! Register the instantaneous state variable "val"
           ! ----------------------------------------------------------------------------

           ! The symbol that is written to file
           symbol    = trim(symbol_base)//'_val_'//trim(pos_symbol)

           ! The expanded long name of the variable
           long_name = trim(name_base)//', state var, position:'//trim(pos_symbol)

           call this%set_restart_var(vname=trim(symbol), &
                  vtype=cohort_r8, &
                  long_name=trim(long_name), &
                  units='kg', flushval = flushzero, &
                  hlms='CLM:ALM', initialize=initialize_variables, &
                  ivar=ivar, index = dummy_out ) 

           ! Register the turnover flux variables
           ! ----------------------------------------------------------------------------

           ! The symbol that is written to file
           symbol = trim(symbol_base)//'_turn_'//trim(pos_symbol)

           ! The expanded long name of the variable
           long_name     = trim(name_base)//', turnover, position:'//trim(pos_symbol)
           
           call this%set_restart_var(vname=trim(symbol), &
                 vtype=cohort_r8, &
                 long_name=trim(long_name), &
                 units='kg', flushval = flushzero, &
                 hlms='CLM:ALM', initialize=initialize_variables, &
                 ivar=ivar, index = dummy_out ) 
            


           ! Register the net allocation flux variable
           ! ----------------------------------------------------------------------------
           
           ! The symbol that is written to file
           symbol = trim(symbol_base)//'_net_'//trim(pos_symbol)

           ! The expanded long name of the variable
           long_name     = trim(name_base)//', net allocation/transp, position:'//trim(pos_symbol)

           call this%set_restart_var(vname=trim(symbol), &
                  vtype=cohort_r8, &
                  long_name=trim(long_name), &
                  units='kg', flushval = flushzero, &
                  hlms='CLM:ALM', initialize=initialize_variables, &
                  ivar=ivar, index = dummy_out ) 
           


           ! Register the burn flux variable
           ! ----------------------------------------------------------------------------
           ! The symbol that is written to file
           symbol    = trim(symbol_base)//'_burned_'//trim(pos_symbol)

           ! The expanded long name of the variable
           long_name = trim(name_base)//', burned mass:'//trim(pos_symbol)

           call this%set_restart_var(vname=symbol, &
                 vtype=cohort_r8, &
                 long_name=trim(long_name), &
                 units='kg', flushval = flushzero, &
                 hlms='CLM:ALM', initialize=initialize_variables, &
                 ivar=ivar, index = dummy_out ) 

        end do
     end do
      
     return
  end subroutine DefinePRTRestartVars

  ! =====================================================================================

  subroutine RegisterCohortVector(this,symbol_base, vtype, long_name_base, &
                                  units, veclength, flushval, hlms,   &
                                  initialize, ivar, index) 

       
    ! The basic idea here is that instead of saving cohorts with vector data
    ! as long arrays in the restart file, we give each index of the vector
    ! its own variable.  This helps reduce the size of the restart files
    ! considerably.
    
    
    use FatesIOVariableKindMod, only : cohort_r8
    
    class(fates_restart_interface_type) :: this
    character(*),intent(in) :: symbol_base    ! Symbol name without position
    character(*),intent(in) :: vtype          ! String defining variable type 
    character(*),intent(in) :: long_name_base ! name without position
    character(*),intent(in) :: units          ! units for this variable
    integer,intent(in)      :: veclength      ! length of the vector
    real(r8),intent(in)     :: flushval       ! Value to flush to
    character(*),intent(in) :: hlms           ! The HLMs this works in
    logical, intent(in)     :: initialize     ! Is this registering or counting?
    integer,intent(inout)   :: ivar           ! global variable counter
    integer,intent(out)     :: index          ! The variable index for this variable
    
    ! Local Variables
    character(len=4)        :: pos_symbol     ! vectors need text strings for each position
    character(len=128)      :: symbol         ! symbol  name written to file
    character(len=256)      :: long_name      ! long name written to file
    integer                 :: i_pos          ! loop counter for discrete position
    integer                 :: dummy_index
    

    ! We give each vector its own index that points to the first position
    
    index = ivar + 1
    
    do i_pos = 1, veclength
       
       ! String describing the physical position of the variable
       write(pos_symbol, '(I3.3)') i_pos
       
       ! The symbol that is written to file
       symbol    = trim(symbol_base)//'_vec_'//trim(pos_symbol)
       
       ! The expanded long name of the variable
       long_name = trim(long_name_base)//', position:'//trim(pos_symbol)
       
       call this%set_restart_var(vname=trim(symbol), &
            vtype=vtype, &
            long_name=trim(long_name), &
            units=units, flushval = flushval, &
            hlms='CLM:ALM', initialize=initialize, &
            ivar=ivar, index = dummy_index ) 
       
    end do
    
  end subroutine RegisterCohortVector

  ! =====================================================================================
  
  subroutine GetCohortRealVector(this, state_vector, len_state_vector, &
                                 variable_index_base, co_global_index)
    
    ! This subroutine walks through global cohort vector indices
    ! and pulls from the different associated restart variables
    
    class(fates_restart_interface_type) , intent(inout) :: this
    integer,intent(in)     :: len_state_vector
    real(r8),intent(inout) :: state_vector(len_state_vector)
    integer,intent(in)     :: variable_index_base
    integer,intent(in)     :: co_global_index
    
    integer :: i_pos              ! vector position loop index
    integer :: ir_pos_var         ! global variable index
    
    ir_pos_var = variable_index_base
    do i_pos = 1, len_state_vector
       state_vector(i_pos) = this%rvars(ir_pos_var)%r81d(co_global_index)
       ir_pos_var = ir_pos_var + 1
    end do
    return
 end subroutine GetCohortRealVector
  
  ! =====================================================================================   
  
  subroutine SetCohortRealVector(this, state_vector, len_state_vector, &
                                  variable_index_base, co_global_index)

    ! This subroutine walks through global cohort vector indices
    ! and pushes into the restart arrays the different associated restart variables
    
    class(fates_restart_interface_type) , intent(inout) :: this
    integer,intent(in)   :: len_state_vector
    real(r8),intent(in)  :: state_vector(len_state_vector)
    integer,intent(in)   :: variable_index_base
    integer,intent(in)   :: co_global_index
    
    integer :: i_pos              ! vector position loop index
    integer :: ir_pos_var         ! global variable index
    
    ir_pos_var = variable_index_base
    do i_pos = 1, len_state_vector
       this%rvars(ir_pos_var)%r81d(co_global_index) = state_vector(i_pos)
       ir_pos_var = ir_pos_var + 1
    end do
    return
  end subroutine SetCohortRealVector
  

  ! =====================================================================================

  subroutine set_restart_var(this,vname,vtype,long_name,units,flushval, &
        hlms,initialize,ivar,index)

    use FatesUtilsMod, only : check_hlm_list
    use FatesInterfaceMod, only : hlm_name

    ! arguments
    class(fates_restart_interface_type) :: this
    character(len=*),intent(in)  :: vname
    character(len=*),intent(in)  :: vtype
    character(len=*),intent(in)  :: units 
    real(r8), intent(in)         :: flushval
    character(len=*),intent(in)  :: long_name
    character(len=*),intent(in)  :: hlms
    logical, intent(in)          :: initialize
    integer, intent(inout)       :: ivar
    integer, intent(inout)       :: index  ! This is the index for the variable of
                                           ! interest that is associated with an
                                           ! explict name (for fast reference during update)
                                           ! A zero is passed back when the variable is
                                           ! not used

    
    type(fates_restart_variable_type),pointer :: rvar
    integer :: ub1,lb1,ub2,lb2    ! Bounds for allocating the var
    integer :: ityp
    
    logical :: use_var
    
    use_var = check_hlm_list(trim(hlms), trim(hlm_name))


    if( use_var ) then
       
       ivar  = ivar+1
       index = ivar    
       
       if( initialize )then
          
          call this%rvars(ivar)%Init(vname, units, long_name, vtype, flushval, &
               fates_restart_num_dim_kinds, this%dim_kinds, this%dim_bounds)

       end if
    else
       
       index = 0
    end if
    
    return
 end subroutine set_restart_var

 ! =====================================================================================

 subroutine set_restart_vectors(this,nc,nsites,sites)

   use FatesInterfaceMod, only : fates_maxElementsPerPatch
   use FatesInterfaceMod, only : numpft
   use EDTypesMod, only : ed_site_type
   use EDTypesMod, only : ed_cohort_type
   use EDTypesMod, only : ed_patch_type
   use EDTypesMod, only : ncwd
   use EDTypesMod, only : maxSWb
   use EDTypesMod, only : numWaterMem
   use EDTypesMod, only : num_vegtemp_mem

    ! Arguments
    class(fates_restart_interface_type)             :: this
    integer                 , intent(in)            :: nc   ! clump index
    integer                 , intent(in)            :: nsites
    type(ed_site_type)      , intent(inout), target :: sites(nsites)

    ! Locals
    integer  :: s        ! The local site index

    ! ----------------------------------------------------------------------------------
    ! The following group of integers indicate the positional index (idx)
    ! of variables at different scales inside the I/O arrays (io)
    ! Keep in mind that many of these variables have a composite dimension
    ! at the patch scale.  To hold this memory, we borrow the cohort
    ! vector.  Thus the head of each array points to the first cohort
    ! of each patch. "io_idx_co_1st"
    ! ----------------------------------------------------------------------------------
    integer  :: io_idx_si      ! site index
    integer  :: io_idx_co_1st  ! 1st cohort of each patch
    integer  :: io_idx_co      ! cohort index
    integer  :: io_idx_pa_pft  ! each pft within each patch (pa_pft)
    integer  :: io_idx_pa_cwd  ! each cwd class within each patch (pa_cwd)
    integer  :: io_idx_pa_ib   ! each SW band (vis/ir) per patch (pa_ib)
    integer  :: io_idx_si_wmem ! each water memory class within each site
    integer  :: io_idx_si_lyr_shell ! site - layer x shell index
    integer  :: io_idx_si_scpf ! each size-class x pft index within site
    integer  :: io_idx_si_sc   ! each size-class index within site
    integer  :: io_idx_si_vtmem ! indices for veg-temp memory at site

    ! Some counters (for checking mostly)
    integer  :: totalcohorts   ! total cohort count on this thread (diagnostic)
    integer  :: patchespersite   ! number of patches per site
    integer  :: cohortsperpatch  ! number of cohorts per patch 

    integer  :: ft               ! functional type index
    integer  :: k,j,i            ! indices to the radiation matrix
    integer  :: ir_prt_var       ! loop counter for var x position
    integer  :: i_var            ! loop counter for PRT variables
    integer  :: i_pos            ! loop counter for discrete PRT positions
    integer  :: i_scls           ! loop counter for size-class
    integer  :: i_pft            ! loop counter for pft

    type(fates_restart_variable_type) :: rvar
    type(ed_patch_type),pointer  :: cpatch
    type(ed_cohort_type),pointer :: ccohort


    associate( rio_npatch_si           => this%rvars(ir_npatch_si)%int1d, &
           rio_old_stock_si            => this%rvars(ir_oldstock_si)%r81d, &
           rio_cd_status_si            => this%rvars(ir_cd_status_si)%int1d, &
           rio_dd_status_si            => this%rvars(ir_dd_status_si)%int1d, &
           rio_nchill_days_si          => this%rvars(ir_nchill_days_si)%int1d, &
           rio_ncold_days_si           => this%rvars(ir_ncold_days_si)%int1d, &
           rio_leafondate_si           => this%rvars(ir_leafondate_si)%int1d, &
           rio_leafoffdate_si          => this%rvars(ir_leafoffdate_si)%int1d, &
           rio_dleafondate_si          => this%rvars(ir_dleafondate_si)%int1d, &
           rio_dleafoffdate_si         => this%rvars(ir_dleafoffdate_si)%int1d, &
           rio_acc_ni_si               => this%rvars(ir_acc_ni_si)%r81d, &
           rio_gdd_si                  => this%rvars(ir_gdd_si)%r81d, &
           rio_nep_timeintegrated_si   => this%rvars(ir_nep_timeintegrated_si)%r81d, &
           rio_npp_timeintegrated_si   => this%rvars(ir_npp_timeintegrated_si)%r81d, &
           rio_hr_timeintegrated_si    => this%rvars(ir_hr_timeintegrated_si)%r81d, &
           rio_cbal_err_fates_si       => this%rvars(ir_cbal_error_fates_si)%r81d, &
           rio_cbal_err_bgc_si         => this%rvars(ir_cbal_error_bgc_si)%r81d, &
           rio_cbal_err_tot_si         => this%rvars(ir_cbal_error_total_si)%r81d, &
           rio_totecosysc_old_si       => this%rvars(ir_totecosysc_old_si)%r81d, &
           rio_totfatesc_old_si        => this%rvars(ir_totfatesc_old_si)%r81d, &
           rio_totbgcc_old_si          => this%rvars(ir_totbgcc_old_si)%r81d, &
           rio_fates_to_bgc_this_ts_si => this%rvars(ir_fates_to_bgc_this_ts_si)%r81d, &
           rio_fates_to_bgc_last_ts_si => this%rvars(ir_fates_to_bgc_last_ts_si)%r81d, &
           rio_seedrainflux_si         => this%rvars(ir_seedrainflux_si)%r81d, &
           rio_trunk_product_si        => this%rvars(ir_trunk_product_si)%r81d, &
           rio_ncohort_pa              => this%rvars(ir_ncohort_pa)%int1d, &
           rio_solar_zenith_flag_pa    => this%rvars(ir_solar_zenith_flag_pa)%int1d, &
           rio_solar_zenith_angle_pa   => this%rvars(ir_solar_zenith_angle_pa)%r81d, &
           rio_canopy_layer_co         => this%rvars(ir_canopy_layer_co)%int1d, &
           rio_canopy_layer_yesterday_co    => this%rvars(ir_canopy_layer_yesterday_co)%r81d, &
           rio_canopy_trim_co          => this%rvars(ir_canopy_trim_co)%r81d, &
           rio_size_class_lasttimestep => this%rvars(ir_size_class_lasttimestep_co)%int1d, &
           rio_dbh_co                  => this%rvars(ir_dbh_co)%r81d, &
           rio_g_sb_laweight_co        => this%rvars(ir_g_sb_laweight_co)%r81d, &
           rio_height_co               => this%rvars(ir_height_co)%r81d, &
           rio_laimemory_co            => this%rvars(ir_laimemory_co)%r81d, &
           rio_nplant_co               => this%rvars(ir_nplant_co)%r81d, &
           rio_gpp_acc_co              => this%rvars(ir_gpp_acc_co)%r81d, &
           rio_npp_acc_co              => this%rvars(ir_npp_acc_co)%r81d, &
           rio_resp_acc_co             => this%rvars(ir_resp_acc_co)%r81d, &
           rio_gpp_acc_hold_co         => this%rvars(ir_gpp_acc_hold_co)%r81d, &
           rio_resp_acc_hold_co        => this%rvars(ir_resp_acc_hold_co)%r81d, &
           rio_npp_acc_hold_co         => this%rvars(ir_npp_acc_hold_co)%r81d, &
           rio_bmort_co                => this%rvars(ir_bmort_co)%r81d, &
           rio_hmort_co                => this%rvars(ir_hmort_co)%r81d, &
           rio_cmort_co                => this%rvars(ir_cmort_co)%r81d, &
           rio_frmort_co               => this%rvars(ir_frmort_co)%r81d, &
           rio_lmort_direct_co         => this%rvars(ir_lmort_direct_co)%r81d, &
           rio_lmort_collateral_co     => this%rvars(ir_lmort_collateral_co)%r81d, &
           rio_lmort_infra_co          => this%rvars(ir_lmort_infra_co)%r81d, &
           rio_ddbhdt_co               => this%rvars(ir_ddbhdt_co)%r81d, &
           rio_resp_tstep_co           => this%rvars(ir_resp_tstep_co)%r81d, &
           rio_pft_co                  => this%rvars(ir_pft_co)%int1d, &
           rio_status_co               => this%rvars(ir_status_co)%int1d, &
           rio_isnew_co                => this%rvars(ir_isnew_co)%int1d, &
           rio_cwd_ag_pacw             => this%rvars(ir_cwd_ag_pacw)%r81d, &
           rio_cwd_bg_pacw             => this%rvars(ir_cwd_bg_pacw)%r81d, &
           rio_gnd_alb_dif_pasb        => this%rvars(ir_gnd_alb_dif_pasb)%r81d, &
           rio_gnd_alb_dir_pasb        => this%rvars(ir_gnd_alb_dir_pasb)%r81d, &
           rio_leaf_litter_paft        => this%rvars(ir_leaf_litter_paft)%r81d, &
           rio_root_litter_paft        => this%rvars(ir_root_litter_paft)%r81d, &
           rio_leaf_litter_in_paft     => this%rvars(ir_leaf_litter_in_paft)%r81d, &
           rio_root_litter_in_paft     => this%rvars(ir_root_litter_in_paft)%r81d, &
           rio_seed_bank_sift          => this%rvars(ir_seed_bank_sift)%r81d, &
           rio_spread_si               => this%rvars(ir_spread_si)%r81d, &
           rio_livegrass_pa            => this%rvars(ir_livegrass_pa)%r81d, &
           rio_age_pa                  => this%rvars(ir_age_pa)%r81d, &
           rio_patchdistturbcat_pa     => this%rvars(ir_patchdistturbcat_pa)%int1d, &           
           rio_agesinceanthrodist_pa   => this%rvars(ir_agesinceanthrodist_pa)%r81d, &           
           rio_area_pa                 => this%rvars(ir_area_pa)%r81d, &
           rio_watermem_siwm           => this%rvars(ir_watermem_siwm)%r81d, &
           rio_vegtempmem_sitm         => this%rvars(ir_vegtempmem_sitm)%r81d, &
           rio_recrate_sift            => this%rvars(ir_recrate_sift)%r81d, &
           rio_fmortrate_cano_siscpf   => this%rvars(ir_fmortrate_cano_siscpf)%r81d, &
           rio_fmortrate_usto_siscpf   => this%rvars(ir_fmortrate_usto_siscpf)%r81d, &
           rio_imortrate_siscpf        => this%rvars(ir_imortrate_siscpf)%r81d, &
           rio_fmortrate_crown_siscpf  => this%rvars(ir_fmortrate_crown_siscpf)%r81d, &
           rio_fmortrate_cambi_siscpf  => this%rvars(ir_fmortrate_cambi_siscpf)%r81d, &
           rio_termnindiv_cano_siscpf  => this%rvars(ir_termnindiv_cano_siscpf)%r81d, &
           rio_termnindiv_usto_siscpf  => this%rvars(ir_termnindiv_usto_siscpf)%r81d, &
           rio_growflx_fusion_siscpf   => this%rvars(ir_growflx_fusion_siscpf)%r81d,  &
           rio_demorate_sisc           => this%rvars(ir_demorate_sisc)%r81d, &
           rio_promrate_sisc           => this%rvars(ir_promrate_sisc)%r81d, &
           rio_termcflux_cano_si       => this%rvars(ir_termcflux_cano_si)%r81d, &
           rio_termcflux_usto_si       => this%rvars(ir_termcflux_usto_si)%r81d, &
           rio_democflux_si            => this%rvars(ir_democflux_si)%r81d, &
           rio_promcflux_si            => this%rvars(ir_promcflux_si)%r81d, &
           rio_imortcflux_si           => this%rvars(ir_imortcflux_si)%r81d, &
           rio_fmortcflux_cano_si      => this%rvars(ir_fmortcflux_cano_si)%r81d, &
           rio_fmortcflux_usto_si      => this%rvars(ir_fmortcflux_usto_si)%r81d)


       totalCohorts = 0
       
       ! ---------------------------------------------------------------------------------
       ! Flush arrays to values defined by %flushval (see registry entry in
       ! subroutine define_history_vars()
       ! ---------------------------------------------------------------------------------
       call this%flush_rvars(nc)
       
       do s = 1,nsites
          
          ! Calculate the offsets
          ! fcolumn is the global column index of the current site.
          ! For the first site, if that site aligns with the first column index
          ! in the clump, than the offset should be be equal to begCohort
          
          io_idx_si      = this%restart_map(nc)%site_index(s)
          io_idx_co_1st  = this%restart_map(nc)%cohort1_index(s)

          io_idx_co      = io_idx_co_1st
          io_idx_pa_pft  = io_idx_co_1st
          io_idx_pa_cwd  = io_idx_co_1st
          io_idx_pa_ib   = io_idx_co_1st
          io_idx_si_wmem = io_idx_co_1st
          io_idx_si_vtmem = io_idx_co_1st


          ! Hydraulics counters  lyr = hydraulic layer, shell = rhizosphere shell
          io_idx_si_lyr_shell = io_idx_co_1st
          io_idx_si_scpf = io_idx_co_1st
          io_idx_si_sc   = io_idx_co_1st

          
          ! write seed_bank info(site-level, but PFT-resolved)
          do i_pft = 1,numpft
             rio_seed_bank_sift(io_idx_co_1st+i_pft-1) = sites(s)%seed_bank(i_pft)
             rio_recrate_sift(io_idx_co_1st+i_pft-1)   = sites(s)%recruitment_rate(i_pft)
          end do

          ! canopy spread term
          rio_spread_si(io_idx_si)   = sites(s)%spread
          
          cpatch => sites(s)%oldest_patch
          
          ! new column, reset num patches
          patchespersite = 0
          
          do while(associated(cpatch))
             
             ! found patch, increment
             patchespersite = patchespersite + 1
             
             ccohort => cpatch%shortest
             
             ! new patch, reset num cohorts
             cohortsperpatch = 0
             
             do while(associated(ccohort))
                
                ! found cohort, increment
                cohortsperpatch = cohortsperpatch + 1
                totalCohorts    = totalCohorts + 1
             
                if ( debug ) then
                   write(fates_log(),*) 'CLTV io_idx_co ', io_idx_co
                   write(fates_log(),*) 'CLTV lowerbound ', lbound(rio_npp_acc_co,1) 
                   write(fates_log(),*) 'CLTV upperbound  ', ubound(rio_npp_acc_co,1)
                endif


                ! Fill output arrays of PRT variables
                ! We just loop through the objects, and reference our members relative
                ! the base index of the PRT variables
                ! -----------------------------------------------------------------------

                ir_prt_var = ir_prt_base
                do i_var = 1, prt_global%num_vars
                   do i_pos = 1, prt_global%state_descriptor(i_var)%num_pos
                      
                      ir_prt_var = ir_prt_var + 1
                      this%rvars(ir_prt_var)%r81d(io_idx_co) = &
                            ccohort%prt%variables(i_var)%val(i_pos)

                      ir_prt_var = ir_prt_var + 1
                      this%rvars(ir_prt_var)%r81d(io_idx_co) = &
                            ccohort%prt%variables(i_var)%turnover(i_pos)
                      
                      ir_prt_var = ir_prt_var + 1
                      this%rvars(ir_prt_var)%r81d(io_idx_co) = &
                            ccohort%prt%variables(i_var)%net_alloc(i_pos)

                      ir_prt_var = ir_prt_var + 1
                      this%rvars(ir_prt_var)%r81d(io_idx_co) = &
                            ccohort%prt%variables(i_var)%burned(i_pos)
                      
                   end do
                end do

                
                if(hlm_use_planthydro==itrue)then
                   
                   ! Load the water contents
                   call this%SetCohortRealVector(ccohort%co_hydr%th_ag,n_hypool_ag, &
                                                 ir_hydro_th_ag_covec,io_idx_co)
                   call this%SetCohortRealVector(ccohort%co_hydr%th_troot,n_hypool_troot, &
                                                 ir_hydro_th_troot_covec,io_idx_co)
                   call this%SetCohortRealVector(ccohort%co_hydr%th_aroot,sites(s)%si_hydr%nlevsoi_hyd, &
                                                 ir_hydro_th_aroot_covec,io_idx_co)

                   ! Load the error terms
                   call this%setCohortRealVector(ccohort%co_hydr%errh2o_growturn_aroot, &
                                                 sites(s)%si_hydr%nlevsoi_hyd, &
                                                 ir_hydro_err_growturn_aroot_covec,io_idx_co)
                   
                   call this%setCohortRealVector(ccohort%co_hydr%errh2o_growturn_troot, &
                                                 n_hypool_troot, &
                                                 ir_hydro_err_growturn_troot_covec,io_idx_co)

                   call this%setCohortRealVector(ccohort%co_hydr%errh2o_growturn_ag, &
                                                 n_hypool_ag, &
                                                 ir_hydro_err_growturn_ag_covec,io_idx_co)

                end if

                rio_canopy_layer_co(io_idx_co) = ccohort%canopy_layer
                rio_canopy_layer_yesterday_co(io_idx_co) = ccohort%canopy_layer_yesterday
                rio_canopy_trim_co(io_idx_co)  = ccohort%canopy_trim
                rio_size_class_lasttimestep(io_idx_co) = ccohort%size_class_lasttimestep
                rio_dbh_co(io_idx_co)          = ccohort%dbh
                rio_height_co(io_idx_co)       = ccohort%hite
                rio_laimemory_co(io_idx_co)    = ccohort%laimemory
                rio_g_sb_laweight_co(io_idx_co)= ccohort%g_sb_laweight

                rio_nplant_co(io_idx_co)       = ccohort%n
                rio_gpp_acc_co(io_idx_co)      = ccohort%gpp_acc
                rio_npp_acc_co(io_idx_co)      = ccohort%npp_acc
                rio_resp_acc_co(io_idx_co)     = ccohort%resp_acc
                rio_gpp_acc_hold_co(io_idx_co) = ccohort%gpp_acc_hold
                rio_resp_acc_hold_co(io_idx_co) = ccohort%resp_acc_hold
                rio_npp_acc_hold_co(io_idx_co) = ccohort%npp_acc_hold

                rio_bmort_co(io_idx_co)        = ccohort%bmort
                rio_hmort_co(io_idx_co)        = ccohort%hmort
                rio_cmort_co(io_idx_co)        = ccohort%cmort
                rio_frmort_co(io_idx_co)       = ccohort%frmort                

                !Logging
                rio_lmort_direct_co(io_idx_co)       = ccohort%lmort_direct
                rio_lmort_collateral_co(io_idx_co)   = ccohort%lmort_collateral
                rio_lmort_infra_co(io_idx_co)        = ccohort%lmort_infra

                rio_ddbhdt_co(io_idx_co)       = ccohort%ddbhdt
                rio_resp_tstep_co(io_idx_co)   = ccohort%resp_tstep
                rio_pft_co(io_idx_co)          = ccohort%pft
                rio_status_co(io_idx_co)       = ccohort%status_coh
                if ( ccohort%isnew ) then
                   rio_isnew_co(io_idx_co)     = new_cohort
                else
                   rio_isnew_co(io_idx_co)     = old_cohort
                endif
                
                if ( debug ) then
                   write(fates_log(),*) 'CLTV offsetNumCohorts II ',io_idx_co, &
                         cohortsperpatch
                endif
             
                io_idx_co = io_idx_co + 1
                
                ccohort => ccohort%taller
                
             enddo ! ccohort do while
             
             !
             ! deal with patch level fields here
             !
             rio_livegrass_pa(io_idx_co_1st)   = cpatch%livegrass
             rio_age_pa(io_idx_co_1st)         = cpatch%age
             rio_patchdistturbcat_pa(io_idx_co_1st)   = cpatch%anthro_disturbance_label
             rio_agesinceanthrodist_pa(io_idx_co_1st) = cpatch%age_since_anthro_disturbance
             rio_area_pa(io_idx_co_1st)        = cpatch%area
             
             ! set cohorts per patch for IO
             rio_ncohort_pa( io_idx_co_1st )   = cohortsperpatch
             
             ! Set zenith angle info
             if ( cpatch%solar_zenith_flag ) then
                rio_solar_zenith_flag_pa(io_idx_co_1st)     = itrue
             else
                rio_solar_zenith_flag_pa(io_idx_co_1st)     = ifalse
             endif
             rio_solar_zenith_angle_pa( io_idx_co_1st) = cpatch%solar_zenith_angle

             if ( debug ) then
                write(fates_log(),*) 'offsetNumCohorts III ' &
                      ,io_idx_co,cohortsperpatch
             endif
             !
             ! deal with patch level fields of arrays here
             !
             ! these are arrays of length numpft, each patch contains one
             ! vector so we increment 
             do i = 1,numpft
                rio_leaf_litter_paft(io_idx_pa_pft)    = cpatch%leaf_litter(i)
                rio_root_litter_paft(io_idx_pa_pft)    = cpatch%root_litter(i)
                rio_leaf_litter_in_paft(io_idx_pa_pft) = cpatch%leaf_litter_in(i)
                rio_root_litter_in_paft(io_idx_pa_pft) = cpatch%root_litter_in(i)
                io_idx_pa_pft = io_idx_pa_pft + 1
             end do
             
             do i = 1,ncwd ! ncwd currently 4
                rio_cwd_ag_pacw(io_idx_pa_cwd) = cpatch%cwd_ag(i)
                rio_cwd_bg_pacw(io_idx_pa_cwd) = cpatch%cwd_bg(i)
                io_idx_pa_cwd = io_idx_pa_cwd + 1
             end do
             
             do i = 1,maxSWb
                rio_gnd_alb_dif_pasb(io_idx_pa_ib) = cpatch%gnd_alb_dif(i)
                rio_gnd_alb_dir_pasb(io_idx_pa_ib) = cpatch%gnd_alb_dir(i)
                io_idx_pa_ib = io_idx_pa_ib + 1
             end do

             ! Set the first cohort index to the start of the next patch, increment
             ! by the maximum number of cohorts per patch
             io_idx_co_1st = io_idx_co_1st + fates_maxElementsPerPatch
             
             ! reset counters so that they are all advanced evenly.
             io_idx_pa_pft  = io_idx_co_1st
             io_idx_pa_cwd  = io_idx_co_1st
             io_idx_pa_ib   = io_idx_co_1st
             io_idx_co      = io_idx_co_1st
             
             if ( debug ) then
                write(fates_log(),*) 'CLTV io_idx_co_1st ', io_idx_co_1st
                write(fates_log(),*) 'CLTV numCohort ', cohortsperpatch
                write(fates_log(),*) 'CLTV totalCohorts ', totalCohorts
             end if
             
             cpatch => cpatch%younger
             
          enddo ! cpatch do while
          

          ! Fill the site level diagnostics arrays
          do i_scls = 1, nlevsclass
             
             do i_pft = 1, numpft
             
                rio_fmortrate_cano_siscpf(io_idx_si_scpf)  = sites(s)%fmort_rate_canopy(i_scls, i_pft)
                rio_fmortrate_usto_siscpf(io_idx_si_scpf)  = sites(s)%fmort_rate_ustory(i_scls, i_pft)
                rio_imortrate_siscpf(io_idx_si_scpf)       = sites(s)%imort_rate(i_scls, i_pft)
                rio_fmortrate_crown_siscpf(io_idx_si_scpf) = sites(s)%fmort_rate_crown(i_scls, i_pft)
                rio_fmortrate_cambi_siscpf(io_idx_si_scpf) = sites(s)%fmort_rate_cambial(i_scls, i_pft)
                rio_termnindiv_cano_siscpf(io_idx_si_scpf) = sites(s)%term_nindivs_canopy(i_scls,i_pft)
                rio_termnindiv_usto_siscpf(io_idx_si_scpf) = sites(s)%term_nindivs_ustory(i_scls,i_pft)
                rio_growflx_fusion_siscpf(io_idx_si_scpf)  = sites(s)%growthflux_fusion(i_scls, i_pft)

                io_idx_si_scpf = io_idx_si_scpf + 1
             end do

             rio_demorate_sisc(io_idx_si_sc) = sites(s)%demotion_rate(i_scls)
             rio_promrate_sisc(io_idx_si_sc) = sites(s)%promotion_rate(i_scls)
                
             io_idx_si_sc = io_idx_si_sc + 1
          end do
         

          rio_termcflux_cano_si(io_idx_si)  = sites(s)%term_carbonflux_canopy
          rio_termcflux_usto_si(io_idx_si)  = sites(s)%term_carbonflux_ustory
          rio_democflux_si(io_idx_si)       = sites(s)%demotion_carbonflux
          rio_promcflux_si(io_idx_si)       = sites(s)%promotion_carbonflux
          rio_imortcflux_si(io_idx_si)      = sites(s)%imort_carbonflux
          rio_fmortcflux_cano_si(io_idx_si) = sites(s)%fmort_carbonflux_canopy
          rio_fmortcflux_usto_si(io_idx_si) = sites(s)%fmort_carbonflux_ustory

          rio_old_stock_si(io_idx_si)    = sites(s)%old_stock
          rio_cd_status_si(io_idx_si)    = sites(s)%cstatus
          rio_dd_status_si(io_idx_si)    = sites(s)%dstatus
          rio_nchill_days_si(io_idx_si)  = sites(s)%nchilldays
          rio_ncold_days_si(io_idx_si)   = sites(s)%ncolddays
          rio_leafondate_si(io_idx_si)   = sites(s)%cleafondate
          rio_leafoffdate_si(io_idx_si)  = sites(s)%cleafoffdate
          rio_dleafondate_si(io_idx_si)  = sites(s)%dleafondate
          rio_dleafoffdate_si(io_idx_si) = sites(s)%dleafoffdate
          rio_acc_ni_si(io_idx_si)       = sites(s)%acc_NI
          rio_gdd_si(io_idx_si)          = sites(s)%grow_deg_days 
          
          ! Carbon Balance and Checks
          rio_nep_timeintegrated_si(io_idx_si) = sites(s)%nep_timeintegrated 
          rio_npp_timeintegrated_si(io_idx_si) = sites(s)%npp_timeintegrated
          rio_hr_timeintegrated_si(io_idx_si)  = sites(s)%hr_timeintegrated 
          rio_totecosysc_old_si(io_idx_si)     = sites(s)%totecosysc_old
          rio_totfatesc_old_si(io_idx_si)      = sites(s)%totfatesc_old
          rio_totbgcc_old_si(io_idx_si)        = sites(s)%totbgcc_old
          rio_cbal_err_fates_si(io_idx_si)     = sites(s)%cbal_err_fates
          rio_cbal_err_bgc_si(io_idx_si)       = sites(s)%cbal_err_bgc
          rio_cbal_err_tot_si(io_idx_si)       = sites(s)%cbal_err_tot
          rio_fates_to_bgc_this_ts_si(io_idx_si) = sites(s)%fates_to_bgc_this_ts
          rio_fates_to_bgc_last_ts_si(io_idx_si) = sites(s)%fates_to_bgc_last_ts
          rio_seedrainflux_si(io_idx_si)         = sites(s)%tot_seed_rain_flux

          ! Accumulated trunk product
          rio_trunk_product_si(io_idx_si) = sites(s)%resources_management%trunk_product_site
          ! set numpatches for this column

          rio_npatch_si(io_idx_si)  = patchespersite
          
          do i = 1,numWaterMem ! numWaterMem currently 10
             rio_watermem_siwm( io_idx_si_wmem ) = sites(s)%water_memory(i)
             io_idx_si_wmem = io_idx_si_wmem + 1
          end do

          do i = 1, num_vegtemp_mem
             rio_vegtempmem_sitm( io_idx_si_vtmem ) = sites(s)%vegtemp_memory(i)
             io_idx_si_vtmem = io_idx_si_vtmem + 1
          end do

          ! -----------------------------------------------------------------------------
          ! Set site-level hydraulics arrays
          ! -----------------------------------------------------------------------------

          if(hlm_use_planthydro==itrue)then

             ! No associate statements because there is no gaurantee these
             ! are allocated

             this%rvars(ir_hydro_recruit_si)%r81d(io_idx_si) = sites(s)%si_hydr%h2oveg_recruit
             this%rvars(ir_hydro_dead_si)%r81d(io_idx_si) = sites(s)%si_hydr%h2oveg_dead
             this%rvars(ir_hydro_growturn_err_si)%r81d(io_idx_si) = sites(s)%si_hydr%h2oveg_growturn_err
             this%rvars(ir_hydro_pheno_err_si)%r81d(io_idx_si) = sites(s)%si_hydr%h2oveg_pheno_err
             this%rvars(ir_hydro_hydro_err_si)%r81d(io_idx_si) = sites(s)%si_hydr%h2oveg_hydro_err

             ! Hydraulics counters  lyr = hydraulic layer, shell = rhizosphere shell
             do i = 1, sites(s)%si_hydr%nlevsoi_hyd
                ! Loop shells
                do k = 1, nshell
                   this%rvars(ir_hydro_liqvol_shell_si)%r81d(io_idx_si_lyr_shell) = &
                        sites(s)%si_hydr%h2osoi_liqvol_shell(i,k)
                   io_idx_si_lyr_shell = io_idx_si_lyr_shell + 1
                end do
             end do
          end if
          
       enddo
       
       if ( debug ) then
          write(fates_log(),*) 'CLTV total cohorts ',totalCohorts
       end if
       
       return
     end associate
   end subroutine set_restart_vectors

   ! ====================================================================================

   subroutine create_patchcohort_structure(this, nc, nsites, sites, bc_in) 

     ! ----------------------------------------------------------------------------------
     ! This subroutine takes a peak at the restart file to determine how to allocate
     ! memory for the state structure, and then makes those allocations. This
     ! subroutine is called prior to the transfer of the restart vectors into the
     ! linked-list state structure.
     ! ---------------------------------------------------------------------------------

     use EDTypesMod,           only : ed_site_type
     use EDTypesMod,           only : ed_cohort_type
     use EDTypesMod,           only : ed_patch_type
     use EDTypesMod,           only : ncwd
     use EDTypesMod,           only : maxSWb
     use EDTypesMod,           only : nan_leaf_aclass
     use FatesInterfaceMod,    only : fates_maxElementsPerPatch
     
     use EDTypesMod,           only : maxpft
     use EDTypesMod,           only : area
     use EDPatchDynamicsMod,   only : zero_patch
     use EDCohortDynamicsMod,  only : create_cohort
     use EDInitMod,            only : zero_site
     use EDInitMod,            only : init_site_vars
     use EDPatchDynamicsMod,   only : create_patch
     use EDPftvarcon,          only : EDPftvarcon_inst
     use FatesAllometryMod,    only : h2d_allom
     

     ! !ARGUMENTS:
     class(fates_restart_interface_type) , intent(inout) :: this
     integer                     , intent(in)            :: nc
     integer                     , intent(in)            :: nsites
     type(ed_site_type)          , intent(inout), target :: sites(nsites)
     type(bc_in_type)            , intent(in)            :: bc_in(nsites)

     ! local variables
     
     type(ed_patch_type) , pointer     :: newp
     type(ed_cohort_type), pointer     :: new_cohort
     type(ed_cohort_type), pointer     :: prev_cohort
     real(r8)                          :: cwd_ag_local(ncwd)
     real(r8)                          :: cwd_bg_local(ncwd)
     real(r8)                          :: leaf_litter_local(maxpft)
     real(r8)                          :: root_litter_local(maxpft)
     real(r8)                          :: patch_age
     integer                           :: cohortstatus
     integer                           :: s             ! site index
     integer                           :: idx_pa        ! local patch index
     integer                           :: io_idx_si     ! global site index in IO vector
     integer                           :: io_idx_co_1st ! global cohort index in IO vector
     real(r8)                          :: site_spread   ! site sprea dummy var (0-1)
     integer                           :: fto
     integer                           :: ft
     integer, parameter                :: recruitstatus = 0


     ! Dummy arguments used for calling create patch, these will be overwritten before
     ! run-time.  Just used now for allocation.
     cwd_ag_local(:)      = 0.0_r8
     cwd_bg_local(:)      = 0.0_r8
     leaf_litter_local(:) = 0.0_r8
     root_litter_local(:) = 0.0_r8
     patch_age            = 0.0_r8

     ! ----------------------------------------------------------------------------------
     ! We really only need the counts for the number of patches per site
     ! and the number of cohorts per patch. These values tell us how much
     ! space to allocate.
     ! ----------------------------------------------------------------------------------
     
     associate( rio_npatch_si  => this%rvars(ir_npatch_si)%int1d , &
                rio_ncohort_pa => this%rvars(ir_ncohort_pa)%int1d )
            
       do s = 1,nsites
          
          io_idx_si  = this%restart_map(nc)%site_index(s)
          io_idx_co_1st  = this%restart_map(nc)%cohort1_index(s)
          
          call init_site_vars( sites(s) )
          call zero_site( sites(s) )

          if ( rio_npatch_si(io_idx_si)<0 .or. rio_npatch_si(io_idx_si) > 10000 ) then
             write(fates_log(),*) 'a column was expected to contain a valid number of patches'
             write(fates_log(),*) '0 is a valid number, but this column seems uninitialized',rio_npatch_si(io_idx_si)
             call endrun(msg=errMsg(sourcefile, __LINE__))
          end if
       
          ! Initialize the site pointers to null
          sites(s)%youngest_patch         => null()                 
          sites(s)%oldest_patch           => null()

          do idx_pa = 1,rio_npatch_si(io_idx_si)

             if ( debug ) then
                write(fates_log(),*) 'create patch ',idx_pa
                write(fates_log(),*) 'idx_pa 1-cohortsperpatch : ', rio_ncohort_pa( io_idx_co_1st )
             end if
             
             ! create patch
             allocate(newp)    
             
             ! make new patch
             call create_patch(sites(s), newp, patch_age, area, &
                  cwd_ag_local, cwd_bg_local,  &
                  leaf_litter_local, root_litter_local,bc_in(s)%nlevsoil, primaryforest) 
             
             ! give this patch a unique patch number
             newp%patchno = idx_pa


	     ! Iterate over the number of cohorts
             ! the file says are associated with this patch
             ! we are just allocating space here, so we do 
             ! a simple list filling routine
             
             newp%tallest  => null()
             newp%shortest => null()
             prev_cohort   => null()

             do fto = 1, rio_ncohort_pa( io_idx_co_1st )

                allocate(new_cohort)
                call nan_cohort(new_cohort)  
                call zero_cohort(new_cohort)
                new_cohort%patchptr => newp

                ! If this is the first in the list, it is tallest
                if (.not.associated(newp%tallest)) then
                   newp%tallest => new_cohort
                endif
                
                ! Every cohort's taller is the one that came before
                ! (unless it is first)
                if(associated(prev_cohort)) then
                   new_cohort%taller   => prev_cohort
                   prev_cohort%shorter => new_cohort
                end if

                ! Every cohort added takes over as shortest
                newp%shortest => new_cohort
                
                ! Initialize the PRT environment (allocate/choose hypothesis only)
                call InitPRTCohort(new_cohort)
                
                ! Allocate hydraulics arrays
                if( hlm_use_planthydro.eq.itrue ) then
                   call InitHydrCohort(sites(s),new_cohort)
                end if

                ! Update the previous
                prev_cohort => new_cohort
                
             enddo ! ends loop over fto
             
             !
             ! insert this patch with cohorts into the site pointer.  At this
             ! point just insert the new patch in the youngest position
             !
             if (idx_pa == 1) then ! nothing associated yet. first patch is pointed to by youngest and oldest
                
                if ( debug ) write(fates_log(),*) 'idx_pa = 1 ',idx_pa
                
                sites(s)%youngest_patch         => newp                   
                sites(s)%oldest_patch           => newp                        
                sites(s)%youngest_patch%younger => null()
                sites(s)%youngest_patch%older   => null()
                sites(s)%oldest_patch%younger   => null()
                sites(s)%oldest_patch%older     => null()
                
             else if (idx_pa == 2) then ! add second patch to list
                
                if ( debug ) write(fates_log(),*) 'idx_pa = 2 ',idx_pa
                
                sites(s)%youngest_patch         => newp
                sites(s)%youngest_patch%younger => null()
                sites(s)%youngest_patch%older   => sites(s)%oldest_patch
                sites(s)%oldest_patch%younger   => sites(s)%youngest_patch
                sites(s)%oldest_patch%older     => null()

             else ! more than 2 patches, insert patch into youngest slot
                
                if ( debug ) write(fates_log(),*) 'idx_pa > 2 ',idx_pa
                
                newp%older                      => sites(s)%youngest_patch
                sites(s)%youngest_patch%younger => newp
                newp%younger                    => null()
                sites(s)%youngest_patch         => newp
                
             endif
             
             io_idx_co_1st = io_idx_co_1st + fates_maxElementsPerPatch

          enddo ! ends loop over idx_pa

       enddo ! ends loop over s
       
     end associate
   end subroutine create_patchcohort_structure
   
   ! ====================================================================================

   subroutine get_restart_vectors(this, nc, nsites, sites)

     use EDTypesMod, only : ed_site_type
     use EDTypesMod, only : ed_cohort_type
     use EDTypesMod, only : ed_patch_type
     use EDTypesMod, only : ncwd
     use EDTypesMod, only : maxSWb
     use FatesInterfaceMod, only : numpft
     use FatesInterfaceMod, only : fates_maxElementsPerPatch
     use EDTypesMod, only : numWaterMem
     use EDTypesMod, only : num_vegtemp_mem
     use FatesSizeAgeTypeIndicesMod, only : get_age_class_index

     ! !ARGUMENTS:
     class(fates_restart_interface_type) , intent(inout) :: this
     integer                     , intent(in)            :: nc
     integer                     , intent(in)            :: nsites
     type(ed_site_type)          , intent(inout), target :: sites(nsites)


     ! locals
     ! ----------------------------------------------------------------------------------
     ! LL pointers
     type(ed_patch_type),pointer  :: cpatch      ! current patch
     type(ed_cohort_type),pointer :: ccohort     ! current cohort

     ! loop indices
     integer :: s, i, j, k

     ! ----------------------------------------------------------------------------------
     ! The following group of integers indicate the positional index (idx)
     ! of variables at different scales inside the I/O arrays (io)
     ! Keep in mind that many of these variables have a composite dimension
     ! at the patch scale.  To hold this memory, we borrow the cohort
     ! vector.  Thus the head of each array points to the first cohort
     ! of each patch. "io_idx_co_1st"
     ! ----------------------------------------------------------------------------------
     integer  :: io_idx_si      ! site index
     integer  :: io_idx_co_1st  ! 1st cohort of each patch
     integer  :: io_idx_co      ! cohort index
     integer  :: io_idx_pa_pft  ! each pft within each patch (pa_pft)
     integer  :: io_idx_pa_cwd  ! each cwd class within each patch (pa_cwd)
     integer  :: io_idx_pa_ib   ! each SW radiation band per patch (pa_ib)
     integer  :: io_idx_si_wmem ! each water memory class within each site
     integer  :: io_idx_si_vtmem ! counter for vegetation temp memory
     integer  :: io_idx_si_lyr_shell ! site - layer x shell index
     integer  :: io_idx_si_scpf ! each size-class x pft index within site
     integer  :: io_idx_si_sc   ! each size-class index within site

     ! Some counters (for checking mostly)
     integer  :: totalcohorts   ! total cohort count on this thread (diagnostic)
     integer  :: patchespersite   ! number of patches per site
     integer  :: cohortsperpatch  ! number of cohorts per patch 
     integer  :: ir_prt_var       ! loop counter for var x position
     integer  :: i_var            ! loop counter for PRT variables
     integer  :: i_pos            ! loop counter for discrete PRT positions
     integer  :: i_pft            ! loop counter for pft
     integer  :: i_scls           ! loop counter for size-class

     associate( rio_npatch_si         => this%rvars(ir_npatch_si)%int1d, &
          rio_old_stock_si            => this%rvars(ir_oldstock_si)%r81d, &
          rio_cd_status_si            => this%rvars(ir_cd_status_si)%int1d, &
          rio_dd_status_si            => this%rvars(ir_dd_status_si)%int1d, &
          rio_nchill_days_si          => this%rvars(ir_nchill_days_si)%int1d, &
          rio_ncold_days_si           => this%rvars(ir_ncold_days_si)%int1d, &
          rio_leafondate_si           => this%rvars(ir_leafondate_si)%int1d, &
          rio_leafoffdate_si          => this%rvars(ir_leafoffdate_si)%int1d, &
          rio_dleafondate_si          => this%rvars(ir_dleafondate_si)%int1d, &
          rio_dleafoffdate_si         => this%rvars(ir_dleafoffdate_si)%int1d, &
          rio_acc_ni_si               => this%rvars(ir_acc_ni_si)%r81d, &
          rio_gdd_si                  => this%rvars(ir_gdd_si)%r81d, &
          rio_nep_timeintegrated_si   => this%rvars(ir_nep_timeintegrated_si)%r81d, &
          rio_npp_timeintegrated_si   => this%rvars(ir_npp_timeintegrated_si)%r81d, &
          rio_hr_timeintegrated_si    => this%rvars(ir_hr_timeintegrated_si)%r81d, &
          rio_cbal_err_fates_si       => this%rvars(ir_cbal_error_fates_si)%r81d, &
          rio_cbal_err_bgc_si         => this%rvars(ir_cbal_error_bgc_si)%r81d, &
          rio_cbal_err_tot_si         => this%rvars(ir_cbal_error_total_si)%r81d, &
          rio_totecosysc_old_si       => this%rvars(ir_totecosysc_old_si)%r81d, &
          rio_totfatesc_old_si        => this%rvars(ir_totfatesc_old_si)%r81d, &
          rio_totbgcc_old_si          => this%rvars(ir_totbgcc_old_si)%r81d, &
          rio_fates_to_bgc_this_ts_si => this%rvars(ir_fates_to_bgc_this_ts_si)%r81d, &
          rio_fates_to_bgc_last_ts_si => this%rvars(ir_fates_to_bgc_last_ts_si)%r81d, &
          rio_seedrainflux_si         => this%rvars(ir_seedrainflux_si)%r81d, &
          rio_trunk_product_si        => this%rvars(ir_trunk_product_si)%r81d, &
          rio_ncohort_pa              => this%rvars(ir_ncohort_pa)%int1d, &
          rio_solar_zenith_flag_pa    => this%rvars(ir_solar_zenith_flag_pa)%int1d, &
          rio_solar_zenith_angle_pa   => this%rvars(ir_solar_zenith_angle_pa)%r81d, &
          rio_canopy_layer_co         => this%rvars(ir_canopy_layer_co)%int1d, &
          rio_canopy_layer_yesterday_co         => this%rvars(ir_canopy_layer_yesterday_co)%r81d, &
          rio_canopy_trim_co          => this%rvars(ir_canopy_trim_co)%r81d, &
          rio_size_class_lasttimestep => this%rvars(ir_size_class_lasttimestep_co)%int1d, &
          rio_dbh_co                  => this%rvars(ir_dbh_co)%r81d, &
          rio_g_sb_laweight_co        => this%rvars(ir_g_sb_laweight_co)%r81d, &
          rio_height_co               => this%rvars(ir_height_co)%r81d, &
          rio_laimemory_co            => this%rvars(ir_laimemory_co)%r81d, &
          rio_nplant_co               => this%rvars(ir_nplant_co)%r81d, &
          rio_gpp_acc_co              => this%rvars(ir_gpp_acc_co)%r81d, &
          rio_npp_acc_co              => this%rvars(ir_npp_acc_co)%r81d, &
          rio_resp_acc_co             => this%rvars(ir_resp_acc_co)%r81d, &
          rio_gpp_acc_hold_co         => this%rvars(ir_gpp_acc_hold_co)%r81d, &
          rio_resp_acc_hold_co        => this%rvars(ir_resp_acc_hold_co)%r81d, &
          rio_npp_acc_hold_co         => this%rvars(ir_npp_acc_hold_co)%r81d, &
          rio_bmort_co                => this%rvars(ir_bmort_co)%r81d, &
          rio_hmort_co                => this%rvars(ir_hmort_co)%r81d, &
          rio_cmort_co                => this%rvars(ir_cmort_co)%r81d, &
          rio_frmort_co               => this%rvars(ir_frmort_co)%r81d, &
          rio_lmort_direct_co         => this%rvars(ir_lmort_direct_co)%r81d, &
          rio_lmort_collateral_co     => this%rvars(ir_lmort_collateral_co)%r81d, &
          rio_lmort_infra_co          => this%rvars(ir_lmort_infra_co)%r81d, &
          rio_ddbhdt_co               => this%rvars(ir_ddbhdt_co)%r81d, &
          rio_resp_tstep_co           => this%rvars(ir_resp_tstep_co)%r81d, &
          rio_pft_co                  => this%rvars(ir_pft_co)%int1d, &
          rio_status_co               => this%rvars(ir_status_co)%int1d, &
          rio_isnew_co                => this%rvars(ir_isnew_co)%int1d, &
          rio_cwd_ag_pacw             => this%rvars(ir_cwd_ag_pacw)%r81d, &
          rio_cwd_bg_pacw             => this%rvars(ir_cwd_bg_pacw)%r81d, &
          rio_gnd_alb_dif_pasb        => this%rvars(ir_gnd_alb_dif_pasb)%r81d, &
          rio_gnd_alb_dir_pasb        => this%rvars(ir_gnd_alb_dir_pasb)%r81d, &
          rio_leaf_litter_paft        => this%rvars(ir_leaf_litter_paft)%r81d, &
          rio_root_litter_paft        => this%rvars(ir_root_litter_paft)%r81d, &
          rio_leaf_litter_in_paft     => this%rvars(ir_leaf_litter_in_paft)%r81d, &
          rio_root_litter_in_paft     => this%rvars(ir_root_litter_in_paft)%r81d, &
          rio_seed_bank_sift          => this%rvars(ir_seed_bank_sift)%r81d, &
          rio_spread_si               => this%rvars(ir_spread_si)%r81d, &
          rio_livegrass_pa            => this%rvars(ir_livegrass_pa)%r81d, &
          rio_age_pa                  => this%rvars(ir_age_pa)%r81d, &
          rio_patchdistturbcat_pa     => this%rvars(ir_patchdistturbcat_pa)%int1d,  &
          rio_agesinceanthrodist_pa   => this%rvars(ir_agesinceanthrodist_pa)%r81d, &
          rio_area_pa                 => this%rvars(ir_area_pa)%r81d, &
          rio_watermem_siwm           => this%rvars(ir_watermem_siwm)%r81d, &
          rio_vegtempmem_sitm         => this%rvars(ir_vegtempmem_sitm)%r81d, &
          rio_recrate_sift            => this%rvars(ir_recrate_sift)%r81d, &
          rio_fmortrate_cano_siscpf   => this%rvars(ir_fmortrate_cano_siscpf)%r81d, &
          rio_fmortrate_usto_siscpf   => this%rvars(ir_fmortrate_usto_siscpf)%r81d, &
          rio_imortrate_siscpf        => this%rvars(ir_imortrate_siscpf)%r81d, &
          rio_fmortrate_crown_siscpf  => this%rvars(ir_fmortrate_crown_siscpf)%r81d, &
          rio_fmortrate_cambi_siscpf  => this%rvars(ir_fmortrate_cambi_siscpf)%r81d, &
          rio_termnindiv_cano_siscpf  => this%rvars(ir_termnindiv_cano_siscpf)%r81d, &
          rio_termnindiv_usto_siscpf  => this%rvars(ir_termnindiv_usto_siscpf)%r81d, &
          rio_growflx_fusion_siscpf   => this%rvars(ir_growflx_fusion_siscpf)%r81d,  &
          rio_demorate_sisc           => this%rvars(ir_demorate_sisc)%r81d, &
          rio_promrate_sisc           => this%rvars(ir_promrate_sisc)%r81d, &
          rio_termcflux_cano_si       => this%rvars(ir_termcflux_cano_si)%r81d, &
          rio_termcflux_usto_si       => this%rvars(ir_termcflux_usto_si)%r81d, &
          rio_democflux_si            => this%rvars(ir_democflux_si)%r81d, &
          rio_promcflux_si            => this%rvars(ir_promcflux_si)%r81d, &
          rio_imortcflux_si           => this%rvars(ir_imortcflux_si)%r81d, &
          rio_fmortcflux_cano_si      => this%rvars(ir_fmortcflux_cano_si)%r81d, &
          rio_fmortcflux_usto_si      => this%rvars(ir_fmortcflux_usto_si)%r81d)
     

       totalcohorts = 0
     
       do s = 1,nsites
          
          io_idx_si      = this%restart_map(nc)%site_index(s)
          io_idx_co_1st  = this%restart_map(nc)%cohort1_index(s)
          
          io_idx_co      = io_idx_co_1st
          io_idx_pa_pft  = io_idx_co_1st
          io_idx_pa_cwd  = io_idx_co_1st
          io_idx_pa_ib   = io_idx_co_1st
          io_idx_si_wmem = io_idx_co_1st
          io_idx_si_vtmem = io_idx_co_1st

          ! Hydraulics counters  lyr = hydraulic layer, shell = rhizosphere shell
          io_idx_si_lyr_shell = io_idx_co_1st

          io_idx_si_scpf = io_idx_co_1st
          io_idx_si_sc   = io_idx_co_1st

          ! read seed_bank info(site-level, but PFT-resolved)
          do i_pft = 1,numpft 
             sites(s)%seed_bank(i_pft) = rio_seed_bank_sift(io_idx_co_1st+i_pft-1)
             sites(s)%recruitment_rate(i_pft) = rio_recrate_sift(io_idx_co_1st+i_pft-1)
          enddo

          sites(s)%spread = rio_spread_si(io_idx_si) 
          
          ! Perform a check on the number of patches per site
          patchespersite = 0

          
          
          cpatch => sites(s)%oldest_patch
          do while(associated(cpatch))
             
             patchespersite = patchespersite + 1
             
             ccohort => cpatch%shortest
             
             ! new patch, reset num cohorts
             cohortsperpatch = 0
             
             do while(associated(ccohort))        
                
                ! found cohort, increment
                cohortsperpatch  = cohortsperpatch    + 1
                totalcohorts     = totalcohorts + 1
                
                if ( debug ) then
                   write(fates_log(),*) 'CVTL io_idx_co ',io_idx_co
                endif

                ! Fill PRT state variables with array data
                ! We just loop through the objects, and reference our members relative
                ! the base index of the PRT variables
                ! -----------------------------------------------------------------------

                ir_prt_var = ir_prt_base
                do i_var = 1, prt_global%num_vars
                   do i_pos = 1, prt_global%state_descriptor(i_var)%num_pos 

                      ir_prt_var = ir_prt_var + 1
                      ccohort%prt%variables(i_var)%val(i_pos) = &
                            this%rvars(ir_prt_var)%r81d(io_idx_co)

                      ir_prt_var = ir_prt_var + 1
                      ccohort%prt%variables(i_var)%turnover(i_pos) = &
                            this%rvars(ir_prt_var)%r81d(io_idx_co)

                      ir_prt_var = ir_prt_var + 1
                      ccohort%prt%variables(i_var)%net_alloc(i_pos) = &
                            this%rvars(ir_prt_var)%r81d(io_idx_co)

                      ir_prt_var = ir_prt_var + 1
                      ccohort%prt%variables(i_var)%burned(i_pos) = &
                            this%rvars(ir_prt_var)%r81d(io_idx_co)                      
                   end do
                end do

                !ccohort%vcmax25top          
                !ccohort%jmax25top
                !ccohort%tpu25top          
                !ccohort%kp25top


                ccohort%canopy_layer = rio_canopy_layer_co(io_idx_co)
                ccohort%canopy_layer_yesterday = rio_canopy_layer_yesterday_co(io_idx_co)
                ccohort%canopy_trim  = rio_canopy_trim_co(io_idx_co)
                ccohort%size_class_lasttimestep = rio_size_class_lasttimestep(io_idx_co)
                ccohort%dbh          = rio_dbh_co(io_idx_co)
                ccohort%g_sb_laweight= rio_g_sb_laweight_co(io_idx_co)
                ccohort%hite         = rio_height_co(io_idx_co)
                ccohort%laimemory    = rio_laimemory_co(io_idx_co)
                ccohort%n            = rio_nplant_co(io_idx_co)
                ccohort%gpp_acc      = rio_gpp_acc_co(io_idx_co)
                ccohort%npp_acc      = rio_npp_acc_co(io_idx_co)
                ccohort%resp_acc     = rio_resp_acc_co(io_idx_co)
                ccohort%gpp_acc_hold = rio_gpp_acc_hold_co(io_idx_co)
                ccohort%resp_acc_hold = rio_resp_acc_hold_co(io_idx_co)
                ccohort%npp_acc_hold = rio_npp_acc_hold_co(io_idx_co)

                ccohort%bmort        = rio_bmort_co(io_idx_co)
                ccohort%hmort        = rio_hmort_co(io_idx_co)
                ccohort%cmort        = rio_cmort_co(io_idx_co)
                ccohort%frmort        = rio_frmort_co(io_idx_co)

                !Logging
                ccohort%lmort_direct       = rio_lmort_direct_co(io_idx_co)
                ccohort%lmort_collateral   = rio_lmort_collateral_co(io_idx_co)
                ccohort%lmort_infra        = rio_lmort_infra_co(io_idx_co)

                ccohort%ddbhdt       = rio_ddbhdt_co(io_idx_co)
                ccohort%resp_tstep   = rio_resp_tstep_co(io_idx_co)
                ccohort%pft          = rio_pft_co(io_idx_co)
                ccohort%status_coh   = rio_status_co(io_idx_co)
                ccohort%isnew        = ( rio_isnew_co(io_idx_co) .eq. new_cohort )

                call UpdateCohortBioPhysRates(ccohort)


                ! Initialize Plant Hydraulics

                if(hlm_use_planthydro==itrue)then
                   
                   ! Load the water contents
                   call this%GetCohortRealVector(ccohort%co_hydr%th_ag,n_hypool_ag, &
                                                 ir_hydro_th_ag_covec,io_idx_co)
                   call this%GetCohortRealVector(ccohort%co_hydr%th_troot,n_hypool_troot, &
                                                 ir_hydro_th_troot_covec,io_idx_co)
                   call this%GetCohortRealVector(ccohort%co_hydr%th_aroot,sites(s)%si_hydr%nlevsoi_hyd, &
                                                 ir_hydro_th_aroot_covec,io_idx_co)

                   call this%GetCohortRealVector(ccohort%co_hydr%errh2o_growturn_aroot, &
                                                 sites(s)%si_hydr%nlevsoi_hyd, &
                                                 ir_hydro_err_growturn_aroot_covec,io_idx_co)
                   
                   call this%GetCohortRealVector(ccohort%co_hydr%errh2o_growturn_troot, &
                                                 n_hypool_troot, &
                                                 ir_hydro_err_growturn_troot_covec,io_idx_co)

                   call this%GetCohortRealVector(ccohort%co_hydr%errh2o_growturn_ag, &
                                                 n_hypool_ag, &
                                                 ir_hydro_err_growturn_ag_covec,io_idx_co)
                end if
                
                io_idx_co = io_idx_co + 1
             
                ccohort => ccohort%taller
                
             enddo ! current cohort do while

             if(cohortsperpatch .ne. rio_ncohort_pa(io_idx_co_1st)) then
                write(fates_log(),*) 'Number of cohorts per patch during retrieval'
                write(fates_log(),*) 'does not match allocation'
                call endrun(msg=errMsg(sourcefile, __LINE__))
             end if

          
             ! FIX(SPM,032414) move to init if you can...or make a new init function
             cpatch%leaf_litter(:)    = 0.0_r8
             cpatch%root_litter(:)    = 0.0_r8
             cpatch%leaf_litter_in(:) = 0.0_r8
             cpatch%root_litter_in(:) = 0.0_r8
             
             !
             ! deal with patch level fields here
             !
             cpatch%livegrass          = rio_livegrass_pa(io_idx_co_1st)
             cpatch%age                = rio_age_pa(io_idx_co_1st)
             cpatch%anthro_disturbance_label       = rio_patchdistturbcat_pa(io_idx_co_1st)
             cpatch%age_since_anthro_disturbance   = rio_agesinceanthrodist_pa(io_idx_co_1st)
             cpatch%area               = rio_area_pa(io_idx_co_1st)
             cpatch%age_class          = get_age_class_index(cpatch%age)

             ! Set zenith angle info
             cpatch%solar_zenith_flag  = ( rio_solar_zenith_flag_pa(io_idx_co_1st) .eq. itrue )
             cpatch%solar_zenith_angle = rio_solar_zenith_angle_pa(io_idx_co_1st)

             ! set cohorts per patch for IO
             
             if ( debug ) then
                write(fates_log(),*) 'CVTL III ' &
                     ,io_idx_co,cohortsperpatch
             endif

             !
             ! deal with patch level fields of arrays here
             !
             ! these are arrays of length numpft, each patch contains one
             ! vector so we increment 

             do i = 1,numpft
                cpatch%leaf_litter(i)    = rio_leaf_litter_paft(io_idx_pa_pft)    
                cpatch%root_litter(i)    = rio_root_litter_paft(io_idx_pa_pft)    
                cpatch%leaf_litter_in(i) = rio_leaf_litter_in_paft(io_idx_pa_pft) 
                cpatch%root_litter_in(i) = rio_root_litter_in_paft(io_idx_pa_pft) 
                io_idx_pa_pft = io_idx_pa_pft + 1
             enddo
          
             do i = 1,ncwd ! ncwd currently 4
                cpatch%cwd_ag(i) = rio_cwd_ag_pacw(io_idx_pa_cwd)
                cpatch%cwd_bg(i) = rio_cwd_bg_pacw(io_idx_pa_cwd)
                io_idx_pa_cwd = io_idx_pa_cwd + 1
             enddo
             
             do i = 1,maxSWb
                cpatch%gnd_alb_dif(i) = rio_gnd_alb_dif_pasb(io_idx_pa_ib)
                cpatch%gnd_alb_dir(i) = rio_gnd_alb_dir_pasb(io_idx_pa_ib)
                io_idx_pa_ib = io_idx_pa_ib + 1
             end do

             ! Now increment the position of the first cohort to that of the next
             ! patch
             
             io_idx_co_1st = io_idx_co_1st + fates_maxElementsPerPatch
             
             ! and max the number of allowed cohorts per patch
             io_idx_pa_pft  = io_idx_co_1st
             io_idx_pa_cwd  = io_idx_co_1st
             io_idx_pa_ib   = io_idx_co_1st
             io_idx_co      = io_idx_co_1st
             
             if ( debug ) then
                write(fates_log(),*) 'CVTL io_idx_co_1st ', io_idx_co_1st
                write(fates_log(),*) 'CVTL cohortsperpatch ', cohortsperpatch
                write(fates_log(),*) 'CVTL totalCohorts ', totalCohorts
             end if
             
             cpatch => cpatch%younger
             
          enddo ! patch do while
          
          if(patchespersite .ne. rio_npatch_si(io_idx_si)) then
             write(fates_log(),*) 'Number of patches per site during retrieval does not match allocation'
             call endrun(msg=errMsg(sourcefile, __LINE__))
          end if
          
          do i = 1,numWaterMem
             sites(s)%water_memory(i) = rio_watermem_siwm( io_idx_si_wmem )
             io_idx_si_wmem = io_idx_si_wmem + 1
          end do

          do i = 1, num_vegtemp_mem
             sites(s)%vegtemp_memory(i) = rio_vegtempmem_sitm( io_idx_si_vtmem )
             io_idx_si_vtmem = io_idx_si_vtmem + 1
          end do

          ! -----------------------------------------------------------------------------
          ! Retrieve site-level hydraulics arrays
          ! Note that Hydraulics structures, their allocations, and the length
          ! declaration nlevsoi_hyd should be allocated early on when the code first
          ! allocates sites (before restart info), and when the soils layer is 
          ! first known.
          ! -----------------------------------------------------------------------------

          if(hlm_use_planthydro==itrue)then

             sites(s)%si_hydr%h2oveg_recruit      = this%rvars(ir_hydro_recruit_si)%r81d(io_idx_si)
             sites(s)%si_hydr%h2oveg_dead         = this%rvars(ir_hydro_dead_si)%r81d(io_idx_si)
             sites(s)%si_hydr%h2oveg_growturn_err = this%rvars(ir_hydro_growturn_err_si)%r81d(io_idx_si)
             sites(s)%si_hydr%h2oveg_pheno_err    = this%rvars(ir_hydro_pheno_err_si)%r81d(io_idx_si)
             sites(s)%si_hydr%h2oveg_hydro_err    = this%rvars(ir_hydro_hydro_err_si)%r81d(io_idx_si)

             ! Hydraulics counters  lyr = hydraulic layer, shell = rhizosphere shell
             do i = 1, sites(s)%si_hydr%nlevsoi_hyd
                ! Loop shells
                do k = 1, nshell
                   sites(s)%si_hydr%h2osoi_liqvol_shell(i,k) = &
                        this%rvars(ir_hydro_liqvol_shell_si)%r81d(io_idx_si_lyr_shell)
                   io_idx_si_lyr_shell = io_idx_si_lyr_shell + 1
                end do
             end do

          end if
          

          ! Fill the site level diagnostics arrays
          do i_scls = 1,nlevsclass
             
             do i_pft = 1, numpft
             
                sites(s)%fmort_rate_canopy(i_scls, i_pft)  = rio_fmortrate_cano_siscpf(io_idx_si_scpf)
                sites(s)%fmort_rate_ustory(i_scls, i_pft)  = rio_fmortrate_usto_siscpf(io_idx_si_scpf)
                sites(s)%imort_rate(i_scls, i_pft)         = rio_imortrate_siscpf(io_idx_si_scpf)
                sites(s)%fmort_rate_crown(i_scls, i_pft)   = rio_fmortrate_crown_siscpf(io_idx_si_scpf)
                sites(s)%fmort_rate_cambial(i_scls, i_pft) = rio_fmortrate_cambi_siscpf(io_idx_si_scpf) 
                sites(s)%term_nindivs_canopy(i_scls,i_pft) = rio_termnindiv_cano_siscpf(io_idx_si_scpf)
                sites(s)%term_nindivs_ustory(i_scls,i_pft) = rio_termnindiv_usto_siscpf(io_idx_si_scpf)
                sites(s)%growthflux_fusion(i_scls, i_pft)  = rio_growflx_fusion_siscpf(io_idx_si_scpf)

                io_idx_si_scpf = io_idx_si_scpf + 1
             end do

             sites(s)%demotion_rate(i_scls)  = rio_demorate_sisc(io_idx_si_sc)
             sites(s)%promotion_rate(i_scls) = rio_promrate_sisc(io_idx_si_sc)
                
             io_idx_si_sc = io_idx_si_sc + 1
          end do
         

          sites(s)%term_carbonflux_canopy   = rio_termcflux_cano_si(io_idx_si)
          sites(s)%term_carbonflux_ustory   = rio_termcflux_usto_si(io_idx_si)
          sites(s)%demotion_carbonflux      = rio_democflux_si(io_idx_si)
          sites(s)%promotion_carbonflux     = rio_promcflux_si(io_idx_si)
          sites(s)%imort_carbonflux         = rio_imortcflux_si(io_idx_si)
          sites(s)%fmort_carbonflux_canopy  = rio_fmortcflux_cano_si(io_idx_si)
          sites(s)%fmort_carbonflux_ustory  = rio_fmortcflux_usto_si(io_idx_si)

          sites(s)%old_stock      = rio_old_stock_si(io_idx_si)
          
          ! Site level phenology status flags

          sites(s)%cstatus        = rio_cd_status_si(io_idx_si)
          sites(s)%dstatus        = rio_dd_status_si(io_idx_si)
          sites(s)%nchilldays     = rio_nchill_days_si(io_idx_si)
          sites(s)%ncolddays      = rio_ncold_days_si(io_idx_si)
          sites(s)%cleafondate    = rio_leafondate_si(io_idx_si)
          sites(s)%cleafoffdate   = rio_leafoffdate_si(io_idx_si)
          sites(s)%dleafondate    = rio_dleafondate_si(io_idx_si)
          sites(s)%dleafoffdate   = rio_dleafoffdate_si(io_idx_si)
          sites(s)%acc_NI         = rio_acc_ni_si(io_idx_si)
          sites(s)%grow_deg_days  = rio_gdd_si(io_idx_si)

          ! Carbon Balance and Checks
          sites(s)%nep_timeintegrated   = rio_nep_timeintegrated_si(io_idx_si)
          sites(s)%npp_timeintegrated   = rio_npp_timeintegrated_si(io_idx_si)
          sites(s)%hr_timeintegrated    = rio_hr_timeintegrated_si(io_idx_si)
          sites(s)%totecosysc_old       = rio_totecosysc_old_si(io_idx_si)
          sites(s)%totfatesc_old        = rio_totfatesc_old_si(io_idx_si)
          sites(s)%totbgcc_old          = rio_totbgcc_old_si(io_idx_si)
          sites(s)%cbal_err_fates       = rio_cbal_err_fates_si(io_idx_si)
          sites(s)%cbal_err_bgc         = rio_cbal_err_bgc_si(io_idx_si)
          sites(s)%cbal_err_tot         = rio_cbal_err_tot_si(io_idx_si)
          sites(s)%fates_to_bgc_this_ts = rio_fates_to_bgc_this_ts_si(io_idx_si)
          sites(s)%fates_to_bgc_last_ts = rio_fates_to_bgc_last_ts_si(io_idx_si)
          sites(s)%tot_seed_rain_flux   = rio_seedrainflux_si(io_idx_si)
          sites(s)%resources_management%trunk_product_site = rio_trunk_product_si(io_idx_si)

       end do

       if ( debug ) then
          write(fates_log(),*) 'CVTL total cohorts ',totalCohorts
       end if
       
     end associate
   end subroutine get_restart_vectors
   
   ! ====================================================================================

   subroutine update_3dpatch_radiation(this, nsites, sites, bc_out)

     ! -------------------------------------------------------------------------
     ! This subroutine populates output boundary conditions related to radiation
     ! called upon restart reads.
     ! -------------------------------------------------------------------------

     use EDTypesMod, only            : ed_site_type
     use EDTypesMod, only            : ed_patch_type
     use EDSurfaceRadiationMod, only : PatchNormanRadiation
     use FatesInterfaceMod, only     : hlm_numSWb

     ! !ARGUMENTS:
     class(fates_restart_interface_type) , intent(inout) :: this
     integer                     , intent(in)            :: nsites
     type(ed_site_type)          , intent(inout), target :: sites(nsites)
     type(bc_out_type)           , intent(inout)         :: bc_out(nsites)

     ! locals
     ! ----------------------------------------------------------------------------------
     type(ed_patch_type),pointer  :: currentPatch  ! current patch
     integer                      :: s             ! site counter
     integer                      :: ib            ! radiation band counter
     integer                      :: ifp           ! patch counter

     do s = 1, nsites
        
        ifp = 0
        currentpatch => sites(s)%oldest_patch
        do while (associated(currentpatch))  
           ifp = ifp+1
           
           currentPatch%f_sun      (:,:,:) = 0._r8
           currentPatch%fabd_sun_z (:,:,:) = 0._r8
           currentPatch%fabd_sha_z (:,:,:) = 0._r8
           currentPatch%fabi_sun_z (:,:,:) = 0._r8
           currentPatch%fabi_sha_z (:,:,:) = 0._r8
           currentPatch%fabd       (:)     = 0._r8
           currentPatch%fabi       (:)     = 0._r8

           ! zero diagnostic radiation profiles
           currentPatch%nrmlzd_parprof_pft_dir_z(:,:,:,:) = 0._r8
           currentPatch%nrmlzd_parprof_pft_dif_z(:,:,:,:) = 0._r8
           currentPatch%nrmlzd_parprof_dir_z(:,:,:)       = 0._r8
           currentPatch%nrmlzd_parprof_dif_z(:,:,:)       = 0._r8
           
           ! -----------------------------------------------------------
           ! When calling norman radiation from the short-timestep
           ! we are passing in boundary conditions to set the following
           ! variables:
           ! currentPatch%solar_zenith_flag     (is there daylight?)
           ! currentPatch%solar_zenith_angle    (what is the value?)
           ! -----------------------------------------------------------
           
           if(currentPatch%solar_zenith_flag)then
              
              bc_out(s)%albd_parb(ifp,:) = 0._r8  ! output HLM
              bc_out(s)%albi_parb(ifp,:) = 0._r8  ! output HLM
              bc_out(s)%fabi_parb(ifp,:) = 0._r8  ! output HLM
              bc_out(s)%fabd_parb(ifp,:) = 0._r8  ! output HLM
              bc_out(s)%ftdd_parb(ifp,:) = 1._r8  ! output HLM
              bc_out(s)%ftid_parb(ifp,:) = 1._r8  ! output HLM
              bc_out(s)%ftii_parb(ifp,:) = 1._r8  ! output HLM
                 
              if (maxval(currentPatch%nrad(1,:))==0)then
                 !there are no leaf layers in this patch. it is effectively bare ground. 
                 ! no radiation is absorbed  
                 bc_out(s)%fabd_parb(ifp,:) = 0.0_r8
                 bc_out(s)%fabi_parb(ifp,:) = 0.0_r8
                 do ib = 1,hlm_numSWb

                    ! REQUIRES A FIX HERE albd vs albi

                    bc_out(s)%albd_parb(ifp,ib) = currentPatch%gnd_alb_dir(ib)
                    bc_out(s)%albd_parb(ifp,ib) = currentPatch%gnd_alb_dif(ib)
                    bc_out(s)%ftdd_parb(ifp,ib)= 1.0_r8
                    bc_out(s)%ftid_parb(ifp,ib)= 1.0_r8
                    bc_out(s)%ftii_parb(ifp,ib)= 1.0_r8
                 enddo
              else
                 
                 call PatchNormanRadiation (currentPatch, &
                      bc_out(s)%albd_parb(ifp,:), &
                      bc_out(s)%albi_parb(ifp,:), &
                      bc_out(s)%fabd_parb(ifp,:), &
                      bc_out(s)%fabi_parb(ifp,:), &
                      bc_out(s)%ftdd_parb(ifp,:), &
                      bc_out(s)%ftid_parb(ifp,:), &
                      bc_out(s)%ftii_parb(ifp,:))
              
              endif ! is there vegetation? 
              
           end if    ! if the vegetation and zenith filter is active
     

           currentPatch => currentPatch%younger
        end do       ! Loop linked-list patches
     enddo           ! Loop Sites
     
     return
   end subroutine update_3dpatch_radiation


 end module FatesRestartInterfaceMod<|MERGE_RESOLUTION|>--- conflicted
+++ resolved
@@ -66,12 +66,12 @@
   
   
   ! Indices to the restart variable object
-<<<<<<< HEAD
   integer :: ir_npatch_si 
   integer :: ir_oldstock_si
   integer :: ir_cd_status_si
   integer :: ir_dd_status_si
   integer :: ir_nchill_days_si
+  integer :: ir_ncold_days_si
   integer :: ir_leafondate_si
   integer :: ir_leafoffdate_si
   integer :: ir_dleafondate_si
@@ -113,55 +113,6 @@
   integer :: ir_hmort_co
   integer :: ir_cmort_co
   integer :: ir_frmort_co
-=======
-  integer, private :: ir_npatch_si 
-  integer, private :: ir_oldstock_si
-  integer, private :: ir_cd_status_si
-  integer, private :: ir_dd_status_si
-  integer, private :: ir_nchill_days_si
-  integer, private :: ir_ncold_days_si
-  integer, private :: ir_leafondate_si
-  integer, private :: ir_leafoffdate_si
-  integer, private :: ir_dleafondate_si
-  integer, private :: ir_dleafoffdate_si
-  integer, private :: ir_acc_ni_si
-  integer, private :: ir_gdd_si
-  integer, private :: ir_nep_timeintegrated_si
-  integer, private :: ir_npp_timeintegrated_si
-  integer, private :: ir_hr_timeintegrated_si
-  integer, private :: ir_cbal_error_fates_si
-  integer, private :: ir_cbal_error_bgc_si
-  integer, private :: ir_cbal_error_total_si
-  integer, private :: ir_totecosysc_old_si
-  integer, private :: ir_totfatesc_old_si
-  integer, private :: ir_totbgcc_old_si
-  integer, private :: ir_fates_to_bgc_this_ts_si
-  integer, private :: ir_fates_to_bgc_last_ts_si
-  integer, private :: ir_seedrainflux_si
-  integer, private :: ir_trunk_product_si
-  integer, private :: ir_ncohort_pa
-
-  integer, private :: ir_canopy_layer_co
-  integer, private :: ir_canopy_layer_yesterday_co
-  integer, private :: ir_canopy_trim_co
-  integer, private :: ir_size_class_lasttimestep_co
-  integer, private :: ir_dbh_co
-  integer, private :: ir_g_sb_laweight_co
-  integer, private :: ir_height_co
-  integer, private :: ir_laimemory_co
-  integer, private :: ir_nplant_co
-  integer, private :: ir_gpp_acc_co
-  integer, private :: ir_npp_acc_co
-  integer, private :: ir_resp_acc_co
-  integer, private :: ir_gpp_acc_hold_co
-  integer, private :: ir_npp_acc_hold_co
-  integer, private :: ir_resp_acc_hold_co
-
-  integer, private :: ir_bmort_co
-  integer, private :: ir_hmort_co
-  integer, private :: ir_cmort_co
-  integer, private :: ir_frmort_co
->>>>>>> d2f09078
 
    !Logging
   integer :: ir_lmort_direct_co
@@ -197,8 +148,8 @@
 
   ! Site level
 
-<<<<<<< HEAD
   integer :: ir_watermem_siwm
+  integer :: ir_vegtempmem_sitm
   integer :: ir_seed_bank_sift
   integer :: ir_spread_si
   integer :: ir_recrate_sift
@@ -221,34 +172,6 @@
   integer :: ir_fmortcflux_usto_si
 
   integer :: ir_prt_base     ! Base index for all PRT variables
-=======
-  integer, private :: ir_watermem_siwm
-  integer, private :: ir_vegtempmem_sitm
-  integer, private :: ir_seed_bank_sift
-  integer, private :: ir_spread_si
-  integer, private :: ir_recrate_sift
-  integer, private :: ir_fmortrate_cano_siscpf
-  integer, private :: ir_fmortrate_usto_siscpf
-  integer, private :: ir_imortrate_siscpf
-  integer, private :: ir_fmortrate_crown_siscpf
-  integer, private :: ir_fmortrate_cambi_siscpf
-  integer, private :: ir_termnindiv_cano_siscpf
-  integer, private :: ir_termnindiv_usto_siscpf
-  integer, private :: ir_growflx_fusion_siscpf
-  integer, private :: ir_demorate_sisc
-  integer, private :: ir_promrate_sisc
-  integer, private :: ir_termcflux_cano_si
-  integer, private :: ir_termcflux_usto_si
-  integer, private :: ir_democflux_si
-  integer, private :: ir_promcflux_si
-  integer, private :: ir_imortcflux_si
-  integer, private :: ir_fmortcflux_cano_si
-  integer, private :: ir_fmortcflux_usto_si
-
-
-
-  integer, private :: ir_prt_base     ! Base index for all PRT variables
->>>>>>> d2f09078
 
   ! Hydraulic indices
   integer :: ir_hydro_th_ag_covec
