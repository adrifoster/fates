module FatesRestartInterfaceMod


<<<<<<< HEAD
  use FatesConstantsMod,       only : r8 => fates_r8
  use FatesConstantsMod,       only : fates_avg_flag_length
  use FatesConstantsMod,       only : fates_short_string_length
  use FatesConstantsMod,       only : fates_long_string_length
  use FatesConstantsMod,       only : itrue
  use FatesConstantsMod,       only : ifalse
  use FatesConstantsMod,       only : fates_unset_r8, fates_unset_int
  use FatesConstantsMod,       only : primaryland
  use FatesConstantsMod,       only : nearzero
=======
  use FatesConstantsMod, only : r8 => fates_r8
  use FatesConstantsMod, only : fates_avg_flag_length
  use FatesConstantsMod, only : fates_short_string_length
  use FatesConstantsMod, only : fates_long_string_length
  use FatesConstantsMod, only : itrue
  use FatesConstantsMod, only : ifalse
  use FatesConstantsMod, only : fates_unset_r8, fates_unset_int
  use FatesConstantsMod, only : primaryforest
  use FatesConstantsMod, only : nearzero
  use FatesConstantsMod, only : default_regeneration
  use FatesConstantsMod, only : TRS_regeneration
>>>>>>> 3fcc9fca
  use FatesGlobals,            only : fates_log
  use FatesGlobals,            only : endrun => fates_endrun
  use FatesIODimensionsMod,    only : fates_io_dimension_type
  use FatesIOVariableKindMod,  only : fates_io_variable_kind_type
  use FatesRestartVariableMod, only : fates_restart_variable_type
  use FatesInterfaceTypesMod,       only : nlevcoage
  use FatesInterfaceTypesMod,       only : bc_in_type
  use FatesInterfaceTypesMod,       only : bc_out_type
  use FatesInterfaceTypesMod,       only : hlm_use_planthydro
  use FatesInterfaceTypesMod,       only : hlm_parteh_mode
  use FatesInterfaceTypesMod,       only : hlm_use_sp
  use FatesInterfaceTypesMod,       only : hlm_use_nocomp, hlm_use_fixed_biogeog
  use FatesInterfaceTypesMod,       only : fates_maxElementsPerSite
  use FatesInterfaceTypesMod, only : hlm_use_tree_damage
  use EDCohortDynamicsMod,     only : UpdateCohortBioPhysRates
  use FatesHydraulicsMemMod,   only : nshell
  use FatesHydraulicsMemMod,   only : n_hypool_ag
  use FatesHydraulicsMemMod,   only : n_hypool_troot
  use FatesHydraulicsMemMod,   only : nlevsoi_hyd_max
  use FatesPlantHydraulicsMod, only : UpdatePlantPsiFTCFromTheta
  use PRTGenericMod,           only : prt_global
  use PRTGenericMod,           only : prt_cnp_flex_allom_hyp
  use EDCohortDynamicsMod,     only : nan_cohort
  use EDCohortDynamicsMod,     only : zero_cohort
  use EDCohortDynamicsMod,     only : InitPRTObject
  use EDCohortDynamicsMod,     only : InitPRTBoundaryConditions
  use FatesPlantHydraulicsMod, only : InitHydrCohort
  use FatesInterfaceTypesMod,       only : nlevsclass
  use FatesInterfaceTypesMod,  only : nlevdamage
  use FatesLitterMod,          only : litter_type
  use FatesLitterMod,          only : ncwd
  use FatesLitterMod,          only : ndcmpy
  use EDTypesMod,              only : nfsc, nlevleaf, area
  use PRTGenericMod,           only : prt_global
  use PRTGenericMod,           only : num_elements
  use FatesRunningMeanMod,     only : rmean_type
  use FatesRunningMeanMod,     only : ema_lpa
  use EDParamsMod,             only : regeneration_model
  
  ! CIME GLOBALS
  use shr_log_mod       , only : errMsg => shr_log_errMsg


  implicit none
  private ! Modules are private by default

  ! ------------------------------------------------------------
  ! A note on variable naming conventions.
  ! Many variables in this restart IO portion of the code will
  ! follow the conventions:
  !
  ! <use_case>_<description>_<dimension>
  !
  ! For instance we use an index for restart variable "ir_"
  ! to point the object that contains the number of patches per
  ! site "npatch" and this value is relevant to all sites "si"
  ! thus:   ir_npatch_si
  !
  ! We also use associations to the data arrays of restart IO
  ! variables "rio", for example the leaf litter "leaf_litter"
  ! is retrieved for every patch and every functional type "paft"
  ! thus: rio_leaf_litter_paft
  !
  ! si: site dimension
  ! pa: patch dimension
  ! co: cohort dimension
  ! ft: functional type dimension
  ! cl: canopy layer dimension (upper, lower, etc)
  ! ls: layer sublayer dimension (fine discretization of upper,lower)
  ! wm: the number of memory slots for water (currently 10)
  ! -------------------------------------------------------------


  ! Indices to the restart variable object

  integer :: ir_npatch_si
  integer :: ir_cd_status_si
  integer :: ir_nchill_days_si
  integer :: ir_ncold_days_si
  integer :: ir_cleafondate_si
  integer :: ir_cleafoffdate_si
  integer :: ir_cndaysleafon_si
  integer :: ir_cndaysleafoff_si
  integer :: ir_phenmodeldate_si
  integer :: ir_acc_ni_si
  integer :: ir_gdd_si
  integer :: ir_snow_depth_si
  integer :: ir_trunk_product_si
  integer :: ir_ncohort_pa
  integer :: ir_canopy_layer_co
  integer :: ir_canopy_layer_yesterday_co
  integer :: ir_crowndamage_co
  integer :: ir_canopy_trim_co
  integer :: ir_l2fr_co

  integer :: ir_cx_int_co
  integer :: ir_emadcxdt_co
  integer :: ir_cx0_co
  integer :: ir_cnplimiter_co
  integer :: ir_daily_nh4_uptake_co
  integer :: ir_daily_no3_uptake_co
  integer :: ir_daily_n_fixation_co
  integer :: ir_daily_p_uptake_co
  integer :: ir_daily_n_demand_co
  integer :: ir_daily_p_demand_co
  
  integer :: ir_size_class_lasttimestep_co
  integer :: ir_dbh_co
  integer :: ir_coage_co
  integer :: ir_g_sb_laweight_co
  integer :: ir_height_co
  integer :: ir_nplant_co
  integer :: ir_gpp_acc_co
  integer :: ir_npp_acc_co
  integer :: ir_resp_acc_co
  integer :: ir_gpp_acc_hold_co
  integer :: ir_npp_acc_hold_co
  integer :: ir_resp_acc_hold_co
  integer :: ir_resp_excess_co
  integer :: ir_bmort_co
  integer :: ir_hmort_co
  integer :: ir_cmort_co
  integer :: ir_frmort_co
  integer :: ir_smort_co
  integer :: ir_asmort_co
  integer :: ir_dgmort_co
  integer :: ir_c_area_co
  integer :: ir_treelai_co
  integer :: ir_treesai_co
  integer :: ir_canopy_layer_tlai_pa



  !Logging
  integer :: ir_lmort_direct_co
  integer :: ir_lmort_collateral_co
  integer :: ir_lmort_infra_co

  ! Radiation
  integer :: ir_fcansno_pa
  integer :: ir_solar_zenith_flag_pa
  integer :: ir_solar_zenith_angle_pa
  integer :: ir_gnd_alb_dif_pasb
  integer :: ir_gnd_alb_dir_pasb

  ! Running Means
  integer :: ir_tveg24_pa
  integer :: ir_tveglpa_pa
  integer :: ir_seedling_layer_par24_pa
  integer :: ir_sdlng_emerg_smp_pa
  integer :: ir_sdlng_mort_par_pa
  integer :: ir_sdlng2sap_par_pa
  integer :: ir_sdlng_mdd_pa
  integer :: ir_tveglongterm_pa

  !  (Keeping as an example)
  !!integer :: ir_tveglpa_co
  


  integer :: ir_ddbhdt_co
  integer :: ir_resp_tstep_co
  integer :: ir_pft_co
  integer :: ir_status_co
  integer :: ir_efleaf_co
  integer :: ir_effnrt_co
  integer :: ir_efstem_co
  integer :: ir_isnew_co

  ! Litter
  integer :: ir_agcwd_litt
  integer :: ir_bgcwd_litt
  integer :: ir_leaf_litt
  integer :: ir_fnrt_litt
  integer :: ir_seed_litt
  integer :: ir_seedgerm_litt
  integer :: ir_seed_decay_litt
  integer :: ir_seedgerm_decay_litt
  integer :: ir_seed_prod_co
  integer :: ir_livegrass_pa
  integer :: ir_age_pa
  integer :: ir_area_pa
  integer :: ir_agesinceanthrodist_pa
  integer :: ir_patchdistturbcat_pa
  integer :: ir_nocomp_pft_label_pa

  ! Litter Fluxes (needed to restart
  ! with nutrient dynamics on, restarting
  ! mid-day
  integer :: ir_agcwd_frag_litt
  integer :: ir_bgcwd_frag_litt
  integer :: ir_lfines_frag_litt
  integer :: ir_rfines_frag_litt

  integer :: ir_scorch_ht_pa_pft
  integer :: ir_litter_moisture_pa_nfsc

  ! Site level
  integer :: ir_dd_status_sift
  integer :: ir_dleafondate_sift
  integer :: ir_dleafoffdate_sift
  integer :: ir_dndaysleafon_sift
  integer :: ir_dndaysleafoff_sift
  integer :: ir_elong_factor_sift
  integer :: ir_liqvolmem_siwmft
  integer :: ir_smpmem_siwmft
  integer :: ir_recl2fr_sipfcl
  integer :: ir_vegtempmem_sitm
  integer :: ir_seed_bank_sift
  integer :: ir_spread_si
  integer :: ir_recrate_sift
  integer :: ir_use_this_pft_sift
  integer :: ir_area_pft_sift
  integer :: ir_fmortrate_cano_siscpf
  integer :: ir_fmortrate_usto_siscpf
  integer :: ir_imortrate_siscpf
  integer :: ir_fmortrate_crown_siscpf
  integer :: ir_fmortrate_cambi_siscpf
  integer :: ir_termnindiv_cano_siscpf
  integer :: ir_termnindiv_usto_siscpf
  integer :: ir_growflx_fusion_siscpf
  integer :: ir_demorate_sisc
  integer :: ir_promrate_sisc
  integer :: ir_termcarea_cano_si
  integer :: ir_termcarea_usto_si

  integer :: ir_imortcarea_si
  integer :: ir_fmortcarea_cano_si
  integer :: ir_fmortcarea_usto_si
  integer :: ir_termcflux_cano_sipft
  integer :: ir_termcflux_usto_sipft
  integer :: ir_democflux_si
  integer :: ir_promcflux_si
  integer :: ir_imortcflux_sipft
  integer :: ir_fmortcflux_cano_sipft
  integer :: ir_fmortcflux_usto_sipft
  integer :: ir_abg_term_flux_siscpf
  integer :: ir_abg_imort_flux_siscpf
  integer :: ir_abg_fmort_flux_siscpf

  integer :: ir_cwdagin_flxdg
  integer :: ir_cwdbgin_flxdg
  integer :: ir_leaflittin_flxdg
  integer :: ir_rootlittin_flxdg
  integer :: ir_oldstock_mbal
  integer :: ir_errfates_mbal
  integer :: ir_woodprod_mbal
  integer :: ir_prt_base     ! Base index for all PRT variables

  ! Damage x damage or damage x size
  integer :: ir_imortrate_sicdpf
  integer :: ir_termnindiv_cano_sicdpf
  integer :: ir_termnindiv_usto_sicdpf
  integer :: ir_fmortrate_cano_sicdpf
  integer :: ir_fmortrate_usto_sicdpf
  integer :: ir_imortcflux_sicdsc
  integer :: ir_termcflux_cano_sicdsc
  integer :: ir_termcflux_usto_sicdsc
  integer :: ir_fmortcflux_cano_sicdsc
  integer :: ir_fmortcflux_usto_sicdsc
  integer :: ir_crownarea_cano_si
  integer :: ir_crownarea_usto_si
  integer :: ir_emanpp_si
  

  ! Hydraulic indices
  integer :: ir_hydro_th_ag_covec
  integer :: ir_hydro_th_troot
  integer :: ir_hydro_th_aroot_covec
  integer :: ir_hydro_liqvol_shell_si
  integer :: ir_hydro_recruit_si
  integer :: ir_hydro_dead_si
  integer :: ir_hydro_growturn_err_si
  integer :: ir_hydro_hydro_err_si
  integer :: ir_hydro_errh2o

  ! The number of variable dim/kind types we have defined (static)
  integer, parameter, public :: fates_restart_num_dimensions = 2   !(cohort,column)
  integer, parameter, public :: fates_restart_num_dim_kinds = 4    !(cohort-int,cohort-r8,site-int,site-r8)

  ! integer constants for storing logical data
  integer, parameter, public :: old_cohort = 0
  integer, parameter, public :: new_cohort = 1

  real(r8), parameter, public :: flushinvalid = -9999.0
  real(r8), parameter, public :: flushzero = 0.0
  real(r8), parameter, public :: flushone  = 1.0

  ! Local debug flag
  logical, parameter, public :: debug=.false.

  character(len=*), parameter :: sourcefile = &
       __FILE__

  ! This structure is allocated by thread, and must be calculated after the FATES
  ! sites are allocated, and their mapping to the HLM is identified.  This structure
  ! is not combined with iovar_bounds, because that one is multi-instanced.  This
  ! structure is used more during the update phase, wherease _bounds is used
  ! more for things like flushing
  type, public :: restart_map_type
     integer, allocatable :: site_index(:)   ! maps site indexes to the HIO site position
     integer, allocatable :: cohort1_index(:) ! maps site index to the HIO cohort 1st position
  end type restart_map_type



  type, public :: fates_restart_interface_type

     type(fates_restart_variable_type),allocatable :: rvars(:)
     integer,private :: num_restart_vars_

     ! Instanteate one registry of the different dimension/kinds (dk)
     ! All output variables will have a pointer to one of these dk's
     type(fates_io_variable_kind_type) :: dim_kinds(fates_restart_num_dim_kinds)

     ! This is a structure that explains where FATES patch boundaries
     ! on each thread point to in the host IO array, this structure is
     ! allocated by number of threads. This could be dynamically
     ! allocated, but is unlikely to change...?
     ! Note: history io also instanteates fates_io_dimension_type
     type(fates_io_dimension_type) :: dim_bounds(fates_restart_num_dimensions)

     type(restart_map_type), pointer :: restart_map(:)

     integer, private :: cohort_index_, column_index_

   contains

     ! public functions
     procedure :: Init
     procedure :: SetThreadBoundsEach
     procedure :: assemble_restart_output_types
     procedure :: initialize_restart_vars
     procedure :: num_restart_vars
     procedure :: column_index
     procedure :: cohort_index
     procedure :: set_restart_vectors
     procedure :: create_patchcohort_structure
     procedure :: get_restart_vectors
     procedure :: update_3dpatch_radiation

     ! private work functions
     procedure, private :: init_dim_kinds_maps
     procedure, private :: set_dim_indices
     procedure, private :: set_cohort_index
     procedure, private :: set_column_index
     procedure, private :: flush_rvars
     procedure, private :: define_restart_vars
     procedure, private :: set_restart_var
     procedure, private :: DefinePRTRestartVars
     procedure, private :: GetCohortRealVector
     procedure, private :: SetCohortRealVector
     procedure, private :: RegisterCohortVector
     procedure, private :: DefineRMeanRestartVar
     procedure, private :: GetRMeanRestartVar
     procedure, private :: SetRMeanRestartVar
  end type fates_restart_interface_type




contains

  ! =====================================================================================

  subroutine Init(this, num_threads, fates_bounds)

    use FatesIODimensionsMod, only : fates_bounds_type, column, cohort

    implicit none

    class(fates_restart_interface_type), intent(inout) :: this
    integer, intent(in) :: num_threads
    type(fates_bounds_type), intent(in) :: fates_bounds

    integer :: dim_count = 0

    dim_count = dim_count + 1
    call this%set_cohort_index(dim_count)
    call this%dim_bounds(dim_count)%Init(cohort, num_threads, &
         fates_bounds%cohort_begin, fates_bounds%cohort_end)

    dim_count = dim_count + 1
    call this%set_column_index(dim_count)
    call this%dim_bounds(dim_count)%Init(column, num_threads, &
         fates_bounds%column_begin, fates_bounds%column_end)

    ! FIXME(bja, 2016-10) assert(dim_count == FatesIOdimensionsmod::num_dimension_types)

    ! Allocate the mapping between FATES indices and the IO indices
    allocate(this%restart_map(num_threads))

  end subroutine Init

  ! ======================================================================

  subroutine SetThreadBoundsEach(this, thread_index, thread_bounds)

    use FatesIODimensionsMod, only : fates_bounds_type

    implicit none

    class(fates_restart_interface_type), intent(inout) :: this

    integer, intent(in) :: thread_index
    type(fates_bounds_type), intent(in) :: thread_bounds

    integer :: index

    index = this%cohort_index()
    call this%dim_bounds(index)%SetThreadBounds(thread_index, &
         thread_bounds%cohort_begin, thread_bounds%cohort_end)

    index = this%column_index()
    call this%dim_bounds(index)%SetThreadBounds(thread_index, &
         thread_bounds%column_begin, thread_bounds%column_end)

  end subroutine SetThreadBoundsEach

  ! ===================================================================================

  subroutine assemble_restart_output_types(this)

    use FatesIOVariableKindMod, only : site_r8, site_int, cohort_r8, cohort_int

    implicit none

    class(fates_restart_interface_type), intent(inout) :: this

    call this%init_dim_kinds_maps()

    call this%set_dim_indices(cohort_r8, 1, this%cohort_index())
    call this%set_dim_indices(cohort_int, 1, this%cohort_index())

    call this%set_dim_indices(site_r8, 1, this%column_index())
    call this%set_dim_indices(site_int, 1, this%column_index())

  end subroutine assemble_restart_output_types

 ! ===================================================================================

  subroutine set_dim_indices(this, dk_name, idim, dim_index)

    use FatesIOVariableKindMod , only : iotype_index

    implicit none

    ! arguments
    class(fates_restart_interface_type), intent(inout) :: this
    character(len=*), intent(in)     :: dk_name
    integer, intent(in)              :: idim  ! dimension index
    integer, intent(in) :: dim_index


    ! local
    integer :: ityp

    ityp = iotype_index(trim(dk_name), fates_restart_num_dim_kinds, this%dim_kinds)

    ! First check to see if the dimension is allocated
    if (this%dim_kinds(ityp)%ndims < idim) then
       write(fates_log(), *) 'Trying to define dimension size to a dim-type structure'
       write(fates_log(), *) 'but the dimension index does not exist'
       write(fates_log(), *) 'type: ',dk_name,' ndims: ',this%dim_kinds(ityp)%ndims,' input dim:',idim
       call endrun(msg=errMsg(sourcefile, __LINE__))
    end if

    if (idim == 1) then
       this%dim_kinds(ityp)%dim1_index = dim_index
    else if (idim == 2) then
       this%dim_kinds(ityp)%dim2_index = dim_index
    end if

    ! With the map, we can set the dimension size
    this%dim_kinds(ityp)%dimsize(idim) = this%dim_bounds(dim_index)%upper_bound - &
         this%dim_bounds(dim_index)%lower_bound + 1

 end subroutine set_dim_indices


  ! =======================================================================

  subroutine set_cohort_index(this, index)
    implicit none
    class(fates_restart_interface_type), intent(inout) :: this
    integer, intent(in) :: index
    this%cohort_index_ = index
  end subroutine set_cohort_index

  integer function cohort_index(this)
    implicit none
    class(fates_restart_interface_type), intent(in) :: this
    cohort_index = this%cohort_index_
  end function cohort_index

  ! =======================================================================

  subroutine set_column_index(this, index)
    implicit none
    class(fates_restart_interface_type), intent(inout) :: this
    integer, intent(in) :: index
    this%column_index_ = index
  end subroutine set_column_index

  integer function column_index(this)
    implicit none
    class(fates_restart_interface_type), intent(in) :: this
    column_index = this%column_index_
 end function column_index

 ! =======================================================================

 subroutine init_dim_kinds_maps(this)

    ! ----------------------------------------------------------------------------------
    ! This subroutine simply initializes the structures that define the different
    ! array and type formats for different IO variables
    !
    ! CO_R8   : 1D cohort scale 8-byte reals
    ! SI_R8   : 1D site scale 8-byte reals
    ! CO_INT  : 1D cohort scale integers
    ! SI_INT  : 1D site scale integers
    !
    ! The allocation on the structures is not dynamic and should only add up to the
    ! number of entries listed here.
    !
    ! ----------------------------------------------------------------------------------
    use FatesIOVariableKindMod, only : site_r8, site_int, cohort_r8, cohort_int

    implicit none

    ! Arguments
    class(fates_restart_interface_type), intent(inout) :: this

    integer :: index

    ! 1d cohort r8
    index = 1
    call this%dim_kinds(index)%Init(cohort_r8, 1)

    ! 1d Site r8
    index = index + 1
    call this%dim_kinds(index)%Init(site_r8, 1)

    ! cohort int
    index = index + 1
    call this%dim_kinds(index)%Init(cohort_int, 1)

    ! site int
    index = index + 1
    call this%dim_kinds(index)%Init(site_int, 1)

    ! FIXME(bja, 2016-10) assert(index == fates_num_dim_kinds)
  end subroutine init_dim_kinds_maps


  ! ====================================================================================

  integer function num_restart_vars(this)

    implicit none

    class(fates_restart_interface_type), intent(in) :: this

    num_restart_vars = this%num_restart_vars_

  end function num_restart_vars

  ! ====================================================================================

  subroutine initialize_restart_vars(this)

    implicit none

    class(fates_restart_interface_type), intent(inout) :: this

   ! Determine how many of the restart IO variables registered in FATES
   ! are going to be allocated
   call this%define_restart_vars(initialize_variables=.false.)

   ! Allocate the list of restart output variable objects
   allocate(this%rvars(this%num_restart_vars()))

   ! construct the object that defines all of the IO variables
   call this%define_restart_vars(initialize_variables=.true.)

 end subroutine initialize_restart_vars

  ! ======================================================================================

 subroutine flush_rvars(this,nc)

   class(fates_restart_interface_type)        :: this
   integer,intent(in)                         :: nc

   integer                                   :: ivar
   type(fates_restart_variable_type),pointer :: rvar
   integer                      :: lb1,ub1,lb2,ub2

   do ivar=1,ubound(this%rvars,1)
      associate( rvar => this%rvars(ivar) )
        call rvar%Flush(nc, this%dim_bounds, this%dim_kinds)
      end associate
   end do

 end subroutine flush_rvars



 ! ====================================================================================

 subroutine define_restart_vars(this, initialize_variables)

    ! ---------------------------------------------------------------------------------
    !
    !                    REGISTRY OF RESTART OUTPUT VARIABLES
    !
    ! Please add any restart variables to this registry. This registry will handle
    ! all variables that can make use of 1D column dimensioned or 1D cohort dimensioned
    ! variables.  Note that restarts are only using 1D vectors in ALM and CLM.  If you
    ! have a multi-dimensional variable that is below the cohort scale, then pack
    ! that variable into a cohort-sized output array by giving it a vtype "cohort_r8"
    ! or "cohort_int".
    !
    ! Unlike history variables, restarts flush to zero.
    ! ---------------------------------------------------------------------------------

    use FatesIOVariableKindMod, only : site_r8, site_int, cohort_int, cohort_r8
    implicit none

    class(fates_restart_interface_type), intent(inout) :: this
    logical, intent(in) :: initialize_variables  ! are we 'count'ing or 'initializ'ing?
    integer :: ivar


    ivar=0

    ! -----------------------------------------------------------------------------------
    ! Site level variables
    ! -----------------------------------------------------------------------------------

    call this%set_restart_var(vname='fates_PatchesPerSite', vtype=site_int, &
         long_name='Total number of FATES patches per column', units='none', flushval = flushinvalid, &
          hlms='CLM:ALM', initialize=initialize_variables, ivar=ivar, index = ir_npatch_si )

    call this%set_restart_var(vname='fates_cold_dec_status', vtype=site_int, &
         long_name='status flag for cold deciduous plants', units='unitless', flushval = flushinvalid, &
         hlms='CLM:ALM', initialize=initialize_variables, ivar=ivar, index = ir_cd_status_si )

    call this%set_restart_var(vname='fates_chilling_days', vtype=site_int, &
         long_name='chilling day counter', units='unitless', flushval = flushinvalid, &
         hlms='CLM:ALM', initialize=initialize_variables, ivar=ivar, index = ir_nchill_days_si )

    call this%set_restart_var(vname='fates_cold_days', vtype=site_int, &
         long_name='cold day counter', units='unitless', flushval = flushinvalid, &
         hlms='CLM:ALM', initialize=initialize_variables, ivar=ivar, index = ir_ncold_days_si )

    call this%set_restart_var(vname='fates_cold_leafondate', vtype=site_int, &
         long_name='the model day of last cold leaf on', units='absolute integer day', flushval = flushinvalid, &
         hlms='CLM:ALM', initialize=initialize_variables, ivar=ivar, index = ir_cleafondate_si )

    call this%set_restart_var(vname='fates_cold_leafoffdate', vtype=site_int, &
         long_name='the model day last cold leaf off', units='absolute integer day', flushval = flushinvalid, &
         hlms='CLM:ALM', initialize=initialize_variables, ivar=ivar, index = ir_cleafoffdate_si )

    call this%set_restart_var(vname='fates_cold_ndaysleafon', vtype=site_int, &
         long_name='number of days since leaf on (cold deciduous)', units='days', flushval = flushinvalid, &
         hlms='CLM:ALM', initialize=initialize_variables, ivar=ivar, index = ir_cndaysleafon_si )

    call this%set_restart_var(vname='fates_cold_ndaysleafoff', vtype=site_int, &
         long_name='number of days since leaf off (cold deciduous)', units='days', flushval = flushinvalid, &
         hlms='CLM:ALM', initialize=initialize_variables, ivar=ivar, index = ir_cndaysleafoff_si )

    call this%set_restart_var(vname='fates_phen_model_date', vtype=site_int, &
         long_name='integer model day used for phen timing', units='absolute integer day', flushval = flushinvalid, &
         hlms='CLM:ALM', initialize=initialize_variables, ivar=ivar, index = ir_phenmodeldate_si )

    call this%set_restart_var(vname='fates_acc_nesterov_id', vtype=site_r8, &
         long_name='a nesterov index accumulator', units='unitless', flushval = flushzero, &
         hlms='CLM:ALM', initialize=initialize_variables, ivar=ivar, index = ir_acc_ni_si )

    call this%set_restart_var(vname='fates_gdd_site', vtype=site_r8, &
         long_name='growing degree days at each site', units='degC days', flushval = flushzero, &
         hlms='CLM:ALM', initialize=initialize_variables, ivar=ivar, index = ir_gdd_si )

    call this%set_restart_var(vname='fates_snow_depth_site', vtype=site_r8, &
         long_name='average snow depth', units='m', flushval = flushzero, &
         hlms='CLM:ALM', initialize=initialize_variables, ivar=ivar, index = ir_snow_depth_si )

    call this%set_restart_var(vname='fates_trunk_product_site', vtype=site_r8, &
         long_name='Accumulate trunk product flux at site', &
         units='kgC/m2', flushval = flushzero, &
         hlms='CLM:ALM', initialize=initialize_variables, ivar=ivar, index = ir_trunk_product_si )


    ! -----------------------------------------------------------------------------------
    ! Variables stored within cohort vectors
    ! Note: Some of these are multi-dimensional variables in the patch/site dimension
    ! that are collapsed into the cohort vectors for storage and transfer
    ! -----------------------------------------------------------------------------------

    ! This variable may be confusing, because it is a patch level variables
    ! but it is using the cohort IO vector to hold data
    call this%set_restart_var(vname='fates_CohortsPerPatch', vtype=cohort_int, &
         long_name='the number of cohorts per patch', units='unitless', flushval = flushinvalid, &
         hlms='CLM:ALM', initialize=initialize_variables, ivar=ivar, index = ir_ncohort_pa )

    call this%set_restart_var(vname='fates_fcansno_pa', vtype=cohort_r8, &
         long_name='Fraction of canopy covered in snow', units='unitless', flushval = flushinvalid, &
         hlms='CLM:ALM', initialize=initialize_variables, ivar=ivar, index = ir_fcansno_pa )

    call this%set_restart_var(vname='fates_solar_zenith_flag_pa', vtype=cohort_int, &
         long_name='switch specifying if zenith is positive', units='unitless', flushval = flushinvalid, &
         hlms='CLM:ALM', initialize=initialize_variables, ivar=ivar, index = ir_solar_zenith_flag_pa )

    call this%set_restart_var(vname='fates_solar_zenith_angle_pa', vtype=cohort_r8, &
         long_name='the angle of the solar zenith for each patch', units='radians', flushval = flushinvalid, &
         hlms='CLM:ALM', initialize=initialize_variables, ivar=ivar, index = ir_solar_zenith_angle_pa )



    ! 1D cohort Variables
    ! -----------------------------------------------------------------------------------

    call this%set_restart_var(vname='fates_seed_prod', vtype=cohort_r8, &
         long_name='fates cohort - seed production', units='kgC/plant', flushval = flushinvalid, &
         hlms='CLM:ALM', initialize=initialize_variables, ivar=ivar, index = ir_seed_prod_co )

    call this%set_restart_var(vname='fates_canopy_layer', vtype=cohort_int, &
         long_name='ed cohort - canopy_layer', units='unitless', flushval = flushinvalid, &
         hlms='CLM:ALM', initialize=initialize_variables, ivar=ivar, index = ir_canopy_layer_co )

    call this%set_restart_var(vname='fates_canopy_layer_yesterday', vtype=cohort_r8, &
         long_name='ed cohort - canopy_layer_yesterday', units='unitless', flushval = flushzero, &
         hlms='CLM:ALM', initialize=initialize_variables, ivar=ivar, index = ir_canopy_layer_yesterday_co )

    call this%set_restart_var(vname='fates_crowndamage', vtype=cohort_int, &
         long_name='ed cohort - crowndamage class', units='unitless', flushval = flushinvalid, &
         hlms='CLM:ALM', initialize=initialize_variables, ivar=ivar, index = ir_crowndamage_co )
    
    call this%set_restart_var(vname='fates_canopy_trim', vtype=cohort_r8, &
         long_name='ed cohort - canopy_trim', units='fraction', flushval = flushzero, &
         hlms='CLM:ALM', initialize=initialize_variables, ivar=ivar, index = ir_canopy_trim_co )

    call this%set_restart_var(vname='fates_l2fr', vtype=cohort_r8, &
         long_name='ed cohort - l2fr', units='fraction', flushval = flushzero, &
         hlms='CLM:ALM', initialize=initialize_variables, ivar=ivar, index = ir_l2fr_co )

    if(hlm_parteh_mode .eq. prt_cnp_flex_allom_hyp) then
    
       call this%set_restart_var(vname='fates_cx_int', vtype=cohort_r8, &
            long_name='ed cohort - emacx', units='fraction', flushval = flushzero, &
            hlms='CLM:ALM', initialize=initialize_variables, ivar=ivar, index = ir_cx_int_co )

       call this%set_restart_var(vname='fates_emadcxdt', vtype=cohort_r8, &
            long_name='ed cohort - emadcxdt', units='fraction', flushval = flushzero, &
            hlms='CLM:ALM', initialize=initialize_variables, ivar=ivar, index = ir_emadcxdt_co )
       
       call this%set_restart_var(vname='fates_cx0', vtype=cohort_r8, &
            long_name='ed cohort - cx0', units='fraction', flushval = flushzero, &
            hlms='CLM:ALM', initialize=initialize_variables, ivar=ivar, index = ir_cx0_co )
       
       call this%set_restart_var(vname='fates_cnplimiter', vtype=cohort_r8, &
            long_name='ed cohort - cnp limiter index', units='index', flushval = flushzero, &
            hlms='CLM:ALM', initialize=initialize_variables, ivar=ivar, index = ir_cnplimiter_co )

       call this%set_restart_var(vname='fates_daily_nh4_uptake', vtype=cohort_r8, &
            long_name='fates cohort- daily ammonium [NH4] uptake', &
            units='kg/plant/day', flushval = flushzero, &
            hlms='CLM:ALM', initialize=initialize_variables, ivar=ivar, index = ir_daily_nh4_uptake_co )
       
       call this%set_restart_var(vname='fates_daily_no3_uptake', vtype=cohort_r8, &
            long_name='fates cohort- daily ammonium [NO3] uptake', &
            units='kg/plant/day', flushval = flushzero, &
            hlms='CLM:ALM', initialize=initialize_variables, ivar=ivar, index = ir_daily_no3_uptake_co )
       
       call this%set_restart_var(vname='fates_daily_n_fixation', vtype=cohort_r8, &
            long_name='fates cohort- daily N symbiotic fixation', &
            units='kg/plant/day', flushval = flushzero, &
            hlms='CLM:ALM', initialize=initialize_variables, ivar=ivar, index = ir_daily_n_fixation_co )
       
       call this%set_restart_var(vname='fates_daily_p_uptake', vtype=cohort_r8, &
            long_name='fates cohort- daily phosphorus uptake', &
            units='kg/plant/day', flushval = flushzero, &
            hlms='CLM:ALM', initialize=initialize_variables, ivar=ivar, index = ir_daily_p_uptake_co )
       
       call this%set_restart_var(vname='fates_daily_p_demand', vtype=cohort_r8, &
            long_name='fates cohort- daily phosphorus demand', &
            units='kgP/plant/day', flushval = flushzero, &
            hlms='CLM:ALM', initialize=initialize_variables, ivar=ivar, index = ir_daily_p_demand_co )
       
       call this%set_restart_var(vname='fates_daily_n_demand', vtype=cohort_r8, &
            long_name='fates cohort- daily nitrogen demand', &
            units='kgN/plant/day', flushval = flushzero, &
            hlms='CLM:ALM', initialize=initialize_variables, ivar=ivar, index = ir_daily_n_demand_co )
       
    end if
       
    call this%set_restart_var(vname='fates_size_class_lasttimestep', vtype=cohort_int, &
         long_name='ed cohort - size-class last timestep', units='index', flushval = flushzero, &
         hlms='CLM:ALM', initialize=initialize_variables, ivar=ivar, index = ir_size_class_lasttimestep_co )

    call this%set_restart_var(vname='fates_dbh', vtype=cohort_r8, &
         long_name='ed cohort - diameter at breast height', units='cm', flushval = flushzero, &
         hlms='CLM:ALM', initialize=initialize_variables, ivar=ivar, index = ir_dbh_co )

    call this%set_restart_var(vname='fates_coage', vtype=cohort_r8, &
         long_name='ed cohort - age in days', units='days', flushval = flushzero, &
         hlms='CLM:ALM', initialize=initialize_variables, ivar=ivar, index = ir_coage_co )

    call this%set_restart_var(vname='fates_height', vtype=cohort_r8, &
         long_name='ed cohort - plant height', units='m', flushval = flushzero, &
         hlms='CLM:ALM', initialize=initialize_variables, ivar=ivar, index = ir_height_co )

    call this%set_restart_var(vname='fates_nplant', vtype=cohort_r8, &
         long_name='ed cohort - number of plants in the cohort', &
         units='/patch', flushval = flushzero, &
         hlms='CLM:ALM', initialize=initialize_variables, ivar=ivar, index = ir_nplant_co )

    call this%set_restart_var(vname='fates_gpp_acc', vtype=cohort_r8, &
         long_name='ed cohort - accumulated gpp over dynamics step', &
         units='kgC/indiv', flushval = flushzero, &
         hlms='CLM:ALM', initialize=initialize_variables, ivar=ivar, index = ir_gpp_acc_co )

    call this%set_restart_var(vname='fates_npp_acc', vtype=cohort_r8, &
         long_name='ed cohort - accumulated npp over dynamics step', &
         units='kgC/indiv', flushval = flushzero, &
         hlms='CLM:ALM', initialize=initialize_variables, ivar=ivar, index = ir_npp_acc_co )

    call this%set_restart_var(vname='fates_resp_acc', vtype=cohort_r8, &
         long_name='ed cohort - accumulated respiration over dynamics step', &
         units='kgC/indiv', flushval = flushzero, &
         hlms='CLM:ALM', initialize=initialize_variables, ivar=ivar, index = ir_resp_acc_co )

    call this%set_restart_var(vname='fates_gpp_acc_hold', vtype=cohort_r8, &
         long_name='ed cohort - current step gpp', &
         units='kgC/indiv/year', flushval = flushzero, &
         hlms='CLM:ALM', initialize=initialize_variables, ivar=ivar, index = ir_gpp_acc_hold_co )

    call this%set_restart_var(vname='fates_npp_acc_hold', vtype=cohort_r8, &
         long_name='ed cohort - current step npp', &
         units='kgC/indiv/year', flushval = flushzero, &
         hlms='CLM:ALM', initialize=initialize_variables, ivar=ivar, index = ir_npp_acc_hold_co )

    call this%set_restart_var(vname='fates_resp_acc_hold', vtype=cohort_r8, &
         long_name='ed cohort - current step resp', &
         units='kgC/indiv/year', flushval = flushzero, &
         hlms='CLM:ALM', initialize=initialize_variables, ivar=ivar, index = ir_resp_acc_hold_co )

    call this%set_restart_var(vname='fates_resp_excess', vtype=cohort_r8, &
         long_name='ed cohort - maintenance respiration deficit', &
         units='kgC/indiv', flushval = flushzero, &
         hlms='CLM:ALM', initialize=initialize_variables, ivar=ivar, index = ir_resp_excess_co )

    call this%set_restart_var(vname='fates_bmort', vtype=cohort_r8, &
         long_name='ed cohort - background mortality rate', &
         units='/year', flushval = flushzero, &
         hlms='CLM:ALM', initialize=initialize_variables, ivar=ivar, index = ir_bmort_co )

    call this%set_restart_var(vname='fates_hmort', vtype=cohort_r8, &
         long_name='ed cohort - hydraulic mortality rate', &
         units='/year', flushval = flushzero, &
         hlms='CLM:ALM', initialize=initialize_variables, ivar=ivar, index = ir_hmort_co )

    call this%set_restart_var(vname='fates_cmort', vtype=cohort_r8, &
         long_name='ed cohort - carbon starvation mortality rate', &
         units='/year', flushval = flushzero, &
         hlms='CLM:ALM', initialize=initialize_variables, ivar=ivar, index = ir_cmort_co )



    call this%set_restart_var(vname='fates_frmort', vtype=cohort_r8, &
         long_name='ed cohort - freezing mortality rate', &
         units='/year', flushval = flushzero, &
         hlms='CLM:ALM', initialize=initialize_variables, ivar=ivar, index = ir_frmort_co )

    call this%set_restart_var(vname='fates_smort', vtype=cohort_r8, &
         long_name='ed cohort - senescence mortality rate', &
         units='/year', flushval = flushzero, &
         hlms='CLM:ALM', initialize=initialize_variables, ivar=ivar, index = ir_smort_co )

    call this%set_restart_var(vname='fates_asmort', vtype=cohort_r8, &
         long_name='ed cohort - age senescence mortality rate', &
         units = '/year', flushval = flushzero, &
         hlms='CLM:ALM', initialize=initialize_variables, ivar=ivar, index = ir_asmort_co )

    call this%set_restart_var(vname='fates_dgmort', vtype=cohort_r8, &
         long_name='ed cohort - damage mortality rate', &
         units = '/year', flushval = flushzero, & 
         hlms='CLM:ALM', initialize=initialize_variables, ivar=ivar, index = ir_dgmort_co )

    call this%set_restart_var(vname='fates_lmort_direct', vtype=cohort_r8, &
         long_name='ed cohort - directly logging mortality rate', &
         units='%/event', flushval = flushzero, &
         hlms='CLM:ALM', initialize=initialize_variables, ivar=ivar, index = ir_lmort_direct_co )

    call this%set_restart_var(vname='fates_lmort_collateral', vtype=cohort_r8, &
         long_name='ed cohort - collateral mortality rate', &
         units='%/event', flushval = flushzero, &
         hlms='CLM:ALM', initialize=initialize_variables, ivar=ivar, index = ir_lmort_collateral_co )

    call this%set_restart_var(vname='fates_lmort_in', vtype=cohort_r8, &
         long_name='ed cohort - mechanical mortality rate', &
         units='%/event', flushval = flushzero, &
         hlms='CLM:ALM', initialize=initialize_variables, ivar=ivar, index = ir_lmort_infra_co )

    call this%set_restart_var(vname='fates_ddbhdt', vtype=cohort_r8, &
         long_name='ed cohort - differential: ddbh/dt', &
         units='cm/year', flushval = flushzero, &
         hlms='CLM:ALM', initialize=initialize_variables, ivar=ivar, index = ir_ddbhdt_co )

    call this%set_restart_var(vname='fates_resp_tstep', vtype=cohort_r8, &
         long_name='ed cohort - autotrophic respiration over timestep', &
         units='kgC/indiv/timestep', flushval = flushzero, &
         hlms='CLM:ALM', initialize=initialize_variables, ivar=ivar, index = ir_resp_tstep_co )

    call this%set_restart_var(vname='fates_pft', vtype=cohort_int, &
         long_name='ed cohort - plant functional type', units='index', flushval = flushzero, &
         hlms='CLM:ALM', initialize=initialize_variables, ivar=ivar, index = ir_pft_co )

    call this%set_restart_var(vname='fates_status_coh', vtype=cohort_int, &
         long_name='ed cohort - plant phenology status', units='unitless', flushval = flushzero, &
         hlms='CLM:ALM', initialize=initialize_variables, ivar=ivar, index = ir_status_co )

    call this%set_restart_var(vname='fates_efleaf_coh', vtype=cohort_r8, &
         long_name='ed cohort - leaf elongation factor', units='unitless', flushval = flushzero, &
         hlms='CLM:ALM', initialize=initialize_variables, ivar=ivar, index = ir_efleaf_co )

    call this%set_restart_var(vname='fates_effnrt_coh', vtype=cohort_r8, &
         long_name='ed cohort - fine-root elongation factor', units='unitless', flushval = flushzero, &
         hlms='CLM:ALM', initialize=initialize_variables, ivar=ivar, index = ir_effnrt_co )

    call this%set_restart_var(vname='fates_efstem_coh', vtype=cohort_r8, &
         long_name='ed cohort - stem elongation factor', units='unitless', flushval = flushzero, &
         hlms='CLM:ALM', initialize=initialize_variables, ivar=ivar, index = ir_efstem_co )

    call this%set_restart_var(vname='fates_isnew', vtype=cohort_int, &
         long_name='ed cohort - binary flag specifying if a plant has experienced a full day cycle', &
         units='0/1', flushval = flushone, &
         hlms='CLM:ALM', initialize=initialize_variables, ivar=ivar, index = ir_isnew_co )

    call this%set_restart_var(vname='fates_gsblaweight',vtype=cohort_r8, &
         long_name='ed cohort - leaf-area weighted total stomatal+blayer conductance', &
         units='[m/s]*[m2]', flushval = flushzero, &
         hlms='CLM:ALM', initialize=initialize_variables, ivar=ivar, index = ir_g_sb_laweight_co)

    ! Mixed dimension variables using the cohort vector
    ! -----------------------------------------------------------------------------------

    call this%set_restart_var(vname='fates_gnd_alb_dif', vtype=cohort_r8, &
         long_name='ground albedo of diffuse radiation vis and ir', &
         units='fraction', flushval = flushzero, &
         hlms='CLM:ALM', initialize=initialize_variables, ivar=ivar, index = ir_gnd_alb_dif_pasb )

    call this%set_restart_var(vname='fates_gnd_alb_dir', vtype=cohort_r8, &
         long_name='ground albedo of direct radiation vis and ir', &
         units='fraction', flushval = flushzero, &
         hlms='CLM:ALM', initialize=initialize_variables, ivar=ivar, index = ir_gnd_alb_dir_pasb )

    call this%set_restart_var(vname='fates_spread', vtype=site_r8, &
         long_name='dynamic ratio of dbh to canopy area, by patch x canopy-layer', &
         units='cm/m2', flushval = flushzero, &
         hlms='CLM:ALM', initialize=initialize_variables, ivar=ivar, index = ir_spread_si )

    call this%set_restart_var(vname='fates_livegrass', vtype=cohort_r8, &
         long_name='total AGB from grass, by patch', &
         units='kgC/m2', flushval = flushzero, &
         hlms='CLM:ALM', initialize=initialize_variables, ivar=ivar, index = ir_livegrass_pa )

    call this%set_restart_var(vname='fates_age', vtype=cohort_r8, &
         long_name='age of the ED patch', units='yr', flushval = flushzero, &
         hlms='CLM:ALM', initialize=initialize_variables, ivar=ivar, index = ir_age_pa )

    call this%set_restart_var(vname='fates_age_since_anthro_dist', vtype=cohort_r8, &
         long_name='age of the ED patch since last anthropogenic disturbance', &
         units='yr', flushval = flushzero, &
         hlms='CLM:ALM', initialize=initialize_variables, ivar=ivar, &
         index = ir_agesinceanthrodist_pa )

    call this%set_restart_var(vname='fates_patchdistturbcat', vtype=cohort_int, &
         long_name='Disturbance label of patch', units='yr', flushval = flushzero, &
         hlms='CLM:ALM', initialize=initialize_variables, ivar=ivar, index = ir_patchdistturbcat_pa )

    call this%set_restart_var(vname='fates_nocomp_pft_label', vtype=cohort_int, &
         long_name='PFT label of patch in nocomp mode', units='none', flushval = flushzero, &
         hlms='CLM:ALM', initialize=initialize_variables, ivar=ivar, index = ir_nocomp_pft_label_pa )

    call this%set_restart_var(vname='fates_area', vtype=cohort_r8, &
         long_name='are of the ED patch', units='m2', flushval = flushzero, &
         hlms='CLM:ALM', initialize=initialize_variables, ivar=ivar, index = ir_area_pa )

    if(hlm_use_sp.eq.ifalse)then
       call this%set_restart_var(vname='fates_scorch_ht_pa_pft', vtype=cohort_r8, &
            long_name='scorch height', units='m', flushval = flushzero, &
            hlms='CLM:ALM', initialize=initialize_variables, ivar=ivar, index = ir_scorch_ht_pa_pft)
       
       call this%set_restart_var(vname='fates_litter_moisture_pa_nfsc', vtype=cohort_r8, &
            long_name='scorch height', units='m', flushval = flushzero, &
            hlms='CLM:ALM', initialize=initialize_variables, ivar=ivar, index = ir_litter_moisture_pa_nfsc)
    end if
    
    ! Site Level Diagnostics over multiple nutrients


    ! Patch Level Litter Pools are potentially multi-element
    if(hlm_use_sp.eq.ifalse)then
       call this%RegisterCohortVector(symbol_base='fates_ag_cwd', vtype=cohort_r8, &
            long_name_base='above ground CWD',  &
            units='kg/m2', veclength=num_elements, flushval = flushzero, &
            hlms='CLM:ALM', initialize=initialize_variables, ivar=ivar, index = ir_agcwd_litt)

       call this%RegisterCohortVector(symbol_base='fates_bg_cwd', vtype=cohort_r8, &
            long_name_base='below ground CWD',  &
            units='kg/m2', veclength=num_elements, flushval = flushzero, &
            hlms='CLM:ALM', initialize=initialize_variables, ivar=ivar, index = ir_bgcwd_litt)

       call this%RegisterCohortVector(symbol_base='fates_leaf_fines', vtype=cohort_r8, &
            long_name_base='above ground leaf litter',  &
            units='kg/m2', veclength=num_elements, flushval = flushzero, &
            hlms='CLM:ALM', initialize=initialize_variables, ivar=ivar, index = ir_leaf_litt)

       call this%RegisterCohortVector(symbol_base='fates_fnrt_fines', vtype=cohort_r8, &
            long_name_base='fine root litter',  &
            units='kg/m2', veclength=num_elements, flushval = flushzero, &
            hlms='CLM:ALM', initialize=initialize_variables, ivar=ivar, index = ir_fnrt_litt)

       call this%RegisterCohortVector(symbol_base='fates_seed', vtype=cohort_r8, &
            long_name_base='seed bank (non-germinated)',  &
            units='kg/m2', veclength=num_elements, flushval = flushzero, &
            hlms='CLM:ALM', initialize=initialize_variables, ivar=ivar, index = ir_seed_litt)

       call this%RegisterCohortVector(symbol_base='fates_seedgerm', vtype=cohort_r8, &
            long_name_base='seed bank (germinated)',  &
            units='kg/m2', veclength=num_elements, flushval = flushzero, &
            hlms='CLM:ALM', initialize=initialize_variables, ivar=ivar, index = ir_seedgerm_litt)


       call this%RegisterCohortVector(symbol_base='fates_seed_frag', vtype=cohort_r8, &
            long_name_base='seed bank fragmentation flux (non-germinated)',  &
            units='kg/m2', veclength=num_elements, flushval = flushzero, &
            hlms='CLM:ALM', initialize=initialize_variables, ivar=ivar, index = ir_seed_decay_litt)

       call this%RegisterCohortVector(symbol_base='fates_seedgerm_frag', vtype=cohort_r8, &
            long_name_base='seed bank fragmentation flux (germinated)',  &
            units='kg/m2', veclength=num_elements, flushval = flushzero, &
            hlms='CLM:ALM', initialize=initialize_variables, ivar=ivar, index = ir_seedgerm_decay_litt)

       call this%RegisterCohortVector(symbol_base='fates_ag_cwd_frag', vtype=cohort_r8, &
            long_name_base='above ground CWD frag flux',  &
            units='kg/m2/day', veclength=num_elements, flushval = flushzero, &
            hlms='CLM:ALM', initialize=initialize_variables, ivar=ivar, index = ir_agcwd_frag_litt)

       call this%RegisterCohortVector(symbol_base='fates_bg_cwd_frag', vtype=cohort_r8, &
            long_name_base='below ground CWD frag flux',  &
            units='kg/m2/day', veclength=num_elements, flushval = flushzero, &
            hlms='CLM:ALM', initialize=initialize_variables, ivar=ivar, index = ir_bgcwd_frag_litt)

       call this%RegisterCohortVector(symbol_base='fates_lfines_frag', vtype=cohort_r8, &
            long_name_base='frag flux from leaf fines',  &
            units='kg/m2/day', veclength=num_elements, flushval = flushzero, &
            hlms='CLM:ALM', initialize=initialize_variables, ivar=ivar, index = ir_lfines_frag_litt)

       call this%RegisterCohortVector(symbol_base='fates_rfines_frag', vtype=cohort_r8, &
            long_name_base='frag flux from froot fines',  &
            units='kg/m2/day', veclength=num_elements, flushval = flushzero, &
            hlms='CLM:ALM', initialize=initialize_variables, ivar=ivar, index = ir_rfines_frag_litt)
    end if
    
    ! Site level flux diagnostics for each element
    if(hlm_use_sp.eq.ifalse)then
       call this%RegisterCohortVector(symbol_base='fates_cwdagin', vtype=cohort_r8, &
            long_name_base='Input flux of AG CWD', &
            units='kg/ha', veclength=num_elements, flushval = flushzero, &
            hlms='CLM:ALM', initialize=initialize_variables, ivar=ivar, index = ir_cwdagin_flxdg)

       call this%RegisterCohortVector(symbol_base='fates_cwdbgin', vtype=cohort_r8, &
            long_name_base='Input flux of BG CWD', &
            units='kg/ha', veclength=num_elements, flushval = flushzero, &
            hlms='CLM:ALM', initialize=initialize_variables, ivar=ivar, index = ir_cwdbgin_flxdg)

       call this%RegisterCohortVector(symbol_base='fates_leaflittin', vtype=cohort_r8, &
            long_name_base='Input flux of leaf litter', &
            units='kg/ha', veclength=num_elements, flushval = flushzero, &
            hlms='CLM:ALM', initialize=initialize_variables, ivar=ivar, index = ir_leaflittin_flxdg)

       call this%RegisterCohortVector(symbol_base='fates_rootlittin', vtype=cohort_r8, &
            long_name_base='Input flux of root litter', &
            units='kg/ha', veclength=num_elements, flushval = flushzero, &
            hlms='CLM:ALM', initialize=initialize_variables, ivar=ivar, index = ir_rootlittin_flxdg)

       ! Site level Mass Balance State Accounting

       call this%RegisterCohortVector(symbol_base='fates_oldstock', vtype=site_r8, &
            long_name_base='Previous total mass of all fates state variables', &
            units='kg/ha', veclength=num_elements, flushval = flushzero, &
            hlms='CLM:ALM', initialize=initialize_variables, ivar=ivar, index = ir_oldstock_mbal)

       call this%RegisterCohortVector(symbol_base='fates_errfates', vtype=site_r8, &
            long_name_base='Previous total mass of error fates state variables', &
            units='kg/ha', veclength=num_elements, flushval = flushzero, &
            hlms='CLM:ALM', initialize=initialize_variables, ivar=ivar, index = ir_errfates_mbal)

    end if
    
    call this%RegisterCohortVector(symbol_base='fates_woodproduct', vtype=site_r8, &
         long_name_base='Current wood product flux', &
         units='kg/m2/day', veclength=num_elements, flushval = flushzero, &
         hlms='CLM:ALM', initialize=initialize_variables, ivar=ivar, index = ir_woodprod_mbal)
    
    ! Only register satellite phenology related restart variables if it is turned on!

    if(hlm_use_sp .eq. itrue) then
         call this%set_restart_var(vname='fates_cohort_area', vtype=cohort_r8, &
             long_name='area of the fates cohort', &
             units='m2', flushval = flushzero, &
             hlms='CLM:ALM', initialize=initialize_variables, ivar=ivar, index = ir_c_area_co )
         call this%set_restart_var(vname='fates_cohort_treelai', vtype=cohort_r8, &
             long_name='leaf area index of fates cohort', &
             units='m2/m2', flushval = flushzero, &
             hlms='CLM:ALM', initialize=initialize_variables, ivar=ivar, index = ir_treelai_co )
         call this%set_restart_var(vname='fates_cohort_treesai', vtype=cohort_r8, &
             long_name='stem area index of fates cohort', &
             units='m2/m2', flushval = flushzero, &
             hlms='CLM:ALM', initialize=initialize_variables, ivar=ivar, index = ir_treesai_co )
         call this%set_restart_var(vname='fates_canopy_layer_tlai_pa', vtype=cohort_r8, &
             long_name='total patch level leaf area index of each fates canopy layer', &
             units='m2/m2', flushval = flushzero, &
             hlms='CLM:ALM', initialize=initialize_variables, ivar=ivar, index = ir_canopy_layer_tlai_pa )
    end if


    ! Only register hydraulics restart variables if it is turned on!

    if(hlm_use_planthydro==itrue) then

       if ( fates_maxElementsPerSite < (nshell * nlevsoi_hyd_max) ) then
          write(fates_log(), *) ' Ftes plant hydraulics needs space to store site-level hydraulics info.'
          write(fates_log(), *) ' It uses array spaces typically reserved for cohorts to hold this.'
          write(fates_log(), *) ' However, that space defined by fates_maxElementsPerSite must be larger'
          write(fates_log(), *) ' than the product of maximum soil layers x rhizosphere shells'
          write(fates_log(), *) ' See FatesInterfaceMod.F90 for how this array is set'
          write(fates_log(), *) ' fates_maxElementsPerSite = ',fates_maxElementsPerSite
          write(fates_log(), *) ' nshell = ',nshell
          write(fates_log(), *) ' nlevsoi_hyd_max = ',nlevsoi_hyd_max
          call endrun(msg=errMsg(sourcefile, __LINE__))
       end if

       call this%RegisterCohortVector(symbol_base='fates_hydro_th_ag', vtype=cohort_r8, &
            long_name_base='water in aboveground compartments',  &
            units='kg/plant', veclength=n_hypool_ag, flushval = flushzero, &
            hlms='CLM:ALM', initialize=initialize_variables, ivar=ivar, index = ir_hydro_th_ag_covec)

       call this%RegisterCohortVector(symbol_base='fates_hydro_th_troot', vtype=cohort_r8, &
            long_name_base='water in transporting roots', &
            units='kg/plant', veclength=n_hypool_troot, flushval = flushzero, &
            hlms='CLM:ALM', initialize=initialize_variables, ivar=ivar, index = ir_hydro_th_troot)

       call this%RegisterCohortVector(symbol_base='fates_hydro_th_aroot', vtype=cohort_r8, &
            long_name_base='water in absorbing roots',  &
            units='kg/plant', veclength=nlevsoi_hyd_max, flushval = flushzero, &
            hlms='CLM:ALM', initialize=initialize_variables, ivar=ivar, index = ir_hydro_th_aroot_covec)

       ! Site-level volumentric liquid water content (shell x layer)
       call this%set_restart_var(vname='fates_hydro_liqvol_shell', vtype=cohort_r8, &
            long_name='Volumetric water content of rhizosphere compartments (layerxshell)', &
            units='m3/m3', flushval = flushzero, &
            hlms='CLM:ALM', initialize=initialize_variables, ivar=ivar, index = ir_hydro_liqvol_shell_si )

       ! Site-level water bound in new recruits
       call this%set_restart_var(vname='fates_hydro_recruit_h2o', vtype=site_r8, &
            long_name='Site level water mass used for new recruits', &
            units='kg', flushval = flushzero, &
            hlms='CLM:ALM', initialize=initialize_variables, ivar=ivar, index = ir_hydro_recruit_si )

       ! Site-level water bound in dead plants
       call this%set_restart_var(vname='fates_hydro_dead_h2o', vtype=site_r8, &
            long_name='Site level water bound in dead plants', &
            units='kg', flushval = flushzero, &
            hlms='CLM:ALM', initialize=initialize_variables, ivar=ivar, index = ir_hydro_dead_si )

       ! Site-level water balance error due to growth/turnover
       call this%set_restart_var(vname='fates_hydro_growturn_err', vtype=site_r8, &
            long_name='Site level error for hydraulics due to growth/turnover', &
            units='kg', flushval = flushzero, &
            hlms='CLM:ALM', initialize=initialize_variables, ivar=ivar, index = ir_hydro_growturn_err_si )

       ! Site-level water balance error in vegetation
       call this%set_restart_var(vname='fates_hydro_hydro_err', vtype=site_r8, &
            long_name='Site level error for hydrodynamics', &
            units='kg', flushval = flushzero, &
            hlms='CLM:ALM', initialize=initialize_variables, ivar=ivar, index = ir_hydro_hydro_err_si )

       call this%set_restart_var(vname='fates_errh2o', vtype=cohort_r8, &
            long_name='ed cohort - running plant h2o error for hydro', &
            units='kg/indiv', flushval = flushzero, &
            hlms='CLM:ALM', initialize=initialize_variables, ivar=ivar, index = ir_hydro_errh2o )


    end if


    !
    ! site x time level vars
    !

    call this%set_restart_var(vname='fates_drought_dec_status', vtype=cohort_int, &
         long_name='status flag for drought deciduous plants', units='unitless', flushval = flushinvalid, &
         hlms='CLM:ALM', initialize=initialize_variables, ivar=ivar, index = ir_dd_status_sift )

    call this%set_restart_var(vname='fates_drought_leafondate', vtype=cohort_int, &
         long_name='the day of year for drought based leaf-on', units='day of year', flushval = flushinvalid, &
         hlms='CLM:ALM', initialize=initialize_variables, ivar=ivar, index = ir_dleafondate_sift )

    call this%set_restart_var(vname='fates_drought_leafoffdate', vtype=cohort_int, &
         long_name='the day of year for drought based leaf-off', units='day of year', flushval = flushinvalid, &
         hlms='CLM:ALM', initialize=initialize_variables, ivar=ivar, index = ir_dleafoffdate_sift )

    call this%set_restart_var(vname='fates_drought_ndaysleafon', vtype=cohort_int, &
         long_name='number of days since leaf on (drought deciduous)', units='days', flushval = flushinvalid, &
         hlms='CLM:ALM', initialize=initialize_variables, ivar=ivar, index = ir_dndaysleafon_sift )

    call this%set_restart_var(vname='fates_drought_ndaysleafoff', vtype=cohort_int, &
         long_name='number of days since leaf off (drought deciduous)', units='days', flushval = flushinvalid, &
         hlms='CLM:ALM', initialize=initialize_variables, ivar=ivar, index = ir_dndaysleafoff_sift )

    call this%set_restart_var(vname='fates_elong_factor', vtype=cohort_r8, &
         long_name='leaf elongation factor (0 - completely abscissed; 1 - completely flushed)', units='unitless', flushval = flushinvalid, &
         hlms='CLM:ALM', initialize=initialize_variables, ivar=ivar, index = ir_elong_factor_sift )

    call this%set_restart_var(vname='fates_recruit_l2fr', vtype=cohort_r8, &
         long_name='site-level mean recruit l2frs, by pft x canopy layer', &
         units='-', flushval = flushzero, &
         hlms='CLM:ALM', initialize=initialize_variables, ivar=ivar, index = ir_recl2fr_sipfcl)

    call this%set_restart_var(vname='fates_liqvol_memory', vtype=cohort_r8, &
         long_name='last 10 days of volumetric soil water, by site x day-index', &
         units='m3/m3', flushval = flushzero, &
         hlms='CLM:ALM', initialize=initialize_variables, ivar=ivar, index = ir_liqvolmem_siwmft )

    call this%set_restart_var(vname='fates_smp_memory', vtype=cohort_r8, &
         long_name='last 10 days of soil matric potential, by site x day-index', &
         units='mm', flushval = flushzero, &
         hlms='CLM:ALM', initialize=initialize_variables, ivar=ivar, index = ir_smpmem_siwmft )

    call this%set_restart_var(vname='fates_vegtemp_memory', vtype=cohort_r8, &
         long_name='last 10 days of 24-hour vegetation temperature, by site x day-index', &
         units='m3/m3', flushval = flushzero, &
         hlms='CLM:ALM', initialize=initialize_variables, ivar=ivar, index = ir_vegtempmem_sitm )

    call this%set_restart_var(vname='fates_recrate', vtype=cohort_r8, &
         long_name='fates diagnostics on recruitment', &
         units='indiv/ha/day', flushval = flushzero, &
         hlms='CLM:ALM', initialize=initialize_variables, ivar=ivar, index = ir_recrate_sift)

    call this%set_restart_var(vname='fates_use_this_pft', vtype=cohort_int, & !should this be cohort_int as above?
         long_name='in fixed biogeog mode, is pft in gridcell?', &
         units='0/1', flushval = flushone, &
         hlms='CLM:ALM', initialize=initialize_variables, ivar=ivar, index = ir_use_this_pft_sift)

    call this%set_restart_var(vname='fates_area_pft', vtype=cohort_r8, &
         long_name='in fixed biogeog mode, what is pft area in gridcell?', &
         units='0/1', flushval = flushzero, &
         hlms='CLM:ALM', initialize=initialize_variables, ivar=ivar, index = ir_area_pft_sift)

    call this%set_restart_var(vname='fates_fmortrate_canopy', vtype=cohort_r8, &
         long_name='fates diagnostics on fire mortality canopy', &
         units='indiv/ha/year', flushval = flushzero, &
         hlms='CLM:ALM', initialize=initialize_variables, ivar=ivar, index = ir_fmortrate_cano_siscpf)

    call this%set_restart_var(vname='fates_fmortrate_ustory', vtype=cohort_r8, &
         long_name='fates diagnostics on fire mortality ustory', &
         units='indiv/ha/year', flushval = flushzero, &
         hlms='CLM:ALM', initialize=initialize_variables, ivar=ivar, index = ir_fmortrate_usto_siscpf)

    call this%set_restart_var(vname='fates_imortrate', vtype=cohort_r8, &
         long_name='fates diagnostics on impact mortality', &
         units='indiv/ha/year', flushval = flushzero, &
         hlms='CLM:ALM', initialize=initialize_variables, ivar=ivar, index = ir_imortrate_siscpf)
    
    call this%set_restart_var(vname='fates_fmortrate_crown', vtype=cohort_r8, &
         long_name='fates diagnostics on crown fire mortality', &
         units='indiv/ha/year', flushval = flushzero, &
         hlms='CLM:ALM', initialize=initialize_variables, ivar=ivar, index = ir_fmortrate_crown_siscpf)

    call this%set_restart_var(vname='fates_fmortrate_cambi', vtype=cohort_r8, &
         long_name='fates diagnostics on fire cambial mortality', &
         units='indiv/ha/year', flushval = flushzero, &
         hlms='CLM:ALM', initialize=initialize_variables, ivar=ivar, index = ir_fmortrate_cambi_siscpf)

    call this%set_restart_var(vname='fates_termn_canopy', vtype=cohort_r8, &
         long_name='fates diagnostics on termin mortality canopy', &
         units='indiv/ha/day', flushval = flushzero, &
         hlms='CLM:ALM', initialize=initialize_variables, ivar=ivar, index = ir_termnindiv_cano_siscpf)

    call this%set_restart_var(vname='fates_termn_ustory', vtype=cohort_r8, &
         long_name='fates diagnostics on term mortality ustory', &
         units='indiv/ha/day', flushval = flushzero, &
         hlms='CLM:ALM', initialize=initialize_variables, ivar=ivar, index = ir_termnindiv_usto_siscpf)

    call this%set_restart_var(vname='fates_growflx_fusion', vtype=cohort_r8, &
         long_name='fates diag: rate of indivs moving via fusion', &
         units='indiv/ha/day', flushval = flushzero, &
         hlms='CLM:ALM', initialize=initialize_variables, ivar=ivar, index = ir_growflx_fusion_siscpf)

    call this%set_restart_var(vname='fates_demorate', vtype=cohort_r8, &
         long_name='fates diagnoatic rate of indivs demoted', &
         units='indiv/ha/day', flushval = flushzero, &
         hlms='CLM:ALM', initialize=initialize_variables, ivar=ivar, index = ir_demorate_sisc)

    call this%set_restart_var(vname='fates_promrate', vtype=cohort_r8, &
         long_name='fates diagnostic rate of indivs promoted', &
         units='indiv/ha/da', flushval = flushzero, &
         hlms='CLM:ALM', initialize=initialize_variables, ivar=ivar, index = ir_promrate_sisc)

    call this%set_restart_var(vname='fates_imortcflux', vtype=cohort_r8, &
         long_name='biomass of indivs killed due to impact mort', &
         units='kgC/ha/day', flushval = flushzero, &
         hlms='CLM:ALM', initialize=initialize_variables, ivar=ivar, index = ir_imortcflux_sipft)

   call this%set_restart_var(vname='fates_imortcarea', vtype=site_r8, &
         long_name='crownarea of indivs killed due to impact mort', &
         units='m2/ha/day', flushval = flushzero, &
         hlms='CLM:ALM', initialize=initialize_variables, ivar=ivar, index = ir_imortcarea_si)

   call this%set_restart_var(vname='fates_fmortcflux_canopy', vtype=cohort_r8, &
         long_name='fates diagnostic biomass of canopy fire', &
         units='gC/m2/sec', flushval = flushzero, &
         hlms='CLM:ALM', initialize=initialize_variables, ivar=ivar, index = ir_fmortcflux_cano_sipft)

    call this%set_restart_var(vname='fates_fmortcflux_ustory', vtype=cohort_r8, &
         long_name='fates diagnostic biomass of understory fire', &
         units='gC/m2/sec', flushval = flushzero, &
         hlms='CLM:ALM', initialize=initialize_variables, ivar=ivar, index = ir_fmortcflux_usto_sipft)

    call this%set_restart_var(vname='fates_termcflux_canopy', vtype=cohort_r8, &
         long_name='fates diagnostic term carbon flux canopy', &
         units='', flushval = flushzero, &
         hlms='CLM:ALM', initialize=initialize_variables, ivar=ivar, index =   ir_termcflux_cano_sipft )

   call this%set_restart_var(vname='fates_termcflux_ustory', vtype=cohort_r8, &
         long_name='fates diagnostic term carbon flux understory', &
         units='', flushval = flushzero, &
         hlms='CLM:ALM', initialize=initialize_variables, ivar=ivar, index = ir_termcflux_usto_sipft )

   call this%set_restart_var(vname='fates_abg_term_flux', vtype=cohort_r8, &
         long_name='fates aboveground biomass loss from termination mortality', &
         units='', flushval = flushzero, &
         hlms='CLM:ALM', initialize=initialize_variables, ivar=ivar, index = ir_abg_term_flux_siscpf )

   call this%set_restart_var(vname='fates_abg_imort_flux', vtype=cohort_r8, &
         long_name='fates aboveground biomass loss from impact mortality', &
         units='', flushval = flushzero, &
         hlms='CLM:ALM', initialize=initialize_variables, ivar=ivar, index = ir_abg_imort_flux_siscpf )

   call this%set_restart_var(vname='fates_abg_fmort_flux', vtype=cohort_r8, &
         long_name='fates aboveground biomass loss from fire mortality', &
         units='', flushval = flushzero, &
         hlms='CLM:ALM', initialize=initialize_variables, ivar=ivar, index = ir_abg_fmort_flux_siscpf )

   call this%set_restart_var(vname='fates_democflux', vtype=site_r8, &
         long_name='fates diagnostic demotion carbon flux', &
         units='', flushval = flushzero, &
         hlms='CLM:ALM', initialize=initialize_variables, ivar=ivar, index =   ir_democflux_si )

   call this%set_restart_var(vname='fates_promcflux', vtype=site_r8, &
         long_name='fates diagnostic promotion carbon flux ', &
         units='', flushval = flushzero, &
         hlms='CLM:ALM', initialize=initialize_variables, ivar=ivar, index =   ir_promcflux_si )

   call this%set_restart_var(vname='fates_fmortcarea_canopy', vtype=site_r8, &
         long_name='fates diagnostic crownarea of canopy fire', &
         units='m2/sec', flushval = flushzero, &
         hlms='CLM:ALM', initialize=initialize_variables, ivar=ivar, index = ir_fmortcarea_cano_si)

    call this%set_restart_var(vname='fates_fmortcarea_ustory', vtype=site_r8, &
         long_name='fates diagnostic crownarea of understory fire', &
         units='m2/sec', flushval = flushzero, &
         hlms='CLM:ALM', initialize=initialize_variables, ivar=ivar, index = ir_fmortcarea_usto_si)

    call this%set_restart_var(vname='fates_termcarea_canopy', vtype=site_r8, &
         long_name='fates diagnostic term crownarea canopy', &
         units='', flushval = flushzero, &
         hlms='CLM:ALM', initialize=initialize_variables, ivar=ivar, index =   ir_termcarea_cano_si )

   call this%set_restart_var(vname='fates_termcarea_ustory', vtype=site_r8, &
         long_name='fates diagnostic term crownarea understory', &
         units='', flushval = flushzero, &
         hlms='CLM:ALM', initialize=initialize_variables, ivar=ivar, index =   ir_termcarea_usto_si )

   ! Damage variables
    call this%set_restart_var(vname='fates_imortrate_dam', vtype=cohort_r8, &
         long_name='fates diagnostics on impact mortality by damage class', &
         units='indiv/ha/year', flushval = flushzero, &
         hlms='CLM:ALM', initialize=initialize_variables, ivar=ivar, index = ir_imortrate_sicdpf)

    call this%set_restart_var(vname='fates_termn_cano_dam', vtype=cohort_r8, &
         long_name='fates diagnostics on termination mortality by damage class -canopy', &
         units='indiv/ha/year', flushval = flushzero, &
         hlms='CLM:ALM', initialize=initialize_variables, ivar=ivar, index = ir_termnindiv_cano_sicdpf)

    call this%set_restart_var(vname='fates_termn_usto_dam', vtype=cohort_r8, &
         long_name='fates diagnostics on termination mortality by damage class -understory', &
         units='indiv/ha/year', flushval = flushzero, &
         hlms='CLM:ALM', initialize=initialize_variables, ivar=ivar, index = ir_termnindiv_usto_sicdpf)

    call this%set_restart_var(vname='fates_fmortrate_cano_dam', vtype=cohort_r8, &
         long_name='fates diagnostics on fire mortality by damage class', &
         units='indiv/ha/year', flushval = flushzero, &
         hlms='CLM:ALM', initialize=initialize_variables, ivar=ivar, index = ir_fmortrate_cano_sicdpf)

    call this%set_restart_var(vname='fates_fmortrate_usto_dam', vtype=cohort_r8, &
         long_name='fates diagnostics on fire mortality by damage class', &
         units='indiv/ha/year', flushval = flushzero, &
         hlms='CLM:ALM', initialize=initialize_variables, ivar=ivar, index = ir_fmortrate_usto_sicdpf)

    call this%set_restart_var(vname='fates_imortcflux_dam', vtype=cohort_r8, &
         long_name='biomass of indivs killed due to impact mort by damage class', &
         units='kgC/ha/day', flushval = flushzero, &
         hlms='CLM:ALM', initialize=initialize_variables, ivar=ivar, index = ir_imortcflux_sicdsc)

    call this%set_restart_var(vname='fates_termcflux_cano_dam', vtype=cohort_r8, &
         long_name='biomass of indivs killed due to termination  mort by damage class', &
         units='kgC/ha/day', flushval = flushzero, &
         hlms='CLM:ALM', initialize=initialize_variables, ivar=ivar, index = ir_termcflux_cano_sicdsc)

    call this%set_restart_var(vname='fates_termcflux_usto_dam', vtype=cohort_r8, &
         long_name='biomass of indivs killed due to termination  mort by damage class', &
         units='kgC/ha/day', flushval = flushzero, &
         hlms='CLM:ALM', initialize=initialize_variables, ivar=ivar, index = ir_termcflux_usto_sicdsc)

    call this%set_restart_var(vname='fates_fmortcflux_cano_dam', vtype=cohort_r8, &
         long_name='biomass of indivs killed due to fire mort by damage class', &
         units='kgC/ha/day', flushval = flushzero, &
         hlms='CLM:ALM', initialize=initialize_variables, ivar=ivar, index = ir_fmortcflux_cano_sicdsc)
    
    call this%set_restart_var(vname='fates_fmortcflux_usto_dam', vtype=cohort_r8, &
         long_name='biomass of indivs killed due to fire mort by damage class', &
         units='kgC/ha/day', flushval = flushzero, &
         hlms='CLM:ALM', initialize=initialize_variables, ivar=ivar, index = ir_fmortcflux_usto_sicdsc)

    call this%set_restart_var(vname='fates_crownarea_canopy_damage', vtype=site_r8, &
         long_name='fates area lost from damage each year', &
         units='m2/ha/year', flushval = flushzero, &
         hlms='CLM:ALM', initialize=initialize_variables, ivar=ivar, index = ir_crownarea_cano_si)

    call this%set_restart_var(vname='fates_crownarea_understory_damage', vtype=site_r8, &
         long_name='fates area lost from damage each year', &
         units='m2/ha/year', flushval = flushzero, &
         hlms='CLM:ALM', initialize=initialize_variables, ivar=ivar, index = ir_crownarea_usto_si)

    call this%set_restart_var(vname='fates_emanpp', vtype=site_r8, &
         long_name='smoothed NPP (exp. moving avg) at the site level (for fixation)', &
         units='kg/m2/yr', flushval = flushzero, &
         hlms='CLM:ALM', initialize=initialize_variables, ivar=ivar, index = ir_emanpp_si)
    
   call this%DefineRMeanRestartVar(vname='fates_tveg24patch',vtype=cohort_r8, &
        long_name='24-hour patch veg temp', &
        units='K', initialize=initialize_variables,ivar=ivar, index = ir_tveg24_pa)

   if ( regeneration_model == TRS_regeneration ) then
      
      call this%DefineRMeanRestartVar(vname='fates_seedling_layer_par24',vtype=cohort_r8, &
           long_name='24-hour seedling layer PAR', &
           units='W m2-1', initialize=initialize_variables,ivar=ivar, index = ir_seedling_layer_par24_pa)
      
      call this%DefineRMeanRestartVar(vname='fates_sdlng_emerg_smp',vtype=cohort_r8, &
           long_name='seedling layer PAR on the seedling emergence timescale', &
           units='mm suction', initialize=initialize_variables,ivar=ivar, index = ir_sdlng_emerg_smp_pa)
      
      call this%DefineRMeanRestartVar(vname='fates_sdlng_mort_par',vtype=cohort_r8, &
           long_name='seedling layer PAR on the seedling mortality timescale', &
           units='W m2-1', initialize=initialize_variables,ivar=ivar, index = ir_sdlng_mort_par_pa)
      
      call this%DefineRMeanRestartVar(vname='fates_sdlng2sap_par',vtype=cohort_r8, &
           long_name='seedling layer PAR on the seedling to sapling transition timescale', &
           units='W m2-1', initialize=initialize_variables,ivar=ivar, index = ir_sdlng2sap_par_pa)
      
      call this%DefineRMeanRestartVar(vname='fates_sdlng_mdd',vtype=cohort_r8, &
           long_name='seedling moisture deficit days', &
           units='mm days', initialize=initialize_variables,ivar=ivar, index = ir_sdlng_mdd_pa)

   end if
      
   call this%DefineRMeanRestartVar(vname='fates_tveglpapatch',vtype=cohort_r8, &
        long_name='running average (EMA) of patch veg temp for photo acclim', &
        units='K', initialize=initialize_variables,ivar=ivar, index = ir_tveglpa_pa)

   call this%DefineRMeanRestartVar(vname='fates_tveglongtermpatch',vtype=cohort_r8, &
        long_name='long-term (T_home) running average (EMA) of patch veg temp for photo acclim', &
        units='K', initialize=initialize_variables,ivar=ivar, index = ir_tveglongterm_pa)

   !  (Keeping as an example)
   !call this%DefineRMeanRestartVar(vname='fates_tveglpacohort',vtype=cohort_r8, &
   !     long_name='running average (EMA) of cohort veg temp for photo acclim', &
   !     units='K', initialize=initialize_variables,ivar=ivar, index = ir_tveglpa_co)
   

    ! Register all of the PRT states and fluxes

    ir_prt_base = ivar
    call this%DefinePRTRestartVars(initialize_variables,ivar)



    ! Must be last thing before return
    this%num_restart_vars_ = ivar

 end subroutine define_restart_vars

 ! =====================================================================================
 
 subroutine DefineRMeanRestartVar(this,vname,vtype,long_name,units,initialize,ivar,index)

   class(fates_restart_interface_type) :: this
   character(len=*),intent(in)  :: vname
   character(len=*),intent(in)  :: vtype
   character(len=*),intent(in)  :: long_name
   character(len=*),intent(in)  :: units
   logical, intent(in)          :: initialize
   integer,intent(inout)        :: ivar
   integer,intent(inout)        :: index

   integer :: dummy_index
   
   call this%set_restart_var(vname= trim(vname)//'_cmean', vtype=vtype, &
        long_name=long_name//' current mean', &
        units=units, flushval = flushzero, &
        hlms='CLM:ALM', initialize=initialize, ivar=ivar, index = index )

   call this%set_restart_var(vname= trim(vname)//'_lmean', vtype=vtype, &
        long_name=long_name//' latest mean', &
        units=units, flushval = flushzero, &
        hlms='CLM:ALM', initialize=initialize, ivar=ivar, index = dummy_index )
   
   call this%set_restart_var(vname= trim(vname)//'_cindex', vtype=vtype, &
        long_name=long_name//' index', &
        units='index', flushval = flushzero, &
        hlms='CLM:ALM', initialize=initialize, ivar=ivar, index = dummy_index )

   
   return
 end subroutine DefineRMeanRestartVar


 ! =====================================================================================
  
  subroutine GetRMeanRestartVar(this, rmean_var, ir_var_index, position_index)
    
    class(fates_restart_interface_type) , intent(inout) :: this
    class(rmean_type), intent(inout) :: rmean_var

    integer,intent(in)     :: ir_var_index
    integer,intent(in)     :: position_index
    
    integer :: i_pos              ! vector position loop index
    integer :: ir_pos_var         ! global variable index


    rmean_var%c_mean  = this%rvars(ir_var_index)%r81d(position_index)
     
    rmean_var%l_mean  = this%rvars(ir_var_index+1)%r81d(position_index)
    
    rmean_var%c_index = nint(this%rvars(ir_var_index+2)%r81d(position_index))
    
    return
  end subroutine GetRMeanRestartVar

  ! =======================================================================================
  
  subroutine SetRMeanRestartVar(this, rmean_var, ir_var_index, position_index)
    
    class(fates_restart_interface_type) , intent(inout) :: this
    class(rmean_type), intent(inout) :: rmean_var

    integer,intent(in)     :: ir_var_index
    integer,intent(in)     :: position_index
    
    integer :: i_pos              ! vector position loop index
    integer :: ir_pos_var         ! global variable index

    this%rvars(ir_var_index)%r81d(position_index) = rmean_var%c_mean
     
    this%rvars(ir_var_index+1)%r81d(position_index) = rmean_var%l_mean
    
    this%rvars(ir_var_index+2)%r81d(position_index) = real(rmean_var%c_index,r8)
    
    return
  end subroutine SetRMeanRestartVar

 ! =====================================================================================

  subroutine DefinePRTRestartVars(this,initialize_variables,ivar)

    ! ----------------------------------------------------------------------------------
    ! PARTEH variables are objects.  These objects
    ! each are registered to have things like names units and symbols
    ! as part of that object.  Thus, when defining, reading and writing restarts,
    ! instead of manually typing out each variable we want, we just loop through
    ! our list of ojbects.
    !
    ! We do have to loop through the different parts of the objects indepenently.
    ! For instance we can't have one loop that covers the states "val", and
    ! the net allocation and reactive transport flux "net_alloc", so we have to loop
    ! these each separately. As other fluxes are added in the future, they need
    ! their own definition.
    !
    ! Some of the code below is about parsing the strings of these objects
    ! and automatically building the names of the PARTEH output variables
    ! as we go.
    !
    ! Note that parteh variables may or may not be scalars. Each variable's
    ! position gets its own variable in the restart file.  So the variable
    ! name will also parse the string for that position.
    ! -----------------------------------------------------------------------------------


     use FatesIOVariableKindMod, only : cohort_r8

     class(fates_restart_interface_type) :: this
     logical, intent(in)                 :: initialize_variables
     integer,intent(inout)               :: ivar      ! global variable counter

     integer                             :: dummy_out ! dummy index for variable
                                                      ! position in global file
     integer                             :: i_var     ! loop counter for prt variables
     integer                             :: i_pos     ! loop counter for discrete position

     character(len=32)  :: symbol_base    ! Symbol name without position or flux type
     character(len=128) :: name_base      ! name without position or flux type
     character(len=4)   :: pos_symbol
     character(len=128) :: symbol
     character(len=256) :: long_name

     do i_var = 1, prt_global%num_vars

        ! The base symbol name
        symbol_base = prt_global%state_descriptor(i_var)%symbol

        ! The long name of the variable
        name_base = prt_global%state_descriptor(i_var)%longname

        do i_pos = 1, prt_global%state_descriptor(i_var)%num_pos

           ! String describing the physical position of the variable
           write(pos_symbol, '(I3.3)') i_pos

           ! Register the instantaneous state variable "val"
           ! ----------------------------------------------------------------------------

           ! The symbol that is written to file
           symbol    = trim(symbol_base)//'_val_'//trim(pos_symbol)

           ! The expanded long name of the variable
           long_name = trim(name_base)//', state var, position:'//trim(pos_symbol)

           call this%set_restart_var(vname=trim(symbol), &
                  vtype=cohort_r8, &
                  long_name=trim(long_name), &
                  units='kg', flushval = flushzero, &
                  hlms='CLM:ALM', initialize=initialize_variables, &
                  ivar=ivar, index = dummy_out )

           ! Register the turnover flux variables
           ! ----------------------------------------------------------------------------

           ! The symbol that is written to file
           symbol = trim(symbol_base)//'_turn_'//trim(pos_symbol)

           ! The expanded long name of the variable
           long_name     = trim(name_base)//', turnover, position:'//trim(pos_symbol)

           call this%set_restart_var(vname=trim(symbol), &
                 vtype=cohort_r8, &
                 long_name=trim(long_name), &
                 units='kg', flushval = flushzero, &
                 hlms='CLM:ALM', initialize=initialize_variables, &
                 ivar=ivar, index = dummy_out )



           ! Register the net allocation flux variable
           ! ----------------------------------------------------------------------------

           ! The symbol that is written to file
           symbol = trim(symbol_base)//'_net_'//trim(pos_symbol)

           ! The expanded long name of the variable
           long_name     = trim(name_base)//', net allocation/transp, position:'//trim(pos_symbol)

           call this%set_restart_var(vname=trim(symbol), &
                  vtype=cohort_r8, &
                  long_name=trim(long_name), &
                  units='kg', flushval = flushzero, &
                  hlms='CLM:ALM', initialize=initialize_variables, &
                  ivar=ivar, index = dummy_out )



           ! Register the burn flux variable
           ! ----------------------------------------------------------------------------
           ! The symbol that is written to file
           symbol    = trim(symbol_base)//'_burned_'//trim(pos_symbol)

           ! The expanded long name of the variable
           long_name = trim(name_base)//', burned mass:'//trim(pos_symbol)

           call this%set_restart_var(vname=symbol, &
                 vtype=cohort_r8, &
                 long_name=trim(long_name), &
                 units='kg', flushval = flushzero, &
                 hlms='CLM:ALM', initialize=initialize_variables, &
                 ivar=ivar, index = dummy_out )

        end do
     end do

     return
  end subroutine DefinePRTRestartVars

  ! =====================================================================================

  subroutine RegisterCohortVector(this,symbol_base, vtype, long_name_base, &
                                  units, veclength, flushval, hlms,   &
                                  initialize, ivar, index)


    ! The basic idea here is that instead of saving cohorts with vector data
    ! as long arrays in the restart file, we give each index of the vector
    ! its own variable.  This helps reduce the size of the restart files
    ! considerably.


    use FatesIOVariableKindMod, only : cohort_r8

    class(fates_restart_interface_type) :: this
    character(*),intent(in) :: symbol_base    ! Symbol name without position
    character(*),intent(in) :: vtype          ! String defining variable type
    character(*),intent(in) :: long_name_base ! name without position
    character(*),intent(in) :: units          ! units for this variable
    integer,intent(in)      :: veclength      ! length of the vector
    real(r8),intent(in)     :: flushval       ! Value to flush to
    character(*),intent(in) :: hlms           ! The HLMs this works in
    logical, intent(in)     :: initialize     ! Is this registering or counting?
    integer,intent(inout)   :: ivar           ! global variable counter
    integer,intent(out)     :: index          ! The variable index for this variable

    ! Local Variables
    character(len=4)        :: pos_symbol     ! vectors need text strings for each position
    character(len=128)      :: symbol         ! symbol  name written to file
    character(len=256)      :: long_name      ! long name written to file
    integer                 :: i_pos          ! loop counter for discrete position
    integer                 :: dummy_index


    ! We give each vector its own index that points to the first position

    index = ivar + 1

    do i_pos = 1, veclength

       ! String describing the physical position of the variable
       write(pos_symbol, '(I3.3)') i_pos

       ! The symbol that is written to file
       symbol    = trim(symbol_base)//'_vec_'//trim(pos_symbol)

       ! The expanded long name of the variable
       long_name = trim(long_name_base)//', position:'//trim(pos_symbol)

       call this%set_restart_var(vname=trim(symbol), &
            vtype=vtype, &
            long_name=trim(long_name), &
            units=units, flushval = flushval, &
            hlms='CLM:ALM', initialize=initialize, &
            ivar=ivar, index = dummy_index )

    end do

  end subroutine RegisterCohortVector
  
  ! =====================================================================================

  subroutine GetCohortRealVector(this, state_vector, len_state_vector, &
                                 variable_index_base, co_global_index)

    ! This subroutine walks through global cohort vector indices
    ! and pulls from the different associated restart variables

    class(fates_restart_interface_type) , intent(inout) :: this
    integer,intent(in)     :: len_state_vector
    real(r8),intent(inout) :: state_vector(len_state_vector)
    integer,intent(in)     :: variable_index_base
    integer,intent(in)     :: co_global_index

    integer :: i_pos              ! vector position loop index
    integer :: ir_pos_var         ! global variable index

    ir_pos_var = variable_index_base
    do i_pos = 1, len_state_vector
       state_vector(i_pos) = this%rvars(ir_pos_var)%r81d(co_global_index)
       ir_pos_var = ir_pos_var + 1
    end do
    return
 end subroutine GetCohortRealVector

  ! =====================================================================================

  subroutine SetCohortRealVector(this, state_vector, len_state_vector, &
                                  variable_index_base, co_global_index)

    ! This subroutine walks through global cohort vector indices
    ! and pushes into the restart arrays the different associated restart variables

    class(fates_restart_interface_type) , intent(inout) :: this
    integer,intent(in)   :: len_state_vector
    real(r8),intent(in)  :: state_vector(len_state_vector)
    integer,intent(in)   :: variable_index_base
    integer,intent(in)   :: co_global_index

    integer :: i_pos              ! vector position loop index
    integer :: ir_pos_var         ! global variable index

    ir_pos_var = variable_index_base
    do i_pos = 1, len_state_vector
       this%rvars(ir_pos_var)%r81d(co_global_index) = state_vector(i_pos)
       ir_pos_var = ir_pos_var + 1
    end do
    return
  end subroutine SetCohortRealVector


  ! =====================================================================================

  subroutine set_restart_var(this,vname,vtype,long_name,units,flushval, &
        hlms,initialize,ivar,index)

    use FatesUtilsMod, only : check_hlm_list
    use FatesInterfaceTypesMod, only : hlm_name

    ! arguments
    class(fates_restart_interface_type) :: this
    character(len=*),intent(in)  :: vname
    character(len=*),intent(in)  :: vtype
    character(len=*),intent(in)  :: units
    real(r8), intent(in)         :: flushval
    character(len=*),intent(in)  :: long_name
    character(len=*),intent(in)  :: hlms
    logical, intent(in)          :: initialize
    integer, intent(inout)       :: ivar
    integer, intent(inout)       :: index  ! This is the index for the variable of
                                           ! interest that is associated with an
                                           ! explict name (for fast reference during update)
                                           ! A zero is passed back when the variable is
                                           ! not used


    type(fates_restart_variable_type),pointer :: rvar
    integer :: ub1,lb1,ub2,lb2    ! Bounds for allocating the var
    integer :: ityp

    logical :: use_var

    use_var = check_hlm_list(trim(hlms), trim(hlm_name))


    if( use_var ) then

       ivar  = ivar+1
       index = ivar

       if( initialize )then

          call this%rvars(ivar)%Init(vname, units, long_name, vtype, flushval, &
               fates_restart_num_dim_kinds, this%dim_kinds, this%dim_bounds)

       end if
    else

       index = 0
    end if

    return
 end subroutine set_restart_var

 ! =====================================================================================

 subroutine set_restart_vectors(this,nc,nsites,sites)

   use FatesInterfaceTypesMod, only : fates_maxElementsPerPatch
   use FatesInterfaceTypesMod, only : numpft
   use EDTypesMod, only : ed_site_type
   use EDTypesMod, only : ed_cohort_type
   use EDTypesMod, only : ed_patch_type
   use EDTypesMod, only : maxSWb
   use EDTypesMod, only : nclmax
   use EDTypesMod, only : numWaterMem
   use EDTypesMod, only : num_vegtemp_mem
   use EDTypesMod, only : maxpft
   use FatesInterfaceTypesMod, only : nlevdamage

    ! Arguments
    class(fates_restart_interface_type)             :: this
    integer                 , intent(in)            :: nc   ! clump index
    integer                 , intent(in)            :: nsites
    type(ed_site_type)      , intent(inout), target :: sites(nsites)

    ! Locals
    integer  :: s                         ! The local site index
    type(litter_type), pointer :: litt    ! pointer to patch's litter object

    ! ----------------------------------------------------------------------------------
    ! The following group of integers indicate the positional index (idx)
    ! of variables at different scales inside the I/O arrays (io)
    ! Keep in mind that many of these variables have a composite dimension
    ! at the patch scale.  To hold this memory, we borrow the cohort
    ! vector.  Thus the head of each array points to the first cohort
    ! of each patch. "io_idx_co_1st"
    ! ----------------------------------------------------------------------------------
    integer  :: io_idx_si      ! site index
    integer  :: io_idx_co_1st  ! 1st cohort of each patch
    integer  :: io_idx_co      ! cohort index
    integer  :: io_idx_pa_pft  ! each pft within each patch (pa_pft)
    integer  :: io_idx_pa_cwd  ! each cwd class within each patch (pa_cwd)
    integer  :: io_idx_pa_cwsl ! each cwd x soil layer
    integer  :: io_idx_pa_dcsl ! each decomposability x soil layer
    integer  :: io_idx_pa_dc   ! each decomposability index
    integer  :: io_idx_pa_ib   ! each SW band (vis/ir) per patch (pa_ib)
    integer  :: io_idx_si_wmem ! each water memory class within each site
    integer  :: io_idx_si_pfcl ! each pft x canopy layer within each site
    integer  :: io_idx_si_lyr_shell ! site - layer x shell index
    integer  :: io_idx_si_scpf ! each size-class x pft index within site
    integer  :: io_idx_si_sc   ! each size-class index within site
    integer  :: io_idx_si_capf ! each cohort age-class x pft index within site
    integer  :: io_idx_si_cacls ! each cohort age class index within site
    integer  :: io_idx_si_cdsc ! each damage-class x size class within site
    integer  :: io_idx_si_cdpf ! each damage-class x size x pft within site
    integer  :: io_idx_si_cwd  ! each site-cwd index
    integer  :: io_idx_si_pft  ! each site-pft index
    integer  :: io_idx_si_vtmem ! indices for veg-temp memory at site
    integer  :: io_idx_pa_ncl   ! each canopy layer within each patch

    ! Some counters (for checking mostly)
    integer  :: totalcohorts   ! total cohort count on this thread (diagnostic)
    integer  :: patchespersite   ! number of patches per site
    integer  :: cohortsperpatch  ! number of cohorts per patch

    integer  :: ft               ! functional type index
    integer  :: el               ! element loop index
    integer  :: ilyr             ! soil layer index
    integer  :: nlevsoil         ! total soil layers in patch of interest
    integer  :: k,j,i            ! indices to the radiation matrix
    integer  :: iscpf            ! multiplex loop counter for size x pft
    integer  :: ir_prt_var       ! loop counter for var x position
    integer  :: i_var            ! loop counter for PRT variables
    integer  :: i_pos            ! loop counter for discrete PRT positions
    integer  :: i_scls           ! loop counter for size-class
    integer  :: i_cacls          ! loop counter for cohort age class
    integer  :: i_cwd            ! loop counter for cwd
    integer  :: i_pft            ! loop counter for pft
    integer  :: i_cdam           ! loop counter for damage
    integer  :: icdi             ! loop counter for damage
    integer  :: icdj             ! loop counter for damage
    
    type(fates_restart_variable_type) :: rvar
    type(ed_patch_type),pointer  :: cpatch
    type(ed_cohort_type),pointer :: ccohort


    associate( rio_npatch_si           => this%rvars(ir_npatch_si)%int1d, &
           rio_cd_status_si            => this%rvars(ir_cd_status_si)%int1d, &
           rio_nchill_days_si          => this%rvars(ir_nchill_days_si)%int1d, &
           rio_ncold_days_si           => this%rvars(ir_ncold_days_si)%int1d, &
           rio_cleafondate_si          => this%rvars(ir_cleafondate_si)%int1d, &
           rio_cleafoffdate_si         => this%rvars(ir_cleafoffdate_si)%int1d, &
           rio_cndaysleafon_si         => this%rvars(ir_cndaysleafon_si)%int1d, &
           rio_cndaysleafoff_si        => this%rvars(ir_cndaysleafoff_si)%int1d, &
           rio_phenmodeldate_si        => this%rvars(ir_phenmodeldate_si)%int1d, &
           rio_acc_ni_si               => this%rvars(ir_acc_ni_si)%r81d, &
           rio_gdd_si                  => this%rvars(ir_gdd_si)%r81d, &
           rio_snow_depth_si           => this%rvars(ir_snow_depth_si)%r81d, &
           rio_trunk_product_si        => this%rvars(ir_trunk_product_si)%r81d, &
           rio_ncohort_pa              => this%rvars(ir_ncohort_pa)%int1d, &
           rio_fcansno_pa              => this%rvars(ir_fcansno_pa)%r81d, &
           rio_solar_zenith_flag_pa    => this%rvars(ir_solar_zenith_flag_pa)%int1d, &
           rio_solar_zenith_angle_pa   => this%rvars(ir_solar_zenith_angle_pa)%r81d, &
           rio_canopy_layer_co         => this%rvars(ir_canopy_layer_co)%int1d, &
           rio_canopy_layer_yesterday_co    => this%rvars(ir_canopy_layer_yesterday_co)%r81d, &
           rio_crowndamage_co          => this%rvars(ir_crowndamage_co)%int1d, &
           rio_canopy_trim_co          => this%rvars(ir_canopy_trim_co)%r81d, &
           rio_l2fr_co                 => this%rvars(ir_l2fr_co)%r81d, &
           rio_seed_prod_co            => this%rvars(ir_seed_prod_co)%r81d, &
           rio_size_class_lasttimestep => this%rvars(ir_size_class_lasttimestep_co)%int1d, &
           rio_dbh_co                  => this%rvars(ir_dbh_co)%r81d, &
           rio_coage_co                => this%rvars(ir_coage_co)%r81d, &
           rio_g_sb_laweight_co        => this%rvars(ir_g_sb_laweight_co)%r81d, &
           rio_height_co               => this%rvars(ir_height_co)%r81d, &
           rio_nplant_co               => this%rvars(ir_nplant_co)%r81d, &
           rio_gpp_acc_co              => this%rvars(ir_gpp_acc_co)%r81d, &
           rio_npp_acc_co              => this%rvars(ir_npp_acc_co)%r81d, &
           rio_resp_acc_co             => this%rvars(ir_resp_acc_co)%r81d, &
           rio_gpp_acc_hold_co         => this%rvars(ir_gpp_acc_hold_co)%r81d, &
           rio_resp_acc_hold_co        => this%rvars(ir_resp_acc_hold_co)%r81d, &
           rio_npp_acc_hold_co         => this%rvars(ir_npp_acc_hold_co)%r81d, &
           rio_resp_excess_co           => this%rvars(ir_resp_excess_co)%r81d, &
           rio_bmort_co                => this%rvars(ir_bmort_co)%r81d, &
           rio_hmort_co                => this%rvars(ir_hmort_co)%r81d, &
           rio_cmort_co                => this%rvars(ir_cmort_co)%r81d, &
           rio_smort_co                => this%rvars(ir_smort_co)%r81d, &
           rio_asmort_co               => this%rvars(ir_asmort_co)%r81d, &
           rio_dgmort_co               => this%rvars(ir_dgmort_co)%r81d, &
           rio_frmort_co               => this%rvars(ir_frmort_co)%r81d, &
           rio_lmort_direct_co         => this%rvars(ir_lmort_direct_co)%r81d, &
           rio_lmort_collateral_co     => this%rvars(ir_lmort_collateral_co)%r81d, &
           rio_lmort_infra_co          => this%rvars(ir_lmort_infra_co)%r81d, &
           rio_ddbhdt_co               => this%rvars(ir_ddbhdt_co)%r81d, &
           rio_resp_tstep_co           => this%rvars(ir_resp_tstep_co)%r81d, &
           rio_pft_co                  => this%rvars(ir_pft_co)%int1d, &
           rio_status_co               => this%rvars(ir_status_co)%int1d, &
           rio_efleaf_co               => this%rvars(ir_efleaf_co)%r81d, &
           rio_effnrt_co               => this%rvars(ir_effnrt_co)%r81d, &
           rio_efstem_co               => this%rvars(ir_efstem_co)%r81d, &
           rio_isnew_co                => this%rvars(ir_isnew_co)%int1d, &
           rio_gnd_alb_dif_pasb        => this%rvars(ir_gnd_alb_dif_pasb)%r81d, &
           rio_gnd_alb_dir_pasb        => this%rvars(ir_gnd_alb_dir_pasb)%r81d, &
           rio_spread_si               => this%rvars(ir_spread_si)%r81d, &
           rio_livegrass_pa            => this%rvars(ir_livegrass_pa)%r81d, &
           rio_age_pa                  => this%rvars(ir_age_pa)%r81d, &
           rio_patchdistturbcat_pa     => this%rvars(ir_patchdistturbcat_pa)%int1d, &
           rio_agesinceanthrodist_pa   => this%rvars(ir_agesinceanthrodist_pa)%r81d, &
           rio_nocomp_pft_label_pa     => this%rvars(ir_nocomp_pft_label_pa)%int1d, &
           rio_area_pa                 => this%rvars(ir_area_pa)%r81d, &
           rio_dd_status_sift          => this%rvars(ir_dd_status_sift)%int1d, &
           rio_dleafondate_sift        => this%rvars(ir_dleafondate_sift)%int1d, &
           rio_dleafoffdate_sift       => this%rvars(ir_dleafoffdate_sift)%int1d, &
           rio_dndaysleafon_sift       => this%rvars(ir_dndaysleafon_sift)%int1d, &
           rio_dndaysleafoff_sift      => this%rvars(ir_dndaysleafoff_sift)%int1d, &
           rio_elong_factor_sift       => this%rvars(ir_elong_factor_sift)%r81d, &
           rio_liqvolmem_siwmft        => this%rvars(ir_liqvolmem_siwmft)%r81d, &
           rio_smpmem_siwmft           => this%rvars(ir_smpmem_siwmft)%r81d, &
           rio_recl2fr_sipfcl          => this%rvars(ir_recl2fr_sipfcl)%r81d, &
           rio_vegtempmem_sitm         => this%rvars(ir_vegtempmem_sitm)%r81d, &
           rio_recrate_sift            => this%rvars(ir_recrate_sift)%r81d, &
           rio_use_this_pft_sift       => this%rvars(ir_use_this_pft_sift)%int1d, &
           rio_area_pft_sift           => this%rvars(ir_area_pft_sift)%r81d, &
           rio_fmortrate_cano_siscpf   => this%rvars(ir_fmortrate_cano_siscpf)%r81d, &
           rio_fmortrate_usto_siscpf   => this%rvars(ir_fmortrate_usto_siscpf)%r81d, &
           rio_imortrate_siscpf        => this%rvars(ir_imortrate_siscpf)%r81d, &
           rio_fmortrate_crown_siscpf  => this%rvars(ir_fmortrate_crown_siscpf)%r81d, &
           rio_fmortrate_cambi_siscpf  => this%rvars(ir_fmortrate_cambi_siscpf)%r81d, &
           rio_termnindiv_cano_siscpf  => this%rvars(ir_termnindiv_cano_siscpf)%r81d, &
           rio_termnindiv_usto_siscpf  => this%rvars(ir_termnindiv_usto_siscpf)%r81d, &
           rio_growflx_fusion_siscpf   => this%rvars(ir_growflx_fusion_siscpf)%r81d,  &
           rio_demorate_sisc           => this%rvars(ir_demorate_sisc)%r81d, &
           rio_promrate_sisc           => this%rvars(ir_promrate_sisc)%r81d, &
           rio_termcarea_cano_si       => this%rvars(ir_termcarea_cano_si)%r81d, &
           rio_termcarea_usto_si       => this%rvars(ir_termcarea_usto_si)%r81d, &
           
           rio_imortcarea_si           => this%rvars(ir_imortcarea_si)%r81d, &
           rio_fmortcarea_cano_si      => this%rvars(ir_fmortcarea_cano_si)%r81d, &
           rio_fmortcarea_usto_si      => this%rvars(ir_fmortcarea_usto_si)%r81d, &
           rio_termcflux_cano_sipft    => this%rvars(ir_termcflux_cano_sipft)%r81d, &
           rio_termcflux_usto_sipft    => this%rvars(ir_termcflux_usto_sipft)%r81d, &
           rio_democflux_si            => this%rvars(ir_democflux_si)%r81d, &
           rio_promcflux_si            => this%rvars(ir_promcflux_si)%r81d, &
           rio_imortcflux_sipft        => this%rvars(ir_imortcflux_sipft)%r81d, &
           rio_fmortcflux_cano_sipft   => this%rvars(ir_fmortcflux_cano_sipft)%r81d, &
           rio_fmortcflux_usto_sipft   => this%rvars(ir_fmortcflux_usto_sipft)%r81d, &
           rio_abg_imort_flux_siscpf => this%rvars(ir_abg_imort_flux_siscpf)%r81d, &
           rio_abg_fmort_flux_siscpf => this%rvars(ir_abg_fmort_flux_siscpf)%r81d, &
           rio_abg_term_flux_siscpf  => this%rvars(ir_abg_term_flux_siscpf)%r81d, &

           rio_imortrate_sicdpf        => this%rvars(ir_imortrate_sicdpf)%r81d, &
           rio_imortcflux_sicdsc       => this%rvars(ir_imortcflux_sicdsc)%r81d, &
           rio_termcflux_cano_sicdsc   => this%rvars(ir_termcflux_cano_sicdsc)%r81d, &
           rio_termnindiv_cano_sicdpf  => this%rvars(ir_termnindiv_cano_sicdpf)%r81d, &
           rio_termcflux_usto_sicdsc   => this%rvars(ir_termcflux_usto_sicdsc)%r81d, &
           rio_termnindiv_usto_sicdpf  => this%rvars(ir_termnindiv_usto_sicdpf)%r81d, &
           rio_fmortrate_cano_sicdpf   => this%rvars(ir_fmortrate_cano_sicdpf)%r81d, &
           rio_fmortrate_usto_sicdpf   => this%rvars(ir_fmortrate_usto_sicdpf)%r81d, &
           rio_fmortcflux_cano_sicdsc  => this%rvars(ir_fmortcflux_cano_sicdsc)%r81d, &
           rio_fmortcflux_usto_sicdsc  => this%rvars(ir_fmortcflux_usto_sicdsc)%r81d, &
           rio_crownarea_cano_damage_si=> this%rvars(ir_crownarea_cano_si)%r81d, &
           rio_crownarea_usto_damage_si=> this%rvars(ir_crownarea_usto_si)%r81d, &
           rio_emanpp_si               => this%rvars(ir_emanpp_si)%r81d)
      
       totalCohorts = 0

       ! ---------------------------------------------------------------------------------
       ! Flush arrays to values defined by %flushval (see registry entry in
       ! subroutine define_history_vars()
       ! ---------------------------------------------------------------------------------
       call this%flush_rvars(nc)

       do s = 1,nsites

          ! Calculate the offsets
          ! fcolumn is the global column index of the current site.
          ! For the first site, if that site aligns with the first column index
          ! in the clump, than the offset should be be equal to begCohort

          io_idx_si      = this%restart_map(nc)%site_index(s)
          io_idx_co_1st  = this%restart_map(nc)%cohort1_index(s)

          io_idx_co      = io_idx_co_1st
          io_idx_pa_ib   = io_idx_co_1st
          io_idx_si_wmem = io_idx_co_1st
          io_idx_si_pfcl = io_idx_co_1st
          io_idx_si_vtmem = io_idx_co_1st
          io_idx_pa_ncl   = io_idx_co_1st

          ! Hydraulics counters  lyr = hydraulic layer, shell = rhizosphere shell
          io_idx_si_lyr_shell = io_idx_co_1st
          io_idx_si_sc   = io_idx_co_1st
          io_idx_si_capf = io_idx_co_1st
          io_idx_si_cacls= io_idx_co_1st
          io_idx_si_cdsc = io_idx_co_1st
          io_idx_si_cdpf = io_idx_co_1st
          io_idx_si_scpf = io_idx_co_1st
          io_idx_si_pft  = io_idx_co_1st

          ! recruitment rate
          do i_pft = 1,numpft
             rio_recrate_sift(io_idx_co_1st+i_pft-1)   = sites(s)%recruitment_rate(i_pft)
          end do

          do i_pft = 1,numpft
             rio_use_this_pft_sift(io_idx_co_1st+i_pft-1)   = sites(s)%use_this_pft(i_pft)
          end do

          do i_pft = 1,numpft
             rio_area_pft_sift(io_idx_co_1st+i_pft-1)      = sites(s)%area_pft(i_pft)
          end do

          do i_scls = 1, nlevsclass
             do i_pft = 1, numpft
                rio_fmortrate_cano_siscpf(io_idx_si_scpf)  = sites(s)%fmort_rate_canopy(i_scls, i_pft)
                rio_fmortrate_usto_siscpf(io_idx_si_scpf)  = sites(s)%fmort_rate_ustory(i_scls, i_pft)
                rio_imortrate_siscpf(io_idx_si_scpf)       = sites(s)%imort_rate(i_scls, i_pft)
                rio_fmortrate_crown_siscpf(io_idx_si_scpf) = sites(s)%fmort_rate_crown(i_scls, i_pft)
                rio_fmortrate_cambi_siscpf(io_idx_si_scpf) = sites(s)%fmort_rate_cambial(i_scls, i_pft)
                rio_termnindiv_cano_siscpf(io_idx_si_scpf) = sites(s)%term_nindivs_canopy(i_scls,i_pft)
                rio_termnindiv_usto_siscpf(io_idx_si_scpf) = sites(s)%term_nindivs_ustory(i_scls,i_pft)
                rio_growflx_fusion_siscpf(io_idx_si_scpf)  = sites(s)%growthflux_fusion(i_scls, i_pft)
                rio_abg_term_flux_siscpf(io_idx_si_scpf) = sites(s)%term_abg_flux(i_scls, i_pft)
                rio_abg_imort_flux_siscpf(io_idx_si_scpf) = sites(s)%imort_abg_flux(i_scls, i_pft)
                rio_abg_fmort_flux_siscpf(io_idx_si_scpf) = sites(s)%fmort_abg_flux(i_scls, i_pft)
                io_idx_si_scpf = io_idx_si_scpf + 1
             end do
          end do

          do i_pft = 1, numpft
             rio_termcflux_cano_sipft(io_idx_si_pft)  = sites(s)%term_carbonflux_canopy(i_pft)
             rio_termcflux_usto_sipft(io_idx_si_pft)  = sites(s)%term_carbonflux_ustory(i_pft)
             rio_fmortcflux_cano_sipft(io_idx_si_pft) = sites(s)%fmort_carbonflux_canopy(i_pft)
             rio_fmortcflux_usto_sipft(io_idx_si_pft) = sites(s)%fmort_carbonflux_ustory(i_pft)
             rio_imortcflux_sipft(io_idx_si_pft)      = sites(s)%imort_carbonflux(i_pft)
             rio_dd_status_sift(io_idx_si_pft)     = sites(s)%dstatus(i_pft)
             rio_dleafondate_sift(io_idx_si_pft)   = sites(s)%dleafondate(i_pft)
             rio_dleafoffdate_sift(io_idx_si_pft)  = sites(s)%dleafoffdate(i_pft)
             rio_dndaysleafon_sift(io_idx_si_pft)  = sites(s)%dndaysleafon(i_pft)
             rio_dndaysleafoff_sift(io_idx_si_pft) = sites(s)%dndaysleafoff(i_pft)
             rio_elong_factor_sift(io_idx_si_pft)  = sites(s)%elong_factor(i_pft)
             io_idx_si_pft = io_idx_si_pft + 1
          end do

          if(hlm_use_sp.eq.ifalse)then
             do el = 1, num_elements

                io_idx_si_cwd = io_idx_co_1st
                io_idx_si_pft = io_idx_co_1st
                io_idx_si_scpf = io_idx_co_1st

                do i_cwd=1,ncwd
                   this%rvars(ir_cwdagin_flxdg+el-1)%r81d(io_idx_si_cwd) = sites(s)%flux_diags(el)%cwd_ag_input(i_cwd)
                   this%rvars(ir_cwdbgin_flxdg+el-1)%r81d(io_idx_si_cwd) = sites(s)%flux_diags(el)%cwd_bg_input(i_cwd)
                   io_idx_si_cwd = io_idx_si_cwd + 1
                end do

                do i_pft=1,numpft
                   this%rvars(ir_leaflittin_flxdg+el-1)%r81d(io_idx_si_pft) = sites(s)%flux_diags(el)%leaf_litter_input(i_pft)
                   this%rvars(ir_rootlittin_flxdg+el-1)%r81d(io_idx_si_pft) = sites(s)%flux_diags(el)%root_litter_input(i_pft)
                   io_idx_si_pft = io_idx_si_pft + 1
                end do

                this%rvars(ir_oldstock_mbal+el-1)%r81d(io_idx_si) = sites(s)%mass_balance(el)%old_stock
                this%rvars(ir_errfates_mbal+el-1)%r81d(io_idx_si) = sites(s)%mass_balance(el)%err_fates
                this%rvars(ir_woodprod_mbal+el-1)%r81d(io_idx_si) = sites(s)%mass_balance(el)%wood_product

             end do
          end if



          ! canopy spread term
          rio_spread_si(io_idx_si)   = sites(s)%spread

          cpatch => sites(s)%oldest_patch

          ! new column, reset num patches
          patchespersite = 0

          do_patch: do while(associated(cpatch))

             ! found patch, increment
             patchespersite = patchespersite + 1

             ccohort => cpatch%shortest

             ! new patch, reset num cohorts
             cohortsperpatch = 0

             do while(associated(ccohort))

                ! found cohort, increment
                cohortsperpatch = cohortsperpatch + 1
                totalCohorts    = totalCohorts + 1

                if ( debug ) then
                   write(fates_log(),*) 'CLTV io_idx_co ', io_idx_co
                   write(fates_log(),*) 'CLTV lowerbound ', lbound(rio_npp_acc_co,1)
                   write(fates_log(),*) 'CLTV upperbound  ', ubound(rio_npp_acc_co,1)
                endif


                ! Fill output arrays of PRT variables
                ! We just loop through the objects, and reference our members relative
                ! the base index of the PRT variables
                ! -----------------------------------------------------------------------

                ir_prt_var = ir_prt_base
                do i_var = 1, prt_global%num_vars
                   do i_pos = 1, prt_global%state_descriptor(i_var)%num_pos

                      ir_prt_var = ir_prt_var + 1
                      this%rvars(ir_prt_var)%r81d(io_idx_co) = &
                            ccohort%prt%variables(i_var)%val(i_pos)

                      ir_prt_var = ir_prt_var + 1
                      this%rvars(ir_prt_var)%r81d(io_idx_co) = &
                            ccohort%prt%variables(i_var)%turnover(i_pos)

                      ir_prt_var = ir_prt_var + 1
                      this%rvars(ir_prt_var)%r81d(io_idx_co) = &
                            ccohort%prt%variables(i_var)%net_alloc(i_pos)

                      ir_prt_var = ir_prt_var + 1
                      this%rvars(ir_prt_var)%r81d(io_idx_co) = &
                            ccohort%prt%variables(i_var)%burned(i_pos)

                   end do
                end do

                rio_l2fr_co(io_idx_co)         = ccohort%l2fr
                
                if(hlm_parteh_mode .eq. prt_cnp_flex_allom_hyp) then
                   this%rvars(ir_cx_int_co)%r81d(io_idx_co)       = ccohort%cx_int
                   this%rvars(ir_emadcxdt_co)%r81d(io_idx_co)     = ccohort%ema_dcxdt
                   this%rvars(ir_cx0_co)%r81d(io_idx_co)          = ccohort%cx0
                   this%rvars(ir_cnplimiter_co)%r81d(io_idx_co)   = real(ccohort%cnp_limiter,r8)
                   this%rvars(ir_daily_no3_uptake_co)%r81d(io_idx_co) = ccohort%daily_no3_uptake
                   this%rvars(ir_daily_nh4_uptake_co)%r81d(io_idx_co) = ccohort%daily_nh4_uptake
                   this%rvars(ir_daily_p_uptake_co)%r81d(io_idx_co) = ccohort%daily_p_gain
                   this%rvars(ir_daily_n_fixation_co)%r81d(io_idx_co) = ccohort%sym_nfix_daily
                   this%rvars(ir_daily_n_demand_co)%r81d(io_idx_co) = ccohort%daily_n_demand
                   this%rvars(ir_daily_p_demand_co)%r81d(io_idx_co) = ccohort%daily_p_demand
                end if

                if(hlm_use_planthydro==itrue)then

                   ! Load the water contents
                   call this%SetCohortRealVector(ccohort%co_hydr%th_ag,n_hypool_ag, &
                                                 ir_hydro_th_ag_covec,io_idx_co)
                   call this%SetCohortRealVector(ccohort%co_hydr%th_aroot,sites(s)%si_hydr%nlevrhiz, &
                                                 ir_hydro_th_aroot_covec,io_idx_co)

                   this%rvars(ir_hydro_th_troot)%r81d(io_idx_co) = ccohort%co_hydr%th_troot

                   this%rvars(ir_hydro_errh2o)%r81d(io_idx_co) = ccohort%co_hydr%errh2o

                end if

                rio_canopy_layer_co(io_idx_co) = ccohort%canopy_layer
                rio_canopy_layer_yesterday_co(io_idx_co) = ccohort%canopy_layer_yesterday
                rio_crowndamage_co(io_idx_co) = ccohort%crowndamage
                rio_canopy_trim_co(io_idx_co)  = ccohort%canopy_trim
                
                rio_seed_prod_co(io_idx_co)    = ccohort%seed_prod
                rio_size_class_lasttimestep(io_idx_co) = ccohort%size_class_lasttimestep
                rio_dbh_co(io_idx_co)          = ccohort%dbh
                rio_coage_co(io_idx_co)        = ccohort%coage
                rio_height_co(io_idx_co)       = ccohort%hite
                rio_g_sb_laweight_co(io_idx_co)= ccohort%g_sb_laweight
                rio_nplant_co(io_idx_co)       = ccohort%n
                rio_gpp_acc_co(io_idx_co)      = ccohort%gpp_acc
                rio_npp_acc_co(io_idx_co)      = ccohort%npp_acc
                rio_resp_acc_co(io_idx_co)     = ccohort%resp_acc
                rio_gpp_acc_hold_co(io_idx_co) = ccohort%gpp_acc_hold
                rio_resp_acc_hold_co(io_idx_co) = ccohort%resp_acc_hold
                rio_npp_acc_hold_co(io_idx_co) = ccohort%npp_acc_hold

                rio_resp_excess_co(io_idx_co)   = ccohort%resp_excess

                rio_bmort_co(io_idx_co)        = ccohort%bmort
                rio_hmort_co(io_idx_co)        = ccohort%hmort
                rio_cmort_co(io_idx_co)        = ccohort%cmort
                rio_smort_co(io_idx_co)        = ccohort%smort
                rio_asmort_co(io_idx_co)       = ccohort%asmort
                rio_dgmort_co(io_idx_co)       = ccohort%dgmort
                rio_frmort_co(io_idx_co)       = ccohort%frmort                


                !Logging
                rio_lmort_direct_co(io_idx_co)       = ccohort%lmort_direct
                rio_lmort_collateral_co(io_idx_co)   = ccohort%lmort_collateral
                rio_lmort_infra_co(io_idx_co)        = ccohort%lmort_infra

                rio_ddbhdt_co(io_idx_co)       = ccohort%ddbhdt
                rio_resp_tstep_co(io_idx_co)   = ccohort%resp_tstep
                rio_pft_co(io_idx_co)          = ccohort%pft
                rio_status_co(io_idx_co)       = ccohort%status_coh
                rio_efleaf_co(io_idx_co)       = ccohort%efleaf_coh
                rio_effnrt_co(io_idx_co)       = ccohort%effnrt_coh
                rio_efstem_co(io_idx_co)       = ccohort%efstem_coh
                if ( ccohort%isnew ) then
                   rio_isnew_co(io_idx_co)     = new_cohort
                else
                   rio_isnew_co(io_idx_co)     = old_cohort
                endif

                if (hlm_use_sp .eq. itrue) then
                    this%rvars(ir_c_area_co)%r81d(io_idx_co) = ccohort%c_area
                    this%rvars(ir_treelai_co)%r81d(io_idx_co) = ccohort%treelai
                    this%rvars(ir_treesai_co)%r81d(io_idx_co) = ccohort%treesai
                end if

                if ( debug ) then
                   write(fates_log(),*) 'CLTV offsetNumCohorts II ',io_idx_co, &
                         cohortsperpatch
                endif

                !  (Keeping as an example)
                ! call this%SetRMeanRestartVar(ccohort%tveg_lpa, ir_tveglpa_co, io_idx_co)

                io_idx_co = io_idx_co + 1

                ccohort => ccohort%taller

             enddo ! ccohort do while

             !
             ! deal with patch level fields here
             !
             rio_livegrass_pa(io_idx_co_1st)   = cpatch%livegrass
             rio_age_pa(io_idx_co_1st)         = cpatch%age
             rio_patchdistturbcat_pa(io_idx_co_1st)   = cpatch%land_use_label
             rio_agesinceanthrodist_pa(io_idx_co_1st) = cpatch%age_since_anthro_disturbance
             rio_nocomp_pft_label_pa(io_idx_co_1st)= cpatch%nocomp_pft_label
             rio_area_pa(io_idx_co_1st)        = cpatch%area

             ! Patch level running means
             call this%SetRMeanRestartVar(cpatch%tveg24, ir_tveg24_pa, io_idx_co_1st)
             call this%SetRMeanRestartVar(cpatch%tveg_lpa, ir_tveglpa_pa, io_idx_co_1st)
             call this%SetRMeanRestartVar(cpatch%tveg_longterm, ir_tveglongterm_pa, io_idx_co_1st)

             if ( regeneration_model == TRS_regeneration ) then
                call this%SetRMeanRestartVar(cpatch%seedling_layer_par24, ir_seedling_layer_par24_pa, io_idx_co_1st)
                call this%SetRMeanRestartVar(cpatch%sdlng_mort_par, ir_sdlng_mort_par_pa,io_idx_co_1st)
                call this%SetRMeanRestartVar(cpatch%sdlng2sap_par, ir_sdlng2sap_par_pa,io_idx_co_1st)
                io_idx_pa_pft  = io_idx_co_1st
                do i_pft = 1, numpft
                   call this%SetRMeanRestartVar(cpatch%sdlng_mdd(i_pft)%p, ir_sdlng_mdd_pa,io_idx_pa_pft) 
                   call this%SetRMeanRestartVar(cpatch%sdlng_emerg_smp(i_pft)%p, ir_sdlng_emerg_smp_pa,io_idx_pa_pft)
                   io_idx_pa_pft      = io_idx_pa_pft + 1
                enddo
             end if

             ! set cohorts per patch for IO
             rio_ncohort_pa( io_idx_co_1st )   = cohortsperpatch

             rio_fcansno_pa( io_idx_co_1st )   = cpatch%fcansno

             ! Set zenith angle info
             if ( cpatch%solar_zenith_flag ) then
                rio_solar_zenith_flag_pa(io_idx_co_1st)     = itrue
             else
                rio_solar_zenith_flag_pa(io_idx_co_1st)     = ifalse
             endif
             rio_solar_zenith_angle_pa( io_idx_co_1st) = cpatch%solar_zenith_angle

             if ( debug ) then
                write(fates_log(),*) 'offsetNumCohorts III ' &
                      ,io_idx_co,cohortsperpatch
             endif


             if(hlm_use_sp.eq.ifalse)then

                io_idx_pa_pft  = io_idx_co_1st
                do i = 1,numpft
                   this%rvars(ir_scorch_ht_pa_pft)%r81d(io_idx_pa_pft) = cpatch%scorch_ht(i)
                   io_idx_pa_pft      = io_idx_pa_pft + 1
                end do

                io_idx_pa_cwd  = io_idx_co_1st
                do i = 1,nfsc
                   this%rvars(ir_litter_moisture_pa_nfsc)%r81d(io_idx_pa_cwd) = cpatch%litter_moisture(i)
                   io_idx_pa_cwd      = io_idx_pa_cwd + 1
                end do

                ! --------------------------------------------------------------------------
                ! Send litter to the restart arrays
                ! Each element has its own variable, so we have to make sure
                ! we keep re-setting this
                ! --------------------------------------------------------------------------

                do el = 0, num_elements-1

                   io_idx_pa_pft  = io_idx_co_1st
                   io_idx_pa_cwd  = io_idx_co_1st
                   io_idx_pa_cwsl = io_idx_co_1st
                   io_idx_pa_dcsl = io_idx_co_1st
                   io_idx_pa_dc   = io_idx_co_1st

                   litt => cpatch%litter(el+1)

                   do i = 1,numpft
                      this%rvars(ir_seed_litt+el)%r81d(io_idx_pa_pft) = litt%seed(i)
                      this%rvars(ir_seedgerm_litt+el)%r81d(io_idx_pa_pft) = litt%seed_germ(i)
                      this%rvars(ir_seed_decay_litt+el)%r81d(io_idx_pa_pft) = litt%seed_decay(i)
                      this%rvars(ir_seedgerm_decay_litt+el)%r81d(io_idx_pa_pft) = litt%seed_germ_decay(i)
                      io_idx_pa_pft = io_idx_pa_pft + 1
                   end do


                   do i = 1,ndcmpy
                      this%rvars(ir_leaf_litt+el)%r81d(io_idx_pa_dc) = litt%leaf_fines(i)
                      this%rvars(ir_lfines_frag_litt+el)%r81d(io_idx_pa_dc) = litt%leaf_fines_frag(i)
                      io_idx_pa_dc = io_idx_pa_dc + 1
                      do ilyr=1,sites(s)%nlevsoil
                         this%rvars(ir_fnrt_litt+el)%r81d(io_idx_pa_dcsl) = litt%root_fines(i,ilyr)
                         this%rvars(ir_rfines_frag_litt+el)%r81d(io_idx_pa_dcsl) = litt%root_fines_frag(i,ilyr)
                         io_idx_pa_dcsl = io_idx_pa_dcsl + 1
                      end do
                   end do

                   do i = 1,ncwd
                      this%rvars(ir_agcwd_litt+el)%r81d(io_idx_pa_cwd) = litt%ag_cwd(i)
                      this%rvars(ir_agcwd_frag_litt+el)%r81d(io_idx_pa_cwd) = litt%ag_cwd_frag(i)
                      io_idx_pa_cwd = io_idx_pa_cwd + 1
                      do ilyr=1,sites(s)%nlevsoil
                         this%rvars(ir_bgcwd_litt+el)%r81d(io_idx_pa_cwsl) = litt%bg_cwd(i,ilyr)
                         this%rvars(ir_bgcwd_frag_litt+el)%r81d(io_idx_pa_cwsl) = litt%bg_cwd_frag(i,ilyr)
                         io_idx_pa_cwsl = io_idx_pa_cwsl + 1
                      end do
                   end do

                end do
             end if

             do i = 1,maxSWb
                rio_gnd_alb_dif_pasb(io_idx_pa_ib) = cpatch%gnd_alb_dif(i)
                rio_gnd_alb_dir_pasb(io_idx_pa_ib) = cpatch%gnd_alb_dir(i)
                io_idx_pa_ib = io_idx_pa_ib + 1
             end do

             if (hlm_use_sp .eq. itrue) then
               do i = 1,nclmax
                 this%rvars(ir_canopy_layer_tlai_pa)%r81d(io_idx_pa_ncl) = cpatch%canopy_layer_tlai(i)
                 io_idx_pa_ncl = io_idx_pa_ncl + 1
               end do
             end if

             ! Set the first cohort index to the start of the next patch, increment
             ! by the maximum number of cohorts per patch
             io_idx_co_1st = io_idx_co_1st + fates_maxElementsPerPatch

             ! reset counters so that they are all advanced evenly.
             io_idx_pa_pft  = io_idx_co_1st
             io_idx_pa_cwd  = io_idx_co_1st
             io_idx_pa_ib   = io_idx_co_1st
             io_idx_co      = io_idx_co_1st
             io_idx_pa_ncl  = io_idx_co_1st

             if ( debug ) then
                write(fates_log(),*) 'CLTV io_idx_co_1st ', io_idx_co_1st
                write(fates_log(),*) 'CLTV numCohort ', cohortsperpatch
                write(fates_log(),*) 'CLTV totalCohorts ', totalCohorts
             end if

             cpatch => cpatch%younger

          enddo do_patch ! cpatch do while

          ! Fill the site level diagnostics arrays
          do i_scls = 1, nlevsclass

             rio_demorate_sisc(io_idx_si_sc) = sites(s)%demotion_rate(i_scls)
             rio_promrate_sisc(io_idx_si_sc) = sites(s)%promotion_rate(i_scls)

             io_idx_si_sc = io_idx_si_sc + 1
          end do
          
          rio_termcarea_cano_si(io_idx_si)  = sites(s)%term_crownarea_canopy
          rio_termcarea_usto_si(io_idx_si)  = sites(s)%term_crownarea_ustory
          rio_emanpp_si(io_idx_si)          = sites(s)%ema_npp

          ! this only copies live portions of transitions - but that's ok because the mortality
          ! bit only needs to be added for history outputs
          if(hlm_use_tree_damage .eq. itrue) then
             
             do i_scls = 1, nlevsclass
                do i_cdam = 1, nlevdamage
                   do i_pft = 1, numpft 
                      rio_imortrate_sicdpf(io_idx_si_cdpf)       = sites(s)%imort_rate_damage(i_cdam, i_scls, i_pft)
                      rio_termnindiv_cano_sicdpf(io_idx_si_cdpf) = sites(s)%term_nindivs_canopy_damage(i_cdam,i_scls,i_pft)
                      rio_termnindiv_usto_sicdpf(io_idx_si_cdpf) = sites(s)%term_nindivs_ustory_damage(i_cdam,i_scls,i_pft)
                      rio_imortcflux_sicdsc(io_idx_si_cdsc)      = sites(s)%imort_cflux_damage(i_cdam, i_scls)
                      rio_termcflux_cano_sicdsc(io_idx_si_cdsc)  = sites(s)%term_cflux_canopy_damage(i_cdam, i_scls)
                      rio_termcflux_usto_sicdsc(io_idx_si_cdsc)  = sites(s)%term_cflux_ustory_damage(i_cdam, i_scls)
                      rio_fmortrate_cano_sicdpf(io_idx_si_cdpf)  = sites(s)%fmort_rate_canopy_damage(i_cdam, i_scls, i_pft)
                      rio_fmortrate_usto_sicdpf(io_idx_si_cdpf)  = sites(s)%fmort_rate_ustory_damage(i_cdam, i_scls, i_pft)
                      rio_fmortcflux_cano_sicdsc(io_idx_si_cdsc) = sites(s)%fmort_cflux_canopy_damage(i_cdam, i_scls)
                      rio_fmortcflux_usto_sicdsc(io_idx_si_cdsc) = sites(s)%fmort_cflux_ustory_damage(i_cdam, i_scls)
                      io_idx_si_cdsc = io_idx_si_cdsc + 1
                      io_idx_si_cdpf = io_idx_si_cdpf + 1
                   end do
                end do
             end do

             rio_crownarea_cano_damage_si(io_idx_si) = sites(s)%crownarea_canopy_damage
             rio_crownarea_usto_damage_si(io_idx_si) = sites(s)%crownarea_ustory_damage
             
          end if

          
          rio_democflux_si(io_idx_si)       = sites(s)%demotion_carbonflux
          rio_promcflux_si(io_idx_si)       = sites(s)%promotion_carbonflux

          rio_imortcarea_si(io_idx_si)      = sites(s)%imort_crownarea
          rio_fmortcarea_cano_si(io_idx_si) = sites(s)%fmort_crownarea_canopy
          rio_fmortcarea_usto_si(io_idx_si) = sites(s)%fmort_crownarea_ustory

          rio_cd_status_si(io_idx_si)     = sites(s)%cstatus
          rio_nchill_days_si(io_idx_si)   = sites(s)%nchilldays
          rio_ncold_days_si(io_idx_si)    = sites(s)%ncolddays
          rio_cleafondate_si(io_idx_si)   = sites(s)%cleafondate
          rio_cleafoffdate_si(io_idx_si)  = sites(s)%cleafoffdate
          rio_cndaysleafon_si(io_idx_si)  = sites(s)%cndaysleafon
          rio_cndaysleafoff_si(io_idx_si) = sites(s)%cndaysleafoff
          rio_gdd_si(io_idx_si)           = sites(s)%grow_deg_days
          rio_phenmodeldate_si(io_idx_si) = sites(s)%phen_model_date

 


          rio_acc_ni_si(io_idx_si)       = sites(s)%acc_NI
          rio_snow_depth_si(io_idx_si)   = sites(s)%snow_depth

          ! Accumulated trunk product
          rio_trunk_product_si(io_idx_si) = sites(s)%resources_management%trunk_product_site
          ! set numpatches for this column

          rio_npatch_si(io_idx_si)  = patchespersite

          do i = 1,nclmax
             do i_pft = 1, numpft
                rio_recl2fr_sipfcl(io_idx_si_pfcl ) = sites(s)%rec_l2fr(i_pft,i)
                io_idx_si_pfcl = io_idx_si_pfcl + 1
             end do
          end do
          
          do i = 1,numWaterMem ! numWaterMem currently 10
             do i_pft=1,numpft
                rio_liqvolmem_siwmft( io_idx_si_wmem ) = sites(s)%liqvol_memory(i,i_pft)
                rio_smpmem_siwmft( io_idx_si_wmem ) = sites(s)%smp_memory(i,i_pft)
                io_idx_si_wmem = io_idx_si_wmem + 1
             end do
          end do

          do i = 1, num_vegtemp_mem
             rio_vegtempmem_sitm( io_idx_si_vtmem ) = sites(s)%vegtemp_memory(i)
             io_idx_si_vtmem = io_idx_si_vtmem + 1
          end do

          ! -----------------------------------------------------------------------------
          ! Set site-level hydraulics arrays
          ! -----------------------------------------------------------------------------

          if(hlm_use_planthydro==itrue)then

             ! No associate statements because there is no gaurantee these
             ! are allocated

             this%rvars(ir_hydro_recruit_si)%r81d(io_idx_si) = sites(s)%si_hydr%h2oveg_recruit
             this%rvars(ir_hydro_dead_si)%r81d(io_idx_si) = sites(s)%si_hydr%h2oveg_dead
             this%rvars(ir_hydro_growturn_err_si)%r81d(io_idx_si) = sites(s)%si_hydr%h2oveg_growturn_err
             this%rvars(ir_hydro_hydro_err_si)%r81d(io_idx_si) = sites(s)%si_hydr%h2oveg_hydro_err

             ! Hydraulics counters  lyr = hydraulic layer, shell = rhizosphere shell
             do i = 1, sites(s)%si_hydr%nlevrhiz
                ! Loop shells
                do k = 1, nshell
                   this%rvars(ir_hydro_liqvol_shell_si)%r81d(io_idx_si_lyr_shell) = &
                        sites(s)%si_hydr%h2osoi_liqvol_shell(i,k)
                   io_idx_si_lyr_shell = io_idx_si_lyr_shell + 1
                end do
             end do
          end if

       enddo

       if ( debug ) then
          write(fates_log(),*) 'CLTV total cohorts ',totalCohorts
       end if

       return
     end associate
   end subroutine set_restart_vectors

   ! ====================================================================================

   subroutine create_patchcohort_structure(this, nc, nsites, sites, bc_in, bc_out)

     ! ----------------------------------------------------------------------------------
     ! This subroutine takes a peak at the restart file to determine how to allocate
     ! memory for the state structure, and then makes those allocations. This
     ! subroutine is called prior to the transfer of the restart vectors into the
     ! linked-list state structure.
     ! ---------------------------------------------------------------------------------

     use EDTypesMod,           only : ed_site_type
     use EDTypesMod,           only : ed_cohort_type
     use EDTypesMod,           only : ed_patch_type
     use EDTypesMod,           only : maxSWb
     use FatesInterfaceTypesMod,    only : fates_maxElementsPerPatch

     use EDTypesMod,           only : maxpft
     use EDTypesMod,           only : area
     use EDPatchDynamicsMod,   only : zero_patch
     use EDInitMod,            only : zero_site
     use EDInitMod,            only : init_site_vars
     use EDPatchDynamicsMod,   only : create_patch
     use EDPftvarcon,          only : EDPftvarcon_inst
     use FatesAllometryMod,    only : h2d_allom


     ! !ARGUMENTS:
     class(fates_restart_interface_type) , intent(inout) :: this
     integer                     , intent(in)            :: nc
     integer                     , intent(in)            :: nsites
     type(ed_site_type)          , intent(inout), target :: sites(nsites)
     type(bc_in_type)                                    :: bc_in(nsites)
     type(bc_out_type)                                   :: bc_out(nsites)

     ! local variables

     type(ed_patch_type) , pointer     :: newp
     type(ed_cohort_type), pointer     :: new_cohort
     type(ed_cohort_type), pointer     :: prev_cohort
     integer                           :: cohortstatus
     integer                           :: s             ! site index
     integer                           :: idx_pa        ! local patch index
     integer                           :: io_idx_si     ! global site index in IO vector
     integer                           :: io_idx_co_1st ! global cohort index in IO vector
     real(r8)                          :: site_spread   ! site sprea dummy var (0-1)
     integer                           :: fto
     integer                           :: ft
     integer                           :: el            ! element loop counter
     integer, parameter                :: recruitstatus = 0
     integer                           ::  nocomp_pft ! PFT patch label for nocomp mode
     ! ----------------------------------------------------------------------------------
     ! We really only need the counts for the number of patches per site
     ! and the number of cohorts per patch. These values tell us how much
     ! space to allocate.
     ! ----------------------------------------------------------------------------------

     associate( rio_npatch_si  => this%rvars(ir_npatch_si)%int1d , &
                rio_ncohort_pa => this%rvars(ir_ncohort_pa)%int1d )

       do s = 1,nsites

          io_idx_si  = this%restart_map(nc)%site_index(s)
          io_idx_co_1st  = this%restart_map(nc)%cohort1_index(s)

          call init_site_vars( sites(s), bc_in(s), bc_out(s) )
          call zero_site( sites(s) )

          if ( rio_npatch_si(io_idx_si)<0 .or. rio_npatch_si(io_idx_si) > 10000 ) then
             write(fates_log(),*) 'a column was expected to contain a valid number of patches'
             write(fates_log(),*) '0 is a valid number, but this column seems uninitialized',rio_npatch_si(io_idx_si)
             call endrun(msg=errMsg(sourcefile, __LINE__))
          end if

          ! Initialize the site pointers to null
          sites(s)%youngest_patch         => null()
          sites(s)%oldest_patch           => null()

          do idx_pa = 1,rio_npatch_si(io_idx_si)

             if ( debug ) then
                write(fates_log(),*) 'create patch ',idx_pa
                write(fates_log(),*) 'idx_pa 1-cohortsperpatch : ', rio_ncohort_pa( io_idx_co_1st )
             end if

             ! create patch
             allocate(newp)
             nocomp_pft = fates_unset_int
             ! the nocomp_pft label is set after patch creation has occured in 'get_restart_vectors'
             ! make new patch
             call create_patch(sites(s), newp, fates_unset_r8, fates_unset_r8, primaryland, nocomp_pft )

             ! Initialize the litter pools to zero, these
             ! pools will be populated by looping over the existing patches
             ! and transfering in mass
             do el=1,num_elements
                call newp%litter(el)%InitConditions(init_leaf_fines=fates_unset_r8, &
                     init_root_fines=fates_unset_r8, &
                     init_ag_cwd=fates_unset_r8, &
                     init_bg_cwd=fates_unset_r8, &
                     init_seed=fates_unset_r8, &
                     init_seed_germ=fates_unset_r8)
             end do

             ! give this patch a unique patch number
             newp%patchno = idx_pa


             ! Iterate over the number of cohorts
             ! the file says are associated with this patch
             ! we are just allocating space here, so we do
             ! a simple list filling routine

             newp%tallest  => null()
             newp%shortest => null()
             prev_cohort   => null()

             do fto = 1, rio_ncohort_pa( io_idx_co_1st )

                allocate(new_cohort)
                call nan_cohort(new_cohort)
                call zero_cohort(new_cohort)
                new_cohort%patchptr => newp

                ! If this is the first in the list, it is tallest
                if (.not.associated(newp%tallest)) then
                   newp%tallest => new_cohort
                endif

                ! Every cohort's taller is the one that came before
                ! (unless it is first)
                if(associated(prev_cohort)) then
                   new_cohort%taller   => prev_cohort
                   prev_cohort%shorter => new_cohort
                end if

                ! Every cohort added takes over as shortest
                newp%shortest => new_cohort

                ! Initialize the PARTEH object and point to the
                ! correct boundary condition fields
                new_cohort%prt => null()
                call InitPRTObject(new_cohort%prt)
                


                ! Allocate hydraulics arrays
                if( hlm_use_planthydro.eq.itrue ) then
                   call InitHydrCohort(sites(s),new_cohort)
                end if

                !  (Keeping as an example)
                ! Allocate running mean functions
                !allocate(new_cohort%tveg_lpa)
                !call new_cohort%tveg_lpa%InitRMean(ema_lpa)

                
                ! Update the previous
                prev_cohort => new_cohort

             enddo ! ends loop over fto

             !
             ! insert this patch with cohorts into the site pointer.  At this
             ! point just insert the new patch in the youngest position
             !
             if (idx_pa == 1) then ! nothing associated yet. first patch is pointed to by youngest and oldest

                if ( debug ) write(fates_log(),*) 'idx_pa = 1 ',idx_pa

                sites(s)%youngest_patch         => newp
                sites(s)%oldest_patch           => newp
                sites(s)%youngest_patch%younger => null()
                sites(s)%youngest_patch%older   => null()
                sites(s)%oldest_patch%younger   => null()
                sites(s)%oldest_patch%older     => null()

             else if (idx_pa == 2) then ! add second patch to list

                if ( debug ) write(fates_log(),*) 'idx_pa = 2 ',idx_pa

                sites(s)%youngest_patch         => newp
                sites(s)%youngest_patch%younger => null()
                sites(s)%youngest_patch%older   => sites(s)%oldest_patch
                sites(s)%oldest_patch%younger   => sites(s)%youngest_patch
                sites(s)%oldest_patch%older     => null()

             else ! more than 2 patches, insert patch into youngest slot

                if ( debug ) write(fates_log(),*) 'idx_pa > 2 ',idx_pa

                newp%older                      => sites(s)%youngest_patch
                sites(s)%youngest_patch%younger => newp
                newp%younger                    => null()
                sites(s)%youngest_patch         => newp

             endif

             io_idx_co_1st = io_idx_co_1st + fates_maxElementsPerPatch

          enddo ! ends loop over idx_pa

       enddo ! ends loop over s

     end associate
   end subroutine create_patchcohort_structure

   ! ====================================================================================

   subroutine get_restart_vectors(this, nc, nsites, sites)

     use EDTypesMod, only : ed_site_type
     use EDTypesMod, only : ed_cohort_type
     use EDTypesMod, only : ed_patch_type
     use EDTypesMod, only : maxSWb
     use EDTypesMod, only : nclmax
     use FatesInterfaceTypesMod, only : numpft
     use FatesInterfaceTypesMod, only : fates_maxElementsPerPatch
     use EDTypesMod, only : numWaterMem
     use EDTypesMod, only : maxpft
     use EDTypesMod, only : num_vegtemp_mem
     use FatesSizeAgeTypeIndicesMod, only : get_age_class_index
     
     ! !ARGUMENTS:
     class(fates_restart_interface_type) , intent(inout) :: this
     integer                     , intent(in)            :: nc
     integer                     , intent(in)            :: nsites
     type(ed_site_type)          , intent(inout), target :: sites(nsites)


     ! locals
     ! ----------------------------------------------------------------------------------
     ! LL pointers
     type(ed_patch_type),pointer  :: cpatch      ! current patch
     type(ed_cohort_type),pointer :: ccohort     ! current cohort
     type(litter_type), pointer   :: litt        ! litter object on the current patch
     ! loop indices
     integer :: s, i, j, k, pft                 

     ! ----------------------------------------------------------------------------------
     ! The following group of integers indicate the positional index (idx)
     ! of variables at different scales inside the I/O arrays (io)
     ! Keep in mind that many of these variables have a composite dimension
     ! at the patch scale.  To hold this memory, we borrow the cohort
     ! vector.  Thus the head of each array points to the first cohort
     ! of each patch. "io_idx_co_1st"
     ! ----------------------------------------------------------------------------------
     integer  :: io_idx_si      ! site index
     integer  :: io_idx_co_1st  ! 1st cohort of each patch
     integer  :: io_idx_co      ! cohort index
     integer  :: io_idx_pa_pft  ! each pft within each patch (pa_pft)
     integer  :: io_idx_pa_cwd  ! each cwd class within each patch (pa_cwd)
     integer  :: io_idx_pa_cwsl ! each cwd x soil layer
     integer  :: io_idx_pa_dcsl ! each decomposability x soil layer
     integer  :: io_idx_pa_dc   ! each decomposability index
     integer  :: io_idx_pa_ib   ! each SW radiation band per patch (pa_ib)
     integer  :: io_idx_si_wmem ! each water memory class within each site
     integer  :: io_idx_si_pfcl  ! each pft x canopy layer class within each site
     integer  :: io_idx_si_vtmem ! counter for vegetation temp memory
     integer  :: io_idx_si_lyr_shell ! site - layer x shell index
     integer  :: io_idx_si_scpf ! each size-class x pft index within site
     integer  :: io_idx_si_sc   ! each size-class index within site
     integer  :: io_idx_si_cacls ! each coage class index within site
     integer  :: io_idx_si_capf ! each cohort age class x pft index within site
     integer  :: io_idx_si_cwd
     integer  :: io_idx_si_pft
     integer  :: io_idx_si_cdsc ! each damage x size class within site 
     integer  :: io_idx_si_cdpf ! damage x size x pft within site
     
     integer  :: io_idx_pa_ncl   ! each canopy layer within each patch

     ! Some counters (for checking mostly)
     integer  :: totalcohorts   ! total cohort count on this thread (diagnostic)
     integer  :: patchespersite   ! number of patches per site
     integer  :: cohortsperpatch  ! number of cohorts per patch
     integer  :: el               ! loop counter for elements
     integer  :: nlevsoil         ! number of soil layers
     integer  :: ilyr             ! soil layer loop counter
     integer  :: iscpf            ! multiplex loop counter for size x pft
     integer  :: ir_prt_var       ! loop counter for var x position
     integer  :: i_cwd            ! loop counter for cwd
     integer  :: i_var            ! loop counter for PRT variables
     integer  :: i_pos            ! loop counter for discrete PRT positions
     integer  :: i_pft            ! loop counter for pft
     integer  :: i_scls           ! loop counter for size-clas
     integer  :: i_cacls          ! loop counter for cohort age class
     integer  :: i_cdam           ! loop counter for damage class
     integer  :: icdj             ! loop counter for damage class
     integer  :: icdi             ! loop counter for damage class 

     associate( rio_npatch_si         => this%rvars(ir_npatch_si)%int1d, &
          rio_cd_status_si            => this%rvars(ir_cd_status_si)%int1d, &
          rio_nchill_days_si          => this%rvars(ir_nchill_days_si)%int1d, &
          rio_ncold_days_si           => this%rvars(ir_ncold_days_si)%int1d, &
          rio_cleafondate_si          => this%rvars(ir_cleafondate_si)%int1d, &
          rio_cleafoffdate_si         => this%rvars(ir_cleafoffdate_si)%int1d, &
          rio_cndaysleafon_si         => this%rvars(ir_cndaysleafon_si)%int1d, &
          rio_cndaysleafoff_si        => this%rvars(ir_cndaysleafoff_si)%int1d, &
          rio_phenmodeldate_si        => this%rvars(ir_phenmodeldate_si)%int1d, &
          rio_acc_ni_si               => this%rvars(ir_acc_ni_si)%r81d, &
          rio_gdd_si                  => this%rvars(ir_gdd_si)%r81d, &
          rio_snow_depth_si           => this%rvars(ir_snow_depth_si)%r81d, &
          rio_trunk_product_si        => this%rvars(ir_trunk_product_si)%r81d, &
          rio_ncohort_pa              => this%rvars(ir_ncohort_pa)%int1d, &
          rio_fcansno_pa              => this%rvars(ir_fcansno_pa)%r81d, &
          rio_solar_zenith_flag_pa    => this%rvars(ir_solar_zenith_flag_pa)%int1d, &
          rio_solar_zenith_angle_pa   => this%rvars(ir_solar_zenith_angle_pa)%r81d, &
          rio_canopy_layer_co         => this%rvars(ir_canopy_layer_co)%int1d, &
          rio_canopy_layer_yesterday_co         => this%rvars(ir_canopy_layer_yesterday_co)%r81d, &
          rio_crowndamage_co          => this%rvars(ir_crowndamage_co)%int1d, &
          rio_canopy_trim_co          => this%rvars(ir_canopy_trim_co)%r81d, &
          rio_l2fr_co                 => this%rvars(ir_l2fr_co)%r81d, &
          rio_seed_prod_co            => this%rvars(ir_seed_prod_co)%r81d, &
          rio_size_class_lasttimestep => this%rvars(ir_size_class_lasttimestep_co)%int1d, &
          rio_dbh_co                  => this%rvars(ir_dbh_co)%r81d, &
          rio_coage_co                => this%rvars(ir_coage_co)%r81d, &
          rio_g_sb_laweight_co        => this%rvars(ir_g_sb_laweight_co)%r81d, &
          rio_height_co               => this%rvars(ir_height_co)%r81d, &
          rio_nplant_co               => this%rvars(ir_nplant_co)%r81d, &
          rio_gpp_acc_co              => this%rvars(ir_gpp_acc_co)%r81d, &
          rio_npp_acc_co              => this%rvars(ir_npp_acc_co)%r81d, &
          rio_resp_acc_co             => this%rvars(ir_resp_acc_co)%r81d, &
          rio_gpp_acc_hold_co         => this%rvars(ir_gpp_acc_hold_co)%r81d, &
          rio_resp_acc_hold_co        => this%rvars(ir_resp_acc_hold_co)%r81d, &
          rio_npp_acc_hold_co         => this%rvars(ir_npp_acc_hold_co)%r81d, &
          rio_resp_excess_co           => this%rvars(ir_resp_excess_co)%r81d, &
          rio_bmort_co                => this%rvars(ir_bmort_co)%r81d, &
          rio_hmort_co                => this%rvars(ir_hmort_co)%r81d, &
          rio_cmort_co                => this%rvars(ir_cmort_co)%r81d, &
          rio_smort_co                => this%rvars(ir_smort_co)%r81d, &
          rio_asmort_co               => this%rvars(ir_asmort_co)%r81d, &
          rio_dgmort_co               => this%rvars(ir_dgmort_co)%r81d, &
          rio_frmort_co               => this%rvars(ir_frmort_co)%r81d, &
          rio_lmort_direct_co         => this%rvars(ir_lmort_direct_co)%r81d, &
          rio_lmort_collateral_co     => this%rvars(ir_lmort_collateral_co)%r81d, &
          rio_lmort_infra_co          => this%rvars(ir_lmort_infra_co)%r81d, &
          rio_ddbhdt_co               => this%rvars(ir_ddbhdt_co)%r81d, &
          rio_resp_tstep_co           => this%rvars(ir_resp_tstep_co)%r81d, &
          rio_pft_co                  => this%rvars(ir_pft_co)%int1d, &
          rio_status_co               => this%rvars(ir_status_co)%int1d, &
          rio_efleaf_co               => this%rvars(ir_efleaf_co)%r81d, &
          rio_effnrt_co               => this%rvars(ir_effnrt_co)%r81d, &
          rio_efstem_co               => this%rvars(ir_efstem_co)%r81d, &
          rio_isnew_co                => this%rvars(ir_isnew_co)%int1d, &
          rio_gnd_alb_dif_pasb        => this%rvars(ir_gnd_alb_dif_pasb)%r81d, &
          rio_gnd_alb_dir_pasb        => this%rvars(ir_gnd_alb_dir_pasb)%r81d, &
          rio_spread_si               => this%rvars(ir_spread_si)%r81d, &
          rio_livegrass_pa            => this%rvars(ir_livegrass_pa)%r81d, &
          rio_age_pa                  => this%rvars(ir_age_pa)%r81d, &
          rio_patchdistturbcat_pa     => this%rvars(ir_patchdistturbcat_pa)%int1d,  &
          rio_agesinceanthrodist_pa   => this%rvars(ir_agesinceanthrodist_pa)%r81d, &
          rio_nocomp_pft_label_pa     => this%rvars(ir_nocomp_pft_label_pa)%int1d, &
          rio_area_pa                 => this%rvars(ir_area_pa)%r81d, &
          rio_dd_status_sift          => this%rvars(ir_dd_status_sift)%int1d, &
          rio_dleafondate_sift        => this%rvars(ir_dleafondate_sift)%int1d, &
          rio_dleafoffdate_sift       => this%rvars(ir_dleafoffdate_sift)%int1d, &
          rio_dndaysleafon_sift       => this%rvars(ir_dndaysleafon_sift)%int1d, &
          rio_dndaysleafoff_sift      => this%rvars(ir_dndaysleafoff_sift)%int1d, &
          rio_elong_factor_sift       => this%rvars(ir_elong_factor_sift)%r81d, &
          rio_liqvolmem_siwmft        => this%rvars(ir_liqvolmem_siwmft)%r81d, &
          rio_smpmem_siwmft           => this%rvars(ir_smpmem_siwmft)%r81d, &
          rio_recl2fr_sipfcl          => this%rvars(ir_recl2fr_sipfcl)%r81d, &
          rio_vegtempmem_sitm         => this%rvars(ir_vegtempmem_sitm)%r81d, &
          rio_recrate_sift            => this%rvars(ir_recrate_sift)%r81d, &
          rio_use_this_pft_sift       => this%rvars(ir_use_this_pft_sift)%int1d, &
          rio_area_pft_sift           => this%rvars(ir_area_pft_sift)%r81d,&
          rio_fmortrate_cano_siscpf   => this%rvars(ir_fmortrate_cano_siscpf)%r81d, &
          rio_fmortrate_usto_siscpf   => this%rvars(ir_fmortrate_usto_siscpf)%r81d, &
          rio_imortrate_siscpf        => this%rvars(ir_imortrate_siscpf)%r81d, &
          rio_fmortrate_crown_siscpf  => this%rvars(ir_fmortrate_crown_siscpf)%r81d, &
          rio_fmortrate_cambi_siscpf  => this%rvars(ir_fmortrate_cambi_siscpf)%r81d, &
          rio_termnindiv_cano_siscpf  => this%rvars(ir_termnindiv_cano_siscpf)%r81d, &
          rio_termnindiv_usto_siscpf  => this%rvars(ir_termnindiv_usto_siscpf)%r81d, &
          rio_growflx_fusion_siscpf   => this%rvars(ir_growflx_fusion_siscpf)%r81d,  &
          rio_demorate_sisc           => this%rvars(ir_demorate_sisc)%r81d, &
          rio_promrate_sisc           => this%rvars(ir_promrate_sisc)%r81d, &
          rio_termcflux_cano_sipft    => this%rvars(ir_termcflux_cano_sipft)%r81d, &
          rio_termcflux_usto_sipft    => this%rvars(ir_termcflux_usto_sipft)%r81d, &
          rio_democflux_si            => this%rvars(ir_democflux_si)%r81d, &
          rio_promcflux_si            => this%rvars(ir_promcflux_si)%r81d, &
          rio_termcarea_cano_si       => this%rvars(ir_termcarea_cano_si)%r81d, &
          rio_termcarea_usto_si       => this%rvars(ir_termcarea_usto_si)%r81d, &
          rio_imortcarea_si           => this%rvars(ir_imortcarea_si)%r81d, &
          rio_fmortcarea_cano_si      => this%rvars(ir_fmortcarea_cano_si)%r81d, &
          rio_fmortcarea_usto_si      => this%rvars(ir_fmortcarea_usto_si)%r81d, &
          rio_imortrate_sicdpf        => this%rvars(ir_imortrate_sicdpf)%r81d, &
          rio_termnindiv_cano_sicdpf  => this%rvars(ir_termnindiv_cano_sicdpf)%r81d, &
          rio_termnindiv_usto_sicdpf  => this%rvars(ir_termnindiv_usto_sicdpf)%r81d, &
          rio_imortcflux_sicdsc       => this%rvars(ir_imortcflux_sicdsc)%r81d, &
          rio_termcflux_cano_sicdsc   => this%rvars(ir_termcflux_cano_sicdsc)%r81d, &
          rio_termcflux_usto_sicdsc   => this%rvars(ir_termcflux_usto_sicdsc)%r81d, &
          rio_fmortrate_cano_sicdpf   => this%rvars(ir_fmortrate_cano_sicdpf)%r81d, &
          rio_fmortrate_usto_sicdpf   => this%rvars(ir_fmortrate_usto_sicdpf)%r81d, &
          rio_fmortcflux_cano_sicdsc  => this%rvars(ir_fmortcflux_cano_sicdsc)%r81d, &
          rio_fmortcflux_usto_sicdsc  => this%rvars(ir_fmortcflux_usto_sicdsc)%r81d, &
          rio_crownarea_cano_damage_si=> this%rvars(ir_crownarea_cano_si)%r81d, &
          rio_crownarea_usto_damage_si=> this%rvars(ir_crownarea_usto_si)%r81d, &
          rio_emanpp_si               => this%rvars(ir_emanpp_si)%r81d, &
          rio_imortcflux_sipft        => this%rvars(ir_imortcflux_sipft)%r81d, &
          rio_fmortcflux_cano_sipft   => this%rvars(ir_fmortcflux_cano_sipft)%r81d, &
          rio_fmortcflux_usto_sipft   => this%rvars(ir_fmortcflux_usto_sipft)%r81d, &
          rio_abg_term_flux_siscpf   => this%rvars(ir_abg_term_flux_siscpf)%r81d, &
          rio_abg_imort_flux_siscpf  => this%rvars(ir_abg_imort_flux_siscpf)%r81d, &
          rio_abg_fmort_flux_siscpf  => this%rvars(ir_abg_fmort_flux_siscpf)%r81d )


       totalcohorts = 0

       do s = 1,nsites

          io_idx_si      = this%restart_map(nc)%site_index(s)
          io_idx_co_1st  = this%restart_map(nc)%cohort1_index(s)

          io_idx_co      = io_idx_co_1st
          io_idx_pa_ib   = io_idx_co_1st
          io_idx_si_wmem = io_idx_co_1st
          io_idx_si_pfcl = io_idx_co_1st
          io_idx_si_vtmem = io_idx_co_1st
          io_idx_pa_ncl = io_idx_co_1st

          ! Hydraulics counters  lyr = hydraulic layer, shell = rhizosphere shell
          io_idx_si_lyr_shell = io_idx_co_1st

          io_idx_si_scpf = io_idx_co_1st
          io_idx_si_sc   = io_idx_co_1st
          io_idx_si_capf = io_idx_co_1st
          io_idx_si_cacls= io_idx_co_1st
          io_idx_si_cdsc = io_idx_co_1st
          io_idx_si_cdpf = io_idx_co_1st
          io_idx_si_scpf = io_idx_co_1st
          io_idx_si_pft = io_idx_co_1st
          
          ! read seed_bank info(site-level, but PFT-resolved)
          do i_pft = 1,numpft
             sites(s)%recruitment_rate(i_pft) = rio_recrate_sift(io_idx_co_1st+i_pft-1)
          enddo

          ! variables for fixed biogeography mode. These are currently used in restart even when this is off.
          do i_pft = 1,numpft
             sites(s)%use_this_pft(i_pft) = rio_use_this_pft_sift(io_idx_co_1st+i_pft-1)
             sites(s)%area_pft(i_pft)     = rio_area_pft_sift(io_idx_co_1st+i_pft-1)
          enddo

          ! calculate the bareground area for the pft in no competition + fixed biogeo modes
          if (hlm_use_nocomp .eq. itrue .and. hlm_use_fixed_biogeog .eq. itrue) then
             if (area-sum(sites(s)%area_pft(1:numpft)) .gt. nearzero) then
                sites(s)%area_pft(0) = area - sum(sites(s)%area_pft(1:numpft))
             else
                sites(s)%area_pft(0) = 0.0_r8
             endif
          endif

          do i_scls = 1,nlevsclass
             do i_pft = 1, numpft
                sites(s)%fmort_rate_canopy(i_scls, i_pft)  = rio_fmortrate_cano_siscpf(io_idx_si_scpf)
                sites(s)%fmort_rate_ustory(i_scls, i_pft)  = rio_fmortrate_usto_siscpf(io_idx_si_scpf)
                sites(s)%imort_rate(i_scls, i_pft)         = rio_imortrate_siscpf(io_idx_si_scpf)
                sites(s)%fmort_rate_crown(i_scls, i_pft)   = rio_fmortrate_crown_siscpf(io_idx_si_scpf)
                sites(s)%fmort_rate_cambial(i_scls, i_pft) = rio_fmortrate_cambi_siscpf(io_idx_si_scpf)
                sites(s)%term_nindivs_canopy(i_scls,i_pft) = rio_termnindiv_cano_siscpf(io_idx_si_scpf)
                sites(s)%term_nindivs_ustory(i_scls,i_pft) = rio_termnindiv_usto_siscpf(io_idx_si_scpf)
                sites(s)%growthflux_fusion(i_scls, i_pft)  = rio_growflx_fusion_siscpf(io_idx_si_scpf)
                sites(s)%term_abg_flux(i_scls,i_pft) = rio_abg_term_flux_siscpf(io_idx_si_scpf)
                sites(s)%imort_abg_flux(i_scls,i_pft) = rio_abg_imort_flux_siscpf(io_idx_si_scpf)
                sites(s)%fmort_abg_flux(i_scls,i_pft) = rio_abg_fmort_flux_siscpf(io_idx_si_scpf)
                io_idx_si_scpf = io_idx_si_scpf + 1
             end do
          end do

          do i_pft = 1, numpft
             sites(s)%term_carbonflux_canopy(i_pft)   = rio_termcflux_cano_sipft(io_idx_si_pft)
             sites(s)%term_carbonflux_ustory(i_pft)   = rio_termcflux_usto_sipft(io_idx_si_pft)
             sites(s)%fmort_carbonflux_canopy(i_pft)  = rio_fmortcflux_cano_sipft(io_idx_si_pft)
             sites(s)%fmort_carbonflux_ustory(i_pft)  = rio_fmortcflux_usto_sipft(io_idx_si_pft)
             sites(s)%imort_carbonflux(i_pft)         = rio_imortcflux_sipft(io_idx_si_pft)
             sites(s)%dstatus(i_pft)        = rio_dd_status_sift(io_idx_si_pft)
             sites(s)%dleafondate(i_pft)    = rio_dleafondate_sift(io_idx_si_pft)
             sites(s)%dleafoffdate(i_pft)   = rio_dleafoffdate_sift(io_idx_si_pft)
             sites(s)%dndaysleafon(i_pft)   = rio_dndaysleafon_sift(io_idx_si_pft)
             sites(s)%dndaysleafoff(i_pft)  = rio_dndaysleafoff_sift(io_idx_si_pft)
             sites(s)%elong_factor(i_pft)   = rio_elong_factor_sift(io_idx_si_pft)
             io_idx_si_pft = io_idx_si_pft + 1
          end do

          ! Mass balance and diagnostics across elements at the site level
          if(hlm_use_sp.eq.ifalse)then
             do el = 1, num_elements

                io_idx_si_cwd = io_idx_co_1st
                io_idx_si_pft = io_idx_co_1st
                io_idx_si_scpf = io_idx_co_1st

                do i_cwd=1,ncwd
                   sites(s)%flux_diags(el)%cwd_ag_input(i_cwd) = this%rvars(ir_cwdagin_flxdg+el-1)%r81d(io_idx_si_cwd)
                   sites(s)%flux_diags(el)%cwd_bg_input(i_cwd) = this%rvars(ir_cwdbgin_flxdg+el-1)%r81d(io_idx_si_cwd)
                   io_idx_si_cwd = io_idx_si_cwd + 1
                end do

                do i_pft=1,numpft
                   sites(s)%flux_diags(el)%leaf_litter_input(i_pft) = this%rvars(ir_leaflittin_flxdg+el-1)%r81d(io_idx_si_pft)
                   sites(s)%flux_diags(el)%root_litter_input(i_pft) = this%rvars(ir_rootlittin_flxdg+el-1)%r81d(io_idx_si_pft)
                   io_idx_si_pft = io_idx_si_pft + 1
                end do

                sites(s)%mass_balance(el)%old_stock = this%rvars(ir_oldstock_mbal+el-1)%r81d(io_idx_si)
                sites(s)%mass_balance(el)%err_fates = this%rvars(ir_errfates_mbal+el-1)%r81d(io_idx_si)
                sites(s)%mass_balance(el)%wood_product = this%rvars(ir_woodprod_mbal+el-1)%r81d(io_idx_si)
             end do
          end if
          
          sites(s)%spread = rio_spread_si(io_idx_si)

          ! Perform a check on the number of patches per site
          patchespersite = 0

          cpatch => sites(s)%oldest_patch
          do_patch: do while(associated(cpatch))

             patchespersite = patchespersite + 1

             ccohort => cpatch%shortest

             ! new patch, reset num cohorts
             cohortsperpatch = 0

             do while(associated(ccohort))

                ! found cohort, increment
                cohortsperpatch  = cohortsperpatch    + 1
                totalcohorts     = totalcohorts + 1

                if ( debug ) then
                   write(fates_log(),*) 'CVTL io_idx_co ',io_idx_co
                endif

                ! Fill PRT state variables with array data
                ! We just loop through the objects, and reference our members relative
                ! the base index of the PRT variables
                ! -----------------------------------------------------------------------

                ir_prt_var = ir_prt_base
                do i_var = 1, prt_global%num_vars
                   do i_pos = 1, prt_global%state_descriptor(i_var)%num_pos

                      ir_prt_var = ir_prt_var + 1
                      ccohort%prt%variables(i_var)%val(i_pos) = &
                            this%rvars(ir_prt_var)%r81d(io_idx_co)

                      ir_prt_var = ir_prt_var + 1
                      ccohort%prt%variables(i_var)%turnover(i_pos) = &
                            this%rvars(ir_prt_var)%r81d(io_idx_co)

                      ir_prt_var = ir_prt_var + 1
                      ccohort%prt%variables(i_var)%net_alloc(i_pos) = &
                            this%rvars(ir_prt_var)%r81d(io_idx_co)

                      ir_prt_var = ir_prt_var + 1
                      ccohort%prt%variables(i_var)%burned(i_pos) = &
                            this%rvars(ir_prt_var)%r81d(io_idx_co)
                   end do
                end do

                ccohort%canopy_layer = rio_canopy_layer_co(io_idx_co)
                ccohort%canopy_layer_yesterday = rio_canopy_layer_yesterday_co(io_idx_co)
                ccohort%crowndamage  = rio_crowndamage_co(io_idx_co)
                ccohort%canopy_trim  = rio_canopy_trim_co(io_idx_co)
                ccohort%l2fr         = rio_l2fr_co(io_idx_co)

                if(hlm_parteh_mode .eq. prt_cnp_flex_allom_hyp) then
                   ccohort%cx_int       = this%rvars(ir_cx_int_co)%r81d(io_idx_co)
                   ccohort%ema_dcxdt    = this%rvars(ir_emadcxdt_co)%r81d(io_idx_co)
                   ccohort%cx0          = this%rvars(ir_cx0_co)%r81d(io_idx_co)
                   ccohort%cnp_limiter  = int(this%rvars(ir_cnplimiter_co)%r81d(io_idx_co))
                   ccohort%daily_nh4_uptake = this%rvars(ir_daily_nh4_uptake_co)%r81d(io_idx_co)
                   ccohort%daily_no3_uptake = this%rvars(ir_daily_no3_uptake_co)%r81d(io_idx_co)
                   ccohort%sym_nfix_daily = this%rvars(ir_daily_n_fixation_co)%r81d(io_idx_co)
                   ccohort%daily_p_gain = this%rvars(ir_daily_p_uptake_co)%r81d(io_idx_co)
                   ccohort%daily_n_demand = this%rvars(ir_daily_n_demand_co)%r81d(io_idx_co)
                   ccohort%daily_p_demand = this%rvars(ir_daily_p_demand_co)%r81d(io_idx_co)
                end if

                ccohort%seed_prod    = rio_seed_prod_co(io_idx_co)
                ccohort%size_class_lasttimestep = rio_size_class_lasttimestep(io_idx_co)
                ccohort%dbh          = rio_dbh_co(io_idx_co)
                ccohort%coage        = rio_coage_co(io_idx_co)
                ccohort%g_sb_laweight= rio_g_sb_laweight_co(io_idx_co)
                ccohort%hite         = rio_height_co(io_idx_co)
                ccohort%n            = rio_nplant_co(io_idx_co)
                ccohort%gpp_acc      = rio_gpp_acc_co(io_idx_co)
                ccohort%npp_acc      = rio_npp_acc_co(io_idx_co)
                ccohort%resp_acc     = rio_resp_acc_co(io_idx_co)
                ccohort%gpp_acc_hold = rio_gpp_acc_hold_co(io_idx_co)
                ccohort%resp_acc_hold = rio_resp_acc_hold_co(io_idx_co)
                ccohort%npp_acc_hold = rio_npp_acc_hold_co(io_idx_co)
                ccohort%resp_excess   = rio_resp_excess_co(io_idx_co)

                ccohort%bmort        = rio_bmort_co(io_idx_co)
                ccohort%hmort        = rio_hmort_co(io_idx_co)
                ccohort%cmort        = rio_cmort_co(io_idx_co)
                ccohort%smort        = rio_smort_co(io_idx_co)
                ccohort%asmort       = rio_asmort_co(io_idx_co)
                ccohort%dgmort       = rio_dgmort_co(io_idx_co)
                ccohort%frmort        = rio_frmort_co(io_idx_co)

                

                !Logging
                ccohort%lmort_direct       = rio_lmort_direct_co(io_idx_co)
                ccohort%lmort_collateral   = rio_lmort_collateral_co(io_idx_co)
                ccohort%lmort_infra        = rio_lmort_infra_co(io_idx_co)

                ccohort%ddbhdt       = rio_ddbhdt_co(io_idx_co)
                ccohort%resp_tstep   = rio_resp_tstep_co(io_idx_co)
                ccohort%pft          = rio_pft_co(io_idx_co)
                ccohort%status_coh   = rio_status_co(io_idx_co)
                ccohort%efleaf_coh   = rio_efleaf_co(io_idx_co)
                ccohort%effnrt_coh   = rio_effnrt_co(io_idx_co)
                ccohort%efstem_coh   = rio_efstem_co(io_idx_co)
                ccohort%isnew        = ( rio_isnew_co(io_idx_co) .eq. new_cohort )

                call InitPRTBoundaryConditions(ccohort)
                call UpdateCohortBioPhysRates(ccohort)

                ! Initialize Plant Hydraulics

                if(hlm_use_planthydro==itrue)then

                   ! Load the water contents
                   call this%GetCohortRealVector(ccohort%co_hydr%th_ag,n_hypool_ag, &
                                                 ir_hydro_th_ag_covec,io_idx_co)
                   call this%GetCohortRealVector(ccohort%co_hydr%th_aroot,sites(s)%si_hydr%nlevrhiz, &
                                                 ir_hydro_th_aroot_covec,io_idx_co)

                   ccohort%co_hydr%th_troot = this%rvars(ir_hydro_th_troot)%r81d(io_idx_co)
                   ccohort%co_hydr%errh2o = this%rvars(ir_hydro_errh2o)%r81d(io_idx_co)

                   call UpdatePlantPsiFTCFromTheta(ccohort,sites(s)%si_hydr)

                end if

                !  (Keeping as an example)
                !call this%GetRMeanRestartVar(ccohort%tveg_lpa, ir_tveglpa_co, io_idx_co)
                
                if (hlm_use_sp .eq. itrue) then
                    ccohort%c_area = this%rvars(ir_c_area_co)%r81d(io_idx_co)
                    ccohort%treelai = this%rvars(ir_treelai_co)%r81d(io_idx_co)
                    ccohort%treesai = this%rvars(ir_treesai_co)%r81d(io_idx_co)
                end if

                io_idx_co = io_idx_co + 1

                ccohort => ccohort%taller

             enddo ! current cohort do while

             if(cohortsperpatch .ne. rio_ncohort_pa(io_idx_co_1st)) then
                write(fates_log(),*) 'Number of cohorts per patch during retrieval'
                write(fates_log(),*) 'does not match allocation'
                call endrun(msg=errMsg(sourcefile, __LINE__))
             end if

             !
             ! deal with patch level fields here
             !
             cpatch%livegrass          = rio_livegrass_pa(io_idx_co_1st)
             cpatch%age                = rio_age_pa(io_idx_co_1st)
             cpatch%land_use_label       = rio_patchdistturbcat_pa(io_idx_co_1st)
             cpatch%age_since_anthro_disturbance   = rio_agesinceanthrodist_pa(io_idx_co_1st)
             cpatch%nocomp_pft_label               = rio_nocomp_pft_label_pa(io_idx_co_1st)
             cpatch%area               = rio_area_pa(io_idx_co_1st)
             cpatch%age_class          = get_age_class_index(cpatch%age)
             cpatch%fcansno            = rio_fcansno_pa(io_idx_co_1st)

             ! Set zenith angle info
             cpatch%solar_zenith_flag  = ( rio_solar_zenith_flag_pa(io_idx_co_1st) .eq. itrue )
             cpatch%solar_zenith_angle = rio_solar_zenith_angle_pa(io_idx_co_1st)


             call this%GetRMeanRestartVar(cpatch%tveg24, ir_tveg24_pa, io_idx_co_1st)
             call this%GetRMeanRestartVar(cpatch%tveg_lpa, ir_tveglpa_pa, io_idx_co_1st)
             call this%GetRMeanRestartVar(cpatch%tveg_longterm, ir_tveglongterm_pa, io_idx_co_1st)

             if ( regeneration_model == TRS_regeneration ) then
                call this%GetRMeanRestartVar(cpatch%seedling_layer_par24, ir_seedling_layer_par24_pa, io_idx_co_1st)
                call this%GetRMeanRestartVar(cpatch%sdlng_mort_par, ir_sdlng_mort_par_pa,io_idx_co_1st)
                call this%GetRMeanRestartVar(cpatch%sdlng2sap_par, ir_sdlng2sap_par_pa,io_idx_co_1st)
                io_idx_pa_pft  = io_idx_co_1st
                do pft = 1, numpft 
                   call this%GetRMeanRestartVar(cpatch%sdlng_mdd(pft)%p, ir_sdlng_mdd_pa,io_idx_pa_pft)
                   call this%GetRMeanRestartVar(cpatch%sdlng_emerg_smp(pft)%p, ir_sdlng_emerg_smp_pa,io_idx_pa_pft)
                   io_idx_pa_pft      = io_idx_pa_pft + 1
                enddo
             end if

             ! set cohorts per patch for IO

             if ( debug ) then
                write(fates_log(),*) 'CVTL III ' &
                     ,io_idx_co,cohortsperpatch
             endif

             if(hlm_use_sp.eq.ifalse)then

                io_idx_pa_pft  = io_idx_co_1st
                do i = 1,numpft
                   cpatch%scorch_ht(i) = this%rvars(ir_scorch_ht_pa_pft)%r81d(io_idx_pa_pft)
                   io_idx_pa_pft      = io_idx_pa_pft + 1
                end do

                io_idx_pa_cwd  = io_idx_co_1st
                do i = 1,nfsc
                   cpatch%litter_moisture(i) = this%rvars(ir_litter_moisture_pa_nfsc)%r81d(io_idx_pa_cwd)
                   io_idx_pa_cwd      = io_idx_pa_cwd + 1
                end do

                ! --------------------------------------------------------------------------
                ! Pull litter from the restart arrays
                ! Each element has its own variable, so we have to make sure
                ! we keep re-setting this
                ! --------------------------------------------------------------------------

                do el = 0, num_elements-1

                   io_idx_pa_pft  = io_idx_co_1st
                   io_idx_pa_cwd  = io_idx_co_1st
                   io_idx_pa_cwsl = io_idx_co_1st
                   io_idx_pa_dcsl = io_idx_co_1st
                   io_idx_pa_dc   = io_idx_co_1st

                   litt => cpatch%litter(el+1)
                   nlevsoil = size(litt%bg_cwd,dim=2)

                   do i = 1,numpft
                      litt%seed(i)       = this%rvars(ir_seed_litt+el)%r81d(io_idx_pa_pft)
                      litt%seed_germ(i)  = this%rvars(ir_seedgerm_litt+el)%r81d(io_idx_pa_pft)
                      litt%seed_decay(i)       = this%rvars(ir_seed_decay_litt+el)%r81d(io_idx_pa_pft)
                      litt%seed_germ_decay(i)  = this%rvars(ir_seedgerm_decay_litt+el)%r81d(io_idx_pa_pft)
                      io_idx_pa_pft      = io_idx_pa_pft + 1
                   end do

                   do i = 1,ndcmpy
                      litt%leaf_fines(i) = this%rvars(ir_leaf_litt+el)%r81d(io_idx_pa_dc)
                      litt%leaf_fines_frag(i) = this%rvars(ir_lfines_frag_litt+el)%r81d(io_idx_pa_dc)
                      io_idx_pa_dc       = io_idx_pa_dc + 1
                      do ilyr=1,nlevsoil
                         litt%root_fines(i,ilyr)      = this%rvars(ir_fnrt_litt+el)%r81d(io_idx_pa_dcsl)
                         litt%root_fines_frag(i,ilyr) = this%rvars(ir_rfines_frag_litt+el)%r81d(io_idx_pa_dcsl)
                         io_idx_pa_dcsl = io_idx_pa_dcsl + 1
                      end do
                   end do

                   do i = 1,ncwd

                      litt%ag_cwd(i) = this%rvars(ir_agcwd_litt+el)%r81d(io_idx_pa_cwd)
                      litt%ag_cwd_frag(i) = this%rvars(ir_agcwd_frag_litt+el)%r81d(io_idx_pa_cwd)
                      io_idx_pa_cwd = io_idx_pa_cwd + 1

                      do ilyr=1,nlevsoil
                         litt%bg_cwd(i,ilyr) = this%rvars(ir_bgcwd_litt+el)%r81d(io_idx_pa_cwsl)
                         litt%bg_cwd_frag(i,ilyr) = this%rvars(ir_bgcwd_frag_litt+el)%r81d(io_idx_pa_cwsl)
                         io_idx_pa_cwsl = io_idx_pa_cwsl + 1
                      end do
                   end do

                end do
             end if

             
             do i = 1,maxSWb
                cpatch%gnd_alb_dif(i) = rio_gnd_alb_dif_pasb(io_idx_pa_ib)
                cpatch%gnd_alb_dir(i) = rio_gnd_alb_dir_pasb(io_idx_pa_ib)
                io_idx_pa_ib = io_idx_pa_ib + 1
             end do

             if (hlm_use_sp .eq. itrue) then
               do i = 1,nclmax
                 cpatch%canopy_layer_tlai(i) = this%rvars(ir_canopy_layer_tlai_pa)%r81d(io_idx_pa_ncl)
                 io_idx_pa_ncl = io_idx_pa_ncl + 1
               end do
             end if

             ! Now increment the position of the first cohort to that of the next
             ! patch

             io_idx_co_1st = io_idx_co_1st + fates_maxElementsPerPatch

             ! and max the number of allowed cohorts per patch
             io_idx_pa_pft  = io_idx_co_1st
             io_idx_pa_cwd  = io_idx_co_1st
             io_idx_pa_ib   = io_idx_co_1st
             io_idx_co      = io_idx_co_1st
             io_idx_pa_ncl  = io_idx_co_1st

             if ( debug ) then
                write(fates_log(),*) 'CVTL io_idx_co_1st ', io_idx_co_1st
                write(fates_log(),*) 'CVTL cohortsperpatch ', cohortsperpatch
                write(fates_log(),*) 'CVTL totalCohorts ', totalCohorts
             end if

             cpatch => cpatch%younger
          enddo do_patch

          if(patchespersite .ne. rio_npatch_si(io_idx_si)) then
             write(fates_log(),*) 'Number of patches per site during retrieval does not match allocation'
             call endrun(msg=errMsg(sourcefile, __LINE__))
          end if

          do i = 1,nclmax
             do i_pft = 1, numpft
                sites(s)%rec_l2fr(i_pft,i) = rio_recl2fr_sipfcl(io_idx_si_pfcl)
                io_idx_si_pfcl = io_idx_si_pfcl + 1
             end do
          end do
          
          do i = 1,numWaterMem
             do i_pft=1,numpft
                sites(s)%liqvol_memory(i,i_pft) = rio_liqvolmem_siwmft( io_idx_si_wmem )
                sites(s)%smp_memory(i,i_pft) = rio_smpmem_siwmft( io_idx_si_wmem )
                io_idx_si_wmem = io_idx_si_wmem + 1
             end do
          end do

          do i = 1, num_vegtemp_mem
             sites(s)%vegtemp_memory(i) = rio_vegtempmem_sitm( io_idx_si_vtmem )
             io_idx_si_vtmem = io_idx_si_vtmem + 1
          end do

          ! -----------------------------------------------------------------------------
          ! Retrieve site-level hydraulics arrays
          ! Note that Hydraulics structures, their allocations, and the length
          ! declaration nlevsoi_hyd should be allocated early on when the code first
          ! allocates sites (before restart info), and when the soils layer is
          ! first known.
          ! -----------------------------------------------------------------------------

          if(hlm_use_planthydro==itrue)then

             sites(s)%si_hydr%h2oveg_recruit      = this%rvars(ir_hydro_recruit_si)%r81d(io_idx_si)
             sites(s)%si_hydr%h2oveg_dead         = this%rvars(ir_hydro_dead_si)%r81d(io_idx_si)
             sites(s)%si_hydr%h2oveg_growturn_err = this%rvars(ir_hydro_growturn_err_si)%r81d(io_idx_si)
             sites(s)%si_hydr%h2oveg_hydro_err    = this%rvars(ir_hydro_hydro_err_si)%r81d(io_idx_si)

             ! Hydraulics counters  lyr = hydraulic layer, shell = rhizosphere shell
             do i = 1, sites(s)%si_hydr%nlevrhiz
                ! Loop shells
                do k = 1, nshell
                   sites(s)%si_hydr%h2osoi_liqvol_shell(i,k) = &
                        this%rvars(ir_hydro_liqvol_shell_si)%r81d(io_idx_si_lyr_shell)
                   io_idx_si_lyr_shell = io_idx_si_lyr_shell + 1
                end do
             end do

          end if


          ! Fill the site level diagnostics arrays
          ! -----------------------------------------------------------------------------
          do i_scls = 1,nlevsclass

             sites(s)%demotion_rate(i_scls)  = rio_demorate_sisc(io_idx_si_sc)
             sites(s)%promotion_rate(i_scls) = rio_promrate_sisc(io_idx_si_sc)
             
             io_idx_si_sc = io_idx_si_sc + 1
          end do
          
          if (hlm_use_tree_damage .eq. itrue) then
             do i_cdam = 1, nlevdamage
                do i_pft = 1, numpft
                   do i_scls = 1, nlevsclass
                      sites(s)%imort_rate_damage(i_cdam, i_scls, i_pft)   = rio_imortrate_sicdpf(io_idx_si_cdpf)
                      sites(s)%term_nindivs_canopy_damage(i_cdam,i_scls,i_pft) = rio_termnindiv_cano_sicdpf(io_idx_si_cdpf)
                      sites(s)%term_nindivs_ustory_damage(i_cdam,i_scls,i_pft) = rio_termnindiv_usto_sicdpf(io_idx_si_cdpf)
                      sites(s)%imort_cflux_damage(i_cdam, i_scls)         = rio_imortcflux_sicdsc(io_idx_si_cdsc)
                      sites(s)%term_cflux_canopy_damage(i_cdam, i_scls)   = rio_termcflux_cano_sicdsc(io_idx_si_cdsc)
                      sites(s)%term_cflux_ustory_damage(i_cdam, i_scls)   = rio_termcflux_usto_sicdsc(io_idx_si_cdsc)
                      sites(s)%fmort_rate_canopy_damage(i_cdam, i_scls, i_pft)   = rio_fmortrate_cano_sicdpf(io_idx_si_cdpf)
                      sites(s)%fmort_rate_ustory_damage(i_cdam, i_scls, i_pft)   = rio_fmortrate_usto_sicdpf(io_idx_si_cdpf)
                      sites(s)%fmort_cflux_canopy_damage(i_cdam, i_scls)  = rio_fmortcflux_cano_sicdsc(io_idx_si_cdsc)
                      sites(s)%fmort_cflux_ustory_damage(i_cdam, i_scls)  = rio_fmortcflux_usto_sicdsc(io_idx_si_cdsc)
                      io_idx_si_cdsc = io_idx_si_cdsc + 1
                      io_idx_si_cdpf = io_idx_si_cdpf + 1
                   end do
                end do
             end do

             sites(s)%crownarea_canopy_damage = rio_crownarea_cano_damage_si(io_idx_si)
             sites(s)%crownarea_ustory_damage = rio_crownarea_usto_damage_si(io_idx_si)
             
             
          end if

          sites(s)%ema_npp                 = rio_emanpp_si(io_idx_si)
          sites(s)%term_crownarea_canopy    = rio_termcarea_cano_si(io_idx_si)
          sites(s)%term_crownarea_ustory    = rio_termcarea_usto_si(io_idx_si)
          sites(s)%imort_crownarea          = rio_imortcarea_si(io_idx_si)
          sites(s)%fmort_crownarea_canopy  = rio_fmortcarea_cano_si(io_idx_si)
          sites(s)%fmort_crownarea_ustory  = rio_fmortcarea_usto_si(io_idx_si)
          sites(s)%demotion_carbonflux      = rio_democflux_si(io_idx_si)
          sites(s)%promotion_carbonflux     = rio_promcflux_si(io_idx_si)

          ! Site level phenology status flags

          sites(s)%cstatus        = rio_cd_status_si(io_idx_si)
          sites(s)%nchilldays     = rio_nchill_days_si(io_idx_si)
          sites(s)%ncolddays      = rio_ncold_days_si(io_idx_si)
          sites(s)%cleafondate    = rio_cleafondate_si(io_idx_si)
          sites(s)%cleafoffdate   = rio_cleafoffdate_si(io_idx_si)
          sites(s)%cndaysleafon   = rio_cndaysleafon_si(io_idx_si)
          sites(s)%cndaysleafoff  = rio_cndaysleafoff_si(io_idx_si)
          sites(s)%grow_deg_days  = rio_gdd_si(io_idx_si)
          sites(s)%phen_model_date= rio_phenmodeldate_si(io_idx_si)

         

          sites(s)%acc_NI         = rio_acc_ni_si(io_idx_si)
          sites(s)%snow_depth     = rio_snow_depth_si(io_idx_si)
          sites(s)%resources_management%trunk_product_site = rio_trunk_product_si(io_idx_si)

       end do

       if ( debug ) then
          write(fates_log(),*) 'CVTL total cohorts ',totalCohorts
       end if

     end associate
   end subroutine get_restart_vectors

   ! ====================================================================================

   subroutine update_3dpatch_radiation(this, nsites, sites, bc_out)

     ! -------------------------------------------------------------------------
     ! This subroutine populates output boundary conditions related to radiation
     ! called upon restart reads.
     ! -------------------------------------------------------------------------

     use EDTypesMod, only            : ed_site_type
     use EDTypesMod, only            : ed_patch_type
     use EDSurfaceRadiationMod, only : PatchNormanRadiation
     use FatesInterfaceTypesMod, only     : hlm_numSWb

     ! !ARGUMENTS:
     class(fates_restart_interface_type) , intent(inout) :: this
     integer                     , intent(in)            :: nsites
     type(ed_site_type)          , intent(inout), target :: sites(nsites)
     type(bc_out_type)           , intent(inout)         :: bc_out(nsites)

     ! locals
     ! ----------------------------------------------------------------------------------
     type(ed_patch_type),pointer  :: currentPatch  ! current patch
     integer                      :: s             ! site counter
     integer                      :: ib            ! radiation band counter
     integer                      :: ifp           ! patch counter

     do s = 1, nsites

        ifp = 0
        currentpatch => sites(s)%oldest_patch
        do while (associated(currentpatch))
           ifp = ifp+1

           currentPatch%f_sun      (:,:,:) = 0._r8
           currentPatch%fabd_sun_z (:,:,:) = 0._r8
           currentPatch%fabd_sha_z (:,:,:) = 0._r8
           currentPatch%fabi_sun_z (:,:,:) = 0._r8
           currentPatch%fabi_sha_z (:,:,:) = 0._r8
           currentPatch%fabd       (:)     = 0._r8
           currentPatch%fabi       (:)     = 0._r8

           ! zero diagnostic radiation profiles
           currentPatch%nrmlzd_parprof_pft_dir_z(:,:,:,:) = 0._r8
           currentPatch%nrmlzd_parprof_pft_dif_z(:,:,:,:) = 0._r8
           currentPatch%nrmlzd_parprof_dir_z(:,:,:)       = 0._r8
           currentPatch%nrmlzd_parprof_dif_z(:,:,:)       = 0._r8

           ! -----------------------------------------------------------
           ! When calling norman radiation from the short-timestep
           ! we are passing in boundary conditions to set the following
           ! variables:
           ! currentPatch%solar_zenith_flag     (is there daylight?)
           ! currentPatch%solar_zenith_angle    (what is the value?)
           ! -----------------------------------------------------------

           if(currentPatch%solar_zenith_flag)then

              bc_out(s)%albd_parb(ifp,:) = 0._r8  ! output HLM
              bc_out(s)%albi_parb(ifp,:) = 0._r8  ! output HLM
              bc_out(s)%fabi_parb(ifp,:) = 0._r8  ! output HLM
              bc_out(s)%fabd_parb(ifp,:) = 0._r8  ! output HLM
              bc_out(s)%ftdd_parb(ifp,:) = 1._r8  ! output HLM
              bc_out(s)%ftid_parb(ifp,:) = 1._r8  ! output HLM
              bc_out(s)%ftii_parb(ifp,:) = 1._r8  ! output HLM

              if (maxval(currentPatch%nrad(1,:))==0)then
                 !there are no leaf layers in this patch. it is effectively bare ground.
                 ! no radiation is absorbed
                 bc_out(s)%fabd_parb(ifp,:) = 0.0_r8
                 bc_out(s)%fabi_parb(ifp,:) = 0.0_r8
                 do ib = 1,hlm_numSWb

                    bc_out(s)%albd_parb(ifp,ib) = currentPatch%gnd_alb_dir(ib)
                    bc_out(s)%albi_parb(ifp,ib) = currentPatch%gnd_alb_dif(ib)
                    bc_out(s)%ftdd_parb(ifp,ib)= 1.0_r8
                    bc_out(s)%ftid_parb(ifp,ib)= 1.0_r8
                    bc_out(s)%ftii_parb(ifp,ib)= 1.0_r8
                 enddo
              else

                 call PatchNormanRadiation (currentPatch, &
                      bc_out(s)%albd_parb(ifp,:), &
                      bc_out(s)%albi_parb(ifp,:), &
                      bc_out(s)%fabd_parb(ifp,:), &
                      bc_out(s)%fabi_parb(ifp,:), &
                      bc_out(s)%ftdd_parb(ifp,:), &
                      bc_out(s)%ftid_parb(ifp,:), &
                      bc_out(s)%ftii_parb(ifp,:))

              endif ! is there vegetation?

           end if    ! if the vegetation and zenith filter is active
           currentPatch => currentPatch%younger
        end do       ! Loop linked-list patches
     enddo           ! Loop Sites

     return
   end subroutine update_3dpatch_radiation


 end module FatesRestartInterfaceMod<|MERGE_RESOLUTION|>--- conflicted
+++ resolved
@@ -1,7 +1,6 @@
 module FatesRestartInterfaceMod
 
 
-<<<<<<< HEAD
   use FatesConstantsMod,       only : r8 => fates_r8
   use FatesConstantsMod,       only : fates_avg_flag_length
   use FatesConstantsMod,       only : fates_short_string_length
@@ -11,33 +10,22 @@
   use FatesConstantsMod,       only : fates_unset_r8, fates_unset_int
   use FatesConstantsMod,       only : primaryland
   use FatesConstantsMod,       only : nearzero
-=======
-  use FatesConstantsMod, only : r8 => fates_r8
-  use FatesConstantsMod, only : fates_avg_flag_length
-  use FatesConstantsMod, only : fates_short_string_length
-  use FatesConstantsMod, only : fates_long_string_length
-  use FatesConstantsMod, only : itrue
-  use FatesConstantsMod, only : ifalse
-  use FatesConstantsMod, only : fates_unset_r8, fates_unset_int
-  use FatesConstantsMod, only : primaryforest
-  use FatesConstantsMod, only : nearzero
-  use FatesConstantsMod, only : default_regeneration
-  use FatesConstantsMod, only : TRS_regeneration
->>>>>>> 3fcc9fca
+  use FatesConstantsMod,       only : default_regeneration
+  use FatesConstantsMod,       only : TRS_regeneration
   use FatesGlobals,            only : fates_log
   use FatesGlobals,            only : endrun => fates_endrun
   use FatesIODimensionsMod,    only : fates_io_dimension_type
   use FatesIOVariableKindMod,  only : fates_io_variable_kind_type
   use FatesRestartVariableMod, only : fates_restart_variable_type
-  use FatesInterfaceTypesMod,       only : nlevcoage
-  use FatesInterfaceTypesMod,       only : bc_in_type
-  use FatesInterfaceTypesMod,       only : bc_out_type
-  use FatesInterfaceTypesMod,       only : hlm_use_planthydro
-  use FatesInterfaceTypesMod,       only : hlm_parteh_mode
-  use FatesInterfaceTypesMod,       only : hlm_use_sp
-  use FatesInterfaceTypesMod,       only : hlm_use_nocomp, hlm_use_fixed_biogeog
-  use FatesInterfaceTypesMod,       only : fates_maxElementsPerSite
-  use FatesInterfaceTypesMod, only : hlm_use_tree_damage
+  use FatesInterfaceTypesMod,  only : nlevcoage
+  use FatesInterfaceTypesMod,  only : bc_in_type
+  use FatesInterfaceTypesMod,  only : bc_out_type
+  use FatesInterfaceTypesMod,  only : hlm_use_planthydro
+  use FatesInterfaceTypesMod,  only : hlm_parteh_mode
+  use FatesInterfaceTypesMod,  only : hlm_use_sp
+  use FatesInterfaceTypesMod,  only : hlm_use_nocomp, hlm_use_fixed_biogeog
+  use FatesInterfaceTypesMod,  only : fates_maxElementsPerSite
+  use FatesInterfaceTypesMod,  only : hlm_use_tree_damage
   use EDCohortDynamicsMod,     only : UpdateCohortBioPhysRates
   use FatesHydraulicsMemMod,   only : nshell
   use FatesHydraulicsMemMod,   only : n_hypool_ag
@@ -51,7 +39,7 @@
   use EDCohortDynamicsMod,     only : InitPRTObject
   use EDCohortDynamicsMod,     only : InitPRTBoundaryConditions
   use FatesPlantHydraulicsMod, only : InitHydrCohort
-  use FatesInterfaceTypesMod,       only : nlevsclass
+  use FatesInterfaceTypesMod,  only : nlevsclass
   use FatesInterfaceTypesMod,  only : nlevdamage
   use FatesLitterMod,          only : litter_type
   use FatesLitterMod,          only : ncwd
