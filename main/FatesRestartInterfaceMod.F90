module FatesRestartInterfaceMod


  use FatesConstantsMod,       only : r8 => fates_r8
  use FatesConstantsMod,       only : fates_avg_flag_length
  use FatesConstantsMod,       only : fates_short_string_length
  use FatesConstantsMod,       only : fates_long_string_length
  use FatesConstantsMod,       only : itrue
  use FatesConstantsMod,       only : ifalse
  use FatesConstantsMod,       only : fates_unset_r8, fates_unset_int
  use FatesConstantsMod,       only : primaryforest
  use FatesGlobals,            only : fates_log
  use FatesGlobals,            only : endrun => fates_endrun
  use FatesIODimensionsMod,    only : fates_io_dimension_type
  use FatesIOVariableKindMod,  only : fates_io_variable_kind_type
  use FatesRestartVariableMod, only : fates_restart_variable_type
  use FatesInterfaceTypesMod,       only : nlevcoage
  use FatesInterfaceTypesMod,       only : bc_in_type
  use FatesInterfaceTypesMod,       only : bc_out_type
  use FatesInterfaceTypesMod,       only : hlm_use_planthydro
  use FatesInterfaceTypesMod,       only : hlm_use_sp
  use FatesInterfaceTypesMod,       only : fates_maxElementsPerSite
  use EDCohortDynamicsMod,     only : UpdateCohortBioPhysRates
  use FatesHydraulicsMemMod,   only : nshell
  use FatesHydraulicsMemMod,   only : n_hypool_ag
  use FatesHydraulicsMemMod,   only : n_hypool_troot
  use FatesHydraulicsMemMod,   only : nlevsoi_hyd_max
  use FatesPlantHydraulicsMod, only : UpdatePlantPsiFTCFromTheta
  use PRTGenericMod,           only : prt_global
  use EDCohortDynamicsMod,     only : nan_cohort
  use EDCohortDynamicsMod,     only : zero_cohort
  use EDCohortDynamicsMod,     only : InitPRTObject
  use EDCohortDynamicsMod,     only : InitPRTBoundaryConditions
  use FatesPlantHydraulicsMod, only : InitHydrCohort
  use FatesInterfaceTypesMod,       only : nlevsclass
  use FatesLitterMod,          only : litter_type
  use FatesLitterMod,          only : ncwd
  use FatesLitterMod,          only : ndcmpy
  use EDTypesMod,              only : nfsc
  use PRTGenericMod,           only : prt_global
  use PRTGenericMod,           only : num_elements
  use FatesRunningMeanMod,     only : rmean_type
  use FatesRunningMeanMod,     only : ema_lpa

  ! CIME GLOBALS
  use shr_log_mod       , only : errMsg => shr_log_errMsg


  implicit none
  private ! Modules are private by default

  ! ------------------------------------------------------------
  ! A note on variable naming conventions.
  ! Many variables in this restart IO portion of the code will
  ! follow the conventions:
  !
  ! <use_case>_<description>_<dimension>
  !
  ! For instance we use an index for restart variable "ir_"
  ! to point the object that contains the number of patches per
  ! site "npatch" and this value is relevant to all sites "si"
  ! thus:   ir_npatch_si
  !
  ! We also use associations to the data arrays of restart IO
  ! variables "rio", for example the leaf litter "leaf_litter"
  ! is retrieved for every patch and every functional type "paft"
  ! thus: rio_leaf_litter_paft
  !
  ! si: site dimension
  ! pa: patch dimension
  ! co: cohort dimension
  ! ft: functional type dimension
  ! cl: canopy layer dimension (upper, lower, etc)
  ! ls: layer sublayer dimension (fine discretization of upper,lower)
  ! wm: the number of memory slots for water (currently 10)
  ! -------------------------------------------------------------


  ! Indices to the restart variable object

  integer :: ir_npatch_si
  integer :: ir_cd_status_si
  integer :: ir_dd_status_si
  integer :: ir_nchill_days_si
  integer :: ir_ncold_days_si
  integer :: ir_cleafondate_si
  integer :: ir_cleafoffdate_si
  integer :: ir_dleafondate_si
  integer :: ir_dleafoffdate_si
  integer :: ir_phenmodeldate_si
  integer :: ir_acc_ni_si
  integer :: ir_gdd_si
  integer :: ir_snow_depth_si
  integer :: ir_trunk_product_si
  integer :: ir_ncohort_pa
  integer :: ir_canopy_layer_co
  integer :: ir_canopy_layer_yesterday_co
  integer :: ir_canopy_trim_co
  integer :: ir_size_class_lasttimestep_co
  integer :: ir_dbh_co
  integer :: ir_coage_co
  integer :: ir_g_sb_laweight_co
  integer :: ir_height_co
  integer :: ir_leafmemory_co
  integer :: ir_sapwmemory_co
  integer :: ir_structmemory_co
  integer :: ir_nplant_co
  integer :: ir_gpp_acc_co
  integer :: ir_npp_acc_co
  integer :: ir_resp_acc_co
  integer :: ir_gpp_acc_hold_co
  integer :: ir_npp_acc_hold_co
  integer :: ir_resp_acc_hold_co
  integer :: ir_resp_m_def_co
  integer :: ir_bmort_co
  integer :: ir_hmort_co
  integer :: ir_cmort_co
  integer :: ir_frmort_co
  integer :: ir_smort_co
  integer :: ir_asmort_co
  integer :: ir_c_area_co
  integer :: ir_treelai_co
  integer :: ir_treesai_co
  integer :: ir_canopy_layer_tlai_pa

  integer :: ir_daily_nh4_uptake_co
  integer :: ir_daily_no3_uptake_co
  integer :: ir_daily_p_uptake_co
  integer :: ir_daily_c_efflux_co
  integer :: ir_daily_n_efflux_co
  integer :: ir_daily_p_efflux_co
  integer :: ir_daily_n_demand_co
  integer :: ir_daily_p_demand_co
  integer :: ir_daily_n_need_co
  integer :: ir_daily_p_need_co

  !Logging
  integer :: ir_lmort_direct_co
  integer :: ir_lmort_collateral_co
  integer :: ir_lmort_infra_co

  ! Radiation
  integer :: ir_fcansno_pa
  integer :: ir_solar_zenith_flag_pa
  integer :: ir_solar_zenith_angle_pa
  integer :: ir_gnd_alb_dif_pasb
  integer :: ir_gnd_alb_dir_pasb

  ! Running Means
  integer :: ir_tveg24_pa
  integer :: ir_tveglpa_pa

  !  (Keeping as an example)
  !!integer :: ir_tveglpa_co
  
  integer :: ir_ddbhdt_co
  integer :: ir_resp_tstep_co
  integer :: ir_pft_co
  integer :: ir_status_co
  integer :: ir_isnew_co

  ! Litter
  integer :: ir_agcwd_litt
  integer :: ir_bgcwd_litt
  integer :: ir_leaf_litt
  integer :: ir_fnrt_litt
  integer :: ir_seed_litt
  integer :: ir_seedgerm_litt
  integer :: ir_seed_decay_litt
  integer :: ir_seedgerm_decay_litt
  integer :: ir_seed_prod_co
  integer :: ir_livegrass_pa
  integer :: ir_age_pa
  integer :: ir_area_pa
  integer :: ir_agesinceanthrodist_pa
  integer :: ir_patchdistturbcat_pa
  integer :: ir_nocomp_pft_label_pa

  ! Litter Fluxes (needed to restart
  ! with nutrient dynamics on, restarting
  ! mid-day
  integer :: ir_agcwd_frag_litt
  integer :: ir_bgcwd_frag_litt
  integer :: ir_lfines_frag_litt
  integer :: ir_rfines_frag_litt

  integer :: ir_scorch_ht_pa_pft
  integer :: ir_litter_moisture_pa_nfsc

  ! Site level
  integer :: ir_watermem_siwm
  integer :: ir_vegtempmem_sitm
  integer :: ir_seed_bank_sift
  integer :: ir_spread_si
  integer :: ir_recrate_sift
  integer :: ir_use_this_pft_sift
  integer :: ir_area_pft_sift
  integer :: ir_fmortrate_cano_siscpf
  integer :: ir_fmortrate_usto_siscpf
  integer :: ir_imortrate_siscpf
  integer :: ir_fmortrate_crown_siscpf
  integer :: ir_fmortrate_cambi_siscpf
  integer :: ir_termnindiv_cano_siscpf
  integer :: ir_termnindiv_usto_siscpf
  integer :: ir_growflx_fusion_siscpf
  integer :: ir_demorate_sisc
  integer :: ir_promrate_sisc
  integer :: ir_termcflux_cano_sipft
  integer :: ir_termcflux_usto_sipft
  integer :: ir_democflux_si
  integer :: ir_promcflux_si
  integer :: ir_imortcflux_sipft
  integer :: ir_fmortcflux_cano_sipft
  integer :: ir_fmortcflux_usto_sipft
  integer :: ir_cwdagin_flxdg
  integer :: ir_cwdbgin_flxdg
  integer :: ir_leaflittin_flxdg
  integer :: ir_rootlittin_flxdg
  integer :: ir_efflux_flxdg
  integer :: ir_uptake_flxdg
  integer :: ir_oldstock_mbal
  integer :: ir_errfates_mbal
  integer :: ir_woodprod_mbal
  integer :: ir_prt_base     ! Base index for all PRT variables

  ! Hydraulic indices
  integer :: ir_hydro_th_ag_covec
  integer :: ir_hydro_th_troot
  integer :: ir_hydro_th_aroot_covec
  integer :: ir_hydro_liqvol_shell_si
  integer :: ir_hydro_recruit_si
  integer :: ir_hydro_dead_si
  integer :: ir_hydro_growturn_err_si
  integer :: ir_hydro_hydro_err_si
  integer :: ir_hydro_errh2o

  ! The number of variable dim/kind types we have defined (static)
  integer, parameter, public :: fates_restart_num_dimensions = 2   !(cohort,column)
  integer, parameter, public :: fates_restart_num_dim_kinds = 4    !(cohort-int,cohort-r8,site-int,site-r8)

  ! integer constants for storing logical data
  integer, parameter, public :: old_cohort = 0
  integer, parameter, public :: new_cohort = 1

  real(r8), parameter, public :: flushinvalid = -9999.0
  real(r8), parameter, public :: flushzero = 0.0
  real(r8), parameter, public :: flushone  = 1.0

  ! Local debug flag
  logical, parameter, public :: debug=.false.

  character(len=*), parameter :: sourcefile = &
       __FILE__

  ! This structure is allocated by thread, and must be calculated after the FATES
  ! sites are allocated, and their mapping to the HLM is identified.  This structure
  ! is not combined with iovar_bounds, because that one is multi-instanced.  This
  ! structure is used more during the update phase, wherease _bounds is used
  ! more for things like flushing
  type, public :: restart_map_type
     integer, allocatable :: site_index(:)   ! maps site indexes to the HIO site position
     integer, allocatable :: cohort1_index(:) ! maps site index to the HIO cohort 1st position
  end type restart_map_type



  type, public :: fates_restart_interface_type

     type(fates_restart_variable_type),allocatable :: rvars(:)
     integer,private :: num_restart_vars_

     ! Instanteate one registry of the different dimension/kinds (dk)
     ! All output variables will have a pointer to one of these dk's
     type(fates_io_variable_kind_type) :: dim_kinds(fates_restart_num_dim_kinds)

     ! This is a structure that explains where FATES patch boundaries
     ! on each thread point to in the host IO array, this structure is
     ! allocated by number of threads. This could be dynamically
     ! allocated, but is unlikely to change...?
     ! Note: history io also instanteates fates_io_dimension_type
     type(fates_io_dimension_type) :: dim_bounds(fates_restart_num_dimensions)

     type(restart_map_type), pointer :: restart_map(:)

     integer, private :: cohort_index_, column_index_

   contains

     ! public functions
     procedure :: Init
     procedure :: SetThreadBoundsEach
     procedure :: assemble_restart_output_types
     procedure :: initialize_restart_vars
     procedure :: num_restart_vars
     procedure :: column_index
     procedure :: cohort_index
     procedure :: set_restart_vectors
     procedure :: create_patchcohort_structure
     procedure :: get_restart_vectors
     procedure :: update_3dpatch_radiation

     ! private work functions
     procedure, private :: init_dim_kinds_maps
     procedure, private :: set_dim_indices
     procedure, private :: set_cohort_index
     procedure, private :: set_column_index
     procedure, private :: flush_rvars
     procedure, private :: define_restart_vars
     procedure, private :: set_restart_var
     procedure, private :: DefinePRTRestartVars
     procedure, private :: GetCohortRealVector
     procedure, private :: SetCohortRealVector
     procedure, private :: RegisterCohortVector
     procedure, private :: DefineRMeanRestartVar
     procedure, private :: GetRMeanRestartVar
     procedure, private :: SetRMeanRestartVar
  end type fates_restart_interface_type




contains

  ! =====================================================================================

  subroutine Init(this, num_threads, fates_bounds)

    use FatesIODimensionsMod, only : fates_bounds_type, column, cohort

    implicit none

    class(fates_restart_interface_type), intent(inout) :: this
    integer, intent(in) :: num_threads
    type(fates_bounds_type), intent(in) :: fates_bounds

    integer :: dim_count = 0

    dim_count = dim_count + 1
    call this%set_cohort_index(dim_count)
    call this%dim_bounds(dim_count)%Init(cohort, num_threads, &
         fates_bounds%cohort_begin, fates_bounds%cohort_end)

    dim_count = dim_count + 1
    call this%set_column_index(dim_count)
    call this%dim_bounds(dim_count)%Init(column, num_threads, &
         fates_bounds%column_begin, fates_bounds%column_end)

    ! FIXME(bja, 2016-10) assert(dim_count == FatesIOdimensionsmod::num_dimension_types)

    ! Allocate the mapping between FATES indices and the IO indices
    allocate(this%restart_map(num_threads))

  end subroutine Init

  ! ======================================================================

  subroutine SetThreadBoundsEach(this, thread_index, thread_bounds)

    use FatesIODimensionsMod, only : fates_bounds_type

    implicit none

    class(fates_restart_interface_type), intent(inout) :: this

    integer, intent(in) :: thread_index
    type(fates_bounds_type), intent(in) :: thread_bounds

    integer :: index

    index = this%cohort_index()
    call this%dim_bounds(index)%SetThreadBounds(thread_index, &
         thread_bounds%cohort_begin, thread_bounds%cohort_end)

    index = this%column_index()
    call this%dim_bounds(index)%SetThreadBounds(thread_index, &
         thread_bounds%column_begin, thread_bounds%column_end)

  end subroutine SetThreadBoundsEach

  ! ===================================================================================

  subroutine assemble_restart_output_types(this)

    use FatesIOVariableKindMod, only : site_r8, site_int, cohort_r8, cohort_int

    implicit none

    class(fates_restart_interface_type), intent(inout) :: this

    call this%init_dim_kinds_maps()

    call this%set_dim_indices(cohort_r8, 1, this%cohort_index())
    call this%set_dim_indices(cohort_int, 1, this%cohort_index())

    call this%set_dim_indices(site_r8, 1, this%column_index())
    call this%set_dim_indices(site_int, 1, this%column_index())

  end subroutine assemble_restart_output_types

 ! ===================================================================================

  subroutine set_dim_indices(this, dk_name, idim, dim_index)

    use FatesIOVariableKindMod , only : iotype_index

    implicit none

    ! arguments
    class(fates_restart_interface_type), intent(inout) :: this
    character(len=*), intent(in)     :: dk_name
    integer, intent(in)              :: idim  ! dimension index
    integer, intent(in) :: dim_index


    ! local
    integer :: ityp

    ityp = iotype_index(trim(dk_name), fates_restart_num_dim_kinds, this%dim_kinds)

    ! First check to see if the dimension is allocated
    if (this%dim_kinds(ityp)%ndims < idim) then
       write(fates_log(), *) 'Trying to define dimension size to a dim-type structure'
       write(fates_log(), *) 'but the dimension index does not exist'
       write(fates_log(), *) 'type: ',dk_name,' ndims: ',this%dim_kinds(ityp)%ndims,' input dim:',idim
       call endrun(msg=errMsg(sourcefile, __LINE__))
    end if

    if (idim == 1) then
       this%dim_kinds(ityp)%dim1_index = dim_index
    else if (idim == 2) then
       this%dim_kinds(ityp)%dim2_index = dim_index
    end if

    ! With the map, we can set the dimension size
    this%dim_kinds(ityp)%dimsize(idim) = this%dim_bounds(dim_index)%upper_bound - &
         this%dim_bounds(dim_index)%lower_bound + 1

 end subroutine set_dim_indices


  ! =======================================================================

  subroutine set_cohort_index(this, index)
    implicit none
    class(fates_restart_interface_type), intent(inout) :: this
    integer, intent(in) :: index
    this%cohort_index_ = index
  end subroutine set_cohort_index

  integer function cohort_index(this)
    implicit none
    class(fates_restart_interface_type), intent(in) :: this
    cohort_index = this%cohort_index_
  end function cohort_index

  ! =======================================================================

  subroutine set_column_index(this, index)
    implicit none
    class(fates_restart_interface_type), intent(inout) :: this
    integer, intent(in) :: index
    this%column_index_ = index
  end subroutine set_column_index

  integer function column_index(this)
    implicit none
    class(fates_restart_interface_type), intent(in) :: this
    column_index = this%column_index_
 end function column_index

 ! =======================================================================

 subroutine init_dim_kinds_maps(this)

    ! ----------------------------------------------------------------------------------
    ! This subroutine simply initializes the structures that define the different
    ! array and type formats for different IO variables
    !
    ! CO_R8   : 1D cohort scale 8-byte reals
    ! SI_R8   : 1D site scale 8-byte reals
    ! CO_INT  : 1D cohort scale integers
    ! SI_INT  : 1D site scale integers
    !
    ! The allocation on the structures is not dynamic and should only add up to the
    ! number of entries listed here.
    !
    ! ----------------------------------------------------------------------------------
    use FatesIOVariableKindMod, only : site_r8, site_int, cohort_r8, cohort_int

    implicit none

    ! Arguments
    class(fates_restart_interface_type), intent(inout) :: this

    integer :: index

    ! 1d cohort r8
    index = 1
    call this%dim_kinds(index)%Init(cohort_r8, 1)

    ! 1d Site r8
    index = index + 1
    call this%dim_kinds(index)%Init(site_r8, 1)

    ! cohort int
    index = index + 1
    call this%dim_kinds(index)%Init(cohort_int, 1)

    ! site int
    index = index + 1
    call this%dim_kinds(index)%Init(site_int, 1)

    ! FIXME(bja, 2016-10) assert(index == fates_num_dim_kinds)
  end subroutine init_dim_kinds_maps


  ! ====================================================================================

  integer function num_restart_vars(this)

    implicit none

    class(fates_restart_interface_type), intent(in) :: this

    num_restart_vars = this%num_restart_vars_

  end function num_restart_vars

  ! ====================================================================================

  subroutine initialize_restart_vars(this)

    implicit none

    class(fates_restart_interface_type), intent(inout) :: this

   ! Determine how many of the restart IO variables registered in FATES
   ! are going to be allocated
   call this%define_restart_vars(initialize_variables=.false.)

   ! Allocate the list of restart output variable objects
   allocate(this%rvars(this%num_restart_vars()))

   ! construct the object that defines all of the IO variables
   call this%define_restart_vars(initialize_variables=.true.)

 end subroutine initialize_restart_vars

  ! ======================================================================================

 subroutine flush_rvars(this,nc)

   class(fates_restart_interface_type)        :: this
   integer,intent(in)                         :: nc

   integer                                   :: ivar
   type(fates_restart_variable_type),pointer :: rvar
   integer                      :: lb1,ub1,lb2,ub2

   do ivar=1,ubound(this%rvars,1)
      associate( rvar => this%rvars(ivar) )
        call rvar%Flush(nc, this%dim_bounds, this%dim_kinds)
      end associate
   end do

 end subroutine flush_rvars



 ! ====================================================================================

 subroutine define_restart_vars(this, initialize_variables)

    ! ---------------------------------------------------------------------------------
    !
    !                    REGISTRY OF RESTART OUTPUT VARIABLES
    !
    ! Please add any restart variables to this registry. This registry will handle
    ! all variables that can make use of 1D column dimensioned or 1D cohort dimensioned
    ! variables.  Note that restarts are only using 1D vectors in ALM and CLM.  If you
    ! have a multi-dimensional variable that is below the cohort scale, then pack
    ! that variable into a cohort-sized output array by giving it a vtype "cohort_r8"
    ! or "cohort_int".
    !
    ! Unlike history variables, restarts flush to zero.
    ! ---------------------------------------------------------------------------------

    use FatesIOVariableKindMod, only : site_r8, site_int, cohort_int, cohort_r8
    implicit none

    class(fates_restart_interface_type), intent(inout) :: this
    logical, intent(in) :: initialize_variables  ! are we 'count'ing or 'initializ'ing?
    integer :: ivar


    ivar=0

    ! -----------------------------------------------------------------------------------
    ! Site level variables
    ! -----------------------------------------------------------------------------------

    call this%set_restart_var(vname='fates_PatchesPerSite', vtype=site_int, &
         long_name='Total number of FATES patches per column', units='none', flushval = flushinvalid, &
          hlms='CLM:ALM', initialize=initialize_variables, ivar=ivar, index = ir_npatch_si )

    call this%set_restart_var(vname='fates_cold_dec_status', vtype=site_int, &
         long_name='status flag for cold deciduous plants', units='unitless', flushval = flushinvalid, &
         hlms='CLM:ALM', initialize=initialize_variables, ivar=ivar, index = ir_cd_status_si )

    call this%set_restart_var(vname='fates_drought_dec_status', vtype=site_int, &
         long_name='status flag for drought deciduous plants', units='unitless', flushval = flushinvalid, &
         hlms='CLM:ALM', initialize=initialize_variables, ivar=ivar, index = ir_dd_status_si )

    call this%set_restart_var(vname='fates_chilling_days', vtype=site_int, &
         long_name='chilling day counter', units='unitless', flushval = flushinvalid, &
         hlms='CLM:ALM', initialize=initialize_variables, ivar=ivar, index = ir_nchill_days_si )

    call this%set_restart_var(vname='fates_cold_days', vtype=site_int, &
         long_name='cold day counter', units='unitless', flushval = flushinvalid, &
         hlms='CLM:ALM', initialize=initialize_variables, ivar=ivar, index = ir_ncold_days_si )

    call this%set_restart_var(vname='fates_cold_leafondate', vtype=site_int, &
         long_name='the model day of last cold leaf on', units='absolute integer day', flushval = flushinvalid, &
         hlms='CLM:ALM', initialize=initialize_variables, ivar=ivar, index = ir_cleafondate_si )

    call this%set_restart_var(vname='fates_cold_leafoffdate', vtype=site_int, &
         long_name='the model day last cold leaf off', units='absolute integer day', flushval = flushinvalid, &
         hlms='CLM:ALM', initialize=initialize_variables, ivar=ivar, index = ir_cleafoffdate_si )

    call this%set_restart_var(vname='fates_drought_leafondate', vtype=site_int, &
         long_name='the model day of last drought based leaf-on', units='absolute integer day', flushval = flushinvalid, &
         hlms='CLM:ALM', initialize=initialize_variables, ivar=ivar, index = ir_dleafondate_si )

    call this%set_restart_var(vname='fates_drought_leafoffdate', vtype=site_int, &
         long_name='the model day of last drought based leaf-off', units='absolute integer day', flushval = flushinvalid, &
         hlms='CLM:ALM', initialize=initialize_variables, ivar=ivar, index = ir_dleafoffdate_si )

    call this%set_restart_var(vname='fates_phen_model_date', vtype=site_int, &
         long_name='integer model day used for phen timing', units='absolute integer day', flushval = flushinvalid, &
         hlms='CLM:ALM', initialize=initialize_variables, ivar=ivar, index = ir_phenmodeldate_si )

    call this%set_restart_var(vname='fates_acc_nesterov_id', vtype=site_r8, &
         long_name='a nesterov index accumulator', units='unitless', flushval = flushzero, &
         hlms='CLM:ALM', initialize=initialize_variables, ivar=ivar, index = ir_acc_ni_si )

    call this%set_restart_var(vname='fates_gdd_site', vtype=site_r8, &
         long_name='growing degree days at each site', units='degC days', flushval = flushzero, &
         hlms='CLM:ALM', initialize=initialize_variables, ivar=ivar, index = ir_gdd_si )

    call this%set_restart_var(vname='fates_snow_depth_site', vtype=site_r8, &
         long_name='average snow depth', units='m', flushval = flushzero, &
         hlms='CLM:ALM', initialize=initialize_variables, ivar=ivar, index = ir_snow_depth_si )

    call this%set_restart_var(vname='fates_trunk_product_site', vtype=site_r8, &
         long_name='Accumulate trunk product flux at site', &
         units='kgC/m2', flushval = flushzero, &
         hlms='CLM:ALM', initialize=initialize_variables, ivar=ivar, index = ir_trunk_product_si )


    ! -----------------------------------------------------------------------------------
    ! Variables stored within cohort vectors
    ! Note: Some of these are multi-dimensional variables in the patch/site dimension
    ! that are collapsed into the cohort vectors for storage and transfer
    ! -----------------------------------------------------------------------------------

    ! This variable may be confusing, because it is a patch level variables
    ! but it is using the cohort IO vector to hold data
    call this%set_restart_var(vname='fates_CohortsPerPatch', vtype=cohort_int, &
         long_name='the number of cohorts per patch', units='unitless', flushval = flushinvalid, &
         hlms='CLM:ALM', initialize=initialize_variables, ivar=ivar, index = ir_ncohort_pa )

    call this%set_restart_var(vname='fates_fcansno_pa', vtype=cohort_r8, &
         long_name='Fraction of canopy covered in snow', units='unitless', flushval = flushinvalid, &
         hlms='CLM:ALM', initialize=initialize_variables, ivar=ivar, index = ir_fcansno_pa )

    call this%set_restart_var(vname='fates_solar_zenith_flag_pa', vtype=cohort_int, &
         long_name='switch specifying if zenith is positive', units='unitless', flushval = flushinvalid, &
         hlms='CLM:ALM', initialize=initialize_variables, ivar=ivar, index = ir_solar_zenith_flag_pa )

    call this%set_restart_var(vname='fates_solar_zenith_angle_pa', vtype=cohort_r8, &
         long_name='the angle of the solar zenith for each patch', units='radians', flushval = flushinvalid, &
         hlms='CLM:ALM', initialize=initialize_variables, ivar=ivar, index = ir_solar_zenith_angle_pa )



    ! 1D cohort Variables
    ! -----------------------------------------------------------------------------------

    call this%set_restart_var(vname='fates_seed_prod', vtype=cohort_r8, &
         long_name='fates cohort - seed production', units='kgC/plant', flushval = flushinvalid, &
         hlms='CLM:ALM', initialize=initialize_variables, ivar=ivar, index = ir_seed_prod_co )


    call this%set_restart_var(vname='fates_canopy_layer', vtype=cohort_int, &
         long_name='ed cohort - canopy_layer', units='unitless', flushval = flushinvalid, &
         hlms='CLM:ALM', initialize=initialize_variables, ivar=ivar, index = ir_canopy_layer_co )

    call this%set_restart_var(vname='fates_canopy_layer_yesterday', vtype=cohort_r8, &
         long_name='ed cohort - canopy_layer_yesterday', units='unitless', flushval = flushzero, &
         hlms='CLM:ALM', initialize=initialize_variables, ivar=ivar, index = ir_canopy_layer_yesterday_co )

    call this%set_restart_var(vname='fates_canopy_trim', vtype=cohort_r8, &
         long_name='ed cohort - canopy_trim', units='fraction', flushval = flushzero, &
         hlms='CLM:ALM', initialize=initialize_variables, ivar=ivar, index = ir_canopy_trim_co )

    call this%set_restart_var(vname='fates_size_class_lasttimestep', vtype=cohort_int, &
         long_name='ed cohort - size-class last timestep', units='index', flushval = flushzero, &
         hlms='CLM:ALM', initialize=initialize_variables, ivar=ivar, index = ir_size_class_lasttimestep_co )

    call this%set_restart_var(vname='fates_dbh', vtype=cohort_r8, &
         long_name='ed cohort - diameter at breast height', units='cm', flushval = flushzero, &
         hlms='CLM:ALM', initialize=initialize_variables, ivar=ivar, index = ir_dbh_co )

    call this%set_restart_var(vname='fates_coage', vtype=cohort_r8, &
         long_name='ed cohort - age in days', units='days', flushval = flushzero, &
         hlms='CLM:ALM', initialize=initialize_variables, ivar=ivar, index = ir_coage_co )

    call this%set_restart_var(vname='fates_height', vtype=cohort_r8, &
         long_name='ed cohort - plant height', units='m', flushval = flushzero, &
         hlms='CLM:ALM', initialize=initialize_variables, ivar=ivar, index = ir_height_co )

    call this%set_restart_var(vname='fates_leafmemory', vtype=cohort_r8, &
         long_name='ed cohort - target leaf biomass set from prev year', &
         units='kgC/indiv', flushval = flushzero, &
         hlms='CLM:ALM', initialize=initialize_variables, ivar=ivar, index = ir_leafmemory_co )

    call this%set_restart_var(vname='fates_sapwmemory', vtype=cohort_r8, &
         long_name='ed cohort - target sapwood biomass set from prev year', &
         units='kgC/indiv', flushval = flushzero, &
         hlms='CLM:ALM', initialize=initialize_variables, ivar=ivar, index = ir_sapwmemory_co )

    call this%set_restart_var(vname='fates_structmemory', vtype=cohort_r8, &
         long_name='ed cohort - target structural biomass set from prev year', &
         units='kgC/indiv', flushval = flushzero, &
         hlms='CLM:ALM', initialize=initialize_variables, ivar=ivar, index = ir_structmemory_co )

    call this%set_restart_var(vname='fates_nplant', vtype=cohort_r8, &
         long_name='ed cohort - number of plants in the cohort', &
         units='/patch', flushval = flushzero, &
         hlms='CLM:ALM', initialize=initialize_variables, ivar=ivar, index = ir_nplant_co )

    call this%set_restart_var(vname='fates_gpp_acc', vtype=cohort_r8, &
         long_name='ed cohort - accumulated gpp over dynamics step', &
         units='kgC/indiv', flushval = flushzero, &
         hlms='CLM:ALM', initialize=initialize_variables, ivar=ivar, index = ir_gpp_acc_co )

    call this%set_restart_var(vname='fates_npp_acc', vtype=cohort_r8, &
         long_name='ed cohort - accumulated npp over dynamics step', &
         units='kgC/indiv', flushval = flushzero, &
         hlms='CLM:ALM', initialize=initialize_variables, ivar=ivar, index = ir_npp_acc_co )

    call this%set_restart_var(vname='fates_resp_acc', vtype=cohort_r8, &
         long_name='ed cohort - accumulated respiration over dynamics step', &
         units='kgC/indiv', flushval = flushzero, &
         hlms='CLM:ALM', initialize=initialize_variables, ivar=ivar, index = ir_resp_acc_co )

    call this%set_restart_var(vname='fates_gpp_acc_hold', vtype=cohort_r8, &
         long_name='ed cohort - current step gpp', &
         units='kgC/indiv/year', flushval = flushzero, &
         hlms='CLM:ALM', initialize=initialize_variables, ivar=ivar, index = ir_gpp_acc_hold_co )

    call this%set_restart_var(vname='fates_npp_acc_hold', vtype=cohort_r8, &
         long_name='ed cohort - current step npp', &
         units='kgC/indiv/year', flushval = flushzero, &
         hlms='CLM:ALM', initialize=initialize_variables, ivar=ivar, index = ir_npp_acc_hold_co )

    call this%set_restart_var(vname='fates_resp_acc_hold', vtype=cohort_r8, &
         long_name='ed cohort - current step resp', &
         units='kgC/indiv/year', flushval = flushzero, &
         hlms='CLM:ALM', initialize=initialize_variables, ivar=ivar, index = ir_resp_acc_hold_co )

    call this%set_restart_var(vname='fates_resp_m_def', vtype=cohort_r8, &
         long_name='ed cohort - maintenance respiration deficit', &
         units='kgC/indiv', flushval = flushzero, &
         hlms='CLM:ALM', initialize=initialize_variables, ivar=ivar, index = ir_resp_m_def_co )

    call this%set_restart_var(vname='fates_bmort', vtype=cohort_r8, &
         long_name='ed cohort - background mortality rate', &
         units='/year', flushval = flushzero, &
         hlms='CLM:ALM', initialize=initialize_variables, ivar=ivar, index = ir_bmort_co )

    call this%set_restart_var(vname='fates_hmort', vtype=cohort_r8, &
         long_name='ed cohort - hydraulic mortality rate', &
         units='/year', flushval = flushzero, &
         hlms='CLM:ALM', initialize=initialize_variables, ivar=ivar, index = ir_hmort_co )

    call this%set_restart_var(vname='fates_cmort', vtype=cohort_r8, &
         long_name='ed cohort - carbon starvation mortality rate', &
         units='/year', flushval = flushzero, &
         hlms='CLM:ALM', initialize=initialize_variables, ivar=ivar, index = ir_cmort_co )

    call this%set_restart_var(vname='fates_daily_nh4_uptake', vtype=cohort_r8, &
         long_name='fates cohort- daily ammonium [NH4] uptake', &
         units='kg/plant/day', flushval = flushzero, &
         hlms='CLM:ALM', initialize=initialize_variables, ivar=ivar, index = ir_daily_nh4_uptake_co )

    call this%set_restart_var(vname='fates_daily_no3_uptake', vtype=cohort_r8, &
         long_name='fates cohort- daily ammonium [NO3] uptake', &
         units='kg/plant/day', flushval = flushzero, &
         hlms='CLM:ALM', initialize=initialize_variables, ivar=ivar, index = ir_daily_no3_uptake_co )

    call this%set_restart_var(vname='fates_daily_p_uptake', vtype=cohort_r8, &
         long_name='fates cohort- daily phosphorus uptake', &
         units='kg/plant/day', flushval = flushzero, &
         hlms='CLM:ALM', initialize=initialize_variables, ivar=ivar, index = ir_daily_p_uptake_co )

    call this%set_restart_var(vname='fates_daily_c_efflux', vtype=cohort_r8, &
         long_name='fates cohort- daily carbon efflux', &
         units='kg/plant/day', flushval = flushzero, &
         hlms='CLM:ALM', initialize=initialize_variables, ivar=ivar, index = ir_daily_c_efflux_co )

    call this%set_restart_var(vname='fates_daily_n_efflux', vtype=cohort_r8, &
         long_name='fates cohort- daily nitrogen efflux', &
         units='kg/plant/day', flushval = flushzero, &
         hlms='CLM:ALM', initialize=initialize_variables, ivar=ivar, index = ir_daily_n_efflux_co )

    call this%set_restart_var(vname='fates_daily_p_efflux', vtype=cohort_r8, &
         long_name='fates cohort- daily phosphorus efflux', &
         units='kg/plant/day', flushval = flushzero, &
         hlms='CLM:ALM', initialize=initialize_variables, ivar=ivar, index = ir_daily_p_efflux_co )

    call this%set_restart_var(vname='fates_daily_p_demand', vtype=cohort_r8, &
         long_name='fates cohort- daily phosphorus demand', &
         units='kgP/plant/day', flushval = flushzero, &
         hlms='CLM:ALM', initialize=initialize_variables, ivar=ivar, index = ir_daily_p_demand_co )

    call this%set_restart_var(vname='fates_daily_n_demand', vtype=cohort_r8, &
         long_name='fates cohort- daily nitrogen demand', &
         units='kgN/plant/day', flushval = flushzero, &
         hlms='CLM:ALM', initialize=initialize_variables, ivar=ivar, index = ir_daily_n_demand_co )

    call this%set_restart_var(vname='fates_daily_p_need', vtype=cohort_r8, &
         long_name='fates cohort- daily phosphorus need', &
         units='kgP/plant/day', flushval = flushzero, &
         hlms='CLM:ALM', initialize=initialize_variables, ivar=ivar, index = ir_daily_p_need_co )

    call this%set_restart_var(vname='fates_daily_n_need', vtype=cohort_r8, &
         long_name='fates cohort- daily nitrogen need', &
         units='kgN/plant/day', flushval = flushzero, &
         hlms='CLM:ALM', initialize=initialize_variables, ivar=ivar, index = ir_daily_n_need_co )

    call this%set_restart_var(vname='fates_frmort', vtype=cohort_r8, &
         long_name='ed cohort - freezing mortality rate', &
         units='/year', flushval = flushzero, &
         hlms='CLM:ALM', initialize=initialize_variables, ivar=ivar, index = ir_frmort_co )

    call this%set_restart_var(vname='fates_smort', vtype=cohort_r8, &
         long_name='ed cohort - senescence mortality rate', &
         units='/year', flushval = flushzero, &
         hlms='CLM:ALM', initialize=initialize_variables, ivar=ivar, index = ir_smort_co )

    call this%set_restart_var(vname='fates_asmort', vtype=cohort_r8, &
         long_name='ed cohort - age senescence mortality rate', &
         units = '/year', flushval = flushzero, &
         hlms='CLM:ALM', initialize=initialize_variables, ivar=ivar, index = ir_asmort_co )

    call this%set_restart_var(vname='fates_lmort_direct', vtype=cohort_r8, &
         long_name='ed cohort - directly logging mortality rate', &
         units='%/event', flushval = flushzero, &
         hlms='CLM:ALM', initialize=initialize_variables, ivar=ivar, index = ir_lmort_direct_co )

    call this%set_restart_var(vname='fates_lmort_collateral', vtype=cohort_r8, &
         long_name='ed cohort - collateral mortality rate', &
         units='%/event', flushval = flushzero, &
         hlms='CLM:ALM', initialize=initialize_variables, ivar=ivar, index = ir_lmort_collateral_co )

    call this%set_restart_var(vname='fates_lmort_in', vtype=cohort_r8, &
         long_name='ed cohort - mechanical mortality rate', &
         units='%/event', flushval = flushzero, &
         hlms='CLM:ALM', initialize=initialize_variables, ivar=ivar, index = ir_lmort_infra_co )

    call this%set_restart_var(vname='fates_ddbhdt', vtype=cohort_r8, &
         long_name='ed cohort - differential: ddbh/dt', &
         units='cm/year', flushval = flushzero, &
         hlms='CLM:ALM', initialize=initialize_variables, ivar=ivar, index = ir_ddbhdt_co )

    call this%set_restart_var(vname='fates_resp_tstep', vtype=cohort_r8, &
         long_name='ed cohort - autotrophic respiration over timestep', &
         units='kgC/indiv/timestep', flushval = flushzero, &
         hlms='CLM:ALM', initialize=initialize_variables, ivar=ivar, index = ir_resp_tstep_co )

    call this%set_restart_var(vname='fates_pft', vtype=cohort_int, &
         long_name='ed cohort - plant functional type', units='index', flushval = flushzero, &
         hlms='CLM:ALM', initialize=initialize_variables, ivar=ivar, index = ir_pft_co )

    call this%set_restart_var(vname='fates_status_coh', vtype=cohort_int, &
         long_name='ed cohort - plant phenology status', units='unitless', flushval = flushzero, &
         hlms='CLM:ALM', initialize=initialize_variables, ivar=ivar, index = ir_status_co )

    call this%set_restart_var(vname='fates_isnew', vtype=cohort_int, &
         long_name='ed cohort - binary flag specifying if a plant has experienced a full day cycle', &
         units='0/1', flushval = flushone, &
         hlms='CLM:ALM', initialize=initialize_variables, ivar=ivar, index = ir_isnew_co )

    call this%set_restart_var(vname='fates_gsblaweight',vtype=cohort_r8, &
         long_name='ed cohort - leaf-area weighted total stomatal+blayer conductance', &
         units='[m/s]*[m2]', flushval = flushzero, &
         hlms='CLM:ALM', initialize=initialize_variables, ivar=ivar, index = ir_g_sb_laweight_co)

    ! Mixed dimension variables using the cohort vector
    ! -----------------------------------------------------------------------------------

    call this%set_restart_var(vname='fates_gnd_alb_dif', vtype=cohort_r8, &
         long_name='ground albedo of diffuse radiation vis and ir', &
         units='fraction', flushval = flushzero, &
         hlms='CLM:ALM', initialize=initialize_variables, ivar=ivar, index = ir_gnd_alb_dif_pasb )

    call this%set_restart_var(vname='fates_gnd_alb_dir', vtype=cohort_r8, &
         long_name='ground albedo of direct radiation vis and ir', &
         units='fraction', flushval = flushzero, &
         hlms='CLM:ALM', initialize=initialize_variables, ivar=ivar, index = ir_gnd_alb_dir_pasb )

    call this%set_restart_var(vname='fates_spread', vtype=site_r8, &
         long_name='dynamic ratio of dbh to canopy area, by patch x canopy-layer', &
         units='cm/m2', flushval = flushzero, &
         hlms='CLM:ALM', initialize=initialize_variables, ivar=ivar, index = ir_spread_si )

    call this%set_restart_var(vname='fates_livegrass', vtype=cohort_r8, &
         long_name='total AGB from grass, by patch', &
         units='kgC/m2', flushval = flushzero, &
         hlms='CLM:ALM', initialize=initialize_variables, ivar=ivar, index = ir_livegrass_pa )

    call this%set_restart_var(vname='fates_age', vtype=cohort_r8, &
         long_name='age of the ED patch', units='yr', flushval = flushzero, &
         hlms='CLM:ALM', initialize=initialize_variables, ivar=ivar, index = ir_age_pa )

    call this%set_restart_var(vname='fates_age_since_anthro_dist', vtype=cohort_r8, &
         long_name='age of the ED patch since last anthropogenic disturbance', &
         units='yr', flushval = flushzero, &
         hlms='CLM:ALM', initialize=initialize_variables, ivar=ivar, &
         index = ir_agesinceanthrodist_pa )

    call this%set_restart_var(vname='fates_patchdistturbcat', vtype=cohort_int, &
         long_name='Disturbance label of patch', units='yr', flushval = flushzero, &
         hlms='CLM:ALM', initialize=initialize_variables, ivar=ivar, index = ir_patchdistturbcat_pa )

    call this%set_restart_var(vname='fates_nocomp_pft_label', vtype=cohort_int, &
         long_name='PFT label of patch in nocomp mode', units='none', flushval = flushzero, &
         hlms='CLM:ALM', initialize=initialize_variables, ivar=ivar, index = ir_nocomp_pft_label_pa )

    call this%set_restart_var(vname='fates_area', vtype=cohort_r8, &
         long_name='are of the ED patch', units='m2', flushval = flushzero, &
         hlms='CLM:ALM', initialize=initialize_variables, ivar=ivar, index = ir_area_pa )

    call this%set_restart_var(vname='fates_scorch_ht_pa_pft', vtype=cohort_r8, &
         long_name='scorch height', units='m', flushval = flushzero, &
         hlms='CLM:ALM', initialize=initialize_variables, ivar=ivar, index = ir_scorch_ht_pa_pft)

    call this%set_restart_var(vname='fates_litter_moisture_pa_nfsc', vtype=cohort_r8, &
         long_name='scorch height', units='m', flushval = flushzero, &
         hlms='CLM:ALM', initialize=initialize_variables, ivar=ivar, index = ir_litter_moisture_pa_nfsc)

    ! Site Level Diagnostics over multiple nutrients


    ! Patch Level Litter Pools are potentially multi-element

    call this%RegisterCohortVector(symbol_base='fates_ag_cwd', vtype=cohort_r8, &
            long_name_base='above ground CWD',  &
            units='kg/m2', veclength=num_elements, flushval = flushzero, &
            hlms='CLM:ALM', initialize=initialize_variables, ivar=ivar, index = ir_agcwd_litt)

    call this%RegisterCohortVector(symbol_base='fates_bg_cwd', vtype=cohort_r8, &
            long_name_base='below ground CWD',  &
            units='kg/m2', veclength=num_elements, flushval = flushzero, &
            hlms='CLM:ALM', initialize=initialize_variables, ivar=ivar, index = ir_bgcwd_litt)

    call this%RegisterCohortVector(symbol_base='fates_leaf_fines', vtype=cohort_r8, &
            long_name_base='above ground leaf litter',  &
            units='kg/m2', veclength=num_elements, flushval = flushzero, &
            hlms='CLM:ALM', initialize=initialize_variables, ivar=ivar, index = ir_leaf_litt)

    call this%RegisterCohortVector(symbol_base='fates_fnrt_fines', vtype=cohort_r8, &
            long_name_base='fine root litter',  &
            units='kg/m2', veclength=num_elements, flushval = flushzero, &
            hlms='CLM:ALM', initialize=initialize_variables, ivar=ivar, index = ir_fnrt_litt)

    call this%RegisterCohortVector(symbol_base='fates_seed', vtype=cohort_r8, &
            long_name_base='seed bank (non-germinated)',  &
            units='kg/m2', veclength=num_elements, flushval = flushzero, &
            hlms='CLM:ALM', initialize=initialize_variables, ivar=ivar, index = ir_seed_litt)

    call this%RegisterCohortVector(symbol_base='fates_seedgerm', vtype=cohort_r8, &
           long_name_base='seed bank (germinated)',  &
           units='kg/m2', veclength=num_elements, flushval = flushzero, &
           hlms='CLM:ALM', initialize=initialize_variables, ivar=ivar, index = ir_seedgerm_litt)


    call this%RegisterCohortVector(symbol_base='fates_seed_frag', vtype=cohort_r8, &
            long_name_base='seed bank fragmentation flux (non-germinated)',  &
            units='kg/m2', veclength=num_elements, flushval = flushzero, &
            hlms='CLM:ALM', initialize=initialize_variables, ivar=ivar, index = ir_seed_decay_litt)

    call this%RegisterCohortVector(symbol_base='fates_seedgerm_frag', vtype=cohort_r8, &
           long_name_base='seed bank fragmentation flux (germinated)',  &
           units='kg/m2', veclength=num_elements, flushval = flushzero, &
           hlms='CLM:ALM', initialize=initialize_variables, ivar=ivar, index = ir_seedgerm_decay_litt)

    call this%RegisterCohortVector(symbol_base='fates_ag_cwd_frag', vtype=cohort_r8, &
            long_name_base='above ground CWD frag flux',  &
            units='kg/m2/day', veclength=num_elements, flushval = flushzero, &
            hlms='CLM:ALM', initialize=initialize_variables, ivar=ivar, index = ir_agcwd_frag_litt)

    call this%RegisterCohortVector(symbol_base='fates_bg_cwd_frag', vtype=cohort_r8, &
            long_name_base='below ground CWD frag flux',  &
            units='kg/m2/day', veclength=num_elements, flushval = flushzero, &
            hlms='CLM:ALM', initialize=initialize_variables, ivar=ivar, index = ir_bgcwd_frag_litt)

    call this%RegisterCohortVector(symbol_base='fates_lfines_frag', vtype=cohort_r8, &
            long_name_base='frag flux from leaf fines',  &
            units='kg/m2/day', veclength=num_elements, flushval = flushzero, &
            hlms='CLM:ALM', initialize=initialize_variables, ivar=ivar, index = ir_lfines_frag_litt)

    call this%RegisterCohortVector(symbol_base='fates_rfines_frag', vtype=cohort_r8, &
            long_name_base='frag flux from froot fines',  &
            units='kg/m2/day', veclength=num_elements, flushval = flushzero, &
            hlms='CLM:ALM', initialize=initialize_variables, ivar=ivar, index = ir_rfines_frag_litt)


    ! Site level flux diagnostics for each element

    call this%RegisterCohortVector(symbol_base='fates_cwdagin', vtype=cohort_r8, &
            long_name_base='Input flux of AG CWD', &
            units='kg/ha', veclength=num_elements, flushval = flushzero, &
            hlms='CLM:ALM', initialize=initialize_variables, ivar=ivar, index = ir_cwdagin_flxdg)

    call this%RegisterCohortVector(symbol_base='fates_cwdbgin', vtype=cohort_r8, &
            long_name_base='Input flux of BG CWD', &
            units='kg/ha', veclength=num_elements, flushval = flushzero, &
            hlms='CLM:ALM', initialize=initialize_variables, ivar=ivar, index = ir_cwdbgin_flxdg)

    call this%RegisterCohortVector(symbol_base='fates_leaflittin', vtype=cohort_r8, &
            long_name_base='Input flux of leaf litter', &
            units='kg/ha', veclength=num_elements, flushval = flushzero, &
            hlms='CLM:ALM', initialize=initialize_variables, ivar=ivar, index = ir_leaflittin_flxdg)

    call this%RegisterCohortVector(symbol_base='fates_rootlittin', vtype=cohort_r8, &
           long_name_base='Input flux of root litter', &
           units='kg/ha', veclength=num_elements, flushval = flushzero, &
           hlms='CLM:ALM', initialize=initialize_variables, ivar=ivar, index = ir_rootlittin_flxdg)

    call this%RegisterCohortVector(symbol_base='fates_efflux_scpf', vtype=cohort_r8, &
           long_name_base='Efflux from plants to soil through roots', &
           units='kg/day/ha', veclength=num_elements, flushval = flushzero, &
           hlms='CLM:ALM', initialize=initialize_variables, ivar=ivar, index = ir_efflux_flxdg)

    call this%RegisterCohortVector(symbol_base='fates_uptake_scpf', vtype=cohort_r8, &
           long_name_base='Daily uptake for plants through roots', &
           units='kg/day/ha', veclength=num_elements, flushval = flushzero, &
           hlms='CLM:ALM', initialize=initialize_variables, ivar=ivar, index = ir_uptake_flxdg)


    ! Site level Mass Balance State Accounting

    call this%RegisterCohortVector(symbol_base='fates_oldstock', vtype=site_r8, &
         long_name_base='Previous total mass of all fates state variables', &
         units='kg/ha', veclength=num_elements, flushval = flushzero, &
         hlms='CLM:ALM', initialize=initialize_variables, ivar=ivar, index = ir_oldstock_mbal)

    call this%RegisterCohortVector(symbol_base='fates_errfates', vtype=site_r8, &
         long_name_base='Previous total mass of error fates state variables', &
         units='kg/ha', veclength=num_elements, flushval = flushzero, &
         hlms='CLM:ALM', initialize=initialize_variables, ivar=ivar, index = ir_errfates_mbal)

    call this%RegisterCohortVector(symbol_base='fates_woodproduct', vtype=site_r8, &
         long_name_base='Current wood product flux', &
         units='kg/m2/day', veclength=num_elements, flushval = flushzero, &
         hlms='CLM:ALM', initialize=initialize_variables, ivar=ivar, index = ir_woodprod_mbal)
    
    ! Only register satellite phenology related restart variables if it is turned on!

    if(hlm_use_sp .eq. itrue) then
         call this%set_restart_var(vname='fates_cohort_area', vtype=cohort_r8, &
             long_name='area of the fates cohort', &
             units='m2', flushval = flushzero, &
             hlms='CLM:ALM', initialize=initialize_variables, ivar=ivar, index = ir_c_area_co )
         call this%set_restart_var(vname='fates_cohort_treelai', vtype=cohort_r8, &
             long_name='leaf area index of fates cohort', &
             units='m2/m2', flushval = flushzero, &
             hlms='CLM:ALM', initialize=initialize_variables, ivar=ivar, index = ir_treelai_co )
         call this%set_restart_var(vname='fates_cohort_treesai', vtype=cohort_r8, &
             long_name='stem area index of fates cohort', &
             units='m2/m2', flushval = flushzero, &
             hlms='CLM:ALM', initialize=initialize_variables, ivar=ivar, index = ir_treesai_co )
         call this%set_restart_var(vname='fates_canopy_layer_tlai_pa', vtype=cohort_r8, &
             long_name='total patch level leaf area index of each fates canopy layer', &
             units='m2/m2', flushval = flushzero, &
             hlms='CLM:ALM', initialize=initialize_variables, ivar=ivar, index = ir_canopy_layer_tlai_pa )
    end if


    ! Only register hydraulics restart variables if it is turned on!

    if(hlm_use_planthydro==itrue) then

       if ( fates_maxElementsPerSite < (nshell * nlevsoi_hyd_max) ) then
          write(fates_log(), *) ' Ftes plant hydraulics needs space to store site-level hydraulics info.'
          write(fates_log(), *) ' It uses array spaces typically reserved for cohorts to hold this.'
          write(fates_log(), *) ' However, that space defined by fates_maxElementsPerSite must be larger'
          write(fates_log(), *) ' than the product of maximum soil layers x rhizosphere shells'
          write(fates_log(), *) ' See FatesInterfaceMod.F90 for how this array is set'
          write(fates_log(), *) ' fates_maxElementsPerSite = ',fates_maxElementsPerSite
          write(fates_log(), *) ' nshell = ',nshell
          write(fates_log(), *) ' nlevsoi_hyd_max = ',nlevsoi_hyd_max
          call endrun(msg=errMsg(sourcefile, __LINE__))
       end if

       call this%RegisterCohortVector(symbol_base='fates_hydro_th_ag', vtype=cohort_r8, &
            long_name_base='water in aboveground compartments',  &
            units='kg/plant', veclength=n_hypool_ag, flushval = flushzero, &
            hlms='CLM:ALM', initialize=initialize_variables, ivar=ivar, index = ir_hydro_th_ag_covec)

       call this%RegisterCohortVector(symbol_base='fates_hydro_th_troot', vtype=cohort_r8, &
            long_name_base='water in transporting roots', &
            units='kg/plant', veclength=n_hypool_troot, flushval = flushzero, &
            hlms='CLM:ALM', initialize=initialize_variables, ivar=ivar, index = ir_hydro_th_troot)

       call this%RegisterCohortVector(symbol_base='fates_hydro_th_aroot', vtype=cohort_r8, &
            long_name_base='water in absorbing roots',  &
            units='kg/plant', veclength=nlevsoi_hyd_max, flushval = flushzero, &
            hlms='CLM:ALM', initialize=initialize_variables, ivar=ivar, index = ir_hydro_th_aroot_covec)

       ! Site-level volumentric liquid water content (shell x layer)
       call this%set_restart_var(vname='fates_hydro_liqvol_shell', vtype=cohort_r8, &
            long_name='Volumetric water content of rhizosphere compartments (layerxshell)', &
            units='m3/m3', flushval = flushzero, &
            hlms='CLM:ALM', initialize=initialize_variables, ivar=ivar, index = ir_hydro_liqvol_shell_si )

       ! Site-level water bound in new recruits
       call this%set_restart_var(vname='fates_hydro_recruit_h2o', vtype=site_r8, &
            long_name='Site level water mass used for new recruits', &
            units='kg', flushval = flushzero, &
            hlms='CLM:ALM', initialize=initialize_variables, ivar=ivar, index = ir_hydro_recruit_si )

       ! Site-level water bound in dead plants
       call this%set_restart_var(vname='fates_hydro_dead_h2o', vtype=site_r8, &
            long_name='Site level water bound in dead plants', &
            units='kg', flushval = flushzero, &
            hlms='CLM:ALM', initialize=initialize_variables, ivar=ivar, index = ir_hydro_dead_si )

       ! Site-level water balance error due to growth/turnover
       call this%set_restart_var(vname='fates_hydro_growturn_err', vtype=site_r8, &
            long_name='Site level error for hydraulics due to growth/turnover', &
            units='kg', flushval = flushzero, &
            hlms='CLM:ALM', initialize=initialize_variables, ivar=ivar, index = ir_hydro_growturn_err_si )

       ! Site-level water balance error in vegetation
       call this%set_restart_var(vname='fates_hydro_hydro_err', vtype=site_r8, &
            long_name='Site level error for hydrodynamics', &
            units='kg', flushval = flushzero, &
            hlms='CLM:ALM', initialize=initialize_variables, ivar=ivar, index = ir_hydro_hydro_err_si )

       call this%set_restart_var(vname='fates_errh2o', vtype=cohort_r8, &
            long_name='ed cohort - running plant h2o error for hydro', &
            units='kg/indiv', flushval = flushzero, &
            hlms='CLM:ALM', initialize=initialize_variables, ivar=ivar, index = ir_hydro_errh2o )


    end if


    !
    ! site x time level vars
    !

    call this%set_restart_var(vname='fates_water_memory', vtype=cohort_r8, &
         long_name='last 10 days of volumetric soil water, by site x day-index', &
         units='m3/m3', flushval = flushzero, &
         hlms='CLM:ALM', initialize=initialize_variables, ivar=ivar, index = ir_watermem_siwm )

    call this%set_restart_var(vname='fates_vegtemp_memory', vtype=cohort_r8, &
         long_name='last 10 days of 24-hour vegetation temperature, by site x day-index', &
         units='m3/m3', flushval = flushzero, &
         hlms='CLM:ALM', initialize=initialize_variables, ivar=ivar, index = ir_vegtempmem_sitm )

    call this%set_restart_var(vname='fates_recrate', vtype=cohort_r8, &
         long_name='fates diagnostics on recruitment', &
         units='indiv/ha/day', flushval = flushzero, &
         hlms='CLM:ALM', initialize=initialize_variables, ivar=ivar, index = ir_recrate_sift)

    call this%set_restart_var(vname='fates_use_this_pft', vtype=cohort_int, & !should this be cohort_int as above?
         long_name='in fixed biogeog mode, is pft in gridcell?', &
         units='0/1', flushval = flushone, &
         hlms='CLM:ALM', initialize=initialize_variables, ivar=ivar, index = ir_use_this_pft_sift)

    call this%set_restart_var(vname='fates_area_pft', vtype=cohort_r8, &
         long_name='in fixed biogeog mode, what is pft area in gridcell?', &
         units='0/1', flushval = flushzero, &
         hlms='CLM:ALM', initialize=initialize_variables, ivar=ivar, index = ir_area_pft_sift)


    call this%set_restart_var(vname='fates_fmortrate_canopy', vtype=cohort_r8, &
         long_name='fates diagnostics on fire mortality canopy', &
         units='indiv/ha/year', flushval = flushzero, &
         hlms='CLM:ALM', initialize=initialize_variables, ivar=ivar, index = ir_fmortrate_cano_siscpf)

    call this%set_restart_var(vname='fates_fmortrate_ustory', vtype=cohort_r8, &
         long_name='fates diagnostics on fire mortality ustory', &
         units='indiv/ha/year', flushval = flushzero, &
         hlms='CLM:ALM', initialize=initialize_variables, ivar=ivar, index = ir_fmortrate_usto_siscpf)

    call this%set_restart_var(vname='fates_imortrate', vtype=cohort_r8, &
         long_name='fates diagnostics on impact mortality', &
         units='indiv/ha/year', flushval = flushzero, &
         hlms='CLM:ALM', initialize=initialize_variables, ivar=ivar, index = ir_imortrate_siscpf)

    call this%set_restart_var(vname='fates_fmortrate_crown', vtype=cohort_r8, &
         long_name='fates diagnostics on crown fire mortality', &
         units='indiv/ha/year', flushval = flushzero, &
         hlms='CLM:ALM', initialize=initialize_variables, ivar=ivar, index = ir_fmortrate_crown_siscpf)

    call this%set_restart_var(vname='fates_fmortrate_cambi', vtype=cohort_r8, &
         long_name='fates diagnostics on fire cambial mortality', &
         units='indiv/ha/year', flushval = flushzero, &
         hlms='CLM:ALM', initialize=initialize_variables, ivar=ivar, index = ir_fmortrate_cambi_siscpf)

    call this%set_restart_var(vname='fates_termn_canopy', vtype=cohort_r8, &
         long_name='fates diagnostics on termin mortality canopy', &
         units='indiv/ha/day', flushval = flushzero, &
         hlms='CLM:ALM', initialize=initialize_variables, ivar=ivar, index = ir_termnindiv_cano_siscpf)

    call this%set_restart_var(vname='fates_termn_ustory', vtype=cohort_r8, &
         long_name='fates diagnostics on term mortality ustory', &
         units='indiv/ha/day', flushval = flushzero, &
         hlms='CLM:ALM', initialize=initialize_variables, ivar=ivar, index = ir_termnindiv_usto_siscpf)

    call this%set_restart_var(vname='fates_growflx_fusion', vtype=cohort_r8, &
         long_name='fates diag: rate of indivs moving via fusion', &
         units='indiv/ha/day', flushval = flushzero, &
         hlms='CLM:ALM', initialize=initialize_variables, ivar=ivar, index = ir_growflx_fusion_siscpf)

    call this%set_restart_var(vname='fates_demorate', vtype=cohort_r8, &
         long_name='fates diagnoatic rate of indivs demoted', &
         units='indiv/ha/day', flushval = flushzero, &
         hlms='CLM:ALM', initialize=initialize_variables, ivar=ivar, index = ir_demorate_sisc)

    call this%set_restart_var(vname='fates_promrate', vtype=cohort_r8, &
         long_name='fates diagnostic rate of indivs promoted', &
         units='indiv/ha/da', flushval = flushzero, &
         hlms='CLM:ALM', initialize=initialize_variables, ivar=ivar, index = ir_promrate_sisc)

    call this%set_restart_var(vname='fates_imortcflux', vtype=cohort_r8, &
         long_name='biomass of indivs killed due to impact mort', &
         units='kgC/ha/day', flushval = flushzero, &
         hlms='CLM:ALM', initialize=initialize_variables, ivar=ivar, index = ir_imortcflux_sipft)

   call this%set_restart_var(vname='fates_fmortcflux_canopy', vtype=cohort_r8, &
         long_name='fates diagnostic biomass of canopy fire', &
         units='gC/m2/sec', flushval = flushzero, &
         hlms='CLM:ALM', initialize=initialize_variables, ivar=ivar, index = ir_fmortcflux_cano_sipft)

    call this%set_restart_var(vname='fates_fmortcflux_ustory', vtype=cohort_r8, &
         long_name='fates diagnostic biomass of understory fire', &
         units='gC/m2/sec', flushval = flushzero, &
         hlms='CLM:ALM', initialize=initialize_variables, ivar=ivar, index = ir_fmortcflux_usto_sipft)

    call this%set_restart_var(vname='fates_termcflux_canopy', vtype=cohort_r8, &
         long_name='fates diagnostic term carbon flux canopy', &
         units='', flushval = flushzero, &
         hlms='CLM:ALM', initialize=initialize_variables, ivar=ivar, index =   ir_termcflux_cano_sipft )

   call this%set_restart_var(vname='fates_termcflux_ustory', vtype=cohort_r8, &
         long_name='fates diagnostic term carbon flux understory', &
         units='', flushval = flushzero, &
         hlms='CLM:ALM', initialize=initialize_variables, ivar=ivar, index =   ir_termcflux_usto_sipft )

   call this%set_restart_var(vname='fates_democflux', vtype=site_r8, &
         long_name='fates diagnostic demotion carbon flux', &
         units='', flushval = flushzero, &
         hlms='CLM:ALM', initialize=initialize_variables, ivar=ivar, index =   ir_democflux_si )

   call this%set_restart_var(vname='fates_promcflux', vtype=site_r8, &
         long_name='fates diagnostic promotion carbon flux ', &
         units='', flushval = flushzero, &
         hlms='CLM:ALM', initialize=initialize_variables, ivar=ivar, index =   ir_promcflux_si )


   call this%DefineRMeanRestartVar(vname='fates_tveg24patch',vtype=cohort_r8, &
        long_name='24-hour patch veg temp', &
        units='K', initialize=initialize_variables,ivar=ivar, index = ir_tveg24_pa)

   call this%DefineRMeanRestartVar(vname='fates_tveglpapatch',vtype=cohort_r8, &
        long_name='running average (EMA) of patch veg temp for photo acclim', &
        units='K', initialize=initialize_variables,ivar=ivar, index = ir_tveglpa_pa)

   !  (Keeping as an example)
   !call this%DefineRMeanRestartVar(vname='fates_tveglpacohort',vtype=cohort_r8, &
   !     long_name='running average (EMA) of cohort veg temp for photo acclim', &
   !     units='K', initialize=initialize_variables,ivar=ivar, index = ir_tveglpa_co)
   

    ! Register all of the PRT states and fluxes

    ir_prt_base = ivar
    call this%DefinePRTRestartVars(initialize_variables,ivar)



    ! Must be last thing before return
    this%num_restart_vars_ = ivar

 end subroutine define_restart_vars

 ! =====================================================================================
 
 subroutine DefineRMeanRestartVar(this,vname,vtype,long_name,units,initialize,ivar,index)

   class(fates_restart_interface_type) :: this
   character(len=*),intent(in)  :: vname
   character(len=*),intent(in)  :: vtype
   character(len=*),intent(in)  :: long_name
   character(len=*),intent(in)  :: units
   logical, intent(in)          :: initialize
   integer,intent(inout)        :: ivar
   integer,intent(inout)        :: index

   integer :: dummy_index
   
   call this%set_restart_var(vname= trim(vname)//'_cmean', vtype=vtype, &
        long_name=long_name//' current mean', &
        units=units, flushval = flushzero, &
        hlms='CLM:ALM', initialize=initialize, ivar=ivar, index = index )

   call this%set_restart_var(vname= trim(vname)//'_lmean', vtype=vtype, &
        long_name=long_name//' latest mean', &
        units=units, flushval = flushzero, &
        hlms='CLM:ALM', initialize=initialize, ivar=ivar, index = dummy_index )
   
   call this%set_restart_var(vname= trim(vname)//'_cindex', vtype=vtype, &
        long_name=long_name//' index', &
        units='index', flushval = flushzero, &
        hlms='CLM:ALM', initialize=initialize, ivar=ivar, index = dummy_index )

   
   return
 end subroutine DefineRMeanRestartVar


 ! =====================================================================================
  
  subroutine GetRMeanRestartVar(this, rmean_var, ir_var_index, position_index)
    
    class(fates_restart_interface_type) , intent(inout) :: this
    class(rmean_type), intent(inout) :: rmean_var

    integer,intent(in)     :: ir_var_index
    integer,intent(in)     :: position_index
    
    integer :: i_pos              ! vector position loop index
    integer :: ir_pos_var         ! global variable index


    rmean_var%c_mean  = this%rvars(ir_var_index)%r81d(position_index)
     
    rmean_var%l_mean  = this%rvars(ir_var_index+1)%r81d(position_index)
    
    rmean_var%c_index = nint(this%rvars(ir_var_index+2)%r81d(position_index))
    
    return
  end subroutine GetRMeanRestartVar

  ! =======================================================================================
  
  subroutine SetRMeanRestartVar(this, rmean_var, ir_var_index, position_index)
    
    class(fates_restart_interface_type) , intent(inout) :: this
    class(rmean_type), intent(inout) :: rmean_var

    integer,intent(in)     :: ir_var_index
    integer,intent(in)     :: position_index
    
    integer :: i_pos              ! vector position loop index
    integer :: ir_pos_var         ! global variable index

    this%rvars(ir_var_index)%r81d(position_index) = rmean_var%c_mean
     
    this%rvars(ir_var_index+1)%r81d(position_index) = rmean_var%l_mean
    
    this%rvars(ir_var_index+2)%r81d(position_index) = real(rmean_var%c_index,r8)
    
    return
  end subroutine SetRMeanRestartVar

 ! =====================================================================================

  subroutine DefinePRTRestartVars(this,initialize_variables,ivar)

    ! ----------------------------------------------------------------------------------
    ! PARTEH variables are objects.  These objects
    ! each are registered to have things like names units and symbols
    ! as part of that object.  Thus, when defining, reading and writing restarts,
    ! instead of manually typing out each variable we want, we just loop through
    ! our list of ojbects.
    !
    ! We do have to loop through the different parts of the objects indepenently.
    ! For instance we can't have one loop that covers the states "val", and
    ! the net allocation and reactive transport flux "net_alloc", so we have to loop
    ! these each separately. As other fluxes are added in the future, they need
    ! their own definition.
    !
    ! Some of the code below is about parsing the strings of these objects
    ! and automatically building the names of the PARTEH output variables
    ! as we go.
    !
    ! Note that parteh variables may or may not be scalars. Each variable's
    ! position gets its own variable in the restart file.  So the variable
    ! name will also parse the string for that position.
    ! -----------------------------------------------------------------------------------


     use FatesIOVariableKindMod, only : cohort_r8

     class(fates_restart_interface_type) :: this
     logical, intent(in)                 :: initialize_variables
     integer,intent(inout)               :: ivar      ! global variable counter

     integer                             :: dummy_out ! dummy index for variable
                                                      ! position in global file
     integer                             :: i_var     ! loop counter for prt variables
     integer                             :: i_pos     ! loop counter for discrete position

     character(len=32)  :: symbol_base    ! Symbol name without position or flux type
     character(len=128) :: name_base      ! name without position or flux type
     character(len=4)   :: pos_symbol
     character(len=128) :: symbol
     character(len=256) :: long_name

     do i_var = 1, prt_global%num_vars

        ! The base symbol name
        symbol_base = prt_global%state_descriptor(i_var)%symbol

        ! The long name of the variable
        name_base = prt_global%state_descriptor(i_var)%longname

        do i_pos = 1, prt_global%state_descriptor(i_var)%num_pos

           ! String describing the physical position of the variable
           write(pos_symbol, '(I3.3)') i_pos

           ! Register the instantaneous state variable "val"
           ! ----------------------------------------------------------------------------

           ! The symbol that is written to file
           symbol    = trim(symbol_base)//'_val_'//trim(pos_symbol)

           ! The expanded long name of the variable
           long_name = trim(name_base)//', state var, position:'//trim(pos_symbol)

           call this%set_restart_var(vname=trim(symbol), &
                  vtype=cohort_r8, &
                  long_name=trim(long_name), &
                  units='kg', flushval = flushzero, &
                  hlms='CLM:ALM', initialize=initialize_variables, &
                  ivar=ivar, index = dummy_out )

           ! Register the turnover flux variables
           ! ----------------------------------------------------------------------------

           ! The symbol that is written to file
           symbol = trim(symbol_base)//'_turn_'//trim(pos_symbol)

           ! The expanded long name of the variable
           long_name     = trim(name_base)//', turnover, position:'//trim(pos_symbol)

           call this%set_restart_var(vname=trim(symbol), &
                 vtype=cohort_r8, &
                 long_name=trim(long_name), &
                 units='kg', flushval = flushzero, &
                 hlms='CLM:ALM', initialize=initialize_variables, &
                 ivar=ivar, index = dummy_out )



           ! Register the net allocation flux variable
           ! ----------------------------------------------------------------------------

           ! The symbol that is written to file
           symbol = trim(symbol_base)//'_net_'//trim(pos_symbol)

           ! The expanded long name of the variable
           long_name     = trim(name_base)//', net allocation/transp, position:'//trim(pos_symbol)

           call this%set_restart_var(vname=trim(symbol), &
                  vtype=cohort_r8, &
                  long_name=trim(long_name), &
                  units='kg', flushval = flushzero, &
                  hlms='CLM:ALM', initialize=initialize_variables, &
                  ivar=ivar, index = dummy_out )



           ! Register the burn flux variable
           ! ----------------------------------------------------------------------------
           ! The symbol that is written to file
           symbol    = trim(symbol_base)//'_burned_'//trim(pos_symbol)

           ! The expanded long name of the variable
           long_name = trim(name_base)//', burned mass:'//trim(pos_symbol)

           call this%set_restart_var(vname=symbol, &
                 vtype=cohort_r8, &
                 long_name=trim(long_name), &
                 units='kg', flushval = flushzero, &
                 hlms='CLM:ALM', initialize=initialize_variables, &
                 ivar=ivar, index = dummy_out )

        end do
     end do

     return
  end subroutine DefinePRTRestartVars

  ! =====================================================================================

  subroutine RegisterCohortVector(this,symbol_base, vtype, long_name_base, &
                                  units, veclength, flushval, hlms,   &
                                  initialize, ivar, index)


    ! The basic idea here is that instead of saving cohorts with vector data
    ! as long arrays in the restart file, we give each index of the vector
    ! its own variable.  This helps reduce the size of the restart files
    ! considerably.


    use FatesIOVariableKindMod, only : cohort_r8

    class(fates_restart_interface_type) :: this
    character(*),intent(in) :: symbol_base    ! Symbol name without position
    character(*),intent(in) :: vtype          ! String defining variable type
    character(*),intent(in) :: long_name_base ! name without position
    character(*),intent(in) :: units          ! units for this variable
    integer,intent(in)      :: veclength      ! length of the vector
    real(r8),intent(in)     :: flushval       ! Value to flush to
    character(*),intent(in) :: hlms           ! The HLMs this works in
    logical, intent(in)     :: initialize     ! Is this registering or counting?
    integer,intent(inout)   :: ivar           ! global variable counter
    integer,intent(out)     :: index          ! The variable index for this variable

    ! Local Variables
    character(len=4)        :: pos_symbol     ! vectors need text strings for each position
    character(len=128)      :: symbol         ! symbol  name written to file
    character(len=256)      :: long_name      ! long name written to file
    integer                 :: i_pos          ! loop counter for discrete position
    integer                 :: dummy_index


    ! We give each vector its own index that points to the first position

    index = ivar + 1

    do i_pos = 1, veclength

       ! String describing the physical position of the variable
       write(pos_symbol, '(I3.3)') i_pos

       ! The symbol that is written to file
       symbol    = trim(symbol_base)//'_vec_'//trim(pos_symbol)

       ! The expanded long name of the variable
       long_name = trim(long_name_base)//', position:'//trim(pos_symbol)

       call this%set_restart_var(vname=trim(symbol), &
            vtype=vtype, &
            long_name=trim(long_name), &
            units=units, flushval = flushval, &
            hlms='CLM:ALM', initialize=initialize, &
            ivar=ivar, index = dummy_index )

    end do

  end subroutine RegisterCohortVector
  
  ! =====================================================================================

  subroutine GetCohortRealVector(this, state_vector, len_state_vector, &
                                 variable_index_base, co_global_index)

    ! This subroutine walks through global cohort vector indices
    ! and pulls from the different associated restart variables

    class(fates_restart_interface_type) , intent(inout) :: this
    integer,intent(in)     :: len_state_vector
    real(r8),intent(inout) :: state_vector(len_state_vector)
    integer,intent(in)     :: variable_index_base
    integer,intent(in)     :: co_global_index

    integer :: i_pos              ! vector position loop index
    integer :: ir_pos_var         ! global variable index

    ir_pos_var = variable_index_base
    do i_pos = 1, len_state_vector
       state_vector(i_pos) = this%rvars(ir_pos_var)%r81d(co_global_index)
       ir_pos_var = ir_pos_var + 1
    end do
    return
 end subroutine GetCohortRealVector

  ! =====================================================================================

  subroutine SetCohortRealVector(this, state_vector, len_state_vector, &
                                  variable_index_base, co_global_index)

    ! This subroutine walks through global cohort vector indices
    ! and pushes into the restart arrays the different associated restart variables

    class(fates_restart_interface_type) , intent(inout) :: this
    integer,intent(in)   :: len_state_vector
    real(r8),intent(in)  :: state_vector(len_state_vector)
    integer,intent(in)   :: variable_index_base
    integer,intent(in)   :: co_global_index

    integer :: i_pos              ! vector position loop index
    integer :: ir_pos_var         ! global variable index

    ir_pos_var = variable_index_base
    do i_pos = 1, len_state_vector
       this%rvars(ir_pos_var)%r81d(co_global_index) = state_vector(i_pos)
       ir_pos_var = ir_pos_var + 1
    end do
    return
  end subroutine SetCohortRealVector


  ! =====================================================================================

  subroutine set_restart_var(this,vname,vtype,long_name,units,flushval, &
        hlms,initialize,ivar,index)

    use FatesUtilsMod, only : check_hlm_list
    use FatesInterfaceTypesMod, only : hlm_name

    ! arguments
    class(fates_restart_interface_type) :: this
    character(len=*),intent(in)  :: vname
    character(len=*),intent(in)  :: vtype
    character(len=*),intent(in)  :: units
    real(r8), intent(in)         :: flushval
    character(len=*),intent(in)  :: long_name
    character(len=*),intent(in)  :: hlms
    logical, intent(in)          :: initialize
    integer, intent(inout)       :: ivar
    integer, intent(inout)       :: index  ! This is the index for the variable of
                                           ! interest that is associated with an
                                           ! explict name (for fast reference during update)
                                           ! A zero is passed back when the variable is
                                           ! not used


    type(fates_restart_variable_type),pointer :: rvar
    integer :: ub1,lb1,ub2,lb2    ! Bounds for allocating the var
    integer :: ityp

    logical :: use_var

    use_var = check_hlm_list(trim(hlms), trim(hlm_name))


    if( use_var ) then

       ivar  = ivar+1
       index = ivar

       if( initialize )then

          call this%rvars(ivar)%Init(vname, units, long_name, vtype, flushval, &
               fates_restart_num_dim_kinds, this%dim_kinds, this%dim_bounds)

       end if
    else

       index = 0
    end if

    return
 end subroutine set_restart_var

 ! =====================================================================================

 subroutine set_restart_vectors(this,nc,nsites,sites)

   use FatesInterfaceTypesMod, only : fates_maxElementsPerPatch
   use FatesInterfaceTypesMod, only : numpft
   use EDTypesMod, only : ed_site_type
   use EDTypesMod, only : ed_cohort_type
   use EDTypesMod, only : ed_patch_type
   use EDTypesMod, only : maxSWb
   use EDTypesMod, only : nclmax
   use EDTypesMod, only : numWaterMem
   use EDTypesMod, only : num_vegtemp_mem

    ! Arguments
    class(fates_restart_interface_type)             :: this
    integer                 , intent(in)            :: nc   ! clump index
    integer                 , intent(in)            :: nsites
    type(ed_site_type)      , intent(inout), target :: sites(nsites)

    ! Locals
    integer  :: s                         ! The local site index
    type(litter_type), pointer :: litt    ! pointer to patch's litter object

    ! ----------------------------------------------------------------------------------
    ! The following group of integers indicate the positional index (idx)
    ! of variables at different scales inside the I/O arrays (io)
    ! Keep in mind that many of these variables have a composite dimension
    ! at the patch scale.  To hold this memory, we borrow the cohort
    ! vector.  Thus the head of each array points to the first cohort
    ! of each patch. "io_idx_co_1st"
    ! ----------------------------------------------------------------------------------
    integer  :: io_idx_si      ! site index
    integer  :: io_idx_co_1st  ! 1st cohort of each patch
    integer  :: io_idx_co      ! cohort index
    integer  :: io_idx_pa_pft  ! each pft within each patch (pa_pft)
    integer  :: io_idx_pa_cwd  ! each cwd class within each patch (pa_cwd)
    integer  :: io_idx_pa_cwsl ! each cwd x soil layer
    integer  :: io_idx_pa_dcsl ! each decomposability x soil layer
    integer  :: io_idx_pa_dc   ! each decomposability index
    integer  :: io_idx_pa_ib   ! each SW band (vis/ir) per patch (pa_ib)
    integer  :: io_idx_si_wmem ! each water memory class within each site
    integer  :: io_idx_si_lyr_shell ! site - layer x shell index
    integer  :: io_idx_si_scpf ! each size-class x pft index within site
    integer  :: io_idx_si_sc   ! each size-class index within site
    integer  :: io_idx_si_capf ! each cohort age-class x pft index within site
    integer  :: io_idx_si_cacls ! each cohort age class index within site
    integer  :: io_idx_si_cwd  ! each site-cwd index
    integer  :: io_idx_si_pft  ! each site-pft index
    integer  :: io_idx_si_vtmem ! indices for veg-temp memory at site
    integer  :: io_idx_pa_ncl   ! each canopy layer within each patch

    ! Some counters (for checking mostly)
    integer  :: totalcohorts   ! total cohort count on this thread (diagnostic)
    integer  :: patchespersite   ! number of patches per site
    integer  :: cohortsperpatch  ! number of cohorts per patch

    integer  :: ft               ! functional type index
    integer  :: el               ! element loop index
    integer  :: ilyr             ! soil layer index
    integer  :: nlevsoil         ! total soil layers in patch of interest
    integer  :: k,j,i            ! indices to the radiation matrix
    integer  :: iscpf            ! multiplex loop counter for size x pft
    integer  :: ir_prt_var       ! loop counter for var x position
    integer  :: i_var            ! loop counter for PRT variables
    integer  :: i_pos            ! loop counter for discrete PRT positions
    integer  :: i_scls           ! loop counter for size-class
    integer  :: i_cacls          ! loop counter for cohort age class
    integer  :: i_cwd            ! loop counter for cwd
    integer  :: i_pft            ! loop counter for pft

    type(fates_restart_variable_type) :: rvar
    type(ed_patch_type),pointer  :: cpatch
    type(ed_cohort_type),pointer :: ccohort


    associate( rio_npatch_si           => this%rvars(ir_npatch_si)%int1d, &
           rio_cd_status_si            => this%rvars(ir_cd_status_si)%int1d, &
           rio_dd_status_si            => this%rvars(ir_dd_status_si)%int1d, &
           rio_nchill_days_si          => this%rvars(ir_nchill_days_si)%int1d, &
           rio_ncold_days_si           => this%rvars(ir_ncold_days_si)%int1d, &
           rio_cleafondate_si          => this%rvars(ir_cleafondate_si)%int1d, &
           rio_cleafoffdate_si         => this%rvars(ir_cleafoffdate_si)%int1d, &
           rio_dleafondate_si          => this%rvars(ir_dleafondate_si)%int1d, &
           rio_dleafoffdate_si         => this%rvars(ir_dleafoffdate_si)%int1d, &
           rio_phenmodeldate_si        => this%rvars(ir_phenmodeldate_si)%int1d, &
           rio_acc_ni_si               => this%rvars(ir_acc_ni_si)%r81d, &
           rio_gdd_si                  => this%rvars(ir_gdd_si)%r81d, &
           rio_snow_depth_si           => this%rvars(ir_snow_depth_si)%r81d, &
           rio_trunk_product_si        => this%rvars(ir_trunk_product_si)%r81d, &
           rio_ncohort_pa              => this%rvars(ir_ncohort_pa)%int1d, &
           rio_fcansno_pa              => this%rvars(ir_fcansno_pa)%r81d, &
           rio_solar_zenith_flag_pa    => this%rvars(ir_solar_zenith_flag_pa)%int1d, &
           rio_solar_zenith_angle_pa   => this%rvars(ir_solar_zenith_angle_pa)%r81d, &
           rio_canopy_layer_co         => this%rvars(ir_canopy_layer_co)%int1d, &
           rio_canopy_layer_yesterday_co    => this%rvars(ir_canopy_layer_yesterday_co)%r81d, &
           rio_canopy_trim_co          => this%rvars(ir_canopy_trim_co)%r81d, &
           rio_seed_prod_co            => this%rvars(ir_seed_prod_co)%r81d, &
           rio_size_class_lasttimestep => this%rvars(ir_size_class_lasttimestep_co)%int1d, &
           rio_dbh_co                  => this%rvars(ir_dbh_co)%r81d, &
           rio_coage_co                => this%rvars(ir_coage_co)%r81d, &
           rio_g_sb_laweight_co        => this%rvars(ir_g_sb_laweight_co)%r81d, &
           rio_height_co               => this%rvars(ir_height_co)%r81d, &
           rio_leafmemory_co           => this%rvars(ir_leafmemory_co)%r81d, &
           rio_sapwmemory_co           => this%rvars(ir_sapwmemory_co)%r81d, &
           rio_structmemory_co         => this%rvars(ir_structmemory_co)%r81d, &
           rio_nplant_co               => this%rvars(ir_nplant_co)%r81d, &
           rio_gpp_acc_co              => this%rvars(ir_gpp_acc_co)%r81d, &
           rio_npp_acc_co              => this%rvars(ir_npp_acc_co)%r81d, &
           rio_resp_acc_co             => this%rvars(ir_resp_acc_co)%r81d, &
           rio_gpp_acc_hold_co         => this%rvars(ir_gpp_acc_hold_co)%r81d, &
           rio_resp_acc_hold_co        => this%rvars(ir_resp_acc_hold_co)%r81d, &
           rio_npp_acc_hold_co         => this%rvars(ir_npp_acc_hold_co)%r81d, &
           rio_resp_m_def_co           => this%rvars(ir_resp_m_def_co)%r81d, &
           rio_bmort_co                => this%rvars(ir_bmort_co)%r81d, &
           rio_hmort_co                => this%rvars(ir_hmort_co)%r81d, &
           rio_cmort_co                => this%rvars(ir_cmort_co)%r81d, &
           rio_daily_nh4_uptake_co     => this%rvars(ir_daily_nh4_uptake_co)%r81d, &
           rio_daily_no3_uptake_co     => this%rvars(ir_daily_no3_uptake_co)%r81d, &
           rio_daily_p_uptake_co       => this%rvars(ir_daily_p_uptake_co)%r81d, &
           rio_daily_c_efflux_co       => this%rvars(ir_daily_c_efflux_co)%r81d, &
           rio_daily_n_efflux_co       => this%rvars(ir_daily_n_efflux_co)%r81d, &
           rio_daily_p_efflux_co       => this%rvars(ir_daily_p_efflux_co)%r81d, &
           rio_daily_n_demand_co       => this%rvars(ir_daily_n_demand_co)%r81d, &
           rio_daily_p_demand_co       => this%rvars(ir_daily_p_demand_co)%r81d, &
           rio_daily_n_need_co         => this%rvars(ir_daily_n_need_co)%r81d, &
           rio_daily_p_need_co         => this%rvars(ir_daily_p_need_co)%r81d, &
           rio_smort_co                => this%rvars(ir_smort_co)%r81d, &
           rio_asmort_co               => this%rvars(ir_asmort_co)%r81d, &
           rio_frmort_co               => this%rvars(ir_frmort_co)%r81d, &
           rio_lmort_direct_co         => this%rvars(ir_lmort_direct_co)%r81d, &
           rio_lmort_collateral_co     => this%rvars(ir_lmort_collateral_co)%r81d, &
           rio_lmort_infra_co          => this%rvars(ir_lmort_infra_co)%r81d, &
           rio_ddbhdt_co               => this%rvars(ir_ddbhdt_co)%r81d, &
           rio_resp_tstep_co           => this%rvars(ir_resp_tstep_co)%r81d, &
           rio_pft_co                  => this%rvars(ir_pft_co)%int1d, &
           rio_status_co               => this%rvars(ir_status_co)%int1d, &
           rio_isnew_co                => this%rvars(ir_isnew_co)%int1d, &
           rio_gnd_alb_dif_pasb        => this%rvars(ir_gnd_alb_dif_pasb)%r81d, &
           rio_gnd_alb_dir_pasb        => this%rvars(ir_gnd_alb_dir_pasb)%r81d, &
           rio_spread_si               => this%rvars(ir_spread_si)%r81d, &
           rio_livegrass_pa            => this%rvars(ir_livegrass_pa)%r81d, &
           rio_age_pa                  => this%rvars(ir_age_pa)%r81d, &
           rio_patchdistturbcat_pa     => this%rvars(ir_patchdistturbcat_pa)%int1d, &
           rio_agesinceanthrodist_pa   => this%rvars(ir_agesinceanthrodist_pa)%r81d, &
           rio_nocomp_pft_label_pa     => this%rvars(ir_nocomp_pft_label_pa)%int1d, &
           rio_area_pa                 => this%rvars(ir_area_pa)%r81d, &
           rio_watermem_siwm           => this%rvars(ir_watermem_siwm)%r81d, &
           rio_vegtempmem_sitm         => this%rvars(ir_vegtempmem_sitm)%r81d, &
           rio_recrate_sift            => this%rvars(ir_recrate_sift)%r81d, &
           rio_use_this_pft_sift       => this%rvars(ir_use_this_pft_sift)%int1d, &
           rio_area_pft_sift           => this%rvars(ir_area_pft_sift)%r81d, &
           rio_fmortrate_cano_siscpf   => this%rvars(ir_fmortrate_cano_siscpf)%r81d, &
           rio_fmortrate_usto_siscpf   => this%rvars(ir_fmortrate_usto_siscpf)%r81d, &
           rio_imortrate_siscpf        => this%rvars(ir_imortrate_siscpf)%r81d, &
           rio_fmortrate_crown_siscpf  => this%rvars(ir_fmortrate_crown_siscpf)%r81d, &
           rio_fmortrate_cambi_siscpf  => this%rvars(ir_fmortrate_cambi_siscpf)%r81d, &
           rio_termnindiv_cano_siscpf  => this%rvars(ir_termnindiv_cano_siscpf)%r81d, &
           rio_termnindiv_usto_siscpf  => this%rvars(ir_termnindiv_usto_siscpf)%r81d, &
           rio_growflx_fusion_siscpf   => this%rvars(ir_growflx_fusion_siscpf)%r81d,  &
           rio_demorate_sisc           => this%rvars(ir_demorate_sisc)%r81d, &
           rio_promrate_sisc           => this%rvars(ir_promrate_sisc)%r81d, &
           rio_termcflux_cano_sipft    => this%rvars(ir_termcflux_cano_sipft)%r81d, &
           rio_termcflux_usto_sipft    => this%rvars(ir_termcflux_usto_sipft)%r81d, &
           rio_democflux_si            => this%rvars(ir_democflux_si)%r81d, &
           rio_promcflux_si            => this%rvars(ir_promcflux_si)%r81d, &
           rio_imortcflux_sipft        => this%rvars(ir_imortcflux_sipft)%r81d, &
           rio_fmortcflux_cano_sipft   => this%rvars(ir_fmortcflux_cano_sipft)%r81d, &
           rio_fmortcflux_usto_sipft   => this%rvars(ir_fmortcflux_usto_sipft)%r81d)


       totalCohorts = 0

       ! ---------------------------------------------------------------------------------
       ! Flush arrays to values defined by %flushval (see registry entry in
       ! subroutine define_history_vars()
       ! ---------------------------------------------------------------------------------
       call this%flush_rvars(nc)

       do s = 1,nsites

          ! Calculate the offsets
          ! fcolumn is the global column index of the current site.
          ! For the first site, if that site aligns with the first column index
          ! in the clump, than the offset should be be equal to begCohort

          io_idx_si      = this%restart_map(nc)%site_index(s)
          io_idx_co_1st  = this%restart_map(nc)%cohort1_index(s)

          io_idx_co      = io_idx_co_1st
          io_idx_pa_ib   = io_idx_co_1st
          io_idx_si_wmem = io_idx_co_1st
          io_idx_si_vtmem = io_idx_co_1st
          io_idx_pa_ncl   = io_idx_co_1st

          ! Hydraulics counters  lyr = hydraulic layer, shell = rhizosphere shell
          io_idx_si_lyr_shell = io_idx_co_1st
          io_idx_si_sc   = io_idx_co_1st
          io_idx_si_capf = io_idx_co_1st
          io_idx_si_cacls= io_idx_co_1st

          ! recruitment rate
          do i_pft = 1,numpft
             rio_recrate_sift(io_idx_co_1st+i_pft-1)   = sites(s)%recruitment_rate(i_pft)
          end do

          do i_pft = 1,numpft
             rio_use_this_pft_sift(io_idx_co_1st+i_pft-1)   = sites(s)%use_this_pft(i_pft)
          end do

          do i_pft = 1,numpft
             rio_area_pft_sift(io_idx_co_1st+i_pft-1)      = sites(s)%area_pft(i_pft)
          end do

          do el = 1, num_elements

             io_idx_si_cwd = io_idx_co_1st
             io_idx_si_pft = io_idx_co_1st
             io_idx_si_scpf = io_idx_co_1st

             do i_cwd=1,ncwd
                this%rvars(ir_cwdagin_flxdg+el-1)%r81d(io_idx_si_cwd) = sites(s)%flux_diags(el)%cwd_ag_input(i_cwd)
                this%rvars(ir_cwdbgin_flxdg+el-1)%r81d(io_idx_si_cwd) = sites(s)%flux_diags(el)%cwd_bg_input(i_cwd)
                io_idx_si_cwd = io_idx_si_cwd + 1
             end do

             do i_pft=1,numpft
                this%rvars(ir_leaflittin_flxdg+el-1)%r81d(io_idx_si_pft) = sites(s)%flux_diags(el)%leaf_litter_input(i_pft)
                this%rvars(ir_rootlittin_flxdg+el-1)%r81d(io_idx_si_pft) = sites(s)%flux_diags(el)%root_litter_input(i_pft)
                io_idx_si_pft = io_idx_si_pft + 1
             end do

             iscpf = 1
             do i_scls = 1, nlevsclass
                do i_pft = 1, numpft
                   this%rvars(ir_efflux_flxdg+el-1)%r81d(io_idx_si_scpf) = sites(s)%flux_diags(el)%nutrient_efflux_scpf(iscpf)
                   this%rvars(ir_uptake_flxdg+el-1)%r81d(io_idx_si_scpf) = sites(s)%flux_diags(el)%nutrient_uptake_scpf(iscpf)
                   iscpf = iscpf + 1
                   io_idx_si_scpf = io_idx_si_scpf + 1
                end do
             end do


             this%rvars(ir_oldstock_mbal+el-1)%r81d(io_idx_si) = sites(s)%mass_balance(el)%old_stock
             this%rvars(ir_errfates_mbal+el-1)%r81d(io_idx_si) = sites(s)%mass_balance(el)%err_fates
             this%rvars(ir_woodprod_mbal+el-1)%r81d(io_idx_si) = sites(s)%mass_balance(el)%wood_product
             
          end do


          ! canopy spread term
          rio_spread_si(io_idx_si)   = sites(s)%spread

          cpatch => sites(s)%oldest_patch

          ! new column, reset num patches
          patchespersite = 0

          do while(associated(cpatch))

             ! found patch, increment
             patchespersite = patchespersite + 1

             ccohort => cpatch%shortest

             ! new patch, reset num cohorts
             cohortsperpatch = 0

             do while(associated(ccohort))

                ! found cohort, increment
                cohortsperpatch = cohortsperpatch + 1
                totalCohorts    = totalCohorts + 1

                if ( debug ) then
                   write(fates_log(),*) 'CLTV io_idx_co ', io_idx_co
                   write(fates_log(),*) 'CLTV lowerbound ', lbound(rio_npp_acc_co,1)
                   write(fates_log(),*) 'CLTV upperbound  ', ubound(rio_npp_acc_co,1)
                endif


                ! Fill output arrays of PRT variables
                ! We just loop through the objects, and reference our members relative
                ! the base index of the PRT variables
                ! -----------------------------------------------------------------------

                ir_prt_var = ir_prt_base
                do i_var = 1, prt_global%num_vars
                   do i_pos = 1, prt_global%state_descriptor(i_var)%num_pos

                      ir_prt_var = ir_prt_var + 1
                      this%rvars(ir_prt_var)%r81d(io_idx_co) = &
                            ccohort%prt%variables(i_var)%val(i_pos)

                      ir_prt_var = ir_prt_var + 1
                      this%rvars(ir_prt_var)%r81d(io_idx_co) = &
                            ccohort%prt%variables(i_var)%turnover(i_pos)

                      ir_prt_var = ir_prt_var + 1
                      this%rvars(ir_prt_var)%r81d(io_idx_co) = &
                            ccohort%prt%variables(i_var)%net_alloc(i_pos)

                      ir_prt_var = ir_prt_var + 1
                      this%rvars(ir_prt_var)%r81d(io_idx_co) = &
                            ccohort%prt%variables(i_var)%burned(i_pos)

                   end do
                end do


                if(hlm_use_planthydro==itrue)then

                   ! Load the water contents
                   call this%SetCohortRealVector(ccohort%co_hydr%th_ag,n_hypool_ag, &
                                                 ir_hydro_th_ag_covec,io_idx_co)
                   call this%SetCohortRealVector(ccohort%co_hydr%th_aroot,sites(s)%si_hydr%nlevrhiz, &
                                                 ir_hydro_th_aroot_covec,io_idx_co)

                   this%rvars(ir_hydro_th_troot)%r81d(io_idx_co) = ccohort%co_hydr%th_troot

                   this%rvars(ir_hydro_errh2o)%r81d(io_idx_co) = ccohort%co_hydr%errh2o

                end if

                rio_canopy_layer_co(io_idx_co) = ccohort%canopy_layer
                rio_canopy_layer_yesterday_co(io_idx_co) = ccohort%canopy_layer_yesterday
                rio_canopy_trim_co(io_idx_co)  = ccohort%canopy_trim
                rio_seed_prod_co(io_idx_co)    = ccohort%seed_prod
                rio_size_class_lasttimestep(io_idx_co) = ccohort%size_class_lasttimestep
                rio_dbh_co(io_idx_co)          = ccohort%dbh
                rio_coage_co(io_idx_co)        = ccohort%coage
                rio_height_co(io_idx_co)       = ccohort%hite
                rio_leafmemory_co(io_idx_co)   = ccohort%leafmemory
                rio_sapwmemory_co(io_idx_co)   = ccohort%sapwmemory
                rio_structmemory_co(io_idx_co) = ccohort%structmemory
                rio_g_sb_laweight_co(io_idx_co)= ccohort%g_sb_laweight

                rio_nplant_co(io_idx_co)       = ccohort%n
                rio_gpp_acc_co(io_idx_co)      = ccohort%gpp_acc
                rio_npp_acc_co(io_idx_co)      = ccohort%npp_acc
                rio_resp_acc_co(io_idx_co)     = ccohort%resp_acc
                rio_gpp_acc_hold_co(io_idx_co) = ccohort%gpp_acc_hold
                rio_resp_acc_hold_co(io_idx_co) = ccohort%resp_acc_hold
                rio_npp_acc_hold_co(io_idx_co) = ccohort%npp_acc_hold

                rio_resp_m_def_co(io_idx_co)   = ccohort%resp_m_def

                rio_bmort_co(io_idx_co)        = ccohort%bmort
                rio_hmort_co(io_idx_co)        = ccohort%hmort
                rio_cmort_co(io_idx_co)        = ccohort%cmort
                rio_smort_co(io_idx_co)        = ccohort%smort
                rio_asmort_co(io_idx_co)       = ccohort%asmort
                rio_frmort_co(io_idx_co)       = ccohort%frmort

                ! Nutrient uptake/efflux
                rio_daily_no3_uptake_co(io_idx_co) = ccohort%daily_no3_uptake
                rio_daily_nh4_uptake_co(io_idx_co) = ccohort%daily_nh4_uptake
                rio_daily_p_uptake_co(io_idx_co) = ccohort%daily_p_uptake

                rio_daily_c_efflux_co(io_idx_co) = ccohort%daily_c_efflux
                rio_daily_n_efflux_co(io_idx_co) = ccohort%daily_n_efflux
                rio_daily_p_efflux_co(io_idx_co) = ccohort%daily_p_efflux

                rio_daily_n_demand_co(io_idx_co) = ccohort%daily_n_demand
                rio_daily_p_demand_co(io_idx_co) = ccohort%daily_p_demand
                rio_daily_n_need_co(io_idx_co)   = ccohort%daily_n_need
                rio_daily_p_need_co(io_idx_co)   = ccohort%daily_p_need

                !Logging
                rio_lmort_direct_co(io_idx_co)       = ccohort%lmort_direct
                rio_lmort_collateral_co(io_idx_co)   = ccohort%lmort_collateral
                rio_lmort_infra_co(io_idx_co)        = ccohort%lmort_infra

                rio_ddbhdt_co(io_idx_co)       = ccohort%ddbhdt
                rio_resp_tstep_co(io_idx_co)   = ccohort%resp_tstep
                rio_pft_co(io_idx_co)          = ccohort%pft
                rio_status_co(io_idx_co)       = ccohort%status_coh
                if ( ccohort%isnew ) then
                   rio_isnew_co(io_idx_co)     = new_cohort
                else
                   rio_isnew_co(io_idx_co)     = old_cohort
                endif

                if (hlm_use_sp .eq. itrue) then
                    this%rvars(ir_c_area_co)%r81d(io_idx_co) = ccohort%c_area
                    this%rvars(ir_treelai_co)%r81d(io_idx_co) = ccohort%treelai
                    this%rvars(ir_treesai_co)%r81d(io_idx_co) = ccohort%treesai
                end if

                if ( debug ) then
                   write(fates_log(),*) 'CLTV offsetNumCohorts II ',io_idx_co, &
                         cohortsperpatch
                endif

                !  (Keeping as an example)
                ! call this%SetRMeanRestartVar(ccohort%tveg_lpa, ir_tveglpa_co, io_idx_co)

                io_idx_co = io_idx_co + 1

                ccohort => ccohort%taller

             enddo ! ccohort do while

             !
             ! deal with patch level fields here
             !
             rio_livegrass_pa(io_idx_co_1st)   = cpatch%livegrass
             rio_age_pa(io_idx_co_1st)         = cpatch%age
             rio_patchdistturbcat_pa(io_idx_co_1st)   = cpatch%anthro_disturbance_label
             rio_agesinceanthrodist_pa(io_idx_co_1st) = cpatch%age_since_anthro_disturbance
             rio_nocomp_pft_label_pa(io_idx_co_1st)= cpatch%nocomp_pft_label
             rio_area_pa(io_idx_co_1st)        = cpatch%area

             ! Patch level running means
             call this%SetRMeanRestartVar(cpatch%tveg24, ir_tveg24_pa, io_idx_co_1st)
             call this%SetRMeanRestartVar(cpatch%tveg_lpa, ir_tveglpa_pa, io_idx_co_1st)
             
             ! set cohorts per patch for IO
             rio_ncohort_pa( io_idx_co_1st )   = cohortsperpatch

             rio_fcansno_pa( io_idx_co_1st )   = cpatch%fcansno

             ! Set zenith angle info
             if ( cpatch%solar_zenith_flag ) then
                rio_solar_zenith_flag_pa(io_idx_co_1st)     = itrue
             else
                rio_solar_zenith_flag_pa(io_idx_co_1st)     = ifalse
             endif
             rio_solar_zenith_angle_pa( io_idx_co_1st) = cpatch%solar_zenith_angle

             if ( debug ) then
                write(fates_log(),*) 'offsetNumCohorts III ' &
                      ,io_idx_co,cohortsperpatch
             endif

             io_idx_pa_pft  = io_idx_co_1st
             do i = 1,numpft
                this%rvars(ir_scorch_ht_pa_pft)%r81d(io_idx_pa_pft) = cpatch%scorch_ht(i)
                io_idx_pa_pft      = io_idx_pa_pft + 1
             end do

             io_idx_pa_cwd  = io_idx_co_1st
             do i = 1,nfsc
                this%rvars(ir_litter_moisture_pa_nfsc)%r81d(io_idx_pa_cwd) = cpatch%litter_moisture(i)
                io_idx_pa_cwd      = io_idx_pa_cwd + 1
             end do

             ! --------------------------------------------------------------------------
             ! Send litter to the restart arrays
             ! Each element has its own variable, so we have to make sure
             ! we keep re-setting this
             ! --------------------------------------------------------------------------

             do el = 0, num_elements-1

                 io_idx_pa_pft  = io_idx_co_1st
                 io_idx_pa_cwd  = io_idx_co_1st
                 io_idx_pa_cwsl = io_idx_co_1st
                 io_idx_pa_dcsl = io_idx_co_1st
                 io_idx_pa_dc   = io_idx_co_1st

                 litt => cpatch%litter(el+1)

                 do i = 1,numpft
                    this%rvars(ir_seed_litt+el)%r81d(io_idx_pa_pft) = litt%seed(i)
                    this%rvars(ir_seedgerm_litt+el)%r81d(io_idx_pa_pft) = litt%seed_germ(i)
                    this%rvars(ir_seed_decay_litt+el)%r81d(io_idx_pa_pft) = litt%seed_decay(i)
                    this%rvars(ir_seedgerm_decay_litt+el)%r81d(io_idx_pa_pft) = litt%seed_germ_decay(i)
                    io_idx_pa_pft = io_idx_pa_pft + 1
                 end do


                 do i = 1,ndcmpy
                     this%rvars(ir_leaf_litt+el)%r81d(io_idx_pa_dc) = litt%leaf_fines(i)
                     this%rvars(ir_lfines_frag_litt+el)%r81d(io_idx_pa_dc) = litt%leaf_fines_frag(i)
                     io_idx_pa_dc = io_idx_pa_dc + 1
                     do ilyr=1,sites(s)%nlevsoil
                         this%rvars(ir_fnrt_litt+el)%r81d(io_idx_pa_dcsl) = litt%root_fines(i,ilyr)
                         this%rvars(ir_rfines_frag_litt+el)%r81d(io_idx_pa_dcsl) = litt%root_fines_frag(i,ilyr)
                         io_idx_pa_dcsl = io_idx_pa_dcsl + 1
                     end do
                 end do

                 do i = 1,ncwd
                     this%rvars(ir_agcwd_litt+el)%r81d(io_idx_pa_cwd) = litt%ag_cwd(i)
                     this%rvars(ir_agcwd_frag_litt+el)%r81d(io_idx_pa_cwd) = litt%ag_cwd_frag(i)
                     io_idx_pa_cwd = io_idx_pa_cwd + 1
                     do ilyr=1,sites(s)%nlevsoil
                         this%rvars(ir_bgcwd_litt+el)%r81d(io_idx_pa_cwsl) = litt%bg_cwd(i,ilyr)
                         this%rvars(ir_bgcwd_frag_litt+el)%r81d(io_idx_pa_cwsl) = litt%bg_cwd_frag(i,ilyr)
                         io_idx_pa_cwsl = io_idx_pa_cwsl + 1
                     end do
                 end do

             end do


             do i = 1,maxSWb
                rio_gnd_alb_dif_pasb(io_idx_pa_ib) = cpatch%gnd_alb_dif(i)
                rio_gnd_alb_dir_pasb(io_idx_pa_ib) = cpatch%gnd_alb_dir(i)
                io_idx_pa_ib = io_idx_pa_ib + 1
             end do

             if (hlm_use_sp .eq. itrue) then
               do i = 1,nclmax
                 this%rvars(ir_canopy_layer_tlai_pa)%r81d(io_idx_pa_ncl) = cpatch%canopy_layer_tlai(i)
                 io_idx_pa_ncl = io_idx_pa_ncl + 1
               end do
             end if

             ! Set the first cohort index to the start of the next patch, increment
             ! by the maximum number of cohorts per patch
             io_idx_co_1st = io_idx_co_1st + fates_maxElementsPerPatch

             ! reset counters so that they are all advanced evenly.
             io_idx_pa_pft  = io_idx_co_1st
             io_idx_pa_cwd  = io_idx_co_1st
             io_idx_pa_ib   = io_idx_co_1st
             io_idx_co      = io_idx_co_1st
             io_idx_pa_ncl  = io_idx_co_1st

             if ( debug ) then
                write(fates_log(),*) 'CLTV io_idx_co_1st ', io_idx_co_1st
                write(fates_log(),*) 'CLTV numCohort ', cohortsperpatch
                write(fates_log(),*) 'CLTV totalCohorts ', totalCohorts
             end if

             cpatch => cpatch%younger

          enddo ! cpatch do while

          io_idx_si_scpf = io_idx_co_1st

          ! Fill the site level diagnostics arrays
          do i_scls = 1, nlevsclass
             do i_pft = 1, numpft

                rio_fmortrate_cano_siscpf(io_idx_si_scpf)  = sites(s)%fmort_rate_canopy(i_scls, i_pft)
                rio_fmortrate_usto_siscpf(io_idx_si_scpf)  = sites(s)%fmort_rate_ustory(i_scls, i_pft)
                rio_imortrate_siscpf(io_idx_si_scpf)       = sites(s)%imort_rate(i_scls, i_pft)
                rio_fmortrate_crown_siscpf(io_idx_si_scpf) = sites(s)%fmort_rate_crown(i_scls, i_pft)
                rio_fmortrate_cambi_siscpf(io_idx_si_scpf) = sites(s)%fmort_rate_cambial(i_scls, i_pft)
                rio_termnindiv_cano_siscpf(io_idx_si_scpf) = sites(s)%term_nindivs_canopy(i_scls,i_pft)
                rio_termnindiv_usto_siscpf(io_idx_si_scpf) = sites(s)%term_nindivs_ustory(i_scls,i_pft)
                rio_growflx_fusion_siscpf(io_idx_si_scpf)  = sites(s)%growthflux_fusion(i_scls, i_pft)

                io_idx_si_scpf = io_idx_si_scpf + 1
             end do

             rio_demorate_sisc(io_idx_si_sc) = sites(s)%demotion_rate(i_scls)
             rio_promrate_sisc(io_idx_si_sc) = sites(s)%promotion_rate(i_scls)

             io_idx_si_sc = io_idx_si_sc + 1
          end do

          rio_democflux_si(io_idx_si)       = sites(s)%demotion_carbonflux
          rio_promcflux_si(io_idx_si)       = sites(s)%promotion_carbonflux

          io_idx_si_pft = io_idx_co_1st
          do i_pft = 1, numpft
             rio_termcflux_cano_sipft(io_idx_si_pft)  = sites(s)%term_carbonflux_canopy(i_pft)
             rio_termcflux_usto_sipft(io_idx_si_pft)  = sites(s)%term_carbonflux_ustory(i_pft)
             rio_fmortcflux_cano_sipft(io_idx_si_pft) = sites(s)%fmort_carbonflux_canopy(i_pft)
             rio_fmortcflux_usto_sipft(io_idx_si_pft) = sites(s)%fmort_carbonflux_ustory(i_pft)

             rio_imortcflux_sipft(io_idx_si_pft)      = sites(s)%imort_carbonflux(i_pft)

             io_idx_si_pft = io_idx_si_pft + 1
          end do

          rio_cd_status_si(io_idx_si)    = sites(s)%cstatus
          rio_dd_status_si(io_idx_si)    = sites(s)%dstatus
          rio_nchill_days_si(io_idx_si)  = sites(s)%nchilldays
          rio_ncold_days_si(io_idx_si)   = sites(s)%ncolddays
          rio_cleafondate_si(io_idx_si)  = sites(s)%cleafondate
          rio_cleafoffdate_si(io_idx_si) = sites(s)%cleafoffdate
          rio_phenmodeldate_si(io_idx_si)= sites(s)%phen_model_date
          rio_dleafondate_si(io_idx_si)  = sites(s)%dleafondate
          rio_dleafoffdate_si(io_idx_si) = sites(s)%dleafoffdate
          rio_acc_ni_si(io_idx_si)       = sites(s)%acc_NI
          rio_gdd_si(io_idx_si)          = sites(s)%grow_deg_days
          rio_snow_depth_si(io_idx_si)   = sites(s)%snow_depth

          ! Accumulated trunk product
          rio_trunk_product_si(io_idx_si) = sites(s)%resources_management%trunk_product_site
          ! set numpatches for this column

          rio_npatch_si(io_idx_si)  = patchespersite

          do i = 1,numWaterMem ! numWaterMem currently 10
             rio_watermem_siwm( io_idx_si_wmem ) = sites(s)%water_memory(i)
             io_idx_si_wmem = io_idx_si_wmem + 1
          end do

          do i = 1, num_vegtemp_mem
             rio_vegtempmem_sitm( io_idx_si_vtmem ) = sites(s)%vegtemp_memory(i)
             io_idx_si_vtmem = io_idx_si_vtmem + 1
          end do

          ! -----------------------------------------------------------------------------
          ! Set site-level hydraulics arrays
          ! -----------------------------------------------------------------------------

          if(hlm_use_planthydro==itrue)then

             ! No associate statements because there is no gaurantee these
             ! are allocated

             this%rvars(ir_hydro_recruit_si)%r81d(io_idx_si) = sites(s)%si_hydr%h2oveg_recruit
             this%rvars(ir_hydro_dead_si)%r81d(io_idx_si) = sites(s)%si_hydr%h2oveg_dead
             this%rvars(ir_hydro_growturn_err_si)%r81d(io_idx_si) = sites(s)%si_hydr%h2oveg_growturn_err
             this%rvars(ir_hydro_hydro_err_si)%r81d(io_idx_si) = sites(s)%si_hydr%h2oveg_hydro_err

             ! Hydraulics counters  lyr = hydraulic layer, shell = rhizosphere shell
             do i = 1, sites(s)%si_hydr%nlevrhiz
                ! Loop shells
                do k = 1, nshell
                   this%rvars(ir_hydro_liqvol_shell_si)%r81d(io_idx_si_lyr_shell) = &
                        sites(s)%si_hydr%h2osoi_liqvol_shell(i,k)
                   io_idx_si_lyr_shell = io_idx_si_lyr_shell + 1
                end do
             end do
          end if

       enddo

       if ( debug ) then
          write(fates_log(),*) 'CLTV total cohorts ',totalCohorts
       end if

       return
     end associate
   end subroutine set_restart_vectors

   ! ====================================================================================

   subroutine create_patchcohort_structure(this, nc, nsites, sites, bc_in, bc_out)

     ! ----------------------------------------------------------------------------------
     ! This subroutine takes a peak at the restart file to determine how to allocate
     ! memory for the state structure, and then makes those allocations. This
     ! subroutine is called prior to the transfer of the restart vectors into the
     ! linked-list state structure.
     ! ---------------------------------------------------------------------------------

     use EDTypesMod,           only : ed_site_type
     use EDTypesMod,           only : ed_cohort_type
     use EDTypesMod,           only : ed_patch_type
     use EDTypesMod,           only : maxSWb
     use FatesInterfaceTypesMod,    only : fates_maxElementsPerPatch

     use EDTypesMod,           only : maxpft
     use EDTypesMod,           only : area
     use EDPatchDynamicsMod,   only : zero_patch
     use EDInitMod,            only : zero_site
     use EDInitMod,            only : init_site_vars
     use EDPatchDynamicsMod,   only : create_patch
     use EDPftvarcon,          only : EDPftvarcon_inst
     use FatesAllometryMod,    only : h2d_allom


     ! !ARGUMENTS:
     class(fates_restart_interface_type) , intent(inout) :: this
     integer                     , intent(in)            :: nc
     integer                     , intent(in)            :: nsites
     type(ed_site_type)          , intent(inout), target :: sites(nsites)
     type(bc_in_type)                                    :: bc_in(nsites)
     type(bc_out_type)                                   :: bc_out(nsites)

     ! local variables

     type(ed_patch_type) , pointer     :: newp
     type(ed_cohort_type), pointer     :: new_cohort
     type(ed_cohort_type), pointer     :: prev_cohort
     integer                           :: cohortstatus
     integer                           :: s             ! site index
     integer                           :: idx_pa        ! local patch index
     integer                           :: io_idx_si     ! global site index in IO vector
     integer                           :: io_idx_co_1st ! global cohort index in IO vector
     real(r8)                          :: site_spread   ! site sprea dummy var (0-1)
     integer                           :: fto
     integer                           :: ft
     integer                           :: el            ! element loop counter
     integer, parameter                :: recruitstatus = 0
     integer                           ::  nocomp_pft ! PFT patch label for nocomp mode
     ! ----------------------------------------------------------------------------------
     ! We really only need the counts for the number of patches per site
     ! and the number of cohorts per patch. These values tell us how much
     ! space to allocate.
     ! ----------------------------------------------------------------------------------

     associate( rio_npatch_si  => this%rvars(ir_npatch_si)%int1d , &
                rio_ncohort_pa => this%rvars(ir_ncohort_pa)%int1d )

       do s = 1,nsites

          io_idx_si  = this%restart_map(nc)%site_index(s)
          io_idx_co_1st  = this%restart_map(nc)%cohort1_index(s)

          call init_site_vars( sites(s), bc_in(s), bc_out(s) )
          call zero_site( sites(s) )

          if ( rio_npatch_si(io_idx_si)<0 .or. rio_npatch_si(io_idx_si) > 10000 ) then
             write(fates_log(),*) 'a column was expected to contain a valid number of patches'
             write(fates_log(),*) '0 is a valid number, but this column seems uninitialized',rio_npatch_si(io_idx_si)
             call endrun(msg=errMsg(sourcefile, __LINE__))
          end if

          ! Initialize the site pointers to null
          sites(s)%youngest_patch         => null()
          sites(s)%oldest_patch           => null()

          do idx_pa = 1,rio_npatch_si(io_idx_si)

             if ( debug ) then
                write(fates_log(),*) 'create patch ',idx_pa
                write(fates_log(),*) 'idx_pa 1-cohortsperpatch : ', rio_ncohort_pa( io_idx_co_1st )
             end if

             ! create patch
             allocate(newp)
             nocomp_pft = fates_unset_int
             ! the nocomp_pft label is set after patch creation has occured in 'get_restart_vectors'
             ! make new patch
             call create_patch(sites(s), newp, fates_unset_r8, fates_unset_r8, primaryforest, nocomp_pft )

             ! Initialize the litter pools to zero, these
             ! pools will be populated by looping over the existing patches
             ! and transfering in mass
             do el=1,num_elements
                call newp%litter(el)%InitConditions(init_leaf_fines=fates_unset_r8, &
                     init_root_fines=fates_unset_r8, &
                     init_ag_cwd=fates_unset_r8, &
                     init_bg_cwd=fates_unset_r8, &
                     init_seed=fates_unset_r8, &
                     init_seed_germ=fates_unset_r8)
             end do

             ! give this patch a unique patch number
             newp%patchno = idx_pa


             ! Iterate over the number of cohorts
             ! the file says are associated with this patch
             ! we are just allocating space here, so we do
             ! a simple list filling routine

             newp%tallest  => null()
             newp%shortest => null()
             prev_cohort   => null()

             do fto = 1, rio_ncohort_pa( io_idx_co_1st )

                allocate(new_cohort)
                call nan_cohort(new_cohort)
                call zero_cohort(new_cohort)
                new_cohort%patchptr => newp

                ! If this is the first in the list, it is tallest
                if (.not.associated(newp%tallest)) then
                   newp%tallest => new_cohort
                endif

                ! Every cohort's taller is the one that came before
                ! (unless it is first)
                if(associated(prev_cohort)) then
                   new_cohort%taller   => prev_cohort
                   prev_cohort%shorter => new_cohort
                end if

                ! Every cohort added takes over as shortest
                newp%shortest => new_cohort

                ! Initialize the PARTEH object and point to the
                ! correct boundary condition fields
                new_cohort%prt => null()
                call InitPRTObject(new_cohort%prt)
                call InitPRTBoundaryConditions(new_cohort)


                ! Allocate hydraulics arrays
                if( hlm_use_planthydro.eq.itrue ) then
                   call InitHydrCohort(sites(s),new_cohort)
                end if

                !  (Keeping as an example)
                ! Allocate running mean functions
                !allocate(new_cohort%tveg_lpa)
                !call new_cohort%tveg_lpa%InitRMean(ema_lpa)

                
                ! Update the previous
                prev_cohort => new_cohort

             enddo ! ends loop over fto

             !
             ! insert this patch with cohorts into the site pointer.  At this
             ! point just insert the new patch in the youngest position
             !
             if (idx_pa == 1) then ! nothing associated yet. first patch is pointed to by youngest and oldest

                if ( debug ) write(fates_log(),*) 'idx_pa = 1 ',idx_pa

                sites(s)%youngest_patch         => newp
                sites(s)%oldest_patch           => newp
                sites(s)%youngest_patch%younger => null()
                sites(s)%youngest_patch%older   => null()
                sites(s)%oldest_patch%younger   => null()
                sites(s)%oldest_patch%older     => null()

             else if (idx_pa == 2) then ! add second patch to list

                if ( debug ) write(fates_log(),*) 'idx_pa = 2 ',idx_pa

                sites(s)%youngest_patch         => newp
                sites(s)%youngest_patch%younger => null()
                sites(s)%youngest_patch%older   => sites(s)%oldest_patch
                sites(s)%oldest_patch%younger   => sites(s)%youngest_patch
                sites(s)%oldest_patch%older     => null()

             else ! more than 2 patches, insert patch into youngest slot

                if ( debug ) write(fates_log(),*) 'idx_pa > 2 ',idx_pa

                newp%older                      => sites(s)%youngest_patch
                sites(s)%youngest_patch%younger => newp
                newp%younger                    => null()
                sites(s)%youngest_patch         => newp

             endif

             io_idx_co_1st = io_idx_co_1st + fates_maxElementsPerPatch

          enddo ! ends loop over idx_pa

       enddo ! ends loop over s

     end associate
   end subroutine create_patchcohort_structure

   ! ====================================================================================

   subroutine get_restart_vectors(this, nc, nsites, sites)

     use EDTypesMod, only : ed_site_type
     use EDTypesMod, only : ed_cohort_type
     use EDTypesMod, only : ed_patch_type
     use EDTypesMod, only : maxSWb
     use EDTypesMod, only : nclmax
     use FatesInterfaceTypesMod, only : numpft
     use FatesInterfaceTypesMod, only : fates_maxElementsPerPatch
     use EDTypesMod, only : numWaterMem
     use EDTypesMod, only : num_vegtemp_mem
     use FatesSizeAgeTypeIndicesMod, only : get_age_class_index

     ! !ARGUMENTS:
     class(fates_restart_interface_type) , intent(inout) :: this
     integer                     , intent(in)            :: nc
     integer                     , intent(in)            :: nsites
     type(ed_site_type)          , intent(inout), target :: sites(nsites)


     ! locals
     ! ----------------------------------------------------------------------------------
     ! LL pointers
     type(ed_patch_type),pointer  :: cpatch      ! current patch
     type(ed_cohort_type),pointer :: ccohort     ! current cohort
     type(litter_type), pointer   :: litt        ! litter object on the current patch
     ! loop indices
     integer :: s, i, j, k

     ! ----------------------------------------------------------------------------------
     ! The following group of integers indicate the positional index (idx)
     ! of variables at different scales inside the I/O arrays (io)
     ! Keep in mind that many of these variables have a composite dimension
     ! at the patch scale.  To hold this memory, we borrow the cohort
     ! vector.  Thus the head of each array points to the first cohort
     ! of each patch. "io_idx_co_1st"
     ! ----------------------------------------------------------------------------------
     integer  :: io_idx_si      ! site index
     integer  :: io_idx_co_1st  ! 1st cohort of each patch
     integer  :: io_idx_co      ! cohort index
     integer  :: io_idx_pa_pft  ! each pft within each patch (pa_pft)
     integer  :: io_idx_pa_cwd  ! each cwd class within each patch (pa_cwd)
     integer  :: io_idx_pa_cwsl ! each cwd x soil layer
     integer  :: io_idx_pa_dcsl ! each decomposability x soil layer
     integer  :: io_idx_pa_dc   ! each decomposability index
     integer  :: io_idx_pa_ib   ! each SW radiation band per patch (pa_ib)
     integer  :: io_idx_si_wmem ! each water memory class within each site
     integer  :: io_idx_si_vtmem ! counter for vegetation temp memory
     integer  :: io_idx_si_lyr_shell ! site - layer x shell index
     integer  :: io_idx_si_scpf ! each size-class x pft index within site
     integer  :: io_idx_si_sc   ! each size-class index within site
     integer  :: io_idx_si_cacls ! each coage class index within site
     integer  :: io_idx_si_capf ! each cohort age class x pft index within site
     integer  :: io_idx_si_cwd
     integer  :: io_idx_si_pft
     integer  :: io_idx_pa_ncl   ! each canopy layer within each patch

     ! Some counters (for checking mostly)
     integer  :: totalcohorts   ! total cohort count on this thread (diagnostic)
     integer  :: patchespersite   ! number of patches per site
     integer  :: cohortsperpatch  ! number of cohorts per patch
     integer  :: el               ! loop counter for elements
     integer  :: nlevsoil         ! number of soil layers
     integer  :: ilyr             ! soil layer loop counter
     integer  :: iscpf            ! multiplex loop counter for size x pft
     integer  :: ir_prt_var       ! loop counter for var x position
     integer  :: i_cwd            ! loop counter for cwd
     integer  :: i_var            ! loop counter for PRT variables
     integer  :: i_pos            ! loop counter for discrete PRT positions
     integer  :: i_pft            ! loop counter for pft
     integer  :: i_scls           ! loop counter for size-clas
     integer  :: i_cacls          ! loop counter for cohort age class

     associate( rio_npatch_si         => this%rvars(ir_npatch_si)%int1d, &
          rio_cd_status_si            => this%rvars(ir_cd_status_si)%int1d, &
          rio_dd_status_si            => this%rvars(ir_dd_status_si)%int1d, &
          rio_nchill_days_si          => this%rvars(ir_nchill_days_si)%int1d, &
          rio_ncold_days_si           => this%rvars(ir_ncold_days_si)%int1d, &
          rio_cleafondate_si          => this%rvars(ir_cleafondate_si)%int1d, &
          rio_cleafoffdate_si         => this%rvars(ir_cleafoffdate_si)%int1d, &
          rio_dleafondate_si          => this%rvars(ir_dleafondate_si)%int1d, &
          rio_dleafoffdate_si         => this%rvars(ir_dleafoffdate_si)%int1d, &
          rio_phenmodeldate_si        => this%rvars(ir_phenmodeldate_si)%int1d, &
          rio_acc_ni_si               => this%rvars(ir_acc_ni_si)%r81d, &
          rio_gdd_si                  => this%rvars(ir_gdd_si)%r81d, &
          rio_snow_depth_si           => this%rvars(ir_snow_depth_si)%r81d, &
          rio_trunk_product_si        => this%rvars(ir_trunk_product_si)%r81d, &
          rio_ncohort_pa              => this%rvars(ir_ncohort_pa)%int1d, &
          rio_fcansno_pa              => this%rvars(ir_fcansno_pa)%r81d, &
          rio_solar_zenith_flag_pa    => this%rvars(ir_solar_zenith_flag_pa)%int1d, &
          rio_solar_zenith_angle_pa   => this%rvars(ir_solar_zenith_angle_pa)%r81d, &
          rio_canopy_layer_co         => this%rvars(ir_canopy_layer_co)%int1d, &
          rio_canopy_layer_yesterday_co         => this%rvars(ir_canopy_layer_yesterday_co)%r81d, &
          rio_canopy_trim_co          => this%rvars(ir_canopy_trim_co)%r81d, &
          rio_seed_prod_co            => this%rvars(ir_seed_prod_co)%r81d, &
          rio_size_class_lasttimestep => this%rvars(ir_size_class_lasttimestep_co)%int1d, &
          rio_dbh_co                  => this%rvars(ir_dbh_co)%r81d, &
          rio_coage_co                => this%rvars(ir_coage_co)%r81d, &
          rio_g_sb_laweight_co        => this%rvars(ir_g_sb_laweight_co)%r81d, &
          rio_height_co               => this%rvars(ir_height_co)%r81d, &
          rio_leafmemory_co           => this%rvars(ir_leafmemory_co)%r81d, &
          rio_sapwmemory_co           => this%rvars(ir_sapwmemory_co)%r81d, &
          rio_structmemory_co         => this%rvars(ir_structmemory_co)%r81d, &
          rio_nplant_co               => this%rvars(ir_nplant_co)%r81d, &
          rio_gpp_acc_co              => this%rvars(ir_gpp_acc_co)%r81d, &
          rio_npp_acc_co              => this%rvars(ir_npp_acc_co)%r81d, &
          rio_resp_acc_co             => this%rvars(ir_resp_acc_co)%r81d, &
          rio_gpp_acc_hold_co         => this%rvars(ir_gpp_acc_hold_co)%r81d, &
          rio_resp_acc_hold_co        => this%rvars(ir_resp_acc_hold_co)%r81d, &
          rio_npp_acc_hold_co         => this%rvars(ir_npp_acc_hold_co)%r81d, &
          rio_resp_m_def_co           => this%rvars(ir_resp_m_def_co)%r81d, &
          rio_bmort_co                => this%rvars(ir_bmort_co)%r81d, &
          rio_hmort_co                => this%rvars(ir_hmort_co)%r81d, &
          rio_cmort_co                => this%rvars(ir_cmort_co)%r81d, &
          rio_daily_nh4_uptake_co     => this%rvars(ir_daily_nh4_uptake_co)%r81d, &
          rio_daily_no3_uptake_co     => this%rvars(ir_daily_no3_uptake_co)%r81d, &
          rio_daily_p_uptake_co       => this%rvars(ir_daily_p_uptake_co)%r81d, &
          rio_daily_c_efflux_co       => this%rvars(ir_daily_c_efflux_co)%r81d, &
          rio_daily_n_efflux_co       => this%rvars(ir_daily_n_efflux_co)%r81d, &
          rio_daily_p_efflux_co       => this%rvars(ir_daily_p_efflux_co)%r81d, &
          rio_daily_n_demand_co       => this%rvars(ir_daily_n_demand_co)%r81d, &
          rio_daily_p_demand_co       => this%rvars(ir_daily_p_demand_co)%r81d, &
          rio_daily_n_need_co         => this%rvars(ir_daily_n_need_co)%r81d, &
          rio_daily_p_need_co         => this%rvars(ir_daily_p_need_co)%r81d, &
          rio_smort_co                => this%rvars(ir_smort_co)%r81d, &
          rio_asmort_co               => this%rvars(ir_asmort_co)%r81d, &
          rio_frmort_co               => this%rvars(ir_frmort_co)%r81d, &
          rio_lmort_direct_co         => this%rvars(ir_lmort_direct_co)%r81d, &
          rio_lmort_collateral_co     => this%rvars(ir_lmort_collateral_co)%r81d, &
          rio_lmort_infra_co          => this%rvars(ir_lmort_infra_co)%r81d, &
          rio_ddbhdt_co               => this%rvars(ir_ddbhdt_co)%r81d, &
          rio_resp_tstep_co           => this%rvars(ir_resp_tstep_co)%r81d, &
          rio_pft_co                  => this%rvars(ir_pft_co)%int1d, &
          rio_status_co               => this%rvars(ir_status_co)%int1d, &
          rio_isnew_co                => this%rvars(ir_isnew_co)%int1d, &
          rio_gnd_alb_dif_pasb        => this%rvars(ir_gnd_alb_dif_pasb)%r81d, &
          rio_gnd_alb_dir_pasb        => this%rvars(ir_gnd_alb_dir_pasb)%r81d, &
          rio_spread_si               => this%rvars(ir_spread_si)%r81d, &
          rio_livegrass_pa            => this%rvars(ir_livegrass_pa)%r81d, &
          rio_age_pa                  => this%rvars(ir_age_pa)%r81d, &
          rio_patchdistturbcat_pa     => this%rvars(ir_patchdistturbcat_pa)%int1d,  &
          rio_agesinceanthrodist_pa   => this%rvars(ir_agesinceanthrodist_pa)%r81d, &
          rio_nocomp_pft_label_pa     => this%rvars(ir_nocomp_pft_label_pa)%int1d, &
          rio_area_pa                 => this%rvars(ir_area_pa)%r81d, &
          rio_watermem_siwm           => this%rvars(ir_watermem_siwm)%r81d, &
          rio_vegtempmem_sitm         => this%rvars(ir_vegtempmem_sitm)%r81d, &
          rio_recrate_sift            => this%rvars(ir_recrate_sift)%r81d, &
          rio_use_this_pft_sift       => this%rvars(ir_use_this_pft_sift)%int1d, &
          rio_area_pft_sift           => this%rvars(ir_area_pft_sift)%r81d,&
          rio_fmortrate_cano_siscpf   => this%rvars(ir_fmortrate_cano_siscpf)%r81d, &
          rio_fmortrate_usto_siscpf   => this%rvars(ir_fmortrate_usto_siscpf)%r81d, &
          rio_imortrate_siscpf        => this%rvars(ir_imortrate_siscpf)%r81d, &
          rio_fmortrate_crown_siscpf  => this%rvars(ir_fmortrate_crown_siscpf)%r81d, &
          rio_fmortrate_cambi_siscpf  => this%rvars(ir_fmortrate_cambi_siscpf)%r81d, &
          rio_termnindiv_cano_siscpf  => this%rvars(ir_termnindiv_cano_siscpf)%r81d, &
          rio_termnindiv_usto_siscpf  => this%rvars(ir_termnindiv_usto_siscpf)%r81d, &
          rio_growflx_fusion_siscpf   => this%rvars(ir_growflx_fusion_siscpf)%r81d,  &
          rio_demorate_sisc           => this%rvars(ir_demorate_sisc)%r81d, &
          rio_promrate_sisc           => this%rvars(ir_promrate_sisc)%r81d, &
          rio_termcflux_cano_sipft    => this%rvars(ir_termcflux_cano_sipft)%r81d, &
          rio_termcflux_usto_sipft    => this%rvars(ir_termcflux_usto_sipft)%r81d, &
          rio_democflux_si            => this%rvars(ir_democflux_si)%r81d, &
          rio_promcflux_si            => this%rvars(ir_promcflux_si)%r81d, &
          rio_imortcflux_sipft        => this%rvars(ir_imortcflux_sipft)%r81d, &
          rio_fmortcflux_cano_sipft   => this%rvars(ir_fmortcflux_cano_sipft)%r81d, &
          rio_fmortcflux_usto_sipft   => this%rvars(ir_fmortcflux_usto_sipft)%r81d)


       totalcohorts = 0

       do s = 1,nsites

          io_idx_si      = this%restart_map(nc)%site_index(s)
          io_idx_co_1st  = this%restart_map(nc)%cohort1_index(s)

          io_idx_co      = io_idx_co_1st
          io_idx_pa_ib   = io_idx_co_1st
          io_idx_si_wmem = io_idx_co_1st
          io_idx_si_vtmem = io_idx_co_1st
          io_idx_pa_ncl = io_idx_co_1st

          ! Hydraulics counters  lyr = hydraulic layer, shell = rhizosphere shell
          io_idx_si_lyr_shell = io_idx_co_1st

          io_idx_si_scpf = io_idx_co_1st
          io_idx_si_sc   = io_idx_co_1st
          io_idx_si_capf = io_idx_co_1st
          io_idx_si_cacls= io_idx_co_1st

          ! read seed_bank info(site-level, but PFT-resolved)
          do i_pft = 1,numpft
             sites(s)%recruitment_rate(i_pft) = rio_recrate_sift(io_idx_co_1st+i_pft-1)
          enddo

         !variables for fixed biogeography mode. These are currently used in restart even when this is off.
          do i_pft = 1,numpft
             sites(s)%use_this_pft(i_pft) = rio_use_this_pft_sift(io_idx_co_1st+i_pft-1)
             sites(s)%area_pft(i_pft)     = rio_area_pft_sift(io_idx_co_1st+i_pft-1)
          enddo

          ! Mass balance and diagnostics across elements at the site level
          do el = 1, num_elements

             io_idx_si_cwd = io_idx_co_1st
             io_idx_si_pft = io_idx_co_1st
             io_idx_si_scpf = io_idx_co_1st

             do i_cwd=1,ncwd
                sites(s)%flux_diags(el)%cwd_ag_input(i_cwd) = this%rvars(ir_cwdagin_flxdg+el-1)%r81d(io_idx_si_cwd)
                sites(s)%flux_diags(el)%cwd_bg_input(i_cwd) = this%rvars(ir_cwdbgin_flxdg+el-1)%r81d(io_idx_si_cwd)
                io_idx_si_cwd = io_idx_si_cwd + 1
             end do

             do i_pft=1,numpft
                sites(s)%flux_diags(el)%leaf_litter_input(i_pft) = this%rvars(ir_leaflittin_flxdg+el-1)%r81d(io_idx_si_pft)
                sites(s)%flux_diags(el)%root_litter_input(i_pft) = this%rvars(ir_rootlittin_flxdg+el-1)%r81d(io_idx_si_pft)
                io_idx_si_pft = io_idx_si_pft + 1
             end do

             iscpf = 1
             do i_scls = 1, nlevsclass
                do i_pft = 1, numpft
                   sites(s)%flux_diags(el)%nutrient_efflux_scpf(iscpf) = this%rvars(ir_efflux_flxdg+el-1)%r81d(io_idx_si_scpf)
                   sites(s)%flux_diags(el)%nutrient_uptake_scpf(iscpf) = this%rvars(ir_uptake_flxdg+el-1)%r81d(io_idx_si_scpf)
                   iscpf = iscpf + 1
                   io_idx_si_scpf = io_idx_si_scpf + 1
                end do
             end do


             sites(s)%mass_balance(el)%old_stock = this%rvars(ir_oldstock_mbal+el-1)%r81d(io_idx_si)
             sites(s)%mass_balance(el)%err_fates = this%rvars(ir_errfates_mbal+el-1)%r81d(io_idx_si)
             sites(s)%mass_balance(el)%wood_product = this%rvars(ir_woodprod_mbal+el-1)%r81d(io_idx_si)
          end do

          sites(s)%spread = rio_spread_si(io_idx_si)

          ! Perform a check on the number of patches per site
          patchespersite = 0

          cpatch => sites(s)%oldest_patch
          do while(associated(cpatch))

             patchespersite = patchespersite + 1

             ccohort => cpatch%shortest

             ! new patch, reset num cohorts
             cohortsperpatch = 0

             do while(associated(ccohort))

                ! found cohort, increment
                cohortsperpatch  = cohortsperpatch    + 1
                totalcohorts     = totalcohorts + 1

                if ( debug ) then
                   write(fates_log(),*) 'CVTL io_idx_co ',io_idx_co
                endif

                ! Fill PRT state variables with array data
                ! We just loop through the objects, and reference our members relative
                ! the base index of the PRT variables
                ! -----------------------------------------------------------------------

                ir_prt_var = ir_prt_base
                do i_var = 1, prt_global%num_vars
                   do i_pos = 1, prt_global%state_descriptor(i_var)%num_pos

                      ir_prt_var = ir_prt_var + 1
                      ccohort%prt%variables(i_var)%val(i_pos) = &
                            this%rvars(ir_prt_var)%r81d(io_idx_co)

                      ir_prt_var = ir_prt_var + 1
                      ccohort%prt%variables(i_var)%turnover(i_pos) = &
                            this%rvars(ir_prt_var)%r81d(io_idx_co)

                      ir_prt_var = ir_prt_var + 1
                      ccohort%prt%variables(i_var)%net_alloc(i_pos) = &
                            this%rvars(ir_prt_var)%r81d(io_idx_co)

                      ir_prt_var = ir_prt_var + 1
                      ccohort%prt%variables(i_var)%burned(i_pos) = &
                            this%rvars(ir_prt_var)%r81d(io_idx_co)
                   end do
                end do

                !ccohort%vcmax25top
                !ccohort%jmax25top
                !ccohort%tpu25top
                !ccohort%kp25top


                ccohort%canopy_layer = rio_canopy_layer_co(io_idx_co)
                ccohort%canopy_layer_yesterday = rio_canopy_layer_yesterday_co(io_idx_co)
                ccohort%canopy_trim  = rio_canopy_trim_co(io_idx_co)
                ccohort%seed_prod    = rio_seed_prod_co(io_idx_co)
                ccohort%size_class_lasttimestep = rio_size_class_lasttimestep(io_idx_co)
                ccohort%dbh          = rio_dbh_co(io_idx_co)
                ccohort%coage        = rio_coage_co(io_idx_co)
                ccohort%g_sb_laweight= rio_g_sb_laweight_co(io_idx_co)
                ccohort%hite         = rio_height_co(io_idx_co)
                ccohort%leafmemory   = rio_leafmemory_co(io_idx_co)
                ccohort%sapwmemory   = rio_sapwmemory_co(io_idx_co)
                ccohort%structmemory = rio_structmemory_co(io_idx_co)
                ccohort%n            = rio_nplant_co(io_idx_co)
                ccohort%gpp_acc      = rio_gpp_acc_co(io_idx_co)
                ccohort%npp_acc      = rio_npp_acc_co(io_idx_co)
                ccohort%resp_acc     = rio_resp_acc_co(io_idx_co)
                ccohort%gpp_acc_hold = rio_gpp_acc_hold_co(io_idx_co)
                ccohort%resp_acc_hold = rio_resp_acc_hold_co(io_idx_co)
                ccohort%npp_acc_hold = rio_npp_acc_hold_co(io_idx_co)
                ccohort%resp_m_def   = rio_resp_m_def_co(io_idx_co)

                ccohort%bmort        = rio_bmort_co(io_idx_co)
                ccohort%hmort        = rio_hmort_co(io_idx_co)
                ccohort%cmort        = rio_cmort_co(io_idx_co)
                ccohort%smort        = rio_smort_co(io_idx_co)
                ccohort%asmort       = rio_asmort_co(io_idx_co)
                ccohort%frmort        = rio_frmort_co(io_idx_co)

                ! Nutrient uptake / efflux
                ccohort%daily_nh4_uptake = rio_daily_nh4_uptake_co(io_idx_co)
                ccohort%daily_no3_uptake = rio_daily_no3_uptake_co(io_idx_co)
                ccohort%daily_p_uptake = rio_daily_p_uptake_co(io_idx_co)
                ccohort%daily_c_efflux = rio_daily_c_efflux_co(io_idx_co)
                ccohort%daily_n_efflux = rio_daily_n_efflux_co(io_idx_co)
                ccohort%daily_p_efflux = rio_daily_p_efflux_co(io_idx_co)

                ccohort%daily_n_demand = rio_daily_n_demand_co(io_idx_co)
                ccohort%daily_p_demand = rio_daily_p_demand_co(io_idx_co)
                ccohort%daily_n_need   = rio_daily_n_need_co(io_idx_co)
                ccohort%daily_p_need   = rio_daily_p_need_co(io_idx_co)

                !Logging
                ccohort%lmort_direct       = rio_lmort_direct_co(io_idx_co)
                ccohort%lmort_collateral   = rio_lmort_collateral_co(io_idx_co)
                ccohort%lmort_infra        = rio_lmort_infra_co(io_idx_co)

                ccohort%ddbhdt       = rio_ddbhdt_co(io_idx_co)
                ccohort%resp_tstep   = rio_resp_tstep_co(io_idx_co)
                ccohort%pft          = rio_pft_co(io_idx_co)
                ccohort%status_coh   = rio_status_co(io_idx_co)
                ccohort%isnew        = ( rio_isnew_co(io_idx_co) .eq. new_cohort )

                call UpdateCohortBioPhysRates(ccohort)


                ! Initialize Plant Hydraulics

                if(hlm_use_planthydro==itrue)then

                   ! Load the water contents
                   call this%GetCohortRealVector(ccohort%co_hydr%th_ag,n_hypool_ag, &
                                                 ir_hydro_th_ag_covec,io_idx_co)
                   call this%GetCohortRealVector(ccohort%co_hydr%th_aroot,sites(s)%si_hydr%nlevrhiz, &
                                                 ir_hydro_th_aroot_covec,io_idx_co)

                   ccohort%co_hydr%th_troot = this%rvars(ir_hydro_th_troot)%r81d(io_idx_co)
                   ccohort%co_hydr%errh2o = this%rvars(ir_hydro_errh2o)%r81d(io_idx_co)

                   call UpdatePlantPsiFTCFromTheta(ccohort,sites(s)%si_hydr)

                end if

                !  (Keeping as an example)
                !call this%GetRMeanRestartVar(ccohort%tveg_lpa, ir_tveglpa_co, io_idx_co)
                
                if (hlm_use_sp .eq. itrue) then
                    ccohort%c_area = this%rvars(ir_c_area_co)%r81d(io_idx_co)
                    ccohort%treelai = this%rvars(ir_treelai_co)%r81d(io_idx_co)
                    ccohort%treesai = this%rvars(ir_treesai_co)%r81d(io_idx_co)
                end if

                io_idx_co = io_idx_co + 1

                ccohort => ccohort%taller

             enddo ! current cohort do while

             if(cohortsperpatch .ne. rio_ncohort_pa(io_idx_co_1st)) then
                write(fates_log(),*) 'Number of cohorts per patch during retrieval'
                write(fates_log(),*) 'does not match allocation'
                call endrun(msg=errMsg(sourcefile, __LINE__))
             end if

             !
             ! deal with patch level fields here
             !
             cpatch%livegrass          = rio_livegrass_pa(io_idx_co_1st)
             cpatch%age                = rio_age_pa(io_idx_co_1st)
             cpatch%anthro_disturbance_label       = rio_patchdistturbcat_pa(io_idx_co_1st)
             cpatch%age_since_anthro_disturbance   = rio_agesinceanthrodist_pa(io_idx_co_1st)
             cpatch%nocomp_pft_label               = rio_nocomp_pft_label_pa(io_idx_co_1st)
             cpatch%area               = rio_area_pa(io_idx_co_1st)
             cpatch%age_class          = get_age_class_index(cpatch%age)
             cpatch%fcansno            = rio_fcansno_pa(io_idx_co_1st)

             ! Set zenith angle info
             cpatch%solar_zenith_flag  = ( rio_solar_zenith_flag_pa(io_idx_co_1st) .eq. itrue )
             cpatch%solar_zenith_angle = rio_solar_zenith_angle_pa(io_idx_co_1st)


             call this%GetRMeanRestartVar(cpatch%tveg24, ir_tveg24_pa, io_idx_co_1st)
             call this%GetRMeanRestartVar(cpatch%tveg_lpa, ir_tveglpa_pa, io_idx_co_1st)
             
             ! set cohorts per patch for IO

             if ( debug ) then
                write(fates_log(),*) 'CVTL III ' &
                     ,io_idx_co,cohortsperpatch
             endif

             io_idx_pa_pft  = io_idx_co_1st
             do i = 1,numpft
                cpatch%scorch_ht(i) = this%rvars(ir_scorch_ht_pa_pft)%r81d(io_idx_pa_pft)
                io_idx_pa_pft      = io_idx_pa_pft + 1
             end do

             io_idx_pa_cwd  = io_idx_co_1st
             do i = 1,nfsc
                cpatch%litter_moisture(i) = this%rvars(ir_litter_moisture_pa_nfsc)%r81d(io_idx_pa_cwd)
                io_idx_pa_cwd      = io_idx_pa_cwd + 1
             end do

             ! --------------------------------------------------------------------------
             ! Pull litter from the restart arrays
             ! Each element has its own variable, so we have to make sure
             ! we keep re-setting this
             ! --------------------------------------------------------------------------

             do el = 0, num_elements-1

                 io_idx_pa_pft  = io_idx_co_1st
                 io_idx_pa_cwd  = io_idx_co_1st
                 io_idx_pa_cwsl = io_idx_co_1st
                 io_idx_pa_dcsl = io_idx_co_1st
                 io_idx_pa_dc   = io_idx_co_1st

                 litt => cpatch%litter(el+1)
                 nlevsoil = size(litt%bg_cwd,dim=2)

                 do i = 1,numpft
                     litt%seed(i)       = this%rvars(ir_seed_litt+el)%r81d(io_idx_pa_pft)
                     litt%seed_germ(i)  = this%rvars(ir_seedgerm_litt+el)%r81d(io_idx_pa_pft)
                     litt%seed_decay(i)       = this%rvars(ir_seed_decay_litt+el)%r81d(io_idx_pa_pft)
                     litt%seed_germ_decay(i)  = this%rvars(ir_seedgerm_decay_litt+el)%r81d(io_idx_pa_pft)
                     io_idx_pa_pft      = io_idx_pa_pft + 1
                  end do

                  do i = 1,ndcmpy
                     litt%leaf_fines(i) = this%rvars(ir_leaf_litt+el)%r81d(io_idx_pa_dc)
                     litt%leaf_fines_frag(i) = this%rvars(ir_lfines_frag_litt+el)%r81d(io_idx_pa_dc)
                     io_idx_pa_dc       = io_idx_pa_dc + 1
                     do ilyr=1,nlevsoil
                         litt%root_fines(i,ilyr)      = this%rvars(ir_fnrt_litt+el)%r81d(io_idx_pa_dcsl)
                         litt%root_fines_frag(i,ilyr) = this%rvars(ir_rfines_frag_litt+el)%r81d(io_idx_pa_dcsl)
                         io_idx_pa_dcsl = io_idx_pa_dcsl + 1
                     end do
                 end do

                 do i = 1,ncwd

                     litt%ag_cwd(i) = this%rvars(ir_agcwd_litt+el)%r81d(io_idx_pa_cwd)
                     litt%ag_cwd_frag(i) = this%rvars(ir_agcwd_frag_litt+el)%r81d(io_idx_pa_cwd)
                     io_idx_pa_cwd = io_idx_pa_cwd + 1

                     do ilyr=1,nlevsoil
                         litt%bg_cwd(i,ilyr) = this%rvars(ir_bgcwd_litt+el)%r81d(io_idx_pa_cwsl)
                         litt%bg_cwd_frag(i,ilyr) = this%rvars(ir_bgcwd_frag_litt+el)%r81d(io_idx_pa_cwsl)
                         io_idx_pa_cwsl = io_idx_pa_cwsl + 1
                     end do
                 end do

             end do

             do i = 1,maxSWb
                cpatch%gnd_alb_dif(i) = rio_gnd_alb_dif_pasb(io_idx_pa_ib)
                cpatch%gnd_alb_dir(i) = rio_gnd_alb_dir_pasb(io_idx_pa_ib)
                io_idx_pa_ib = io_idx_pa_ib + 1
             end do

             if (hlm_use_sp .eq. itrue) then
               do i = 1,nclmax
                 cpatch%canopy_layer_tlai(i) = this%rvars(ir_canopy_layer_tlai_pa)%r81d(io_idx_pa_ncl)
                 io_idx_pa_ncl = io_idx_pa_ncl + 1
               end do
             end if

             ! Now increment the position of the first cohort to that of the next
             ! patch

             io_idx_co_1st = io_idx_co_1st + fates_maxElementsPerPatch

             ! and max the number of allowed cohorts per patch
             io_idx_pa_pft  = io_idx_co_1st
             io_idx_pa_cwd  = io_idx_co_1st
             io_idx_pa_ib   = io_idx_co_1st
             io_idx_co      = io_idx_co_1st
             io_idx_pa_ncl  = io_idx_co_1st

             if ( debug ) then
                write(fates_log(),*) 'CVTL io_idx_co_1st ', io_idx_co_1st
                write(fates_log(),*) 'CVTL cohortsperpatch ', cohortsperpatch
                write(fates_log(),*) 'CVTL totalCohorts ', totalCohorts
             end if

             cpatch => cpatch%younger

          enddo ! patch do while

          if(patchespersite .ne. rio_npatch_si(io_idx_si)) then
             write(fates_log(),*) 'Number of patches per site during retrieval does not match allocation'
             call endrun(msg=errMsg(sourcefile, __LINE__))
          end if

          do i = 1,numWaterMem
             sites(s)%water_memory(i) = rio_watermem_siwm( io_idx_si_wmem )
             io_idx_si_wmem = io_idx_si_wmem + 1
          end do

          do i = 1, num_vegtemp_mem
             sites(s)%vegtemp_memory(i) = rio_vegtempmem_sitm( io_idx_si_vtmem )
             io_idx_si_vtmem = io_idx_si_vtmem + 1
          end do

          ! -----------------------------------------------------------------------------
          ! Retrieve site-level hydraulics arrays
          ! Note that Hydraulics structures, their allocations, and the length
          ! declaration nlevsoi_hyd should be allocated early on when the code first
          ! allocates sites (before restart info), and when the soils layer is
          ! first known.
          ! -----------------------------------------------------------------------------

          if(hlm_use_planthydro==itrue)then

             sites(s)%si_hydr%h2oveg_recruit      = this%rvars(ir_hydro_recruit_si)%r81d(io_idx_si)
             sites(s)%si_hydr%h2oveg_dead         = this%rvars(ir_hydro_dead_si)%r81d(io_idx_si)
             sites(s)%si_hydr%h2oveg_growturn_err = this%rvars(ir_hydro_growturn_err_si)%r81d(io_idx_si)
             sites(s)%si_hydr%h2oveg_hydro_err    = this%rvars(ir_hydro_hydro_err_si)%r81d(io_idx_si)

             ! Hydraulics counters  lyr = hydraulic layer, shell = rhizosphere shell
             do i = 1, sites(s)%si_hydr%nlevrhiz
                ! Loop shells
                do k = 1, nshell
                   sites(s)%si_hydr%h2osoi_liqvol_shell(i,k) = &
                        this%rvars(ir_hydro_liqvol_shell_si)%r81d(io_idx_si_lyr_shell)
                   io_idx_si_lyr_shell = io_idx_si_lyr_shell + 1
                end do
             end do

          end if


          ! Fill the site level diagnostics arrays
          ! -----------------------------------------------------------------------------

          io_idx_si_scpf = io_idx_co_1st

          do i_scls = 1,nlevsclass
             do i_pft = 1, numpft
                sites(s)%fmort_rate_canopy(i_scls, i_pft)  = rio_fmortrate_cano_siscpf(io_idx_si_scpf)
                sites(s)%fmort_rate_ustory(i_scls, i_pft)  = rio_fmortrate_usto_siscpf(io_idx_si_scpf)
                sites(s)%imort_rate(i_scls, i_pft)         = rio_imortrate_siscpf(io_idx_si_scpf)
                sites(s)%fmort_rate_crown(i_scls, i_pft)   = rio_fmortrate_crown_siscpf(io_idx_si_scpf)
                sites(s)%fmort_rate_cambial(i_scls, i_pft) = rio_fmortrate_cambi_siscpf(io_idx_si_scpf)
                sites(s)%term_nindivs_canopy(i_scls,i_pft) = rio_termnindiv_cano_siscpf(io_idx_si_scpf)
                sites(s)%term_nindivs_ustory(i_scls,i_pft) = rio_termnindiv_usto_siscpf(io_idx_si_scpf)
                sites(s)%growthflux_fusion(i_scls, i_pft)  = rio_growflx_fusion_siscpf(io_idx_si_scpf)
                io_idx_si_scpf = io_idx_si_scpf + 1
             end do

             sites(s)%demotion_rate(i_scls)  = rio_demorate_sisc(io_idx_si_sc)
             sites(s)%promotion_rate(i_scls) = rio_promrate_sisc(io_idx_si_sc)

             io_idx_si_sc = io_idx_si_sc + 1
          end do

          sites(s)%demotion_carbonflux      = rio_democflux_si(io_idx_si)
          sites(s)%promotion_carbonflux     = rio_promcflux_si(io_idx_si)

          io_idx_si_pft = io_idx_co_1st
          do i_pft = 1, numpft
             sites(s)%term_carbonflux_canopy(i_pft)   = rio_termcflux_cano_sipft(io_idx_si_pft)
             sites(s)%term_carbonflux_ustory(i_pft)   = rio_termcflux_usto_sipft(io_idx_si_pft)
             sites(s)%fmort_carbonflux_canopy(i_pft)  = rio_fmortcflux_cano_sipft(io_idx_si_pft)
             sites(s)%fmort_carbonflux_ustory(i_pft)  = rio_fmortcflux_usto_sipft(io_idx_si_pft)
             sites(s)%imort_carbonflux(i_pft)         = rio_imortcflux_sipft(io_idx_si_pft)
             io_idx_si_pft = io_idx_si_pft + 1
          end do

          ! Site level phenology status flags

          sites(s)%cstatus        = rio_cd_status_si(io_idx_si)
          sites(s)%dstatus        = rio_dd_status_si(io_idx_si)
          sites(s)%nchilldays     = rio_nchill_days_si(io_idx_si)
          sites(s)%ncolddays      = rio_ncold_days_si(io_idx_si)
          sites(s)%cleafondate    = rio_cleafondate_si(io_idx_si)
          sites(s)%cleafoffdate   = rio_cleafoffdate_si(io_idx_si)
          sites(s)%dleafondate    = rio_dleafondate_si(io_idx_si)
          sites(s)%dleafoffdate   = rio_dleafoffdate_si(io_idx_si)
          sites(s)%acc_NI         = rio_acc_ni_si(io_idx_si)
          sites(s)%grow_deg_days  = rio_gdd_si(io_idx_si)
<<<<<<< HEAD
          sites(s)%phen_model_date= rio_phenmodeldate_si(io_idx_si)
          
=======
          sites(s)%snow_depth     = rio_snow_depth_si(io_idx_si)

>>>>>>> fc62a9ae
          sites(s)%resources_management%trunk_product_site = rio_trunk_product_si(io_idx_si)

       end do

       if ( debug ) then
          write(fates_log(),*) 'CVTL total cohorts ',totalCohorts
       end if

     end associate
   end subroutine get_restart_vectors

   ! ====================================================================================

   subroutine update_3dpatch_radiation(this, nsites, sites, bc_out)

     ! -------------------------------------------------------------------------
     ! This subroutine populates output boundary conditions related to radiation
     ! called upon restart reads.
     ! -------------------------------------------------------------------------

     use EDTypesMod, only            : ed_site_type
     use EDTypesMod, only            : ed_patch_type
     use EDSurfaceRadiationMod, only : PatchNormanRadiation
     use FatesInterfaceTypesMod, only     : hlm_numSWb

     ! !ARGUMENTS:
     class(fates_restart_interface_type) , intent(inout) :: this
     integer                     , intent(in)            :: nsites
     type(ed_site_type)          , intent(inout), target :: sites(nsites)
     type(bc_out_type)           , intent(inout)         :: bc_out(nsites)

     ! locals
     ! ----------------------------------------------------------------------------------
     type(ed_patch_type),pointer  :: currentPatch  ! current patch
     integer                      :: s             ! site counter
     integer                      :: ib            ! radiation band counter
     integer                      :: ifp           ! patch counter

     do s = 1, nsites

        ifp = 0
        currentpatch => sites(s)%oldest_patch
        do while (associated(currentpatch))
           ifp = ifp+1

           currentPatch%f_sun      (:,:,:) = 0._r8
           currentPatch%fabd_sun_z (:,:,:) = 0._r8
           currentPatch%fabd_sha_z (:,:,:) = 0._r8
           currentPatch%fabi_sun_z (:,:,:) = 0._r8
           currentPatch%fabi_sha_z (:,:,:) = 0._r8
           currentPatch%fabd       (:)     = 0._r8
           currentPatch%fabi       (:)     = 0._r8

           ! zero diagnostic radiation profiles
           currentPatch%nrmlzd_parprof_pft_dir_z(:,:,:,:) = 0._r8
           currentPatch%nrmlzd_parprof_pft_dif_z(:,:,:,:) = 0._r8
           currentPatch%nrmlzd_parprof_dir_z(:,:,:)       = 0._r8
           currentPatch%nrmlzd_parprof_dif_z(:,:,:)       = 0._r8

           ! -----------------------------------------------------------
           ! When calling norman radiation from the short-timestep
           ! we are passing in boundary conditions to set the following
           ! variables:
           ! currentPatch%solar_zenith_flag     (is there daylight?)
           ! currentPatch%solar_zenith_angle    (what is the value?)
           ! -----------------------------------------------------------

           if(currentPatch%solar_zenith_flag)then

              bc_out(s)%albd_parb(ifp,:) = 0._r8  ! output HLM
              bc_out(s)%albi_parb(ifp,:) = 0._r8  ! output HLM
              bc_out(s)%fabi_parb(ifp,:) = 0._r8  ! output HLM
              bc_out(s)%fabd_parb(ifp,:) = 0._r8  ! output HLM
              bc_out(s)%ftdd_parb(ifp,:) = 1._r8  ! output HLM
              bc_out(s)%ftid_parb(ifp,:) = 1._r8  ! output HLM
              bc_out(s)%ftii_parb(ifp,:) = 1._r8  ! output HLM

              if (maxval(currentPatch%nrad(1,:))==0)then
                 !there are no leaf layers in this patch. it is effectively bare ground.
                 ! no radiation is absorbed
                 bc_out(s)%fabd_parb(ifp,:) = 0.0_r8
                 bc_out(s)%fabi_parb(ifp,:) = 0.0_r8
                 do ib = 1,hlm_numSWb

                    ! REQUIRES A FIX HERE albd vs albi

                    bc_out(s)%albd_parb(ifp,ib) = currentPatch%gnd_alb_dir(ib)
                    bc_out(s)%albd_parb(ifp,ib) = currentPatch%gnd_alb_dif(ib)
                    bc_out(s)%ftdd_parb(ifp,ib)= 1.0_r8
                    bc_out(s)%ftid_parb(ifp,ib)= 1.0_r8
                    bc_out(s)%ftii_parb(ifp,ib)= 1.0_r8
                 enddo
              else

                 call PatchNormanRadiation (currentPatch, &
                      bc_out(s)%albd_parb(ifp,:), &
                      bc_out(s)%albi_parb(ifp,:), &
                      bc_out(s)%fabd_parb(ifp,:), &
                      bc_out(s)%fabi_parb(ifp,:), &
                      bc_out(s)%ftdd_parb(ifp,:), &
                      bc_out(s)%ftid_parb(ifp,:), &
                      bc_out(s)%ftii_parb(ifp,:))

              endif ! is there vegetation?

           end if    ! if the vegetation and zenith filter is active
           currentPatch => currentPatch%younger
        end do       ! Loop linked-list patches
     enddo           ! Loop Sites

     return
   end subroutine update_3dpatch_radiation


 end module FatesRestartInterfaceMod<|MERGE_RESOLUTION|>--- conflicted
+++ resolved
@@ -3122,13 +3122,8 @@
           sites(s)%dleafoffdate   = rio_dleafoffdate_si(io_idx_si)
           sites(s)%acc_NI         = rio_acc_ni_si(io_idx_si)
           sites(s)%grow_deg_days  = rio_gdd_si(io_idx_si)
-<<<<<<< HEAD
           sites(s)%phen_model_date= rio_phenmodeldate_si(io_idx_si)
-          
-=======
           sites(s)%snow_depth     = rio_snow_depth_si(io_idx_si)
-
->>>>>>> fc62a9ae
           sites(s)%resources_management%trunk_product_site = rio_trunk_product_si(io_idx_si)
 
        end do
