--- conflicted
+++ resolved
@@ -2134,11 +2134,6 @@
              rio_fmortcflux_cano_sipft(io_idx_si_pft) = sites(s)%fmort_carbonflux_canopy(i_pft)
              rio_fmortcflux_usto_sipft(io_idx_si_pft) = sites(s)%fmort_carbonflux_ustory(i_pft)
              rio_imortcflux_sipft(io_idx_si_pft)      = sites(s)%imort_carbonflux(i_pft)
-<<<<<<< HEAD
-             io_idx_si_pft = io_idx_si_pft + 1
-          end do
-
-=======
              rio_dd_status_sift(io_idx_si_pft)     = sites(s)%dstatus(i_pft)
              rio_dleafondate_sift(io_idx_si_pft)   = sites(s)%dleafondate(i_pft)
              rio_dleafoffdate_sift(io_idx_si_pft)  = sites(s)%dleafoffdate(i_pft)
@@ -2147,7 +2142,6 @@
              rio_elong_factor_sift(io_idx_si_pft)  = sites(s)%elong_factor(i_pft)
              io_idx_si_pft = io_idx_si_pft + 1
           end do
->>>>>>> 6d424f46
 
           if(hlm_use_sp.eq.ifalse)then
              do el = 1, num_elements
@@ -3063,12 +3057,6 @@
              sites(s)%fmort_carbonflux_canopy(i_pft)  = rio_fmortcflux_cano_sipft(io_idx_si_pft)
              sites(s)%fmort_carbonflux_ustory(i_pft)  = rio_fmortcflux_usto_sipft(io_idx_si_pft)
              sites(s)%imort_carbonflux(i_pft)         = rio_imortcflux_sipft(io_idx_si_pft)
-<<<<<<< HEAD
-             io_idx_si_pft = io_idx_si_pft + 1
-          end do
-
-
-=======
              sites(s)%dstatus(i_pft)        = rio_dd_status_sift(io_idx_si_pft)
              sites(s)%dleafondate(i_pft)    = rio_dleafondate_sift(io_idx_si_pft)
              sites(s)%dleafoffdate(i_pft)   = rio_dleafoffdate_sift(io_idx_si_pft)
@@ -3078,7 +3066,6 @@
              io_idx_si_pft = io_idx_si_pft + 1
           end do
 
->>>>>>> 6d424f46
           ! Mass balance and diagnostics across elements at the site level
           if(hlm_use_sp.eq.ifalse)then
              do el = 1, num_elements
