module FatesRestartInterfaceMod


  use FatesConstantsMod,       only : r8 => fates_r8
  use FatesConstantsMod,       only : fates_avg_flag_length
  use FatesConstantsMod,       only : fates_short_string_length
  use FatesConstantsMod,       only : fates_long_string_length
  use FatesConstantsMod,       only : itrue
  use FatesConstantsMod,       only : ifalse
  use FatesConstantsMod,       only : fates_unset_r8, fates_unset_int
  use FatesConstantsMod,       only : primaryland
  use FatesConstantsMod,       only : nearzero
  use FatesConstantsMod,       only : default_regeneration
  use FatesConstantsMod,       only : TRS_regeneration
  use FatesGlobals,            only : fates_log
  use FatesGlobals,            only : endrun => fates_endrun
  use FatesIODimensionsMod,    only : fates_io_dimension_type
  use FatesIOVariableKindMod,  only : fates_io_variable_kind_type
  use FatesRestartVariableMod, only : fates_restart_variable_type
<<<<<<< HEAD
  use FatesInterfaceTypesMod,       only : nlevcoage
  use FatesInterfaceTypesMod,       only : bc_in_type
  use FatesInterfaceTypesMod,       only : bc_out_type
  use FatesInterfaceTypesMod,       only : hlm_use_planthydro
  use FatesInterfaceTypesMod,       only : hlm_parteh_mode
  use FatesInterfaceTypesMod,       only : hlm_use_sp
  use FatesInterfaceTypesMod,       only : hlm_use_nocomp, hlm_use_fixed_biogeog
  use FatesInterfaceTypesMod,       only : fates_maxElementsPerSite
  use FatesInterfaceTypesMod, only : hlm_hio_ignore_val
  use FatesInterfaceTypesMod, only : hlm_use_tree_damage
=======
  use FatesInterfaceTypesMod,  only : nlevcoage
  use FatesInterfaceTypesMod,  only : bc_in_type
  use FatesInterfaceTypesMod,  only : bc_out_type
  use FatesInterfaceTypesMod,  only : hlm_use_planthydro
  use FatesInterfaceTypesMod,  only : hlm_parteh_mode
  use FatesInterfaceTypesMod,  only : hlm_use_sp
  use FatesInterfaceTypesMod,  only : hlm_use_nocomp, hlm_use_fixed_biogeog
  use FatesInterfaceTypesMod,  only : fates_maxElementsPerSite
  use FatesInterfaceTypesMod,  only : hlm_use_tree_damage
>>>>>>> 81be091e
  use FatesHydraulicsMemMod,   only : nshell
  use FatesHydraulicsMemMod,   only : n_hypool_ag
  use FatesHydraulicsMemMod,   only : n_hypool_troot
  use FatesHydraulicsMemMod,   only : nlevsoi_hyd_max
  use FatesPlantHydraulicsMod, only : UpdatePlantPsiFTCFromTheta
  use PRTGenericMod,           only : prt_global
  use PRTGenericMod,           only : prt_cnp_flex_allom_hyp
  use EDCohortDynamicsMod,     only : InitPRTObject
  use FatesPlantHydraulicsMod, only : InitHydrCohort
  use FatesInterfaceTypesMod,  only : nlevsclass
  use FatesInterfaceTypesMod,  only : nlevdamage
  use FatesLitterMod,          only : litter_type
  use FatesLitterMod,          only : ncwd, nfsc
  use FatesLitterMod,          only : ndcmpy
  use EDTypesMod,              only : area
  use EDParamsMod,             only : nlevleaf
  use PRTGenericMod,           only : prt_global
  use PRTGenericMod,           only : num_elements
  use FatesRunningMeanMod,     only : rmean_type
  use FatesRunningMeanMod,     only : ema_lpa
  use FatesRadiationMemMod,    only : num_swb,norman_solver,twostr_solver
  use TwoStreamMLPEMod,        only : normalized_upper_boundary
  use EDParamsMod,             only : regeneration_model
<<<<<<< HEAD
  use EDParamsMod,             only : radiation_model
=======
  use FatesConstantsMod,       only : n_landuse_cats
  use FatesConstantsMod,       only : N_DIST_TYPES
>>>>>>> 81be091e
  
  ! CIME GLOBALS
  use shr_log_mod       , only : errMsg => shr_log_errMsg


  implicit none
  private ! Modules are private by default

  ! ------------------------------------------------------------
  ! A note on variable naming conventions.
  ! Many variables in this restart IO portion of the code will
  ! follow the conventions:
  !
  ! <use_case>_<description>_<dimension>
  !
  ! For instance we use an index for restart variable "ir_"
  ! to point the object that contains the number of patches per
  ! site "npatch" and this value is relevant to all sites "si"
  ! thus:   ir_npatch_si
  !
  ! We also use associations to the data arrays of restart IO
  ! variables "rio", for example the leaf litter "leaf_litter"
  ! is retrieved for every patch and every functional type "paft"
  ! thus: rio_leaf_litter_paft
  !
  ! si: site dimension
  ! pa: patch dimension
  ! co: cohort dimension
  ! ft: functional type dimension
  ! cl: canopy layer dimension (upper, lower, etc)
  ! ls: layer sublayer dimension (fine discretization of upper,lower)
  ! wm: the number of memory slots for water (currently 10)
  ! -------------------------------------------------------------


  ! Indices to the restart variable object

  integer :: ir_npatch_si
  integer :: ir_cd_status_si
  integer :: ir_nchill_days_si
  integer :: ir_ncold_days_si
  integer :: ir_cleafondate_si
  integer :: ir_cleafoffdate_si
  integer :: ir_cndaysleafon_si
  integer :: ir_cndaysleafoff_si
  integer :: ir_phenmodeldate_si
  integer :: ir_acc_ni_si
  integer :: ir_gdd_si
  integer :: ir_snow_depth_si
  integer :: ir_trunk_product_si
  
  integer :: ir_ncohort_pa
  integer :: ir_canopy_layer_co
  integer :: ir_canopy_layer_yesterday_co
  integer :: ir_crowndamage_co
  integer :: ir_canopy_trim_co
  integer :: ir_l2fr_co

  integer :: ir_year_net_up_co

  integer :: ir_cx_int_co
  integer :: ir_emadcxdt_co
  integer :: ir_cx0_co
  integer :: ir_cnplimiter_co
  integer :: ir_daily_nh4_uptake_co
  integer :: ir_daily_no3_uptake_co
  integer :: ir_daily_n_fixation_co
  integer :: ir_daily_p_uptake_co
  integer :: ir_daily_n_demand_co
  integer :: ir_daily_p_demand_co
  
  integer :: ir_size_class_lasttimestep_co
  integer :: ir_dbh_co
  integer :: ir_coage_co
  integer :: ir_g_sb_laweight_co
  integer :: ir_height_co
  integer :: ir_nplant_co
  integer :: ir_gpp_acc_co
  integer :: ir_npp_acc_co
  integer :: ir_resp_acc_co
  integer :: ir_gpp_acc_hold_co
  integer :: ir_npp_acc_hold_co
  integer :: ir_resp_acc_hold_co
  integer :: ir_resp_excess_co
  integer :: ir_bmort_co
  integer :: ir_hmort_co
  integer :: ir_cmort_co
  integer :: ir_frmort_co
  integer :: ir_smort_co
  integer :: ir_asmort_co
  integer :: ir_dgmort_co
  integer :: ir_c_area_co
  integer :: ir_treelai_co
  integer :: ir_treesai_co
  integer :: ir_canopy_layer_tlai_pa

  integer :: ir_nclp_pa
  integer :: ir_zstar_pa

  !Logging
  integer :: ir_lmort_direct_co
  integer :: ir_lmort_collateral_co
  integer :: ir_lmort_infra_co

  ! Radiation
  integer :: ir_fcansno_pa
  integer :: ir_solar_zenith_flag_pa
  integer :: ir_solar_zenith_angle_pa
  integer :: ir_gnd_alb_dif_pasb
  integer :: ir_gnd_alb_dir_pasb

  ! Running Means
  integer :: ir_tveg24_pa
  integer :: ir_tveglpa_pa
  integer :: ir_seedling_layer_par24_pa
  integer :: ir_sdlng_emerg_smp_pa
  integer :: ir_sdlng_mort_par_pa
  integer :: ir_sdlng2sap_par_pa
  integer :: ir_sdlng_mdd_pa
  integer :: ir_tveglongterm_pa

  !  (Keeping as an example)
  !!integer :: ir_tveglpa_co
  


  integer :: ir_ddbhdt_co
  integer :: ir_resp_tstep_co
  integer :: ir_pft_co
  integer :: ir_status_co
  integer :: ir_efleaf_co
  integer :: ir_effnrt_co
  integer :: ir_efstem_co
  integer :: ir_isnew_co

  ! Litter
  integer :: ir_agcwd_litt
  integer :: ir_bgcwd_litt
  integer :: ir_leaf_litt
  integer :: ir_fnrt_litt
  integer :: ir_seed_litt
  integer :: ir_seedgerm_litt
  integer :: ir_seed_decay_litt
  integer :: ir_seedgerm_decay_litt
  integer :: ir_seed_prod_co
  integer :: ir_livegrass_pa
  integer :: ir_age_pa
  integer :: ir_area_pa
  integer :: ir_agesinceanthrodist_pa
  integer :: ir_patchdistturbcat_pa
  integer :: ir_nocomp_pft_label_pa

  ! Litter Fluxes (needed to restart
  ! with nutrient dynamics on, restarting
  ! mid-day
  integer :: ir_agcwd_frag_litt
  integer :: ir_bgcwd_frag_litt
  integer :: ir_lfines_frag_litt
  integer :: ir_rfines_frag_litt

  integer :: ir_scorch_ht_pa_pft
  integer :: ir_litter_moisture_pa_nfsc

  ! Site level
  integer :: ir_dd_status_sift
  integer :: ir_dleafondate_sift
  integer :: ir_dleafoffdate_sift
  integer :: ir_dndaysleafon_sift
  integer :: ir_dndaysleafoff_sift
  integer :: ir_elong_factor_sift
  integer :: ir_liqvolmem_siwmft
  integer :: ir_smpmem_siwmft
  integer :: ir_recl2fr_sipfcl
  integer :: ir_vegtempmem_sitm
  integer :: ir_seed_bank_sift
  integer :: ir_spread_si
  integer :: ir_recrate_sift
  integer :: ir_use_this_pft_sift
  integer :: ir_area_pft_sift
  integer :: ir_fmortrate_cano_siscpf
  integer :: ir_fmortrate_usto_siscpf
  integer :: ir_imortrate_siscpf
  integer :: ir_fmortrate_crown_siscpf
  integer :: ir_fmortrate_cambi_siscpf
  integer :: ir_termnindiv_cano_siscpf
  integer :: ir_termnindiv_usto_siscpf
  integer :: ir_growflx_fusion_siscpf
  integer :: ir_demorate_sisc
  integer :: ir_promrate_sisc
  integer :: ir_termcarea_cano_si
  integer :: ir_termcarea_usto_si

  integer :: ir_imortcarea_si
  integer :: ir_fmortcarea_cano_si
  integer :: ir_fmortcarea_usto_si
  integer :: ir_termcflux_cano_sipft
  integer :: ir_termcflux_usto_sipft
  integer :: ir_democflux_si
  integer :: ir_promcflux_si
  integer :: ir_imortcflux_sipft
  integer :: ir_fmortcflux_cano_sipft
  integer :: ir_fmortcflux_usto_sipft
  integer :: ir_abg_term_flux_siscpf
  integer :: ir_abg_imort_flux_siscpf
  integer :: ir_abg_fmort_flux_siscpf

  integer :: ir_disturbance_rates_siluludi

  integer :: ir_cwdagin_flxdg
  integer :: ir_cwdbgin_flxdg
  integer :: ir_leaflittin_flxdg
  integer :: ir_rootlittin_flxdg
  integer :: ir_oldstock_mbal
  integer :: ir_errfates_mbal
  integer :: ir_woodprod_mbal
  integer :: ir_prt_base     ! Base index for all PRT variables

  ! site-level input seed from dispersal
  integer :: ir_seed_in_sift
  integer :: ir_seed_out_sift

  ! Damage x damage or damage x size
  integer :: ir_imortrate_sicdpf
  integer :: ir_termnindiv_cano_sicdpf
  integer :: ir_termnindiv_usto_sicdpf
  integer :: ir_fmortrate_cano_sicdpf
  integer :: ir_fmortrate_usto_sicdpf
  integer :: ir_imortcflux_sicdsc
  integer :: ir_termcflux_cano_sicdsc
  integer :: ir_termcflux_usto_sicdsc
  integer :: ir_fmortcflux_cano_sicdsc
  integer :: ir_fmortcflux_usto_sicdsc
  integer :: ir_crownarea_cano_si
  integer :: ir_crownarea_usto_si
  integer :: ir_emanpp_si
  

  ! Hydraulic indices
  integer :: ir_hydro_th_ag_covec
  integer :: ir_hydro_th_troot
  integer :: ir_hydro_th_aroot_covec
  integer :: ir_hydro_liqvol_shell_si
  integer :: ir_hydro_recruit_si
  integer :: ir_hydro_dead_si
  integer :: ir_hydro_growturn_err_si
  integer :: ir_hydro_hydro_err_si
  integer :: ir_hydro_errh2o

  ! The number of variable dim/kind types we have defined (static)
  integer, parameter, public :: fates_restart_num_dimensions = 2   !(cohort,column)
  integer, parameter, public :: fates_restart_num_dim_kinds = 4    !(cohort-int,cohort-r8,site-int,site-r8)

  ! integer constants for storing logical data
  integer, parameter, public :: old_cohort = 0
  integer, parameter, public :: new_cohort = 1

  real(r8), parameter, public :: flushinvalid = -9999.0
  real(r8), parameter, public :: flushzero = 0.0
  real(r8), parameter, public :: flushone  = 1.0

  ! Local debug flag
  logical, parameter, public :: debug=.false.

  character(len=*), parameter :: sourcefile = &
       __FILE__

  ! This structure is allocated by thread, and must be calculated after the FATES
  ! sites are allocated, and their mapping to the HLM is identified.  This structure
  ! is not combined with iovar_bounds, because that one is multi-instanced.  This
  ! structure is used more during the update phase, wherease _bounds is used
  ! more for things like flushing
  type, public :: restart_map_type
     integer, allocatable :: site_index(:)   ! maps site indexes to the HIO site position
     integer, allocatable :: cohort1_index(:) ! maps site index to the HIO cohort 1st position
  end type restart_map_type



  type, public :: fates_restart_interface_type

     type(fates_restart_variable_type),allocatable :: rvars(:)
     integer,private :: num_restart_vars_

     ! Instanteate one registry of the different dimension/kinds (dk)
     ! All output variables will have a pointer to one of these dk's
     type(fates_io_variable_kind_type) :: dim_kinds(fates_restart_num_dim_kinds)

     ! This is a structure that explains where FATES patch boundaries
     ! on each thread point to in the host IO array, this structure is
     ! allocated by number of threads. This could be dynamically
     ! allocated, but is unlikely to change...?
     ! Note: history io also instanteates fates_io_dimension_type
     type(fates_io_dimension_type) :: dim_bounds(fates_restart_num_dimensions)

     type(restart_map_type), pointer :: restart_map(:)

     integer, private :: cohort_index_, column_index_

   contains

     ! public functions
     procedure :: Init
     procedure :: SetThreadBoundsEach
     procedure :: assemble_restart_output_types
     procedure :: initialize_restart_vars
     procedure :: num_restart_vars
     procedure :: column_index
     procedure :: cohort_index
     procedure :: set_restart_vectors
     procedure :: create_patchcohort_structure
     procedure :: get_restart_vectors
     procedure :: update_3dpatch_radiation

     ! private work functions
     procedure, private :: init_dim_kinds_maps
     procedure, private :: set_dim_indices
     procedure, private :: set_cohort_index
     procedure, private :: set_column_index
     procedure, private :: flush_rvars
     procedure, private :: define_restart_vars
     procedure, private :: set_restart_var
     procedure, private :: DefinePRTRestartVars
     procedure, private :: GetCohortRealVector
     procedure, private :: SetCohortRealVector
     procedure, private :: RegisterCohortVector
     procedure, private :: DefineRMeanRestartVar
     procedure, private :: GetRMeanRestartVar
     procedure, private :: SetRMeanRestartVar
  end type fates_restart_interface_type




contains

  ! =====================================================================================

  subroutine Init(this, num_threads, fates_bounds)

    use FatesIODimensionsMod, only : fates_bounds_type, column, cohort

    implicit none

    class(fates_restart_interface_type), intent(inout) :: this
    integer, intent(in) :: num_threads
    type(fates_bounds_type), intent(in) :: fates_bounds

    integer :: dim_count = 0

    dim_count = dim_count + 1
    call this%set_cohort_index(dim_count)
    call this%dim_bounds(dim_count)%Init(cohort, num_threads, &
         fates_bounds%cohort_begin, fates_bounds%cohort_end)

    dim_count = dim_count + 1
    call this%set_column_index(dim_count)
    call this%dim_bounds(dim_count)%Init(column, num_threads, &
         fates_bounds%column_begin, fates_bounds%column_end)

    ! FIXME(bja, 2016-10) assert(dim_count == FatesIOdimensionsmod::num_dimension_types)

    ! Allocate the mapping between FATES indices and the IO indices
    allocate(this%restart_map(num_threads))

  end subroutine Init

  ! ======================================================================

  subroutine SetThreadBoundsEach(this, thread_index, thread_bounds)

    use FatesIODimensionsMod, only : fates_bounds_type

    implicit none

    class(fates_restart_interface_type), intent(inout) :: this

    integer, intent(in) :: thread_index
    type(fates_bounds_type), intent(in) :: thread_bounds

    integer :: index

    index = this%cohort_index()
    call this%dim_bounds(index)%SetThreadBounds(thread_index, &
         thread_bounds%cohort_begin, thread_bounds%cohort_end)

    index = this%column_index()
    call this%dim_bounds(index)%SetThreadBounds(thread_index, &
         thread_bounds%column_begin, thread_bounds%column_end)

  end subroutine SetThreadBoundsEach

  ! ===================================================================================

  subroutine assemble_restart_output_types(this)

    use FatesIOVariableKindMod, only : site_r8, site_int, cohort_r8, cohort_int

    implicit none

    class(fates_restart_interface_type), intent(inout) :: this

    call this%init_dim_kinds_maps()

    call this%set_dim_indices(cohort_r8, 1, this%cohort_index())
    call this%set_dim_indices(cohort_int, 1, this%cohort_index())

    call this%set_dim_indices(site_r8, 1, this%column_index())
    call this%set_dim_indices(site_int, 1, this%column_index())

  end subroutine assemble_restart_output_types

 ! ===================================================================================

  subroutine set_dim_indices(this, dk_name, idim, dim_index)

    use FatesIOVariableKindMod , only : iotype_index

    implicit none

    ! arguments
    class(fates_restart_interface_type), intent(inout) :: this
    character(len=*), intent(in)     :: dk_name
    integer, intent(in)              :: idim  ! dimension index
    integer, intent(in) :: dim_index


    ! local
    integer :: ityp

    ityp = iotype_index(trim(dk_name), fates_restart_num_dim_kinds, this%dim_kinds)

    ! First check to see if the dimension is allocated
    if (this%dim_kinds(ityp)%ndims < idim) then
       write(fates_log(), *) 'Trying to define dimension size to a dim-type structure'
       write(fates_log(), *) 'but the dimension index does not exist'
       write(fates_log(), *) 'type: ',dk_name,' ndims: ',this%dim_kinds(ityp)%ndims,' input dim:',idim
       call endrun(msg=errMsg(sourcefile, __LINE__))
    end if

    if (idim == 1) then
       this%dim_kinds(ityp)%dim1_index = dim_index
    else if (idim == 2) then
       this%dim_kinds(ityp)%dim2_index = dim_index
    end if

    ! With the map, we can set the dimension size
    this%dim_kinds(ityp)%dimsize(idim) = this%dim_bounds(dim_index)%upper_bound - &
         this%dim_bounds(dim_index)%lower_bound + 1

 end subroutine set_dim_indices


  ! =======================================================================

  subroutine set_cohort_index(this, index)
    implicit none
    class(fates_restart_interface_type), intent(inout) :: this
    integer, intent(in) :: index
    this%cohort_index_ = index
  end subroutine set_cohort_index

  integer function cohort_index(this)
    implicit none
    class(fates_restart_interface_type), intent(in) :: this
    cohort_index = this%cohort_index_
  end function cohort_index

  ! =======================================================================

  subroutine set_column_index(this, index)
    implicit none
    class(fates_restart_interface_type), intent(inout) :: this
    integer, intent(in) :: index
    this%column_index_ = index
  end subroutine set_column_index

  integer function column_index(this)
    implicit none
    class(fates_restart_interface_type), intent(in) :: this
    column_index = this%column_index_
 end function column_index

 ! =======================================================================

 subroutine init_dim_kinds_maps(this)

    ! ----------------------------------------------------------------------------------
    ! This subroutine simply initializes the structures that define the different
    ! array and type formats for different IO variables
    !
    ! CO_R8   : 1D cohort scale 8-byte reals
    ! SI_R8   : 1D site scale 8-byte reals
    ! CO_INT  : 1D cohort scale integers
    ! SI_INT  : 1D site scale integers
    !
    ! The allocation on the structures is not dynamic and should only add up to the
    ! number of entries listed here.
    !
    ! ----------------------------------------------------------------------------------
    use FatesIOVariableKindMod, only : site_r8, site_int, cohort_r8, cohort_int

    implicit none

    ! Arguments
    class(fates_restart_interface_type), intent(inout) :: this

    integer :: index

    ! 1d cohort r8
    index = 1
    call this%dim_kinds(index)%Init(cohort_r8, 1)

    ! 1d Site r8
    index = index + 1
    call this%dim_kinds(index)%Init(site_r8, 1)

    ! cohort int
    index = index + 1
    call this%dim_kinds(index)%Init(cohort_int, 1)

    ! site int
    index = index + 1
    call this%dim_kinds(index)%Init(site_int, 1)

    ! FIXME(bja, 2016-10) assert(index == fates_num_dim_kinds)
  end subroutine init_dim_kinds_maps


  ! ====================================================================================

  integer function num_restart_vars(this)

    implicit none

    class(fates_restart_interface_type), intent(in) :: this

    num_restart_vars = this%num_restart_vars_

  end function num_restart_vars

  ! ====================================================================================

  subroutine initialize_restart_vars(this)

    implicit none

    class(fates_restart_interface_type), intent(inout) :: this

   ! Determine how many of the restart IO variables registered in FATES
   ! are going to be allocated
   call this%define_restart_vars(initialize_variables=.false.)

   ! Allocate the list of restart output variable objects
   allocate(this%rvars(this%num_restart_vars()))

   ! construct the object that defines all of the IO variables
   call this%define_restart_vars(initialize_variables=.true.)

 end subroutine initialize_restart_vars

  ! ======================================================================================

 subroutine flush_rvars(this,nc)

   class(fates_restart_interface_type)        :: this
   integer,intent(in)                         :: nc

   integer                                   :: ivar
   type(fates_restart_variable_type),pointer :: rvar
   integer                      :: lb1,ub1,lb2,ub2

   do ivar=1,ubound(this%rvars,1)
      associate( rvar => this%rvars(ivar) )
        call rvar%Flush(nc, this%dim_bounds, this%dim_kinds)
      end associate
   end do

 end subroutine flush_rvars



 ! ====================================================================================

 subroutine define_restart_vars(this, initialize_variables)

    ! ---------------------------------------------------------------------------------
    !
    !                    REGISTRY OF RESTART OUTPUT VARIABLES
    !
    ! Please add any restart variables to this registry. This registry will handle
    ! all variables that can make use of 1D column dimensioned or 1D cohort dimensioned
    ! variables.  Note that restarts are only using 1D vectors in ALM and CLM.  If you
    ! have a multi-dimensional variable that is below the cohort scale, then pack
    ! that variable into a cohort-sized output array by giving it a vtype "cohort_r8"
    ! or "cohort_int".
    !
    ! Unlike history variables, restarts flush to zero.
    ! ---------------------------------------------------------------------------------

    use FatesIOVariableKindMod, only : site_r8, site_int, cohort_int, cohort_r8
    implicit none

    class(fates_restart_interface_type), intent(inout) :: this
    logical, intent(in) :: initialize_variables  ! are we 'count'ing or 'initializ'ing?
    integer :: ivar


    ivar=0

    ! -----------------------------------------------------------------------------------
    ! Site level variables
    ! -----------------------------------------------------------------------------------

    call this%set_restart_var(vname='fates_PatchesPerSite', vtype=site_int, &
         long_name='Total number of FATES patches per column', units='none', flushval = flushinvalid, &
          hlms='CLM:ALM', initialize=initialize_variables, ivar=ivar, index = ir_npatch_si )

    call this%set_restart_var(vname='fates_cold_dec_status', vtype=site_int, &
         long_name='status flag for cold deciduous plants', units='unitless', flushval = flushinvalid, &
         hlms='CLM:ALM', initialize=initialize_variables, ivar=ivar, index = ir_cd_status_si )

    call this%set_restart_var(vname='fates_chilling_days', vtype=site_int, &
         long_name='chilling day counter', units='unitless', flushval = flushinvalid, &
         hlms='CLM:ALM', initialize=initialize_variables, ivar=ivar, index = ir_nchill_days_si )

    call this%set_restart_var(vname='fates_cold_days', vtype=site_int, &
         long_name='cold day counter', units='unitless', flushval = flushinvalid, &
         hlms='CLM:ALM', initialize=initialize_variables, ivar=ivar, index = ir_ncold_days_si )

    call this%set_restart_var(vname='fates_cold_leafondate', vtype=site_int, &
         long_name='the model day of last cold leaf on', units='absolute integer day', flushval = flushinvalid, &
         hlms='CLM:ALM', initialize=initialize_variables, ivar=ivar, index = ir_cleafondate_si )

    call this%set_restart_var(vname='fates_cold_leafoffdate', vtype=site_int, &
         long_name='the model day last cold leaf off', units='absolute integer day', flushval = flushinvalid, &
         hlms='CLM:ALM', initialize=initialize_variables, ivar=ivar, index = ir_cleafoffdate_si )

    call this%set_restart_var(vname='fates_cold_ndaysleafon', vtype=site_int, &
         long_name='number of days since leaf on (cold deciduous)', units='days', flushval = flushinvalid, &
         hlms='CLM:ALM', initialize=initialize_variables, ivar=ivar, index = ir_cndaysleafon_si )

    call this%set_restart_var(vname='fates_cold_ndaysleafoff', vtype=site_int, &
         long_name='number of days since leaf off (cold deciduous)', units='days', flushval = flushinvalid, &
         hlms='CLM:ALM', initialize=initialize_variables, ivar=ivar, index = ir_cndaysleafoff_si )

    call this%set_restart_var(vname='fates_phen_model_date', vtype=site_int, &
         long_name='integer model day used for phen timing', units='absolute integer day', flushval = flushinvalid, &
         hlms='CLM:ALM', initialize=initialize_variables, ivar=ivar, index = ir_phenmodeldate_si )

    call this%set_restart_var(vname='fates_acc_nesterov_id', vtype=site_r8, &
         long_name='a nesterov index accumulator', units='unitless', flushval = flushzero, &
         hlms='CLM:ALM', initialize=initialize_variables, ivar=ivar, index = ir_acc_ni_si )

    call this%set_restart_var(vname='fates_gdd_site', vtype=site_r8, &
         long_name='growing degree days at each site', units='degC days', flushval = flushzero, &
         hlms='CLM:ALM', initialize=initialize_variables, ivar=ivar, index = ir_gdd_si )

    call this%set_restart_var(vname='fates_snow_depth_site', vtype=site_r8, &
         long_name='average snow depth', units='m', flushval = flushzero, &
         hlms='CLM:ALM', initialize=initialize_variables, ivar=ivar, index = ir_snow_depth_si )

    call this%set_restart_var(vname='fates_trunk_product_site', vtype=site_r8, &
         long_name='Accumulate trunk product flux at site', &
         units='kgC/m2', flushval = flushzero, &
         hlms='CLM:ALM', initialize=initialize_variables, ivar=ivar, index = ir_trunk_product_si )

    ! -----------------------------------------------------------------------------------
    ! Variables stored within cohort vectors
    ! Note: Some of these are multi-dimensional variables in the patch/site dimension
    ! that are collapsed into the cohort vectors for storage and transfer
    ! -----------------------------------------------------------------------------------

    ! This variable may be confusing, because it is a patch level variables
    ! but it is using the cohort IO vector to hold data
    call this%set_restart_var(vname='fates_CohortsPerPatch', vtype=cohort_int, &
         long_name='the number of cohorts per patch', units='unitless', flushval = flushinvalid, &
         hlms='CLM:ALM', initialize=initialize_variables, ivar=ivar, index = ir_ncohort_pa )

    call this%set_restart_var(vname='fates_fcansno_pa', vtype=cohort_r8, &
         long_name='Fraction of canopy covered in snow', units='unitless', flushval = flushinvalid, &
         hlms='CLM:ALM', initialize=initialize_variables, ivar=ivar, index = ir_fcansno_pa )

    call this%set_restart_var(vname='fates_solar_zenith_flag_pa', vtype=cohort_int, &
         long_name='switch specifying if zenith is positive', units='unitless', flushval = flushinvalid, &
         hlms='CLM:ALM', initialize=initialize_variables, ivar=ivar, index = ir_solar_zenith_flag_pa )

    call this%set_restart_var(vname='fates_solar_zenith_angle_pa', vtype=cohort_r8, &
         long_name='the angle of the solar zenith for each patch', units='radians', flushval = flushinvalid, &
         hlms='CLM:ALM', initialize=initialize_variables, ivar=ivar, index = ir_solar_zenith_angle_pa )



    ! 1D cohort Variables
    ! -----------------------------------------------------------------------------------

    call this%set_restart_var(vname='fates_seed_prod', vtype=cohort_r8, &
         long_name='fates cohort - seed production', units='kgC/plant', flushval = flushinvalid, &
         hlms='CLM:ALM', initialize=initialize_variables, ivar=ivar, index = ir_seed_prod_co )

    call this%set_restart_var(vname='fates_canopy_layer', vtype=cohort_int, &
         long_name='ed cohort - canopy_layer', units='unitless', flushval = flushinvalid, &
         hlms='CLM:ALM', initialize=initialize_variables, ivar=ivar, index = ir_canopy_layer_co )

    call this%set_restart_var(vname='fates_canopy_layer_yesterday', vtype=cohort_r8, &
         long_name='ed cohort - canopy_layer_yesterday', units='unitless', flushval = flushzero, &
         hlms='CLM:ALM', initialize=initialize_variables, ivar=ivar, index = ir_canopy_layer_yesterday_co )

    call this%set_restart_var(vname='fates_crowndamage', vtype=cohort_int, &
         long_name='ed cohort - crowndamage class', units='unitless', flushval = flushinvalid, &
         hlms='CLM:ALM', initialize=initialize_variables, ivar=ivar, index = ir_crowndamage_co )
    
    call this%set_restart_var(vname='fates_canopy_trim', vtype=cohort_r8, &
         long_name='ed cohort - canopy_trim', units='fraction', flushval = flushzero, &
         hlms='CLM:ALM', initialize=initialize_variables, ivar=ivar, index = ir_canopy_trim_co )

    call this%set_restart_var(vname='fates_l2fr', vtype=cohort_r8, &
         long_name='ed cohort - l2fr', units='fraction', flushval = flushzero, &
         hlms='CLM:ALM', initialize=initialize_variables, ivar=ivar, index = ir_l2fr_co )

    if(hlm_parteh_mode .eq. prt_cnp_flex_allom_hyp) then
    
       call this%set_restart_var(vname='fates_cx_int', vtype=cohort_r8, &
            long_name='ed cohort - emacx', units='fraction', flushval = flushzero, &
            hlms='CLM:ALM', initialize=initialize_variables, ivar=ivar, index = ir_cx_int_co )

       call this%set_restart_var(vname='fates_emadcxdt', vtype=cohort_r8, &
            long_name='ed cohort - emadcxdt', units='fraction', flushval = flushzero, &
            hlms='CLM:ALM', initialize=initialize_variables, ivar=ivar, index = ir_emadcxdt_co )
       
       call this%set_restart_var(vname='fates_cx0', vtype=cohort_r8, &
            long_name='ed cohort - cx0', units='fraction', flushval = flushzero, &
            hlms='CLM:ALM', initialize=initialize_variables, ivar=ivar, index = ir_cx0_co )
       
       call this%set_restart_var(vname='fates_cnplimiter', vtype=cohort_r8, &
            long_name='ed cohort - cnp limiter index', units='index', flushval = flushzero, &
            hlms='CLM:ALM', initialize=initialize_variables, ivar=ivar, index = ir_cnplimiter_co )

       call this%set_restart_var(vname='fates_daily_nh4_uptake', vtype=cohort_r8, &
            long_name='fates cohort- daily ammonium [NH4] uptake', &
            units='kg/plant/day', flushval = flushzero, &
            hlms='CLM:ALM', initialize=initialize_variables, ivar=ivar, index = ir_daily_nh4_uptake_co )
       
       call this%set_restart_var(vname='fates_daily_no3_uptake', vtype=cohort_r8, &
            long_name='fates cohort- daily ammonium [NO3] uptake', &
            units='kg/plant/day', flushval = flushzero, &
            hlms='CLM:ALM', initialize=initialize_variables, ivar=ivar, index = ir_daily_no3_uptake_co )
       
       call this%set_restart_var(vname='fates_daily_n_fixation', vtype=cohort_r8, &
            long_name='fates cohort- daily N symbiotic fixation', &
            units='kg/plant/day', flushval = flushzero, &
            hlms='CLM:ALM', initialize=initialize_variables, ivar=ivar, index = ir_daily_n_fixation_co )
       
       call this%set_restart_var(vname='fates_daily_p_uptake', vtype=cohort_r8, &
            long_name='fates cohort- daily phosphorus uptake', &
            units='kg/plant/day', flushval = flushzero, &
            hlms='CLM:ALM', initialize=initialize_variables, ivar=ivar, index = ir_daily_p_uptake_co )
       
       call this%set_restart_var(vname='fates_daily_p_demand', vtype=cohort_r8, &
            long_name='fates cohort- daily phosphorus demand', &
            units='kgP/plant/day', flushval = flushzero, &
            hlms='CLM:ALM', initialize=initialize_variables, ivar=ivar, index = ir_daily_p_demand_co )
       
       call this%set_restart_var(vname='fates_daily_n_demand', vtype=cohort_r8, &
            long_name='fates cohort- daily nitrogen demand', &
            units='kgN/plant/day', flushval = flushzero, &
            hlms='CLM:ALM', initialize=initialize_variables, ivar=ivar, index = ir_daily_n_demand_co )
       
    end if
       
    call this%set_restart_var(vname='fates_size_class_lasttimestep', vtype=cohort_int, &
         long_name='ed cohort - size-class last timestep', units='index', flushval = flushzero, &
         hlms='CLM:ALM', initialize=initialize_variables, ivar=ivar, index = ir_size_class_lasttimestep_co )

    call this%set_restart_var(vname='fates_dbh', vtype=cohort_r8, &
         long_name='ed cohort - diameter at breast height', units='cm', flushval = flushzero, &
         hlms='CLM:ALM', initialize=initialize_variables, ivar=ivar, index = ir_dbh_co )

    call this%set_restart_var(vname='fates_coage', vtype=cohort_r8, &
         long_name='ed cohort - age in days', units='days', flushval = flushzero, &
         hlms='CLM:ALM', initialize=initialize_variables, ivar=ivar, index = ir_coage_co )

    call this%set_restart_var(vname='fates_height', vtype=cohort_r8, &
         long_name='ed cohort - plant height', units='m', flushval = flushzero, &
         hlms='CLM:ALM', initialize=initialize_variables, ivar=ivar, index = ir_height_co )

    call this%set_restart_var(vname='fates_nplant', vtype=cohort_r8, &
         long_name='ed cohort - number of plants in the cohort', &
         units='/patch', flushval = flushzero, &
         hlms='CLM:ALM', initialize=initialize_variables, ivar=ivar, index = ir_nplant_co )

    call this%set_restart_var(vname='fates_gpp_acc', vtype=cohort_r8, &
         long_name='ed cohort - accumulated gpp over dynamics step', &
         units='kgC/indiv', flushval = flushzero, &
         hlms='CLM:ALM', initialize=initialize_variables, ivar=ivar, index = ir_gpp_acc_co )

    call this%set_restart_var(vname='fates_npp_acc', vtype=cohort_r8, &
         long_name='ed cohort - accumulated npp over dynamics step', &
         units='kgC/indiv', flushval = flushzero, &
         hlms='CLM:ALM', initialize=initialize_variables, ivar=ivar, index = ir_npp_acc_co )

    call this%set_restart_var(vname='fates_resp_acc', vtype=cohort_r8, &
         long_name='ed cohort - accumulated respiration over dynamics step', &
         units='kgC/indiv', flushval = flushzero, &
         hlms='CLM:ALM', initialize=initialize_variables, ivar=ivar, index = ir_resp_acc_co )

    call this%set_restart_var(vname='fates_gpp_acc_hold', vtype=cohort_r8, &
         long_name='ed cohort - current step gpp', &
         units='kgC/indiv/year', flushval = flushzero, &
         hlms='CLM:ALM', initialize=initialize_variables, ivar=ivar, index = ir_gpp_acc_hold_co )

    call this%set_restart_var(vname='fates_npp_acc_hold', vtype=cohort_r8, &
         long_name='ed cohort - current step npp', &
         units='kgC/indiv/year', flushval = flushzero, &
         hlms='CLM:ALM', initialize=initialize_variables, ivar=ivar, index = ir_npp_acc_hold_co )

    call this%set_restart_var(vname='fates_resp_acc_hold', vtype=cohort_r8, &
         long_name='ed cohort - current step resp', &
         units='kgC/indiv/year', flushval = flushzero, &
         hlms='CLM:ALM', initialize=initialize_variables, ivar=ivar, index = ir_resp_acc_hold_co )

    call this%set_restart_var(vname='fates_resp_excess', vtype=cohort_r8, &
         long_name='ed cohort - maintenance respiration deficit', &
         units='kgC/indiv', flushval = flushzero, &
         hlms='CLM:ALM', initialize=initialize_variables, ivar=ivar, index = ir_resp_excess_co )

    call this%set_restart_var(vname='fates_bmort', vtype=cohort_r8, &
         long_name='ed cohort - background mortality rate', &
         units='/year', flushval = flushzero, &
         hlms='CLM:ALM', initialize=initialize_variables, ivar=ivar, index = ir_bmort_co )

    call this%set_restart_var(vname='fates_hmort', vtype=cohort_r8, &
         long_name='ed cohort - hydraulic mortality rate', &
         units='/year', flushval = flushzero, &
         hlms='CLM:ALM', initialize=initialize_variables, ivar=ivar, index = ir_hmort_co )

    call this%set_restart_var(vname='fates_cmort', vtype=cohort_r8, &
         long_name='ed cohort - carbon starvation mortality rate', &
         units='/year', flushval = flushzero, &
         hlms='CLM:ALM', initialize=initialize_variables, ivar=ivar, index = ir_cmort_co )



    call this%set_restart_var(vname='fates_frmort', vtype=cohort_r8, &
         long_name='ed cohort - freezing mortality rate', &
         units='/year', flushval = flushzero, &
         hlms='CLM:ALM', initialize=initialize_variables, ivar=ivar, index = ir_frmort_co )

    call this%set_restart_var(vname='fates_smort', vtype=cohort_r8, &
         long_name='ed cohort - senescence mortality rate', &
         units='/year', flushval = flushzero, &
         hlms='CLM:ALM', initialize=initialize_variables, ivar=ivar, index = ir_smort_co )

    call this%set_restart_var(vname='fates_asmort', vtype=cohort_r8, &
         long_name='ed cohort - age senescence mortality rate', &
         units = '/year', flushval = flushzero, &
         hlms='CLM:ALM', initialize=initialize_variables, ivar=ivar, index = ir_asmort_co )

    call this%set_restart_var(vname='fates_dgmort', vtype=cohort_r8, &
         long_name='ed cohort - damage mortality rate', &
         units = '/year', flushval = flushzero, & 
         hlms='CLM:ALM', initialize=initialize_variables, ivar=ivar, index = ir_dgmort_co )

    call this%set_restart_var(vname='fates_lmort_direct', vtype=cohort_r8, &
         long_name='ed cohort - directly logging mortality rate', &
         units='%/event', flushval = flushzero, &
         hlms='CLM:ALM', initialize=initialize_variables, ivar=ivar, index = ir_lmort_direct_co )

    call this%set_restart_var(vname='fates_lmort_collateral', vtype=cohort_r8, &
         long_name='ed cohort - collateral mortality rate', &
         units='%/event', flushval = flushzero, &
         hlms='CLM:ALM', initialize=initialize_variables, ivar=ivar, index = ir_lmort_collateral_co )

    call this%set_restart_var(vname='fates_lmort_in', vtype=cohort_r8, &
         long_name='ed cohort - mechanical mortality rate', &
         units='%/event', flushval = flushzero, &
         hlms='CLM:ALM', initialize=initialize_variables, ivar=ivar, index = ir_lmort_infra_co )

    call this%set_restart_var(vname='fates_ddbhdt', vtype=cohort_r8, &
         long_name='ed cohort - differential: ddbh/dt', &
         units='cm/year', flushval = flushzero, &
         hlms='CLM:ALM', initialize=initialize_variables, ivar=ivar, index = ir_ddbhdt_co )

    call this%set_restart_var(vname='fates_resp_tstep', vtype=cohort_r8, &
         long_name='ed cohort - autotrophic respiration over timestep', &
         units='kgC/indiv/timestep', flushval = flushzero, &
         hlms='CLM:ALM', initialize=initialize_variables, ivar=ivar, index = ir_resp_tstep_co )

    call this%set_restart_var(vname='fates_pft', vtype=cohort_int, &
         long_name='ed cohort - plant functional type', units='index', flushval = flushzero, &
         hlms='CLM:ALM', initialize=initialize_variables, ivar=ivar, index = ir_pft_co )

    call this%set_restart_var(vname='fates_status_coh', vtype=cohort_int, &
         long_name='ed cohort - plant phenology status', units='unitless', flushval = flushzero, &
         hlms='CLM:ALM', initialize=initialize_variables, ivar=ivar, index = ir_status_co )

    call this%set_restart_var(vname='fates_efleaf_coh', vtype=cohort_r8, &
         long_name='ed cohort - leaf elongation factor', units='unitless', flushval = flushzero, &
         hlms='CLM:ALM', initialize=initialize_variables, ivar=ivar, index = ir_efleaf_co )

    call this%set_restart_var(vname='fates_effnrt_coh', vtype=cohort_r8, &
         long_name='ed cohort - fine-root elongation factor', units='unitless', flushval = flushzero, &
         hlms='CLM:ALM', initialize=initialize_variables, ivar=ivar, index = ir_effnrt_co )

    call this%set_restart_var(vname='fates_efstem_coh', vtype=cohort_r8, &
         long_name='ed cohort - stem elongation factor', units='unitless', flushval = flushzero, &
         hlms='CLM:ALM', initialize=initialize_variables, ivar=ivar, index = ir_efstem_co )

    call this%set_restart_var(vname='fates_isnew', vtype=cohort_int, &
         long_name='ed cohort - binary flag specifying if a plant has experienced a full day cycle', &
         units='0/1', flushval = flushone, &
         hlms='CLM:ALM', initialize=initialize_variables, ivar=ivar, index = ir_isnew_co )

    call this%set_restart_var(vname='fates_gsblaweight',vtype=cohort_r8, &
         long_name='ed cohort - leaf-area weighted total stomatal+blayer conductance', &
         units='[m/s]*[m2]', flushval = flushzero, &
         hlms='CLM:ALM', initialize=initialize_variables, ivar=ivar, index = ir_g_sb_laweight_co)

    ! Mixed dimension variables using the cohort vector
    ! -----------------------------------------------------------------------------------

    call this%set_restart_var(vname='fates_gnd_alb_dif', vtype=cohort_r8, &
         long_name='ground albedo of diffuse radiation vis and ir', &
         units='fraction', flushval = flushzero, &
         hlms='CLM:ALM', initialize=initialize_variables, ivar=ivar, index = ir_gnd_alb_dif_pasb )

    call this%set_restart_var(vname='fates_gnd_alb_dir', vtype=cohort_r8, &
         long_name='ground albedo of direct radiation vis and ir', &
         units='fraction', flushval = flushzero, &
         hlms='CLM:ALM', initialize=initialize_variables, ivar=ivar, index = ir_gnd_alb_dir_pasb )

    call this%set_restart_var(vname='fates_spread', vtype=site_r8, &
         long_name='dynamic ratio of dbh to canopy area, by patch x canopy-layer', &
         units='cm/m2', flushval = flushzero, &
         hlms='CLM:ALM', initialize=initialize_variables, ivar=ivar, index = ir_spread_si )

    call this%set_restart_var(vname='fates_livegrass', vtype=cohort_r8, &
         long_name='total AGB from grass, by patch', &
         units='kgC/m2', flushval = flushzero, &
         hlms='CLM:ALM', initialize=initialize_variables, ivar=ivar, index = ir_livegrass_pa )

    call this%set_restart_var(vname='fates_age', vtype=cohort_r8, &
         long_name='age of the ED patch', units='yr', flushval = flushzero, &
         hlms='CLM:ALM', initialize=initialize_variables, ivar=ivar, index = ir_age_pa )

    call this%set_restart_var(vname='fates_age_since_anthro_dist', vtype=cohort_r8, &
         long_name='age of the ED patch since last anthropogenic disturbance', &
         units='yr', flushval = flushzero, &
         hlms='CLM:ALM', initialize=initialize_variables, ivar=ivar, &
         index = ir_agesinceanthrodist_pa )

    call this%set_restart_var(vname='fates_patchdistturbcat', vtype=cohort_int, &
         long_name='Disturbance label of patch', units='yr', flushval = flushzero, &
         hlms='CLM:ALM', initialize=initialize_variables, ivar=ivar, index = ir_patchdistturbcat_pa )

    call this%set_restart_var(vname='fates_nocomp_pft_label', vtype=cohort_int, &
         long_name='PFT label of patch in nocomp mode', units='none', flushval = flushzero, &
         hlms='CLM:ALM', initialize=initialize_variables, ivar=ivar, index = ir_nocomp_pft_label_pa )

    call this%set_restart_var(vname='fates_area', vtype=cohort_r8, &
         long_name='are of the ED patch', units='m2', flushval = flushzero, &
         hlms='CLM:ALM', initialize=initialize_variables, ivar=ivar, index = ir_area_pa )

    if(hlm_use_sp.eq.ifalse)then
       call this%set_restart_var(vname='fates_scorch_ht_pa_pft', vtype=cohort_r8, &
            long_name='scorch height', units='m', flushval = flushzero, &
            hlms='CLM:ALM', initialize=initialize_variables, ivar=ivar, index = ir_scorch_ht_pa_pft)
       
       call this%set_restart_var(vname='fates_litter_moisture_pa_nfsc', vtype=cohort_r8, &
            long_name='scorch height', units='m', flushval = flushzero, &
            hlms='CLM:ALM', initialize=initialize_variables, ivar=ivar, index = ir_litter_moisture_pa_nfsc)
    end if
    

    call this%RegisterCohortVector(symbol_base='fates_year_net_up', vtype=cohort_r8, &
         long_name_base='yearly net uptake at leaf layers',  &
         units='kg/m2/year', veclength=nlevleaf, flushval = flushzero, &
         hlms='CLM:ALM', initialize=initialize_variables, ivar=ivar, index = ir_year_net_up_co )

    ! Site Level Diagnostics over multiple nutrients


    ! Patch Level Litter Pools are potentially multi-element
    if(hlm_use_sp.eq.ifalse)then
       call this%RegisterCohortVector(symbol_base='fates_ag_cwd', vtype=cohort_r8, &
            long_name_base='above ground CWD',  &
            units='kg/m2', veclength=num_elements, flushval = flushzero, &
            hlms='CLM:ALM', initialize=initialize_variables, ivar=ivar, index = ir_agcwd_litt)

       call this%RegisterCohortVector(symbol_base='fates_bg_cwd', vtype=cohort_r8, &
            long_name_base='below ground CWD',  &
            units='kg/m2', veclength=num_elements, flushval = flushzero, &
            hlms='CLM:ALM', initialize=initialize_variables, ivar=ivar, index = ir_bgcwd_litt)

       call this%RegisterCohortVector(symbol_base='fates_leaf_fines', vtype=cohort_r8, &
            long_name_base='above ground leaf litter',  &
            units='kg/m2', veclength=num_elements, flushval = flushzero, &
            hlms='CLM:ALM', initialize=initialize_variables, ivar=ivar, index = ir_leaf_litt)

       call this%RegisterCohortVector(symbol_base='fates_fnrt_fines', vtype=cohort_r8, &
            long_name_base='fine root litter',  &
            units='kg/m2', veclength=num_elements, flushval = flushzero, &
            hlms='CLM:ALM', initialize=initialize_variables, ivar=ivar, index = ir_fnrt_litt)

       call this%RegisterCohortVector(symbol_base='fates_seed', vtype=cohort_r8, &
            long_name_base='seed bank (non-germinated)',  &
            units='kg/m2', veclength=num_elements, flushval = flushzero, &
            hlms='CLM:ALM', initialize=initialize_variables, ivar=ivar, index = ir_seed_litt)

       call this%RegisterCohortVector(symbol_base='fates_seedgerm', vtype=cohort_r8, &
            long_name_base='seed bank (germinated)',  &
            units='kg/m2', veclength=num_elements, flushval = flushzero, &
            hlms='CLM:ALM', initialize=initialize_variables, ivar=ivar, index = ir_seedgerm_litt)


       call this%RegisterCohortVector(symbol_base='fates_seed_frag', vtype=cohort_r8, &
            long_name_base='seed bank fragmentation flux (non-germinated)',  &
            units='kg/m2', veclength=num_elements, flushval = flushzero, &
            hlms='CLM:ALM', initialize=initialize_variables, ivar=ivar, index = ir_seed_decay_litt)

       call this%RegisterCohortVector(symbol_base='fates_seedgerm_frag', vtype=cohort_r8, &
            long_name_base='seed bank fragmentation flux (germinated)',  &
            units='kg/m2', veclength=num_elements, flushval = flushzero, &
            hlms='CLM:ALM', initialize=initialize_variables, ivar=ivar, index = ir_seedgerm_decay_litt)

       call this%RegisterCohortVector(symbol_base='fates_ag_cwd_frag', vtype=cohort_r8, &
            long_name_base='above ground CWD frag flux',  &
            units='kg/m2/day', veclength=num_elements, flushval = flushzero, &
            hlms='CLM:ALM', initialize=initialize_variables, ivar=ivar, index = ir_agcwd_frag_litt)

       call this%RegisterCohortVector(symbol_base='fates_bg_cwd_frag', vtype=cohort_r8, &
            long_name_base='below ground CWD frag flux',  &
            units='kg/m2/day', veclength=num_elements, flushval = flushzero, &
            hlms='CLM:ALM', initialize=initialize_variables, ivar=ivar, index = ir_bgcwd_frag_litt)

       call this%RegisterCohortVector(symbol_base='fates_lfines_frag', vtype=cohort_r8, &
            long_name_base='frag flux from leaf fines',  &
            units='kg/m2/day', veclength=num_elements, flushval = flushzero, &
            hlms='CLM:ALM', initialize=initialize_variables, ivar=ivar, index = ir_lfines_frag_litt)

       call this%RegisterCohortVector(symbol_base='fates_rfines_frag', vtype=cohort_r8, &
            long_name_base='frag flux from froot fines',  &
            units='kg/m2/day', veclength=num_elements, flushval = flushzero, &
            hlms='CLM:ALM', initialize=initialize_variables, ivar=ivar, index = ir_rfines_frag_litt)
    end if
    
    ! Site level flux diagnostics for each element
    if(hlm_use_sp.eq.ifalse)then
       call this%RegisterCohortVector(symbol_base='fates_cwdagin', vtype=cohort_r8, &
            long_name_base='Input flux of AG CWD', &
            units='kg/ha', veclength=num_elements, flushval = flushzero, &
            hlms='CLM:ALM', initialize=initialize_variables, ivar=ivar, index = ir_cwdagin_flxdg)

       call this%RegisterCohortVector(symbol_base='fates_cwdbgin', vtype=cohort_r8, &
            long_name_base='Input flux of BG CWD', &
            units='kg/ha', veclength=num_elements, flushval = flushzero, &
            hlms='CLM:ALM', initialize=initialize_variables, ivar=ivar, index = ir_cwdbgin_flxdg)

       call this%RegisterCohortVector(symbol_base='fates_leaflittin', vtype=cohort_r8, &
            long_name_base='Input flux of leaf litter', &
            units='kg/ha', veclength=num_elements, flushval = flushzero, &
            hlms='CLM:ALM', initialize=initialize_variables, ivar=ivar, index = ir_leaflittin_flxdg)

       call this%RegisterCohortVector(symbol_base='fates_rootlittin', vtype=cohort_r8, &
            long_name_base='Input flux of root litter', &
            units='kg/ha', veclength=num_elements, flushval = flushzero, &
            hlms='CLM:ALM', initialize=initialize_variables, ivar=ivar, index = ir_rootlittin_flxdg)

       ! Site level Mass Balance State Accounting

       call this%RegisterCohortVector(symbol_base='fates_oldstock', vtype=site_r8, &
            long_name_base='Previous total mass of all fates state variables', &
            units='kg/ha', veclength=num_elements, flushval = flushzero, &
            hlms='CLM:ALM', initialize=initialize_variables, ivar=ivar, index = ir_oldstock_mbal)

       call this%RegisterCohortVector(symbol_base='fates_errfates', vtype=site_r8, &
            long_name_base='Previous total mass of error fates state variables', &
            units='kg/ha', veclength=num_elements, flushval = flushzero, &
            hlms='CLM:ALM', initialize=initialize_variables, ivar=ivar, index = ir_errfates_mbal)

    end if
    
    call this%RegisterCohortVector(symbol_base='fates_woodproduct', vtype=site_r8, &
         long_name_base='Current wood product flux', &
         units='kg/m2/day', veclength=num_elements, flushval = flushzero, &
         hlms='CLM:ALM', initialize=initialize_variables, ivar=ivar, index = ir_woodprod_mbal)
    
    ! Only register satellite phenology related restart variables if it is turned on!

    call this%set_restart_var(vname='fates_cohort_area', vtype=cohort_r8, &
         long_name='area of the fates cohort', &
         units='m2', flushval = flushzero, &
         hlms='CLM:ALM', initialize=initialize_variables, ivar=ivar, index = ir_c_area_co )
    call this%set_restart_var(vname='fates_cohort_treelai', vtype=cohort_r8, &
         long_name='leaf area index of fates cohort', &
         units='m2/m2', flushval = flushzero, &
         hlms='CLM:ALM', initialize=initialize_variables, ivar=ivar, index = ir_treelai_co )
    call this%set_restart_var(vname='fates_cohort_treesai', vtype=cohort_r8, &
         long_name='stem area index of fates cohort', &
         units='m2/m2', flushval = flushzero, &
         hlms='CLM:ALM', initialize=initialize_variables, ivar=ivar, index = ir_treesai_co )
    
    if(hlm_use_sp .eq. itrue)then
       call this%set_restart_var(vname='fates_canopy_layer_tlai_pa', vtype=cohort_r8, &
             long_name='total patch level leaf area index of each fates canopy layer', &
             units='m2/m2', flushval = flushzero, &
             hlms='CLM:ALM', initialize=initialize_variables, ivar=ivar, index = ir_canopy_layer_tlai_pa )
    end if

    call this%set_restart_var(vname='fates_nclp_pa', vtype=cohort_int, &
             long_name='total number of canopy layers', &
             units='-', flushval = flushzero, &
             hlms='CLM:ALM', initialize=initialize_variables, ivar=ivar, index = ir_nclp_pa )

    call this%set_restart_var(vname='fates_zstar_pa', vtype=cohort_r8, &
             long_name='patch zstar', &
             units='-', flushval = flushzero, &
             hlms='CLM:ALM', initialize=initialize_variables, ivar=ivar, index = ir_zstar_pa )

    ! Only register hydraulics restart variables if it is turned on!

    if(hlm_use_planthydro==itrue) then

       if ( fates_maxElementsPerSite < (nshell * nlevsoi_hyd_max) ) then
          write(fates_log(), *) ' Ftes plant hydraulics needs space to store site-level hydraulics info.'
          write(fates_log(), *) ' It uses array spaces typically reserved for cohorts to hold this.'
          write(fates_log(), *) ' However, that space defined by fates_maxElementsPerSite must be larger'
          write(fates_log(), *) ' than the product of maximum soil layers x rhizosphere shells'
          write(fates_log(), *) ' See FatesInterfaceMod.F90 for how this array is set'
          write(fates_log(), *) ' fates_maxElementsPerSite = ',fates_maxElementsPerSite
          write(fates_log(), *) ' nshell = ',nshell
          write(fates_log(), *) ' nlevsoi_hyd_max = ',nlevsoi_hyd_max
          call endrun(msg=errMsg(sourcefile, __LINE__))
       end if

       call this%RegisterCohortVector(symbol_base='fates_hydro_th_ag', vtype=cohort_r8, &
            long_name_base='water in aboveground compartments',  &
            units='kg/plant', veclength=n_hypool_ag, flushval = flushzero, &
            hlms='CLM:ALM', initialize=initialize_variables, ivar=ivar, index = ir_hydro_th_ag_covec)

       call this%RegisterCohortVector(symbol_base='fates_hydro_th_troot', vtype=cohort_r8, &
            long_name_base='water in transporting roots', &
            units='kg/plant', veclength=n_hypool_troot, flushval = flushzero, &
            hlms='CLM:ALM', initialize=initialize_variables, ivar=ivar, index = ir_hydro_th_troot)

       call this%RegisterCohortVector(symbol_base='fates_hydro_th_aroot', vtype=cohort_r8, &
            long_name_base='water in absorbing roots',  &
            units='kg/plant', veclength=nlevsoi_hyd_max, flushval = flushzero, &
            hlms='CLM:ALM', initialize=initialize_variables, ivar=ivar, index = ir_hydro_th_aroot_covec)

       ! Site-level volumentric liquid water content (shell x layer)
       call this%set_restart_var(vname='fates_hydro_liqvol_shell', vtype=cohort_r8, &
            long_name='Volumetric water content of rhizosphere compartments (layerxshell)', &
            units='m3/m3', flushval = flushzero, &
            hlms='CLM:ALM', initialize=initialize_variables, ivar=ivar, index = ir_hydro_liqvol_shell_si )

       ! Site-level water bound in new recruits
       call this%set_restart_var(vname='fates_hydro_recruit_h2o', vtype=site_r8, &
            long_name='Site level water mass used for new recruits', &
            units='kg', flushval = flushzero, &
            hlms='CLM:ALM', initialize=initialize_variables, ivar=ivar, index = ir_hydro_recruit_si )

       ! Site-level water bound in dead plants
       call this%set_restart_var(vname='fates_hydro_dead_h2o', vtype=site_r8, &
            long_name='Site level water bound in dead plants', &
            units='kg', flushval = flushzero, &
            hlms='CLM:ALM', initialize=initialize_variables, ivar=ivar, index = ir_hydro_dead_si )

       ! Site-level water balance error due to growth/turnover
       call this%set_restart_var(vname='fates_hydro_growturn_err', vtype=site_r8, &
            long_name='Site level error for hydraulics due to growth/turnover', &
            units='kg', flushval = flushzero, &
            hlms='CLM:ALM', initialize=initialize_variables, ivar=ivar, index = ir_hydro_growturn_err_si )

       ! Site-level water balance error in vegetation
       call this%set_restart_var(vname='fates_hydro_hydro_err', vtype=site_r8, &
            long_name='Site level error for hydrodynamics', &
            units='kg', flushval = flushzero, &
            hlms='CLM:ALM', initialize=initialize_variables, ivar=ivar, index = ir_hydro_hydro_err_si )

       call this%set_restart_var(vname='fates_errh2o', vtype=cohort_r8, &
            long_name='ed cohort - running plant h2o error for hydro', &
            units='kg/indiv', flushval = flushzero, &
            hlms='CLM:ALM', initialize=initialize_variables, ivar=ivar, index = ir_hydro_errh2o )


    end if


    !
    ! site x time level vars
    !

    call this%set_restart_var(vname='fates_drought_dec_status', vtype=cohort_int, &
         long_name='status flag for drought deciduous plants', units='unitless', flushval = flushinvalid, &
         hlms='CLM:ALM', initialize=initialize_variables, ivar=ivar, index = ir_dd_status_sift )

    call this%set_restart_var(vname='fates_drought_leafondate', vtype=cohort_int, &
         long_name='the day of year for drought based leaf-on', units='day of year', flushval = flushinvalid, &
         hlms='CLM:ALM', initialize=initialize_variables, ivar=ivar, index = ir_dleafondate_sift )

    call this%set_restart_var(vname='fates_drought_leafoffdate', vtype=cohort_int, &
         long_name='the day of year for drought based leaf-off', units='day of year', flushval = flushinvalid, &
         hlms='CLM:ALM', initialize=initialize_variables, ivar=ivar, index = ir_dleafoffdate_sift )

    call this%set_restart_var(vname='fates_drought_ndaysleafon', vtype=cohort_int, &
         long_name='number of days since leaf on (drought deciduous)', units='days', flushval = flushinvalid, &
         hlms='CLM:ALM', initialize=initialize_variables, ivar=ivar, index = ir_dndaysleafon_sift )

    call this%set_restart_var(vname='fates_drought_ndaysleafoff', vtype=cohort_int, &
         long_name='number of days since leaf off (drought deciduous)', units='days', flushval = flushinvalid, &
         hlms='CLM:ALM', initialize=initialize_variables, ivar=ivar, index = ir_dndaysleafoff_sift )

    call this%set_restart_var(vname='fates_elong_factor', vtype=cohort_r8, &
         long_name='leaf elongation factor (0 - completely abscissed; 1 - completely flushed)', units='unitless', flushval = flushinvalid, &
         hlms='CLM:ALM', initialize=initialize_variables, ivar=ivar, index = ir_elong_factor_sift )

    call this%set_restart_var(vname='fates_recruit_l2fr', vtype=cohort_r8, &
         long_name='site-level mean recruit l2frs, by pft x canopy layer', &
         units='-', flushval = flushzero, &
         hlms='CLM:ALM', initialize=initialize_variables, ivar=ivar, index = ir_recl2fr_sipfcl)

    call this%set_restart_var(vname='fates_liqvol_memory', vtype=cohort_r8, &
         long_name='last 10 days of volumetric soil water, by site x day-index', &
         units='m3/m3', flushval = flushzero, &
         hlms='CLM:ALM', initialize=initialize_variables, ivar=ivar, index = ir_liqvolmem_siwmft )

    call this%set_restart_var(vname='fates_smp_memory', vtype=cohort_r8, &
         long_name='last 10 days of soil matric potential, by site x day-index', &
         units='mm', flushval = flushzero, &
         hlms='CLM:ALM', initialize=initialize_variables, ivar=ivar, index = ir_smpmem_siwmft )

    call this%set_restart_var(vname='fates_vegtemp_memory', vtype=cohort_r8, &
         long_name='last 10 days of 24-hour vegetation temperature, by site x day-index', &
         units='m3/m3', flushval = flushzero, &
         hlms='CLM:ALM', initialize=initialize_variables, ivar=ivar, index = ir_vegtempmem_sitm )

    call this%set_restart_var(vname='fates_recrate', vtype=cohort_r8, &
         long_name='fates diagnostics on recruitment', &
         units='indiv/ha/day', flushval = flushzero, &
         hlms='CLM:ALM', initialize=initialize_variables, ivar=ivar, index = ir_recrate_sift)

    call this%set_restart_var(vname='fates_use_this_pft', vtype=cohort_int, & !should this be cohort_int as above?
         long_name='in fixed biogeog mode, is pft in gridcell?', &
         units='0/1', flushval = flushone, &
         hlms='CLM:ALM', initialize=initialize_variables, ivar=ivar, index = ir_use_this_pft_sift)

    call this%set_restart_var(vname='fates_area_pft', vtype=cohort_r8, &
         long_name='in fixed biogeog mode, what is pft area in gridcell?', &
         units='0/1', flushval = flushzero, &
         hlms='CLM:ALM', initialize=initialize_variables, ivar=ivar, index = ir_area_pft_sift)

    call this%set_restart_var(vname='fates_seed_in_site', vtype=cohort_r8, &
         long_name='Site-level seed mass input from neighboring gridcells per pft', &
         units='kg', flushval = flushzero, &
         hlms='CLM:ALM', initialize=initialize_variables, ivar=ivar, index = ir_seed_in_sift )

    call this%set_restart_var(vname='fates_seed_out_site', vtype=cohort_r8, &
         long_name='Site-level seed mass output to neighboring gridcells per pft', &
         units='kg', flushval = flushzero, &
         hlms='CLM:ALM', initialize=initialize_variables, ivar=ivar, index = ir_seed_out_sift )

    call this%set_restart_var(vname='fates_fmortrate_canopy', vtype=cohort_r8, &
         long_name='fates diagnostics on fire mortality canopy', &
         units='indiv/ha/year', flushval = flushzero, &
         hlms='CLM:ALM', initialize=initialize_variables, ivar=ivar, index = ir_fmortrate_cano_siscpf)

    call this%set_restart_var(vname='fates_fmortrate_ustory', vtype=cohort_r8, &
         long_name='fates diagnostics on fire mortality ustory', &
         units='indiv/ha/year', flushval = flushzero, &
         hlms='CLM:ALM', initialize=initialize_variables, ivar=ivar, index = ir_fmortrate_usto_siscpf)

    call this%set_restart_var(vname='fates_imortrate', vtype=cohort_r8, &
         long_name='fates diagnostics on impact mortality', &
         units='indiv/ha/year', flushval = flushzero, &
         hlms='CLM:ALM', initialize=initialize_variables, ivar=ivar, index = ir_imortrate_siscpf)
    
    call this%set_restart_var(vname='fates_fmortrate_crown', vtype=cohort_r8, &
         long_name='fates diagnostics on crown fire mortality', &
         units='indiv/ha/year', flushval = flushzero, &
         hlms='CLM:ALM', initialize=initialize_variables, ivar=ivar, index = ir_fmortrate_crown_siscpf)

    call this%set_restart_var(vname='fates_fmortrate_cambi', vtype=cohort_r8, &
         long_name='fates diagnostics on fire cambial mortality', &
         units='indiv/ha/year', flushval = flushzero, &
         hlms='CLM:ALM', initialize=initialize_variables, ivar=ivar, index = ir_fmortrate_cambi_siscpf)

    call this%set_restart_var(vname='fates_termn_canopy', vtype=cohort_r8, &
         long_name='fates diagnostics on termin mortality canopy', &
         units='indiv/ha/day', flushval = flushzero, &
         hlms='CLM:ALM', initialize=initialize_variables, ivar=ivar, index = ir_termnindiv_cano_siscpf)

    call this%set_restart_var(vname='fates_termn_ustory', vtype=cohort_r8, &
         long_name='fates diagnostics on term mortality ustory', &
         units='indiv/ha/day', flushval = flushzero, &
         hlms='CLM:ALM', initialize=initialize_variables, ivar=ivar, index = ir_termnindiv_usto_siscpf)

    call this%set_restart_var(vname='fates_growflx_fusion', vtype=cohort_r8, &
         long_name='fates diag: rate of indivs moving via fusion', &
         units='indiv/ha/day', flushval = flushzero, &
         hlms='CLM:ALM', initialize=initialize_variables, ivar=ivar, index = ir_growflx_fusion_siscpf)

    call this%set_restart_var(vname='fates_demorate', vtype=cohort_r8, &
         long_name='fates diagnoatic rate of indivs demoted', &
         units='indiv/ha/day', flushval = flushzero, &
         hlms='CLM:ALM', initialize=initialize_variables, ivar=ivar, index = ir_demorate_sisc)

    call this%set_restart_var(vname='fates_promrate', vtype=cohort_r8, &
         long_name='fates diagnostic rate of indivs promoted', &
         units='indiv/ha/da', flushval = flushzero, &
         hlms='CLM:ALM', initialize=initialize_variables, ivar=ivar, index = ir_promrate_sisc)

    call this%set_restart_var(vname='fates_imortcflux', vtype=cohort_r8, &
         long_name='biomass of indivs killed due to impact mort', &
         units='kgC/ha/day', flushval = flushzero, &
         hlms='CLM:ALM', initialize=initialize_variables, ivar=ivar, index = ir_imortcflux_sipft)

   call this%set_restart_var(vname='fates_imortcarea', vtype=site_r8, &
         long_name='crownarea of indivs killed due to impact mort', &
         units='m2/ha/day', flushval = flushzero, &
         hlms='CLM:ALM', initialize=initialize_variables, ivar=ivar, index = ir_imortcarea_si)

   call this%set_restart_var(vname='fates_fmortcflux_canopy', vtype=cohort_r8, &
         long_name='fates diagnostic biomass of canopy fire', &
         units='gC/m2/sec', flushval = flushzero, &
         hlms='CLM:ALM', initialize=initialize_variables, ivar=ivar, index = ir_fmortcflux_cano_sipft)

    call this%set_restart_var(vname='fates_fmortcflux_ustory', vtype=cohort_r8, &
         long_name='fates diagnostic biomass of understory fire', &
         units='gC/m2/sec', flushval = flushzero, &
         hlms='CLM:ALM', initialize=initialize_variables, ivar=ivar, index = ir_fmortcflux_usto_sipft)

    call this%set_restart_var(vname='fates_termcflux_canopy', vtype=cohort_r8, &
         long_name='fates diagnostic term carbon flux canopy', &
         units='', flushval = flushzero, &
         hlms='CLM:ALM', initialize=initialize_variables, ivar=ivar, index =   ir_termcflux_cano_sipft )

   call this%set_restart_var(vname='fates_termcflux_ustory', vtype=cohort_r8, &
         long_name='fates diagnostic term carbon flux understory', &
         units='', flushval = flushzero, &
         hlms='CLM:ALM', initialize=initialize_variables, ivar=ivar, index = ir_termcflux_usto_sipft )

   call this%set_restart_var(vname='fates_abg_term_flux', vtype=cohort_r8, &
         long_name='fates aboveground biomass loss from termination mortality', &
         units='', flushval = flushzero, &
         hlms='CLM:ALM', initialize=initialize_variables, ivar=ivar, index = ir_abg_term_flux_siscpf )

   call this%set_restart_var(vname='fates_abg_imort_flux', vtype=cohort_r8, &
         long_name='fates aboveground biomass loss from impact mortality', &
         units='', flushval = flushzero, &
         hlms='CLM:ALM', initialize=initialize_variables, ivar=ivar, index = ir_abg_imort_flux_siscpf )

   call this%set_restart_var(vname='fates_abg_fmort_flux', vtype=cohort_r8, &
         long_name='fates aboveground biomass loss from fire mortality', &
         units='', flushval = flushzero, &
         hlms='CLM:ALM', initialize=initialize_variables, ivar=ivar, index = ir_abg_fmort_flux_siscpf )

   call this%set_restart_var(vname='fates_democflux', vtype=site_r8, &
         long_name='fates diagnostic demotion carbon flux', &
         units='', flushval = flushzero, &
         hlms='CLM:ALM', initialize=initialize_variables, ivar=ivar, index =   ir_democflux_si )

   call this%set_restart_var(vname='fates_promcflux', vtype=site_r8, &
         long_name='fates diagnostic promotion carbon flux ', &
         units='', flushval = flushzero, &
         hlms='CLM:ALM', initialize=initialize_variables, ivar=ivar, index =   ir_promcflux_si )

   call this%set_restart_var(vname='fates_fmortcarea_canopy', vtype=site_r8, &
         long_name='fates diagnostic crownarea of canopy fire', &
         units='m2/sec', flushval = flushzero, &
         hlms='CLM:ALM', initialize=initialize_variables, ivar=ivar, index = ir_fmortcarea_cano_si)

    call this%set_restart_var(vname='fates_fmortcarea_ustory', vtype=site_r8, &
         long_name='fates diagnostic crownarea of understory fire', &
         units='m2/sec', flushval = flushzero, &
         hlms='CLM:ALM', initialize=initialize_variables, ivar=ivar, index = ir_fmortcarea_usto_si)

    call this%set_restart_var(vname='fates_termcarea_canopy', vtype=site_r8, &
         long_name='fates diagnostic term crownarea canopy', &
         units='', flushval = flushzero, &
         hlms='CLM:ALM', initialize=initialize_variables, ivar=ivar, index =   ir_termcarea_cano_si )

   call this%set_restart_var(vname='fates_termcarea_ustory', vtype=site_r8, &
         long_name='fates diagnostic term crownarea understory', &
         units='', flushval = flushzero, &
         hlms='CLM:ALM', initialize=initialize_variables, ivar=ivar, index =   ir_termcarea_usto_si )

   ! Damage variables
    call this%set_restart_var(vname='fates_imortrate_dam', vtype=cohort_r8, &
         long_name='fates diagnostics on impact mortality by damage class', &
         units='indiv/ha/year', flushval = flushzero, &
         hlms='CLM:ALM', initialize=initialize_variables, ivar=ivar, index = ir_imortrate_sicdpf)

    call this%set_restart_var(vname='fates_termn_cano_dam', vtype=cohort_r8, &
         long_name='fates diagnostics on termination mortality by damage class -canopy', &
         units='indiv/ha/year', flushval = flushzero, &
         hlms='CLM:ALM', initialize=initialize_variables, ivar=ivar, index = ir_termnindiv_cano_sicdpf)

    call this%set_restart_var(vname='fates_termn_usto_dam', vtype=cohort_r8, &
         long_name='fates diagnostics on termination mortality by damage class -understory', &
         units='indiv/ha/year', flushval = flushzero, &
         hlms='CLM:ALM', initialize=initialize_variables, ivar=ivar, index = ir_termnindiv_usto_sicdpf)

    call this%set_restart_var(vname='fates_fmortrate_cano_dam', vtype=cohort_r8, &
         long_name='fates diagnostics on fire mortality by damage class', &
         units='indiv/ha/year', flushval = flushzero, &
         hlms='CLM:ALM', initialize=initialize_variables, ivar=ivar, index = ir_fmortrate_cano_sicdpf)

    call this%set_restart_var(vname='fates_fmortrate_usto_dam', vtype=cohort_r8, &
         long_name='fates diagnostics on fire mortality by damage class', &
         units='indiv/ha/year', flushval = flushzero, &
         hlms='CLM:ALM', initialize=initialize_variables, ivar=ivar, index = ir_fmortrate_usto_sicdpf)

    call this%set_restart_var(vname='fates_imortcflux_dam', vtype=cohort_r8, &
         long_name='biomass of indivs killed due to impact mort by damage class', &
         units='kgC/ha/day', flushval = flushzero, &
         hlms='CLM:ALM', initialize=initialize_variables, ivar=ivar, index = ir_imortcflux_sicdsc)

    call this%set_restart_var(vname='fates_termcflux_cano_dam', vtype=cohort_r8, &
         long_name='biomass of indivs killed due to termination  mort by damage class', &
         units='kgC/ha/day', flushval = flushzero, &
         hlms='CLM:ALM', initialize=initialize_variables, ivar=ivar, index = ir_termcflux_cano_sicdsc)

    call this%set_restart_var(vname='fates_termcflux_usto_dam', vtype=cohort_r8, &
         long_name='biomass of indivs killed due to termination  mort by damage class', &
         units='kgC/ha/day', flushval = flushzero, &
         hlms='CLM:ALM', initialize=initialize_variables, ivar=ivar, index = ir_termcflux_usto_sicdsc)

    call this%set_restart_var(vname='fates_fmortcflux_cano_dam', vtype=cohort_r8, &
         long_name='biomass of indivs killed due to fire mort by damage class', &
         units='kgC/ha/day', flushval = flushzero, &
         hlms='CLM:ALM', initialize=initialize_variables, ivar=ivar, index = ir_fmortcflux_cano_sicdsc)
    
    call this%set_restart_var(vname='fates_fmortcflux_usto_dam', vtype=cohort_r8, &
         long_name='biomass of indivs killed due to fire mort by damage class', &
         units='kgC/ha/day', flushval = flushzero, &
         hlms='CLM:ALM', initialize=initialize_variables, ivar=ivar, index = ir_fmortcflux_usto_sicdsc)

    call this%set_restart_var(vname='fates_crownarea_canopy_damage', vtype=site_r8, &
         long_name='fates area lost from damage each year', &
         units='m2/ha/year', flushval = flushzero, &
         hlms='CLM:ALM', initialize=initialize_variables, ivar=ivar, index = ir_crownarea_cano_si)

    call this%set_restart_var(vname='fates_crownarea_understory_damage', vtype=site_r8, &
         long_name='fates area lost from damage each year', &
         units='m2/ha/year', flushval = flushzero, &
         hlms='CLM:ALM', initialize=initialize_variables, ivar=ivar, index = ir_crownarea_usto_si)

    call this%set_restart_var(vname='fates_emanpp', vtype=site_r8, &
         long_name='smoothed NPP (exp. moving avg) at the site level (for fixation)', &
         units='kg/m2/yr', flushval = flushzero, &
         hlms='CLM:ALM', initialize=initialize_variables, ivar=ivar, index = ir_emanpp_si)
    
   call this%DefineRMeanRestartVar(vname='fates_tveg24patch',vtype=cohort_r8, &
        long_name='24-hour patch veg temp', &
        units='K', initialize=initialize_variables,ivar=ivar, index = ir_tveg24_pa)

   call this%DefineRMeanRestartVar(vname='fates_disturbance_rates',vtype=cohort_r8, &
        long_name='disturbance rates by donor land-use type, receiver land-use type, and disturbance type', &
        units='1/day', initialize=initialize_variables,ivar=ivar, index = ir_disturbance_rates_siluludi)

   if ( regeneration_model == TRS_regeneration ) then
      
      call this%DefineRMeanRestartVar(vname='fates_seedling_layer_par24',vtype=cohort_r8, &
           long_name='24-hour seedling layer PAR', &
           units='W m2-1', initialize=initialize_variables,ivar=ivar, index = ir_seedling_layer_par24_pa)
      
      call this%DefineRMeanRestartVar(vname='fates_sdlng_emerg_smp',vtype=cohort_r8, &
           long_name='seedling layer PAR on the seedling emergence timescale', &
           units='mm suction', initialize=initialize_variables,ivar=ivar, index = ir_sdlng_emerg_smp_pa)
      
      call this%DefineRMeanRestartVar(vname='fates_sdlng_mort_par',vtype=cohort_r8, &
           long_name='seedling layer PAR on the seedling mortality timescale', &
           units='W m2-1', initialize=initialize_variables,ivar=ivar, index = ir_sdlng_mort_par_pa)
      
      call this%DefineRMeanRestartVar(vname='fates_sdlng2sap_par',vtype=cohort_r8, &
           long_name='seedling layer PAR on the seedling to sapling transition timescale', &
           units='W m2-1', initialize=initialize_variables,ivar=ivar, index = ir_sdlng2sap_par_pa)
      
      call this%DefineRMeanRestartVar(vname='fates_sdlng_mdd',vtype=cohort_r8, &
           long_name='seedling moisture deficit days', &
           units='mm days', initialize=initialize_variables,ivar=ivar, index = ir_sdlng_mdd_pa)

   end if
      
   call this%DefineRMeanRestartVar(vname='fates_tveglpapatch',vtype=cohort_r8, &
        long_name='running average (EMA) of patch veg temp for photo acclim', &
        units='K', initialize=initialize_variables,ivar=ivar, index = ir_tveglpa_pa)

   call this%DefineRMeanRestartVar(vname='fates_tveglongtermpatch',vtype=cohort_r8, &
        long_name='long-term (T_home) running average (EMA) of patch veg temp for photo acclim', &
        units='K', initialize=initialize_variables,ivar=ivar, index = ir_tveglongterm_pa)

   !  (Keeping as an example)
   !call this%DefineRMeanRestartVar(vname='fates_tveglpacohort',vtype=cohort_r8, &
   !     long_name='running average (EMA) of cohort veg temp for photo acclim', &
   !     units='K', initialize=initialize_variables,ivar=ivar, index = ir_tveglpa_co)
   

    ! Register all of the PRT states and fluxes

    ir_prt_base = ivar
    call this%DefinePRTRestartVars(initialize_variables,ivar)



    ! Must be last thing before return
    this%num_restart_vars_ = ivar

 end subroutine define_restart_vars

 ! =====================================================================================
 
 subroutine DefineRMeanRestartVar(this,vname,vtype,long_name,units,initialize,ivar,index)

   class(fates_restart_interface_type) :: this
   character(len=*),intent(in)  :: vname
   character(len=*),intent(in)  :: vtype
   character(len=*),intent(in)  :: long_name
   character(len=*),intent(in)  :: units
   logical, intent(in)          :: initialize
   integer,intent(inout)        :: ivar
   integer,intent(inout)        :: index

   integer :: dummy_index
   
   call this%set_restart_var(vname= trim(vname)//'_cmean', vtype=vtype, &
        long_name=long_name//' current mean', &
        units=units, flushval = flushzero, &
        hlms='CLM:ALM', initialize=initialize, ivar=ivar, index = index )

   call this%set_restart_var(vname= trim(vname)//'_lmean', vtype=vtype, &
        long_name=long_name//' latest mean', &
        units=units, flushval = flushzero, &
        hlms='CLM:ALM', initialize=initialize, ivar=ivar, index = dummy_index )
   
   call this%set_restart_var(vname= trim(vname)//'_cindex', vtype=vtype, &
        long_name=long_name//' index', &
        units='index', flushval = flushzero, &
        hlms='CLM:ALM', initialize=initialize, ivar=ivar, index = dummy_index )

   
   return
 end subroutine DefineRMeanRestartVar


 ! =====================================================================================
  
  subroutine GetRMeanRestartVar(this, rmean_var, ir_var_index, position_index)
    
    class(fates_restart_interface_type) , intent(inout) :: this
    class(rmean_type), intent(inout) :: rmean_var

    integer,intent(in)     :: ir_var_index
    integer,intent(in)     :: position_index
    
    integer :: i_pos              ! vector position loop index
    integer :: ir_pos_var         ! global variable index


    rmean_var%c_mean  = this%rvars(ir_var_index)%r81d(position_index)
     
    rmean_var%l_mean  = this%rvars(ir_var_index+1)%r81d(position_index)
    
    rmean_var%c_index = nint(this%rvars(ir_var_index+2)%r81d(position_index))
    
    return
  end subroutine GetRMeanRestartVar

  ! =======================================================================================
  
  subroutine SetRMeanRestartVar(this, rmean_var, ir_var_index, position_index)
    
    class(fates_restart_interface_type) , intent(inout) :: this
    class(rmean_type), intent(inout) :: rmean_var

    integer,intent(in)     :: ir_var_index
    integer,intent(in)     :: position_index
    
    integer :: i_pos              ! vector position loop index
    integer :: ir_pos_var         ! global variable index

    this%rvars(ir_var_index)%r81d(position_index) = rmean_var%c_mean
     
    this%rvars(ir_var_index+1)%r81d(position_index) = rmean_var%l_mean
    
    this%rvars(ir_var_index+2)%r81d(position_index) = real(rmean_var%c_index,r8)
    
    return
  end subroutine SetRMeanRestartVar

 ! =====================================================================================

  subroutine DefinePRTRestartVars(this,initialize_variables,ivar)

    ! ----------------------------------------------------------------------------------
    ! PARTEH variables are objects.  These objects
    ! each are registered to have things like names units and symbols
    ! as part of that object.  Thus, when defining, reading and writing restarts,
    ! instead of manually typing out each variable we want, we just loop through
    ! our list of ojbects.
    !
    ! We do have to loop through the different parts of the objects indepenently.
    ! For instance we can't have one loop that covers the states "val", and
    ! the net allocation and reactive transport flux "net_alloc", so we have to loop
    ! these each separately. As other fluxes are added in the future, they need
    ! their own definition.
    !
    ! Some of the code below is about parsing the strings of these objects
    ! and automatically building the names of the PARTEH output variables
    ! as we go.
    !
    ! Note that parteh variables may or may not be scalars. Each variable's
    ! position gets its own variable in the restart file.  So the variable
    ! name will also parse the string for that position.
    ! -----------------------------------------------------------------------------------


     use FatesIOVariableKindMod, only : cohort_r8

     class(fates_restart_interface_type) :: this
     logical, intent(in)                 :: initialize_variables
     integer,intent(inout)               :: ivar      ! global variable counter

     integer                             :: dummy_out ! dummy index for variable
                                                      ! position in global file
     integer                             :: i_var     ! loop counter for prt variables
     integer                             :: i_pos     ! loop counter for discrete position

     character(len=32)  :: symbol_base    ! Symbol name without position or flux type
     character(len=128) :: name_base      ! name without position or flux type
     character(len=4)   :: pos_symbol
     character(len=128) :: symbol
     character(len=256) :: long_name

     do i_var = 1, prt_global%num_vars

        ! The base symbol name
        symbol_base = prt_global%state_descriptor(i_var)%symbol

        ! The long name of the variable
        name_base = prt_global%state_descriptor(i_var)%longname

        do i_pos = 1, prt_global%state_descriptor(i_var)%num_pos

           ! String describing the physical position of the variable
           write(pos_symbol, '(I3.3)') i_pos

           ! Register the instantaneous state variable "val"
           ! ----------------------------------------------------------------------------

           ! The symbol that is written to file
           symbol    = trim(symbol_base)//'_val_'//trim(pos_symbol)

           ! The expanded long name of the variable
           long_name = trim(name_base)//', state var, position:'//trim(pos_symbol)

           call this%set_restart_var(vname=trim(symbol), &
                  vtype=cohort_r8, &
                  long_name=trim(long_name), &
                  units='kg', flushval = flushzero, &
                  hlms='CLM:ALM', initialize=initialize_variables, &
                  ivar=ivar, index = dummy_out )

           ! Register the turnover flux variables
           ! ----------------------------------------------------------------------------

           ! The symbol that is written to file
           symbol = trim(symbol_base)//'_turn_'//trim(pos_symbol)

           ! The expanded long name of the variable
           long_name     = trim(name_base)//', turnover, position:'//trim(pos_symbol)

           call this%set_restart_var(vname=trim(symbol), &
                 vtype=cohort_r8, &
                 long_name=trim(long_name), &
                 units='kg', flushval = flushzero, &
                 hlms='CLM:ALM', initialize=initialize_variables, &
                 ivar=ivar, index = dummy_out )



           ! Register the net allocation flux variable
           ! ----------------------------------------------------------------------------

           ! The symbol that is written to file
           symbol = trim(symbol_base)//'_net_'//trim(pos_symbol)

           ! The expanded long name of the variable
           long_name     = trim(name_base)//', net allocation/transp, position:'//trim(pos_symbol)

           call this%set_restart_var(vname=trim(symbol), &
                  vtype=cohort_r8, &
                  long_name=trim(long_name), &
                  units='kg', flushval = flushzero, &
                  hlms='CLM:ALM', initialize=initialize_variables, &
                  ivar=ivar, index = dummy_out )



           ! Register the burn flux variable
           ! ----------------------------------------------------------------------------
           ! The symbol that is written to file
           symbol    = trim(symbol_base)//'_burned_'//trim(pos_symbol)

           ! The expanded long name of the variable
           long_name = trim(name_base)//', burned mass:'//trim(pos_symbol)

           call this%set_restart_var(vname=symbol, &
                 vtype=cohort_r8, &
                 long_name=trim(long_name), &
                 units='kg', flushval = flushzero, &
                 hlms='CLM:ALM', initialize=initialize_variables, &
                 ivar=ivar, index = dummy_out )

        end do
     end do

     return
  end subroutine DefinePRTRestartVars

  ! =====================================================================================

  subroutine RegisterCohortVector(this,symbol_base, vtype, long_name_base, &
                                  units, veclength, flushval, hlms,   &
                                  initialize, ivar, index)


    ! The basic idea here is that instead of saving cohorts with vector data
    ! as long arrays in the restart file, we give each index of the vector
    ! its own variable.  This helps reduce the size of the restart files
    ! considerably.


    use FatesIOVariableKindMod, only : cohort_r8

    class(fates_restart_interface_type) :: this
    character(*),intent(in) :: symbol_base    ! Symbol name without position
    character(*),intent(in) :: vtype          ! String defining variable type
    character(*),intent(in) :: long_name_base ! name without position
    character(*),intent(in) :: units          ! units for this variable
    integer,intent(in)      :: veclength      ! length of the vector
    real(r8),intent(in)     :: flushval       ! Value to flush to
    character(*),intent(in) :: hlms           ! The HLMs this works in
    logical, intent(in)     :: initialize     ! Is this registering or counting?
    integer,intent(inout)   :: ivar           ! global variable counter
    integer,intent(out)     :: index          ! The variable index for this variable

    ! Local Variables
    character(len=4)        :: pos_symbol     ! vectors need text strings for each position
    character(len=128)      :: symbol         ! symbol  name written to file
    character(len=256)      :: long_name      ! long name written to file
    integer                 :: i_pos          ! loop counter for discrete position
    integer                 :: dummy_index


    ! We give each vector its own index that points to the first position

    index = ivar + 1

    do i_pos = 1, veclength

       ! String describing the physical position of the variable
       write(pos_symbol, '(I3.3)') i_pos

       ! The symbol that is written to file
       symbol    = trim(symbol_base)//'_vec_'//trim(pos_symbol)

       ! The expanded long name of the variable
       long_name = trim(long_name_base)//', position:'//trim(pos_symbol)

       call this%set_restart_var(vname=trim(symbol), &
            vtype=vtype, &
            long_name=trim(long_name), &
            units=units, flushval = flushval, &
            hlms='CLM:ALM', initialize=initialize, &
            ivar=ivar, index = dummy_index )

    end do

  end subroutine RegisterCohortVector
  
  ! =====================================================================================

  subroutine GetCohortRealVector(this, state_vector, len_state_vector, &
                                 variable_index_base, co_global_index)

    ! This subroutine walks through global cohort vector indices
    ! and pulls from the different associated restart variables

    class(fates_restart_interface_type) , intent(inout) :: this
    integer,intent(in)     :: len_state_vector
    real(r8),intent(inout) :: state_vector(len_state_vector)
    integer,intent(in)     :: variable_index_base
    integer,intent(in)     :: co_global_index

    integer :: i_pos              ! vector position loop index
    integer :: ir_pos_var         ! global variable index

    ir_pos_var = variable_index_base
    do i_pos = 1, len_state_vector
       state_vector(i_pos) = this%rvars(ir_pos_var)%r81d(co_global_index)
       ir_pos_var = ir_pos_var + 1
    end do
    return
 end subroutine GetCohortRealVector

  ! =====================================================================================

  subroutine SetCohortRealVector(this, state_vector, len_state_vector, &
                                  variable_index_base, co_global_index)

    ! This subroutine walks through global cohort vector indices
    ! and pushes into the restart arrays the different associated restart variables

    class(fates_restart_interface_type) , intent(inout) :: this
    integer,intent(in)   :: len_state_vector
    real(r8),intent(in)  :: state_vector(len_state_vector)
    integer,intent(in)   :: variable_index_base
    integer,intent(in)   :: co_global_index

    integer :: i_pos              ! vector position loop index
    integer :: ir_pos_var         ! global variable index

    ir_pos_var = variable_index_base
    do i_pos = 1, len_state_vector
       this%rvars(ir_pos_var)%r81d(co_global_index) = state_vector(i_pos)
       ir_pos_var = ir_pos_var + 1
    end do
    return
  end subroutine SetCohortRealVector


  ! =====================================================================================

  subroutine set_restart_var(this,vname,vtype,long_name,units,flushval, &
        hlms,initialize,ivar,index)

    use FatesUtilsMod, only : check_hlm_list
    use FatesInterfaceTypesMod, only : hlm_name

    ! arguments
    class(fates_restart_interface_type) :: this
    character(len=*),intent(in)  :: vname
    character(len=*),intent(in)  :: vtype
    character(len=*),intent(in)  :: units
    real(r8), intent(in)         :: flushval
    character(len=*),intent(in)  :: long_name
    character(len=*),intent(in)  :: hlms
    logical, intent(in)          :: initialize
    integer, intent(inout)       :: ivar
    integer, intent(inout)       :: index  ! This is the index for the variable of
                                           ! interest that is associated with an
                                           ! explict name (for fast reference during update)
                                           ! A zero is passed back when the variable is
                                           ! not used


    type(fates_restart_variable_type),pointer :: rvar
    integer :: ub1,lb1,ub2,lb2    ! Bounds for allocating the var
    integer :: ityp

    logical :: use_var

    use_var = check_hlm_list(trim(hlms), trim(hlm_name))


    if( use_var ) then

       ivar  = ivar+1
       index = ivar

       if( initialize )then

          call this%rvars(ivar)%Init(vname, units, long_name, vtype, flushval, &
               fates_restart_num_dim_kinds, this%dim_kinds, this%dim_bounds)

       end if
    else

       index = 0
    end if

    return
 end subroutine set_restart_var

 ! =====================================================================================

 subroutine set_restart_vectors(this,nc,nsites,sites)

   use FatesInterfaceTypesMod, only : fates_maxElementsPerPatch
   use FatesInterfaceTypesMod, only : numpft
   use EDTypesMod, only : ed_site_type
   use FatesCohortMod, only : fates_cohort_type
   use FatesPatchMod, only : fates_patch_type
   use EDParamsMod, only : nclmax
   use EDTypesMod, only : numWaterMem
   use EDTypesMod, only : num_vegtemp_mem
   use FatesInterfaceTypesMod, only : nlevdamage

    ! Arguments
    class(fates_restart_interface_type)             :: this
    integer                 , intent(in)            :: nc   ! clump index
    integer                 , intent(in)            :: nsites
    type(ed_site_type)      , intent(inout), target :: sites(nsites)

    ! Locals
    integer  :: s                         ! The local site index
    type(litter_type), pointer :: litt    ! pointer to patch's litter object

    ! ----------------------------------------------------------------------------------
    ! The following group of integers indicate the positional index (idx)
    ! of variables at different scales inside the I/O arrays (io)
    ! Keep in mind that many of these variables have a composite dimension
    ! at the patch scale.  To hold this memory, we borrow the cohort
    ! vector.  Thus the head of each array points to the first cohort
    ! of each patch. "io_idx_co_1st"
    ! ----------------------------------------------------------------------------------
    integer  :: io_idx_si      ! site index
    integer  :: io_idx_co_1st  ! 1st cohort of each patch
    integer  :: io_idx_co      ! cohort index
    integer  :: io_idx_pa_pft  ! each pft within each patch (pa_pft)
    integer  :: io_idx_pa_cwd  ! each cwd class within each patch (pa_cwd)
    integer  :: io_idx_pa_cwsl ! each cwd x soil layer
    integer  :: io_idx_pa_dcsl ! each decomposability x soil layer
    integer  :: io_idx_pa_dc   ! each decomposability index
    integer  :: io_idx_pa_ib   ! each SW band (vis/ir) per patch (pa_ib)
    integer  :: io_idx_si_wmem ! each water memory class within each site
    integer  :: io_idx_si_pfcl ! each pft x canopy layer within each site
    integer  :: io_idx_si_lyr_shell ! site - layer x shell index
    integer  :: io_idx_si_scpf ! each size-class x pft index within site
    integer  :: io_idx_si_sc   ! each size-class index within site
    integer  :: io_idx_si_capf ! each cohort age-class x pft index within site
    integer  :: io_idx_si_cacls ! each cohort age class index within site
    integer  :: io_idx_si_cdsc ! each damage-class x size class within site
    integer  :: io_idx_si_cdpf ! each damage-class x size x pft within site
    integer  :: io_idx_si_cwd  ! each site-cwd index
    integer  :: io_idx_si_pft  ! each site-pft index
    integer  :: io_idx_si_vtmem ! indices for veg-temp memory at site
    integer  :: io_idx_pa_ncl   ! each canopy layer within each patch
    integer  :: io_idx_si_luludi ! site-level lu x lu x ndist index

    ! Some counters (for checking mostly)
    integer  :: totalcohorts   ! total cohort count on this thread (diagnostic)
    integer  :: patchespersite   ! number of patches per site
    integer  :: cohortsperpatch  ! number of cohorts per patch

    integer  :: ft               ! functional type index
    integer  :: el               ! element loop index
    integer  :: ilyr             ! soil layer index
    integer  :: nlevsoil         ! total soil layers in patch of interest
    integer  :: k,j,i            ! indices to the radiation matrix
    integer  :: iscpf            ! multiplex loop counter for size x pft
    integer  :: ir_prt_var       ! loop counter for var x position
    integer  :: i_var            ! loop counter for PRT variables
    integer  :: i_pos            ! loop counter for discrete PRT positions
    integer  :: i_scls           ! loop counter for size-class
    integer  :: i_cacls          ! loop counter for cohort age class
    integer  :: i_cwd            ! loop counter for cwd
    integer  :: i_pft            ! loop counter for pft
    integer  :: i_cdam           ! loop counter for damage
    integer  :: icdi             ! loop counter for damage
    integer  :: icdj             ! loop counter for damage
    integer  :: i_lu_donor, i_lu_receiver, i_dist ! loop counters for land use and disturbance
    
    type(fates_restart_variable_type) :: rvar
    type(fates_patch_type),pointer  :: cpatch
    type(fates_cohort_type),pointer :: ccohort


    associate( rio_npatch_si           => this%rvars(ir_npatch_si)%int1d, &
           rio_cd_status_si            => this%rvars(ir_cd_status_si)%int1d, &
           rio_nchill_days_si          => this%rvars(ir_nchill_days_si)%int1d, &
           rio_ncold_days_si           => this%rvars(ir_ncold_days_si)%int1d, &
           rio_cleafondate_si          => this%rvars(ir_cleafondate_si)%int1d, &
           rio_cleafoffdate_si         => this%rvars(ir_cleafoffdate_si)%int1d, &
           rio_cndaysleafon_si         => this%rvars(ir_cndaysleafon_si)%int1d, &
           rio_cndaysleafoff_si        => this%rvars(ir_cndaysleafoff_si)%int1d, &
           rio_phenmodeldate_si        => this%rvars(ir_phenmodeldate_si)%int1d, &
           rio_acc_ni_si               => this%rvars(ir_acc_ni_si)%r81d, &
           rio_gdd_si                  => this%rvars(ir_gdd_si)%r81d, &
           rio_snow_depth_si           => this%rvars(ir_snow_depth_si)%r81d, &
           rio_trunk_product_si        => this%rvars(ir_trunk_product_si)%r81d, &
           rio_ncohort_pa              => this%rvars(ir_ncohort_pa)%int1d, &
           rio_fcansno_pa              => this%rvars(ir_fcansno_pa)%r81d, &
           rio_solar_zenith_flag_pa    => this%rvars(ir_solar_zenith_flag_pa)%int1d, &
           rio_solar_zenith_angle_pa   => this%rvars(ir_solar_zenith_angle_pa)%r81d, &
           rio_canopy_layer_co         => this%rvars(ir_canopy_layer_co)%int1d, &
           rio_canopy_layer_yesterday_co    => this%rvars(ir_canopy_layer_yesterday_co)%r81d, &
           rio_crowndamage_co          => this%rvars(ir_crowndamage_co)%int1d, &
           rio_canopy_trim_co          => this%rvars(ir_canopy_trim_co)%r81d, &
           rio_l2fr_co                 => this%rvars(ir_l2fr_co)%r81d, &
           rio_seed_prod_co            => this%rvars(ir_seed_prod_co)%r81d, &
           rio_size_class_lasttimestep => this%rvars(ir_size_class_lasttimestep_co)%int1d, &
           rio_dbh_co                  => this%rvars(ir_dbh_co)%r81d, &
           rio_coage_co                => this%rvars(ir_coage_co)%r81d, &
           rio_g_sb_laweight_co        => this%rvars(ir_g_sb_laweight_co)%r81d, &
           rio_height_co               => this%rvars(ir_height_co)%r81d, &
           rio_nplant_co               => this%rvars(ir_nplant_co)%r81d, &
           rio_gpp_acc_co              => this%rvars(ir_gpp_acc_co)%r81d, &
           rio_npp_acc_co              => this%rvars(ir_npp_acc_co)%r81d, &
           rio_resp_acc_co             => this%rvars(ir_resp_acc_co)%r81d, &
           rio_gpp_acc_hold_co         => this%rvars(ir_gpp_acc_hold_co)%r81d, &
           rio_resp_acc_hold_co        => this%rvars(ir_resp_acc_hold_co)%r81d, &
           rio_npp_acc_hold_co         => this%rvars(ir_npp_acc_hold_co)%r81d, &
           rio_resp_excess_co           => this%rvars(ir_resp_excess_co)%r81d, &
           rio_bmort_co                => this%rvars(ir_bmort_co)%r81d, &
           rio_hmort_co                => this%rvars(ir_hmort_co)%r81d, &
           rio_cmort_co                => this%rvars(ir_cmort_co)%r81d, &
           rio_smort_co                => this%rvars(ir_smort_co)%r81d, &
           rio_asmort_co               => this%rvars(ir_asmort_co)%r81d, &
           rio_dgmort_co               => this%rvars(ir_dgmort_co)%r81d, &
           rio_frmort_co               => this%rvars(ir_frmort_co)%r81d, &
           rio_lmort_direct_co         => this%rvars(ir_lmort_direct_co)%r81d, &
           rio_lmort_collateral_co     => this%rvars(ir_lmort_collateral_co)%r81d, &
           rio_lmort_infra_co          => this%rvars(ir_lmort_infra_co)%r81d, &
           rio_ddbhdt_co               => this%rvars(ir_ddbhdt_co)%r81d, &
           rio_resp_tstep_co           => this%rvars(ir_resp_tstep_co)%r81d, &
           rio_pft_co                  => this%rvars(ir_pft_co)%int1d, &
           rio_status_co               => this%rvars(ir_status_co)%int1d, &
           rio_efleaf_co               => this%rvars(ir_efleaf_co)%r81d, &
           rio_effnrt_co               => this%rvars(ir_effnrt_co)%r81d, &
           rio_efstem_co               => this%rvars(ir_efstem_co)%r81d, &
           rio_isnew_co                => this%rvars(ir_isnew_co)%int1d, &
           rio_gnd_alb_dif_pasb        => this%rvars(ir_gnd_alb_dif_pasb)%r81d, &
           rio_gnd_alb_dir_pasb        => this%rvars(ir_gnd_alb_dir_pasb)%r81d, &
           rio_spread_si               => this%rvars(ir_spread_si)%r81d, &
           rio_livegrass_pa            => this%rvars(ir_livegrass_pa)%r81d, &
           rio_age_pa                  => this%rvars(ir_age_pa)%r81d, &
           rio_patchdistturbcat_pa     => this%rvars(ir_patchdistturbcat_pa)%int1d, &
           rio_agesinceanthrodist_pa   => this%rvars(ir_agesinceanthrodist_pa)%r81d, &
           rio_nocomp_pft_label_pa     => this%rvars(ir_nocomp_pft_label_pa)%int1d, &
           rio_area_pa                 => this%rvars(ir_area_pa)%r81d, &
           rio_dd_status_sift          => this%rvars(ir_dd_status_sift)%int1d, &
           rio_dleafondate_sift        => this%rvars(ir_dleafondate_sift)%int1d, &
           rio_dleafoffdate_sift       => this%rvars(ir_dleafoffdate_sift)%int1d, &
           rio_dndaysleafon_sift       => this%rvars(ir_dndaysleafon_sift)%int1d, &
           rio_dndaysleafoff_sift      => this%rvars(ir_dndaysleafoff_sift)%int1d, &
           rio_elong_factor_sift       => this%rvars(ir_elong_factor_sift)%r81d, &
           rio_liqvolmem_siwmft        => this%rvars(ir_liqvolmem_siwmft)%r81d, &
           rio_smpmem_siwmft           => this%rvars(ir_smpmem_siwmft)%r81d, &
           rio_recl2fr_sipfcl          => this%rvars(ir_recl2fr_sipfcl)%r81d, &
           rio_vegtempmem_sitm         => this%rvars(ir_vegtempmem_sitm)%r81d, &
           rio_recrate_sift            => this%rvars(ir_recrate_sift)%r81d, &
           rio_use_this_pft_sift       => this%rvars(ir_use_this_pft_sift)%int1d, &
           rio_area_pft_sift           => this%rvars(ir_area_pft_sift)%r81d, &
           rio_seed_in_sift            => this%rvars(ir_seed_in_sift)%r81d, &
           rio_seed_out_sift            => this%rvars(ir_seed_out_sift)%r81d, &
           rio_fmortrate_cano_siscpf   => this%rvars(ir_fmortrate_cano_siscpf)%r81d, &
           rio_fmortrate_usto_siscpf   => this%rvars(ir_fmortrate_usto_siscpf)%r81d, &
           rio_imortrate_siscpf        => this%rvars(ir_imortrate_siscpf)%r81d, &
           rio_fmortrate_crown_siscpf  => this%rvars(ir_fmortrate_crown_siscpf)%r81d, &
           rio_fmortrate_cambi_siscpf  => this%rvars(ir_fmortrate_cambi_siscpf)%r81d, &
           rio_termnindiv_cano_siscpf  => this%rvars(ir_termnindiv_cano_siscpf)%r81d, &
           rio_termnindiv_usto_siscpf  => this%rvars(ir_termnindiv_usto_siscpf)%r81d, &
           rio_growflx_fusion_siscpf   => this%rvars(ir_growflx_fusion_siscpf)%r81d,  &
           rio_demorate_sisc           => this%rvars(ir_demorate_sisc)%r81d, &
           rio_promrate_sisc           => this%rvars(ir_promrate_sisc)%r81d, &
           rio_termcarea_cano_si       => this%rvars(ir_termcarea_cano_si)%r81d, &
           rio_termcarea_usto_si       => this%rvars(ir_termcarea_usto_si)%r81d, &
           
           rio_imortcarea_si           => this%rvars(ir_imortcarea_si)%r81d, &
           rio_fmortcarea_cano_si      => this%rvars(ir_fmortcarea_cano_si)%r81d, &
           rio_fmortcarea_usto_si      => this%rvars(ir_fmortcarea_usto_si)%r81d, &
           rio_termcflux_cano_sipft    => this%rvars(ir_termcflux_cano_sipft)%r81d, &
           rio_termcflux_usto_sipft    => this%rvars(ir_termcflux_usto_sipft)%r81d, &
           rio_democflux_si            => this%rvars(ir_democflux_si)%r81d, &
           rio_promcflux_si            => this%rvars(ir_promcflux_si)%r81d, &
           rio_imortcflux_sipft        => this%rvars(ir_imortcflux_sipft)%r81d, &
           rio_fmortcflux_cano_sipft   => this%rvars(ir_fmortcflux_cano_sipft)%r81d, &
           rio_fmortcflux_usto_sipft   => this%rvars(ir_fmortcflux_usto_sipft)%r81d, &
           rio_abg_imort_flux_siscpf => this%rvars(ir_abg_imort_flux_siscpf)%r81d, &
           rio_abg_fmort_flux_siscpf => this%rvars(ir_abg_fmort_flux_siscpf)%r81d, &
           rio_abg_term_flux_siscpf  => this%rvars(ir_abg_term_flux_siscpf)%r81d, &
           rio_disturbance_rates_siluludi => this%rvars(ir_disturbance_rates_siluludi)%r81d, &

           rio_imortrate_sicdpf        => this%rvars(ir_imortrate_sicdpf)%r81d, &
           rio_imortcflux_sicdsc       => this%rvars(ir_imortcflux_sicdsc)%r81d, &
           rio_termcflux_cano_sicdsc   => this%rvars(ir_termcflux_cano_sicdsc)%r81d, &
           rio_termnindiv_cano_sicdpf  => this%rvars(ir_termnindiv_cano_sicdpf)%r81d, &
           rio_termcflux_usto_sicdsc   => this%rvars(ir_termcflux_usto_sicdsc)%r81d, &
           rio_termnindiv_usto_sicdpf  => this%rvars(ir_termnindiv_usto_sicdpf)%r81d, &
           rio_fmortrate_cano_sicdpf   => this%rvars(ir_fmortrate_cano_sicdpf)%r81d, &
           rio_fmortrate_usto_sicdpf   => this%rvars(ir_fmortrate_usto_sicdpf)%r81d, &
           rio_fmortcflux_cano_sicdsc  => this%rvars(ir_fmortcflux_cano_sicdsc)%r81d, &
           rio_fmortcflux_usto_sicdsc  => this%rvars(ir_fmortcflux_usto_sicdsc)%r81d, &
           rio_crownarea_cano_damage_si=> this%rvars(ir_crownarea_cano_si)%r81d, &
           rio_crownarea_usto_damage_si=> this%rvars(ir_crownarea_usto_si)%r81d, &
           rio_emanpp_si               => this%rvars(ir_emanpp_si)%r81d)
      
       totalCohorts = 0

       ! ---------------------------------------------------------------------------------
       ! Flush arrays to values defined by %flushval (see registry entry in
       ! subroutine define_history_vars()
       ! ---------------------------------------------------------------------------------
       call this%flush_rvars(nc)

       do s = 1,nsites

          ! Calculate the offsets
          ! fcolumn is the global column index of the current site.
          ! For the first site, if that site aligns with the first column index
          ! in the clump, than the offset should be be equal to begCohort

          io_idx_si      = this%restart_map(nc)%site_index(s)
          io_idx_co_1st  = this%restart_map(nc)%cohort1_index(s)

          io_idx_co      = io_idx_co_1st
          io_idx_pa_ib   = io_idx_co_1st
          io_idx_si_wmem = io_idx_co_1st
          io_idx_si_pfcl = io_idx_co_1st
          io_idx_si_vtmem = io_idx_co_1st
          io_idx_pa_ncl   = io_idx_co_1st

          ! Hydraulics counters  lyr = hydraulic layer, shell = rhizosphere shell
          io_idx_si_lyr_shell = io_idx_co_1st
          io_idx_si_sc   = io_idx_co_1st
          io_idx_si_capf = io_idx_co_1st
          io_idx_si_cacls= io_idx_co_1st
          io_idx_si_cdsc = io_idx_co_1st
          io_idx_si_cdpf = io_idx_co_1st
          io_idx_si_scpf = io_idx_co_1st
          io_idx_si_pft  = io_idx_co_1st
          io_idx_si_luludi  = io_idx_co_1st

          ! recruitment rate
          do i_pft = 1,numpft
             rio_recrate_sift(io_idx_co_1st+i_pft-1)   = sites(s)%recruitment_rate(i_pft)
          end do

          do i_pft = 1,numpft
             rio_use_this_pft_sift(io_idx_co_1st+i_pft-1)   = sites(s)%use_this_pft(i_pft)
          end do

          do i_pft = 1,numpft
             rio_area_pft_sift(io_idx_co_1st+i_pft-1)      = sites(s)%area_pft(i_pft)
          end do

          do i_scls = 1, nlevsclass
             do i_pft = 1, numpft
                rio_fmortrate_cano_siscpf(io_idx_si_scpf)  = sites(s)%fmort_rate_canopy(i_scls, i_pft)
                rio_fmortrate_usto_siscpf(io_idx_si_scpf)  = sites(s)%fmort_rate_ustory(i_scls, i_pft)
                rio_imortrate_siscpf(io_idx_si_scpf)       = sites(s)%imort_rate(i_scls, i_pft)
                rio_fmortrate_crown_siscpf(io_idx_si_scpf) = sites(s)%fmort_rate_crown(i_scls, i_pft)
                rio_fmortrate_cambi_siscpf(io_idx_si_scpf) = sites(s)%fmort_rate_cambial(i_scls, i_pft)
                rio_termnindiv_cano_siscpf(io_idx_si_scpf) = sites(s)%term_nindivs_canopy(i_scls,i_pft)
                rio_termnindiv_usto_siscpf(io_idx_si_scpf) = sites(s)%term_nindivs_ustory(i_scls,i_pft)
                rio_growflx_fusion_siscpf(io_idx_si_scpf)  = sites(s)%growthflux_fusion(i_scls, i_pft)
                rio_abg_term_flux_siscpf(io_idx_si_scpf) = sites(s)%term_abg_flux(i_scls, i_pft)
                rio_abg_imort_flux_siscpf(io_idx_si_scpf) = sites(s)%imort_abg_flux(i_scls, i_pft)
                rio_abg_fmort_flux_siscpf(io_idx_si_scpf) = sites(s)%fmort_abg_flux(i_scls, i_pft)
                io_idx_si_scpf = io_idx_si_scpf + 1
             end do
          end do

          do i_pft = 1, numpft
             rio_termcflux_cano_sipft(io_idx_si_pft)  = sites(s)%term_carbonflux_canopy(i_pft)
             rio_termcflux_usto_sipft(io_idx_si_pft)  = sites(s)%term_carbonflux_ustory(i_pft)
             rio_fmortcflux_cano_sipft(io_idx_si_pft) = sites(s)%fmort_carbonflux_canopy(i_pft)
             rio_fmortcflux_usto_sipft(io_idx_si_pft) = sites(s)%fmort_carbonflux_ustory(i_pft)
             rio_imortcflux_sipft(io_idx_si_pft)      = sites(s)%imort_carbonflux(i_pft)
             rio_dd_status_sift(io_idx_si_pft)     = sites(s)%dstatus(i_pft)
             rio_dleafondate_sift(io_idx_si_pft)   = sites(s)%dleafondate(i_pft)
             rio_dleafoffdate_sift(io_idx_si_pft)  = sites(s)%dleafoffdate(i_pft)
             rio_dndaysleafon_sift(io_idx_si_pft)  = sites(s)%dndaysleafon(i_pft)
             rio_dndaysleafoff_sift(io_idx_si_pft) = sites(s)%dndaysleafoff(i_pft)
             rio_elong_factor_sift(io_idx_si_pft)  = sites(s)%elong_factor(i_pft)
             rio_seed_in_sift(io_idx_si_pft)       = sites(s)%seed_in(i_pft)
             rio_seed_out_sift(io_idx_si_pft)       = sites(s)%seed_out(i_pft)
             io_idx_si_pft = io_idx_si_pft + 1
          end do

          ! site-level disturbance rate diagnostic
          do i_lu_donor = 1, n_landuse_cats
             do i_lu_receiver = 1, n_landuse_cats
                do i_dist = 1, n_dist_types
                   rio_disturbance_rates_siluludi(io_idx_si_luludi) = sites(s)%disturbance_rates(i_dist,i_lu_donor, i_lu_receiver)
                   io_idx_si_luludi = io_idx_si_luludi + 1
                end do
             end do
          end do

          if(hlm_use_sp.eq.ifalse)then
             do el = 1, num_elements

                io_idx_si_cwd = io_idx_co_1st
                io_idx_si_pft = io_idx_co_1st
                io_idx_si_scpf = io_idx_co_1st

                do i_cwd=1,ncwd
                   this%rvars(ir_cwdagin_flxdg+el-1)%r81d(io_idx_si_cwd) = sites(s)%flux_diags(el)%cwd_ag_input(i_cwd)
                   this%rvars(ir_cwdbgin_flxdg+el-1)%r81d(io_idx_si_cwd) = sites(s)%flux_diags(el)%cwd_bg_input(i_cwd)
                   io_idx_si_cwd = io_idx_si_cwd + 1
                end do

                do i_pft=1,numpft
                   this%rvars(ir_leaflittin_flxdg+el-1)%r81d(io_idx_si_pft) = sites(s)%flux_diags(el)%leaf_litter_input(i_pft)
                   this%rvars(ir_rootlittin_flxdg+el-1)%r81d(io_idx_si_pft) = sites(s)%flux_diags(el)%root_litter_input(i_pft)
                   io_idx_si_pft = io_idx_si_pft + 1
                end do

                this%rvars(ir_oldstock_mbal+el-1)%r81d(io_idx_si) = sites(s)%mass_balance(el)%old_stock
                this%rvars(ir_errfates_mbal+el-1)%r81d(io_idx_si) = sites(s)%mass_balance(el)%err_fates
                this%rvars(ir_woodprod_mbal+el-1)%r81d(io_idx_si) = sites(s)%mass_balance(el)%wood_product

             end do
          end if



          ! canopy spread term
          rio_spread_si(io_idx_si)   = sites(s)%spread

          cpatch => sites(s)%oldest_patch

          ! new column, reset num patches
          patchespersite = 0

          do_patch: do while(associated(cpatch))

             ! found patch, increment
             patchespersite = patchespersite + 1

             ccohort => cpatch%shortest

             ! new patch, reset num cohorts
             cohortsperpatch = 0

             do while(associated(ccohort))

                ! found cohort, increment
                cohortsperpatch = cohortsperpatch + 1
                totalCohorts    = totalCohorts + 1

                if ( debug ) then
                   write(fates_log(),*) 'CLTV io_idx_co ', io_idx_co
                   write(fates_log(),*) 'CLTV lowerbound ', lbound(rio_npp_acc_co,1)
                   write(fates_log(),*) 'CLTV upperbound  ', ubound(rio_npp_acc_co,1)
                endif


                ! Fill output arrays of PRT variables
                ! We just loop through the objects, and reference our members relative
                ! the base index of the PRT variables
                ! -----------------------------------------------------------------------

                ir_prt_var = ir_prt_base
                do i_var = 1, prt_global%num_vars
                   do i_pos = 1, prt_global%state_descriptor(i_var)%num_pos

                      ir_prt_var = ir_prt_var + 1
                      this%rvars(ir_prt_var)%r81d(io_idx_co) = &
                            ccohort%prt%variables(i_var)%val(i_pos)

                      ir_prt_var = ir_prt_var + 1
                      this%rvars(ir_prt_var)%r81d(io_idx_co) = &
                            ccohort%prt%variables(i_var)%turnover(i_pos)

                      ir_prt_var = ir_prt_var + 1
                      this%rvars(ir_prt_var)%r81d(io_idx_co) = &
                            ccohort%prt%variables(i_var)%net_alloc(i_pos)

                      ir_prt_var = ir_prt_var + 1
                      this%rvars(ir_prt_var)%r81d(io_idx_co) = &
                            ccohort%prt%variables(i_var)%burned(i_pos)

                   end do
                end do

                call this%SetCohortRealVector(ccohort%year_net_uptake,nlevleaf,ir_year_net_up_co,io_idx_co)

                rio_l2fr_co(io_idx_co)         = ccohort%l2fr
                
                if(hlm_parteh_mode .eq. prt_cnp_flex_allom_hyp) then
                   this%rvars(ir_cx_int_co)%r81d(io_idx_co)       = ccohort%cx_int
                   this%rvars(ir_emadcxdt_co)%r81d(io_idx_co)     = ccohort%ema_dcxdt
                   this%rvars(ir_cx0_co)%r81d(io_idx_co)          = ccohort%cx0
                   this%rvars(ir_cnplimiter_co)%r81d(io_idx_co)   = real(ccohort%cnp_limiter,r8)
                   this%rvars(ir_daily_no3_uptake_co)%r81d(io_idx_co) = ccohort%daily_no3_uptake
                   this%rvars(ir_daily_nh4_uptake_co)%r81d(io_idx_co) = ccohort%daily_nh4_uptake
                   this%rvars(ir_daily_p_uptake_co)%r81d(io_idx_co) = ccohort%daily_p_gain
                   this%rvars(ir_daily_n_fixation_co)%r81d(io_idx_co) = ccohort%sym_nfix_daily
                   this%rvars(ir_daily_n_demand_co)%r81d(io_idx_co) = ccohort%daily_n_demand
                   this%rvars(ir_daily_p_demand_co)%r81d(io_idx_co) = ccohort%daily_p_demand
                end if

                if(hlm_use_planthydro==itrue)then

                   ! Load the water contents
                   call this%SetCohortRealVector(ccohort%co_hydr%th_ag,n_hypool_ag, &
                                                 ir_hydro_th_ag_covec,io_idx_co)
                   call this%SetCohortRealVector(ccohort%co_hydr%th_aroot,sites(s)%si_hydr%nlevrhiz, &
                                                 ir_hydro_th_aroot_covec,io_idx_co)

                   this%rvars(ir_hydro_th_troot)%r81d(io_idx_co) = ccohort%co_hydr%th_troot

                   this%rvars(ir_hydro_errh2o)%r81d(io_idx_co) = ccohort%co_hydr%errh2o

                end if

                rio_canopy_layer_co(io_idx_co) = ccohort%canopy_layer
                rio_canopy_layer_yesterday_co(io_idx_co) = ccohort%canopy_layer_yesterday
                rio_crowndamage_co(io_idx_co) = ccohort%crowndamage
                rio_canopy_trim_co(io_idx_co)  = ccohort%canopy_trim
                
                rio_seed_prod_co(io_idx_co)    = ccohort%seed_prod
                rio_size_class_lasttimestep(io_idx_co) = ccohort%size_class_lasttimestep
                rio_dbh_co(io_idx_co)          = ccohort%dbh
                rio_coage_co(io_idx_co)        = ccohort%coage
                rio_height_co(io_idx_co)       = ccohort%height
                rio_g_sb_laweight_co(io_idx_co)= ccohort%g_sb_laweight
                rio_nplant_co(io_idx_co)       = ccohort%n
                rio_gpp_acc_co(io_idx_co)      = ccohort%gpp_acc
                rio_npp_acc_co(io_idx_co)      = ccohort%npp_acc
                rio_resp_acc_co(io_idx_co)     = ccohort%resp_acc
                rio_gpp_acc_hold_co(io_idx_co) = ccohort%gpp_acc_hold
                rio_resp_acc_hold_co(io_idx_co) = ccohort%resp_acc_hold
                rio_npp_acc_hold_co(io_idx_co) = ccohort%npp_acc_hold

                rio_resp_excess_co(io_idx_co)   = ccohort%resp_excess

                rio_bmort_co(io_idx_co)        = ccohort%bmort
                rio_hmort_co(io_idx_co)        = ccohort%hmort
                rio_cmort_co(io_idx_co)        = ccohort%cmort
                rio_smort_co(io_idx_co)        = ccohort%smort
                rio_asmort_co(io_idx_co)       = ccohort%asmort
                rio_dgmort_co(io_idx_co)       = ccohort%dgmort
                rio_frmort_co(io_idx_co)       = ccohort%frmort                


                !Logging
                rio_lmort_direct_co(io_idx_co)       = ccohort%lmort_direct
                rio_lmort_collateral_co(io_idx_co)   = ccohort%lmort_collateral
                rio_lmort_infra_co(io_idx_co)        = ccohort%lmort_infra

                rio_ddbhdt_co(io_idx_co)       = ccohort%ddbhdt
                rio_resp_tstep_co(io_idx_co)   = ccohort%resp_tstep
                rio_pft_co(io_idx_co)          = ccohort%pft
                rio_status_co(io_idx_co)       = ccohort%status_coh
                rio_efleaf_co(io_idx_co)       = ccohort%efleaf_coh
                rio_effnrt_co(io_idx_co)       = ccohort%effnrt_coh
                rio_efstem_co(io_idx_co)       = ccohort%efstem_coh
                if ( ccohort%isnew ) then
                   rio_isnew_co(io_idx_co)     = new_cohort
                else
                   rio_isnew_co(io_idx_co)     = old_cohort
                endif

                this%rvars(ir_c_area_co)%r81d(io_idx_co) = ccohort%c_area
                this%rvars(ir_treelai_co)%r81d(io_idx_co) = ccohort%treelai
                this%rvars(ir_treesai_co)%r81d(io_idx_co) = ccohort%treesai
                
                if ( debug ) then
                   write(fates_log(),*) 'CLTV offsetNumCohorts II ',io_idx_co, &
                         cohortsperpatch
                endif

                !  (Keeping as an example)
                ! call this%SetRMeanRestartVar(ccohort%tveg_lpa, ir_tveglpa_co, io_idx_co)

                io_idx_co = io_idx_co + 1

                ccohort => ccohort%taller

             enddo ! ccohort do while

             !
             ! deal with patch level fields here
             !
             rio_livegrass_pa(io_idx_co_1st)   = cpatch%livegrass
             rio_age_pa(io_idx_co_1st)         = cpatch%age
             rio_patchdistturbcat_pa(io_idx_co_1st)   = cpatch%land_use_label
             rio_agesinceanthrodist_pa(io_idx_co_1st) = cpatch%age_since_anthro_disturbance
             rio_nocomp_pft_label_pa(io_idx_co_1st)= cpatch%nocomp_pft_label
             rio_area_pa(io_idx_co_1st)        = cpatch%area

             ! Patch level running means
             call this%SetRMeanRestartVar(cpatch%tveg24, ir_tveg24_pa, io_idx_co_1st)
             call this%SetRMeanRestartVar(cpatch%tveg_lpa, ir_tveglpa_pa, io_idx_co_1st)
             call this%SetRMeanRestartVar(cpatch%tveg_longterm, ir_tveglongterm_pa, io_idx_co_1st)

             if ( regeneration_model == TRS_regeneration ) then
                call this%SetRMeanRestartVar(cpatch%seedling_layer_par24, ir_seedling_layer_par24_pa, io_idx_co_1st)
                call this%SetRMeanRestartVar(cpatch%sdlng_mort_par, ir_sdlng_mort_par_pa,io_idx_co_1st)
                call this%SetRMeanRestartVar(cpatch%sdlng2sap_par, ir_sdlng2sap_par_pa,io_idx_co_1st)
                io_idx_pa_pft  = io_idx_co_1st
                do i_pft = 1, numpft
                   call this%SetRMeanRestartVar(cpatch%sdlng_mdd(i_pft)%p, ir_sdlng_mdd_pa,io_idx_pa_pft) 
                   call this%SetRMeanRestartVar(cpatch%sdlng_emerg_smp(i_pft)%p, ir_sdlng_emerg_smp_pa,io_idx_pa_pft)
                   io_idx_pa_pft      = io_idx_pa_pft + 1
                enddo
             end if

             ! set cohorts per patch for IO
             rio_ncohort_pa( io_idx_co_1st )   = cohortsperpatch

             rio_fcansno_pa( io_idx_co_1st )   = cpatch%fcansno

             ! Set zenith angle info
             if ( cpatch%solar_zenith_flag ) then
                rio_solar_zenith_flag_pa(io_idx_co_1st)     = itrue
             else
                rio_solar_zenith_flag_pa(io_idx_co_1st)     = ifalse
             endif
             rio_solar_zenith_angle_pa( io_idx_co_1st) = cpatch%solar_zenith_angle

             if ( debug ) then
                write(fates_log(),*) 'offsetNumCohorts III ' &
                      ,io_idx_co,cohortsperpatch
             endif

             this%rvars(ir_nclp_pa)%int1d(io_idx_co_1st) = cpatch%ncl_p
             this%rvars(ir_zstar_pa)%r81d(io_idx_co_1st) = cpatch%zstar

             if(hlm_use_sp.eq.ifalse)then

                io_idx_pa_pft  = io_idx_co_1st
                do i = 1,numpft
                   this%rvars(ir_scorch_ht_pa_pft)%r81d(io_idx_pa_pft) = cpatch%scorch_ht(i)
                   io_idx_pa_pft      = io_idx_pa_pft + 1
                end do

                io_idx_pa_cwd  = io_idx_co_1st
                do i = 1,nfsc
                   this%rvars(ir_litter_moisture_pa_nfsc)%r81d(io_idx_pa_cwd) = cpatch%litter_moisture(i)
                   io_idx_pa_cwd      = io_idx_pa_cwd + 1
                end do

                ! --------------------------------------------------------------------------
                ! Send litter to the restart arrays
                ! Each element has its own variable, so we have to make sure
                ! we keep re-setting this
                ! --------------------------------------------------------------------------

                do el = 0, num_elements-1

                   io_idx_pa_pft  = io_idx_co_1st
                   io_idx_pa_cwd  = io_idx_co_1st
                   io_idx_pa_cwsl = io_idx_co_1st
                   io_idx_pa_dcsl = io_idx_co_1st
                   io_idx_pa_dc   = io_idx_co_1st

                   litt => cpatch%litter(el+1)

                   do i = 1,numpft
                      this%rvars(ir_seed_litt+el)%r81d(io_idx_pa_pft) = litt%seed(i)
                      this%rvars(ir_seedgerm_litt+el)%r81d(io_idx_pa_pft) = litt%seed_germ(i)
                      this%rvars(ir_seed_decay_litt+el)%r81d(io_idx_pa_pft) = litt%seed_decay(i)
                      this%rvars(ir_seedgerm_decay_litt+el)%r81d(io_idx_pa_pft) = litt%seed_germ_decay(i)
                      io_idx_pa_pft = io_idx_pa_pft + 1
                   end do


                   do i = 1,ndcmpy
                      this%rvars(ir_leaf_litt+el)%r81d(io_idx_pa_dc) = litt%leaf_fines(i)
                      this%rvars(ir_lfines_frag_litt+el)%r81d(io_idx_pa_dc) = litt%leaf_fines_frag(i)
                      io_idx_pa_dc = io_idx_pa_dc + 1
                      do ilyr=1,sites(s)%nlevsoil
                         this%rvars(ir_fnrt_litt+el)%r81d(io_idx_pa_dcsl) = litt%root_fines(i,ilyr)
                         this%rvars(ir_rfines_frag_litt+el)%r81d(io_idx_pa_dcsl) = litt%root_fines_frag(i,ilyr)
                         io_idx_pa_dcsl = io_idx_pa_dcsl + 1
                      end do
                   end do

                   do i = 1,ncwd
                      this%rvars(ir_agcwd_litt+el)%r81d(io_idx_pa_cwd) = litt%ag_cwd(i)
                      this%rvars(ir_agcwd_frag_litt+el)%r81d(io_idx_pa_cwd) = litt%ag_cwd_frag(i)
                      io_idx_pa_cwd = io_idx_pa_cwd + 1
                      do ilyr=1,sites(s)%nlevsoil
                         this%rvars(ir_bgcwd_litt+el)%r81d(io_idx_pa_cwsl) = litt%bg_cwd(i,ilyr)
                         this%rvars(ir_bgcwd_frag_litt+el)%r81d(io_idx_pa_cwsl) = litt%bg_cwd_frag(i,ilyr)
                         io_idx_pa_cwsl = io_idx_pa_cwsl + 1
                      end do
                   end do

                end do
             end if

             do i = 1,num_swb
                rio_gnd_alb_dif_pasb(io_idx_pa_ib) = cpatch%gnd_alb_dif(i)
                rio_gnd_alb_dir_pasb(io_idx_pa_ib) = cpatch%gnd_alb_dir(i)
                io_idx_pa_ib = io_idx_pa_ib + 1
             end do

             if (hlm_use_sp .eq. itrue) then
               do i = 1,nclmax
                 this%rvars(ir_canopy_layer_tlai_pa)%r81d(io_idx_pa_ncl) = cpatch%canopy_layer_tlai(i)
                 io_idx_pa_ncl = io_idx_pa_ncl + 1
               end do
             end if

             ! Set the first cohort index to the start of the next patch, increment
             ! by the maximum number of cohorts per patch
             io_idx_co_1st = io_idx_co_1st + fates_maxElementsPerPatch

             ! reset counters so that they are all advanced evenly.
             io_idx_pa_pft  = io_idx_co_1st
             io_idx_pa_cwd  = io_idx_co_1st
             io_idx_pa_ib   = io_idx_co_1st
             io_idx_co      = io_idx_co_1st
             io_idx_pa_ncl  = io_idx_co_1st

             if ( debug ) then
                write(fates_log(),*) 'CLTV io_idx_co_1st ', io_idx_co_1st
                write(fates_log(),*) 'CLTV numCohort ', cohortsperpatch
                write(fates_log(),*) 'CLTV totalCohorts ', totalCohorts
             end if

             cpatch => cpatch%younger

          enddo do_patch ! cpatch do while

          ! Fill the site level diagnostics arrays
          do i_scls = 1, nlevsclass

             rio_demorate_sisc(io_idx_si_sc) = sites(s)%demotion_rate(i_scls)
             rio_promrate_sisc(io_idx_si_sc) = sites(s)%promotion_rate(i_scls)

             io_idx_si_sc = io_idx_si_sc + 1
          end do
          
          rio_termcarea_cano_si(io_idx_si)  = sites(s)%term_crownarea_canopy
          rio_termcarea_usto_si(io_idx_si)  = sites(s)%term_crownarea_ustory
          rio_emanpp_si(io_idx_si)          = sites(s)%ema_npp

          ! this only copies live portions of transitions - but that's ok because the mortality
          ! bit only needs to be added for history outputs
          if(hlm_use_tree_damage .eq. itrue) then
             
             do i_scls = 1, nlevsclass
                do i_cdam = 1, nlevdamage
                   do i_pft = 1, numpft 
                      rio_imortrate_sicdpf(io_idx_si_cdpf)       = sites(s)%imort_rate_damage(i_cdam, i_scls, i_pft)
                      rio_termnindiv_cano_sicdpf(io_idx_si_cdpf) = sites(s)%term_nindivs_canopy_damage(i_cdam,i_scls,i_pft)
                      rio_termnindiv_usto_sicdpf(io_idx_si_cdpf) = sites(s)%term_nindivs_ustory_damage(i_cdam,i_scls,i_pft)
                      rio_imortcflux_sicdsc(io_idx_si_cdsc)      = sites(s)%imort_cflux_damage(i_cdam, i_scls)
                      rio_termcflux_cano_sicdsc(io_idx_si_cdsc)  = sites(s)%term_cflux_canopy_damage(i_cdam, i_scls)
                      rio_termcflux_usto_sicdsc(io_idx_si_cdsc)  = sites(s)%term_cflux_ustory_damage(i_cdam, i_scls)
                      rio_fmortrate_cano_sicdpf(io_idx_si_cdpf)  = sites(s)%fmort_rate_canopy_damage(i_cdam, i_scls, i_pft)
                      rio_fmortrate_usto_sicdpf(io_idx_si_cdpf)  = sites(s)%fmort_rate_ustory_damage(i_cdam, i_scls, i_pft)
                      rio_fmortcflux_cano_sicdsc(io_idx_si_cdsc) = sites(s)%fmort_cflux_canopy_damage(i_cdam, i_scls)
                      rio_fmortcflux_usto_sicdsc(io_idx_si_cdsc) = sites(s)%fmort_cflux_ustory_damage(i_cdam, i_scls)
                      io_idx_si_cdsc = io_idx_si_cdsc + 1
                      io_idx_si_cdpf = io_idx_si_cdpf + 1
                   end do
                end do
             end do

             rio_crownarea_cano_damage_si(io_idx_si) = sites(s)%crownarea_canopy_damage
             rio_crownarea_usto_damage_si(io_idx_si) = sites(s)%crownarea_ustory_damage
             
          end if

          
          rio_democflux_si(io_idx_si)       = sites(s)%demotion_carbonflux
          rio_promcflux_si(io_idx_si)       = sites(s)%promotion_carbonflux

          rio_imortcarea_si(io_idx_si)      = sites(s)%imort_crownarea
          rio_fmortcarea_cano_si(io_idx_si) = sites(s)%fmort_crownarea_canopy
          rio_fmortcarea_usto_si(io_idx_si) = sites(s)%fmort_crownarea_ustory

          rio_cd_status_si(io_idx_si)     = sites(s)%cstatus
          rio_nchill_days_si(io_idx_si)   = sites(s)%nchilldays
          rio_ncold_days_si(io_idx_si)    = sites(s)%ncolddays
          rio_cleafondate_si(io_idx_si)   = sites(s)%cleafondate
          rio_cleafoffdate_si(io_idx_si)  = sites(s)%cleafoffdate
          rio_cndaysleafon_si(io_idx_si)  = sites(s)%cndaysleafon
          rio_cndaysleafoff_si(io_idx_si) = sites(s)%cndaysleafoff
          rio_gdd_si(io_idx_si)           = sites(s)%grow_deg_days
          rio_phenmodeldate_si(io_idx_si) = sites(s)%phen_model_date

 


          rio_acc_ni_si(io_idx_si)       = sites(s)%acc_NI
          rio_snow_depth_si(io_idx_si)   = sites(s)%snow_depth

          ! Accumulated trunk product
          rio_trunk_product_si(io_idx_si) = sites(s)%resources_management%trunk_product_site
          ! set numpatches for this column

          rio_npatch_si(io_idx_si)  = patchespersite

          do i = 1,nclmax
             do i_pft = 1, numpft
                rio_recl2fr_sipfcl(io_idx_si_pfcl ) = sites(s)%rec_l2fr(i_pft,i)
                io_idx_si_pfcl = io_idx_si_pfcl + 1
             end do
          end do
          
          do i = 1,numWaterMem ! numWaterMem currently 10
             do i_pft=1,numpft
                rio_liqvolmem_siwmft( io_idx_si_wmem ) = sites(s)%liqvol_memory(i,i_pft)
                rio_smpmem_siwmft( io_idx_si_wmem ) = sites(s)%smp_memory(i,i_pft)
                io_idx_si_wmem = io_idx_si_wmem + 1
             end do
          end do

          do i = 1, num_vegtemp_mem
             rio_vegtempmem_sitm( io_idx_si_vtmem ) = sites(s)%vegtemp_memory(i)
             io_idx_si_vtmem = io_idx_si_vtmem + 1
          end do

          ! -----------------------------------------------------------------------------
          ! Set site-level hydraulics arrays
          ! -----------------------------------------------------------------------------

          if(hlm_use_planthydro==itrue)then

             ! No associate statements because there is no gaurantee these
             ! are allocated

             this%rvars(ir_hydro_recruit_si)%r81d(io_idx_si) = sites(s)%si_hydr%h2oveg_recruit
             this%rvars(ir_hydro_dead_si)%r81d(io_idx_si) = sites(s)%si_hydr%h2oveg_dead
             this%rvars(ir_hydro_growturn_err_si)%r81d(io_idx_si) = sites(s)%si_hydr%h2oveg_growturn_err
             this%rvars(ir_hydro_hydro_err_si)%r81d(io_idx_si) = sites(s)%si_hydr%h2oveg_hydro_err

             ! Hydraulics counters  lyr = hydraulic layer, shell = rhizosphere shell
             do i = 1, sites(s)%si_hydr%nlevrhiz
                ! Loop shells
                do k = 1, nshell
                   this%rvars(ir_hydro_liqvol_shell_si)%r81d(io_idx_si_lyr_shell) = &
                        sites(s)%si_hydr%h2osoi_liqvol_shell(i,k)
                   io_idx_si_lyr_shell = io_idx_si_lyr_shell + 1
                end do
             end do
          end if

       enddo

       if ( debug ) then
          write(fates_log(),*) 'CLTV total cohorts ',totalCohorts
       end if

       return
     end associate
   end subroutine set_restart_vectors

   ! ====================================================================================

   subroutine create_patchcohort_structure(this, nc, nsites, sites, bc_in, bc_out)

     ! ----------------------------------------------------------------------------------
     ! This subroutine takes a peak at the restart file to determine how to allocate
     ! memory for the state structure, and then makes those allocations. This
     ! subroutine is called prior to the transfer of the restart vectors into the
     ! linked-list state structure.
     ! ---------------------------------------------------------------------------------

     use EDTypesMod,             only : ed_site_type
     use FatesCohortMod,         only : fates_cohort_type
     use FatesPatchMod,          only : fates_patch_type
     use EDParamsMod,            only : regeneration_model
     use FatesInterfaceTypesMod, only : fates_maxElementsPerPatch
     use FatesInterfaceTypesMod, only : hlm_current_tod, hlm_numSWb, numpft
     use EDTypesMod,             only : area
     use EDInitMod,              only : zero_site
     use EDInitMod,              only : init_site_vars
     use FatesAllometryMod,      only : h2d_allom


     ! !ARGUMENTS:
     class(fates_restart_interface_type) , intent(inout) :: this
     integer                     , intent(in)            :: nc
     integer                     , intent(in)            :: nsites
     type(ed_site_type)          , intent(inout), target :: sites(nsites)
     type(bc_in_type)                                    :: bc_in(nsites)
     type(bc_out_type)                                   :: bc_out(nsites)

     ! local variables

     type(fates_patch_type) , pointer     :: newp
     type(fates_cohort_type), pointer     :: new_cohort
     type(fates_cohort_type), pointer     :: prev_cohort
     integer                           :: cohortstatus
     integer                           :: s             ! site index
     integer                           :: idx_pa        ! local patch index
     integer                           :: io_idx_si     ! global site index in IO vector
     integer                           :: io_idx_co_1st ! global cohort index in IO vector
     real(r8)                          :: site_spread   ! site sprea dummy var (0-1)
     integer                           :: fto
     integer                           :: ft
     integer                           :: el            ! element loop counter
     integer, parameter                :: recruitstatus = 0
     integer                           ::  nocomp_pft ! PFT patch label for nocomp mode
     ! ----------------------------------------------------------------------------------
     ! We really only need the counts for the number of patches per site
     ! and the number of cohorts per patch. These values tell us how much
     ! space to allocate.
     ! ----------------------------------------------------------------------------------

     associate( rio_npatch_si  => this%rvars(ir_npatch_si)%int1d , &
                rio_ncohort_pa => this%rvars(ir_ncohort_pa)%int1d )

       do s = 1,nsites

          io_idx_si  = this%restart_map(nc)%site_index(s)
          io_idx_co_1st  = this%restart_map(nc)%cohort1_index(s)

          call init_site_vars( sites(s), bc_in(s), bc_out(s) )
          call zero_site( sites(s) )

          if ( rio_npatch_si(io_idx_si)<0 .or. rio_npatch_si(io_idx_si) > 10000 ) then
             write(fates_log(),*) 'a column was expected to contain a valid number of patches'
             write(fates_log(),*) '0 is a valid number, but this column seems uninitialized',rio_npatch_si(io_idx_si)
             call endrun(msg=errMsg(sourcefile, __LINE__))
          end if

          ! Initialize the site pointers to null
          sites(s)%youngest_patch         => null()
          sites(s)%oldest_patch           => null()

          do idx_pa = 1,rio_npatch_si(io_idx_si)

             if ( debug ) then
                write(fates_log(),*) 'create patch ',idx_pa
                write(fates_log(),*) 'idx_pa 1-cohortsperpatch : ', rio_ncohort_pa( io_idx_co_1st )
             end if

             ! create patch
             allocate(newp)
             nocomp_pft = fates_unset_int
             ! the nocomp_pft label is set after patch creation has occured in 'get_restart_vectors'
             ! make new patch
             call newp%Create(fates_unset_r8, fates_unset_r8, primaryland,   &
               nocomp_pft, hlm_numSWb, numpft, sites(s)%nlevsoil,              &
               hlm_current_tod, regeneration_model)

             ! Initialize the litter pools to zero, these
             ! pools will be populated by looping over the existing patches
             ! and transfering in mass
             do el=1,num_elements
                call newp%litter(el)%InitConditions(init_leaf_fines=fates_unset_r8, &
                     init_root_fines=fates_unset_r8, &
                     init_ag_cwd=fates_unset_r8, &
                     init_bg_cwd=fates_unset_r8, &
                     init_seed=fates_unset_r8, &
                     init_seed_germ=fates_unset_r8)
             end do

             ! give this patch a unique patch number
             newp%patchno = idx_pa


             ! Iterate over the number of cohorts
             ! the file says are associated with this patch
             ! we are just allocating space here, so we do
             ! a simple list filling routine

             newp%tallest  => null()
             newp%shortest => null()
             prev_cohort   => null()

             do fto = 1, rio_ncohort_pa( io_idx_co_1st )

                allocate(new_cohort)
                call new_cohort%NanValues()
                call new_cohort%ZeroValues()

                ! If this is the first in the list, it is tallest
                if (.not.associated(newp%tallest)) then
                   newp%tallest => new_cohort
                endif

                ! Every cohort's taller is the one that came before
                ! (unless it is first)
                if(associated(prev_cohort)) then
                   new_cohort%taller   => prev_cohort
                   prev_cohort%shorter => new_cohort
                end if

                ! Every cohort added takes over as shortest
                newp%shortest => new_cohort

                ! Initialize the PARTEH object and point to the
                ! correct boundary condition fields
                new_cohort%prt => null()
                call InitPRTObject(new_cohort%prt)
                


                ! Allocate hydraulics arrays
                if( hlm_use_planthydro.eq.itrue ) then
                   call InitHydrCohort(sites(s),new_cohort)
                end if

                !  (Keeping as an example)
                ! Allocate running mean functions
                !allocate(new_cohort%tveg_lpa)
                !call new_cohort%tveg_lpa%InitRMean(ema_lpa)

                
                ! Update the previous
                prev_cohort => new_cohort

             enddo ! ends loop over fto

             !
             ! insert this patch with cohorts into the site pointer.  At this
             ! point just insert the new patch in the youngest position
             !
             if (idx_pa == 1) then ! nothing associated yet. first patch is pointed to by youngest and oldest

                if ( debug ) write(fates_log(),*) 'idx_pa = 1 ',idx_pa

                sites(s)%youngest_patch         => newp
                sites(s)%oldest_patch           => newp
                sites(s)%youngest_patch%younger => null()
                sites(s)%youngest_patch%older   => null()
                sites(s)%oldest_patch%younger   => null()
                sites(s)%oldest_patch%older     => null()

             else if (idx_pa == 2) then ! add second patch to list

                if ( debug ) write(fates_log(),*) 'idx_pa = 2 ',idx_pa

                sites(s)%youngest_patch         => newp
                sites(s)%youngest_patch%younger => null()
                sites(s)%youngest_patch%older   => sites(s)%oldest_patch
                sites(s)%oldest_patch%younger   => sites(s)%youngest_patch
                sites(s)%oldest_patch%older     => null()

             else ! more than 2 patches, insert patch into youngest slot

                if ( debug ) write(fates_log(),*) 'idx_pa > 2 ',idx_pa

                newp%older                      => sites(s)%youngest_patch
                sites(s)%youngest_patch%younger => newp
                newp%younger                    => null()
                sites(s)%youngest_patch         => newp

             endif

             io_idx_co_1st = io_idx_co_1st + fates_maxElementsPerPatch

          enddo ! ends loop over idx_pa

       enddo ! ends loop over s

     end associate
   end subroutine create_patchcohort_structure

   ! ====================================================================================

   subroutine get_restart_vectors(this, nc, nsites, sites)

     use EDTypesMod, only : ed_site_type
     use FatesCohortMod, only : fates_cohort_type
     use FatesPatchMod, only : fates_patch_type
     use EDParamsMod, only : nclmax
     use FatesInterfaceTypesMod, only : numpft
     use FatesInterfaceTypesMod, only : fates_maxElementsPerPatch
     use EDTypesMod, only : numWaterMem
     use EDTypesMod, only : num_vegtemp_mem
     use FatesSizeAgeTypeIndicesMod, only : get_age_class_index
     
     ! !ARGUMENTS:
     class(fates_restart_interface_type) , intent(inout) :: this
     integer                     , intent(in)            :: nc
     integer                     , intent(in)            :: nsites
     type(ed_site_type)          , intent(inout), target :: sites(nsites)


     ! locals
     ! ----------------------------------------------------------------------------------
     ! LL pointers
     type(fates_patch_type),pointer  :: cpatch      ! current patch
     type(fates_cohort_type),pointer :: ccohort     ! current cohort
     type(litter_type), pointer   :: litt        ! litter object on the current patch
     ! loop indices
     integer :: s, i, j, k, pft                 

     ! ----------------------------------------------------------------------------------
     ! The following group of integers indicate the positional index (idx)
     ! of variables at different scales inside the I/O arrays (io)
     ! Keep in mind that many of these variables have a composite dimension
     ! at the patch scale.  To hold this memory, we borrow the cohort
     ! vector.  Thus the head of each array points to the first cohort
     ! of each patch. "io_idx_co_1st"
     ! ----------------------------------------------------------------------------------
     integer  :: io_idx_si      ! site index
     integer  :: io_idx_co_1st  ! 1st cohort of each patch
     integer  :: io_idx_co      ! cohort index
     integer  :: io_idx_pa_pft  ! each pft within each patch (pa_pft)
     integer  :: io_idx_pa_cwd  ! each cwd class within each patch (pa_cwd)
     integer  :: io_idx_pa_cwsl ! each cwd x soil layer
     integer  :: io_idx_pa_dcsl ! each decomposability x soil layer
     integer  :: io_idx_pa_dc   ! each decomposability index
     integer  :: io_idx_pa_ib   ! each SW radiation band per patch (pa_ib)
     integer  :: io_idx_si_wmem ! each water memory class within each site
     integer  :: io_idx_si_pfcl  ! each pft x canopy layer class within each site
     integer  :: io_idx_si_vtmem ! counter for vegetation temp memory
     integer  :: io_idx_si_lyr_shell ! site - layer x shell index
     integer  :: io_idx_si_scpf ! each size-class x pft index within site
     integer  :: io_idx_si_sc   ! each size-class index within site
     integer  :: io_idx_si_cacls ! each coage class index within site
     integer  :: io_idx_si_capf ! each cohort age class x pft index within site
     integer  :: io_idx_si_cwd
     integer  :: io_idx_si_pft
     integer  :: io_idx_si_cdsc ! each damage x size class within site 
     integer  :: io_idx_si_cdpf ! damage x size x pft within site
     
     integer  :: io_idx_pa_ncl   ! each canopy layer within each patch
     integer  :: io_idx_si_luludi ! site-level lu x lu x ndist index

     ! Some counters (for checking mostly)
     integer  :: totalcohorts   ! total cohort count on this thread (diagnostic)
     integer  :: patchespersite   ! number of patches per site
     integer  :: cohortsperpatch  ! number of cohorts per patch
     integer  :: el               ! loop counter for elements
     integer  :: nlevsoil         ! number of soil layers
     integer  :: ilyr             ! soil layer loop counter
     integer  :: iscpf            ! multiplex loop counter for size x pft
     integer  :: ir_prt_var       ! loop counter for var x position
     integer  :: i_cwd            ! loop counter for cwd
     integer  :: i_var            ! loop counter for PRT variables
     integer  :: i_pos            ! loop counter for discrete PRT positions
     integer  :: i_pft            ! loop counter for pft
     integer  :: i_scls           ! loop counter for size-clas
     integer  :: i_cacls          ! loop counter for cohort age class
     integer  :: i_cdam           ! loop counter for damage class
     integer  :: icdj             ! loop counter for damage class
     integer  :: icdi             ! loop counter for damage class 
     integer  :: i_lu_donor, i_lu_receiver, i_dist ! loop counters for land use and disturbance    

     associate( rio_npatch_si         => this%rvars(ir_npatch_si)%int1d, &
          rio_cd_status_si            => this%rvars(ir_cd_status_si)%int1d, &
          rio_nchill_days_si          => this%rvars(ir_nchill_days_si)%int1d, &
          rio_ncold_days_si           => this%rvars(ir_ncold_days_si)%int1d, &
          rio_cleafondate_si          => this%rvars(ir_cleafondate_si)%int1d, &
          rio_cleafoffdate_si         => this%rvars(ir_cleafoffdate_si)%int1d, &
          rio_cndaysleafon_si         => this%rvars(ir_cndaysleafon_si)%int1d, &
          rio_cndaysleafoff_si        => this%rvars(ir_cndaysleafoff_si)%int1d, &
          rio_phenmodeldate_si        => this%rvars(ir_phenmodeldate_si)%int1d, &
          rio_acc_ni_si               => this%rvars(ir_acc_ni_si)%r81d, &
          rio_gdd_si                  => this%rvars(ir_gdd_si)%r81d, &
          rio_snow_depth_si           => this%rvars(ir_snow_depth_si)%r81d, &
          rio_trunk_product_si        => this%rvars(ir_trunk_product_si)%r81d, &
          rio_ncohort_pa              => this%rvars(ir_ncohort_pa)%int1d, &
          rio_fcansno_pa              => this%rvars(ir_fcansno_pa)%r81d, &
          rio_solar_zenith_flag_pa    => this%rvars(ir_solar_zenith_flag_pa)%int1d, &
          rio_solar_zenith_angle_pa   => this%rvars(ir_solar_zenith_angle_pa)%r81d, &
          rio_canopy_layer_co         => this%rvars(ir_canopy_layer_co)%int1d, &
          rio_canopy_layer_yesterday_co         => this%rvars(ir_canopy_layer_yesterday_co)%r81d, &
          rio_crowndamage_co          => this%rvars(ir_crowndamage_co)%int1d, &
          rio_canopy_trim_co          => this%rvars(ir_canopy_trim_co)%r81d, &
          rio_l2fr_co                 => this%rvars(ir_l2fr_co)%r81d, &
          rio_seed_prod_co            => this%rvars(ir_seed_prod_co)%r81d, &
          rio_size_class_lasttimestep => this%rvars(ir_size_class_lasttimestep_co)%int1d, &
          rio_dbh_co                  => this%rvars(ir_dbh_co)%r81d, &
          rio_coage_co                => this%rvars(ir_coage_co)%r81d, &
          rio_g_sb_laweight_co        => this%rvars(ir_g_sb_laweight_co)%r81d, &
          rio_height_co               => this%rvars(ir_height_co)%r81d, &
          rio_nplant_co               => this%rvars(ir_nplant_co)%r81d, &
          rio_gpp_acc_co              => this%rvars(ir_gpp_acc_co)%r81d, &
          rio_npp_acc_co              => this%rvars(ir_npp_acc_co)%r81d, &
          rio_resp_acc_co             => this%rvars(ir_resp_acc_co)%r81d, &
          rio_gpp_acc_hold_co         => this%rvars(ir_gpp_acc_hold_co)%r81d, &
          rio_resp_acc_hold_co        => this%rvars(ir_resp_acc_hold_co)%r81d, &
          rio_npp_acc_hold_co         => this%rvars(ir_npp_acc_hold_co)%r81d, &
          rio_resp_excess_co           => this%rvars(ir_resp_excess_co)%r81d, &
          rio_bmort_co                => this%rvars(ir_bmort_co)%r81d, &
          rio_hmort_co                => this%rvars(ir_hmort_co)%r81d, &
          rio_cmort_co                => this%rvars(ir_cmort_co)%r81d, &
          rio_smort_co                => this%rvars(ir_smort_co)%r81d, &
          rio_asmort_co               => this%rvars(ir_asmort_co)%r81d, &
          rio_dgmort_co               => this%rvars(ir_dgmort_co)%r81d, &
          rio_frmort_co               => this%rvars(ir_frmort_co)%r81d, &
          rio_lmort_direct_co         => this%rvars(ir_lmort_direct_co)%r81d, &
          rio_lmort_collateral_co     => this%rvars(ir_lmort_collateral_co)%r81d, &
          rio_lmort_infra_co          => this%rvars(ir_lmort_infra_co)%r81d, &
          rio_ddbhdt_co               => this%rvars(ir_ddbhdt_co)%r81d, &
          rio_resp_tstep_co           => this%rvars(ir_resp_tstep_co)%r81d, &
          rio_pft_co                  => this%rvars(ir_pft_co)%int1d, &
          rio_status_co               => this%rvars(ir_status_co)%int1d, &
          rio_efleaf_co               => this%rvars(ir_efleaf_co)%r81d, &
          rio_effnrt_co               => this%rvars(ir_effnrt_co)%r81d, &
          rio_efstem_co               => this%rvars(ir_efstem_co)%r81d, &
          rio_isnew_co                => this%rvars(ir_isnew_co)%int1d, &
          rio_gnd_alb_dif_pasb        => this%rvars(ir_gnd_alb_dif_pasb)%r81d, &
          rio_gnd_alb_dir_pasb        => this%rvars(ir_gnd_alb_dir_pasb)%r81d, &
          rio_spread_si               => this%rvars(ir_spread_si)%r81d, &
          rio_livegrass_pa            => this%rvars(ir_livegrass_pa)%r81d, &
          rio_age_pa                  => this%rvars(ir_age_pa)%r81d, &
          rio_patchdistturbcat_pa     => this%rvars(ir_patchdistturbcat_pa)%int1d,  &
          rio_agesinceanthrodist_pa   => this%rvars(ir_agesinceanthrodist_pa)%r81d, &
          rio_nocomp_pft_label_pa     => this%rvars(ir_nocomp_pft_label_pa)%int1d, &
          rio_area_pa                 => this%rvars(ir_area_pa)%r81d, &
          rio_dd_status_sift          => this%rvars(ir_dd_status_sift)%int1d, &
          rio_dleafondate_sift        => this%rvars(ir_dleafondate_sift)%int1d, &
          rio_dleafoffdate_sift       => this%rvars(ir_dleafoffdate_sift)%int1d, &
          rio_dndaysleafon_sift       => this%rvars(ir_dndaysleafon_sift)%int1d, &
          rio_dndaysleafoff_sift      => this%rvars(ir_dndaysleafoff_sift)%int1d, &
          rio_elong_factor_sift       => this%rvars(ir_elong_factor_sift)%r81d, &
          rio_liqvolmem_siwmft        => this%rvars(ir_liqvolmem_siwmft)%r81d, &
          rio_smpmem_siwmft           => this%rvars(ir_smpmem_siwmft)%r81d, &
          rio_recl2fr_sipfcl          => this%rvars(ir_recl2fr_sipfcl)%r81d, &
          rio_vegtempmem_sitm         => this%rvars(ir_vegtempmem_sitm)%r81d, &
          rio_recrate_sift            => this%rvars(ir_recrate_sift)%r81d, &
          rio_use_this_pft_sift       => this%rvars(ir_use_this_pft_sift)%int1d, &
          rio_area_pft_sift           => this%rvars(ir_area_pft_sift)%r81d,&
          rio_seed_in_sift            => this%rvars(ir_seed_in_sift)%r81d, &
          rio_seed_out_sift            => this%rvars(ir_seed_out_sift)%r81d, &
          rio_fmortrate_cano_siscpf   => this%rvars(ir_fmortrate_cano_siscpf)%r81d, &
          rio_fmortrate_usto_siscpf   => this%rvars(ir_fmortrate_usto_siscpf)%r81d, &
          rio_imortrate_siscpf        => this%rvars(ir_imortrate_siscpf)%r81d, &
          rio_fmortrate_crown_siscpf  => this%rvars(ir_fmortrate_crown_siscpf)%r81d, &
          rio_fmortrate_cambi_siscpf  => this%rvars(ir_fmortrate_cambi_siscpf)%r81d, &
          rio_disturbance_rates_siluludi => this%rvars(ir_disturbance_rates_siluludi)%r81d, &
          rio_termnindiv_cano_siscpf  => this%rvars(ir_termnindiv_cano_siscpf)%r81d, &
          rio_termnindiv_usto_siscpf  => this%rvars(ir_termnindiv_usto_siscpf)%r81d, &
          rio_growflx_fusion_siscpf   => this%rvars(ir_growflx_fusion_siscpf)%r81d,  &
          rio_demorate_sisc           => this%rvars(ir_demorate_sisc)%r81d, &
          rio_promrate_sisc           => this%rvars(ir_promrate_sisc)%r81d, &
          rio_termcflux_cano_sipft    => this%rvars(ir_termcflux_cano_sipft)%r81d, &
          rio_termcflux_usto_sipft    => this%rvars(ir_termcflux_usto_sipft)%r81d, &
          rio_democflux_si            => this%rvars(ir_democflux_si)%r81d, &
          rio_promcflux_si            => this%rvars(ir_promcflux_si)%r81d, &
          rio_termcarea_cano_si       => this%rvars(ir_termcarea_cano_si)%r81d, &
          rio_termcarea_usto_si       => this%rvars(ir_termcarea_usto_si)%r81d, &
          rio_imortcarea_si           => this%rvars(ir_imortcarea_si)%r81d, &
          rio_fmortcarea_cano_si      => this%rvars(ir_fmortcarea_cano_si)%r81d, &
          rio_fmortcarea_usto_si      => this%rvars(ir_fmortcarea_usto_si)%r81d, &
          rio_imortrate_sicdpf        => this%rvars(ir_imortrate_sicdpf)%r81d, &
          rio_termnindiv_cano_sicdpf  => this%rvars(ir_termnindiv_cano_sicdpf)%r81d, &
          rio_termnindiv_usto_sicdpf  => this%rvars(ir_termnindiv_usto_sicdpf)%r81d, &
          rio_imortcflux_sicdsc       => this%rvars(ir_imortcflux_sicdsc)%r81d, &
          rio_termcflux_cano_sicdsc   => this%rvars(ir_termcflux_cano_sicdsc)%r81d, &
          rio_termcflux_usto_sicdsc   => this%rvars(ir_termcflux_usto_sicdsc)%r81d, &
          rio_fmortrate_cano_sicdpf   => this%rvars(ir_fmortrate_cano_sicdpf)%r81d, &
          rio_fmortrate_usto_sicdpf   => this%rvars(ir_fmortrate_usto_sicdpf)%r81d, &
          rio_fmortcflux_cano_sicdsc  => this%rvars(ir_fmortcflux_cano_sicdsc)%r81d, &
          rio_fmortcflux_usto_sicdsc  => this%rvars(ir_fmortcflux_usto_sicdsc)%r81d, &
          rio_crownarea_cano_damage_si=> this%rvars(ir_crownarea_cano_si)%r81d, &
          rio_crownarea_usto_damage_si=> this%rvars(ir_crownarea_usto_si)%r81d, &
          rio_emanpp_si               => this%rvars(ir_emanpp_si)%r81d, &
          rio_imortcflux_sipft        => this%rvars(ir_imortcflux_sipft)%r81d, &
          rio_fmortcflux_cano_sipft   => this%rvars(ir_fmortcflux_cano_sipft)%r81d, &
          rio_fmortcflux_usto_sipft   => this%rvars(ir_fmortcflux_usto_sipft)%r81d, &
          rio_abg_term_flux_siscpf   => this%rvars(ir_abg_term_flux_siscpf)%r81d, &
          rio_abg_imort_flux_siscpf  => this%rvars(ir_abg_imort_flux_siscpf)%r81d, &
          rio_abg_fmort_flux_siscpf  => this%rvars(ir_abg_fmort_flux_siscpf)%r81d )


       totalcohorts = 0

       do s = 1,nsites

          io_idx_si      = this%restart_map(nc)%site_index(s)
          io_idx_co_1st  = this%restart_map(nc)%cohort1_index(s)

          io_idx_co      = io_idx_co_1st
          io_idx_pa_ib   = io_idx_co_1st
          io_idx_si_wmem = io_idx_co_1st
          io_idx_si_pfcl = io_idx_co_1st
          io_idx_si_vtmem = io_idx_co_1st
          io_idx_pa_ncl = io_idx_co_1st

          ! Hydraulics counters  lyr = hydraulic layer, shell = rhizosphere shell
          io_idx_si_lyr_shell = io_idx_co_1st

          io_idx_si_scpf = io_idx_co_1st
          io_idx_si_sc   = io_idx_co_1st
          io_idx_si_capf = io_idx_co_1st
          io_idx_si_cacls= io_idx_co_1st
          io_idx_si_cdsc = io_idx_co_1st
          io_idx_si_cdpf = io_idx_co_1st
          io_idx_si_scpf = io_idx_co_1st
          io_idx_si_pft = io_idx_co_1st
          io_idx_si_luludi  = io_idx_co_1st

          ! read seed_bank info(site-level, but PFT-resolved)
          do i_pft = 1,numpft
             sites(s)%recruitment_rate(i_pft) = rio_recrate_sift(io_idx_co_1st+i_pft-1)
          enddo

          ! variables for fixed biogeography mode. These are currently used in restart even when this is off.
          do i_pft = 1,numpft
             sites(s)%use_this_pft(i_pft) = rio_use_this_pft_sift(io_idx_co_1st+i_pft-1)
             sites(s)%area_pft(i_pft)     = rio_area_pft_sift(io_idx_co_1st+i_pft-1)
          enddo

          ! calculate the bareground area for the pft in no competition + fixed biogeo modes
          if (hlm_use_nocomp .eq. itrue .and. hlm_use_fixed_biogeog .eq. itrue) then
             if (area-sum(sites(s)%area_pft(1:numpft)) .gt. nearzero) then
                sites(s)%area_pft(0) = area - sum(sites(s)%area_pft(1:numpft))
             else
                sites(s)%area_pft(0) = 0.0_r8
             endif
          endif

          do i_scls = 1,nlevsclass
             do i_pft = 1, numpft
                sites(s)%fmort_rate_canopy(i_scls, i_pft)  = rio_fmortrate_cano_siscpf(io_idx_si_scpf)
                sites(s)%fmort_rate_ustory(i_scls, i_pft)  = rio_fmortrate_usto_siscpf(io_idx_si_scpf)
                sites(s)%imort_rate(i_scls, i_pft)         = rio_imortrate_siscpf(io_idx_si_scpf)
                sites(s)%fmort_rate_crown(i_scls, i_pft)   = rio_fmortrate_crown_siscpf(io_idx_si_scpf)
                sites(s)%fmort_rate_cambial(i_scls, i_pft) = rio_fmortrate_cambi_siscpf(io_idx_si_scpf)
                sites(s)%term_nindivs_canopy(i_scls,i_pft) = rio_termnindiv_cano_siscpf(io_idx_si_scpf)
                sites(s)%term_nindivs_ustory(i_scls,i_pft) = rio_termnindiv_usto_siscpf(io_idx_si_scpf)
                sites(s)%growthflux_fusion(i_scls, i_pft)  = rio_growflx_fusion_siscpf(io_idx_si_scpf)
                sites(s)%term_abg_flux(i_scls,i_pft) = rio_abg_term_flux_siscpf(io_idx_si_scpf)
                sites(s)%imort_abg_flux(i_scls,i_pft) = rio_abg_imort_flux_siscpf(io_idx_si_scpf)
                sites(s)%fmort_abg_flux(i_scls,i_pft) = rio_abg_fmort_flux_siscpf(io_idx_si_scpf)
                io_idx_si_scpf = io_idx_si_scpf + 1
             end do
          end do

          do i_pft = 1, numpft
             sites(s)%term_carbonflux_canopy(i_pft)   = rio_termcflux_cano_sipft(io_idx_si_pft)
             sites(s)%term_carbonflux_ustory(i_pft)   = rio_termcflux_usto_sipft(io_idx_si_pft)
             sites(s)%fmort_carbonflux_canopy(i_pft)  = rio_fmortcflux_cano_sipft(io_idx_si_pft)
             sites(s)%fmort_carbonflux_ustory(i_pft)  = rio_fmortcflux_usto_sipft(io_idx_si_pft)
             sites(s)%imort_carbonflux(i_pft)         = rio_imortcflux_sipft(io_idx_si_pft)
             sites(s)%dstatus(i_pft)        = rio_dd_status_sift(io_idx_si_pft)
             sites(s)%dleafondate(i_pft)    = rio_dleafondate_sift(io_idx_si_pft)
             sites(s)%dleafoffdate(i_pft)   = rio_dleafoffdate_sift(io_idx_si_pft)
             sites(s)%dndaysleafon(i_pft)   = rio_dndaysleafon_sift(io_idx_si_pft)
             sites(s)%dndaysleafoff(i_pft)  = rio_dndaysleafoff_sift(io_idx_si_pft)
             sites(s)%elong_factor(i_pft)   = rio_elong_factor_sift(io_idx_si_pft)
             sites(s)%seed_in(i_pft)        = rio_seed_in_sift(io_idx_si_pft)
             sites(s)%seed_out(i_pft)        = rio_seed_out_sift(io_idx_si_pft)
             io_idx_si_pft = io_idx_si_pft + 1
          end do

          ! site-level disturbance rate diagnostic
          do i_lu_donor = 1, n_landuse_cats
             do i_lu_receiver = 1, n_landuse_cats
                do i_dist = 1, n_dist_types
                   sites(s)%disturbance_rates(i_dist,i_lu_donor, i_lu_receiver) = rio_disturbance_rates_siluludi(io_idx_si_luludi)
                   io_idx_si_luludi = io_idx_si_luludi + 1
                end do
             end do
          end do

          ! Mass balance and diagnostics across elements at the site level
          if(hlm_use_sp.eq.ifalse)then
             do el = 1, num_elements

                io_idx_si_cwd = io_idx_co_1st
                io_idx_si_pft = io_idx_co_1st
                io_idx_si_scpf = io_idx_co_1st

                do i_cwd=1,ncwd
                   sites(s)%flux_diags(el)%cwd_ag_input(i_cwd) = this%rvars(ir_cwdagin_flxdg+el-1)%r81d(io_idx_si_cwd)
                   sites(s)%flux_diags(el)%cwd_bg_input(i_cwd) = this%rvars(ir_cwdbgin_flxdg+el-1)%r81d(io_idx_si_cwd)
                   io_idx_si_cwd = io_idx_si_cwd + 1
                end do

                do i_pft=1,numpft
                   sites(s)%flux_diags(el)%leaf_litter_input(i_pft) = this%rvars(ir_leaflittin_flxdg+el-1)%r81d(io_idx_si_pft)
                   sites(s)%flux_diags(el)%root_litter_input(i_pft) = this%rvars(ir_rootlittin_flxdg+el-1)%r81d(io_idx_si_pft)
                   io_idx_si_pft = io_idx_si_pft + 1
                end do

                sites(s)%mass_balance(el)%old_stock = this%rvars(ir_oldstock_mbal+el-1)%r81d(io_idx_si)
                sites(s)%mass_balance(el)%err_fates = this%rvars(ir_errfates_mbal+el-1)%r81d(io_idx_si)
                sites(s)%mass_balance(el)%wood_product = this%rvars(ir_woodprod_mbal+el-1)%r81d(io_idx_si)
             end do
          end if
          
          sites(s)%spread = rio_spread_si(io_idx_si)

          ! Perform a check on the number of patches per site
          patchespersite = 0

          cpatch => sites(s)%oldest_patch
          do_patch: do while(associated(cpatch))

             patchespersite = patchespersite + 1

             ccohort => cpatch%shortest

             ! new patch, reset num cohorts
             cohortsperpatch = 0

             do while(associated(ccohort))

                ! found cohort, increment
                cohortsperpatch  = cohortsperpatch    + 1
                totalcohorts     = totalcohorts + 1

                if ( debug ) then
                   write(fates_log(),*) 'CVTL io_idx_co ',io_idx_co
                endif

                ! Fill PRT state variables with array data
                ! We just loop through the objects, and reference our members relative
                ! the base index of the PRT variables
                ! -----------------------------------------------------------------------

                ir_prt_var = ir_prt_base
                do i_var = 1, prt_global%num_vars
                   do i_pos = 1, prt_global%state_descriptor(i_var)%num_pos

                      ir_prt_var = ir_prt_var + 1
                      ccohort%prt%variables(i_var)%val(i_pos) = &
                            this%rvars(ir_prt_var)%r81d(io_idx_co)

                      ir_prt_var = ir_prt_var + 1
                      ccohort%prt%variables(i_var)%turnover(i_pos) = &
                            this%rvars(ir_prt_var)%r81d(io_idx_co)

                      ir_prt_var = ir_prt_var + 1
                      ccohort%prt%variables(i_var)%net_alloc(i_pos) = &
                            this%rvars(ir_prt_var)%r81d(io_idx_co)

                      ir_prt_var = ir_prt_var + 1
                      ccohort%prt%variables(i_var)%burned(i_pos) = &
                            this%rvars(ir_prt_var)%r81d(io_idx_co)
                   end do
                end do

                ccohort%canopy_layer = rio_canopy_layer_co(io_idx_co)
                ccohort%canopy_layer_yesterday = rio_canopy_layer_yesterday_co(io_idx_co)
                ccohort%crowndamage  = rio_crowndamage_co(io_idx_co)
                ccohort%canopy_trim  = rio_canopy_trim_co(io_idx_co)
                ccohort%l2fr         = rio_l2fr_co(io_idx_co)

                call this%GetCohortRealVector(ccohort%year_net_uptake,nlevleaf,ir_year_net_up_co,io_idx_co)

                if(hlm_parteh_mode .eq. prt_cnp_flex_allom_hyp) then
                   ccohort%cx_int       = this%rvars(ir_cx_int_co)%r81d(io_idx_co)
                   ccohort%ema_dcxdt    = this%rvars(ir_emadcxdt_co)%r81d(io_idx_co)
                   ccohort%cx0          = this%rvars(ir_cx0_co)%r81d(io_idx_co)
                   ccohort%cnp_limiter  = int(this%rvars(ir_cnplimiter_co)%r81d(io_idx_co))
                   ccohort%daily_nh4_uptake = this%rvars(ir_daily_nh4_uptake_co)%r81d(io_idx_co)
                   ccohort%daily_no3_uptake = this%rvars(ir_daily_no3_uptake_co)%r81d(io_idx_co)
                   ccohort%sym_nfix_daily = this%rvars(ir_daily_n_fixation_co)%r81d(io_idx_co)
                   ccohort%daily_p_gain = this%rvars(ir_daily_p_uptake_co)%r81d(io_idx_co)
                   ccohort%daily_n_demand = this%rvars(ir_daily_n_demand_co)%r81d(io_idx_co)
                   ccohort%daily_p_demand = this%rvars(ir_daily_p_demand_co)%r81d(io_idx_co)
                end if

                ccohort%seed_prod    = rio_seed_prod_co(io_idx_co)
                ccohort%size_class_lasttimestep = rio_size_class_lasttimestep(io_idx_co)
                ccohort%dbh          = rio_dbh_co(io_idx_co)
                ccohort%coage        = rio_coage_co(io_idx_co)
                ccohort%g_sb_laweight= rio_g_sb_laweight_co(io_idx_co)
                ccohort%height       = rio_height_co(io_idx_co)
                ccohort%n            = rio_nplant_co(io_idx_co)
                ccohort%gpp_acc      = rio_gpp_acc_co(io_idx_co)
                ccohort%npp_acc      = rio_npp_acc_co(io_idx_co)
                ccohort%resp_acc     = rio_resp_acc_co(io_idx_co)
                ccohort%gpp_acc_hold = rio_gpp_acc_hold_co(io_idx_co)
                ccohort%resp_acc_hold = rio_resp_acc_hold_co(io_idx_co)
                ccohort%npp_acc_hold = rio_npp_acc_hold_co(io_idx_co)
                ccohort%resp_excess   = rio_resp_excess_co(io_idx_co)

                ccohort%bmort        = rio_bmort_co(io_idx_co)
                ccohort%hmort        = rio_hmort_co(io_idx_co)
                ccohort%cmort        = rio_cmort_co(io_idx_co)
                ccohort%smort        = rio_smort_co(io_idx_co)
                ccohort%asmort       = rio_asmort_co(io_idx_co)
                ccohort%dgmort       = rio_dgmort_co(io_idx_co)
                ccohort%frmort        = rio_frmort_co(io_idx_co)

                

                !Logging
                ccohort%lmort_direct       = rio_lmort_direct_co(io_idx_co)
                ccohort%lmort_collateral   = rio_lmort_collateral_co(io_idx_co)
                ccohort%lmort_infra        = rio_lmort_infra_co(io_idx_co)

                ccohort%ddbhdt       = rio_ddbhdt_co(io_idx_co)
                ccohort%resp_tstep   = rio_resp_tstep_co(io_idx_co)
                ccohort%pft          = rio_pft_co(io_idx_co)
                ccohort%status_coh   = rio_status_co(io_idx_co)
                ccohort%efleaf_coh   = rio_efleaf_co(io_idx_co)
                ccohort%effnrt_coh   = rio_effnrt_co(io_idx_co)
                ccohort%efstem_coh   = rio_efstem_co(io_idx_co)
                ccohort%isnew        = ( rio_isnew_co(io_idx_co) .eq. new_cohort )

                call ccohort%InitPRTBoundaryConditions()
                call ccohort%UpdateCohortBioPhysRates()

                ! Initialize Plant Hydraulics

                if(hlm_use_planthydro==itrue)then

                   ! Load the water contents
                   call this%GetCohortRealVector(ccohort%co_hydr%th_ag,n_hypool_ag, &
                                                 ir_hydro_th_ag_covec,io_idx_co)
                   call this%GetCohortRealVector(ccohort%co_hydr%th_aroot,sites(s)%si_hydr%nlevrhiz, &
                                                 ir_hydro_th_aroot_covec,io_idx_co)

                   ccohort%co_hydr%th_troot = this%rvars(ir_hydro_th_troot)%r81d(io_idx_co)
                   ccohort%co_hydr%errh2o = this%rvars(ir_hydro_errh2o)%r81d(io_idx_co)

                   call UpdatePlantPsiFTCFromTheta(ccohort,sites(s)%si_hydr)

                end if

                !  (Keeping as an example)
                !call this%GetRMeanRestartVar(ccohort%tveg_lpa, ir_tveglpa_co, io_idx_co)
                
                ccohort%c_area = this%rvars(ir_c_area_co)%r81d(io_idx_co)
                ccohort%treelai = this%rvars(ir_treelai_co)%r81d(io_idx_co)
                ccohort%treesai = this%rvars(ir_treesai_co)%r81d(io_idx_co)
                
                io_idx_co = io_idx_co + 1

                ccohort => ccohort%taller

             enddo ! current cohort do while

             if(cohortsperpatch .ne. rio_ncohort_pa(io_idx_co_1st)) then
                write(fates_log(),*) 'Number of cohorts per patch during retrieval'
                write(fates_log(),*) 'does not match allocation'
                call endrun(msg=errMsg(sourcefile, __LINE__))
             end if

             !
             ! deal with patch level fields here
             !
             cpatch%livegrass          = rio_livegrass_pa(io_idx_co_1st)
             cpatch%age                = rio_age_pa(io_idx_co_1st)
             cpatch%land_use_label       = rio_patchdistturbcat_pa(io_idx_co_1st)
             cpatch%age_since_anthro_disturbance   = rio_agesinceanthrodist_pa(io_idx_co_1st)
             cpatch%nocomp_pft_label               = rio_nocomp_pft_label_pa(io_idx_co_1st)
             cpatch%area               = rio_area_pa(io_idx_co_1st)
             cpatch%age_class          = get_age_class_index(cpatch%age)
             cpatch%fcansno            = rio_fcansno_pa(io_idx_co_1st)

             ! Set zenith angle info
             cpatch%solar_zenith_flag  = ( rio_solar_zenith_flag_pa(io_idx_co_1st) .eq. itrue )
             cpatch%solar_zenith_angle = rio_solar_zenith_angle_pa(io_idx_co_1st)

             cpatch%ncl_p = this%rvars(ir_nclp_pa)%int1d(io_idx_co_1st)
             cpatch%zstar = this%rvars(ir_zstar_pa)%r81d(io_idx_co_1st)

             call this%GetRMeanRestartVar(cpatch%tveg24, ir_tveg24_pa, io_idx_co_1st)
             call this%GetRMeanRestartVar(cpatch%tveg_lpa, ir_tveglpa_pa, io_idx_co_1st)
             call this%GetRMeanRestartVar(cpatch%tveg_longterm, ir_tveglongterm_pa, io_idx_co_1st)

             if ( regeneration_model == TRS_regeneration ) then
                call this%GetRMeanRestartVar(cpatch%seedling_layer_par24, ir_seedling_layer_par24_pa, io_idx_co_1st)
                call this%GetRMeanRestartVar(cpatch%sdlng_mort_par, ir_sdlng_mort_par_pa,io_idx_co_1st)
                call this%GetRMeanRestartVar(cpatch%sdlng2sap_par, ir_sdlng2sap_par_pa,io_idx_co_1st)
                io_idx_pa_pft  = io_idx_co_1st
                do pft = 1, numpft 
                   call this%GetRMeanRestartVar(cpatch%sdlng_mdd(pft)%p, ir_sdlng_mdd_pa,io_idx_pa_pft)
                   call this%GetRMeanRestartVar(cpatch%sdlng_emerg_smp(pft)%p, ir_sdlng_emerg_smp_pa,io_idx_pa_pft)
                   io_idx_pa_pft      = io_idx_pa_pft + 1
                enddo
             end if

             ! set cohorts per patch for IO

             if ( debug ) then
                write(fates_log(),*) 'CVTL III ' &
                     ,io_idx_co,cohortsperpatch
             endif

             if(hlm_use_sp.eq.ifalse)then

                io_idx_pa_pft  = io_idx_co_1st
                do i = 1,numpft
                   cpatch%scorch_ht(i) = this%rvars(ir_scorch_ht_pa_pft)%r81d(io_idx_pa_pft)
                   io_idx_pa_pft      = io_idx_pa_pft + 1
                end do

                io_idx_pa_cwd  = io_idx_co_1st
                do i = 1,nfsc
                   cpatch%litter_moisture(i) = this%rvars(ir_litter_moisture_pa_nfsc)%r81d(io_idx_pa_cwd)
                   io_idx_pa_cwd      = io_idx_pa_cwd + 1
                end do

                ! --------------------------------------------------------------------------
                ! Pull litter from the restart arrays
                ! Each element has its own variable, so we have to make sure
                ! we keep re-setting this
                ! --------------------------------------------------------------------------

                do el = 0, num_elements-1

                   io_idx_pa_pft  = io_idx_co_1st
                   io_idx_pa_cwd  = io_idx_co_1st
                   io_idx_pa_cwsl = io_idx_co_1st
                   io_idx_pa_dcsl = io_idx_co_1st
                   io_idx_pa_dc   = io_idx_co_1st

                   litt => cpatch%litter(el+1)
                   nlevsoil = size(litt%bg_cwd,dim=2)

                   do i = 1,numpft
                      litt%seed(i)       = this%rvars(ir_seed_litt+el)%r81d(io_idx_pa_pft)
                      litt%seed_germ(i)  = this%rvars(ir_seedgerm_litt+el)%r81d(io_idx_pa_pft)
                      litt%seed_decay(i)       = this%rvars(ir_seed_decay_litt+el)%r81d(io_idx_pa_pft)
                      litt%seed_germ_decay(i)  = this%rvars(ir_seedgerm_decay_litt+el)%r81d(io_idx_pa_pft)
                      io_idx_pa_pft      = io_idx_pa_pft + 1
                   end do

                   do i = 1,ndcmpy
                      litt%leaf_fines(i) = this%rvars(ir_leaf_litt+el)%r81d(io_idx_pa_dc)
                      litt%leaf_fines_frag(i) = this%rvars(ir_lfines_frag_litt+el)%r81d(io_idx_pa_dc)
                      io_idx_pa_dc       = io_idx_pa_dc + 1
                      do ilyr=1,nlevsoil
                         litt%root_fines(i,ilyr)      = this%rvars(ir_fnrt_litt+el)%r81d(io_idx_pa_dcsl)
                         litt%root_fines_frag(i,ilyr) = this%rvars(ir_rfines_frag_litt+el)%r81d(io_idx_pa_dcsl)
                         io_idx_pa_dcsl = io_idx_pa_dcsl + 1
                      end do
                   end do

                   do i = 1,ncwd

                      litt%ag_cwd(i) = this%rvars(ir_agcwd_litt+el)%r81d(io_idx_pa_cwd)
                      litt%ag_cwd_frag(i) = this%rvars(ir_agcwd_frag_litt+el)%r81d(io_idx_pa_cwd)
                      io_idx_pa_cwd = io_idx_pa_cwd + 1

                      do ilyr=1,nlevsoil
                         litt%bg_cwd(i,ilyr) = this%rvars(ir_bgcwd_litt+el)%r81d(io_idx_pa_cwsl)
                         litt%bg_cwd_frag(i,ilyr) = this%rvars(ir_bgcwd_frag_litt+el)%r81d(io_idx_pa_cwsl)
                         io_idx_pa_cwsl = io_idx_pa_cwsl + 1
                      end do
                   end do

                end do
             end if

             
             do i = 1,num_swb
                cpatch%gnd_alb_dif(i) = rio_gnd_alb_dif_pasb(io_idx_pa_ib)
                cpatch%gnd_alb_dir(i) = rio_gnd_alb_dir_pasb(io_idx_pa_ib)
                io_idx_pa_ib = io_idx_pa_ib + 1
             end do

             if (hlm_use_sp .eq. itrue) then
               do i = 1,nclmax
                 cpatch%canopy_layer_tlai(i) = this%rvars(ir_canopy_layer_tlai_pa)%r81d(io_idx_pa_ncl)
                 io_idx_pa_ncl = io_idx_pa_ncl + 1
               end do
             end if

             ! Now increment the position of the first cohort to that of the next
             ! patch

             io_idx_co_1st = io_idx_co_1st + fates_maxElementsPerPatch

             ! and max the number of allowed cohorts per patch
             io_idx_pa_pft  = io_idx_co_1st
             io_idx_pa_cwd  = io_idx_co_1st
             io_idx_pa_ib   = io_idx_co_1st
             io_idx_co      = io_idx_co_1st
             io_idx_pa_ncl  = io_idx_co_1st

             if ( debug ) then
                write(fates_log(),*) 'CVTL io_idx_co_1st ', io_idx_co_1st
                write(fates_log(),*) 'CVTL cohortsperpatch ', cohortsperpatch
                write(fates_log(),*) 'CVTL totalCohorts ', totalCohorts
             end if

             cpatch => cpatch%younger
          enddo do_patch

          if(patchespersite .ne. rio_npatch_si(io_idx_si)) then
             write(fates_log(),*) 'Number of patches per site during retrieval does not match allocation'
             call endrun(msg=errMsg(sourcefile, __LINE__))
          end if

          do i = 1,nclmax
             do i_pft = 1, numpft
                sites(s)%rec_l2fr(i_pft,i) = rio_recl2fr_sipfcl(io_idx_si_pfcl)
                io_idx_si_pfcl = io_idx_si_pfcl + 1
             end do
          end do
          
          do i = 1,numWaterMem
             do i_pft=1,numpft
                sites(s)%liqvol_memory(i,i_pft) = rio_liqvolmem_siwmft( io_idx_si_wmem )
                sites(s)%smp_memory(i,i_pft) = rio_smpmem_siwmft( io_idx_si_wmem )
                io_idx_si_wmem = io_idx_si_wmem + 1
             end do
          end do

          do i = 1, num_vegtemp_mem
             sites(s)%vegtemp_memory(i) = rio_vegtempmem_sitm( io_idx_si_vtmem )
             io_idx_si_vtmem = io_idx_si_vtmem + 1
          end do

          ! -----------------------------------------------------------------------------
          ! Retrieve site-level hydraulics arrays
          ! Note that Hydraulics structures, their allocations, and the length
          ! declaration nlevsoi_hyd should be allocated early on when the code first
          ! allocates sites (before restart info), and when the soils layer is
          ! first known.
          ! -----------------------------------------------------------------------------

          if(hlm_use_planthydro==itrue)then

             sites(s)%si_hydr%h2oveg_recruit      = this%rvars(ir_hydro_recruit_si)%r81d(io_idx_si)
             sites(s)%si_hydr%h2oveg_dead         = this%rvars(ir_hydro_dead_si)%r81d(io_idx_si)
             sites(s)%si_hydr%h2oveg_growturn_err = this%rvars(ir_hydro_growturn_err_si)%r81d(io_idx_si)
             sites(s)%si_hydr%h2oveg_hydro_err    = this%rvars(ir_hydro_hydro_err_si)%r81d(io_idx_si)

             ! Hydraulics counters  lyr = hydraulic layer, shell = rhizosphere shell
             do i = 1, sites(s)%si_hydr%nlevrhiz
                ! Loop shells
                do k = 1, nshell
                   sites(s)%si_hydr%h2osoi_liqvol_shell(i,k) = &
                        this%rvars(ir_hydro_liqvol_shell_si)%r81d(io_idx_si_lyr_shell)
                   io_idx_si_lyr_shell = io_idx_si_lyr_shell + 1
                end do
             end do

          end if


          ! Fill the site level diagnostics arrays
          ! -----------------------------------------------------------------------------
          do i_scls = 1,nlevsclass

             sites(s)%demotion_rate(i_scls)  = rio_demorate_sisc(io_idx_si_sc)
             sites(s)%promotion_rate(i_scls) = rio_promrate_sisc(io_idx_si_sc)
             
             io_idx_si_sc = io_idx_si_sc + 1
          end do
          
          if (hlm_use_tree_damage .eq. itrue) then
             do i_cdam = 1, nlevdamage
                do i_pft = 1, numpft
                   do i_scls = 1, nlevsclass
                      sites(s)%imort_rate_damage(i_cdam, i_scls, i_pft)   = rio_imortrate_sicdpf(io_idx_si_cdpf)
                      sites(s)%term_nindivs_canopy_damage(i_cdam,i_scls,i_pft) = rio_termnindiv_cano_sicdpf(io_idx_si_cdpf)
                      sites(s)%term_nindivs_ustory_damage(i_cdam,i_scls,i_pft) = rio_termnindiv_usto_sicdpf(io_idx_si_cdpf)
                      sites(s)%imort_cflux_damage(i_cdam, i_scls)         = rio_imortcflux_sicdsc(io_idx_si_cdsc)
                      sites(s)%term_cflux_canopy_damage(i_cdam, i_scls)   = rio_termcflux_cano_sicdsc(io_idx_si_cdsc)
                      sites(s)%term_cflux_ustory_damage(i_cdam, i_scls)   = rio_termcflux_usto_sicdsc(io_idx_si_cdsc)
                      sites(s)%fmort_rate_canopy_damage(i_cdam, i_scls, i_pft)   = rio_fmortrate_cano_sicdpf(io_idx_si_cdpf)
                      sites(s)%fmort_rate_ustory_damage(i_cdam, i_scls, i_pft)   = rio_fmortrate_usto_sicdpf(io_idx_si_cdpf)
                      sites(s)%fmort_cflux_canopy_damage(i_cdam, i_scls)  = rio_fmortcflux_cano_sicdsc(io_idx_si_cdsc)
                      sites(s)%fmort_cflux_ustory_damage(i_cdam, i_scls)  = rio_fmortcflux_usto_sicdsc(io_idx_si_cdsc)
                      io_idx_si_cdsc = io_idx_si_cdsc + 1
                      io_idx_si_cdpf = io_idx_si_cdpf + 1
                   end do
                end do
             end do

             sites(s)%crownarea_canopy_damage = rio_crownarea_cano_damage_si(io_idx_si)
             sites(s)%crownarea_ustory_damage = rio_crownarea_usto_damage_si(io_idx_si)
             
             
          end if

          sites(s)%ema_npp                 = rio_emanpp_si(io_idx_si)
          sites(s)%term_crownarea_canopy    = rio_termcarea_cano_si(io_idx_si)
          sites(s)%term_crownarea_ustory    = rio_termcarea_usto_si(io_idx_si)
          sites(s)%imort_crownarea          = rio_imortcarea_si(io_idx_si)
          sites(s)%fmort_crownarea_canopy  = rio_fmortcarea_cano_si(io_idx_si)
          sites(s)%fmort_crownarea_ustory  = rio_fmortcarea_usto_si(io_idx_si)
          sites(s)%demotion_carbonflux      = rio_democflux_si(io_idx_si)
          sites(s)%promotion_carbonflux     = rio_promcflux_si(io_idx_si)

          ! Site level phenology status flags

          sites(s)%cstatus        = rio_cd_status_si(io_idx_si)
          sites(s)%nchilldays     = rio_nchill_days_si(io_idx_si)
          sites(s)%ncolddays      = rio_ncold_days_si(io_idx_si)
          sites(s)%cleafondate    = rio_cleafondate_si(io_idx_si)
          sites(s)%cleafoffdate   = rio_cleafoffdate_si(io_idx_si)
          sites(s)%cndaysleafon   = rio_cndaysleafon_si(io_idx_si)
          sites(s)%cndaysleafoff  = rio_cndaysleafoff_si(io_idx_si)
          sites(s)%grow_deg_days  = rio_gdd_si(io_idx_si)
          sites(s)%phen_model_date= rio_phenmodeldate_si(io_idx_si)

         

          sites(s)%acc_NI         = rio_acc_ni_si(io_idx_si)
          sites(s)%snow_depth     = rio_snow_depth_si(io_idx_si)
          sites(s)%resources_management%trunk_product_site = rio_trunk_product_si(io_idx_si)

       end do

       if ( debug ) then
          write(fates_log(),*) 'CVTL total cohorts ',totalCohorts
       end if

     end associate
   end subroutine get_restart_vectors

   ! ====================================================================================

   subroutine update_3dpatch_radiation(this, nsites, sites, bc_out)

     ! -------------------------------------------------------------------------
     ! This subroutine populates output boundary conditions related to radiation
     ! called upon restart reads.
     ! -------------------------------------------------------------------------

     use FatesNormanRadMod, only : PatchNormanRadiation
     use EDTypesMod,             only : ed_site_type
     use FatesPatchMod,          only : fates_patch_type
     use FatesInterfaceTypesMod, only : hlm_numSWb

     ! !ARGUMENTS:
     class(fates_restart_interface_type) , intent(inout) :: this
     integer                     , intent(in)            :: nsites
     type(ed_site_type)          , intent(inout), target :: sites(nsites)
     type(bc_out_type)           , intent(inout)         :: bc_out(nsites)

     ! locals
     ! ----------------------------------------------------------------------------------
     type(fates_patch_type),pointer  :: currentPatch  ! current patch
     integer                      :: s             ! site counter
     integer                      :: ib            ! radiation band counter
     integer                      :: ifp           ! patch counter

     do s = 1, nsites

        ifp = 0
        currentpatch => sites(s)%oldest_patch
        do while (associated(currentpatch))
           ifp = ifp+1

           currentPatch%f_sun      (:,:,:) = 0._r8
           currentPatch%fabd_sun_z (:,:,:) = 0._r8
           currentPatch%fabd_sha_z (:,:,:) = 0._r8
           currentPatch%fabi_sun_z (:,:,:) = 0._r8
           currentPatch%fabi_sha_z (:,:,:) = 0._r8
           currentPatch%fabd       (:)     = 0._r8
           currentPatch%fabi       (:)     = 0._r8

           ! zero diagnostic radiation profiles
           currentPatch%nrmlzd_parprof_pft_dir_z(:,:,:,:) = 0._r8
           currentPatch%nrmlzd_parprof_pft_dif_z(:,:,:,:) = 0._r8

           currentPatch%solve_err(:) = hlm_hio_ignore_val
           currentPatch%consv_err(:) = hlm_hio_ignore_val
           
           ! -----------------------------------------------------------
           ! When calling norman radiation from the short-timestep
           ! we are passing in boundary conditions to set the following
           ! variables:
           ! currentPatch%solar_zenith_flag     (is there daylight?)
           ! currentPatch%solar_zenith_angle    (what is the value?)
           ! -----------------------------------------------------------

           if(currentPatch%solar_zenith_flag)then

              bc_out(s)%albd_parb(ifp,:) = 0._r8  ! output HLM
              bc_out(s)%albi_parb(ifp,:) = 0._r8  ! output HLM
              bc_out(s)%fabi_parb(ifp,:) = 0._r8  ! output HLM
              bc_out(s)%fabd_parb(ifp,:) = 0._r8  ! output HLM
              bc_out(s)%ftdd_parb(ifp,:) = 1._r8  ! output HLM
              bc_out(s)%ftid_parb(ifp,:) = 1._r8  ! output HLM
              bc_out(s)%ftii_parb(ifp,:) = 1._r8  ! output HLM

              if (maxval(currentPatch%nrad(1,:))==0)then
                 !there are no leaf layers in this patch. it is effectively bare ground.
                 ! no radiation is absorbed
                 bc_out(s)%fabd_parb(ifp,:) = 0.0_r8
                 bc_out(s)%fabi_parb(ifp,:) = 0.0_r8
                 do ib = 1,hlm_numSWb

                    bc_out(s)%albd_parb(ifp,ib) = currentPatch%gnd_alb_dir(ib)
                    bc_out(s)%albi_parb(ifp,ib) = currentPatch%gnd_alb_dif(ib)
                    bc_out(s)%ftdd_parb(ifp,ib)= 1.0_r8
                    bc_out(s)%ftid_parb(ifp,ib)= 1.0_r8
                    bc_out(s)%ftii_parb(ifp,ib)= 1.0_r8
                 enddo
              else

                 select case(radiation_model)
                 case(norman_solver)
                 
                    call PatchNormanRadiation (currentPatch, &
                         bc_out(s)%albd_parb(ifp,:), &
                         bc_out(s)%albi_parb(ifp,:), &
                         bc_out(s)%fabd_parb(ifp,:), &
                         bc_out(s)%fabi_parb(ifp,:), &
                         bc_out(s)%ftdd_parb(ifp,:), &
                         bc_out(s)%ftid_parb(ifp,:), &
                         bc_out(s)%ftii_parb(ifp,:))


                 case(twostr_solver)
                    associate( twostr => currentPatch%twostr)

                      call twostr%CanopyPrep(currentPatch%fcansno)
                      call twostr%ZenithPrep(currentPatch%solar_zenith_angle)
                      
                      do ib = 1,hlm_numSWb
                         
                         twostr%band(ib)%albedo_grnd_diff = currentPatch%gnd_alb_dif(ib)
                         twostr%band(ib)%albedo_grnd_beam = currentPatch%gnd_alb_dir(ib)
                         
                         call twostr%Solve(ib,             &  ! in
                              normalized_upper_boundary,   &  ! in
                              1.0_r8,1.0_r8,               &  ! in
                              sites(s)%taulambda_2str,     &  ! inout (scratch)
                              sites(s)%omega_2str,         &  ! inout (scratch)
                              sites(s)%ipiv_2str,          &  ! inout (scratch)
                              bc_out(s)%albd_parb(ifp,ib), &  ! out
                              bc_out(s)%albi_parb(ifp,ib), &  ! out
                              currentPatch%solve_err(ib),  &  ! out
                              currentPatch%consv_err(ib),  &  ! out
                              bc_out(s)%fabd_parb(ifp,ib), &  ! out
                              bc_out(s)%fabi_parb(ifp,ib), &  ! out
                              bc_out(s)%ftdd_parb(ifp,ib), &  ! out
                              bc_out(s)%ftid_parb(ifp,ib), &  ! out
                              bc_out(s)%ftii_parb(ifp,ib))
                                                  
                      end do
                      
                    end associate
                    
                 end select
                    
              endif ! is there vegetation?

           end if    ! if the vegetation and zenith filter is active
           currentPatch => currentPatch%younger
        end do       ! Loop linked-list patches
     enddo           ! Loop Sites

     return
   end subroutine update_3dpatch_radiation


 end module FatesRestartInterfaceMod<|MERGE_RESOLUTION|>--- conflicted
+++ resolved
@@ -17,18 +17,6 @@
   use FatesIODimensionsMod,    only : fates_io_dimension_type
   use FatesIOVariableKindMod,  only : fates_io_variable_kind_type
   use FatesRestartVariableMod, only : fates_restart_variable_type
-<<<<<<< HEAD
-  use FatesInterfaceTypesMod,       only : nlevcoage
-  use FatesInterfaceTypesMod,       only : bc_in_type
-  use FatesInterfaceTypesMod,       only : bc_out_type
-  use FatesInterfaceTypesMod,       only : hlm_use_planthydro
-  use FatesInterfaceTypesMod,       only : hlm_parteh_mode
-  use FatesInterfaceTypesMod,       only : hlm_use_sp
-  use FatesInterfaceTypesMod,       only : hlm_use_nocomp, hlm_use_fixed_biogeog
-  use FatesInterfaceTypesMod,       only : fates_maxElementsPerSite
-  use FatesInterfaceTypesMod, only : hlm_hio_ignore_val
-  use FatesInterfaceTypesMod, only : hlm_use_tree_damage
-=======
   use FatesInterfaceTypesMod,  only : nlevcoage
   use FatesInterfaceTypesMod,  only : bc_in_type
   use FatesInterfaceTypesMod,  only : bc_out_type
@@ -38,7 +26,6 @@
   use FatesInterfaceTypesMod,  only : hlm_use_nocomp, hlm_use_fixed_biogeog
   use FatesInterfaceTypesMod,  only : fates_maxElementsPerSite
   use FatesInterfaceTypesMod,  only : hlm_use_tree_damage
->>>>>>> 81be091e
   use FatesHydraulicsMemMod,   only : nshell
   use FatesHydraulicsMemMod,   only : n_hypool_ag
   use FatesHydraulicsMemMod,   only : n_hypool_troot
@@ -62,12 +49,9 @@
   use FatesRadiationMemMod,    only : num_swb,norman_solver,twostr_solver
   use TwoStreamMLPEMod,        only : normalized_upper_boundary
   use EDParamsMod,             only : regeneration_model
-<<<<<<< HEAD
   use EDParamsMod,             only : radiation_model
-=======
   use FatesConstantsMod,       only : n_landuse_cats
   use FatesConstantsMod,       only : N_DIST_TYPES
->>>>>>> 81be091e
   
   ! CIME GLOBALS
   use shr_log_mod       , only : errMsg => shr_log_errMsg
