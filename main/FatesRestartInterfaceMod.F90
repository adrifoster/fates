module FatesRestartInterfaceMod


  use FatesConstantsMod,       only : r8 => fates_r8
  use FatesConstantsMod,       only : fates_avg_flag_length
  use FatesConstantsMod,       only : fates_short_string_length
  use FatesConstantsMod,       only : fates_long_string_length
  use FatesConstantsMod,       only : itrue
  use FatesConstantsMod,       only : ifalse
  use FatesConstantsMod,       only : fates_unset_r8
  use FatesConstantsMod,       only : primaryforest
  use FatesGlobals,            only : fates_log
  use FatesGlobals,            only : endrun => fates_endrun
  use FatesIODimensionsMod,    only : fates_io_dimension_type
  use FatesIOVariableKindMod,  only : fates_io_variable_kind_type
  use FatesRestartVariableMod, only : fates_restart_variable_type
  use FatesInterfaceTypesMod,       only : nlevcoage
  use FatesInterfaceTypesMod,       only : bc_in_type 
  use FatesInterfaceTypesMod,       only : bc_out_type
  use FatesInterfaceTypesMod,       only : hlm_use_planthydro
  use FatesInterfaceTypesMod,       only : fates_maxElementsPerSite
  use EDCohortDynamicsMod,     only : UpdateCohortBioPhysRates
  use FatesHydraulicsMemMod,   only : nshell
  use FatesHydraulicsMemMod,   only : n_hypool_ag
  use FatesHydraulicsMemMod,   only : n_hypool_troot
  use FatesHydraulicsMemMod,   only : nlevsoi_hyd_max
  use FatesPlantHydraulicsMod, only : UpdatePlantPsiFTCFromTheta
  use PRTGenericMod,           only : prt_global
  use EDCohortDynamicsMod,     only : nan_cohort
  use EDCohortDynamicsMod,     only : zero_cohort
  use EDCohortDynamicsMod,     only : InitPRTObject
  use EDCohortDynamicsMod,     only : InitPRTBoundaryConditions
  use FatesPlantHydraulicsMod, only : InitHydrCohort
  use FatesInterfaceTypesMod,       only : nlevsclass
  use FatesLitterMod,          only : litter_type
  use FatesLitterMod,          only : ncwd
  use FatesLitterMod,          only : ndcmpy
  use PRTGenericMod,           only : prt_global
  use PRTGenericMod,           only : num_elements


  ! CIME GLOBALS
  use shr_log_mod       , only : errMsg => shr_log_errMsg


  implicit none
  private ! Modules are private by default

  ! ------------------------------------------------------------
  ! A note on variable naming conventions.
  ! Many variables in this restart IO portion of the code will
  ! follow the conventions:
  !
  ! <use_case>_<description>_<dimension>
  !
  ! For instance we use an index for restart variable "ir_"
  ! to point the object that contains the number of patches per
  ! site "npatch" and this value is relevant to all sites "si"
  ! thus:   ir_npatch_si
  !
  ! We also use associations to the data arrays of restart IO
  ! variables "rio", for example the leaf litter "leaf_litter"
  ! is retrieved for every patch and every functional type "paft"
  ! thus: rio_leaf_litter_paft
  !
  ! si: site dimension
  ! pa: patch dimension
  ! co: cohort dimension
  ! ft: functional type dimension
  ! cl: canopy layer dimension (upper, lower, etc)
  ! ls: layer sublayer dimension (fine discretization of upper,lower)
  ! wm: the number of memory slots for water (currently 10)
  ! -------------------------------------------------------------
  
  
  ! Indices to the restart variable object

  integer :: ir_npatch_si 
  integer :: ir_cd_status_si
  integer :: ir_dd_status_si
  integer :: ir_nchill_days_si
  integer :: ir_ncold_days_si
  integer :: ir_leafondate_si
  integer :: ir_leafoffdate_si
  integer :: ir_dleafondate_si
  integer :: ir_dleafoffdate_si
  integer :: ir_acc_ni_si
  integer :: ir_gdd_si
  integer :: ir_trunk_product_si
  integer :: ir_ncohort_pa
  integer :: ir_canopy_layer_co
  integer :: ir_canopy_layer_yesterday_co
  integer :: ir_canopy_trim_co
  integer :: ir_size_class_lasttimestep_co
  integer :: ir_dbh_co
  integer :: ir_coage_co
  integer :: ir_g_sb_laweight_co
  integer :: ir_height_co
  integer :: ir_laimemory_co
  integer :: ir_sapwmemory_co
  integer :: ir_structmemory_co
  integer :: ir_nplant_co
  integer :: ir_gpp_acc_co
  integer :: ir_npp_acc_co
  integer :: ir_resp_acc_co
  integer :: ir_gpp_acc_hold_co
  integer :: ir_npp_acc_hold_co
  integer :: ir_resp_acc_hold_co
  integer :: ir_resp_g_daily_co
  integer :: ir_resp_m_def_co
  integer :: ir_bmort_co
  integer :: ir_hmort_co
  integer :: ir_cmort_co
  integer :: ir_frmort_co
  integer :: ir_smort_co
  integer :: ir_asmort_co

  integer :: ir_daily_n_uptake_co
  integer :: ir_daily_p_uptake_co
  integer :: ir_daily_c_efflux_co
  integer :: ir_daily_n_efflux_co
  integer :: ir_daily_p_efflux_co

  !Logging
  integer :: ir_lmort_direct_co
  integer :: ir_lmort_collateral_co
  integer :: ir_lmort_infra_co

  ! Radiation
  integer :: ir_solar_zenith_flag_pa
  integer :: ir_solar_zenith_angle_pa
  integer :: ir_gnd_alb_dif_pasb
  integer :: ir_gnd_alb_dir_pasb


  integer :: ir_ddbhdt_co
  integer :: ir_resp_tstep_co
  integer :: ir_pft_co
  integer :: ir_status_co
  integer :: ir_isnew_co

  ! Litter
  integer :: ir_agcwd_litt
  integer :: ir_bgcwd_litt
  integer :: ir_leaf_litt
  integer :: ir_fnrt_litt
  integer :: ir_seed_litt
  integer :: ir_seedgerm_litt
  integer :: ir_seed_prod_co
  integer :: ir_livegrass_pa
  integer :: ir_age_pa
  integer :: ir_area_pa
  integer :: ir_agesinceanthrodist_pa
  integer :: ir_patchdistturbcat_pa

  ! Litter Fluxes (needed to restart
  ! with nutrient dynamics on, restarting
  ! mid-day
  integer :: ir_agcwd_frag_litt
  integer :: ir_bgcwd_frag_litt
  integer :: ir_lfines_frag_litt
  integer :: ir_rfines_frag_litt


  ! Site level
  integer :: ir_watermem_siwm
  integer :: ir_vegtempmem_sitm
  integer :: ir_seed_bank_sift
  integer :: ir_spread_si
  integer :: ir_recrate_sift
  integer :: ir_use_this_pft_sift
  integer :: ir_area_pft_sift
  integer :: ir_fmortrate_cano_siscpf
  integer :: ir_fmortrate_usto_siscpf
  integer :: ir_imortrate_siscpf
  integer :: ir_fmortrate_crown_siscpf
  integer :: ir_fmortrate_cambi_siscpf
  integer :: ir_termnindiv_cano_siscpf
  integer :: ir_termnindiv_usto_siscpf
  integer :: ir_growflx_fusion_siscpf
  integer :: ir_demorate_sisc
  integer :: ir_promrate_sisc
  integer :: ir_termcflux_cano_si
  integer :: ir_termcflux_usto_si
  integer :: ir_democflux_si
  integer :: ir_promcflux_si
  integer :: ir_imortcflux_si
  integer :: ir_fmortcflux_cano_si
  integer :: ir_fmortcflux_usto_si
  integer :: ir_cwdagin_flxdg
  integer :: ir_cwdbgin_flxdg
  integer :: ir_leaflittin_flxdg
  integer :: ir_rootlittin_flxdg
  integer :: ir_oldstock_mbal
  integer :: ir_errfates_mbal
  integer :: ir_prt_base     ! Base index for all PRT variables

  ! Hydraulic indices
  integer :: ir_hydro_th_ag_covec
  integer :: ir_hydro_th_troot
  integer :: ir_hydro_th_aroot_covec 
  integer :: ir_hydro_liqvol_shell_si
  integer :: ir_hydro_err_growturn_aroot
  integer :: ir_hydro_err_growturn_ag_covec
  integer :: ir_hydro_err_growturn_troot
  integer :: ir_hydro_recruit_si
  integer :: ir_hydro_dead_si
  integer :: ir_hydro_growturn_err_si
  integer :: ir_hydro_pheno_err_si
  integer :: ir_hydro_hydro_err_si

  ! The number of variable dim/kind types we have defined (static)
  integer, parameter, public :: fates_restart_num_dimensions = 2   !(cohort,column)
  integer, parameter, public :: fates_restart_num_dim_kinds = 4    !(cohort-int,cohort-r8,site-int,site-r8)

  ! integer constants for storing logical data
  integer, parameter, public :: old_cohort = 0
  integer, parameter, public :: new_cohort = 1  

  real(r8), parameter, public :: flushinvalid = -9999.0
  real(r8), parameter, public :: flushzero = 0.0
  real(r8), parameter, public :: flushone  = 1.0
  
  ! Local debug flag
  logical, parameter, public :: debug=.false.

  character(len=*), parameter :: sourcefile = &
       __FILE__

  ! This structure is allocated by thread, and must be calculated after the FATES
  ! sites are allocated, and their mapping to the HLM is identified.  This structure
  ! is not combined with iovar_bounds, because that one is multi-instanced.  This
  ! structure is used more during the update phase, wherease _bounds is used
  ! more for things like flushing
  type, public :: restart_map_type
     integer, allocatable :: site_index(:)   ! maps site indexes to the HIO site position
     integer, allocatable :: cohort1_index(:) ! maps site index to the HIO cohort 1st position
  end type restart_map_type



  type, public :: fates_restart_interface_type

     type(fates_restart_variable_type),allocatable :: rvars(:)
     integer,private :: num_restart_vars_

     ! Instanteate one registry of the different dimension/kinds (dk)
     ! All output variables will have a pointer to one of these dk's
     type(fates_io_variable_kind_type) :: dim_kinds(fates_restart_num_dim_kinds)
     
     ! This is a structure that explains where FATES patch boundaries
     ! on each thread point to in the host IO array, this structure is
     ! allocated by number of threads. This could be dynamically
     ! allocated, but is unlikely to change...?
     ! Note: history io also instanteates fates_io_dimension_type
     type(fates_io_dimension_type) :: dim_bounds(fates_restart_num_dimensions)
     
     type(restart_map_type), pointer :: restart_map(:)

     integer, private :: cohort_index_, column_index_

   contains
     
     ! public functions
     procedure :: Init
     procedure :: SetThreadBoundsEach
     procedure :: assemble_restart_output_types
     procedure :: initialize_restart_vars
     procedure :: num_restart_vars
     procedure :: column_index
     procedure :: cohort_index
     procedure :: set_restart_vectors
     procedure :: create_patchcohort_structure
     procedure :: get_restart_vectors
     procedure :: update_3dpatch_radiation
     
     ! private work functions
     procedure, private :: init_dim_kinds_maps
     procedure, private :: set_dim_indices
     procedure, private :: set_cohort_index
     procedure, private :: set_column_index
     procedure, private :: flush_rvars
     procedure, private :: define_restart_vars
     procedure, private :: set_restart_var
     procedure, private :: DefinePRTRestartVars
     procedure, private :: GetCohortRealVector
     procedure, private :: SetCohortRealVector
     procedure, private :: RegisterCohortVector

  end type fates_restart_interface_type

  


contains

  ! =====================================================================================
  
  subroutine Init(this, num_threads, fates_bounds)
    
    use FatesIODimensionsMod, only : fates_bounds_type, column, cohort

    implicit none

    class(fates_restart_interface_type), intent(inout) :: this
    integer, intent(in) :: num_threads
    type(fates_bounds_type), intent(in) :: fates_bounds

    integer :: dim_count = 0

    dim_count = dim_count + 1
    call this%set_cohort_index(dim_count)
    call this%dim_bounds(dim_count)%Init(cohort, num_threads, &
         fates_bounds%cohort_begin, fates_bounds%cohort_end)

    dim_count = dim_count + 1
    call this%set_column_index(dim_count)
    call this%dim_bounds(dim_count)%Init(column, num_threads, &
         fates_bounds%column_begin, fates_bounds%column_end)

    ! FIXME(bja, 2016-10) assert(dim_count == FatesIOdimensionsmod::num_dimension_types)

    ! Allocate the mapping between FATES indices and the IO indices
    allocate(this%restart_map(num_threads))
    
  end subroutine Init  

  ! ======================================================================

  subroutine SetThreadBoundsEach(this, thread_index, thread_bounds)
    
    use FatesIODimensionsMod, only : fates_bounds_type

    implicit none

    class(fates_restart_interface_type), intent(inout) :: this

    integer, intent(in) :: thread_index
    type(fates_bounds_type), intent(in) :: thread_bounds

    integer :: index
    
    index = this%cohort_index()
    call this%dim_bounds(index)%SetThreadBounds(thread_index, &
         thread_bounds%cohort_begin, thread_bounds%cohort_end)
    
    index = this%column_index()
    call this%dim_bounds(index)%SetThreadBounds(thread_index, &
         thread_bounds%column_begin, thread_bounds%column_end)
    
  end subroutine SetThreadBoundsEach

  ! ===================================================================================

  subroutine assemble_restart_output_types(this)
    
    use FatesIOVariableKindMod, only : site_r8, site_int, cohort_r8, cohort_int

    implicit none
   
    class(fates_restart_interface_type), intent(inout) :: this

    call this%init_dim_kinds_maps()

    call this%set_dim_indices(cohort_r8, 1, this%cohort_index())
    call this%set_dim_indices(cohort_int, 1, this%cohort_index())

    call this%set_dim_indices(site_r8, 1, this%column_index())
    call this%set_dim_indices(site_int, 1, this%column_index())

  end subroutine assemble_restart_output_types

 ! ===================================================================================
  
  subroutine set_dim_indices(this, dk_name, idim, dim_index)

    use FatesIOVariableKindMod , only : iotype_index

    implicit none

    ! arguments
    class(fates_restart_interface_type), intent(inout) :: this
    character(len=*), intent(in)     :: dk_name
    integer, intent(in)              :: idim  ! dimension index
    integer, intent(in) :: dim_index


    ! local
    integer :: ityp

    ityp = iotype_index(trim(dk_name), fates_restart_num_dim_kinds, this%dim_kinds)

    ! First check to see if the dimension is allocated
    if (this%dim_kinds(ityp)%ndims < idim) then
       write(fates_log(), *) 'Trying to define dimension size to a dim-type structure'
       write(fates_log(), *) 'but the dimension index does not exist'
       write(fates_log(), *) 'type: ',dk_name,' ndims: ',this%dim_kinds(ityp)%ndims,' input dim:',idim
       stop
       !end_run
    end if

    if (idim == 1) then
       this%dim_kinds(ityp)%dim1_index = dim_index
    else if (idim == 2) then
       this%dim_kinds(ityp)%dim2_index = dim_index
    end if

    ! With the map, we can set the dimension size
    this%dim_kinds(ityp)%dimsize(idim) = this%dim_bounds(dim_index)%upper_bound - &
         this%dim_bounds(dim_index)%lower_bound + 1

 end subroutine set_dim_indices


  ! =======================================================================

  subroutine set_cohort_index(this, index)
    implicit none
    class(fates_restart_interface_type), intent(inout) :: this
    integer, intent(in) :: index
    this%cohort_index_ = index
  end subroutine set_cohort_index
  
  integer function cohort_index(this)
    implicit none
    class(fates_restart_interface_type), intent(in) :: this
    cohort_index = this%cohort_index_
  end function cohort_index
  
  ! =======================================================================

  subroutine set_column_index(this, index)
    implicit none
    class(fates_restart_interface_type), intent(inout) :: this
    integer, intent(in) :: index
    this%column_index_ = index
  end subroutine set_column_index
  
  integer function column_index(this)
    implicit none
    class(fates_restart_interface_type), intent(in) :: this
    column_index = this%column_index_
 end function column_index
 
 ! =======================================================================

 subroutine init_dim_kinds_maps(this)
    
    ! ----------------------------------------------------------------------------------
    ! This subroutine simply initializes the structures that define the different
    ! array and type formats for different IO variables
    !
    ! CO_R8   : 1D cohort scale 8-byte reals
    ! SI_R8   : 1D site scale 8-byte reals
    ! CO_INT  : 1D cohort scale integers
    ! SI_INT  : 1D site scale integers
    !
    ! The allocation on the structures is not dynamic and should only add up to the
    ! number of entries listed here.
    !
    ! ----------------------------------------------------------------------------------
    use FatesIOVariableKindMod, only : site_r8, site_int, cohort_r8, cohort_int
    
    implicit none
    
    ! Arguments
    class(fates_restart_interface_type), intent(inout) :: this

    integer :: index

    ! 1d cohort r8
    index = 1
    call this%dim_kinds(index)%Init(cohort_r8, 1)

    ! 1d Site r8
    index = index + 1
    call this%dim_kinds(index)%Init(site_r8, 1)

    ! cohort int
    index = index + 1
    call this%dim_kinds(index)%Init(cohort_int, 1)

    ! site int
    index = index + 1
    call this%dim_kinds(index)%Init(site_int, 1)

    ! FIXME(bja, 2016-10) assert(index == fates_num_dim_kinds)
  end subroutine init_dim_kinds_maps


  ! ====================================================================================

  integer function num_restart_vars(this)
    
    implicit none

    class(fates_restart_interface_type), intent(in) :: this

    num_restart_vars = this%num_restart_vars_
    
  end function num_restart_vars
  
  ! ====================================================================================
  
  subroutine initialize_restart_vars(this)

    implicit none

    class(fates_restart_interface_type), intent(inout) :: this

   ! Determine how many of the restart IO variables registered in FATES
   ! are going to be allocated
   call this%define_restart_vars(initialize_variables=.false.)

   ! Allocate the list of restart output variable objects
   allocate(this%rvars(this%num_restart_vars()))
   
   ! construct the object that defines all of the IO variables
   call this%define_restart_vars(initialize_variables=.true.)
   
 end subroutine initialize_restart_vars

  ! ======================================================================================

 subroutine flush_rvars(this,nc)
 
   class(fates_restart_interface_type)        :: this
   integer,intent(in)                         :: nc

   integer                                   :: ivar
   type(fates_restart_variable_type),pointer :: rvar
   integer                      :: lb1,ub1,lb2,ub2

   do ivar=1,ubound(this%rvars,1)
      associate( rvar => this%rvars(ivar) )
        call rvar%Flush(nc, this%dim_bounds, this%dim_kinds)
      end associate
   end do
   
 end subroutine flush_rvars

 

 ! ====================================================================================
 
 subroutine define_restart_vars(this, initialize_variables)
    
    ! ---------------------------------------------------------------------------------
    ! 
    !                    REGISTRY OF RESTART OUTPUT VARIABLES
    !
    ! Please add any restart variables to this registry. This registry will handle
    ! all variables that can make use of 1D column dimensioned or 1D cohort dimensioned
    ! variables.  Note that restarts are only using 1D vectors in ALM and CLM.  If you
    ! have a multi-dimensional variable that is below the cohort scale, then pack
    ! that variable into a cohort-sized output array by giving it a vtype "cohort_r8"
    ! or "cohort_int".  
    !
    ! Unlike history variables, restarts flush to zero.
    ! ---------------------------------------------------------------------------------
   
    use FatesIOVariableKindMod, only : site_r8, site_int, cohort_int, cohort_r8
    implicit none
    
    class(fates_restart_interface_type), intent(inout) :: this
    logical, intent(in) :: initialize_variables  ! are we 'count'ing or 'initializ'ing?
    integer :: ivar
    
    
    ivar=0

    ! -----------------------------------------------------------------------------------
    ! Site level variables
    ! -----------------------------------------------------------------------------------

    call this%set_restart_var(vname='fates_PatchesPerSite', vtype=site_int, &
         long_name='Total number of FATES patches per column', units='none', flushval = flushinvalid, &
          hlms='CLM:ALM', initialize=initialize_variables, ivar=ivar, index = ir_npatch_si )

    call this%set_restart_var(vname='fates_cold_dec_status', vtype=site_int, &
         long_name='status flag for cold deciduous plants', units='unitless', flushval = flushinvalid, &
         hlms='CLM:ALM', initialize=initialize_variables, ivar=ivar, index = ir_cd_status_si )

    call this%set_restart_var(vname='fates_drought_dec_status', vtype=site_int, &
         long_name='status flag for drought deciduous plants', units='unitless', flushval = flushinvalid, &
         hlms='CLM:ALM', initialize=initialize_variables, ivar=ivar, index = ir_dd_status_si )

    call this%set_restart_var(vname='fates_chilling_days', vtype=site_int, &
         long_name='chilling day counter', units='unitless', flushval = flushinvalid, &
         hlms='CLM:ALM', initialize=initialize_variables, ivar=ivar, index = ir_nchill_days_si )

    call this%set_restart_var(vname='fates_cold_days', vtype=site_int, &
         long_name='cold day counter', units='unitless', flushval = flushinvalid, &
         hlms='CLM:ALM', initialize=initialize_variables, ivar=ivar, index = ir_ncold_days_si )

    call this%set_restart_var(vname='fates_leafondate', vtype=site_int, &
         long_name='the day of year for leaf on', units='day of year', flushval = flushinvalid, &
         hlms='CLM:ALM', initialize=initialize_variables, ivar=ivar, index = ir_leafondate_si )

    call this%set_restart_var(vname='fates_leafoffdate', vtype=site_int, &
         long_name='the day of year for leaf off', units='day of year', flushval = flushinvalid, &
         hlms='CLM:ALM', initialize=initialize_variables, ivar=ivar, index = ir_leafoffdate_si )

    call this%set_restart_var(vname='fates_drought_leafondate', vtype=site_int, &
         long_name='the day of year for drought based leaf-on', units='day of year', flushval = flushinvalid, &
         hlms='CLM:ALM', initialize=initialize_variables, ivar=ivar, index = ir_dleafondate_si )

    call this%set_restart_var(vname='fates_drought_leafoffdate', vtype=site_int, &
         long_name='the day of year for drought based leaf-off', units='day of year', flushval = flushinvalid, &
         hlms='CLM:ALM', initialize=initialize_variables, ivar=ivar, index = ir_dleafoffdate_si )

    call this%set_restart_var(vname='fates_acc_nesterov_id', vtype=site_r8, &
         long_name='a nesterov index accumulator', units='unitless', flushval = flushzero, &
         hlms='CLM:ALM', initialize=initialize_variables, ivar=ivar, index = ir_acc_ni_si )
    
    call this%set_restart_var(vname='fates_gdd_site', vtype=site_r8, &
         long_name='growing degree days at each site', units='degC days', flushval = flushzero, &
         hlms='CLM:ALM', initialize=initialize_variables, ivar=ivar, index = ir_gdd_si )

    call this%set_restart_var(vname='fates_trunk_product_site', vtype=site_r8, &
         long_name='Accumulate trunk product flux at site', &
         units='kgC/m2', flushval = flushzero, &
         hlms='CLM:ALM', initialize=initialize_variables, ivar=ivar, index = ir_trunk_product_si )


    ! -----------------------------------------------------------------------------------
    ! Variables stored within cohort vectors
    ! Note: Some of these are multi-dimensional variables in the patch/site dimension
    ! that are collapsed into the cohort vectors for storage and transfer
    ! -----------------------------------------------------------------------------------

    ! This variable may be confusing, because it is a patch level variables
    ! but it is using the cohort IO vector to hold data
    call this%set_restart_var(vname='fates_CohortsPerPatch', vtype=cohort_int, &
         long_name='the number of cohorts per patch', units='unitless', flushval = flushinvalid, &
         hlms='CLM:ALM', initialize=initialize_variables, ivar=ivar, index = ir_ncohort_pa )

    call this%set_restart_var(vname='fates_solar_zenith_flag_pa', vtype=cohort_int, &
         long_name='switch specifying if zenith is positive', units='unitless', flushval = flushinvalid, &
         hlms='CLM:ALM', initialize=initialize_variables, ivar=ivar, index = ir_solar_zenith_flag_pa )
    
    call this%set_restart_var(vname='fates_solar_zenith_angle_pa', vtype=cohort_r8, &
         long_name='the angle of the solar zenith for each patch', units='radians', flushval = flushinvalid, &
         hlms='CLM:ALM', initialize=initialize_variables, ivar=ivar, index = ir_solar_zenith_angle_pa )



    ! 1D cohort Variables
    ! -----------------------------------------------------------------------------------

    call this%set_restart_var(vname='fates_seed_prod', vtype=cohort_r8, &
         long_name='fates cohort - seed production', units='kgC/plant', flushval = flushinvalid, &
         hlms='CLM:ALM', initialize=initialize_variables, ivar=ivar, index = ir_seed_prod_co )


    call this%set_restart_var(vname='fates_canopy_layer', vtype=cohort_int, &
         long_name='ed cohort - canopy_layer', units='unitless', flushval = flushinvalid, &
         hlms='CLM:ALM', initialize=initialize_variables, ivar=ivar, index = ir_canopy_layer_co )

    call this%set_restart_var(vname='fates_canopy_layer_yesterday', vtype=cohort_r8, &
         long_name='ed cohort - canopy_layer_yesterday', units='unitless', flushval = flushzero, &
         hlms='CLM:ALM', initialize=initialize_variables, ivar=ivar, index = ir_canopy_layer_yesterday_co )

    call this%set_restart_var(vname='fates_canopy_trim', vtype=cohort_r8, &
         long_name='ed cohort - canopy_trim', units='fraction', flushval = flushzero, &
         hlms='CLM:ALM', initialize=initialize_variables, ivar=ivar, index = ir_canopy_trim_co )

    call this%set_restart_var(vname='fates_size_class_lasttimestep', vtype=cohort_int, &
         long_name='ed cohort - size-class last timestep', units='index', flushval = flushzero, &
         hlms='CLM:ALM', initialize=initialize_variables, ivar=ivar, index = ir_size_class_lasttimestep_co )

    call this%set_restart_var(vname='fates_dbh', vtype=cohort_r8, &
         long_name='ed cohort - diameter at breast height', units='cm', flushval = flushzero, &
         hlms='CLM:ALM', initialize=initialize_variables, ivar=ivar, index = ir_dbh_co )

    call this%set_restart_var(vname='fates_coage', vtype=cohort_r8, &
         long_name='ed cohort - age in days', units='days', flushval = flushzero, &
         hlms='CLM:ALM', initialize=initialize_variables, ivar=ivar, index = ir_coage_co ) 

    call this%set_restart_var(vname='fates_height', vtype=cohort_r8, &
         long_name='ed cohort - plant height', units='m', flushval = flushzero, &
         hlms='CLM:ALM', initialize=initialize_variables, ivar=ivar, index = ir_height_co )

    call this%set_restart_var(vname='fates_laimemory', vtype=cohort_r8, &
         long_name='ed cohort - target leaf biomass set from prev year', &
         units='kgC/indiv', flushval = flushzero, &
         hlms='CLM:ALM', initialize=initialize_variables, ivar=ivar, index = ir_laimemory_co )

    call this%set_restart_var(vname='fates_sapwmemory', vtype=cohort_r8, &
         long_name='ed cohort - target sapwood biomass set from prev year', &
         units='kgC/indiv', flushval = flushzero, &
         hlms='CLM:ALM', initialize=initialize_variables, ivar=ivar, index = ir_sapwmemory_co )
    
    call this%set_restart_var(vname='fates_structmemory', vtype=cohort_r8, &
         long_name='ed cohort - target structural biomass set from prev year', &
         units='kgC/indiv', flushval = flushzero, &
         hlms='CLM:ALM', initialize=initialize_variables, ivar=ivar, index = ir_structmemory_co )
    
    call this%set_restart_var(vname='fates_nplant', vtype=cohort_r8, &
         long_name='ed cohort - number of plants in the cohort', &
         units='/patch', flushval = flushzero, &
         hlms='CLM:ALM', initialize=initialize_variables, ivar=ivar, index = ir_nplant_co )

    call this%set_restart_var(vname='fates_gpp_acc', vtype=cohort_r8, &
         long_name='ed cohort - accumulated gpp over dynamics step', &
         units='kgC/indiv', flushval = flushzero, &
         hlms='CLM:ALM', initialize=initialize_variables, ivar=ivar, index = ir_gpp_acc_co )

    call this%set_restart_var(vname='fates_npp_acc', vtype=cohort_r8, &
         long_name='ed cohort - accumulated npp over dynamics step', &
         units='kgC/indiv', flushval = flushzero, &
         hlms='CLM:ALM', initialize=initialize_variables, ivar=ivar, index = ir_npp_acc_co )

    call this%set_restart_var(vname='fates_resp_acc', vtype=cohort_r8, &
         long_name='ed cohort - accumulated respiration over dynamics step', &
         units='kgC/indiv', flushval = flushzero, &
         hlms='CLM:ALM', initialize=initialize_variables, ivar=ivar, index = ir_resp_acc_co )

    call this%set_restart_var(vname='fates_gpp_acc_hold', vtype=cohort_r8, &
         long_name='ed cohort - current step gpp', &
         units='kgC/indiv/year', flushval = flushzero, &
         hlms='CLM:ALM', initialize=initialize_variables, ivar=ivar, index = ir_gpp_acc_hold_co )

    call this%set_restart_var(vname='fates_npp_acc_hold', vtype=cohort_r8, &
         long_name='ed cohort - current step npp', &
         units='kgC/indiv/year', flushval = flushzero, &
         hlms='CLM:ALM', initialize=initialize_variables, ivar=ivar, index = ir_npp_acc_hold_co )

    call this%set_restart_var(vname='fates_resp_acc_hold', vtype=cohort_r8, &
         long_name='ed cohort - current step resp', &
         units='kgC/indiv/year', flushval = flushzero, &
         hlms='CLM:ALM', initialize=initialize_variables, ivar=ivar, index = ir_resp_acc_hold_co )

    call this%set_restart_var(vname='fates_resp_g_daily', vtype=cohort_r8, &
         long_name='ed cohort - daily growth respiration', &
         units='kgC/indiv/day', flushval = flushzero, &
         hlms='CLM:ALM', initialize=initialize_variables, ivar=ivar, index = ir_resp_g_daily_co )

    call this%set_restart_var(vname='fates_resp_m_def', vtype=cohort_r8, &
         long_name='ed cohort - maintenance respiration deficit', &
         units='kgC/indiv', flushval = flushzero, &
         hlms='CLM:ALM', initialize=initialize_variables, ivar=ivar, index = ir_resp_m_def_co )
    
    call this%set_restart_var(vname='fates_bmort', vtype=cohort_r8, &
         long_name='ed cohort - background mortality rate', &
         units='/year', flushval = flushzero, &
         hlms='CLM:ALM', initialize=initialize_variables, ivar=ivar, index = ir_bmort_co )

    call this%set_restart_var(vname='fates_hmort', vtype=cohort_r8, &
         long_name='ed cohort - hydraulic mortality rate', &
         units='/year', flushval = flushzero, &
         hlms='CLM:ALM', initialize=initialize_variables, ivar=ivar, index = ir_hmort_co )

    call this%set_restart_var(vname='fates_cmort', vtype=cohort_r8, &
         long_name='ed cohort - carbon starvation mortality rate', &
         units='/year', flushval = flushzero, &
         hlms='CLM:ALM', initialize=initialize_variables, ivar=ivar, index = ir_cmort_co )

    call this%set_restart_var(vname='fates_daily_n_uptake', vtype=cohort_r8, &
         long_name='fates cohort- daily nitrogen uptake', &
         units='kg/plant/day', flushval = flushzero, &
         hlms='CLM:ALM', initialize=initialize_variables, ivar=ivar, index = ir_daily_n_uptake_co )

    call this%set_restart_var(vname='fates_daily_p_uptake', vtype=cohort_r8, &
         long_name='fates cohort- daily phosphorus uptake', &
         units='kg/plant/day', flushval = flushzero, &
         hlms='CLM:ALM', initialize=initialize_variables, ivar=ivar, index = ir_daily_p_uptake_co )

    call this%set_restart_var(vname='fates_daily_c_efflux', vtype=cohort_r8, &
         long_name='fates cohort- daily carbon efflux', &
         units='kg/plant/day', flushval = flushzero, &
         hlms='CLM:ALM', initialize=initialize_variables, ivar=ivar, index = ir_daily_c_efflux_co )

    call this%set_restart_var(vname='fates_daily_n_efflux', vtype=cohort_r8, &
         long_name='fates cohort- daily nitrogen efflux', &
         units='kg/plant/day', flushval = flushzero, &
         hlms='CLM:ALM', initialize=initialize_variables, ivar=ivar, index = ir_daily_n_efflux_co )
    
    call this%set_restart_var(vname='fates_daily_p_efflux', vtype=cohort_r8, &
         long_name='fates cohort- daily phosphorus efflux', &
         units='kg/plant/day', flushval = flushzero, &
         hlms='CLM:ALM', initialize=initialize_variables, ivar=ivar, index = ir_daily_p_efflux_co )



    call this%set_restart_var(vname='fates_frmort', vtype=cohort_r8, &
         long_name='ed cohort - freezing mortality rate', &
         units='/year', flushval = flushzero, &
         hlms='CLM:ALM', initialize=initialize_variables, ivar=ivar, index = ir_frmort_co )

    call this%set_restart_var(vname='fates_smort', vtype=cohort_r8, &
         long_name='ed cohort - senescence mortality rate', &
         units='/year', flushval = flushzero, &
         hlms='CLM:ALM', initialize=initialize_variables, ivar=ivar, index = ir_smort_co )

    call this%set_restart_var(vname='fates_asmort', vtype=cohort_r8, &
         long_name='ed cohort - age senescence mortality rate', &
         units = '/year', flushval = flushzero, & 
         hlms='CLM:ALM', initialize=initialize_variables, ivar=ivar, index = ir_asmort_co )

    call this%set_restart_var(vname='fates_lmort_direct', vtype=cohort_r8, &
         long_name='ed cohort - directly logging mortality rate', &
         units='%/event', flushval = flushzero, &
         hlms='CLM:ALM', initialize=initialize_variables, ivar=ivar, index = ir_lmort_direct_co )

    call this%set_restart_var(vname='fates_lmort_collateral', vtype=cohort_r8, &
         long_name='ed cohort - collateral mortality rate', &
         units='%/event', flushval = flushzero, &
         hlms='CLM:ALM', initialize=initialize_variables, ivar=ivar, index = ir_lmort_collateral_co ) 
  
    call this%set_restart_var(vname='fates_lmort_in', vtype=cohort_r8, &
         long_name='ed cohort - mechanical mortality rate', &
         units='%/event', flushval = flushzero, &
         hlms='CLM:ALM', initialize=initialize_variables, ivar=ivar, index = ir_lmort_infra_co ) 

    call this%set_restart_var(vname='fates_ddbhdt', vtype=cohort_r8, &
         long_name='ed cohort - differential: ddbh/dt', &
         units='cm/year', flushval = flushzero, &
         hlms='CLM:ALM', initialize=initialize_variables, ivar=ivar, index = ir_ddbhdt_co )

    call this%set_restart_var(vname='fates_resp_tstep', vtype=cohort_r8, &
         long_name='ed cohort - autotrophic respiration over timestep', &
         units='kgC/indiv/timestep', flushval = flushzero, &
         hlms='CLM:ALM', initialize=initialize_variables, ivar=ivar, index = ir_resp_tstep_co )

    call this%set_restart_var(vname='fates_pft', vtype=cohort_int, &
         long_name='ed cohort - plant functional type', units='index', flushval = flushzero, &
         hlms='CLM:ALM', initialize=initialize_variables, ivar=ivar, index = ir_pft_co )

    call this%set_restart_var(vname='fates_status_coh', vtype=cohort_int, &
         long_name='ed cohort - plant phenology status', units='unitless', flushval = flushzero, &
         hlms='CLM:ALM', initialize=initialize_variables, ivar=ivar, index = ir_status_co )

    call this%set_restart_var(vname='fates_isnew', vtype=cohort_int, &
         long_name='ed cohort - binary flag specifying if a plant has experienced a full day cycle', &
         units='0/1', flushval = flushone, &
         hlms='CLM:ALM', initialize=initialize_variables, ivar=ivar, index = ir_isnew_co )

    call this%set_restart_var(vname='fates_gsblaweight',vtype=cohort_r8, &
         long_name='ed cohort - leaf-area weighted total stomatal+blayer conductance', &
         units='[m/s]*[m2]', flushval = flushzero, &
         hlms='CLM:ALM', initialize=initialize_variables, ivar=ivar, index = ir_g_sb_laweight_co)

    ! Mixed dimension variables using the cohort vector
    ! -----------------------------------------------------------------------------------

    call this%set_restart_var(vname='fates_gnd_alb_dif', vtype=cohort_r8, &
         long_name='ground albedo of diffuse radiation vis and ir', &
         units='fraction', flushval = flushzero, &
         hlms='CLM:ALM', initialize=initialize_variables, ivar=ivar, index = ir_gnd_alb_dif_pasb )

    call this%set_restart_var(vname='fates_gnd_alb_dir', vtype=cohort_r8, &
         long_name='ground albedo of direct radiation vis and ir', &
         units='fraction', flushval = flushzero, &
         hlms='CLM:ALM', initialize=initialize_variables, ivar=ivar, index = ir_gnd_alb_dir_pasb )

    call this%set_restart_var(vname='fates_spread', vtype=site_r8, &
         long_name='dynamic ratio of dbh to canopy area, by patch x canopy-layer', &
         units='cm/m2', flushval = flushzero, &
         hlms='CLM:ALM', initialize=initialize_variables, ivar=ivar, index = ir_spread_si )

    call this%set_restart_var(vname='fates_livegrass', vtype=cohort_r8, &
         long_name='total AGB from grass, by patch', &
         units='kgC/m2', flushval = flushzero, &
         hlms='CLM:ALM', initialize=initialize_variables, ivar=ivar, index = ir_livegrass_pa )

    call this%set_restart_var(vname='fates_age', vtype=cohort_r8, &
         long_name='age of the ED patch', units='yr', flushval = flushzero, &
         hlms='CLM:ALM', initialize=initialize_variables, ivar=ivar, index = ir_age_pa )

    call this%set_restart_var(vname='fates_age_since_anthro_dist', vtype=cohort_r8, &
         long_name='age of the ED patch since last anthropogenic disturbance', &
         units='yr', flushval = flushzero, &
         hlms='CLM:ALM', initialize=initialize_variables, ivar=ivar, &
         index = ir_agesinceanthrodist_pa )

    call this%set_restart_var(vname='fates_patchdistturbcat', vtype=cohort_int, &
         long_name='Disturbance label of patch', units='yr', flushval = flushzero, &
         hlms='CLM:ALM', initialize=initialize_variables, ivar=ivar, index = ir_patchdistturbcat_pa )

    call this%set_restart_var(vname='fates_area', vtype=cohort_r8, &
         long_name='are of the ED patch', units='m2', flushval = flushzero, &
         hlms='CLM:ALM', initialize=initialize_variables, ivar=ivar, index = ir_area_pa )


    ! Site Level Diagnostics over multiple nutrients


    ! Patch Level Litter Pools are potentially multi-element

    call this%RegisterCohortVector(symbol_base='fates_ag_cwd', vtype=cohort_r8, &
            long_name_base='above ground CWD',  &
            units='kg/m2', veclength=num_elements, flushval = flushzero, &
            hlms='CLM:ALM', initialize=initialize_variables, ivar=ivar, index = ir_agcwd_litt) 

    call this%RegisterCohortVector(symbol_base='fates_bg_cwd', vtype=cohort_r8, &
            long_name_base='below ground CWD',  &
            units='kg/m2', veclength=num_elements, flushval = flushzero, &
            hlms='CLM:ALM', initialize=initialize_variables, ivar=ivar, index = ir_bgcwd_litt) 

    call this%RegisterCohortVector(symbol_base='fates_leaf_fines', vtype=cohort_r8, &
            long_name_base='above ground leaf litter',  &
            units='kg/m2', veclength=num_elements, flushval = flushzero, &
            hlms='CLM:ALM', initialize=initialize_variables, ivar=ivar, index = ir_leaf_litt) 

    call this%RegisterCohortVector(symbol_base='fates_fnrt_fines', vtype=cohort_r8, &
            long_name_base='fine root litter',  &
            units='kg/m2', veclength=num_elements, flushval = flushzero, &
            hlms='CLM:ALM', initialize=initialize_variables, ivar=ivar, index = ir_fnrt_litt) 
    
    call this%RegisterCohortVector(symbol_base='fates_seed', vtype=cohort_r8, &
            long_name_base='seed bank (non-germinated)',  &
            units='kg/m2', veclength=num_elements, flushval = flushzero, &
            hlms='CLM:ALM', initialize=initialize_variables, ivar=ivar, index = ir_seed_litt)

    call this%RegisterCohortVector(symbol_base='fates_seedgerm', vtype=cohort_r8, &
           long_name_base='seed bank (germinated)',  &
           units='kg/m2', veclength=num_elements, flushval = flushzero, &
           hlms='CLM:ALM', initialize=initialize_variables, ivar=ivar, index = ir_seedgerm_litt)

    call this%RegisterCohortVector(symbol_base='fates_ag_cwd_frag', vtype=cohort_r8, &
            long_name_base='above ground CWD frag flux',  &
            units='kg/m2/day', veclength=num_elements, flushval = flushzero, &
            hlms='CLM:ALM', initialize=initialize_variables, ivar=ivar, index = ir_agcwd_frag_litt) 

    call this%RegisterCohortVector(symbol_base='fates_bg_cwd_frag', vtype=cohort_r8, &
            long_name_base='below ground CWD frag flux',  &
            units='kg/m2/day', veclength=num_elements, flushval = flushzero, &
            hlms='CLM:ALM', initialize=initialize_variables, ivar=ivar, index = ir_bgcwd_frag_litt) 
    
    call this%RegisterCohortVector(symbol_base='fates_lfines_frag', vtype=cohort_r8, &
            long_name_base='frag flux from leaf fines',  &
            units='kg/m2/day', veclength=num_elements, flushval = flushzero, &
            hlms='CLM:ALM', initialize=initialize_variables, ivar=ivar, index = ir_lfines_frag_litt)
    
    call this%RegisterCohortVector(symbol_base='fates_rfines_frag', vtype=cohort_r8, &
            long_name_base='frag flux from froot fines',  &
            units='kg/m2/day', veclength=num_elements, flushval = flushzero, &
            hlms='CLM:ALM', initialize=initialize_variables, ivar=ivar, index = ir_rfines_frag_litt)


    ! Site level flux diagnostics for each element

    call this%RegisterCohortVector(symbol_base='fates_cwdagin', vtype=cohort_r8, &
            long_name_base='Input flux of AG CWD', &
            units='kg/ha', veclength=num_elements, flushval = flushzero, &
            hlms='CLM:ALM', initialize=initialize_variables, ivar=ivar, index = ir_cwdagin_flxdg)

    call this%RegisterCohortVector(symbol_base='fates_cwdbgin', vtype=cohort_r8, &
            long_name_base='Input flux of BG CWD', &
            units='kg/ha', veclength=num_elements, flushval = flushzero, &
            hlms='CLM:ALM', initialize=initialize_variables, ivar=ivar, index = ir_cwdbgin_flxdg)

    call this%RegisterCohortVector(symbol_base='fates_leaflittin', vtype=cohort_r8, &
            long_name_base='Input flux of leaf litter', &
            units='kg/ha', veclength=num_elements, flushval = flushzero, &
            hlms='CLM:ALM', initialize=initialize_variables, ivar=ivar, index = ir_leaflittin_flxdg)

    call this%RegisterCohortVector(symbol_base='fates_rootlittin', vtype=cohort_r8, &
           long_name_base='Input flux of root litter', &
           units='kg/ha', veclength=num_elements, flushval = flushzero, &
           hlms='CLM:ALM', initialize=initialize_variables, ivar=ivar, index = ir_rootlittin_flxdg)

    ! Site level Mass Balance State Accounting

    call this%RegisterCohortVector(symbol_base='fates_oldstock', vtype=site_r8, &
         long_name_base='Previous total mass of all fates state variables', &
         units='kg/ha', veclength=num_elements, flushval = flushzero, &
         hlms='CLM:ALM', initialize=initialize_variables, ivar=ivar, index = ir_oldstock_mbal)
    
    call this%RegisterCohortVector(symbol_base='fates_errfates', vtype=site_r8, &
         long_name_base='Previous total mass of error fates state variables', &
         units='kg/ha', veclength=num_elements, flushval = flushzero, &
         hlms='CLM:ALM', initialize=initialize_variables, ivar=ivar, index = ir_errfates_mbal)
    
    

    ! Only register hydraulics restart variables if it is turned on!
    
    if(hlm_use_planthydro==itrue) then

       if ( fates_maxElementsPerSite < (nshell * nlevsoi_hyd_max) ) then
          write(fates_log(), *) ' Ftes plant hydraulics needs space to store site-level hydraulics info.'
          write(fates_log(), *) ' It uses array spaces typically reserved for cohorts to hold this.'
          write(fates_log(), *) ' However, that space defined by fates_maxElementsPerSite must be larger'
          write(fates_log(), *) ' than the product of maximum soil layers x rhizosphere shells'
          write(fates_log(), *) ' See FatesInterfaceMod.F90 for how this array is set'
          write(fates_log(), *) ' fates_maxElementsPerSite = ',fates_maxElementsPerSite
          write(fates_log(), *) ' nshell = ',nshell
          write(fates_log(), *) ' nlevsoi_hyd_max = ',nlevsoi_hyd_max
          call endrun(msg=errMsg(sourcefile, __LINE__))
       end if

       call this%RegisterCohortVector(symbol_base='fates_hydro_th_ag', vtype=cohort_r8, &
            long_name_base='water in aboveground compartments',  &
            units='kg/plant', veclength=n_hypool_ag, flushval = flushzero, &
            hlms='CLM:ALM', initialize=initialize_variables, ivar=ivar, index = ir_hydro_th_ag_covec) 
       
       call this%RegisterCohortVector(symbol_base='fates_hydro_th_troot', vtype=cohort_r8, &
            long_name_base='water in transporting roots', &
            units='kg/plant', veclength=n_hypool_troot, flushval = flushzero, &
            hlms='CLM:ALM', initialize=initialize_variables, ivar=ivar, index = ir_hydro_th_troot) 
       
       call this%RegisterCohortVector(symbol_base='fates_hydro_th_aroot', vtype=cohort_r8, &
            long_name_base='water in absorbing roots',  &
            units='kg/plant', veclength=nlevsoi_hyd_max, flushval = flushzero, &
            hlms='CLM:ALM', initialize=initialize_variables, ivar=ivar, index = ir_hydro_th_aroot_covec) 

       call this%RegisterCohortVector(symbol_base='fates_hydro_err_aroot', vtype=cohort_r8, &
            long_name_base='error in plant-hydro balance in absorbing roots',  &
            units='kg/plant', veclength=nlevsoi_hyd_max, flushval = flushzero, &
            hlms='CLM:ALM', initialize=initialize_variables, ivar=ivar, index = ir_hydro_err_growturn_aroot) 

       call this%RegisterCohortVector(symbol_base='fates_hydro_err_ag', vtype=cohort_r8, &
            long_name_base='error in plant-hydro balance above ground',  &
            units='kg/plant', veclength=n_hypool_ag, flushval = flushzero, &
            hlms='CLM:ALM', initialize=initialize_variables, ivar=ivar, index = ir_hydro_err_growturn_ag_covec) 

       call this%RegisterCohortVector(symbol_base='fates_hydro_err_troot', vtype=cohort_r8, &
            long_name_base='error in plant-hydro balance above ground',  &
            units='kg/plant', veclength=n_hypool_troot, flushval = flushzero, &
            hlms='CLM:ALM', initialize=initialize_variables, ivar=ivar, index = ir_hydro_err_growturn_troot) 

       ! Site-level volumentric liquid water content (shell x layer)
       call this%set_restart_var(vname='fates_hydro_liqvol_shell', vtype=cohort_r8, &
            long_name='Volumetric water content of rhizosphere compartments (layerxshell)', &
            units='m3/m3', flushval = flushzero, &
            hlms='CLM:ALM', initialize=initialize_variables, ivar=ivar, index = ir_hydro_liqvol_shell_si )

       ! Site-level water bound in new recruits
       call this%set_restart_var(vname='fates_hydro_recruit_h2o', vtype=site_r8, &
            long_name='Site level water mass used for new recruits', &
            units='kg', flushval = flushzero, &
            hlms='CLM:ALM', initialize=initialize_variables, ivar=ivar, index = ir_hydro_recruit_si )
       
       ! Site-level water bound in dead plants
       call this%set_restart_var(vname='fates_hydro_dead_h2o', vtype=site_r8, &
            long_name='Site level water bound in dead plants', &
            units='kg', flushval = flushzero, &
            hlms='CLM:ALM', initialize=initialize_variables, ivar=ivar, index = ir_hydro_dead_si )
       
       ! Site-level water balance error due to growth/turnover
       call this%set_restart_var(vname='fates_hydro_growturn_err', vtype=site_r8, &
            long_name='Site level error for hydraulics due to growth/turnover', &
            units='kg', flushval = flushzero, &
            hlms='CLM:ALM', initialize=initialize_variables, ivar=ivar, index = ir_hydro_growturn_err_si )

       ! Site-level water balance error due to phenology?
       call this%set_restart_var(vname='fates_hydro_pheno_err', vtype=site_r8, &
            long_name='Site level error for hydraulics due to phenology', &
            units='kg', flushval = flushzero, &
            hlms='CLM:ALM', initialize=initialize_variables, ivar=ivar, index = ir_hydro_pheno_err_si )

       ! Site-level water balance error in vegetation
       call this%set_restart_var(vname='fates_hydro_hydro_err', vtype=site_r8, &
            long_name='Site level error for hydrodynamics', &
            units='kg', flushval = flushzero, &
            hlms='CLM:ALM', initialize=initialize_variables, ivar=ivar, index = ir_hydro_hydro_err_si )
       
    end if


    !
    ! site x time level vars
    !

    call this%set_restart_var(vname='fates_water_memory', vtype=cohort_r8, &
         long_name='last 10 days of volumetric soil water, by site x day-index', &
         units='m3/m3', flushval = flushzero, &
         hlms='CLM:ALM', initialize=initialize_variables, ivar=ivar, index = ir_watermem_siwm )

    call this%set_restart_var(vname='fates_vegtemp_memory', vtype=cohort_r8, &
         long_name='last 10 days of 24-hour vegetation temperature, by site x day-index', &
         units='m3/m3', flushval = flushzero, &
         hlms='CLM:ALM', initialize=initialize_variables, ivar=ivar, index = ir_vegtempmem_sitm )
    
    call this%set_restart_var(vname='fates_recrate', vtype=cohort_r8, &
         long_name='fates diagnostics on recruitment', &
         units='indiv/ha/day', flushval = flushzero, &
         hlms='CLM:ALM', initialize=initialize_variables, ivar=ivar, index = ir_recrate_sift)

    call this%set_restart_var(vname='fates_use_this_pft', vtype=cohort_int, & !should this be cohort_int as above?
         long_name='in fixed biogeog mode, is pft in gridcell?', &
         units='0/1', flushval = flushzero, &
         hlms='CLM:ALM', initialize=initialize_variables, ivar=ivar, index = ir_use_this_pft_sift)

    call this%set_restart_var(vname='fates_area_pft', vtype=cohort_r8, &
         long_name='in fixed biogeog mode, what is pft area in gridcell?', &
         units='0/1', flushval = flushzero, &
         hlms='CLM:ALM', initialize=initialize_variables, ivar=ivar, index = ir_area_pft_sift)


    call this%set_restart_var(vname='fates_fmortrate_canopy', vtype=cohort_r8, &
         long_name='fates diagnostics on fire mortality canopy', &
         units='indiv/ha/year', flushval = flushzero, &
         hlms='CLM:ALM', initialize=initialize_variables, ivar=ivar, index = ir_fmortrate_cano_siscpf)

    call this%set_restart_var(vname='fates_fmortrate_ustory', vtype=cohort_r8, &
         long_name='fates diagnostics on fire mortality ustory', &
         units='indiv/ha/year', flushval = flushzero, &
         hlms='CLM:ALM', initialize=initialize_variables, ivar=ivar, index = ir_fmortrate_usto_siscpf)

    call this%set_restart_var(vname='fates_imortrate', vtype=cohort_r8, &
         long_name='fates diagnostics on impact mortality', &
         units='indiv/ha/year', flushval = flushzero, &
         hlms='CLM:ALM', initialize=initialize_variables, ivar=ivar, index = ir_imortrate_siscpf)

    call this%set_restart_var(vname='fates_fmortrate_crown', vtype=cohort_r8, &
         long_name='fates diagnostics on crown fire mortality', &
         units='indiv/ha/year', flushval = flushzero, &
         hlms='CLM:ALM', initialize=initialize_variables, ivar=ivar, index = ir_fmortrate_crown_siscpf)

    call this%set_restart_var(vname='fates_fmortrate_cambi', vtype=cohort_r8, &
         long_name='fates diagnostics on fire cambial mortality', &
         units='indiv/ha/year', flushval = flushzero, &
         hlms='CLM:ALM', initialize=initialize_variables, ivar=ivar, index = ir_fmortrate_cambi_siscpf)

    call this%set_restart_var(vname='fates_termn_canopy', vtype=cohort_r8, &
         long_name='fates diagnostics on termin mortality canopy', &
         units='indiv/ha/day', flushval = flushzero, &
         hlms='CLM:ALM', initialize=initialize_variables, ivar=ivar, index = ir_termnindiv_cano_siscpf)

    call this%set_restart_var(vname='fates_termn_ustory', vtype=cohort_r8, &
         long_name='fates diagnostics on term mortality ustory', &
         units='indiv/ha/day', flushval = flushzero, &
         hlms='CLM:ALM', initialize=initialize_variables, ivar=ivar, index = ir_termnindiv_usto_siscpf)

    call this%set_restart_var(vname='fates_growflx_fusion', vtype=cohort_r8, &
         long_name='fates diag: rate of indivs moving via fusion', &
         units='indiv/ha/day', flushval = flushzero, &
         hlms='CLM:ALM', initialize=initialize_variables, ivar=ivar, index = ir_growflx_fusion_siscpf)
    
    call this%set_restart_var(vname='fates_demorate', vtype=cohort_r8, &
         long_name='fates diagnoatic rate of indivs demoted', &
         units='indiv/ha/day', flushval = flushzero, &
         hlms='CLM:ALM', initialize=initialize_variables, ivar=ivar, index = ir_demorate_sisc)

    call this%set_restart_var(vname='fates_promrate', vtype=cohort_r8, &
         long_name='fates diagnostic rate of indivs promoted', &
         units='indiv/ha/da', flushval = flushzero, &
         hlms='CLM:ALM', initialize=initialize_variables, ivar=ivar, index = ir_promrate_sisc)

    call this%set_restart_var(vname='fates_imortcflux', vtype=site_r8, &
         long_name='biomass of indivs killed due to impact mort', &
         units='kgC/ha/day', flushval = flushzero, &
         hlms='CLM:ALM', initialize=initialize_variables, ivar=ivar, index = ir_imortcflux_si)
 
   call this%set_restart_var(vname='fates_fmortcflux_canopy', vtype=site_r8, &
         long_name='fates diagnostic biomass of canopy fire', &
         units='gC/m2/sec', flushval = flushzero, &
         hlms='CLM:ALM', initialize=initialize_variables, ivar=ivar, index = ir_fmortcflux_cano_si)

    call this%set_restart_var(vname='fates_fmortcflux_ustory', vtype=site_r8, &
         long_name='fates diagnostic biomass of understory fire', &
         units='gC/m2/sec', flushval = flushzero, &
         hlms='CLM:ALM', initialize=initialize_variables, ivar=ivar, index = ir_fmortcflux_usto_si)

    call this%set_restart_var(vname='fates_termcflux_canopy', vtype=site_r8, &
         long_name='fates diagnostic term carbon flux canopy', &
         units='', flushval = flushzero, &
         hlms='CLM:ALM', initialize=initialize_variables, ivar=ivar, index =   ir_termcflux_cano_si )

   call this%set_restart_var(vname='fates_termcflux_ustory', vtype=site_r8, &
         long_name='fates diagnostic term carbon flux understory', &
         units='', flushval = flushzero, &
         hlms='CLM:ALM', initialize=initialize_variables, ivar=ivar, index =   ir_termcflux_usto_si )

   call this%set_restart_var(vname='fates_democflux', vtype=site_r8, &
         long_name='fates diagnostic demotion carbon flux', &
         units='', flushval = flushzero, &
         hlms='CLM:ALM', initialize=initialize_variables, ivar=ivar, index =   ir_democflux_si )

   call this%set_restart_var(vname='fates_promcflux', vtype=site_r8, &
         long_name='fates diagnostic promotion carbon flux ', &
         units='', flushval = flushzero, &
         hlms='CLM:ALM', initialize=initialize_variables, ivar=ivar, index =   ir_promcflux_si )




    ! Register all of the PRT states and fluxes

    ir_prt_base = ivar
    call this%DefinePRTRestartVars(initialize_variables,ivar)
       
 
    
    ! Must be last thing before return
    this%num_restart_vars_ = ivar
    
 end subroutine define_restart_vars
  
 ! =====================================================================================
 
  subroutine DefinePRTRestartVars(this,initialize_variables,ivar)

    ! ----------------------------------------------------------------------------------
    ! PARTEH variables are objects.  These objects 
    ! each are registered to have things like names units and symbols
    ! as part of that object.  Thus, when defining, reading and writing restarts,
    ! instead of manually typing out each variable we want, we just loop through
    ! our list of ojbects.
    !
    ! We do have to loop through the different parts of the objects indepenently.
    ! For instance we can't have one loop that covers the states "val", and
    ! the net allocation and reactive transport flux "net_alloc", so we have to loop
    ! these each separately. As other fluxes are added in the future, they need
    ! their own definition.
    !
    ! Some of the code below is about parsing the strings of these objects
    ! and automatically building the names of the PARTEH output variables
    ! as we go.
    !
    ! Note that parteh variables may or may not be scalars. Each variable's
    ! position gets its own variable in the restart file.  So the variable
    ! name will also parse the string for that position.
    ! -----------------------------------------------------------------------------------


     use FatesIOVariableKindMod, only : cohort_r8

     class(fates_restart_interface_type) :: this
     logical, intent(in)                 :: initialize_variables
     integer,intent(inout)               :: ivar      ! global variable counter
      
     integer                             :: dummy_out ! dummy index for variable
                                                      ! position in global file
     integer                             :: i_var     ! loop counter for prt variables
     integer                             :: i_pos     ! loop counter for discrete position

     character(len=32)  :: symbol_base    ! Symbol name without position or flux type
     character(len=128) :: name_base      ! name without position or flux type
     character(len=4)   :: pos_symbol
     character(len=128) :: symbol
     character(len=256) :: long_name

     do i_var = 1, prt_global%num_vars

        ! The base symbol name
        symbol_base = prt_global%state_descriptor(i_var)%symbol
        
        ! The long name of the variable
        name_base = prt_global%state_descriptor(i_var)%longname

        do i_pos = 1, prt_global%state_descriptor(i_var)%num_pos
           
           ! String describing the physical position of the variable
           write(pos_symbol, '(I3.3)') i_pos

           ! Register the instantaneous state variable "val"
           ! ----------------------------------------------------------------------------

           ! The symbol that is written to file
           symbol    = trim(symbol_base)//'_val_'//trim(pos_symbol)

           ! The expanded long name of the variable
           long_name = trim(name_base)//', state var, position:'//trim(pos_symbol)

           call this%set_restart_var(vname=trim(symbol), &
                  vtype=cohort_r8, &
                  long_name=trim(long_name), &
                  units='kg', flushval = flushzero, &
                  hlms='CLM:ALM', initialize=initialize_variables, &
                  ivar=ivar, index = dummy_out ) 

           ! Register the turnover flux variables
           ! ----------------------------------------------------------------------------

           ! The symbol that is written to file
           symbol = trim(symbol_base)//'_turn_'//trim(pos_symbol)

           ! The expanded long name of the variable
           long_name     = trim(name_base)//', turnover, position:'//trim(pos_symbol)
           
           call this%set_restart_var(vname=trim(symbol), &
                 vtype=cohort_r8, &
                 long_name=trim(long_name), &
                 units='kg', flushval = flushzero, &
                 hlms='CLM:ALM', initialize=initialize_variables, &
                 ivar=ivar, index = dummy_out ) 
            


           ! Register the net allocation flux variable
           ! ----------------------------------------------------------------------------
           
           ! The symbol that is written to file
           symbol = trim(symbol_base)//'_net_'//trim(pos_symbol)

           ! The expanded long name of the variable
           long_name     = trim(name_base)//', net allocation/transp, position:'//trim(pos_symbol)

           call this%set_restart_var(vname=trim(symbol), &
                  vtype=cohort_r8, &
                  long_name=trim(long_name), &
                  units='kg', flushval = flushzero, &
                  hlms='CLM:ALM', initialize=initialize_variables, &
                  ivar=ivar, index = dummy_out ) 
           


           ! Register the burn flux variable
           ! ----------------------------------------------------------------------------
           ! The symbol that is written to file
           symbol    = trim(symbol_base)//'_burned_'//trim(pos_symbol)

           ! The expanded long name of the variable
           long_name = trim(name_base)//', burned mass:'//trim(pos_symbol)

           call this%set_restart_var(vname=symbol, &
                 vtype=cohort_r8, &
                 long_name=trim(long_name), &
                 units='kg', flushval = flushzero, &
                 hlms='CLM:ALM', initialize=initialize_variables, &
                 ivar=ivar, index = dummy_out ) 

        end do
     end do
      
     return
  end subroutine DefinePRTRestartVars

  ! =====================================================================================

  subroutine RegisterCohortVector(this,symbol_base, vtype, long_name_base, &
                                  units, veclength, flushval, hlms,   &
                                  initialize, ivar, index) 

       
    ! The basic idea here is that instead of saving cohorts with vector data
    ! as long arrays in the restart file, we give each index of the vector
    ! its own variable.  This helps reduce the size of the restart files
    ! considerably.
    
    
    use FatesIOVariableKindMod, only : cohort_r8
    
    class(fates_restart_interface_type) :: this
    character(*),intent(in) :: symbol_base    ! Symbol name without position
    character(*),intent(in) :: vtype          ! String defining variable type 
    character(*),intent(in) :: long_name_base ! name without position
    character(*),intent(in) :: units          ! units for this variable
    integer,intent(in)      :: veclength      ! length of the vector
    real(r8),intent(in)     :: flushval       ! Value to flush to
    character(*),intent(in) :: hlms           ! The HLMs this works in
    logical, intent(in)     :: initialize     ! Is this registering or counting?
    integer,intent(inout)   :: ivar           ! global variable counter
    integer,intent(out)     :: index          ! The variable index for this variable
    
    ! Local Variables
    character(len=4)        :: pos_symbol     ! vectors need text strings for each position
    character(len=128)      :: symbol         ! symbol  name written to file
    character(len=256)      :: long_name      ! long name written to file
    integer                 :: i_pos          ! loop counter for discrete position
    integer                 :: dummy_index
    

    ! We give each vector its own index that points to the first position
    
    index = ivar + 1
    
    do i_pos = 1, veclength
       
       ! String describing the physical position of the variable
       write(pos_symbol, '(I3.3)') i_pos
       
       ! The symbol that is written to file
       symbol    = trim(symbol_base)//'_vec_'//trim(pos_symbol)
       
       ! The expanded long name of the variable
       long_name = trim(long_name_base)//', position:'//trim(pos_symbol)
       
       call this%set_restart_var(vname=trim(symbol), &
            vtype=vtype, &
            long_name=trim(long_name), &
            units=units, flushval = flushval, &
            hlms='CLM:ALM', initialize=initialize, &
            ivar=ivar, index = dummy_index ) 
       
    end do
    
  end subroutine RegisterCohortVector

  ! =====================================================================================
  
  subroutine GetCohortRealVector(this, state_vector, len_state_vector, &
                                 variable_index_base, co_global_index)
    
    ! This subroutine walks through global cohort vector indices
    ! and pulls from the different associated restart variables
    
    class(fates_restart_interface_type) , intent(inout) :: this
    integer,intent(in)     :: len_state_vector
    real(r8),intent(inout) :: state_vector(len_state_vector)
    integer,intent(in)     :: variable_index_base
    integer,intent(in)     :: co_global_index
    
    integer :: i_pos              ! vector position loop index
    integer :: ir_pos_var         ! global variable index
    
    ir_pos_var = variable_index_base
    do i_pos = 1, len_state_vector
       state_vector(i_pos) = this%rvars(ir_pos_var)%r81d(co_global_index)
       ir_pos_var = ir_pos_var + 1
    end do
    return
 end subroutine GetCohortRealVector
  
  ! =====================================================================================   
  
  subroutine SetCohortRealVector(this, state_vector, len_state_vector, &
                                  variable_index_base, co_global_index)

    ! This subroutine walks through global cohort vector indices
    ! and pushes into the restart arrays the different associated restart variables
    
    class(fates_restart_interface_type) , intent(inout) :: this
    integer,intent(in)   :: len_state_vector
    real(r8),intent(in)  :: state_vector(len_state_vector)
    integer,intent(in)   :: variable_index_base
    integer,intent(in)   :: co_global_index
    
    integer :: i_pos              ! vector position loop index
    integer :: ir_pos_var         ! global variable index
    
    ir_pos_var = variable_index_base
    do i_pos = 1, len_state_vector
       this%rvars(ir_pos_var)%r81d(co_global_index) = state_vector(i_pos)
       ir_pos_var = ir_pos_var + 1
    end do
    return
  end subroutine SetCohortRealVector
  

  ! =====================================================================================

  subroutine set_restart_var(this,vname,vtype,long_name,units,flushval, &
        hlms,initialize,ivar,index)

    use FatesUtilsMod, only : check_hlm_list
    use FatesInterfaceTypesMod, only : hlm_name

    ! arguments
    class(fates_restart_interface_type) :: this
    character(len=*),intent(in)  :: vname
    character(len=*),intent(in)  :: vtype
    character(len=*),intent(in)  :: units 
    real(r8), intent(in)         :: flushval
    character(len=*),intent(in)  :: long_name
    character(len=*),intent(in)  :: hlms
    logical, intent(in)          :: initialize
    integer, intent(inout)       :: ivar
    integer, intent(inout)       :: index  ! This is the index for the variable of
                                           ! interest that is associated with an
                                           ! explict name (for fast reference during update)
                                           ! A zero is passed back when the variable is
                                           ! not used

    
    type(fates_restart_variable_type),pointer :: rvar
    integer :: ub1,lb1,ub2,lb2    ! Bounds for allocating the var
    integer :: ityp
    
    logical :: use_var
    
    use_var = check_hlm_list(trim(hlms), trim(hlm_name))


    if( use_var ) then
       
       ivar  = ivar+1
       index = ivar    
       
       if( initialize )then
          
          call this%rvars(ivar)%Init(vname, units, long_name, vtype, flushval, &
               fates_restart_num_dim_kinds, this%dim_kinds, this%dim_bounds)

       end if
    else
       
       index = 0
    end if
    
    return
 end subroutine set_restart_var

 ! =====================================================================================

 subroutine set_restart_vectors(this,nc,nsites,sites)

   use FatesInterfaceTypesMod, only : fates_maxElementsPerPatch
   use FatesInterfaceTypesMod, only : numpft
   use EDTypesMod, only : ed_site_type
   use EDTypesMod, only : ed_cohort_type
   use EDTypesMod, only : ed_patch_type
   use EDTypesMod, only : maxSWb
   use EDTypesMod, only : numWaterMem
   use EDTypesMod, only : num_vegtemp_mem

    ! Arguments
    class(fates_restart_interface_type)             :: this
    integer                 , intent(in)            :: nc   ! clump index
    integer                 , intent(in)            :: nsites
    type(ed_site_type)      , intent(inout), target :: sites(nsites)

    ! Locals
    integer  :: s                         ! The local site index
    type(litter_type), pointer :: litt    ! pointer to patch's litter object

    ! ----------------------------------------------------------------------------------
    ! The following group of integers indicate the positional index (idx)
    ! of variables at different scales inside the I/O arrays (io)
    ! Keep in mind that many of these variables have a composite dimension
    ! at the patch scale.  To hold this memory, we borrow the cohort
    ! vector.  Thus the head of each array points to the first cohort
    ! of each patch. "io_idx_co_1st"
    ! ----------------------------------------------------------------------------------
    integer  :: io_idx_si      ! site index
    integer  :: io_idx_co_1st  ! 1st cohort of each patch
    integer  :: io_idx_co      ! cohort index
    integer  :: io_idx_pa_pft  ! each pft within each patch (pa_pft)
    integer  :: io_idx_pa_cwd  ! each cwd class within each patch (pa_cwd)
    integer  :: io_idx_pa_cwsl ! each cwd x soil layer
    integer  :: io_idx_pa_dcsl ! each decomposability x soil layer
    integer  :: io_idx_pa_dc   ! each decomposability index
    integer  :: io_idx_pa_ib   ! each SW band (vis/ir) per patch (pa_ib)
    integer  :: io_idx_si_wmem ! each water memory class within each site
    integer  :: io_idx_si_lyr_shell ! site - layer x shell index
    integer  :: io_idx_si_scpf ! each size-class x pft index within site
    integer  :: io_idx_si_sc   ! each size-class index within site
    integer  :: io_idx_si_capf ! each cohort age-class x pft index within site
    integer  :: io_idx_si_cacls ! each cohort age class index within site
    integer  :: io_idx_si_cwd  ! each site-cwd index
    integer  :: io_idx_si_pft  ! each site-pft index
    integer  :: io_idx_si_vtmem ! indices for veg-temp memory at site


    ! Some counters (for checking mostly)
    integer  :: totalcohorts   ! total cohort count on this thread (diagnostic)
    integer  :: patchespersite   ! number of patches per site
    integer  :: cohortsperpatch  ! number of cohorts per patch 

    integer  :: ft               ! functional type index
    integer  :: el               ! element loop index
    integer  :: ilyr             ! soil layer index
    integer  :: nlevsoil         ! total soil layers in patch of interest
    integer  :: k,j,i            ! indices to the radiation matrix
    integer  :: ir_prt_var       ! loop counter for var x position
    integer  :: i_var            ! loop counter for PRT variables
    integer  :: i_pos            ! loop counter for discrete PRT positions
    integer  :: i_scls           ! loop counter for size-class
    integer  :: i_cacls          ! loop counter for cohort age class
    integer  :: i_cwd            ! loop counter for cwd
    integer  :: i_pft            ! loop counter for pft

    type(fates_restart_variable_type) :: rvar
    type(ed_patch_type),pointer  :: cpatch
    type(ed_cohort_type),pointer :: ccohort


    associate( rio_npatch_si           => this%rvars(ir_npatch_si)%int1d, &
           rio_cd_status_si            => this%rvars(ir_cd_status_si)%int1d, &
           rio_dd_status_si            => this%rvars(ir_dd_status_si)%int1d, &
           rio_nchill_days_si          => this%rvars(ir_nchill_days_si)%int1d, &
           rio_ncold_days_si           => this%rvars(ir_ncold_days_si)%int1d, &
           rio_leafondate_si           => this%rvars(ir_leafondate_si)%int1d, &
           rio_leafoffdate_si          => this%rvars(ir_leafoffdate_si)%int1d, &
           rio_dleafondate_si          => this%rvars(ir_dleafondate_si)%int1d, &
           rio_dleafoffdate_si         => this%rvars(ir_dleafoffdate_si)%int1d, &
           rio_acc_ni_si               => this%rvars(ir_acc_ni_si)%r81d, &
           rio_gdd_si                  => this%rvars(ir_gdd_si)%r81d, &
           rio_trunk_product_si        => this%rvars(ir_trunk_product_si)%r81d, &
           rio_ncohort_pa              => this%rvars(ir_ncohort_pa)%int1d, &
           rio_solar_zenith_flag_pa    => this%rvars(ir_solar_zenith_flag_pa)%int1d, &
           rio_solar_zenith_angle_pa   => this%rvars(ir_solar_zenith_angle_pa)%r81d, &
           rio_canopy_layer_co         => this%rvars(ir_canopy_layer_co)%int1d, &
           rio_canopy_layer_yesterday_co    => this%rvars(ir_canopy_layer_yesterday_co)%r81d, &
           rio_canopy_trim_co          => this%rvars(ir_canopy_trim_co)%r81d, &
           rio_seed_prod_co            => this%rvars(ir_seed_prod_co)%r81d, &
           rio_size_class_lasttimestep => this%rvars(ir_size_class_lasttimestep_co)%int1d, &
           rio_dbh_co                  => this%rvars(ir_dbh_co)%r81d, &
           rio_coage_co                => this%rvars(ir_coage_co)%r81d, &
           rio_g_sb_laweight_co        => this%rvars(ir_g_sb_laweight_co)%r81d, &
           rio_height_co               => this%rvars(ir_height_co)%r81d, &
           rio_laimemory_co            => this%rvars(ir_laimemory_co)%r81d, &
           rio_sapwmemory_co           => this%rvars(ir_sapwmemory_co)%r81d, &
           rio_structmemory_co         => this%rvars(ir_structmemory_co)%r81d, &
           rio_nplant_co               => this%rvars(ir_nplant_co)%r81d, &
           rio_gpp_acc_co              => this%rvars(ir_gpp_acc_co)%r81d, &
           rio_npp_acc_co              => this%rvars(ir_npp_acc_co)%r81d, &
           rio_resp_acc_co             => this%rvars(ir_resp_acc_co)%r81d, &
           rio_gpp_acc_hold_co         => this%rvars(ir_gpp_acc_hold_co)%r81d, &
           rio_resp_acc_hold_co        => this%rvars(ir_resp_acc_hold_co)%r81d, &
           rio_npp_acc_hold_co         => this%rvars(ir_npp_acc_hold_co)%r81d, &
           rio_resp_g_daily_co         => this%rvars(ir_resp_g_daily_co)%r81d, &
           rio_resp_m_def_co           => this%rvars(ir_resp_m_def_co)%r81d, & 
           rio_bmort_co                => this%rvars(ir_bmort_co)%r81d, &
           rio_hmort_co                => this%rvars(ir_hmort_co)%r81d, &
           rio_cmort_co                => this%rvars(ir_cmort_co)%r81d, &
<<<<<<< HEAD
           rio_daily_n_uptake_co       => this%rvars(ir_daily_n_uptake_co)%r81d, &
           rio_daily_p_uptake_co       => this%rvars(ir_daily_p_uptake_co)%r81d, &
           rio_daily_c_efflux_co       => this%rvars(ir_daily_c_efflux_co)%r81d, & 
           rio_daily_n_efflux_co       => this%rvars(ir_daily_n_efflux_co)%r81d, &      
           rio_daily_p_efflux_co       => this%rvars(ir_daily_p_efflux_co)%r81d, & 
=======
           rio_smort_co                => this%rvars(ir_smort_co)%r81d, &
           rio_asmort_co               => this%rvars(ir_asmort_co)%r81d, &
>>>>>>> 9a4627a6
           rio_frmort_co               => this%rvars(ir_frmort_co)%r81d, &
           rio_lmort_direct_co         => this%rvars(ir_lmort_direct_co)%r81d, &
           rio_lmort_collateral_co     => this%rvars(ir_lmort_collateral_co)%r81d, &
           rio_lmort_infra_co          => this%rvars(ir_lmort_infra_co)%r81d, &
           rio_ddbhdt_co               => this%rvars(ir_ddbhdt_co)%r81d, &
           rio_resp_tstep_co           => this%rvars(ir_resp_tstep_co)%r81d, &
           rio_pft_co                  => this%rvars(ir_pft_co)%int1d, &
           rio_status_co               => this%rvars(ir_status_co)%int1d, &
           rio_isnew_co                => this%rvars(ir_isnew_co)%int1d, &
           rio_gnd_alb_dif_pasb        => this%rvars(ir_gnd_alb_dif_pasb)%r81d, &
           rio_gnd_alb_dir_pasb        => this%rvars(ir_gnd_alb_dir_pasb)%r81d, &
           rio_spread_si               => this%rvars(ir_spread_si)%r81d, &
           rio_livegrass_pa            => this%rvars(ir_livegrass_pa)%r81d, &
           rio_age_pa                  => this%rvars(ir_age_pa)%r81d, &
           rio_patchdistturbcat_pa     => this%rvars(ir_patchdistturbcat_pa)%int1d, &           
           rio_agesinceanthrodist_pa   => this%rvars(ir_agesinceanthrodist_pa)%r81d, &           
           rio_area_pa                 => this%rvars(ir_area_pa)%r81d, &
           rio_watermem_siwm           => this%rvars(ir_watermem_siwm)%r81d, &
           rio_vegtempmem_sitm         => this%rvars(ir_vegtempmem_sitm)%r81d, &
           rio_recrate_sift            => this%rvars(ir_recrate_sift)%r81d, &
           rio_use_this_pft_sift       => this%rvars(ir_use_this_pft_sift)%int1d, &
           rio_area_pft_sift           => this%rvars(ir_area_pft_sift)%r81d, &
           rio_fmortrate_cano_siscpf   => this%rvars(ir_fmortrate_cano_siscpf)%r81d, &
           rio_fmortrate_usto_siscpf   => this%rvars(ir_fmortrate_usto_siscpf)%r81d, &
           rio_imortrate_siscpf        => this%rvars(ir_imortrate_siscpf)%r81d, &
           rio_fmortrate_crown_siscpf  => this%rvars(ir_fmortrate_crown_siscpf)%r81d, &
           rio_fmortrate_cambi_siscpf  => this%rvars(ir_fmortrate_cambi_siscpf)%r81d, &
           rio_termnindiv_cano_siscpf  => this%rvars(ir_termnindiv_cano_siscpf)%r81d, &
           rio_termnindiv_usto_siscpf  => this%rvars(ir_termnindiv_usto_siscpf)%r81d, &
           rio_growflx_fusion_siscpf   => this%rvars(ir_growflx_fusion_siscpf)%r81d,  &
           rio_demorate_sisc           => this%rvars(ir_demorate_sisc)%r81d, &
           rio_promrate_sisc           => this%rvars(ir_promrate_sisc)%r81d, &
           rio_termcflux_cano_si       => this%rvars(ir_termcflux_cano_si)%r81d, &
           rio_termcflux_usto_si       => this%rvars(ir_termcflux_usto_si)%r81d, &
           rio_democflux_si            => this%rvars(ir_democflux_si)%r81d, &
           rio_promcflux_si            => this%rvars(ir_promcflux_si)%r81d, &
           rio_imortcflux_si           => this%rvars(ir_imortcflux_si)%r81d, &
           rio_fmortcflux_cano_si      => this%rvars(ir_fmortcflux_cano_si)%r81d, &
           rio_fmortcflux_usto_si      => this%rvars(ir_fmortcflux_usto_si)%r81d)


       totalCohorts = 0
       
       ! ---------------------------------------------------------------------------------
       ! Flush arrays to values defined by %flushval (see registry entry in
       ! subroutine define_history_vars()
       ! ---------------------------------------------------------------------------------
       call this%flush_rvars(nc)
       
       do s = 1,nsites
          
          ! Calculate the offsets
          ! fcolumn is the global column index of the current site.
          ! For the first site, if that site aligns with the first column index
          ! in the clump, than the offset should be be equal to begCohort
          
          io_idx_si      = this%restart_map(nc)%site_index(s)
          io_idx_co_1st  = this%restart_map(nc)%cohort1_index(s)

          io_idx_co      = io_idx_co_1st
          io_idx_pa_ib   = io_idx_co_1st
          io_idx_si_wmem = io_idx_co_1st
          io_idx_si_vtmem = io_idx_co_1st


          ! Hydraulics counters  lyr = hydraulic layer, shell = rhizosphere shell
          io_idx_si_lyr_shell = io_idx_co_1st
          io_idx_si_scpf = io_idx_co_1st
          io_idx_si_sc   = io_idx_co_1st
          io_idx_si_capf = io_idx_co_1st
          io_idx_si_cacls= io_idx_co_1st
          
          ! recruitment rate
          do i_pft = 1,numpft
             rio_recrate_sift(io_idx_co_1st+i_pft-1)   = sites(s)%recruitment_rate(i_pft)
          end do

         do i_pft = 1,numpft
             rio_use_this_pft_sift(io_idx_co_1st+i_pft-1)   = sites(s)%use_this_pft(i_pft)        
         end do

         do i_pft = 1,numpft
              rio_area_pft_sift(io_idx_co_1st+i_pft-1)      = sites(s)%area_pft(i_pft)
         end do

          do el = 1, num_elements

             io_idx_si_cwd = io_idx_co_1st
             io_idx_si_pft = io_idx_co_1st

             do i_cwd=1,ncwd
                this%rvars(ir_cwdagin_flxdg+el-1)%r81d(io_idx_si_cwd) = sites(s)%flux_diags(el)%cwd_ag_input(i_cwd)
                this%rvars(ir_cwdbgin_flxdg+el-1)%r81d(io_idx_si_cwd) = sites(s)%flux_diags(el)%cwd_bg_input(i_cwd)
                io_idx_si_cwd = io_idx_si_cwd + 1
             end do
             
             do i_pft=1,numpft
                this%rvars(ir_leaflittin_flxdg+el-1)%r81d(io_idx_si_pft) = sites(s)%flux_diags(el)%leaf_litter_input(i_pft)
                this%rvars(ir_rootlittin_flxdg+el-1)%r81d(io_idx_si_pft) = sites(s)%flux_diags(el)%root_litter_input(i_pft)
                io_idx_si_pft = io_idx_si_pft + 1
             end do

             this%rvars(ir_oldstock_mbal+el-1)%r81d(io_idx_si) = sites(s)%mass_balance(el)%old_stock
             this%rvars(ir_errfates_mbal+el-1)%r81d(io_idx_si) = sites(s)%mass_balance(el)%err_fates

          end do


          ! canopy spread term
          rio_spread_si(io_idx_si)   = sites(s)%spread
          
          cpatch => sites(s)%oldest_patch
          
          ! new column, reset num patches
          patchespersite = 0
          
          do while(associated(cpatch))
             
             ! found patch, increment
             patchespersite = patchespersite + 1
             
             ccohort => cpatch%shortest
             
             ! new patch, reset num cohorts
             cohortsperpatch = 0
             
             do while(associated(ccohort))
                
                ! found cohort, increment
                cohortsperpatch = cohortsperpatch + 1
                totalCohorts    = totalCohorts + 1
             
                if ( debug ) then
                   write(fates_log(),*) 'CLTV io_idx_co ', io_idx_co
                   write(fates_log(),*) 'CLTV lowerbound ', lbound(rio_npp_acc_co,1) 
                   write(fates_log(),*) 'CLTV upperbound  ', ubound(rio_npp_acc_co,1)
                endif


                ! Fill output arrays of PRT variables
                ! We just loop through the objects, and reference our members relative
                ! the base index of the PRT variables
                ! -----------------------------------------------------------------------

                ir_prt_var = ir_prt_base
                do i_var = 1, prt_global%num_vars
                   do i_pos = 1, prt_global%state_descriptor(i_var)%num_pos
                      
                      ir_prt_var = ir_prt_var + 1
                      this%rvars(ir_prt_var)%r81d(io_idx_co) = &
                            ccohort%prt%variables(i_var)%val(i_pos)

                      ir_prt_var = ir_prt_var + 1
                      this%rvars(ir_prt_var)%r81d(io_idx_co) = &
                            ccohort%prt%variables(i_var)%turnover(i_pos)
                      
                      ir_prt_var = ir_prt_var + 1
                      this%rvars(ir_prt_var)%r81d(io_idx_co) = &
                            ccohort%prt%variables(i_var)%net_alloc(i_pos)

                      ir_prt_var = ir_prt_var + 1
                      this%rvars(ir_prt_var)%r81d(io_idx_co) = &
                            ccohort%prt%variables(i_var)%burned(i_pos)
                      
                   end do
                end do

                
                if(hlm_use_planthydro==itrue)then
                   
                   ! Load the water contents
                   call this%SetCohortRealVector(ccohort%co_hydr%th_ag,n_hypool_ag, &
                                                 ir_hydro_th_ag_covec,io_idx_co)
                   call this%SetCohortRealVector(ccohort%co_hydr%th_aroot,sites(s)%si_hydr%nlevrhiz, &
                                                 ir_hydro_th_aroot_covec,io_idx_co)

                   this%rvars(ir_hydro_th_troot)%r81d(io_idx_co) = ccohort%co_hydr%th_troot

                   ! Load the error terms
                   call this%setCohortRealVector(ccohort%co_hydr%errh2o_growturn_ag, &
                                                 n_hypool_ag, &
                                                 ir_hydro_err_growturn_ag_covec,io_idx_co)
                   
                   this%rvars(ir_hydro_err_growturn_aroot)%r81d(io_idx_co) = &
                        ccohort%co_hydr%errh2o_growturn_aroot
                        
                   this%rvars(ir_hydro_err_growturn_troot)%r81d(io_idx_co) = &
                        ccohort%co_hydr%errh2o_growturn_troot
                        

                end if

                rio_canopy_layer_co(io_idx_co) = ccohort%canopy_layer
                rio_canopy_layer_yesterday_co(io_idx_co) = ccohort%canopy_layer_yesterday
                rio_canopy_trim_co(io_idx_co)  = ccohort%canopy_trim
                rio_seed_prod_co(io_idx_co)    = ccohort%seed_prod
                rio_size_class_lasttimestep(io_idx_co) = ccohort%size_class_lasttimestep
                rio_dbh_co(io_idx_co)          = ccohort%dbh
                rio_coage_co(io_idx_co)        = ccohort%coage
                rio_height_co(io_idx_co)       = ccohort%hite
                rio_laimemory_co(io_idx_co)    = ccohort%laimemory
                rio_sapwmemory_co(io_idx_co)   = ccohort%sapwmemory
                rio_structmemory_co(io_idx_co) = ccohort%structmemory
                rio_g_sb_laweight_co(io_idx_co)= ccohort%g_sb_laweight

                rio_nplant_co(io_idx_co)       = ccohort%n
                rio_gpp_acc_co(io_idx_co)      = ccohort%gpp_acc
                rio_npp_acc_co(io_idx_co)      = ccohort%npp_acc
                rio_resp_acc_co(io_idx_co)     = ccohort%resp_acc
                rio_gpp_acc_hold_co(io_idx_co) = ccohort%gpp_acc_hold
                rio_resp_acc_hold_co(io_idx_co) = ccohort%resp_acc_hold
                rio_npp_acc_hold_co(io_idx_co) = ccohort%npp_acc_hold

                rio_resp_g_daily_co(io_idx_co) = ccohort%resp_g_daily
                rio_resp_m_def_co(io_idx_co)   = ccohort%resp_m_def

                rio_bmort_co(io_idx_co)        = ccohort%bmort
                rio_hmort_co(io_idx_co)        = ccohort%hmort
                rio_cmort_co(io_idx_co)        = ccohort%cmort
                rio_smort_co(io_idx_co)        = ccohort%smort
                rio_asmort_co(io_idx_co)       = ccohort%asmort
                rio_frmort_co(io_idx_co)       = ccohort%frmort                

                ! Nutrient uptake/efflux
                rio_daily_n_uptake_co(io_idx_co) = ccohort%daily_n_uptake
                rio_daily_p_uptake_co(io_idx_co) = ccohort%daily_p_uptake
                
                rio_daily_c_efflux_co(io_idx_co) = ccohort%daily_c_efflux
                rio_daily_n_efflux_co(io_idx_co) = ccohort%daily_n_efflux
                rio_daily_p_efflux_co(io_idx_co) = ccohort%daily_p_efflux

                !Logging
                rio_lmort_direct_co(io_idx_co)       = ccohort%lmort_direct
                rio_lmort_collateral_co(io_idx_co)   = ccohort%lmort_collateral
                rio_lmort_infra_co(io_idx_co)        = ccohort%lmort_infra

                rio_ddbhdt_co(io_idx_co)       = ccohort%ddbhdt
                rio_resp_tstep_co(io_idx_co)   = ccohort%resp_tstep
                rio_pft_co(io_idx_co)          = ccohort%pft
                rio_status_co(io_idx_co)       = ccohort%status_coh
                if ( ccohort%isnew ) then
                   rio_isnew_co(io_idx_co)     = new_cohort
                else
                   rio_isnew_co(io_idx_co)     = old_cohort
                endif
                
                if ( debug ) then
                   write(fates_log(),*) 'CLTV offsetNumCohorts II ',io_idx_co, &
                         cohortsperpatch
                endif
             
                io_idx_co = io_idx_co + 1
                
                ccohort => ccohort%taller
                
             enddo ! ccohort do while
             
             !
             ! deal with patch level fields here
             !
             rio_livegrass_pa(io_idx_co_1st)   = cpatch%livegrass
             rio_age_pa(io_idx_co_1st)         = cpatch%age
             rio_patchdistturbcat_pa(io_idx_co_1st)   = cpatch%anthro_disturbance_label
             rio_agesinceanthrodist_pa(io_idx_co_1st) = cpatch%age_since_anthro_disturbance
             rio_area_pa(io_idx_co_1st)        = cpatch%area
             
             ! set cohorts per patch for IO
             rio_ncohort_pa( io_idx_co_1st )   = cohortsperpatch
             
             ! Set zenith angle info
             if ( cpatch%solar_zenith_flag ) then
                rio_solar_zenith_flag_pa(io_idx_co_1st)     = itrue
             else
                rio_solar_zenith_flag_pa(io_idx_co_1st)     = ifalse
             endif
             rio_solar_zenith_angle_pa( io_idx_co_1st) = cpatch%solar_zenith_angle

             if ( debug ) then
                write(fates_log(),*) 'offsetNumCohorts III ' &
                      ,io_idx_co,cohortsperpatch
             endif

             ! --------------------------------------------------------------------------
             ! Send litter to the restart arrays
             ! Each element has its own variable, so we have to make sure 
             ! we keep re-setting this 
             ! --------------------------------------------------------------------------

             do el = 0, num_elements-1
                 
                 io_idx_pa_pft  = io_idx_co_1st
                 io_idx_pa_cwd  = io_idx_co_1st
                 io_idx_pa_cwsl = io_idx_co_1st
                 io_idx_pa_dcsl = io_idx_co_1st
                 io_idx_pa_dc   = io_idx_co_1st
                 
                 litt => cpatch%litter(el+1)

                 do i = 1,numpft
                    this%rvars(ir_seed_litt+el)%r81d(io_idx_pa_pft) = litt%seed(i)
                    this%rvars(ir_seedgerm_litt+el)%r81d(io_idx_pa_pft) = litt%seed_germ(i)
                    io_idx_pa_pft = io_idx_pa_pft + 1
                 end do


                 do i = 1,ndcmpy
                     this%rvars(ir_leaf_litt+el)%r81d(io_idx_pa_dc) = litt%leaf_fines(i)
                     this%rvars(ir_lfines_frag_litt+el)%r81d(io_idx_pa_dc) = litt%leaf_fines_frag(i)
                     io_idx_pa_dc = io_idx_pa_dc + 1
                     do ilyr=1,sites(s)%nlevsoil
                         this%rvars(ir_fnrt_litt+el)%r81d(io_idx_pa_dcsl) = litt%root_fines(i,ilyr)
                         this%rvars(ir_rfines_frag_litt+el)%r81d(io_idx_pa_dcsl) = litt%root_fines_frag(i,ilyr)
                         io_idx_pa_dcsl = io_idx_pa_dcsl + 1
                     end do
                 end do
                 
                 do i = 1,ncwd
                     this%rvars(ir_agcwd_litt+el)%r81d(io_idx_pa_cwd) = litt%ag_cwd(i)
                     this%rvars(ir_agcwd_frag_litt+el)%r81d(io_idx_pa_cwd) = litt%ag_cwd_frag(i)
                     io_idx_pa_cwd = io_idx_pa_cwd + 1
                     do ilyr=1,sites(s)%nlevsoil
                         this%rvars(ir_bgcwd_litt+el)%r81d(io_idx_pa_cwsl) = litt%bg_cwd(i,ilyr)
                         this%rvars(ir_bgcwd_frag_litt+el)%r81d(io_idx_pa_cwsl) = litt%bg_cwd_frag(i,ilyr)
                         io_idx_pa_cwsl = io_idx_pa_cwsl + 1
                     end do
                 end do

             end do

             
             do i = 1,maxSWb
                rio_gnd_alb_dif_pasb(io_idx_pa_ib) = cpatch%gnd_alb_dif(i)
                rio_gnd_alb_dir_pasb(io_idx_pa_ib) = cpatch%gnd_alb_dir(i)
                io_idx_pa_ib = io_idx_pa_ib + 1
             end do

             ! Set the first cohort index to the start of the next patch, increment
             ! by the maximum number of cohorts per patch
             io_idx_co_1st = io_idx_co_1st + fates_maxElementsPerPatch
             
             ! reset counters so that they are all advanced evenly.
             io_idx_pa_pft  = io_idx_co_1st
             io_idx_pa_cwd  = io_idx_co_1st
             io_idx_pa_ib   = io_idx_co_1st
             io_idx_co      = io_idx_co_1st
             
             if ( debug ) then
                write(fates_log(),*) 'CLTV io_idx_co_1st ', io_idx_co_1st
                write(fates_log(),*) 'CLTV numCohort ', cohortsperpatch
                write(fates_log(),*) 'CLTV totalCohorts ', totalCohorts
             end if
             
             cpatch => cpatch%younger
             
          enddo ! cpatch do while
          

          ! Fill the site level diagnostics arrays
          do i_scls = 1, nlevsclass
             
             do i_pft = 1, numpft
             
                rio_fmortrate_cano_siscpf(io_idx_si_scpf)  = sites(s)%fmort_rate_canopy(i_scls, i_pft)
                rio_fmortrate_usto_siscpf(io_idx_si_scpf)  = sites(s)%fmort_rate_ustory(i_scls, i_pft)
                rio_imortrate_siscpf(io_idx_si_scpf)       = sites(s)%imort_rate(i_scls, i_pft)
                rio_fmortrate_crown_siscpf(io_idx_si_scpf) = sites(s)%fmort_rate_crown(i_scls, i_pft)
                rio_fmortrate_cambi_siscpf(io_idx_si_scpf) = sites(s)%fmort_rate_cambial(i_scls, i_pft)
                rio_termnindiv_cano_siscpf(io_idx_si_scpf) = sites(s)%term_nindivs_canopy(i_scls,i_pft)
                rio_termnindiv_usto_siscpf(io_idx_si_scpf) = sites(s)%term_nindivs_ustory(i_scls,i_pft)
                rio_growflx_fusion_siscpf(io_idx_si_scpf)  = sites(s)%growthflux_fusion(i_scls, i_pft)
                
                io_idx_si_scpf = io_idx_si_scpf + 1
             end do

             rio_demorate_sisc(io_idx_si_sc) = sites(s)%demotion_rate(i_scls)
             rio_promrate_sisc(io_idx_si_sc) = sites(s)%promotion_rate(i_scls)
                
             io_idx_si_sc = io_idx_si_sc + 1
          end do
          
          rio_termcflux_cano_si(io_idx_si)  = sites(s)%term_carbonflux_canopy
          rio_termcflux_usto_si(io_idx_si)  = sites(s)%term_carbonflux_ustory
          rio_democflux_si(io_idx_si)       = sites(s)%demotion_carbonflux
          rio_promcflux_si(io_idx_si)       = sites(s)%promotion_carbonflux
          rio_imortcflux_si(io_idx_si)      = sites(s)%imort_carbonflux
          rio_fmortcflux_cano_si(io_idx_si) = sites(s)%fmort_carbonflux_canopy
          rio_fmortcflux_usto_si(io_idx_si) = sites(s)%fmort_carbonflux_ustory

          rio_cd_status_si(io_idx_si)    = sites(s)%cstatus
          rio_dd_status_si(io_idx_si)    = sites(s)%dstatus
          rio_nchill_days_si(io_idx_si)  = sites(s)%nchilldays
          rio_ncold_days_si(io_idx_si)   = sites(s)%ncolddays
          rio_leafondate_si(io_idx_si)   = sites(s)%cleafondate
          rio_leafoffdate_si(io_idx_si)  = sites(s)%cleafoffdate

          rio_dleafondate_si(io_idx_si)  = sites(s)%dleafondate
          rio_dleafoffdate_si(io_idx_si) = sites(s)%dleafoffdate
          rio_acc_ni_si(io_idx_si)       = sites(s)%acc_NI
          rio_gdd_si(io_idx_si)          = sites(s)%grow_deg_days 
          
          ! Accumulated trunk product
          rio_trunk_product_si(io_idx_si) = sites(s)%resources_management%trunk_product_site
          ! set numpatches for this column

          rio_npatch_si(io_idx_si)  = patchespersite
          
          do i = 1,numWaterMem ! numWaterMem currently 10
             rio_watermem_siwm( io_idx_si_wmem ) = sites(s)%water_memory(i)
             io_idx_si_wmem = io_idx_si_wmem + 1
          end do

          do i = 1, num_vegtemp_mem
             rio_vegtempmem_sitm( io_idx_si_vtmem ) = sites(s)%vegtemp_memory(i)
             io_idx_si_vtmem = io_idx_si_vtmem + 1
          end do

          ! -----------------------------------------------------------------------------
          ! Set site-level hydraulics arrays
          ! -----------------------------------------------------------------------------

          if(hlm_use_planthydro==itrue)then

             ! No associate statements because there is no gaurantee these
             ! are allocated

             this%rvars(ir_hydro_recruit_si)%r81d(io_idx_si) = sites(s)%si_hydr%h2oveg_recruit
             this%rvars(ir_hydro_dead_si)%r81d(io_idx_si) = sites(s)%si_hydr%h2oveg_dead
             this%rvars(ir_hydro_growturn_err_si)%r81d(io_idx_si) = sites(s)%si_hydr%h2oveg_growturn_err
             this%rvars(ir_hydro_pheno_err_si)%r81d(io_idx_si) = sites(s)%si_hydr%h2oveg_pheno_err
             this%rvars(ir_hydro_hydro_err_si)%r81d(io_idx_si) = sites(s)%si_hydr%h2oveg_hydro_err

             ! Hydraulics counters  lyr = hydraulic layer, shell = rhizosphere shell
             do i = 1, sites(s)%si_hydr%nlevrhiz
                ! Loop shells
                do k = 1, nshell
                   this%rvars(ir_hydro_liqvol_shell_si)%r81d(io_idx_si_lyr_shell) = &
                        sites(s)%si_hydr%h2osoi_liqvol_shell(i,k)
                   io_idx_si_lyr_shell = io_idx_si_lyr_shell + 1
                end do
             end do
          end if
          
       enddo
       
       if ( debug ) then
          write(fates_log(),*) 'CLTV total cohorts ',totalCohorts
       end if
       
       return
     end associate
   end subroutine set_restart_vectors

   ! ====================================================================================

   subroutine create_patchcohort_structure(this, nc, nsites, sites, bc_in) 

     ! ----------------------------------------------------------------------------------
     ! This subroutine takes a peak at the restart file to determine how to allocate
     ! memory for the state structure, and then makes those allocations. This
     ! subroutine is called prior to the transfer of the restart vectors into the
     ! linked-list state structure.
     ! ---------------------------------------------------------------------------------

     use EDTypesMod,           only : ed_site_type
     use EDTypesMod,           only : ed_cohort_type
     use EDTypesMod,           only : ed_patch_type
     use EDTypesMod,           only : maxSWb
     use FatesInterfaceTypesMod,    only : fates_maxElementsPerPatch
     
     use EDTypesMod,           only : maxpft
     use EDTypesMod,           only : area
     use EDPatchDynamicsMod,   only : zero_patch
     use EDInitMod,            only : zero_site
     use EDInitMod,            only : init_site_vars
     use EDPatchDynamicsMod,   only : create_patch
     use EDPftvarcon,          only : EDPftvarcon_inst
     use FatesAllometryMod,    only : h2d_allom
     

     ! !ARGUMENTS:
     class(fates_restart_interface_type) , intent(inout) :: this
     integer                     , intent(in)            :: nc
     integer                     , intent(in)            :: nsites
     type(ed_site_type)          , intent(inout), target :: sites(nsites)
     type(bc_in_type)            , intent(in)            :: bc_in(nsites)

     ! local variables
     
     type(ed_patch_type) , pointer     :: newp
     type(ed_cohort_type), pointer     :: new_cohort
     type(ed_cohort_type), pointer     :: prev_cohort
     integer                           :: cohortstatus
     integer                           :: s             ! site index
     integer                           :: idx_pa        ! local patch index
     integer                           :: io_idx_si     ! global site index in IO vector
     integer                           :: io_idx_co_1st ! global cohort index in IO vector
     real(r8)                          :: site_spread   ! site sprea dummy var (0-1)
     integer                           :: fto
     integer                           :: ft
     integer                           :: el            ! element loop counter
     integer, parameter                :: recruitstatus = 0

     ! ----------------------------------------------------------------------------------
     ! We really only need the counts for the number of patches per site
     ! and the number of cohorts per patch. These values tell us how much
     ! space to allocate.
     ! ----------------------------------------------------------------------------------
     
     associate( rio_npatch_si  => this%rvars(ir_npatch_si)%int1d , &
                rio_ncohort_pa => this%rvars(ir_ncohort_pa)%int1d )
            
       do s = 1,nsites
          
          io_idx_si  = this%restart_map(nc)%site_index(s)
          io_idx_co_1st  = this%restart_map(nc)%cohort1_index(s)

          call init_site_vars( sites(s), bc_in(s) )
          call zero_site( sites(s) )

          if ( rio_npatch_si(io_idx_si)<0 .or. rio_npatch_si(io_idx_si) > 10000 ) then
             write(fates_log(),*) 'a column was expected to contain a valid number of patches'
             write(fates_log(),*) '0 is a valid number, but this column seems uninitialized',rio_npatch_si(io_idx_si)
             call endrun(msg=errMsg(sourcefile, __LINE__))
          end if
       
          ! Initialize the site pointers to null
          sites(s)%youngest_patch         => null()                 
          sites(s)%oldest_patch           => null()

          do idx_pa = 1,rio_npatch_si(io_idx_si)

             if ( debug ) then
                write(fates_log(),*) 'create patch ',idx_pa
                write(fates_log(),*) 'idx_pa 1-cohortsperpatch : ', rio_ncohort_pa( io_idx_co_1st )
             end if
             
             ! create patch
             allocate(newp)    
             
             ! make new patch
             call create_patch(sites(s), newp, fates_unset_r8, fates_unset_r8, primaryforest )

             ! Initialize the litter pools to zero, these
             ! pools will be populated by looping over the existing patches
             ! and transfering in mass
             do el=1,num_elements
                call newp%litter(el)%InitConditions(init_leaf_fines=fates_unset_r8, &
                     init_root_fines=fates_unset_r8, &
                     init_ag_cwd=fates_unset_r8, &
                     init_bg_cwd=fates_unset_r8, &
                     init_seed=fates_unset_r8, &
                     init_seed_germ=fates_unset_r8)
             end do
             
             ! give this patch a unique patch number
             newp%patchno = idx_pa


             ! Iterate over the number of cohorts
             ! the file says are associated with this patch
             ! we are just allocating space here, so we do 
             ! a simple list filling routine
             
             newp%tallest  => null()
             newp%shortest => null()
             prev_cohort   => null()

             do fto = 1, rio_ncohort_pa( io_idx_co_1st )

                allocate(new_cohort)
                call nan_cohort(new_cohort)  
                call zero_cohort(new_cohort)
                new_cohort%patchptr => newp

                ! If this is the first in the list, it is tallest
                if (.not.associated(newp%tallest)) then
                   newp%tallest => new_cohort
                endif
                
                ! Every cohort's taller is the one that came before
                ! (unless it is first)
                if(associated(prev_cohort)) then
                   new_cohort%taller   => prev_cohort
                   prev_cohort%shorter => new_cohort
                end if

                ! Every cohort added takes over as shortest
                newp%shortest => new_cohort

                ! Initialize the PARTEH object and point to the
                ! correct boundary condition fields
                new_cohort%prt => null()
                call InitPRTObject(new_cohort%prt)
                call InitPRTBoundaryConditions(new_cohort)
                
                
                ! Allocate hydraulics arrays
                if( hlm_use_planthydro.eq.itrue ) then
                   call InitHydrCohort(sites(s),new_cohort)
                end if

                ! Update the previous
                prev_cohort => new_cohort
                
             enddo ! ends loop over fto
             
             !
             ! insert this patch with cohorts into the site pointer.  At this
             ! point just insert the new patch in the youngest position
             !
             if (idx_pa == 1) then ! nothing associated yet. first patch is pointed to by youngest and oldest
                
                if ( debug ) write(fates_log(),*) 'idx_pa = 1 ',idx_pa
                
                sites(s)%youngest_patch         => newp                   
                sites(s)%oldest_patch           => newp                        
                sites(s)%youngest_patch%younger => null()
                sites(s)%youngest_patch%older   => null()
                sites(s)%oldest_patch%younger   => null()
                sites(s)%oldest_patch%older     => null()
                
             else if (idx_pa == 2) then ! add second patch to list
                
                if ( debug ) write(fates_log(),*) 'idx_pa = 2 ',idx_pa
                
                sites(s)%youngest_patch         => newp
                sites(s)%youngest_patch%younger => null()
                sites(s)%youngest_patch%older   => sites(s)%oldest_patch
                sites(s)%oldest_patch%younger   => sites(s)%youngest_patch
                sites(s)%oldest_patch%older     => null()

             else ! more than 2 patches, insert patch into youngest slot
                
                if ( debug ) write(fates_log(),*) 'idx_pa > 2 ',idx_pa
                
                newp%older                      => sites(s)%youngest_patch
                sites(s)%youngest_patch%younger => newp
                newp%younger                    => null()
                sites(s)%youngest_patch         => newp
                
             endif
             
             io_idx_co_1st = io_idx_co_1st + fates_maxElementsPerPatch

          enddo ! ends loop over idx_pa

       enddo ! ends loop over s
       
     end associate
   end subroutine create_patchcohort_structure
   
   ! ====================================================================================

   subroutine get_restart_vectors(this, nc, nsites, sites)

     use EDTypesMod, only : ed_site_type
     use EDTypesMod, only : ed_cohort_type
     use EDTypesMod, only : ed_patch_type
     use EDTypesMod, only : maxSWb
     use FatesInterfaceTypesMod, only : numpft
     use FatesInterfaceTypesMod, only : fates_maxElementsPerPatch
     use EDTypesMod, only : numWaterMem
     use EDTypesMod, only : num_vegtemp_mem
     use FatesSizeAgeTypeIndicesMod, only : get_age_class_index

     ! !ARGUMENTS:
     class(fates_restart_interface_type) , intent(inout) :: this
     integer                     , intent(in)            :: nc
     integer                     , intent(in)            :: nsites
     type(ed_site_type)          , intent(inout), target :: sites(nsites)


     ! locals
     ! ----------------------------------------------------------------------------------
     ! LL pointers
     type(ed_patch_type),pointer  :: cpatch      ! current patch
     type(ed_cohort_type),pointer :: ccohort     ! current cohort
     type(litter_type), pointer   :: litt        ! litter object on the current patch
     ! loop indices
     integer :: s, i, j, k

     ! ----------------------------------------------------------------------------------
     ! The following group of integers indicate the positional index (idx)
     ! of variables at different scales inside the I/O arrays (io)
     ! Keep in mind that many of these variables have a composite dimension
     ! at the patch scale.  To hold this memory, we borrow the cohort
     ! vector.  Thus the head of each array points to the first cohort
     ! of each patch. "io_idx_co_1st"
     ! ----------------------------------------------------------------------------------
     integer  :: io_idx_si      ! site index
     integer  :: io_idx_co_1st  ! 1st cohort of each patch
     integer  :: io_idx_co      ! cohort index
     integer  :: io_idx_pa_pft  ! each pft within each patch (pa_pft)
     integer  :: io_idx_pa_cwd  ! each cwd class within each patch (pa_cwd)
     integer  :: io_idx_pa_cwsl ! each cwd x soil layer
     integer  :: io_idx_pa_dcsl ! each decomposability x soil layer
     integer  :: io_idx_pa_dc   ! each decomposability index 
     integer  :: io_idx_pa_ib   ! each SW radiation band per patch (pa_ib)
     integer  :: io_idx_si_wmem ! each water memory class within each site
     integer  :: io_idx_si_vtmem ! counter for vegetation temp memory
     integer  :: io_idx_si_lyr_shell ! site - layer x shell index
     integer  :: io_idx_si_scpf ! each size-class x pft index within site
     integer  :: io_idx_si_sc   ! each size-class index within site
     integer  :: io_idx_si_cacls ! each coage class index within site
     integer  :: io_idx_si_capf ! each cohort age class x pft index within site
     integer  :: io_idx_si_cwd
     integer  :: io_idx_si_pft

     ! Some counters (for checking mostly)
     integer  :: totalcohorts   ! total cohort count on this thread (diagnostic)
     integer  :: patchespersite   ! number of patches per site
     integer  :: cohortsperpatch  ! number of cohorts per patch 
     integer  :: el               ! loop counter for elements
     integer  :: nlevsoil         ! number of soil layers
     integer  :: ilyr             ! soil layer loop counter
     integer  :: ir_prt_var       ! loop counter for var x position
     integer  :: i_cwd            ! loop counter for cwd
     integer  :: i_var            ! loop counter for PRT variables
     integer  :: i_pos            ! loop counter for discrete PRT positions
     integer  :: i_pft            ! loop counter for pft
     integer  :: i_scls           ! loop counter for size-clas
     integer  :: i_cacls          ! loop counter for cohort age class

     associate( rio_npatch_si         => this%rvars(ir_npatch_si)%int1d, &
          rio_cd_status_si            => this%rvars(ir_cd_status_si)%int1d, &
          rio_dd_status_si            => this%rvars(ir_dd_status_si)%int1d, &
          rio_nchill_days_si          => this%rvars(ir_nchill_days_si)%int1d, &
          rio_ncold_days_si           => this%rvars(ir_ncold_days_si)%int1d, &
          rio_leafondate_si           => this%rvars(ir_leafondate_si)%int1d, &
          rio_leafoffdate_si          => this%rvars(ir_leafoffdate_si)%int1d, &
          rio_dleafondate_si          => this%rvars(ir_dleafondate_si)%int1d, &
          rio_dleafoffdate_si         => this%rvars(ir_dleafoffdate_si)%int1d, &
          rio_acc_ni_si               => this%rvars(ir_acc_ni_si)%r81d, &
          rio_gdd_si                  => this%rvars(ir_gdd_si)%r81d, &
          rio_trunk_product_si        => this%rvars(ir_trunk_product_si)%r81d, &
          rio_ncohort_pa              => this%rvars(ir_ncohort_pa)%int1d, &
          rio_solar_zenith_flag_pa    => this%rvars(ir_solar_zenith_flag_pa)%int1d, &
          rio_solar_zenith_angle_pa   => this%rvars(ir_solar_zenith_angle_pa)%r81d, &
          rio_canopy_layer_co         => this%rvars(ir_canopy_layer_co)%int1d, &
          rio_canopy_layer_yesterday_co         => this%rvars(ir_canopy_layer_yesterday_co)%r81d, &
          rio_canopy_trim_co          => this%rvars(ir_canopy_trim_co)%r81d, &
          rio_seed_prod_co            => this%rvars(ir_seed_prod_co)%r81d, &
          rio_size_class_lasttimestep => this%rvars(ir_size_class_lasttimestep_co)%int1d, &
          rio_dbh_co                  => this%rvars(ir_dbh_co)%r81d, &
          rio_coage_co                => this%rvars(ir_coage_co)%r81d, & 
          rio_g_sb_laweight_co        => this%rvars(ir_g_sb_laweight_co)%r81d, &
          rio_height_co               => this%rvars(ir_height_co)%r81d, &
          rio_laimemory_co            => this%rvars(ir_laimemory_co)%r81d, &
          rio_sapwmemory_co           => this%rvars(ir_sapwmemory_co)%r81d, &
          rio_structmemory_co         => this%rvars(ir_structmemory_co)%r81d, &
          rio_nplant_co               => this%rvars(ir_nplant_co)%r81d, &
          rio_gpp_acc_co              => this%rvars(ir_gpp_acc_co)%r81d, &
          rio_npp_acc_co              => this%rvars(ir_npp_acc_co)%r81d, &
          rio_resp_acc_co             => this%rvars(ir_resp_acc_co)%r81d, &
          rio_gpp_acc_hold_co         => this%rvars(ir_gpp_acc_hold_co)%r81d, &
          rio_resp_acc_hold_co        => this%rvars(ir_resp_acc_hold_co)%r81d, &
          rio_npp_acc_hold_co         => this%rvars(ir_npp_acc_hold_co)%r81d, &
          rio_resp_g_daily_co         => this%rvars(ir_resp_g_daily_co)%r81d, &
          rio_resp_m_def_co           => this%rvars(ir_resp_m_def_co)%r81d, & 
          rio_bmort_co                => this%rvars(ir_bmort_co)%r81d, &
          rio_hmort_co                => this%rvars(ir_hmort_co)%r81d, &
          rio_cmort_co                => this%rvars(ir_cmort_co)%r81d, &
<<<<<<< HEAD
          rio_daily_n_uptake_co       => this%rvars(ir_daily_n_uptake_co)%r81d, & 
          rio_daily_p_uptake_co       => this%rvars(ir_daily_p_uptake_co)%r81d, &       
          rio_daily_c_efflux_co       => this%rvars(ir_daily_c_efflux_co)%r81d, & 
          rio_daily_n_efflux_co       => this%rvars(ir_daily_n_efflux_co)%r81d, &      
          rio_daily_p_efflux_co       => this%rvars(ir_daily_p_efflux_co)%r81d, & 
=======
          rio_smort_co                => this%rvars(ir_smort_co)%r81d, &
          rio_asmort_co               => this%rvars(ir_asmort_co)%r81d, &
>>>>>>> 9a4627a6
          rio_frmort_co               => this%rvars(ir_frmort_co)%r81d, &
          rio_lmort_direct_co         => this%rvars(ir_lmort_direct_co)%r81d, &
          rio_lmort_collateral_co     => this%rvars(ir_lmort_collateral_co)%r81d, &
          rio_lmort_infra_co          => this%rvars(ir_lmort_infra_co)%r81d, &
          rio_ddbhdt_co               => this%rvars(ir_ddbhdt_co)%r81d, &
          rio_resp_tstep_co           => this%rvars(ir_resp_tstep_co)%r81d, &
          rio_pft_co                  => this%rvars(ir_pft_co)%int1d, &
          rio_status_co               => this%rvars(ir_status_co)%int1d, &
          rio_isnew_co                => this%rvars(ir_isnew_co)%int1d, &
          rio_gnd_alb_dif_pasb        => this%rvars(ir_gnd_alb_dif_pasb)%r81d, &
          rio_gnd_alb_dir_pasb        => this%rvars(ir_gnd_alb_dir_pasb)%r81d, &
          rio_spread_si               => this%rvars(ir_spread_si)%r81d, &
          rio_livegrass_pa            => this%rvars(ir_livegrass_pa)%r81d, &
          rio_age_pa                  => this%rvars(ir_age_pa)%r81d, &
          rio_patchdistturbcat_pa     => this%rvars(ir_patchdistturbcat_pa)%int1d,  &
          rio_agesinceanthrodist_pa   => this%rvars(ir_agesinceanthrodist_pa)%r81d, &
          rio_area_pa                 => this%rvars(ir_area_pa)%r81d, &
          rio_watermem_siwm           => this%rvars(ir_watermem_siwm)%r81d, &
          rio_vegtempmem_sitm         => this%rvars(ir_vegtempmem_sitm)%r81d, &
          rio_recrate_sift            => this%rvars(ir_recrate_sift)%r81d, &
          rio_use_this_pft_sift       => this%rvars(ir_use_this_pft_sift)%int1d, &
          rio_area_pft_sift           => this%rvars(ir_area_pft_sift)%r81d,&
          rio_fmortrate_cano_siscpf   => this%rvars(ir_fmortrate_cano_siscpf)%r81d, &
          rio_fmortrate_usto_siscpf   => this%rvars(ir_fmortrate_usto_siscpf)%r81d, &
          rio_imortrate_siscpf        => this%rvars(ir_imortrate_siscpf)%r81d, &
          rio_fmortrate_crown_siscpf  => this%rvars(ir_fmortrate_crown_siscpf)%r81d, &
          rio_fmortrate_cambi_siscpf  => this%rvars(ir_fmortrate_cambi_siscpf)%r81d, &
          rio_termnindiv_cano_siscpf  => this%rvars(ir_termnindiv_cano_siscpf)%r81d, &
          rio_termnindiv_usto_siscpf  => this%rvars(ir_termnindiv_usto_siscpf)%r81d, &
          rio_growflx_fusion_siscpf   => this%rvars(ir_growflx_fusion_siscpf)%r81d,  &
          rio_demorate_sisc           => this%rvars(ir_demorate_sisc)%r81d, &
          rio_promrate_sisc           => this%rvars(ir_promrate_sisc)%r81d, &
          rio_termcflux_cano_si       => this%rvars(ir_termcflux_cano_si)%r81d, &
          rio_termcflux_usto_si       => this%rvars(ir_termcflux_usto_si)%r81d, &
          rio_democflux_si            => this%rvars(ir_democflux_si)%r81d, &
          rio_promcflux_si            => this%rvars(ir_promcflux_si)%r81d, &
          rio_imortcflux_si           => this%rvars(ir_imortcflux_si)%r81d, &
          rio_fmortcflux_cano_si      => this%rvars(ir_fmortcflux_cano_si)%r81d, &
          rio_fmortcflux_usto_si      => this%rvars(ir_fmortcflux_usto_si)%r81d)
     

       totalcohorts = 0
     
       do s = 1,nsites
          
          io_idx_si      = this%restart_map(nc)%site_index(s)
          io_idx_co_1st  = this%restart_map(nc)%cohort1_index(s)
          
          io_idx_co      = io_idx_co_1st
          io_idx_pa_ib   = io_idx_co_1st
          io_idx_si_wmem = io_idx_co_1st
          io_idx_si_vtmem = io_idx_co_1st

          ! Hydraulics counters  lyr = hydraulic layer, shell = rhizosphere shell
          io_idx_si_lyr_shell = io_idx_co_1st

          io_idx_si_scpf = io_idx_co_1st
          io_idx_si_sc   = io_idx_co_1st
          io_idx_si_capf = io_idx_co_1st
          io_idx_si_cacls= io_idx_co_1st
          
          ! read seed_bank info(site-level, but PFT-resolved)
          do i_pft = 1,numpft 
             sites(s)%recruitment_rate(i_pft) = rio_recrate_sift(io_idx_co_1st+i_pft-1)
          enddo
          
         !variables for fixed biogeography mode. These are currently used in restart even when this is off. 
          do i_pft = 1,numpft
             sites(s)%use_this_pft(i_pft) = rio_use_this_pft_sift(io_idx_co_1st+i_pft-1)
             sites(s)%area_pft(i_pft)     = rio_area_pft_sift(io_idx_co_1st+i_pft-1)
          enddo

          ! Mass balance and diagnostics across elements at the site level
          do el = 1, num_elements

             io_idx_si_cwd = io_idx_co_1st
             io_idx_si_pft = io_idx_co_1st

             do i_cwd=1,ncwd
                sites(s)%flux_diags(el)%cwd_ag_input(i_cwd) = this%rvars(ir_cwdagin_flxdg+el-1)%r81d(io_idx_si_cwd)
                sites(s)%flux_diags(el)%cwd_bg_input(i_cwd) = this%rvars(ir_cwdbgin_flxdg+el-1)%r81d(io_idx_si_cwd)
                io_idx_si_cwd = io_idx_si_cwd + 1
             end do
             
             do i_pft=1,numpft
                sites(s)%flux_diags(el)%leaf_litter_input(i_pft) = this%rvars(ir_leaflittin_flxdg+el-1)%r81d(io_idx_si_pft)
                sites(s)%flux_diags(el)%root_litter_input(i_pft) = this%rvars(ir_rootlittin_flxdg+el-1)%r81d(io_idx_si_pft)
                io_idx_si_pft = io_idx_si_pft + 1
            end do
            
            sites(s)%mass_balance(el)%old_stock = this%rvars(ir_oldstock_mbal+el-1)%r81d(io_idx_si)
            sites(s)%mass_balance(el)%err_fates = this%rvars(ir_errfates_mbal+el-1)%r81d(io_idx_si)

          end do

          sites(s)%spread = rio_spread_si(io_idx_si) 
          
          ! Perform a check on the number of patches per site
          patchespersite = 0
          
          cpatch => sites(s)%oldest_patch
          do while(associated(cpatch))
             
             patchespersite = patchespersite + 1
             
             ccohort => cpatch%shortest
             
             ! new patch, reset num cohorts
             cohortsperpatch = 0
             
             do while(associated(ccohort))        
                
                ! found cohort, increment
                cohortsperpatch  = cohortsperpatch    + 1
                totalcohorts     = totalcohorts + 1
                
                if ( debug ) then
                   write(fates_log(),*) 'CVTL io_idx_co ',io_idx_co
                endif

                ! Fill PRT state variables with array data
                ! We just loop through the objects, and reference our members relative
                ! the base index of the PRT variables
                ! -----------------------------------------------------------------------

                ir_prt_var = ir_prt_base
                do i_var = 1, prt_global%num_vars
                   do i_pos = 1, prt_global%state_descriptor(i_var)%num_pos 

                      ir_prt_var = ir_prt_var + 1
                      ccohort%prt%variables(i_var)%val(i_pos) = &
                            this%rvars(ir_prt_var)%r81d(io_idx_co)

                      ir_prt_var = ir_prt_var + 1
                      ccohort%prt%variables(i_var)%turnover(i_pos) = &
                            this%rvars(ir_prt_var)%r81d(io_idx_co)

                      ir_prt_var = ir_prt_var + 1
                      ccohort%prt%variables(i_var)%net_alloc(i_pos) = &
                            this%rvars(ir_prt_var)%r81d(io_idx_co)

                      ir_prt_var = ir_prt_var + 1
                      ccohort%prt%variables(i_var)%burned(i_pos) = &
                            this%rvars(ir_prt_var)%r81d(io_idx_co)                      
                   end do
                end do

                !ccohort%vcmax25top          
                !ccohort%jmax25top
                !ccohort%tpu25top          
                !ccohort%kp25top


                ccohort%canopy_layer = rio_canopy_layer_co(io_idx_co)
                ccohort%canopy_layer_yesterday = rio_canopy_layer_yesterday_co(io_idx_co)
                ccohort%canopy_trim  = rio_canopy_trim_co(io_idx_co)
                ccohort%seed_prod    = rio_seed_prod_co(io_idx_co)
                ccohort%size_class_lasttimestep = rio_size_class_lasttimestep(io_idx_co)
                ccohort%dbh          = rio_dbh_co(io_idx_co)
                ccohort%coage        = rio_coage_co(io_idx_co)
                ccohort%g_sb_laweight= rio_g_sb_laweight_co(io_idx_co)
                ccohort%hite         = rio_height_co(io_idx_co)
                ccohort%laimemory    = rio_laimemory_co(io_idx_co)
                ccohort%sapwmemory   = rio_sapwmemory_co(io_idx_co)
                ccohort%structmemory= rio_structmemory_co(io_idx_co)
                ccohort%n            = rio_nplant_co(io_idx_co)
                ccohort%gpp_acc      = rio_gpp_acc_co(io_idx_co)
                ccohort%npp_acc      = rio_npp_acc_co(io_idx_co)
                ccohort%resp_acc     = rio_resp_acc_co(io_idx_co)
                ccohort%gpp_acc_hold = rio_gpp_acc_hold_co(io_idx_co)
                ccohort%resp_acc_hold = rio_resp_acc_hold_co(io_idx_co)
                ccohort%npp_acc_hold = rio_npp_acc_hold_co(io_idx_co)

                ccohort%resp_g_daily = rio_resp_g_daily_co(io_idx_co)
                ccohort%resp_m_def   = rio_resp_m_def_co(io_idx_co)

                ccohort%bmort        = rio_bmort_co(io_idx_co)
                ccohort%hmort        = rio_hmort_co(io_idx_co)
                ccohort%cmort        = rio_cmort_co(io_idx_co)
                ccohort%smort        = rio_smort_co(io_idx_co)
                ccohort%asmort       = rio_asmort_co(io_idx_co)
                ccohort%frmort        = rio_frmort_co(io_idx_co)
                
                ! Nutrient uptake / efflux
                ccohort%daily_n_uptake = rio_daily_n_uptake_co(io_idx_co)
                ccohort%daily_p_uptake = rio_daily_p_uptake_co(io_idx_co)
                ccohort%daily_c_efflux = rio_daily_c_efflux_co(io_idx_co)
                ccohort%daily_n_efflux = rio_daily_n_efflux_co(io_idx_co)
                ccohort%daily_p_efflux = rio_daily_p_efflux_co(io_idx_co)
                

                !Logging
                ccohort%lmort_direct       = rio_lmort_direct_co(io_idx_co)
                ccohort%lmort_collateral   = rio_lmort_collateral_co(io_idx_co)
                ccohort%lmort_infra        = rio_lmort_infra_co(io_idx_co)

                ccohort%ddbhdt       = rio_ddbhdt_co(io_idx_co)
                ccohort%resp_tstep   = rio_resp_tstep_co(io_idx_co)
                ccohort%pft          = rio_pft_co(io_idx_co)
                ccohort%status_coh   = rio_status_co(io_idx_co)
                ccohort%isnew        = ( rio_isnew_co(io_idx_co) .eq. new_cohort )

                call UpdateCohortBioPhysRates(ccohort)


                ! Initialize Plant Hydraulics

                if(hlm_use_planthydro==itrue)then
                   
                   ! Load the water contents
                   call this%GetCohortRealVector(ccohort%co_hydr%th_ag,n_hypool_ag, &
                                                 ir_hydro_th_ag_covec,io_idx_co)
                   call this%GetCohortRealVector(ccohort%co_hydr%th_aroot,sites(s)%si_hydr%nlevrhiz, &
                                                 ir_hydro_th_aroot_covec,io_idx_co)
                   
                   ccohort%co_hydr%th_troot = this%rvars(ir_hydro_th_troot)%r81d(io_idx_co)
                   
                   call UpdatePlantPsiFTCFromTheta(ccohort,sites(s)%si_hydr)

                   
                   ccohort%co_hydr%errh2o_growturn_aroot = &
                        this%rvars(ir_hydro_err_growturn_aroot)%r81d(io_idx_co)
                   ccohort%co_hydr%errh2o_growturn_troot = &
                        this%rvars(ir_hydro_err_growturn_troot)%r81d(io_idx_co)

                   call this%GetCohortRealVector(ccohort%co_hydr%errh2o_growturn_ag, &
                                                 n_hypool_ag, &
                                                 ir_hydro_err_growturn_ag_covec,io_idx_co)
                end if
                
                io_idx_co = io_idx_co + 1
             
                ccohort => ccohort%taller
                
             enddo ! current cohort do while

             if(cohortsperpatch .ne. rio_ncohort_pa(io_idx_co_1st)) then
                write(fates_log(),*) 'Number of cohorts per patch during retrieval'
                write(fates_log(),*) 'does not match allocation'
                call endrun(msg=errMsg(sourcefile, __LINE__))
             end if

             !
             ! deal with patch level fields here
             !
             cpatch%livegrass          = rio_livegrass_pa(io_idx_co_1st)
             cpatch%age                = rio_age_pa(io_idx_co_1st)
             cpatch%anthro_disturbance_label       = rio_patchdistturbcat_pa(io_idx_co_1st)
             cpatch%age_since_anthro_disturbance   = rio_agesinceanthrodist_pa(io_idx_co_1st)
             cpatch%area               = rio_area_pa(io_idx_co_1st)
             cpatch%age_class          = get_age_class_index(cpatch%age)

             ! Set zenith angle info
             cpatch%solar_zenith_flag  = ( rio_solar_zenith_flag_pa(io_idx_co_1st) .eq. itrue )
             cpatch%solar_zenith_angle = rio_solar_zenith_angle_pa(io_idx_co_1st)

             ! set cohorts per patch for IO
             
             if ( debug ) then
                write(fates_log(),*) 'CVTL III ' &
                     ,io_idx_co,cohortsperpatch
             endif
             
             ! --------------------------------------------------------------------------
             ! Pull litter from the restart arrays
             ! Each element has its own variable, so we have to make sure 
             ! we keep re-setting this 
             ! --------------------------------------------------------------------------

             do el = 0, num_elements-1
                 
                 io_idx_pa_pft  = io_idx_co_1st
                 io_idx_pa_cwd  = io_idx_co_1st
                 io_idx_pa_cwsl = io_idx_co_1st
                 io_idx_pa_dcsl = io_idx_co_1st
                 io_idx_pa_dc   = io_idx_co_1st

                 litt => cpatch%litter(el+1)
                 nlevsoil = size(litt%bg_cwd,dim=2)

                 do i = 1,numpft
                     litt%seed(i)       = this%rvars(ir_seed_litt+el)%r81d(io_idx_pa_pft)
                     litt%seed_germ(i)  = this%rvars(ir_seedgerm_litt+el)%r81d(io_idx_pa_pft)
                     io_idx_pa_pft      = io_idx_pa_pft + 1
                  end do

                  do i = 1,ndcmpy
                     litt%leaf_fines(i) = this%rvars(ir_leaf_litt+el)%r81d(io_idx_pa_dc)
                     litt%leaf_fines_frag(i) = this%rvars(ir_lfines_frag_litt+el)%r81d(io_idx_pa_dc)
                     io_idx_pa_dc       = io_idx_pa_dc + 1
                     do ilyr=1,nlevsoil
                         litt%root_fines(i,ilyr)      = this%rvars(ir_fnrt_litt+el)%r81d(io_idx_pa_dcsl)
                         litt%root_fines_frag(i,ilyr) = this%rvars(ir_rfines_frag_litt+el)%r81d(io_idx_pa_dcsl)
                         io_idx_pa_dcsl = io_idx_pa_dcsl + 1
                     end do
                 end do
                 
                 do i = 1,ncwd

                     litt%ag_cwd(i) = this%rvars(ir_agcwd_litt+el)%r81d(io_idx_pa_cwd)
                     litt%ag_cwd_frag(i) = this%rvars(ir_agcwd_frag_litt+el)%r81d(io_idx_pa_cwd)
                     io_idx_pa_cwd = io_idx_pa_cwd + 1
                     
                     do ilyr=1,nlevsoil
                         litt%bg_cwd(i,ilyr) = this%rvars(ir_bgcwd_litt+el)%r81d(io_idx_pa_cwsl)
                         litt%bg_cwd_frag(i,ilyr) = this%rvars(ir_bgcwd_frag_litt+el)%r81d(io_idx_pa_cwsl)
                         io_idx_pa_cwsl = io_idx_pa_cwsl + 1
                     end do
                 end do

             end do

             do i = 1,maxSWb
                cpatch%gnd_alb_dif(i) = rio_gnd_alb_dif_pasb(io_idx_pa_ib)
                cpatch%gnd_alb_dir(i) = rio_gnd_alb_dir_pasb(io_idx_pa_ib)
                io_idx_pa_ib = io_idx_pa_ib + 1
             end do

             ! Now increment the position of the first cohort to that of the next
             ! patch
             
             io_idx_co_1st = io_idx_co_1st + fates_maxElementsPerPatch
             
             ! and max the number of allowed cohorts per patch
             io_idx_pa_pft  = io_idx_co_1st
             io_idx_pa_cwd  = io_idx_co_1st
             io_idx_pa_ib   = io_idx_co_1st
             io_idx_co      = io_idx_co_1st
             
             if ( debug ) then
                write(fates_log(),*) 'CVTL io_idx_co_1st ', io_idx_co_1st
                write(fates_log(),*) 'CVTL cohortsperpatch ', cohortsperpatch
                write(fates_log(),*) 'CVTL totalCohorts ', totalCohorts
             end if
             
             cpatch => cpatch%younger
             
          enddo ! patch do while
          
          if(patchespersite .ne. rio_npatch_si(io_idx_si)) then
             write(fates_log(),*) 'Number of patches per site during retrieval does not match allocation'
             call endrun(msg=errMsg(sourcefile, __LINE__))
          end if
          
          do i = 1,numWaterMem
             sites(s)%water_memory(i) = rio_watermem_siwm( io_idx_si_wmem )
             io_idx_si_wmem = io_idx_si_wmem + 1
          end do

          do i = 1, num_vegtemp_mem
             sites(s)%vegtemp_memory(i) = rio_vegtempmem_sitm( io_idx_si_vtmem )
             io_idx_si_vtmem = io_idx_si_vtmem + 1
          end do

          ! -----------------------------------------------------------------------------
          ! Retrieve site-level hydraulics arrays
          ! Note that Hydraulics structures, their allocations, and the length
          ! declaration nlevsoi_hyd should be allocated early on when the code first
          ! allocates sites (before restart info), and when the soils layer is 
          ! first known.
          ! -----------------------------------------------------------------------------

          if(hlm_use_planthydro==itrue)then

             sites(s)%si_hydr%h2oveg_recruit      = this%rvars(ir_hydro_recruit_si)%r81d(io_idx_si)
             sites(s)%si_hydr%h2oveg_dead         = this%rvars(ir_hydro_dead_si)%r81d(io_idx_si)
             sites(s)%si_hydr%h2oveg_growturn_err = this%rvars(ir_hydro_growturn_err_si)%r81d(io_idx_si)
             sites(s)%si_hydr%h2oveg_pheno_err    = this%rvars(ir_hydro_pheno_err_si)%r81d(io_idx_si)
             sites(s)%si_hydr%h2oveg_hydro_err    = this%rvars(ir_hydro_hydro_err_si)%r81d(io_idx_si)

             ! Hydraulics counters  lyr = hydraulic layer, shell = rhizosphere shell
             do i = 1, sites(s)%si_hydr%nlevrhiz
                ! Loop shells
                do k = 1, nshell
                   sites(s)%si_hydr%h2osoi_liqvol_shell(i,k) = &
                        this%rvars(ir_hydro_liqvol_shell_si)%r81d(io_idx_si_lyr_shell)
                   io_idx_si_lyr_shell = io_idx_si_lyr_shell + 1
                end do
             end do

          end if
          

          ! Fill the site level diagnostics arrays
          do i_scls = 1,nlevsclass
             
             do i_pft = 1, numpft
             
                sites(s)%fmort_rate_canopy(i_scls, i_pft)  = rio_fmortrate_cano_siscpf(io_idx_si_scpf)
                sites(s)%fmort_rate_ustory(i_scls, i_pft)  = rio_fmortrate_usto_siscpf(io_idx_si_scpf)
                sites(s)%imort_rate(i_scls, i_pft)         = rio_imortrate_siscpf(io_idx_si_scpf)
                sites(s)%fmort_rate_crown(i_scls, i_pft)   = rio_fmortrate_crown_siscpf(io_idx_si_scpf)
                sites(s)%fmort_rate_cambial(i_scls, i_pft) = rio_fmortrate_cambi_siscpf(io_idx_si_scpf) 
                sites(s)%term_nindivs_canopy(i_scls,i_pft) = rio_termnindiv_cano_siscpf(io_idx_si_scpf)
                sites(s)%term_nindivs_ustory(i_scls,i_pft) = rio_termnindiv_usto_siscpf(io_idx_si_scpf)
                sites(s)%growthflux_fusion(i_scls, i_pft)  = rio_growflx_fusion_siscpf(io_idx_si_scpf)

                io_idx_si_scpf = io_idx_si_scpf + 1
             end do

             sites(s)%demotion_rate(i_scls)  = rio_demorate_sisc(io_idx_si_sc)
             sites(s)%promotion_rate(i_scls) = rio_promrate_sisc(io_idx_si_sc)
                
             io_idx_si_sc = io_idx_si_sc + 1
          end do

          sites(s)%term_carbonflux_canopy   = rio_termcflux_cano_si(io_idx_si)
          sites(s)%term_carbonflux_ustory   = rio_termcflux_usto_si(io_idx_si)
          sites(s)%demotion_carbonflux      = rio_democflux_si(io_idx_si)
          sites(s)%promotion_carbonflux     = rio_promcflux_si(io_idx_si)
          sites(s)%imort_carbonflux         = rio_imortcflux_si(io_idx_si)
          sites(s)%fmort_carbonflux_canopy  = rio_fmortcflux_cano_si(io_idx_si)
          sites(s)%fmort_carbonflux_ustory  = rio_fmortcflux_usto_si(io_idx_si)

          
          ! Site level phenology status flags

          sites(s)%cstatus        = rio_cd_status_si(io_idx_si)
          sites(s)%dstatus        = rio_dd_status_si(io_idx_si)
          sites(s)%nchilldays     = rio_nchill_days_si(io_idx_si)
          sites(s)%ncolddays      = rio_ncold_days_si(io_idx_si)
          sites(s)%cleafondate    = rio_leafondate_si(io_idx_si)
          sites(s)%cleafoffdate   = rio_leafoffdate_si(io_idx_si)
          sites(s)%dleafondate    = rio_dleafondate_si(io_idx_si)
          sites(s)%dleafoffdate   = rio_dleafoffdate_si(io_idx_si)
          sites(s)%acc_NI         = rio_acc_ni_si(io_idx_si)
          sites(s)%grow_deg_days  = rio_gdd_si(io_idx_si)

          sites(s)%resources_management%trunk_product_site = rio_trunk_product_si(io_idx_si)

       end do

       if ( debug ) then
          write(fates_log(),*) 'CVTL total cohorts ',totalCohorts
       end if
       
     end associate
   end subroutine get_restart_vectors
   
   ! ====================================================================================

   subroutine update_3dpatch_radiation(this, nsites, sites, bc_out)

     ! -------------------------------------------------------------------------
     ! This subroutine populates output boundary conditions related to radiation
     ! called upon restart reads.
     ! -------------------------------------------------------------------------

     use EDTypesMod, only            : ed_site_type
     use EDTypesMod, only            : ed_patch_type
     use EDSurfaceRadiationMod, only : PatchNormanRadiation
     use FatesInterfaceTypesMod, only     : hlm_numSWb

     ! !ARGUMENTS:
     class(fates_restart_interface_type) , intent(inout) :: this
     integer                     , intent(in)            :: nsites
     type(ed_site_type)          , intent(inout), target :: sites(nsites)
     type(bc_out_type)           , intent(inout)         :: bc_out(nsites)

     ! locals
     ! ----------------------------------------------------------------------------------
     type(ed_patch_type),pointer  :: currentPatch  ! current patch
     integer                      :: s             ! site counter
     integer                      :: ib            ! radiation band counter
     integer                      :: ifp           ! patch counter

     do s = 1, nsites
        
        ifp = 0
        currentpatch => sites(s)%oldest_patch
        do while (associated(currentpatch))  
           ifp = ifp+1
           
           currentPatch%f_sun      (:,:,:) = 0._r8
           currentPatch%fabd_sun_z (:,:,:) = 0._r8
           currentPatch%fabd_sha_z (:,:,:) = 0._r8
           currentPatch%fabi_sun_z (:,:,:) = 0._r8
           currentPatch%fabi_sha_z (:,:,:) = 0._r8
           currentPatch%fabd       (:)     = 0._r8
           currentPatch%fabi       (:)     = 0._r8

           ! zero diagnostic radiation profiles
           currentPatch%nrmlzd_parprof_pft_dir_z(:,:,:,:) = 0._r8
           currentPatch%nrmlzd_parprof_pft_dif_z(:,:,:,:) = 0._r8
           currentPatch%nrmlzd_parprof_dir_z(:,:,:)       = 0._r8
           currentPatch%nrmlzd_parprof_dif_z(:,:,:)       = 0._r8
           
           ! -----------------------------------------------------------
           ! When calling norman radiation from the short-timestep
           ! we are passing in boundary conditions to set the following
           ! variables:
           ! currentPatch%solar_zenith_flag     (is there daylight?)
           ! currentPatch%solar_zenith_angle    (what is the value?)
           ! -----------------------------------------------------------
           
           if(currentPatch%solar_zenith_flag)then
              
              bc_out(s)%albd_parb(ifp,:) = 0._r8  ! output HLM
              bc_out(s)%albi_parb(ifp,:) = 0._r8  ! output HLM
              bc_out(s)%fabi_parb(ifp,:) = 0._r8  ! output HLM
              bc_out(s)%fabd_parb(ifp,:) = 0._r8  ! output HLM
              bc_out(s)%ftdd_parb(ifp,:) = 1._r8  ! output HLM
              bc_out(s)%ftid_parb(ifp,:) = 1._r8  ! output HLM
              bc_out(s)%ftii_parb(ifp,:) = 1._r8  ! output HLM
                 
              if (maxval(currentPatch%nrad(1,:))==0)then
                 !there are no leaf layers in this patch. it is effectively bare ground. 
                 ! no radiation is absorbed  
                 bc_out(s)%fabd_parb(ifp,:) = 0.0_r8
                 bc_out(s)%fabi_parb(ifp,:) = 0.0_r8
                 do ib = 1,hlm_numSWb

                    ! REQUIRES A FIX HERE albd vs albi

                    bc_out(s)%albd_parb(ifp,ib) = currentPatch%gnd_alb_dir(ib)
                    bc_out(s)%albd_parb(ifp,ib) = currentPatch%gnd_alb_dif(ib)
                    bc_out(s)%ftdd_parb(ifp,ib)= 1.0_r8
                    bc_out(s)%ftid_parb(ifp,ib)= 1.0_r8
                    bc_out(s)%ftii_parb(ifp,ib)= 1.0_r8
                 enddo
              else
                 
                 call PatchNormanRadiation (currentPatch, &
                      bc_out(s)%albd_parb(ifp,:), &
                      bc_out(s)%albi_parb(ifp,:), &
                      bc_out(s)%fabd_parb(ifp,:), &
                      bc_out(s)%fabi_parb(ifp,:), &
                      bc_out(s)%ftdd_parb(ifp,:), &
                      bc_out(s)%ftid_parb(ifp,:), &
                      bc_out(s)%ftii_parb(ifp,:))
              
              endif ! is there vegetation? 
              
           end if    ! if the vegetation and zenith filter is active
     

           currentPatch => currentPatch%younger
        end do       ! Loop linked-list patches
     enddo           ! Loop Sites
     
     return
   end subroutine update_3dpatch_radiation


 end module FatesRestartInterfaceMod<|MERGE_RESOLUTION|>--- conflicted
+++ resolved
@@ -1598,16 +1598,13 @@
            rio_bmort_co                => this%rvars(ir_bmort_co)%r81d, &
            rio_hmort_co                => this%rvars(ir_hmort_co)%r81d, &
            rio_cmort_co                => this%rvars(ir_cmort_co)%r81d, &
-<<<<<<< HEAD
            rio_daily_n_uptake_co       => this%rvars(ir_daily_n_uptake_co)%r81d, &
            rio_daily_p_uptake_co       => this%rvars(ir_daily_p_uptake_co)%r81d, &
            rio_daily_c_efflux_co       => this%rvars(ir_daily_c_efflux_co)%r81d, & 
            rio_daily_n_efflux_co       => this%rvars(ir_daily_n_efflux_co)%r81d, &      
            rio_daily_p_efflux_co       => this%rvars(ir_daily_p_efflux_co)%r81d, & 
-=======
            rio_smort_co                => this%rvars(ir_smort_co)%r81d, &
            rio_asmort_co               => this%rvars(ir_asmort_co)%r81d, &
->>>>>>> 9a4627a6
            rio_frmort_co               => this%rvars(ir_frmort_co)%r81d, &
            rio_lmort_direct_co         => this%rvars(ir_lmort_direct_co)%r81d, &
            rio_lmort_collateral_co     => this%rvars(ir_lmort_collateral_co)%r81d, &
@@ -2370,16 +2367,13 @@
           rio_bmort_co                => this%rvars(ir_bmort_co)%r81d, &
           rio_hmort_co                => this%rvars(ir_hmort_co)%r81d, &
           rio_cmort_co                => this%rvars(ir_cmort_co)%r81d, &
-<<<<<<< HEAD
           rio_daily_n_uptake_co       => this%rvars(ir_daily_n_uptake_co)%r81d, & 
           rio_daily_p_uptake_co       => this%rvars(ir_daily_p_uptake_co)%r81d, &       
           rio_daily_c_efflux_co       => this%rvars(ir_daily_c_efflux_co)%r81d, & 
           rio_daily_n_efflux_co       => this%rvars(ir_daily_n_efflux_co)%r81d, &      
           rio_daily_p_efflux_co       => this%rvars(ir_daily_p_efflux_co)%r81d, & 
-=======
           rio_smort_co                => this%rvars(ir_smort_co)%r81d, &
           rio_asmort_co               => this%rvars(ir_asmort_co)%r81d, &
->>>>>>> 9a4627a6
           rio_frmort_co               => this%rvars(ir_frmort_co)%r81d, &
           rio_lmort_direct_co         => this%rvars(ir_lmort_direct_co)%r81d, &
           rio_lmort_collateral_co     => this%rvars(ir_lmort_collateral_co)%r81d, &
