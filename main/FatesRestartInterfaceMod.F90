--- conflicted
+++ resolved
@@ -46,12 +46,10 @@
   use PRTGenericMod,           only : num_elements
   use FatesRunningMeanMod,     only : rmean_type
   use FatesRunningMeanMod,     only : ema_lpa
-<<<<<<< HEAD
   use FatesRadiationMemMod,    only : num_swb,rad_solver,norman_solver
-  use TwoStreamMLPEMod, only : normalized_upper_boundary
-=======
+  use TwoStreamMLPEMod,        only : normalized_upper_boundary
   use EDParamsMod,             only : regeneration_model
->>>>>>> 905bf114
+
   
   ! CIME GLOBALS
   use shr_log_mod       , only : errMsg => shr_log_errMsg
@@ -1905,16 +1903,9 @@
    use FatesInterfaceTypesMod, only : fates_maxElementsPerPatch
    use FatesInterfaceTypesMod, only : numpft
    use EDTypesMod, only : ed_site_type
-<<<<<<< HEAD
-   use EDTypesMod, only : ed_cohort_type
-   use EDTypesMod, only : ed_patch_type
-   use EDTypesMod, only : nclmax
-=======
    use FatesCohortMod, only : fates_cohort_type
    use FatesPatchMod, only : fates_patch_type
-   use EDParamsMod, only : maxSWb
    use EDParamsMod, only : nclmax
->>>>>>> 905bf114
    use EDTypesMod, only : numWaterMem
    use EDTypesMod, only : num_vegtemp_mem
    use FatesInterfaceTypesMod, only : nlevdamage
@@ -2649,22 +2640,16 @@
      ! linked-list state structure.
      ! ---------------------------------------------------------------------------------
 
-     use EDTypesMod,           only : ed_site_type
-<<<<<<< HEAD
-     use EDTypesMod,           only : ed_cohort_type
-     use EDTypesMod,           only : ed_patch_type
-=======
-     use FatesCohortMod,           only : fates_cohort_type
-     use FatesPatchMod,           only : fates_patch_type
-     use EDParamsMod,          only : maxSWb, regeneration_model
->>>>>>> 905bf114
-     use FatesInterfaceTypesMod,    only : fates_maxElementsPerPatch
-     use FatesInterfaceTypesMod,    only : hlm_current_tod, hlm_numSWb, numpft
-
-     use EDTypesMod,           only : area
-     use EDInitMod,            only : zero_site
-     use EDInitMod,            only : init_site_vars
-     use FatesAllometryMod,    only : h2d_allom
+     use EDTypesMod,             only : ed_site_type
+     use FatesCohortMod,         only : fates_cohort_type
+     use FatesPatchMod,          only : fates_patch_type
+     use EDParamsMod,            only : regeneration_model
+     use FatesInterfaceTypesMod, only : fates_maxElementsPerPatch
+     use FatesInterfaceTypesMod, only : hlm_current_tod, hlm_numSWb, numpft
+     use EDTypesMod,             only : area
+     use EDInitMod,              only : zero_site
+     use EDInitMod,              only : init_site_vars
+     use FatesAllometryMod,      only : h2d_allom
 
 
      ! !ARGUMENTS:
@@ -2853,16 +2838,9 @@
    subroutine get_restart_vectors(this, nc, nsites, sites)
 
      use EDTypesMod, only : ed_site_type
-<<<<<<< HEAD
-     use EDTypesMod, only : ed_cohort_type
-     use EDTypesMod, only : ed_patch_type
-     use EDTypesMod, only : nclmax
-=======
      use FatesCohortMod, only : fates_cohort_type
      use FatesPatchMod, only : fates_patch_type
-     use EDParamsMod, only : maxSWb
      use EDParamsMod, only : nclmax
->>>>>>> 905bf114
      use FatesInterfaceTypesMod, only : numpft
      use FatesInterfaceTypesMod, only : fates_maxElementsPerPatch
      use EDTypesMod, only : numWaterMem
@@ -3582,17 +3560,10 @@
      ! called upon restart reads.
      ! -------------------------------------------------------------------------
 
-<<<<<<< HEAD
-     use EDTypesMod, only             : ed_site_type
-     use EDTypesMod, only             : ed_patch_type
      use FatesRadiationDriveMod, only : PatchNormanRadiation
+     use EDTypesMod,             only : ed_site_type
+     use FatesPatchMod,          only : fates_patch_type
      use FatesInterfaceTypesMod, only : hlm_numSWb
-=======
-     use EDTypesMod, only            : ed_site_type
-     use FatesPatchMod, only         : fates_patch_type
-     use EDSurfaceRadiationMod, only : PatchNormanRadiation
-     use FatesInterfaceTypesMod, only     : hlm_numSWb
->>>>>>> 905bf114
 
      ! !ARGUMENTS:
      class(fates_restart_interface_type) , intent(inout) :: this
