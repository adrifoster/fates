--- conflicted
+++ resolved
@@ -17,7 +17,6 @@
   use FatesIODimensionsMod,    only : fates_io_dimension_type
   use FatesIOVariableKindMod,  only : fates_io_variable_kind_type
   use FatesRestartVariableMod, only : fates_restart_variable_type
-<<<<<<< HEAD
   use FatesInterfaceTypesMod,  only : nlevcoage
   use FatesInterfaceTypesMod,  only : bc_in_type
   use FatesInterfaceTypesMod,  only : bc_out_type
@@ -27,18 +26,6 @@
   use FatesInterfaceTypesMod,  only : hlm_use_nocomp, hlm_use_fixed_biogeog
   use FatesInterfaceTypesMod,  only : fates_maxElementsPerSite
   use FatesInterfaceTypesMod,  only : hlm_use_tree_damage
-  use EDCohortDynamicsMod,     only : UpdateCohortBioPhysRates
-=======
-  use FatesInterfaceTypesMod,       only : nlevcoage
-  use FatesInterfaceTypesMod,       only : bc_in_type
-  use FatesInterfaceTypesMod,       only : bc_out_type
-  use FatesInterfaceTypesMod,       only : hlm_use_planthydro
-  use FatesInterfaceTypesMod,       only : hlm_parteh_mode
-  use FatesInterfaceTypesMod,       only : hlm_use_sp
-  use FatesInterfaceTypesMod,       only : hlm_use_nocomp, hlm_use_fixed_biogeog
-  use FatesInterfaceTypesMod,       only : fates_maxElementsPerSite
-  use FatesInterfaceTypesMod, only : hlm_use_tree_damage
->>>>>>> a90710a2
   use FatesHydraulicsMemMod,   only : nshell
   use FatesHydraulicsMemMod,   only : n_hypool_ag
   use FatesHydraulicsMemMod,   only : n_hypool_troot
@@ -2727,13 +2714,9 @@
              nocomp_pft = fates_unset_int
              ! the nocomp_pft label is set after patch creation has occured in 'get_restart_vectors'
              ! make new patch
-<<<<<<< HEAD
-             call create_patch(sites(s), newp, fates_unset_r8, fates_unset_r8, primaryland, nocomp_pft )
-=======
-             call newp%Create(fates_unset_r8, fates_unset_r8, primaryforest,   &
+             call newp%Create(fates_unset_r8, fates_unset_r8, primaryland,   &
                nocomp_pft, hlm_numSWb, numpft, sites(s)%nlevsoil,              &
                hlm_current_tod, regeneration_model)
->>>>>>> a90710a2
 
              ! Initialize the litter pools to zero, these
              ! pools will be populated by looping over the existing patches
