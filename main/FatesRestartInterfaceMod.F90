module FatesRestartInterfaceMod


  use FatesConstantsMod,       only : r8 => fates_r8
  use FatesConstantsMod,       only : fates_avg_flag_length
  use FatesConstantsMod,       only : fates_short_string_length
  use FatesConstantsMod,       only : fates_long_string_length
  use FatesConstantsMod,       only : itrue
  use FatesConstantsMod,       only : ifalse
  use FatesConstantsMod,       only : fates_unset_r8, fates_unset_int
  use FatesConstantsMod,       only : primaryland
  use FatesConstantsMod,       only : nearzero
  use FatesConstantsMod,       only : n_landuse_cats
  use FatesConstantsMod,       only : default_regeneration
  use FatesConstantsMod,       only : TRS_regeneration
  use FatesConstantsMod , only : nocomp_bareground
  use FatesGlobals,            only : fates_log
  use FatesGlobals,            only : endrun => fates_endrun
  use FatesIODimensionsMod,    only : fates_io_dimension_type
  use FatesIOVariableKindMod,  only : fates_io_variable_kind_type
  use FatesRestartVariableMod, only : fates_restart_variable_type
  use FatesInterfaceTypesMod,  only : nlevcoage
  use FatesInterfaceTypesMod,  only : bc_in_type
  use FatesInterfaceTypesMod,  only : bc_out_type
  use FatesInterfaceTypesMod,  only : hlm_use_planthydro
  use FatesInterfaceTypesMod,  only : hlm_parteh_mode
  use FatesInterfaceTypesMod,  only : hlm_use_sp
  use FatesInterfaceTypesMod,  only : hlm_use_nocomp, hlm_use_fixed_biogeog
  use FatesInterfaceTypesMod,  only : hlm_use_potentialveg
  use FatesInterfaceTypesMod,  only : fates_maxElementsPerSite
  use FatesInterfaceTypesMod,  only : hlm_use_tree_damage
  use FatesHydraulicsMemMod,   only : nshell
  use FatesHydraulicsMemMod,   only : n_hypool_ag
  use FatesHydraulicsMemMod,   only : n_hypool_troot
  use FatesHydraulicsMemMod,   only : nlevsoi_hyd_max
  use FatesPlantHydraulicsMod, only : UpdatePlantPsiFTCFromTheta
  use PRTGenericMod,           only : prt_global
  use PRTGenericMod,           only : prt_cnp_flex_allom_hyp
  use EDCohortDynamicsMod,     only : InitPRTObject
  use FatesPlantHydraulicsMod, only : InitHydrCohort
  use FatesInterfaceTypesMod,  only : nlevsclass
  use FatesInterfaceTypesMod,  only : nlevdamage
  use FatesInterfaceTypesMod,  only : hlm_radiation_model
  use FatesInterfaceTypesMod,  only : hlm_regeneration_model
  use FatesLitterMod,          only : litter_type
  use FatesLitterMod,          only : ncwd
  use FatesFuelClassesMod,     only : num_fuel_classes
  use FatesLitterMod,          only : ndcmpy
  use EDTypesMod,              only : area
  use EDTypesMod,              only : set_patchno
  use EDParamsMod,             only : nlevleaf
  use PRTGenericMod,           only : prt_global
  use PRTGenericMod,           only : num_elements
  use FatesRunningMeanMod,     only : rmean_type
  use FatesRunningMeanMod,     only : ema_lpa
  use FatesRadiationMemMod,    only : num_swb,norman_solver,twostr_solver
  use TwoStreamMLPEMod,        only : normalized_upper_boundary
  use FatesConstantsMod,       only : n_term_mort_types
  use FatesConstantsMod,       only : n_landuse_cats
  use FatesConstantsMod,       only : N_DIST_TYPES

  ! CIME GLOBALS
  use shr_log_mod       , only : errMsg => shr_log_errMsg


  implicit none
  private ! Modules are private by default

  ! ------------------------------------------------------------
  ! A note on variable naming conventions.
  ! Many variables in this restart IO portion of the code will
  ! follow the conventions:
  !
  ! <use_case>_<description>_<dimension>
  !
  ! For instance we use an index for restart variable "ir_"
  ! to point the object that contains the number of patches per
  ! site "npatch" and this value is relevant to all sites "si"
  ! thus:   ir_npatch_si
  !
  ! We also use associations to the data arrays of restart IO
  ! variables "rio", for example the leaf litter "leaf_litter"
  ! is retrieved for every patch and every functional type "paft"
  ! thus: rio_leaf_litter_paft
  !
  ! si: site dimension
  ! pa: patch dimension
  ! co: cohort dimension
  ! ft: functional type dimension
  ! cl: canopy layer dimension (upper, lower, etc)
  ! ls: layer sublayer dimension (fine discretization of upper,lower)
  ! wm: the number of memory slots for water (currently 10)
  ! -------------------------------------------------------------


  ! Indices to the restart variable object

  integer :: ir_npatch_si
  integer :: ir_cd_status_si
  integer :: ir_nchill_days_si
  integer :: ir_ncold_days_si
  integer :: ir_cleafondate_si
  integer :: ir_cleafoffdate_si
  integer :: ir_cndaysleafon_si
  integer :: ir_cndaysleafoff_si
  integer :: ir_phenmodeldate_si
  integer :: ir_fireweather_index_si
  integer :: ir_gdd_si
  integer :: ir_min_allowed_landuse_fraction_si
  integer :: ir_landuse_vector_gt_min_si
  integer :: ir_area_bareground_si
  integer :: ir_snow_depth_si
  integer :: ir_trunk_product_si
  integer :: ir_landuse_config_si
  integer :: ir_ncohort_pa
  integer :: ir_canopy_layer_co
  integer :: ir_canopy_layer_yesterday_co
  integer :: ir_crowndamage_co
  integer :: ir_canopy_trim_co
  integer :: ir_l2fr_co

  integer :: ir_year_net_up_co

  integer :: ir_cx_int_co
  integer :: ir_emadcxdt_co
  integer :: ir_cx0_co
  integer :: ir_cnplimiter_co
  integer :: ir_daily_nh4_uptake_co
  integer :: ir_daily_no3_uptake_co
  integer :: ir_daily_n_fixation_co
  integer :: ir_daily_p_uptake_co
  integer :: ir_daily_n_demand_co
  integer :: ir_daily_p_demand_co
  
  integer :: ir_size_class_lasttimestep_co
  integer :: ir_dbh_co
  integer :: ir_coage_co
  integer :: ir_g_sb_laweight_co
  integer :: ir_height_co
  integer :: ir_nplant_co
  integer :: ir_gpp_acc_co
  integer :: ir_npp_acc_co
  integer :: ir_resp_m_acc_co
  integer :: ir_gpp_acc_hold_co
  integer :: ir_npp_acc_hold_co
  integer :: ir_resp_m_acc_hold_co
  integer :: ir_resp_g_acc_hold_co
  integer :: ir_resp_excess_co
  integer :: ir_bmort_co
  integer :: ir_hmort_co
  integer :: ir_cmort_co
  integer :: ir_frmort_co
  integer :: ir_smort_co
  integer :: ir_asmort_co
  integer :: ir_dgmort_co
  integer :: ir_c_area_co
  integer :: ir_treelai_co
  integer :: ir_treesai_co
  integer :: ir_canopy_layer_tlai_pa

  integer :: ir_nclp_pa
  integer :: ir_zstar_pa

  !Logging
  integer :: ir_lmort_direct_co
  integer :: ir_lmort_collateral_co
  integer :: ir_lmort_infra_co

  ! Radiation
  integer :: ir_fcansno_pa
  integer :: ir_solar_zenith_angle
  integer :: ir_gnd_alb_dif_pasb
  integer :: ir_gnd_alb_dir_pasb

  ! Running Means
  integer :: ir_tveg24_pa
  integer :: ir_tveglpa_pa
  integer :: ir_seedling_layer_par24_pa
  integer :: ir_sdlng_emerg_smp_pa
  integer :: ir_sdlng_mort_par_pa
  integer :: ir_sdlng2sap_par_pa
  integer :: ir_sdlng_mdd_pa
  integer :: ir_tveglongterm_pa

  !  (Keeping as an example)
  !!integer :: ir_tveglpa_co
  


  integer :: ir_ddbhdt_co
  integer :: ir_resp_m_tstep_co
  integer :: ir_pft_co
  integer :: ir_status_co
  integer :: ir_efleaf_co
  integer :: ir_effnrt_co
  integer :: ir_efstem_co
  integer :: ir_isnew_co

  ! Litter
  integer :: ir_agcwd_litt
  integer :: ir_bgcwd_litt
  integer :: ir_leaf_litt
  integer :: ir_fnrt_litt
  integer :: ir_seed_litt
  integer :: ir_seedgerm_litt
  integer :: ir_seed_decay_litt
  integer :: ir_seedgerm_decay_litt
  integer :: ir_seed_prod_co
  integer :: ir_livegrass_pa
  integer :: ir_age_pa
  integer :: ir_area_pa
  integer :: ir_agesinceanthrodist_pa
  integer :: ir_patchdistturbcat_pa
  integer :: ir_nocomp_pft_label_pa

  ! Litter Fluxes (needed to restart
  ! with nutrient dynamics on, restarting
  ! mid-day
  integer :: ir_agcwd_frag_litt
  integer :: ir_bgcwd_frag_litt
  integer :: ir_lfines_frag_litt
  integer :: ir_rfines_frag_litt

  integer :: ir_scorch_ht_pa_pft
  integer :: ir_litter_moisture_pa_nfsc

  ! Site level
  integer :: ir_dd_status_sift
  integer :: ir_dleafondate_sift
  integer :: ir_dleafoffdate_sift
  integer :: ir_dndaysleafon_sift
  integer :: ir_dndaysleafoff_sift
  integer :: ir_elong_factor_sift
  integer :: ir_liqvolmem_siwmft
  integer :: ir_smpmem_siwmft
  integer :: ir_recl2fr_sipfcl
  integer :: ir_vegtempmem_sitm
  integer :: ir_seed_bank_sift
  integer :: ir_spread_si
  integer :: ir_recrate_sift
  integer :: ir_use_this_pft_sift
  integer :: ir_area_pft_sift
  integer :: ir_fmortrate_cano_siscpf
  integer :: ir_fmortrate_usto_siscpf
  integer :: ir_imortrate_siscpf
  integer :: ir_fmortrate_crown_siscpf
  integer :: ir_fmortrate_cambi_siscpf
  integer :: ir_termnindiv_cano_siscpf
  integer :: ir_termnindiv_usto_siscpf
  integer :: ir_growflx_fusion_siscpf
  integer :: ir_demorate_sisc
  integer :: ir_promrate_sisc
  integer :: ir_termcarea_cano_si
  integer :: ir_termcarea_usto_si

  integer :: ir_imortcarea_si
  integer :: ir_fmortcarea_cano_si
  integer :: ir_fmortcarea_usto_si
  integer :: ir_termcflux_cano_sipft
  integer :: ir_termcflux_usto_sipft
  integer :: ir_democflux_si
  integer :: ir_promcflux_si
  integer :: ir_imortcflux_sipft
  integer :: ir_fmortcflux_cano_sipft
  integer :: ir_fmortcflux_usto_sipft
  integer :: ir_abg_term_flux_siscpf
  integer :: ir_abg_imort_flux_siscpf
  integer :: ir_abg_fmort_flux_siscpf

  integer :: ir_disturbance_rates_siluludi

  integer :: ir_cwdagin_flxdg
  integer :: ir_cwdbgin_flxdg
  integer :: ir_leaflittin_flxdg
  integer :: ir_rootlittin_flxdg
  integer :: ir_oldstock_mbal
  integer :: ir_errfates_mbal
  integer :: ir_liveveg_intflux_el
  integer :: ir_liveveg_err_el
  integer :: ir_litter_intflux_el
  integer :: ir_litter_err_el
  integer :: ir_woodprod_harvest_mbal
  integer :: ir_woodprod_landusechange_mbal
  integer :: ir_prt_base     ! Base index for all PRT variables

  ! site-level input seed from dispersal
  integer :: ir_seed_in_sift
  integer :: ir_seed_out_sift

  ! Damage x damage or damage x size
  integer :: ir_imortrate_sicdpf
  integer :: ir_termnindiv_cano_sicdpf
  integer :: ir_termnindiv_usto_sicdpf
  integer :: ir_fmortrate_cano_sicdpf
  integer :: ir_fmortrate_usto_sicdpf
  integer :: ir_imortcflux_sicdsc
  integer :: ir_termcflux_cano_sicdsc
  integer :: ir_termcflux_usto_sicdsc
  integer :: ir_fmortcflux_cano_sicdsc
  integer :: ir_fmortcflux_usto_sicdsc
  integer :: ir_crownarea_cano_si
  integer :: ir_crownarea_usto_si
  integer :: ir_emanpp_si
  

  ! Hydraulic indices
  integer :: ir_hydro_th_ag_covec
  integer :: ir_hydro_th_troot
  integer :: ir_hydro_th_aroot_covec
  integer :: ir_hydro_liqvol_shell_si
  integer :: ir_hydro_recruit_si
  integer :: ir_hydro_dead_si
  integer :: ir_hydro_growturn_err_si
  integer :: ir_hydro_hydro_err_si
  integer :: ir_hydro_errh2o

  ! The number of variable dim/kind types we have defined (static)
  integer, parameter, public :: fates_restart_num_dimensions = 2   !(cohort,column)
  integer, parameter, public :: fates_restart_num_dim_kinds = 4    !(cohort-int,cohort-r8,site-int,site-r8)

  ! integer constants for storing logical data
  integer, parameter, public :: old_cohort = 0
  integer, parameter, public :: new_cohort = 1

  real(r8), parameter, public :: flushinvalid = -9999.0
  real(r8), parameter, public :: flushzero = 0.0
  real(r8), parameter, public :: flushone  = 1.0

  ! Local debug flag
  logical, parameter, public :: debug=.false.

  character(len=*), parameter :: sourcefile = &
       __FILE__

  ! This structure is allocated by thread, and must be calculated after the FATES
  ! sites are allocated, and their mapping to the HLM is identified.  This structure
  ! is not combined with iovar_bounds, because that one is multi-instanced.  This
  ! structure is used more during the update phase, wherease _bounds is used
  ! more for things like flushing
  type, public :: restart_map_type
     integer, allocatable :: site_index(:)   ! maps site indexes to the HIO site position
     integer, allocatable :: cohort1_index(:) ! maps site index to the HIO cohort 1st position
  end type restart_map_type



  type, public :: fates_restart_interface_type

     type(fates_restart_variable_type),allocatable :: rvars(:)
     integer,private :: num_restart_vars_

     ! Instanteate one registry of the different dimension/kinds (dk)
     ! All output variables will have a pointer to one of these dk's
     type(fates_io_variable_kind_type) :: dim_kinds(fates_restart_num_dim_kinds)

     ! This is a structure that explains where FATES patch boundaries
     ! on each thread point to in the host IO array, this structure is
     ! allocated by number of threads. This could be dynamically
     ! allocated, but is unlikely to change...?
     ! Note: history io also instanteates fates_io_dimension_type
     type(fates_io_dimension_type) :: dim_bounds(fates_restart_num_dimensions)

     type(restart_map_type), pointer :: restart_map(:)

     integer, private :: cohort_index_, column_index_

   contains

     ! public functions
     procedure :: Init
     procedure :: SetThreadBoundsEach
     procedure :: assemble_restart_output_types
     procedure :: initialize_restart_vars
     procedure :: num_restart_vars
     procedure :: column_index
     procedure :: cohort_index
     procedure :: set_restart_vectors
     procedure :: create_patchcohort_structure
     procedure :: get_restart_vectors
     procedure :: update_3dpatch_radiation

     ! private work functions
     procedure, private :: init_dim_kinds_maps
     procedure, private :: set_dim_indices
     procedure, private :: set_cohort_index
     procedure, private :: set_column_index
     procedure, private :: flush_rvars
     procedure, private :: define_restart_vars
     procedure, private :: set_restart_var
     procedure, private :: DefinePRTRestartVars
     procedure, private :: GetCohortRealVector
     procedure, private :: SetCohortRealVector
     procedure, private :: RegisterCohortVector
     procedure, private :: DefineRMeanRestartVar
     procedure, private :: GetRMeanRestartVar
     procedure, private :: SetRMeanRestartVar
  end type fates_restart_interface_type




contains

  ! =====================================================================================

  subroutine Init(this, num_threads, fates_bounds)

    use FatesIODimensionsMod, only : fates_bounds_type, column, cohort

    implicit none

    class(fates_restart_interface_type), intent(inout) :: this
    integer, intent(in) :: num_threads
    type(fates_bounds_type), intent(in) :: fates_bounds

    integer :: dim_count = 0

    dim_count = dim_count + 1
    call this%set_cohort_index(dim_count)
    call this%dim_bounds(dim_count)%Init(cohort, num_threads, &
         fates_bounds%cohort_begin, fates_bounds%cohort_end)

    dim_count = dim_count + 1
    call this%set_column_index(dim_count)
    call this%dim_bounds(dim_count)%Init(column, num_threads, &
         fates_bounds%column_begin, fates_bounds%column_end)

    ! FIXME(bja, 2016-10) assert(dim_count == FatesIOdimensionsmod::num_dimension_types)

    ! Allocate the mapping between FATES indices and the IO indices
    allocate(this%restart_map(num_threads))

  end subroutine Init

  ! ======================================================================

  subroutine SetThreadBoundsEach(this, thread_index, thread_bounds)

    use FatesIODimensionsMod, only : fates_bounds_type

    implicit none

    class(fates_restart_interface_type), intent(inout) :: this

    integer, intent(in) :: thread_index
    type(fates_bounds_type), intent(in) :: thread_bounds

    integer :: index

    index = this%cohort_index()
    call this%dim_bounds(index)%SetThreadBounds(thread_index, &
         thread_bounds%cohort_begin, thread_bounds%cohort_end)

    index = this%column_index()
    call this%dim_bounds(index)%SetThreadBounds(thread_index, &
         thread_bounds%column_begin, thread_bounds%column_end)

  end subroutine SetThreadBoundsEach

  ! ===================================================================================

  subroutine assemble_restart_output_types(this)

    use FatesIOVariableKindMod, only : site_r8, site_int, cohort_r8, cohort_int

    implicit none

    class(fates_restart_interface_type), intent(inout) :: this

    call this%init_dim_kinds_maps()

    call this%set_dim_indices(cohort_r8, 1, this%cohort_index())
    call this%set_dim_indices(cohort_int, 1, this%cohort_index())

    call this%set_dim_indices(site_r8, 1, this%column_index())
    call this%set_dim_indices(site_int, 1, this%column_index())

  end subroutine assemble_restart_output_types

 ! ===================================================================================

  subroutine set_dim_indices(this, dk_name, idim, dim_index)

    use FatesIOVariableKindMod , only : iotype_index

    implicit none

    ! arguments
    class(fates_restart_interface_type), intent(inout) :: this
    character(len=*), intent(in)     :: dk_name
    integer, intent(in)              :: idim  ! dimension index
    integer, intent(in) :: dim_index


    ! local
    integer :: ityp

    ityp = iotype_index(trim(dk_name), fates_restart_num_dim_kinds, this%dim_kinds)

    ! First check to see if the dimension is allocated
    if (this%dim_kinds(ityp)%ndims < idim) then
       write(fates_log(), *) 'Trying to define dimension size to a dim-type structure'
       write(fates_log(), *) 'but the dimension index does not exist'
       write(fates_log(), *) 'type: ',dk_name,' ndims: ',this%dim_kinds(ityp)%ndims,' input dim:',idim
       call endrun(msg=errMsg(sourcefile, __LINE__))
    end if

    if (idim == 1) then
       this%dim_kinds(ityp)%dim1_index = dim_index
    else if (idim == 2) then
       this%dim_kinds(ityp)%dim2_index = dim_index
    end if

    ! With the map, we can set the dimension size
    this%dim_kinds(ityp)%dimsize(idim) = this%dim_bounds(dim_index)%upper_bound - &
         this%dim_bounds(dim_index)%lower_bound + 1

 end subroutine set_dim_indices


  ! =======================================================================

  subroutine set_cohort_index(this, index)
    implicit none
    class(fates_restart_interface_type), intent(inout) :: this
    integer, intent(in) :: index
    this%cohort_index_ = index
  end subroutine set_cohort_index

  integer function cohort_index(this)
    implicit none
    class(fates_restart_interface_type), intent(in) :: this
    cohort_index = this%cohort_index_
  end function cohort_index

  ! =======================================================================

  subroutine set_column_index(this, index)
    implicit none
    class(fates_restart_interface_type), intent(inout) :: this
    integer, intent(in) :: index
    this%column_index_ = index
  end subroutine set_column_index

  integer function column_index(this)
    implicit none
    class(fates_restart_interface_type), intent(in) :: this
    column_index = this%column_index_
 end function column_index

 ! =======================================================================

 subroutine init_dim_kinds_maps(this)

    ! ----------------------------------------------------------------------------------
    ! This subroutine simply initializes the structures that define the different
    ! array and type formats for different IO variables
    !
    ! CO_R8   : 1D cohort scale 8-byte reals
    ! SI_R8   : 1D site scale 8-byte reals
    ! CO_INT  : 1D cohort scale integers
    ! SI_INT  : 1D site scale integers
    !
    ! The allocation on the structures is not dynamic and should only add up to the
    ! number of entries listed here.
    !
    ! ----------------------------------------------------------------------------------
    use FatesIOVariableKindMod, only : site_r8, site_int, cohort_r8, cohort_int

    implicit none

    ! Arguments
    class(fates_restart_interface_type), intent(inout) :: this

    integer :: index

    ! 1d cohort r8
    index = 1
    call this%dim_kinds(index)%Init(cohort_r8, 1)

    ! 1d Site r8
    index = index + 1
    call this%dim_kinds(index)%Init(site_r8, 1)

    ! cohort int
    index = index + 1
    call this%dim_kinds(index)%Init(cohort_int, 1)

    ! site int
    index = index + 1
    call this%dim_kinds(index)%Init(site_int, 1)

    ! FIXME(bja, 2016-10) assert(index == fates_num_dim_kinds)
  end subroutine init_dim_kinds_maps


  ! ====================================================================================

  integer function num_restart_vars(this)

    implicit none

    class(fates_restart_interface_type), intent(in) :: this

    num_restart_vars = this%num_restart_vars_

  end function num_restart_vars

  ! ====================================================================================

  subroutine initialize_restart_vars(this)

    implicit none

    class(fates_restart_interface_type), intent(inout) :: this

   ! Determine how many of the restart IO variables registered in FATES
   ! are going to be allocated
   call this%define_restart_vars(initialize_variables=.false.)

   ! Allocate the list of restart output variable objects
   allocate(this%rvars(this%num_restart_vars()))

   ! construct the object that defines all of the IO variables
   call this%define_restart_vars(initialize_variables=.true.)

 end subroutine initialize_restart_vars

  ! ======================================================================================

 subroutine flush_rvars(this,nc)

   class(fates_restart_interface_type)        :: this
   integer,intent(in)                         :: nc

   integer                                   :: ivar
   type(fates_restart_variable_type),pointer :: rvar
   integer                      :: lb1,ub1,lb2,ub2

   do ivar=1,ubound(this%rvars,1)
      associate( rvar => this%rvars(ivar) )
        call rvar%Flush(nc, this%dim_bounds, this%dim_kinds)
      end associate
   end do

 end subroutine flush_rvars



 ! ====================================================================================

 subroutine define_restart_vars(this, initialize_variables)

    ! ---------------------------------------------------------------------------------
    !
    !                    REGISTRY OF RESTART OUTPUT VARIABLES
    !
    ! Please add any restart variables to this registry. This registry will handle
    ! all variables that can make use of 1D column dimensioned or 1D cohort dimensioned
    ! variables.  Note that restarts are only using 1D vectors in ALM and CLM.  If you
    ! have a multi-dimensional variable that is below the cohort scale, then pack
    ! that variable into a cohort-sized output array by giving it a vtype "cohort_r8"
    ! or "cohort_int".
    !
    ! Unlike history variables, restarts flush to zero.
    ! ---------------------------------------------------------------------------------

    use FatesIOVariableKindMod, only : site_r8, site_int, cohort_int, cohort_r8
    implicit none

    class(fates_restart_interface_type), intent(inout) :: this
    logical, intent(in) :: initialize_variables  ! are we 'count'ing or 'initializ'ing?
    integer :: ivar


    ivar=0

    ! -----------------------------------------------------------------------------------
    ! Site level variables
    ! -----------------------------------------------------------------------------------

    call this%set_restart_var(vname='fates_PatchesPerSite', vtype=site_int, &
         long_name='Total number of FATES patches per column', units='none', flushval = flushinvalid, &
          hlms='CLM:ALM', initialize=initialize_variables, ivar=ivar, index = ir_npatch_si )

    call this%set_restart_var(vname='fates_cold_dec_status', vtype=site_int, &
         long_name='status flag for cold deciduous plants', units='unitless', flushval = flushinvalid, &
         hlms='CLM:ALM', initialize=initialize_variables, ivar=ivar, index = ir_cd_status_si )

    call this%set_restart_var(vname='fates_chilling_days', vtype=site_int, &
         long_name='chilling day counter', units='unitless', flushval = flushinvalid, &
         hlms='CLM:ALM', initialize=initialize_variables, ivar=ivar, index = ir_nchill_days_si )

    call this%set_restart_var(vname='fates_cold_days', vtype=site_int, &
         long_name='cold day counter', units='unitless', flushval = flushinvalid, &
         hlms='CLM:ALM', initialize=initialize_variables, ivar=ivar, index = ir_ncold_days_si )

    call this%set_restart_var(vname='fates_cold_leafondate', vtype=site_int, &
         long_name='the model day of last cold leaf on', units='absolute integer day', flushval = flushinvalid, &
         hlms='CLM:ALM', initialize=initialize_variables, ivar=ivar, index = ir_cleafondate_si )

    call this%set_restart_var(vname='fates_cold_leafoffdate', vtype=site_int, &
         long_name='the model day last cold leaf off', units='absolute integer day', flushval = flushinvalid, &
         hlms='CLM:ALM', initialize=initialize_variables, ivar=ivar, index = ir_cleafoffdate_si )

    call this%set_restart_var(vname='fates_cold_ndaysleafon', vtype=site_int, &
         long_name='number of days since leaf on (cold deciduous)', units='days', flushval = flushinvalid, &
         hlms='CLM:ALM', initialize=initialize_variables, ivar=ivar, index = ir_cndaysleafon_si )

    call this%set_restart_var(vname='fates_cold_ndaysleafoff', vtype=site_int, &
         long_name='number of days since leaf off (cold deciduous)', units='days', flushval = flushinvalid, &
         hlms='CLM:ALM', initialize=initialize_variables, ivar=ivar, index = ir_cndaysleafoff_si )

    call this%set_restart_var(vname='fates_phen_model_date', vtype=site_int, &
         long_name='integer model day used for phen timing', units='absolute integer day', flushval = flushinvalid, &
         hlms='CLM:ALM', initialize=initialize_variables, ivar=ivar, index = ir_phenmodeldate_si )

    call this%set_restart_var(vname='fates_acc_nesterov_id', vtype=site_r8, &
         long_name='a nesterov index accumulator', units='unitless', flushval = flushzero, &
         hlms='CLM:ALM', initialize=initialize_variables, ivar=ivar, index = ir_fireweather_index_si )

    call this%set_restart_var(vname='fates_gdd_site', vtype=site_r8, &
         long_name='growing degree days at each site', units='degC days', flushval = flushzero, &
         hlms='CLM:ALM', initialize=initialize_variables, ivar=ivar, index = ir_gdd_si )

    call this%set_restart_var(vname='fates_min_allowed_landuse_fraction_site', vtype=site_r8, &
         long_name='minimum allowed land use fraction at each site', units='fraction', flushval = flushzero, &
         hlms='CLM:ALM', initialize=initialize_variables, ivar=ivar, index = ir_min_allowed_landuse_fraction_si )

    call this%set_restart_var(vname='fates_landuse_vector_gt_min_site', vtype=cohort_int, &
         long_name='minimum allowed land use fraction at each site', units='logical', flushval = flushzero, &
         hlms='CLM:ALM', initialize=initialize_variables, ivar=ivar, index = ir_landuse_vector_gt_min_si )

    call this%set_restart_var(vname='fates_area_bareground_site', vtype=site_r8, &
         long_name='minimum allowed land use fraction at each site', units='fraction', flushval = flushzero, &
         hlms='CLM:ALM', initialize=initialize_variables, ivar=ivar, index = ir_area_bareground_si )

    call this%set_restart_var(vname='fates_snow_depth_site', vtype=site_r8, &
         long_name='average snow depth', units='m', flushval = flushzero, &
         hlms='CLM:ALM', initialize=initialize_variables, ivar=ivar, index = ir_snow_depth_si )

    call this%set_restart_var(vname='fates_trunk_product_site', vtype=site_r8, &
         long_name='Accumulate trunk product flux at site', &
         units='kgC/m2', flushval = flushzero, &
         hlms='CLM:ALM', initialize=initialize_variables, ivar=ivar, index = ir_trunk_product_si )

    call this%set_restart_var(vname='fates_landuse_config_site', vtype=site_int, &
         long_name='hlm_use_potentialveg status of run that created this restart file', &
         units='kgC/m2', flushval = flushzero, &
         hlms='CLM:ALM', initialize=initialize_variables, ivar=ivar, index = ir_landuse_config_si )

    ! -----------------------------------------------------------------------------------
    ! Variables stored within cohort vectors
    ! Note: Some of these are multi-dimensional variables in the patch/site dimension
    ! that are collapsed into the cohort vectors for storage and transfer
    ! -----------------------------------------------------------------------------------

    ! This variable may be confusing, because it is a patch level variables
    ! but it is using the cohort IO vector to hold data
    call this%set_restart_var(vname='fates_CohortsPerPatch', vtype=cohort_int, &
         long_name='the number of cohorts per patch', units='unitless', flushval = flushinvalid, &
         hlms='CLM:ALM', initialize=initialize_variables, ivar=ivar, index = ir_ncohort_pa )

    call this%set_restart_var(vname='fates_fcansno_pa', vtype=cohort_r8, &
         long_name='Fraction of canopy covered in snow', units='unitless', flushval = flushinvalid, &
         hlms='CLM:ALM', initialize=initialize_variables, ivar=ivar, index = ir_fcansno_pa )

    call this%set_restart_var(vname='fates_solar_zenith_angle', vtype=site_r8, &
         long_name='the angle of the solar zenith', units='radians', flushval = flushinvalid, &
         hlms='CLM:ALM', initialize=initialize_variables, ivar=ivar, index = ir_solar_zenith_angle )



    ! 1D cohort Variables
    ! -----------------------------------------------------------------------------------

    call this%set_restart_var(vname='fates_seed_prod', vtype=cohort_r8, &
         long_name='fates cohort - seed production', units='kgC/plant', flushval = flushinvalid, &
         hlms='CLM:ALM', initialize=initialize_variables, ivar=ivar, index = ir_seed_prod_co )

    call this%set_restart_var(vname='fates_canopy_layer', vtype=cohort_int, &
         long_name='ed cohort - canopy_layer', units='unitless', flushval = flushinvalid, &
         hlms='CLM:ALM', initialize=initialize_variables, ivar=ivar, index = ir_canopy_layer_co )

    call this%set_restart_var(vname='fates_canopy_layer_yesterday', vtype=cohort_r8, &
         long_name='ed cohort - canopy_layer_yesterday', units='unitless', flushval = flushzero, &
         hlms='CLM:ALM', initialize=initialize_variables, ivar=ivar, index = ir_canopy_layer_yesterday_co )

    call this%set_restart_var(vname='fates_crowndamage', vtype=cohort_int, &
         long_name='ed cohort - crowndamage class', units='unitless', flushval = flushinvalid, &
         hlms='CLM:ALM', initialize=initialize_variables, ivar=ivar, index = ir_crowndamage_co )
    
    call this%set_restart_var(vname='fates_canopy_trim', vtype=cohort_r8, &
         long_name='ed cohort - canopy_trim', units='fraction', flushval = flushzero, &
         hlms='CLM:ALM', initialize=initialize_variables, ivar=ivar, index = ir_canopy_trim_co )

    call this%set_restart_var(vname='fates_l2fr', vtype=cohort_r8, &
         long_name='ed cohort - l2fr', units='fraction', flushval = flushzero, &
         hlms='CLM:ALM', initialize=initialize_variables, ivar=ivar, index = ir_l2fr_co )

    if(hlm_parteh_mode .eq. prt_cnp_flex_allom_hyp) then
    
       call this%set_restart_var(vname='fates_cx_int', vtype=cohort_r8, &
            long_name='ed cohort - emacx', units='fraction', flushval = flushzero, &
            hlms='CLM:ALM', initialize=initialize_variables, ivar=ivar, index = ir_cx_int_co )

       call this%set_restart_var(vname='fates_emadcxdt', vtype=cohort_r8, &
            long_name='ed cohort - emadcxdt', units='fraction', flushval = flushzero, &
            hlms='CLM:ALM', initialize=initialize_variables, ivar=ivar, index = ir_emadcxdt_co )
       
       call this%set_restart_var(vname='fates_cx0', vtype=cohort_r8, &
            long_name='ed cohort - cx0', units='fraction', flushval = flushzero, &
            hlms='CLM:ALM', initialize=initialize_variables, ivar=ivar, index = ir_cx0_co )
       
       call this%set_restart_var(vname='fates_cnplimiter', vtype=cohort_r8, &
            long_name='ed cohort - cnp limiter index', units='index', flushval = flushzero, &
            hlms='CLM:ALM', initialize=initialize_variables, ivar=ivar, index = ir_cnplimiter_co )

       call this%set_restart_var(vname='fates_daily_nh4_uptake', vtype=cohort_r8, &
            long_name='fates cohort- daily ammonium [NH4] uptake', &
            units='kg/plant/day', flushval = flushzero, &
            hlms='CLM:ALM', initialize=initialize_variables, ivar=ivar, index = ir_daily_nh4_uptake_co )
       
       call this%set_restart_var(vname='fates_daily_no3_uptake', vtype=cohort_r8, &
            long_name='fates cohort- daily ammonium [NO3] uptake', &
            units='kg/plant/day', flushval = flushzero, &
            hlms='CLM:ALM', initialize=initialize_variables, ivar=ivar, index = ir_daily_no3_uptake_co )
       
       call this%set_restart_var(vname='fates_daily_n_fixation', vtype=cohort_r8, &
            long_name='fates cohort- daily N symbiotic fixation', &
            units='kg/plant/day', flushval = flushzero, &
            hlms='CLM:ALM', initialize=initialize_variables, ivar=ivar, index = ir_daily_n_fixation_co )
       
       call this%set_restart_var(vname='fates_daily_p_uptake', vtype=cohort_r8, &
            long_name='fates cohort- daily phosphorus uptake', &
            units='kg/plant/day', flushval = flushzero, &
            hlms='CLM:ALM', initialize=initialize_variables, ivar=ivar, index = ir_daily_p_uptake_co )
       
       call this%set_restart_var(vname='fates_daily_p_demand', vtype=cohort_r8, &
            long_name='fates cohort- daily phosphorus demand', &
            units='kgP/plant/day', flushval = flushzero, &
            hlms='CLM:ALM', initialize=initialize_variables, ivar=ivar, index = ir_daily_p_demand_co )
       
       call this%set_restart_var(vname='fates_daily_n_demand', vtype=cohort_r8, &
            long_name='fates cohort- daily nitrogen demand', &
            units='kgN/plant/day', flushval = flushzero, &
            hlms='CLM:ALM', initialize=initialize_variables, ivar=ivar, index = ir_daily_n_demand_co )
       
    end if
       
    call this%set_restart_var(vname='fates_size_class_lasttimestep', vtype=cohort_int, &
         long_name='ed cohort - size-class last timestep', units='index', flushval = flushzero, &
         hlms='CLM:ALM', initialize=initialize_variables, ivar=ivar, index = ir_size_class_lasttimestep_co )

    call this%set_restart_var(vname='fates_dbh', vtype=cohort_r8, &
         long_name='ed cohort - diameter at breast height', units='cm', flushval = flushzero, &
         hlms='CLM:ALM', initialize=initialize_variables, ivar=ivar, index = ir_dbh_co )

    call this%set_restart_var(vname='fates_coage', vtype=cohort_r8, &
         long_name='ed cohort - age in days', units='days', flushval = flushzero, &
         hlms='CLM:ALM', initialize=initialize_variables, ivar=ivar, index = ir_coage_co )

    call this%set_restart_var(vname='fates_height', vtype=cohort_r8, &
         long_name='ed cohort - plant height', units='m', flushval = flushzero, &
         hlms='CLM:ALM', initialize=initialize_variables, ivar=ivar, index = ir_height_co )

    call this%set_restart_var(vname='fates_nplant', vtype=cohort_r8, &
         long_name='ed cohort - number of plants in the cohort', &
         units='/patch', flushval = flushzero, &
         hlms='CLM:ALM', initialize=initialize_variables, ivar=ivar, index = ir_nplant_co )

    call this%set_restart_var(vname='fates_gpp_acc', vtype=cohort_r8, &
         long_name='ed cohort - accumulated gpp over dynamics step', &
         units='kgC/indiv', flushval = flushzero, &
         hlms='CLM:ALM', initialize=initialize_variables, ivar=ivar, index = ir_gpp_acc_co )

    call this%set_restart_var(vname='fates_npp_acc', vtype=cohort_r8, &
         long_name='ed cohort - accumulated npp over dynamics step', &
         units='kgC/indiv', flushval = flushzero, &
         hlms='CLM:ALM', initialize=initialize_variables, ivar=ivar, index = ir_npp_acc_co )

    call this%set_restart_var(vname='fates_resp_m_acc', vtype=cohort_r8, &
         long_name='ed cohort - accumulated maintenance respiration over dynamics step', &
         units='kgC/indiv', flushval = flushzero, &
         hlms='CLM:ALM', initialize=initialize_variables, ivar=ivar, index = ir_resp_m_acc_co )

    call this%set_restart_var(vname='fates_gpp_acc_hold', vtype=cohort_r8, &
         long_name='ed cohort - current step gpp', &
         units='kgC/indiv/year', flushval = flushzero, &
         hlms='CLM:ALM', initialize=initialize_variables, ivar=ivar, index = ir_gpp_acc_hold_co )

    call this%set_restart_var(vname='fates_npp_acc_hold', vtype=cohort_r8, &
         long_name='ed cohort - current step npp', &
         units='kgC/indiv/year', flushval = flushzero, &
         hlms='CLM:ALM', initialize=initialize_variables, ivar=ivar, index = ir_npp_acc_hold_co )

    call this%set_restart_var(vname='fates_resp_m_acc_hold', vtype=cohort_r8, &
         long_name='ed cohort - current step maint resp', &
         units='kgC/indiv/year', flushval = flushzero, &
         hlms='CLM:ALM', initialize=initialize_variables, ivar=ivar, index = ir_resp_m_acc_hold_co )

    call this%set_restart_var(vname='fates_resp_g_acc_hold', vtype=cohort_r8, &
         long_name='ed cohort - current step growth resp', &
         units='kgC/indiv/year', flushval = flushzero, &
         hlms='CLM:ALM', initialize=initialize_variables, ivar=ivar, index = ir_resp_g_acc_hold_co )

    call this%set_restart_var(vname='fates_resp_excess', vtype=cohort_r8, &
         long_name='ed cohort - maintenance respiration deficit', &
         units='kgC/indiv', flushval = flushzero, &
         hlms='CLM:ALM', initialize=initialize_variables, ivar=ivar, index = ir_resp_excess_co )

    call this%set_restart_var(vname='fates_bmort', vtype=cohort_r8, &
         long_name='ed cohort - background mortality rate', &
         units='/year', flushval = flushzero, &
         hlms='CLM:ALM', initialize=initialize_variables, ivar=ivar, index = ir_bmort_co )

    call this%set_restart_var(vname='fates_hmort', vtype=cohort_r8, &
         long_name='ed cohort - hydraulic mortality rate', &
         units='/year', flushval = flushzero, &
         hlms='CLM:ALM', initialize=initialize_variables, ivar=ivar, index = ir_hmort_co )

    call this%set_restart_var(vname='fates_cmort', vtype=cohort_r8, &
         long_name='ed cohort - carbon starvation mortality rate', &
         units='/year', flushval = flushzero, &
         hlms='CLM:ALM', initialize=initialize_variables, ivar=ivar, index = ir_cmort_co )



    call this%set_restart_var(vname='fates_frmort', vtype=cohort_r8, &
         long_name='ed cohort - freezing mortality rate', &
         units='/year', flushval = flushzero, &
         hlms='CLM:ALM', initialize=initialize_variables, ivar=ivar, index = ir_frmort_co )

    call this%set_restart_var(vname='fates_smort', vtype=cohort_r8, &
         long_name='ed cohort - senescence mortality rate', &
         units='/year', flushval = flushzero, &
         hlms='CLM:ALM', initialize=initialize_variables, ivar=ivar, index = ir_smort_co )

    call this%set_restart_var(vname='fates_asmort', vtype=cohort_r8, &
         long_name='ed cohort - age senescence mortality rate', &
         units = '/year', flushval = flushzero, &
         hlms='CLM:ALM', initialize=initialize_variables, ivar=ivar, index = ir_asmort_co )

    call this%set_restart_var(vname='fates_dgmort', vtype=cohort_r8, &
         long_name='ed cohort - damage mortality rate', &
         units = '/year', flushval = flushzero, & 
         hlms='CLM:ALM', initialize=initialize_variables, ivar=ivar, index = ir_dgmort_co )

    call this%set_restart_var(vname='fates_lmort_direct', vtype=cohort_r8, &
         long_name='ed cohort - directly logging mortality rate', &
         units='%/event', flushval = flushzero, &
         hlms='CLM:ALM', initialize=initialize_variables, ivar=ivar, index = ir_lmort_direct_co )

    call this%set_restart_var(vname='fates_lmort_collateral', vtype=cohort_r8, &
         long_name='ed cohort - collateral mortality rate', &
         units='%/event', flushval = flushzero, &
         hlms='CLM:ALM', initialize=initialize_variables, ivar=ivar, index = ir_lmort_collateral_co )

    call this%set_restart_var(vname='fates_lmort_in', vtype=cohort_r8, &
         long_name='ed cohort - mechanical mortality rate', &
         units='%/event', flushval = flushzero, &
         hlms='CLM:ALM', initialize=initialize_variables, ivar=ivar, index = ir_lmort_infra_co )

    call this%set_restart_var(vname='fates_ddbhdt', vtype=cohort_r8, &
         long_name='ed cohort - differential: ddbh/dt', &
         units='cm/year', flushval = flushzero, &
         hlms='CLM:ALM', initialize=initialize_variables, ivar=ivar, index = ir_ddbhdt_co )

    call this%set_restart_var(vname='fates_resp_m_tstep', vtype=cohort_r8, &
         long_name='ed cohort - maintenance respiration over timestep', &
         units='kgC/indiv/timestep', flushval = flushzero, &
         hlms='CLM:ALM', initialize=initialize_variables, ivar=ivar, index = ir_resp_m_tstep_co )

    call this%set_restart_var(vname='fates_pft', vtype=cohort_int, &
         long_name='ed cohort - plant functional type', units='index', flushval = flushzero, &
         hlms='CLM:ALM', initialize=initialize_variables, ivar=ivar, index = ir_pft_co )

    call this%set_restart_var(vname='fates_status_coh', vtype=cohort_int, &
         long_name='ed cohort - plant phenology status', units='unitless', flushval = flushzero, &
         hlms='CLM:ALM', initialize=initialize_variables, ivar=ivar, index = ir_status_co )

    call this%set_restart_var(vname='fates_efleaf_coh', vtype=cohort_r8, &
         long_name='ed cohort - leaf elongation factor', units='unitless', flushval = flushzero, &
         hlms='CLM:ALM', initialize=initialize_variables, ivar=ivar, index = ir_efleaf_co )

    call this%set_restart_var(vname='fates_effnrt_coh', vtype=cohort_r8, &
         long_name='ed cohort - fine-root elongation factor', units='unitless', flushval = flushzero, &
         hlms='CLM:ALM', initialize=initialize_variables, ivar=ivar, index = ir_effnrt_co )

    call this%set_restart_var(vname='fates_efstem_coh', vtype=cohort_r8, &
         long_name='ed cohort - stem elongation factor', units='unitless', flushval = flushzero, &
         hlms='CLM:ALM', initialize=initialize_variables, ivar=ivar, index = ir_efstem_co )

    call this%set_restart_var(vname='fates_isnew', vtype=cohort_int, &
         long_name='ed cohort - binary flag specifying if a plant has experienced a full day cycle', &
         units='0/1', flushval = flushone, &
         hlms='CLM:ALM', initialize=initialize_variables, ivar=ivar, index = ir_isnew_co )

    call this%set_restart_var(vname='fates_gsblaweight',vtype=cohort_r8, &
         long_name='ed cohort - leaf-area weighted total stomatal+blayer conductance', &
         units='[m/s]*[m2]', flushval = flushzero, &
         hlms='CLM:ALM', initialize=initialize_variables, ivar=ivar, index = ir_g_sb_laweight_co)

    ! Mixed dimension variables using the cohort vector
    ! -----------------------------------------------------------------------------------

    call this%set_restart_var(vname='fates_gnd_alb_dif', vtype=cohort_r8, &
         long_name='ground albedo of diffuse radiation vis and ir', &
         units='fraction', flushval = flushzero, &
         hlms='CLM:ALM', initialize=initialize_variables, ivar=ivar, index = ir_gnd_alb_dif_pasb )

    call this%set_restart_var(vname='fates_gnd_alb_dir', vtype=cohort_r8, &
         long_name='ground albedo of direct radiation vis and ir', &
         units='fraction', flushval = flushzero, &
         hlms='CLM:ALM', initialize=initialize_variables, ivar=ivar, index = ir_gnd_alb_dir_pasb )

    call this%set_restart_var(vname='fates_spread', vtype=site_r8, &
         long_name='dynamic ratio of dbh to canopy area, by patch x canopy-layer', &
         units='cm/m2', flushval = flushzero, &
         hlms='CLM:ALM', initialize=initialize_variables, ivar=ivar, index = ir_spread_si )

    call this%set_restart_var(vname='fates_livegrass', vtype=cohort_r8, &
         long_name='total AGB from grass, by patch', &
         units='kgC/m2', flushval = flushzero, &
         hlms='CLM:ALM', initialize=initialize_variables, ivar=ivar, index = ir_livegrass_pa )

    call this%set_restart_var(vname='fates_age', vtype=cohort_r8, &
         long_name='age of the ED patch', units='yr', flushval = flushzero, &
         hlms='CLM:ALM', initialize=initialize_variables, ivar=ivar, index = ir_age_pa )

    call this%set_restart_var(vname='fates_age_since_anthro_dist', vtype=cohort_r8, &
         long_name='age of the ED patch since last anthropogenic disturbance', &
         units='yr', flushval = flushzero, &
         hlms='CLM:ALM', initialize=initialize_variables, ivar=ivar, &
         index = ir_agesinceanthrodist_pa )

    call this%set_restart_var(vname='fates_patchdistturbcat', vtype=cohort_int, &
         long_name='Disturbance label of patch', units='yr', flushval = flushzero, &
         hlms='CLM:ALM', initialize=initialize_variables, ivar=ivar, index = ir_patchdistturbcat_pa )

    call this%set_restart_var(vname='fates_nocomp_pft_label', vtype=cohort_int, &
         long_name='PFT label of patch in nocomp mode', units='none', flushval = flushzero, &
         hlms='CLM:ALM', initialize=initialize_variables, ivar=ivar, index = ir_nocomp_pft_label_pa )

    call this%set_restart_var(vname='fates_area', vtype=cohort_r8, &
         long_name='are of the ED patch', units='m2', flushval = flushzero, &
         hlms='CLM:ALM', initialize=initialize_variables, ivar=ivar, index = ir_area_pa )

    if(hlm_use_sp.eq.ifalse)then
       call this%set_restart_var(vname='fates_scorch_ht_pa_pft', vtype=cohort_r8, &
            long_name='scorch height', units='m', flushval = flushzero, &
            hlms='CLM:ALM', initialize=initialize_variables, ivar=ivar, index = ir_scorch_ht_pa_pft)
       
       call this%set_restart_var(vname='fates_litter_moisture_pa_nfsc', vtype=cohort_r8, &
            long_name='scorch height', units='m', flushval = flushzero, &
            hlms='CLM:ALM', initialize=initialize_variables, ivar=ivar, index = ir_litter_moisture_pa_nfsc)
    end if
    

    call this%RegisterCohortVector(symbol_base='fates_year_net_up', vtype=cohort_r8, &
         long_name_base='yearly net uptake at leaf layers',  &
         units='kg/m2/year', veclength=nlevleaf, flushval = flushzero, &
         hlms='CLM:ALM', initialize=initialize_variables, ivar=ivar, index = ir_year_net_up_co )

    ! Site Level Diagnostics over multiple nutrients


    ! Patch Level Litter Pools are potentially multi-element
    if(hlm_use_sp.eq.ifalse)then

       call this%RegisterCohortVector(symbol_base='fates_ag_cwd', vtype=cohort_r8, &
            long_name_base='above ground CWD',  &
            units='kg/m2', veclength=num_elements, flushval = flushzero, &
            hlms='CLM:ALM', initialize=initialize_variables, ivar=ivar, index = ir_agcwd_litt)

       call this%RegisterCohortVector(symbol_base='fates_bg_cwd', vtype=cohort_r8, &
            long_name_base='below ground CWD',  &
            units='kg/m2', veclength=num_elements, flushval = flushzero, &
            hlms='CLM:ALM', initialize=initialize_variables, ivar=ivar, index = ir_bgcwd_litt)

       call this%RegisterCohortVector(symbol_base='fates_leaf_fines', vtype=cohort_r8, &
            long_name_base='above ground leaf litter',  &
            units='kg/m2', veclength=num_elements, flushval = flushzero, &
            hlms='CLM:ALM', initialize=initialize_variables, ivar=ivar, index = ir_leaf_litt)

       call this%RegisterCohortVector(symbol_base='fates_fnrt_fines', vtype=cohort_r8, &
            long_name_base='fine root litter',  &
            units='kg/m2', veclength=num_elements, flushval = flushzero, &
            hlms='CLM:ALM', initialize=initialize_variables, ivar=ivar, index = ir_fnrt_litt)

       call this%RegisterCohortVector(symbol_base='fates_seed', vtype=cohort_r8, &
            long_name_base='seed bank (non-germinated)',  &
            units='kg/m2', veclength=num_elements, flushval = flushzero, &
            hlms='CLM:ALM', initialize=initialize_variables, ivar=ivar, index = ir_seed_litt)

       call this%RegisterCohortVector(symbol_base='fates_seedgerm', vtype=cohort_r8, &
            long_name_base='seed bank (germinated)',  &
            units='kg/m2', veclength=num_elements, flushval = flushzero, &
            hlms='CLM:ALM', initialize=initialize_variables, ivar=ivar, index = ir_seedgerm_litt)


       call this%RegisterCohortVector(symbol_base='fates_seed_frag', vtype=cohort_r8, &
            long_name_base='seed bank fragmentation flux (non-germinated)',  &
            units='kg/m2', veclength=num_elements, flushval = flushzero, &
            hlms='CLM:ALM', initialize=initialize_variables, ivar=ivar, index = ir_seed_decay_litt)

       call this%RegisterCohortVector(symbol_base='fates_seedgerm_frag', vtype=cohort_r8, &
            long_name_base='seed bank fragmentation flux (germinated)',  &
            units='kg/m2', veclength=num_elements, flushval = flushzero, &
            hlms='CLM:ALM', initialize=initialize_variables, ivar=ivar, index = ir_seedgerm_decay_litt)

       call this%RegisterCohortVector(symbol_base='fates_ag_cwd_frag', vtype=cohort_r8, &
            long_name_base='above ground CWD frag flux',  &
            units='kg/m2/day', veclength=num_elements, flushval = flushzero, &
            hlms='CLM:ALM', initialize=initialize_variables, ivar=ivar, index = ir_agcwd_frag_litt)

       call this%RegisterCohortVector(symbol_base='fates_bg_cwd_frag', vtype=cohort_r8, &
            long_name_base='below ground CWD frag flux',  &
            units='kg/m2/day', veclength=num_elements, flushval = flushzero, &
            hlms='CLM:ALM', initialize=initialize_variables, ivar=ivar, index = ir_bgcwd_frag_litt)

       call this%RegisterCohortVector(symbol_base='fates_lfines_frag', vtype=cohort_r8, &
            long_name_base='frag flux from leaf fines',  &
            units='kg/m2/day', veclength=num_elements, flushval = flushzero, &
            hlms='CLM:ALM', initialize=initialize_variables, ivar=ivar, index = ir_lfines_frag_litt)

       call this%RegisterCohortVector(symbol_base='fates_rfines_frag', vtype=cohort_r8, &
            long_name_base='frag flux from froot fines',  &
            units='kg/m2/day', veclength=num_elements, flushval = flushzero, &
            hlms='CLM:ALM', initialize=initialize_variables, ivar=ivar, index = ir_rfines_frag_litt)
    end if
    
    ! Site level flux diagnostics for each element
    if(hlm_use_sp.eq.ifalse)then
       call this%RegisterCohortVector(symbol_base='fates_cwdagin', vtype=cohort_r8, &
            long_name_base='Input flux of AG CWD', &
            units='kg/ha', veclength=num_elements, flushval = flushzero, &
            hlms='CLM:ALM', initialize=initialize_variables, ivar=ivar, index = ir_cwdagin_flxdg)

       call this%RegisterCohortVector(symbol_base='fates_cwdbgin', vtype=cohort_r8, &
            long_name_base='Input flux of BG CWD', &
            units='kg/ha', veclength=num_elements, flushval = flushzero, &
            hlms='CLM:ALM', initialize=initialize_variables, ivar=ivar, index = ir_cwdbgin_flxdg)

       call this%RegisterCohortVector(symbol_base='fates_leaflittin', vtype=cohort_r8, &
            long_name_base='Input flux of leaf litter', &
            units='kg/ha', veclength=num_elements, flushval = flushzero, &
            hlms='CLM:ALM', initialize=initialize_variables, ivar=ivar, index = ir_leaflittin_flxdg)

       call this%RegisterCohortVector(symbol_base='fates_rootlittin', vtype=cohort_r8, &
            long_name_base='Input flux of root litter', &
            units='kg/ha', veclength=num_elements, flushval = flushzero, &
            hlms='CLM:ALM', initialize=initialize_variables, ivar=ivar, index = ir_rootlittin_flxdg)

       ! Site level Mass Balance State Accounting

       call this%RegisterCohortVector(symbol_base='fates_oldstock', vtype=site_r8, &
            long_name_base='Previous total mass of all fates state variables', &
            units='kg/ha', veclength=num_elements, flushval = flushzero, &
            hlms='CLM:ALM', initialize=initialize_variables, ivar=ivar, index = ir_oldstock_mbal)

       call this%RegisterCohortVector(symbol_base='fates_errfates', vtype=site_r8, &
            long_name_base='Previous total mass of error fates state variables', &
            units='kg/ha', veclength=num_elements, flushval = flushzero, &
            hlms='CLM:ALM', initialize=initialize_variables, ivar=ivar, index = ir_errfates_mbal)


       ! Time integrated mass balance accounting [kg/m2]
       call this%RegisterCohortVector(symbol_base='fates_liveveg_intflux', vtype=site_r8, &
            long_name_base='total mass of live vegetation of each chemical species, integrated from fluxes', &
            units='kg/m2', veclength=num_elements, flushval = flushzero, &
            hlms='CLM:ALM', initialize=initialize_variables, ivar=ivar, index = ir_liveveg_intflux_el)

       call this%RegisterCohortVector(symbol_base='fates_liveveg_err', vtype=site_r8, &
            long_name_base='total mass error of live vegetation of each chemical species, from integrated fluxes', &
            units='kg/m2', veclength=num_elements, flushval = flushzero, &
            hlms='CLM:ALM', initialize=initialize_variables, ivar=ivar, index = ir_liveveg_err_el)
       
       call this%RegisterCohortVector(symbol_base='fates_litter_intflux', vtype=site_r8, &
            long_name_base='total mass of litter of each chemical species, integrated from fluxes', &
            units='kg/m2', veclength=num_elements, flushval = flushzero, &
            hlms='CLM:ALM', initialize=initialize_variables, ivar=ivar, index = ir_litter_intflux_el)

       call this%RegisterCohortVector(symbol_base='fates_litter_err', vtype=site_r8, &
            long_name_base='total mass error of litter of each chemical species, from integrated fluxes', &
            units='kg/m2', veclength=num_elements, flushval = flushzero, &
            hlms='CLM:ALM', initialize=initialize_variables, ivar=ivar, index = ir_litter_err_el)
       
    end if
    
   call this%RegisterCohortVector(symbol_base='fates_woodprod_harv', vtype=cohort_r8, &
         long_name_base='Current wood product flux from harvest', &
         units='kg/m2/day', veclength=num_elements, flushval = flushzero, &
         hlms='CLM:ALM', initialize=initialize_variables, ivar=ivar, index = ir_woodprod_harvest_mbal)

   call this%RegisterCohortVector(symbol_base='fates_woodprod_luc', vtype=cohort_r8, &
         long_name_base='Current wood product flux from land use change', &
         units='kg/m2/day', veclength=num_elements, flushval = flushzero, &
         hlms='CLM:ALM', initialize=initialize_variables, ivar=ivar, index = ir_woodprod_landusechange_mbal)
    
    ! Only register satellite phenology related restart variables if it is turned on!

    call this%set_restart_var(vname='fates_cohort_area', vtype=cohort_r8, &
         long_name='area of the fates cohort', &
         units='m2', flushval = flushzero, &
         hlms='CLM:ALM', initialize=initialize_variables, ivar=ivar, index = ir_c_area_co )
    call this%set_restart_var(vname='fates_cohort_treelai', vtype=cohort_r8, &
         long_name='leaf area index of fates cohort', &
         units='m2/m2', flushval = flushzero, &
         hlms='CLM:ALM', initialize=initialize_variables, ivar=ivar, index = ir_treelai_co )
    call this%set_restart_var(vname='fates_cohort_treesai', vtype=cohort_r8, &
         long_name='stem area index of fates cohort', &
         units='m2/m2', flushval = flushzero, &
         hlms='CLM:ALM', initialize=initialize_variables, ivar=ivar, index = ir_treesai_co )
    
    if(hlm_use_sp .eq. itrue)then
       call this%set_restart_var(vname='fates_canopy_layer_tlai_pa', vtype=cohort_r8, &
             long_name='total patch level leaf area index of each fates canopy layer', &
             units='m2/m2', flushval = flushzero, &
             hlms='CLM:ALM', initialize=initialize_variables, ivar=ivar, index = ir_canopy_layer_tlai_pa )
    end if

    call this%set_restart_var(vname='fates_nclp_pa', vtype=cohort_int, &
             long_name='total number of canopy layers', &
             units='-', flushval = flushzero, &
             hlms='CLM:ALM', initialize=initialize_variables, ivar=ivar, index = ir_nclp_pa )

    call this%set_restart_var(vname='fates_zstar_pa', vtype=cohort_r8, &
             long_name='patch zstar', &
             units='-', flushval = flushzero, &
             hlms='CLM:ALM', initialize=initialize_variables, ivar=ivar, index = ir_zstar_pa )

    ! Only register hydraulics restart variables if it is turned on!

    if(hlm_use_planthydro==itrue) then

       if ( fates_maxElementsPerSite < (nshell * nlevsoi_hyd_max) ) then
          write(fates_log(), *) ' Ftes plant hydraulics needs space to store site-level hydraulics info.'
          write(fates_log(), *) ' It uses array spaces typically reserved for cohorts to hold this.'
          write(fates_log(), *) ' However, that space defined by fates_maxElementsPerSite must be larger'
          write(fates_log(), *) ' than the product of maximum soil layers x rhizosphere shells'
          write(fates_log(), *) ' See FatesInterfaceMod.F90 for how this array is set'
          write(fates_log(), *) ' fates_maxElementsPerSite = ',fates_maxElementsPerSite
          write(fates_log(), *) ' nshell = ',nshell
          write(fates_log(), *) ' nlevsoi_hyd_max = ',nlevsoi_hyd_max
          call endrun(msg=errMsg(sourcefile, __LINE__))
       end if

       call this%RegisterCohortVector(symbol_base='fates_hydro_th_ag', vtype=cohort_r8, &
            long_name_base='water in aboveground compartments',  &
            units='kg/plant', veclength=n_hypool_ag, flushval = flushzero, &
            hlms='CLM:ALM', initialize=initialize_variables, ivar=ivar, index = ir_hydro_th_ag_covec)

       call this%RegisterCohortVector(symbol_base='fates_hydro_th_troot', vtype=cohort_r8, &
            long_name_base='water in transporting roots', &
            units='kg/plant', veclength=n_hypool_troot, flushval = flushzero, &
            hlms='CLM:ALM', initialize=initialize_variables, ivar=ivar, index = ir_hydro_th_troot)

       call this%RegisterCohortVector(symbol_base='fates_hydro_th_aroot', vtype=cohort_r8, &
            long_name_base='water in absorbing roots',  &
            units='kg/plant', veclength=nlevsoi_hyd_max, flushval = flushzero, &
            hlms='CLM:ALM', initialize=initialize_variables, ivar=ivar, index = ir_hydro_th_aroot_covec)

       ! Site-level volumentric liquid water content (shell x layer)
       call this%set_restart_var(vname='fates_hydro_liqvol_shell', vtype=cohort_r8, &
            long_name='Volumetric water content of rhizosphere compartments (layerxshell)', &
            units='m3/m3', flushval = flushzero, &
            hlms='CLM:ALM', initialize=initialize_variables, ivar=ivar, index = ir_hydro_liqvol_shell_si )

       ! Site-level water bound in new recruits
       call this%set_restart_var(vname='fates_hydro_recruit_h2o', vtype=site_r8, &
            long_name='Site level water mass used for new recruits', &
            units='kg', flushval = flushzero, &
            hlms='CLM:ALM', initialize=initialize_variables, ivar=ivar, index = ir_hydro_recruit_si )

       ! Site-level water bound in dead plants
       call this%set_restart_var(vname='fates_hydro_dead_h2o', vtype=site_r8, &
            long_name='Site level water bound in dead plants', &
            units='kg', flushval = flushzero, &
            hlms='CLM:ALM', initialize=initialize_variables, ivar=ivar, index = ir_hydro_dead_si )

       ! Site-level water balance error due to growth/turnover
       call this%set_restart_var(vname='fates_hydro_growturn_err', vtype=site_r8, &
            long_name='Site level error for hydraulics due to growth/turnover', &
            units='kg', flushval = flushzero, &
            hlms='CLM:ALM', initialize=initialize_variables, ivar=ivar, index = ir_hydro_growturn_err_si )

       ! Site-level water balance error in vegetation
       call this%set_restart_var(vname='fates_hydro_hydro_err', vtype=site_r8, &
            long_name='Site level error for hydrodynamics', &
            units='kg', flushval = flushzero, &
            hlms='CLM:ALM', initialize=initialize_variables, ivar=ivar, index = ir_hydro_hydro_err_si )

       call this%set_restart_var(vname='fates_errh2o', vtype=cohort_r8, &
            long_name='ed cohort - running plant h2o error for hydro', &
            units='kg/indiv', flushval = flushzero, &
            hlms='CLM:ALM', initialize=initialize_variables, ivar=ivar, index = ir_hydro_errh2o )


    end if


    !
    ! site x time level vars
    !

    call this%set_restart_var(vname='fates_drought_dec_status', vtype=cohort_int, &
         long_name='status flag for drought deciduous plants', units='unitless', flushval = flushinvalid, &
         hlms='CLM:ALM', initialize=initialize_variables, ivar=ivar, index = ir_dd_status_sift )

    call this%set_restart_var(vname='fates_drought_leafondate', vtype=cohort_int, &
         long_name='the day of year for drought based leaf-on', units='day of year', flushval = flushinvalid, &
         hlms='CLM:ALM', initialize=initialize_variables, ivar=ivar, index = ir_dleafondate_sift )

    call this%set_restart_var(vname='fates_drought_leafoffdate', vtype=cohort_int, &
         long_name='the day of year for drought based leaf-off', units='day of year', flushval = flushinvalid, &
         hlms='CLM:ALM', initialize=initialize_variables, ivar=ivar, index = ir_dleafoffdate_sift )

    call this%set_restart_var(vname='fates_drought_ndaysleafon', vtype=cohort_int, &
         long_name='number of days since leaf on (drought deciduous)', units='days', flushval = flushinvalid, &
         hlms='CLM:ALM', initialize=initialize_variables, ivar=ivar, index = ir_dndaysleafon_sift )

    call this%set_restart_var(vname='fates_drought_ndaysleafoff', vtype=cohort_int, &
         long_name='number of days since leaf off (drought deciduous)', units='days', flushval = flushinvalid, &
         hlms='CLM:ALM', initialize=initialize_variables, ivar=ivar, index = ir_dndaysleafoff_sift )

    call this%set_restart_var(vname='fates_elong_factor', vtype=cohort_r8, &
         long_name='leaf elongation factor (0 - completely abscissed; 1 - completely flushed)', units='unitless', flushval = flushinvalid, &
         hlms='CLM:ALM', initialize=initialize_variables, ivar=ivar, index = ir_elong_factor_sift )

    call this%set_restart_var(vname='fates_recruit_l2fr', vtype=cohort_r8, &
         long_name='site-level mean recruit l2frs, by pft x canopy layer', &
         units='-', flushval = flushzero, &
         hlms='CLM:ALM', initialize=initialize_variables, ivar=ivar, index = ir_recl2fr_sipfcl)

    call this%set_restart_var(vname='fates_liqvol_memory', vtype=cohort_r8, &
         long_name='last 10 days of volumetric soil water, by site x day-index', &
         units='m3/m3', flushval = flushzero, &
         hlms='CLM:ALM', initialize=initialize_variables, ivar=ivar, index = ir_liqvolmem_siwmft )

    call this%set_restart_var(vname='fates_smp_memory', vtype=cohort_r8, &
         long_name='last 10 days of soil matric potential, by site x day-index', &
         units='mm', flushval = flushzero, &
         hlms='CLM:ALM', initialize=initialize_variables, ivar=ivar, index = ir_smpmem_siwmft )

    call this%set_restart_var(vname='fates_vegtemp_memory', vtype=cohort_r8, &
         long_name='last 10 days of 24-hour vegetation temperature, by site x day-index', &
         units='m3/m3', flushval = flushzero, &
         hlms='CLM:ALM', initialize=initialize_variables, ivar=ivar, index = ir_vegtempmem_sitm )

    call this%set_restart_var(vname='fates_recrate', vtype=cohort_r8, &
         long_name='fates diagnostics on recruitment', &
         units='indiv/ha/day', flushval = flushzero, &
         hlms='CLM:ALM', initialize=initialize_variables, ivar=ivar, index = ir_recrate_sift)

    call this%set_restart_var(vname='fates_use_this_pft', vtype=cohort_int, & !should this be cohort_int as above?
         long_name='in fixed biogeog mode, is pft in gridcell?', &
         units='0/1', flushval = flushone, &
         hlms='CLM:ALM', initialize=initialize_variables, ivar=ivar, index = ir_use_this_pft_sift)

    call this%set_restart_var(vname='fates_area_pft', vtype=cohort_r8, &
         long_name='in fixed biogeog mode, what is pft area in gridcell?', &
         units='0/1', flushval = flushzero, &
         hlms='CLM:ALM', initialize=initialize_variables, ivar=ivar, index = ir_area_pft_sift)

    call this%set_restart_var(vname='fates_seed_in_site', vtype=cohort_r8, &
         long_name='Site-level seed mass input from neighboring gridcells per pft', &
         units='kg', flushval = flushzero, &
         hlms='CLM:ALM', initialize=initialize_variables, ivar=ivar, index = ir_seed_in_sift )

    call this%set_restart_var(vname='fates_seed_out_site', vtype=cohort_r8, &
         long_name='Site-level seed mass output to neighboring gridcells per pft', &
         units='kg', flushval = flushzero, &
         hlms='CLM:ALM', initialize=initialize_variables, ivar=ivar, index = ir_seed_out_sift )

    call this%set_restart_var(vname='fates_fmortrate_canopy', vtype=cohort_r8, &
         long_name='fates diagnostics on fire mortality canopy', &
         units='indiv/ha/year', flushval = flushzero, &
         hlms='CLM:ALM', initialize=initialize_variables, ivar=ivar, index = ir_fmortrate_cano_siscpf)

    call this%set_restart_var(vname='fates_fmortrate_ustory', vtype=cohort_r8, &
         long_name='fates diagnostics on fire mortality ustory', &
         units='indiv/ha/year', flushval = flushzero, &
         hlms='CLM:ALM', initialize=initialize_variables, ivar=ivar, index = ir_fmortrate_usto_siscpf)

    call this%set_restart_var(vname='fates_imortrate', vtype=cohort_r8, &
         long_name='fates diagnostics on impact mortality', &
         units='indiv/ha/year', flushval = flushzero, &
         hlms='CLM:ALM', initialize=initialize_variables, ivar=ivar, index = ir_imortrate_siscpf)
    
    call this%set_restart_var(vname='fates_fmortrate_crown', vtype=cohort_r8, &
         long_name='fates diagnostics on crown fire mortality', &
         units='indiv/ha/year', flushval = flushzero, &
         hlms='CLM:ALM', initialize=initialize_variables, ivar=ivar, index = ir_fmortrate_crown_siscpf)

    call this%set_restart_var(vname='fates_fmortrate_cambi', vtype=cohort_r8, &
         long_name='fates diagnostics on fire cambial mortality', &
         units='indiv/ha/year', flushval = flushzero, &
         hlms='CLM:ALM', initialize=initialize_variables, ivar=ivar, index = ir_fmortrate_cambi_siscpf)

    call this%set_restart_var(vname='fates_termn_canopy', vtype=cohort_r8, &
         long_name='fates diagnostics on termin mortality canopy', &
         units='indiv/ha/day', flushval = flushzero, &
         hlms='CLM:ALM', initialize=initialize_variables, ivar=ivar, index = ir_termnindiv_cano_siscpf)

    call this%set_restart_var(vname='fates_termn_ustory', vtype=cohort_r8, &
         long_name='fates diagnostics on term mortality ustory', &
         units='indiv/ha/day', flushval = flushzero, &
         hlms='CLM:ALM', initialize=initialize_variables, ivar=ivar, index = ir_termnindiv_usto_siscpf)

    call this%set_restart_var(vname='fates_growflx_fusion', vtype=cohort_r8, &
         long_name='fates diag: rate of indivs moving via fusion', &
         units='indiv/ha/day', flushval = flushzero, &
         hlms='CLM:ALM', initialize=initialize_variables, ivar=ivar, index = ir_growflx_fusion_siscpf)

    call this%set_restart_var(vname='fates_demorate', vtype=cohort_r8, &
         long_name='fates diagnoatic rate of indivs demoted', &
         units='indiv/ha/day', flushval = flushzero, &
         hlms='CLM:ALM', initialize=initialize_variables, ivar=ivar, index = ir_demorate_sisc)

    call this%set_restart_var(vname='fates_promrate', vtype=cohort_r8, &
         long_name='fates diagnostic rate of indivs promoted', &
         units='indiv/ha/da', flushval = flushzero, &
         hlms='CLM:ALM', initialize=initialize_variables, ivar=ivar, index = ir_promrate_sisc)

    call this%set_restart_var(vname='fates_imortcflux', vtype=cohort_r8, &
         long_name='biomass of indivs killed due to impact mort', &
         units='kgC/ha/day', flushval = flushzero, &
         hlms='CLM:ALM', initialize=initialize_variables, ivar=ivar, index = ir_imortcflux_sipft)

   call this%set_restart_var(vname='fates_imortcarea', vtype=site_r8, &
         long_name='crownarea of indivs killed due to impact mort', &
         units='m2/ha/day', flushval = flushzero, &
         hlms='CLM:ALM', initialize=initialize_variables, ivar=ivar, index = ir_imortcarea_si)

   call this%set_restart_var(vname='fates_fmortcflux_canopy', vtype=cohort_r8, &
         long_name='fates diagnostic biomass of canopy fire', &
         units='gC/m2/sec', flushval = flushzero, &
         hlms='CLM:ALM', initialize=initialize_variables, ivar=ivar, index = ir_fmortcflux_cano_sipft)

    call this%set_restart_var(vname='fates_fmortcflux_ustory', vtype=cohort_r8, &
         long_name='fates diagnostic biomass of understory fire', &
         units='gC/m2/sec', flushval = flushzero, &
         hlms='CLM:ALM', initialize=initialize_variables, ivar=ivar, index = ir_fmortcflux_usto_sipft)

    call this%set_restart_var(vname='fates_termcflux_canopy', vtype=cohort_r8, &
         long_name='fates diagnostic term carbon flux canopy', &
         units='', flushval = flushzero, &
         hlms='CLM:ALM', initialize=initialize_variables, ivar=ivar, index =   ir_termcflux_cano_sipft )

   call this%set_restart_var(vname='fates_termcflux_ustory', vtype=cohort_r8, &
         long_name='fates diagnostic term carbon flux understory', &
         units='', flushval = flushzero, &
         hlms='CLM:ALM', initialize=initialize_variables, ivar=ivar, index = ir_termcflux_usto_sipft )

   call this%set_restart_var(vname='fates_abg_term_flux', vtype=cohort_r8, &
         long_name='fates aboveground biomass loss from termination mortality', &
         units='', flushval = flushzero, &
         hlms='CLM:ALM', initialize=initialize_variables, ivar=ivar, index = ir_abg_term_flux_siscpf )

   call this%set_restart_var(vname='fates_abg_imort_flux', vtype=cohort_r8, &
         long_name='fates aboveground biomass loss from impact mortality', &
         units='', flushval = flushzero, &
         hlms='CLM:ALM', initialize=initialize_variables, ivar=ivar, index = ir_abg_imort_flux_siscpf )

   call this%set_restart_var(vname='fates_abg_fmort_flux', vtype=cohort_r8, &
         long_name='fates aboveground biomass loss from fire mortality', &
         units='', flushval = flushzero, &
         hlms='CLM:ALM', initialize=initialize_variables, ivar=ivar, index = ir_abg_fmort_flux_siscpf )

   call this%set_restart_var(vname='fates_democflux', vtype=site_r8, &
         long_name='fates diagnostic demotion carbon flux', &
         units='', flushval = flushzero, &
         hlms='CLM:ALM', initialize=initialize_variables, ivar=ivar, index =   ir_democflux_si )

   call this%set_restart_var(vname='fates_promcflux', vtype=site_r8, &
         long_name='fates diagnostic promotion carbon flux ', &
         units='', flushval = flushzero, &
         hlms='CLM:ALM', initialize=initialize_variables, ivar=ivar, index =   ir_promcflux_si )

   call this%set_restart_var(vname='fates_fmortcarea_canopy', vtype=site_r8, &
         long_name='fates diagnostic crownarea of canopy fire', &
         units='m2/sec', flushval = flushzero, &
         hlms='CLM:ALM', initialize=initialize_variables, ivar=ivar, index = ir_fmortcarea_cano_si)

    call this%set_restart_var(vname='fates_fmortcarea_ustory', vtype=site_r8, &
         long_name='fates diagnostic crownarea of understory fire', &
         units='m2/sec', flushval = flushzero, &
         hlms='CLM:ALM', initialize=initialize_variables, ivar=ivar, index = ir_fmortcarea_usto_si)

    call this%set_restart_var(vname='fates_termcarea_canopy', vtype=site_r8, &
         long_name='fates diagnostic term crownarea canopy', &
         units='', flushval = flushzero, &
         hlms='CLM:ALM', initialize=initialize_variables, ivar=ivar, index =   ir_termcarea_cano_si )

   call this%set_restart_var(vname='fates_termcarea_ustory', vtype=site_r8, &
         long_name='fates diagnostic term crownarea understory', &
         units='', flushval = flushzero, &
         hlms='CLM:ALM', initialize=initialize_variables, ivar=ivar, index =   ir_termcarea_usto_si )

   ! Damage variables
    call this%set_restart_var(vname='fates_imortrate_dam', vtype=cohort_r8, &
         long_name='fates diagnostics on impact mortality by damage class', &
         units='indiv/ha/year', flushval = flushzero, &
         hlms='CLM:ALM', initialize=initialize_variables, ivar=ivar, index = ir_imortrate_sicdpf)

    call this%set_restart_var(vname='fates_termn_cano_dam', vtype=cohort_r8, &
         long_name='fates diagnostics on termination mortality by damage class -canopy', &
         units='indiv/ha/year', flushval = flushzero, &
         hlms='CLM:ALM', initialize=initialize_variables, ivar=ivar, index = ir_termnindiv_cano_sicdpf)

    call this%set_restart_var(vname='fates_termn_usto_dam', vtype=cohort_r8, &
         long_name='fates diagnostics on termination mortality by damage class -understory', &
         units='indiv/ha/year', flushval = flushzero, &
         hlms='CLM:ALM', initialize=initialize_variables, ivar=ivar, index = ir_termnindiv_usto_sicdpf)

    call this%set_restart_var(vname='fates_fmortrate_cano_dam', vtype=cohort_r8, &
         long_name='fates diagnostics on fire mortality by damage class', &
         units='indiv/ha/year', flushval = flushzero, &
         hlms='CLM:ALM', initialize=initialize_variables, ivar=ivar, index = ir_fmortrate_cano_sicdpf)

    call this%set_restart_var(vname='fates_fmortrate_usto_dam', vtype=cohort_r8, &
         long_name='fates diagnostics on fire mortality by damage class', &
         units='indiv/ha/year', flushval = flushzero, &
         hlms='CLM:ALM', initialize=initialize_variables, ivar=ivar, index = ir_fmortrate_usto_sicdpf)

    call this%set_restart_var(vname='fates_imortcflux_dam', vtype=cohort_r8, &
         long_name='biomass of indivs killed due to impact mort by damage class', &
         units='kgC/ha/day', flushval = flushzero, &
         hlms='CLM:ALM', initialize=initialize_variables, ivar=ivar, index = ir_imortcflux_sicdsc)

    call this%set_restart_var(vname='fates_termcflux_cano_dam', vtype=cohort_r8, &
         long_name='biomass of indivs killed due to termination  mort by damage class', &
         units='kgC/ha/day', flushval = flushzero, &
         hlms='CLM:ALM', initialize=initialize_variables, ivar=ivar, index = ir_termcflux_cano_sicdsc)

    call this%set_restart_var(vname='fates_termcflux_usto_dam', vtype=cohort_r8, &
         long_name='biomass of indivs killed due to termination  mort by damage class', &
         units='kgC/ha/day', flushval = flushzero, &
         hlms='CLM:ALM', initialize=initialize_variables, ivar=ivar, index = ir_termcflux_usto_sicdsc)

    call this%set_restart_var(vname='fates_fmortcflux_cano_dam', vtype=cohort_r8, &
         long_name='biomass of indivs killed due to fire mort by damage class', &
         units='kgC/ha/day', flushval = flushzero, &
         hlms='CLM:ALM', initialize=initialize_variables, ivar=ivar, index = ir_fmortcflux_cano_sicdsc)
    
    call this%set_restart_var(vname='fates_fmortcflux_usto_dam', vtype=cohort_r8, &
         long_name='biomass of indivs killed due to fire mort by damage class', &
         units='kgC/ha/day', flushval = flushzero, &
         hlms='CLM:ALM', initialize=initialize_variables, ivar=ivar, index = ir_fmortcflux_usto_sicdsc)

    call this%set_restart_var(vname='fates_crownarea_canopy_damage', vtype=site_r8, &
         long_name='fates area lost from damage each year', &
         units='m2/ha/year', flushval = flushzero, &
         hlms='CLM:ALM', initialize=initialize_variables, ivar=ivar, index = ir_crownarea_cano_si)

    call this%set_restart_var(vname='fates_crownarea_understory_damage', vtype=site_r8, &
         long_name='fates area lost from damage each year', &
         units='m2/ha/year', flushval = flushzero, &
         hlms='CLM:ALM', initialize=initialize_variables, ivar=ivar, index = ir_crownarea_usto_si)

    call this%set_restart_var(vname='fates_emanpp', vtype=site_r8, &
         long_name='smoothed NPP (exp. moving avg) at the site level (for fixation)', &
         units='kg/m2/yr', flushval = flushzero, &
         hlms='CLM:ALM', initialize=initialize_variables, ivar=ivar, index = ir_emanpp_si)
    
   call this%DefineRMeanRestartVar(vname='fates_tveg24patch',vtype=cohort_r8, &
        long_name='24-hour patch veg temp', &
        units='K', initialize=initialize_variables,ivar=ivar, index = ir_tveg24_pa)

   call this%DefineRMeanRestartVar(vname='fates_disturbance_rates',vtype=cohort_r8, &
        long_name='disturbance rates by donor land-use type, receiver land-use type, and disturbance type', &
        units='1/day', initialize=initialize_variables,ivar=ivar, index = ir_disturbance_rates_siluludi)

   if ( hlm_regeneration_model == TRS_regeneration ) then
      
      call this%DefineRMeanRestartVar(vname='fates_seedling_layer_par24',vtype=cohort_r8, &
           long_name='24-hour seedling layer PAR', &
           units='W m2-1', initialize=initialize_variables,ivar=ivar, index = ir_seedling_layer_par24_pa)
      
      call this%DefineRMeanRestartVar(vname='fates_sdlng_emerg_smp',vtype=cohort_r8, &
           long_name='seedling layer PAR on the seedling emergence timescale', &
           units='mm suction', initialize=initialize_variables,ivar=ivar, index = ir_sdlng_emerg_smp_pa)
      
      call this%DefineRMeanRestartVar(vname='fates_sdlng_mort_par',vtype=cohort_r8, &
           long_name='seedling layer PAR on the seedling mortality timescale', &
           units='W m2-1', initialize=initialize_variables,ivar=ivar, index = ir_sdlng_mort_par_pa)
      
      call this%DefineRMeanRestartVar(vname='fates_sdlng2sap_par',vtype=cohort_r8, &
           long_name='seedling layer PAR on the seedling to sapling transition timescale', &
           units='W m2-1', initialize=initialize_variables,ivar=ivar, index = ir_sdlng2sap_par_pa)
      
      call this%DefineRMeanRestartVar(vname='fates_sdlng_mdd',vtype=cohort_r8, &
           long_name='seedling moisture deficit days', &
           units='mm days', initialize=initialize_variables,ivar=ivar, index = ir_sdlng_mdd_pa)

   end if
      
   call this%DefineRMeanRestartVar(vname='fates_tveglpapatch',vtype=cohort_r8, &
        long_name='running average (EMA) of patch veg temp for photo acclim', &
        units='K', initialize=initialize_variables,ivar=ivar, index = ir_tveglpa_pa)

   call this%DefineRMeanRestartVar(vname='fates_tveglongtermpatch',vtype=cohort_r8, &
        long_name='long-term (T_home) running average (EMA) of patch veg temp for photo acclim', &
        units='K', initialize=initialize_variables,ivar=ivar, index = ir_tveglongterm_pa)

   !  (Keeping as an example)
   !call this%DefineRMeanRestartVar(vname='fates_tveglpacohort',vtype=cohort_r8, &
   !     long_name='running average (EMA) of cohort veg temp for photo acclim', &
   !     units='K', initialize=initialize_variables,ivar=ivar, index = ir_tveglpa_co)
   

    ! Register all of the PRT states and fluxes

    ir_prt_base = ivar
    call this%DefinePRTRestartVars(initialize_variables,ivar)



    ! Must be last thing before return
    this%num_restart_vars_ = ivar

 end subroutine define_restart_vars

 ! =====================================================================================
 
 subroutine DefineRMeanRestartVar(this,vname,vtype,long_name,units,initialize,ivar,index)

   class(fates_restart_interface_type) :: this
   character(len=*),intent(in)  :: vname
   character(len=*),intent(in)  :: vtype
   character(len=*),intent(in)  :: long_name
   character(len=*),intent(in)  :: units
   logical, intent(in)          :: initialize
   integer,intent(inout)        :: ivar
   integer,intent(inout)        :: index

   integer :: dummy_index
   
   call this%set_restart_var(vname= trim(vname)//'_cmean', vtype=vtype, &
        long_name=long_name//' current mean', &
        units=units, flushval = flushzero, &
        hlms='CLM:ALM', initialize=initialize, ivar=ivar, index = index )

   call this%set_restart_var(vname= trim(vname)//'_lmean', vtype=vtype, &
        long_name=long_name//' latest mean', &
        units=units, flushval = flushzero, &
        hlms='CLM:ALM', initialize=initialize, ivar=ivar, index = dummy_index )
   
   call this%set_restart_var(vname= trim(vname)//'_cindex', vtype=vtype, &
        long_name=long_name//' index', &
        units='index', flushval = flushzero, &
        hlms='CLM:ALM', initialize=initialize, ivar=ivar, index = dummy_index )

   
   return
 end subroutine DefineRMeanRestartVar


 ! =====================================================================================
  
  subroutine GetRMeanRestartVar(this, rmean_var, ir_var_index, position_index)
    
    class(fates_restart_interface_type) , intent(inout) :: this
    class(rmean_type), intent(inout) :: rmean_var

    integer,intent(in)     :: ir_var_index
    integer,intent(in)     :: position_index
    
    integer :: i_pos              ! vector position loop index
    integer :: ir_pos_var         ! global variable index


    rmean_var%c_mean  = this%rvars(ir_var_index)%r81d(position_index)
     
    rmean_var%l_mean  = this%rvars(ir_var_index+1)%r81d(position_index)
    
    rmean_var%c_index = nint(this%rvars(ir_var_index+2)%r81d(position_index))
    
    return
  end subroutine GetRMeanRestartVar

  ! =======================================================================================
  
  subroutine SetRMeanRestartVar(this, rmean_var, ir_var_index, position_index)
    
    class(fates_restart_interface_type) , intent(inout) :: this
    class(rmean_type), intent(inout) :: rmean_var

    integer,intent(in)     :: ir_var_index
    integer,intent(in)     :: position_index
    
    integer :: i_pos              ! vector position loop index
    integer :: ir_pos_var         ! global variable index

    this%rvars(ir_var_index)%r81d(position_index) = rmean_var%c_mean
     
    this%rvars(ir_var_index+1)%r81d(position_index) = rmean_var%l_mean
    
    this%rvars(ir_var_index+2)%r81d(position_index) = real(rmean_var%c_index,r8)
    
    return
  end subroutine SetRMeanRestartVar

 ! =====================================================================================

  subroutine DefinePRTRestartVars(this,initialize_variables,ivar)

    ! ----------------------------------------------------------------------------------
    ! PARTEH variables are objects.  These objects
    ! each are registered to have things like names units and symbols
    ! as part of that object.  Thus, when defining, reading and writing restarts,
    ! instead of manually typing out each variable we want, we just loop through
    ! our list of ojbects.
    !
    ! We do have to loop through the different parts of the objects indepenently.
    ! For instance we can't have one loop that covers the states "val", and
    ! the net allocation and reactive transport flux "net_alloc", so we have to loop
    ! these each separately. As other fluxes are added in the future, they need
    ! their own definition.
    !
    ! Some of the code below is about parsing the strings of these objects
    ! and automatically building the names of the PARTEH output variables
    ! as we go.
    !
    ! Note that parteh variables may or may not be scalars. Each variable's
    ! position gets its own variable in the restart file.  So the variable
    ! name will also parse the string for that position.
    ! -----------------------------------------------------------------------------------


     use FatesIOVariableKindMod, only : cohort_r8

     class(fates_restart_interface_type) :: this
     logical, intent(in)                 :: initialize_variables
     integer,intent(inout)               :: ivar      ! global variable counter

     integer                             :: dummy_out ! dummy index for variable
                                                      ! position in global file
     integer                             :: i_var     ! loop counter for prt variables
     integer                             :: i_pos     ! loop counter for discrete position

     character(len=32)  :: symbol_base    ! Symbol name without position or flux type
     character(len=128) :: name_base      ! name without position or flux type
     character(len=4)   :: pos_symbol
     character(len=128) :: symbol
     character(len=256) :: long_name

     do i_var = 1, prt_global%num_vars

        ! The base symbol name
        symbol_base = prt_global%state_descriptor(i_var)%symbol

        ! The long name of the variable
        name_base = prt_global%state_descriptor(i_var)%longname

        do i_pos = 1, prt_global%state_descriptor(i_var)%num_pos

           ! String describing the physical position of the variable
           write(pos_symbol, '(I3.3)') i_pos

           ! Register the instantaneous state variable "val"
           ! ----------------------------------------------------------------------------

           ! The symbol that is written to file
           symbol    = trim(symbol_base)//'_val_'//trim(pos_symbol)

           ! The expanded long name of the variable
           long_name = trim(name_base)//', state var, position:'//trim(pos_symbol)

           call this%set_restart_var(vname=trim(symbol), &
                  vtype=cohort_r8, &
                  long_name=trim(long_name), &
                  units='kg', flushval = flushzero, &
                  hlms='CLM:ALM', initialize=initialize_variables, &
                  ivar=ivar, index = dummy_out )

           ! Register the turnover flux variables
           ! ----------------------------------------------------------------------------

           ! The symbol that is written to file
           symbol = trim(symbol_base)//'_turn_'//trim(pos_symbol)

           ! The expanded long name of the variable
           long_name     = trim(name_base)//', turnover, position:'//trim(pos_symbol)

           call this%set_restart_var(vname=trim(symbol), &
                 vtype=cohort_r8, &
                 long_name=trim(long_name), &
                 units='kg', flushval = flushzero, &
                 hlms='CLM:ALM', initialize=initialize_variables, &
                 ivar=ivar, index = dummy_out )



           ! Register the net allocation flux variable
           ! ----------------------------------------------------------------------------

           ! The symbol that is written to file
           symbol = trim(symbol_base)//'_net_'//trim(pos_symbol)

           ! The expanded long name of the variable
           long_name     = trim(name_base)//', net allocation/transp, position:'//trim(pos_symbol)

           call this%set_restart_var(vname=trim(symbol), &
                  vtype=cohort_r8, &
                  long_name=trim(long_name), &
                  units='kg', flushval = flushzero, &
                  hlms='CLM:ALM', initialize=initialize_variables, &
                  ivar=ivar, index = dummy_out )



           ! Register the burn flux variable
           ! ----------------------------------------------------------------------------
           ! The symbol that is written to file
           symbol    = trim(symbol_base)//'_burned_'//trim(pos_symbol)

           ! The expanded long name of the variable
           long_name = trim(name_base)//', burned mass:'//trim(pos_symbol)

           call this%set_restart_var(vname=symbol, &
                 vtype=cohort_r8, &
                 long_name=trim(long_name), &
                 units='kg', flushval = flushzero, &
                 hlms='CLM:ALM', initialize=initialize_variables, &
                 ivar=ivar, index = dummy_out )



           ! Register the herbivory (i.e., grazing) flux variable
           ! ----------------------------------------------------------------------------
           ! The symbol that is written to file
           symbol    = trim(symbol_base)//'_herbivory_'//trim(pos_symbol)

           ! The expanded long name of the variable
           long_name = trim(name_base)//', herbivory mass:'//trim(pos_symbol)

           call this%set_restart_var(vname=symbol, &
                 vtype=cohort_r8, &
                 long_name=trim(long_name), &
                 units='kg', flushval = flushzero, &
                 hlms='CLM:ALM', initialize=initialize_variables, &
                 ivar=ivar, index = dummy_out )

        end do
     end do

     return
  end subroutine DefinePRTRestartVars

  ! =====================================================================================

  subroutine RegisterCohortVector(this,symbol_base, vtype, long_name_base, &
                                  units, veclength, flushval, hlms,   &
                                  initialize, ivar, index)


    ! The basic idea here is that instead of saving cohorts with vector data
    ! as long arrays in the restart file, we give each index of the vector
    ! its own variable.  This helps reduce the size of the restart files
    ! considerably.


    use FatesIOVariableKindMod, only : cohort_r8

    class(fates_restart_interface_type) :: this
    character(*),intent(in) :: symbol_base    ! Symbol name without position
    character(*),intent(in) :: vtype          ! String defining variable type
    character(*),intent(in) :: long_name_base ! name without position
    character(*),intent(in) :: units          ! units for this variable
    integer,intent(in)      :: veclength      ! length of the vector
    real(r8),intent(in)     :: flushval       ! Value to flush to
    character(*),intent(in) :: hlms           ! The HLMs this works in
    logical, intent(in)     :: initialize     ! Is this registering or counting?
    integer,intent(inout)   :: ivar           ! global variable counter
    integer,intent(out)     :: index          ! The variable index for this variable

    ! Local Variables
    character(len=4)        :: pos_symbol     ! vectors need text strings for each position
    character(len=128)      :: symbol         ! symbol  name written to file
    character(len=256)      :: long_name      ! long name written to file
    integer                 :: i_pos          ! loop counter for discrete position
    integer                 :: dummy_index


    ! We give each vector its own index that points to the first position

    index = ivar + 1

    do i_pos = 1, veclength

       ! String describing the physical position of the variable
       write(pos_symbol, '(I3.3)') i_pos

       ! The symbol that is written to file
       symbol    = trim(symbol_base)//'_vec_'//trim(pos_symbol)

       ! The expanded long name of the variable
       long_name = trim(long_name_base)//', position:'//trim(pos_symbol)

       call this%set_restart_var(vname=trim(symbol), &
            vtype=vtype, &
            long_name=trim(long_name), &
            units=units, flushval = flushval, &
            hlms='CLM:ALM', initialize=initialize, &
            ivar=ivar, index = dummy_index )

    end do

  end subroutine RegisterCohortVector
  
  ! =====================================================================================

  subroutine GetCohortRealVector(this, state_vector, len_state_vector, &
                                 variable_index_base, co_global_index)

    ! This subroutine walks through global cohort vector indices
    ! and pulls from the different associated restart variables

    class(fates_restart_interface_type) , intent(inout) :: this
    integer,intent(in)     :: len_state_vector
    real(r8),intent(inout) :: state_vector(len_state_vector)
    integer,intent(in)     :: variable_index_base
    integer,intent(in)     :: co_global_index

    integer :: i_pos              ! vector position loop index
    integer :: ir_pos_var         ! global variable index

    ir_pos_var = variable_index_base
    do i_pos = 1, len_state_vector
       state_vector(i_pos) = this%rvars(ir_pos_var)%r81d(co_global_index)
       ir_pos_var = ir_pos_var + 1
    end do
    return
 end subroutine GetCohortRealVector

  ! =====================================================================================

  subroutine SetCohortRealVector(this, state_vector, len_state_vector, &
                                  variable_index_base, co_global_index)

    ! This subroutine walks through global cohort vector indices
    ! and pushes into the restart arrays the different associated restart variables

    class(fates_restart_interface_type) , intent(inout) :: this
    integer,intent(in)   :: len_state_vector
    real(r8),intent(in)  :: state_vector(len_state_vector)
    integer,intent(in)   :: variable_index_base
    integer,intent(in)   :: co_global_index

    integer :: i_pos              ! vector position loop index
    integer :: ir_pos_var         ! global variable index

    ir_pos_var = variable_index_base
    do i_pos = 1, len_state_vector
       this%rvars(ir_pos_var)%r81d(co_global_index) = state_vector(i_pos)
       ir_pos_var = ir_pos_var + 1
    end do
    return
  end subroutine SetCohortRealVector


  ! =====================================================================================

  subroutine set_restart_var(this,vname,vtype,long_name,units,flushval, &
        hlms,initialize,ivar,index)

    use FatesUtilsMod, only : check_hlm_list
    use FatesInterfaceTypesMod, only : hlm_name

    ! arguments
    class(fates_restart_interface_type) :: this
    character(len=*),intent(in)  :: vname
    character(len=*),intent(in)  :: vtype
    character(len=*),intent(in)  :: units
    real(r8), intent(in)         :: flushval
    character(len=*),intent(in)  :: long_name
    character(len=*),intent(in)  :: hlms
    logical, intent(in)          :: initialize
    integer, intent(inout)       :: ivar
    integer, intent(inout)       :: index  ! This is the index for the variable of
                                           ! interest that is associated with an
                                           ! explict name (for fast reference during update)
                                           ! A zero is passed back when the variable is
                                           ! not used


    type(fates_restart_variable_type),pointer :: rvar
    integer :: ub1,lb1,ub2,lb2    ! Bounds for allocating the var
    integer :: ityp

    logical :: use_var

    use_var = check_hlm_list(trim(hlms), trim(hlm_name))


    if( use_var ) then

       ivar  = ivar+1
       index = ivar

       if( initialize )then

          call this%rvars(ivar)%Init(vname, units, long_name, vtype, flushval, &
               fates_restart_num_dim_kinds, this%dim_kinds, this%dim_bounds)

       end if
    else

       index = 0
    end if

    return
 end subroutine set_restart_var

 ! =====================================================================================

 subroutine set_restart_vectors(this,nc,nsites,sites)

   use FatesInterfaceTypesMod, only : fates_maxElementsPerPatch
   use FatesInterfaceTypesMod, only : numpft
   use EDTypesMod, only : ed_site_type
   use FatesCohortMod, only : fates_cohort_type
   use FatesPatchMod, only : fates_patch_type
   use EDParamsMod, only : nclmax
   use EDTypesMod, only : numWaterMem
   use EDTypesMod, only : num_vegtemp_mem
   use FatesInterfaceTypesMod, only : nlevdamage

    ! Arguments
    class(fates_restart_interface_type)             :: this
    integer                 , intent(in)            :: nc   ! clump index
    integer                 , intent(in)            :: nsites
    type(ed_site_type)      , intent(inout), target :: sites(nsites)

    ! Locals
    integer  :: s                         ! The local site index
    type(litter_type), pointer :: litt    ! pointer to patch's litter object

    ! ----------------------------------------------------------------------------------
    ! The following group of integers indicate the positional index (idx)
    ! of variables at different scales inside the I/O arrays (io)
    ! Keep in mind that many of these variables have a composite dimension
    ! at the patch scale.  To hold this memory, we borrow the cohort
    ! vector.  Thus the head of each array points to the first cohort
    ! of each patch. "io_idx_co_1st"
    ! ----------------------------------------------------------------------------------
    integer  :: io_idx_si      ! site index
    integer  :: io_idx_co_1st  ! 1st cohort of each patch
    integer  :: io_idx_co      ! cohort index
    integer  :: io_idx_pa_pft  ! each pft within each patch (pa_pft)
    integer  :: io_idx_pa_cwd  ! each cwd class within each patch (pa_cwd)
    integer  :: io_idx_pa_cwsl ! each cwd x soil layer
    integer  :: io_idx_pa_dcsl ! each decomposability x soil layer
    integer  :: io_idx_pa_dc   ! each decomposability index
    integer  :: io_idx_pa_ib   ! each SW band (vis/ir) per patch (pa_ib)
    integer  :: io_idx_si_wmem ! each water memory class within each site
    integer  :: io_idx_si_pfcl ! each pft x canopy layer within each site
    integer  :: io_idx_si_lyr_shell ! site - layer x shell index
    integer  :: io_idx_si_scpf ! each size-class x pft index within site
    integer  :: io_idx_si_sc   ! each size-class index within site
    integer  :: io_idx_si_capf ! each cohort age-class x pft index within site
    integer  :: io_idx_si_cacls ! each cohort age class index within site
    integer  :: io_idx_si_cdsc ! each damage-class x size class within site
    integer  :: io_idx_si_cdpf ! each damage-class x size x pft within site
    integer  :: io_idx_si_cwd  ! each site-cwd index
    integer  :: io_idx_si_pft  ! each site-pft index
    integer  :: io_idx_si_vtmem ! indices for veg-temp memory at site
    integer  :: io_idx_pa_ncl   ! each canopy layer within each patch
    integer  :: io_idx_si_scpf_term ! loop counter for scls, pft, and termination type
    integer  :: io_idx_si_pft_term ! loop counter for pft, and termination type
    integer  :: io_idx_si_luludi ! site-level lu x lu x ndist index
    integer  :: io_idx_si_lu   ! site-level lu index

    ! Some counters (for checking mostly)
    integer  :: totalcohorts   ! total cohort count on this thread (diagnostic)
    integer  :: patchespersite   ! number of patches per site
    integer  :: cohortsperpatch  ! number of cohorts per patch

    integer  :: ft               ! functional type index
    integer  :: el               ! element loop index
    integer  :: ilyr             ! soil layer index
    integer  :: nlevsoil         ! total soil layers in patch of interest
    integer  :: k,j,i            ! indices to the radiation matrix
    integer  :: iscpf            ! multiplex loop counter for size x pft
    integer  :: ir_prt_var       ! loop counter for var x position
    integer  :: i_var            ! loop counter for PRT variables
    integer  :: i_pos            ! loop counter for discrete PRT positions
    integer  :: i_scls           ! loop counter for size-class
    integer  :: i_cacls          ! loop counter for cohort age class
    integer  :: i_cwd            ! loop counter for cwd
    integer  :: i_pft            ! loop counter for pft
    integer  :: i_cdam           ! loop counter for damage
    integer  :: icdi             ! loop counter for damage
    integer  :: icdj             ! loop counter for damage
    integer  :: i_landuse,i_pflu ! loop counter for land use class
    integer  :: i_term_type      ! loop counter for termination type
    integer  :: i_lu_donor, i_lu_receiver, i_dist ! loop counters for land use and disturbance

    type(fates_restart_variable_type) :: rvar
    type(fates_patch_type),pointer  :: cpatch
    type(fates_cohort_type),pointer :: ccohort


    associate( rio_npatch_si           => this%rvars(ir_npatch_si)%int1d, &
           rio_cd_status_si            => this%rvars(ir_cd_status_si)%int1d, &
           rio_nchill_days_si          => this%rvars(ir_nchill_days_si)%int1d, &
           rio_ncold_days_si           => this%rvars(ir_ncold_days_si)%int1d, &
           rio_cleafondate_si          => this%rvars(ir_cleafondate_si)%int1d, &
           rio_cleafoffdate_si         => this%rvars(ir_cleafoffdate_si)%int1d, &
           rio_cndaysleafon_si         => this%rvars(ir_cndaysleafon_si)%int1d, &
           rio_cndaysleafoff_si        => this%rvars(ir_cndaysleafoff_si)%int1d, &
           rio_phenmodeldate_si        => this%rvars(ir_phenmodeldate_si)%int1d, &
           rio_fireweather_index_si    => this%rvars(ir_fireweather_index_si)%r81d, &
           rio_gdd_si                  => this%rvars(ir_gdd_si)%r81d, &
           rio_min_allowed_landuse_fraction_si  => this%rvars(ir_min_allowed_landuse_fraction_si)%r81d, &
           rio_landuse_vector_gt_min_si  => this%rvars(ir_landuse_vector_gt_min_si)%int1d, &
           rio_area_bareground_si      => this%rvars(ir_area_bareground_si)%r81d, &
           rio_snow_depth_si           => this%rvars(ir_snow_depth_si)%r81d, &
           rio_trunk_product_si        => this%rvars(ir_trunk_product_si)%r81d, &
           rio_landuse_config_s        => this%rvars(ir_landuse_config_si)%int1d, &
           rio_ncohort_pa              => this%rvars(ir_ncohort_pa)%int1d, &
           rio_fcansno_pa              => this%rvars(ir_fcansno_pa)%r81d, &
           rio_solar_zenith_angle      => this%rvars(ir_solar_zenith_angle)%r81d, &
           rio_canopy_layer_co         => this%rvars(ir_canopy_layer_co)%int1d, &
           rio_canopy_layer_yesterday_co    => this%rvars(ir_canopy_layer_yesterday_co)%r81d, &
           rio_crowndamage_co          => this%rvars(ir_crowndamage_co)%int1d, &
           rio_canopy_trim_co          => this%rvars(ir_canopy_trim_co)%r81d, &
           rio_l2fr_co                 => this%rvars(ir_l2fr_co)%r81d, &
           rio_seed_prod_co            => this%rvars(ir_seed_prod_co)%r81d, &
           rio_size_class_lasttimestep => this%rvars(ir_size_class_lasttimestep_co)%int1d, &
           rio_dbh_co                  => this%rvars(ir_dbh_co)%r81d, &
           rio_coage_co                => this%rvars(ir_coage_co)%r81d, &
           rio_g_sb_laweight_co        => this%rvars(ir_g_sb_laweight_co)%r81d, &
           rio_height_co               => this%rvars(ir_height_co)%r81d, &
           rio_nplant_co               => this%rvars(ir_nplant_co)%r81d, &
           rio_gpp_acc_co              => this%rvars(ir_gpp_acc_co)%r81d, &
           rio_npp_acc_co              => this%rvars(ir_npp_acc_co)%r81d, &
           rio_resp_m_acc_co           => this%rvars(ir_resp_m_acc_co)%r81d, &
           rio_gpp_acc_hold_co         => this%rvars(ir_gpp_acc_hold_co)%r81d, &
           rio_resp_m_acc_hold_co      => this%rvars(ir_resp_m_acc_hold_co)%r81d, &
           rio_resp_g_acc_hold_co      => this%rvars(ir_resp_g_acc_hold_co)%r81d, &
           rio_npp_acc_hold_co         => this%rvars(ir_npp_acc_hold_co)%r81d, &
           rio_resp_excess_co           => this%rvars(ir_resp_excess_co)%r81d, &
           rio_bmort_co                => this%rvars(ir_bmort_co)%r81d, &
           rio_hmort_co                => this%rvars(ir_hmort_co)%r81d, &
           rio_cmort_co                => this%rvars(ir_cmort_co)%r81d, &
           rio_smort_co                => this%rvars(ir_smort_co)%r81d, &
           rio_asmort_co               => this%rvars(ir_asmort_co)%r81d, &
           rio_dgmort_co               => this%rvars(ir_dgmort_co)%r81d, &
           rio_frmort_co               => this%rvars(ir_frmort_co)%r81d, &
           rio_lmort_direct_co         => this%rvars(ir_lmort_direct_co)%r81d, &
           rio_lmort_collateral_co     => this%rvars(ir_lmort_collateral_co)%r81d, &
           rio_lmort_infra_co          => this%rvars(ir_lmort_infra_co)%r81d, &
           rio_ddbhdt_co               => this%rvars(ir_ddbhdt_co)%r81d, &
           rio_resp_m_tstep_co         => this%rvars(ir_resp_m_tstep_co)%r81d, &
           rio_pft_co                  => this%rvars(ir_pft_co)%int1d, &
           rio_status_co               => this%rvars(ir_status_co)%int1d, &
           rio_efleaf_co               => this%rvars(ir_efleaf_co)%r81d, &
           rio_effnrt_co               => this%rvars(ir_effnrt_co)%r81d, &
           rio_efstem_co               => this%rvars(ir_efstem_co)%r81d, &
           rio_isnew_co                => this%rvars(ir_isnew_co)%int1d, &
           rio_gnd_alb_dif_pasb        => this%rvars(ir_gnd_alb_dif_pasb)%r81d, &
           rio_gnd_alb_dir_pasb        => this%rvars(ir_gnd_alb_dir_pasb)%r81d, &
           rio_spread_si               => this%rvars(ir_spread_si)%r81d, &
           rio_livegrass_pa            => this%rvars(ir_livegrass_pa)%r81d, &
           rio_age_pa                  => this%rvars(ir_age_pa)%r81d, &
           rio_patchdistturbcat_pa     => this%rvars(ir_patchdistturbcat_pa)%int1d, &
           rio_agesinceanthrodist_pa   => this%rvars(ir_agesinceanthrodist_pa)%r81d, &
           rio_nocomp_pft_label_pa     => this%rvars(ir_nocomp_pft_label_pa)%int1d, &
           rio_area_pa                 => this%rvars(ir_area_pa)%r81d, &
           rio_dd_status_sift          => this%rvars(ir_dd_status_sift)%int1d, &
           rio_dleafondate_sift        => this%rvars(ir_dleafondate_sift)%int1d, &
           rio_dleafoffdate_sift       => this%rvars(ir_dleafoffdate_sift)%int1d, &
           rio_dndaysleafon_sift       => this%rvars(ir_dndaysleafon_sift)%int1d, &
           rio_dndaysleafoff_sift      => this%rvars(ir_dndaysleafoff_sift)%int1d, &
           rio_elong_factor_sift       => this%rvars(ir_elong_factor_sift)%r81d, &
           rio_liqvolmem_siwmft        => this%rvars(ir_liqvolmem_siwmft)%r81d, &
           rio_smpmem_siwmft           => this%rvars(ir_smpmem_siwmft)%r81d, &
           rio_recl2fr_sipfcl          => this%rvars(ir_recl2fr_sipfcl)%r81d, &
           rio_vegtempmem_sitm         => this%rvars(ir_vegtempmem_sitm)%r81d, &
           rio_recrate_sift            => this%rvars(ir_recrate_sift)%r81d, &
           rio_use_this_pft_sift       => this%rvars(ir_use_this_pft_sift)%int1d, &
           rio_area_pft_sift           => this%rvars(ir_area_pft_sift)%r81d, &
           rio_seed_in_sift            => this%rvars(ir_seed_in_sift)%r81d, &
           rio_seed_out_sift            => this%rvars(ir_seed_out_sift)%r81d, &
           rio_fmortrate_cano_siscpf   => this%rvars(ir_fmortrate_cano_siscpf)%r81d, &
           rio_fmortrate_usto_siscpf   => this%rvars(ir_fmortrate_usto_siscpf)%r81d, &
           rio_imortrate_siscpf        => this%rvars(ir_imortrate_siscpf)%r81d, &
           rio_fmortrate_crown_siscpf  => this%rvars(ir_fmortrate_crown_siscpf)%r81d, &
           rio_fmortrate_cambi_siscpf  => this%rvars(ir_fmortrate_cambi_siscpf)%r81d, &
           rio_termnindiv_cano_siscpf  => this%rvars(ir_termnindiv_cano_siscpf)%r81d, &
           rio_termnindiv_usto_siscpf  => this%rvars(ir_termnindiv_usto_siscpf)%r81d, &
           rio_growflx_fusion_siscpf   => this%rvars(ir_growflx_fusion_siscpf)%r81d,  &
           rio_demorate_sisc           => this%rvars(ir_demorate_sisc)%r81d, &
           rio_promrate_sisc           => this%rvars(ir_promrate_sisc)%r81d, &
           rio_termcarea_cano_si       => this%rvars(ir_termcarea_cano_si)%r81d, &
           rio_termcarea_usto_si       => this%rvars(ir_termcarea_usto_si)%r81d, &
           
           rio_imortcarea_si           => this%rvars(ir_imortcarea_si)%r81d, &
           rio_fmortcarea_cano_si      => this%rvars(ir_fmortcarea_cano_si)%r81d, &
           rio_fmortcarea_usto_si      => this%rvars(ir_fmortcarea_usto_si)%r81d, &
           rio_termcflux_cano_sipft    => this%rvars(ir_termcflux_cano_sipft)%r81d, &
           rio_termcflux_usto_sipft    => this%rvars(ir_termcflux_usto_sipft)%r81d, &
           rio_democflux_si            => this%rvars(ir_democflux_si)%r81d, &
           rio_promcflux_si            => this%rvars(ir_promcflux_si)%r81d, &
           rio_imortcflux_sipft        => this%rvars(ir_imortcflux_sipft)%r81d, &
           rio_fmortcflux_cano_sipft   => this%rvars(ir_fmortcflux_cano_sipft)%r81d, &
           rio_fmortcflux_usto_sipft   => this%rvars(ir_fmortcflux_usto_sipft)%r81d, &
           rio_abg_imort_flux_siscpf => this%rvars(ir_abg_imort_flux_siscpf)%r81d, &
           rio_abg_fmort_flux_siscpf => this%rvars(ir_abg_fmort_flux_siscpf)%r81d, &
           rio_abg_term_flux_siscpf  => this%rvars(ir_abg_term_flux_siscpf)%r81d, &
           rio_disturbance_rates_siluludi => this%rvars(ir_disturbance_rates_siluludi)%r81d, &
           rio_landuse_config_si       => this%rvars(ir_landuse_config_si)%int1d, &

           rio_imortrate_sicdpf        => this%rvars(ir_imortrate_sicdpf)%r81d, &
           rio_imortcflux_sicdsc       => this%rvars(ir_imortcflux_sicdsc)%r81d, &
           rio_termcflux_cano_sicdsc   => this%rvars(ir_termcflux_cano_sicdsc)%r81d, &
           rio_termnindiv_cano_sicdpf  => this%rvars(ir_termnindiv_cano_sicdpf)%r81d, &
           rio_termcflux_usto_sicdsc   => this%rvars(ir_termcflux_usto_sicdsc)%r81d, &
           rio_termnindiv_usto_sicdpf  => this%rvars(ir_termnindiv_usto_sicdpf)%r81d, &
           rio_fmortrate_cano_sicdpf   => this%rvars(ir_fmortrate_cano_sicdpf)%r81d, &
           rio_fmortrate_usto_sicdpf   => this%rvars(ir_fmortrate_usto_sicdpf)%r81d, &
           rio_fmortcflux_cano_sicdsc  => this%rvars(ir_fmortcflux_cano_sicdsc)%r81d, &
           rio_fmortcflux_usto_sicdsc  => this%rvars(ir_fmortcflux_usto_sicdsc)%r81d, &
           rio_crownarea_cano_damage_si=> this%rvars(ir_crownarea_cano_si)%r81d, &
           rio_crownarea_usto_damage_si=> this%rvars(ir_crownarea_usto_si)%r81d, &
           rio_emanpp_si               => this%rvars(ir_emanpp_si)%r81d)
      
       totalCohorts = 0

       ! ---------------------------------------------------------------------------------
       ! Flush arrays to values defined by %flushval (see registry entry in
       ! subroutine define_history_vars()
       ! ---------------------------------------------------------------------------------
       call this%flush_rvars(nc)

       do s = 1,nsites

          ! Calculate the offsets
          ! fcolumn is the global column index of the current site.
          ! For the first site, if that site aligns with the first column index
          ! in the clump, than the offset should be be equal to begCohort

          io_idx_si      = this%restart_map(nc)%site_index(s)
          io_idx_co_1st  = this%restart_map(nc)%cohort1_index(s)

          io_idx_co      = io_idx_co_1st
          io_idx_pa_ib   = io_idx_co_1st
          io_idx_si_wmem = io_idx_co_1st
          io_idx_si_pfcl = io_idx_co_1st
          io_idx_si_vtmem = io_idx_co_1st
          io_idx_pa_ncl   = io_idx_co_1st

          ! Hydraulics counters  lyr = hydraulic layer, shell = rhizosphere shell
          io_idx_si_lyr_shell = io_idx_co_1st
          io_idx_si_sc   = io_idx_co_1st
          io_idx_si_capf = io_idx_co_1st
          io_idx_si_cacls= io_idx_co_1st
          io_idx_si_cdsc = io_idx_co_1st
          io_idx_si_cdpf = io_idx_co_1st
          io_idx_si_scpf = io_idx_co_1st
          io_idx_si_pft  = io_idx_co_1st
          io_idx_si_scpf_term  = io_idx_co_1st
          io_idx_si_pft_term = io_idx_co_1st
          io_idx_si_luludi  = io_idx_co_1st
          io_idx_si_lu   = io_idx_co_1st

          ! recruitment rate
          do i_pft = 1,numpft
             rio_recrate_sift(io_idx_co_1st+i_pft-1)   = sites(s)%recruitment_rate(i_pft)
          end do

          do i_pft = 1,numpft
             rio_use_this_pft_sift(io_idx_co_1st+i_pft-1)   = sites(s)%use_this_pft(i_pft)
          end do

          do i_pft = 1,numpft
              do i_landuse = 1, n_landuse_cats
                i_pflu = i_landuse + (i_pft - 1) * n_landuse_cats
                rio_area_pft_sift(io_idx_co_1st+i_pflu-1)      = sites(s)%area_pft(i_pft, i_landuse)
             end do
          end do

          rio_min_allowed_landuse_fraction_si(io_idx_si)   = sites(s)%min_allowed_landuse_fraction
          do i_landuse = 1, n_landuse_cats
             if ( sites(s)%landuse_vector_gt_min(i_landuse)) then
                rio_landuse_vector_gt_min_si(io_idx_si_lu)   = itrue
             else
                rio_landuse_vector_gt_min_si(io_idx_si_lu)   = ifalse
             endif
             io_idx_si_lu = io_idx_si_lu + 1
          end do

          rio_area_bareground_si(io_idx_si)           = sites(s)%area_bareground

          do i_scls = 1, nlevsclass
             do i_pft = 1, numpft
                rio_fmortrate_cano_siscpf(io_idx_si_scpf)  = sites(s)%fmort_rate_canopy(i_scls, i_pft)
                rio_fmortrate_usto_siscpf(io_idx_si_scpf)  = sites(s)%fmort_rate_ustory(i_scls, i_pft)
                rio_imortrate_siscpf(io_idx_si_scpf)       = sites(s)%imort_rate(i_scls, i_pft)
                rio_fmortrate_crown_siscpf(io_idx_si_scpf) = sites(s)%fmort_rate_crown(i_scls, i_pft)
                rio_fmortrate_cambi_siscpf(io_idx_si_scpf) = sites(s)%fmort_rate_cambial(i_scls, i_pft)
                rio_growflx_fusion_siscpf(io_idx_si_scpf)  = sites(s)%growthflux_fusion(i_scls, i_pft)
                rio_abg_term_flux_siscpf(io_idx_si_scpf) = sites(s)%term_abg_flux(i_scls, i_pft)
                rio_abg_imort_flux_siscpf(io_idx_si_scpf) = sites(s)%imort_abg_flux(i_scls, i_pft)
                rio_abg_fmort_flux_siscpf(io_idx_si_scpf) = sites(s)%fmort_abg_flux(i_scls, i_pft)
                io_idx_si_scpf = io_idx_si_scpf + 1
                do i_term_type = 1, n_term_mort_types
                   rio_termnindiv_cano_siscpf(io_idx_si_scpf_term) = sites(s)%term_nindivs_canopy(i_term_type,i_scls,i_pft)
                   rio_termnindiv_usto_siscpf(io_idx_si_scpf_term) = sites(s)%term_nindivs_ustory(i_term_type,i_scls,i_pft)
                   io_idx_si_scpf_term = io_idx_si_scpf_term + 1
                end do
             end do
          end do

          do i_pft = 1, numpft
             do i_term_type = 1, n_term_mort_types
                rio_termcflux_cano_sipft(io_idx_si_pft_term)  = sites(s)%term_carbonflux_canopy(i_term_type,i_pft)
                rio_termcflux_usto_sipft(io_idx_si_pft_term)  = sites(s)%term_carbonflux_ustory(i_term_type,i_pft)
                io_idx_si_pft_term = io_idx_si_pft_term + 1
             end do
             rio_fmortcflux_cano_sipft(io_idx_si_pft) = sites(s)%fmort_carbonflux_canopy(i_pft)
             rio_fmortcflux_usto_sipft(io_idx_si_pft) = sites(s)%fmort_carbonflux_ustory(i_pft)
             rio_imortcflux_sipft(io_idx_si_pft)      = sites(s)%imort_carbonflux(i_pft)
             rio_dd_status_sift(io_idx_si_pft)     = sites(s)%dstatus(i_pft)
             rio_dleafondate_sift(io_idx_si_pft)   = sites(s)%dleafondate(i_pft)
             rio_dleafoffdate_sift(io_idx_si_pft)  = sites(s)%dleafoffdate(i_pft)
             rio_dndaysleafon_sift(io_idx_si_pft)  = sites(s)%dndaysleafon(i_pft)
             rio_dndaysleafoff_sift(io_idx_si_pft) = sites(s)%dndaysleafoff(i_pft)
             rio_elong_factor_sift(io_idx_si_pft)  = sites(s)%elong_factor(i_pft)
             rio_seed_in_sift(io_idx_si_pft)       = sites(s)%seed_in(i_pft)
             rio_seed_out_sift(io_idx_si_pft)       = sites(s)%seed_out(i_pft)
             io_idx_si_pft = io_idx_si_pft + 1
          end do

          ! site-level disturbance rate diagnostic
          do i_lu_donor = 1, n_landuse_cats
             do i_lu_receiver = 1, n_landuse_cats
                do i_dist = 1, n_dist_types
                   rio_disturbance_rates_siluludi(io_idx_si_luludi) = sites(s)%disturbance_rates(i_dist,i_lu_donor, i_lu_receiver)
                   io_idx_si_luludi = io_idx_si_luludi + 1
                end do
             end do
          end do

          if(hlm_use_sp.eq.ifalse)then
             do el = 1, num_elements

                io_idx_si_cwd = io_idx_co_1st
                io_idx_si_pft = io_idx_co_1st
                io_idx_si_scpf = io_idx_co_1st

                do i_cwd=1,ncwd
                   this%rvars(ir_cwdagin_flxdg+el-1)%r81d(io_idx_si_cwd) = sites(s)%flux_diags%elem(el)%cwd_ag_input(i_cwd)
                   this%rvars(ir_cwdbgin_flxdg+el-1)%r81d(io_idx_si_cwd) = sites(s)%flux_diags%elem(el)%cwd_bg_input(i_cwd)
                   io_idx_si_cwd = io_idx_si_cwd + 1
                end do

                do i_pft=1,numpft
                   this%rvars(ir_leaflittin_flxdg+el-1)%r81d(io_idx_si_pft) = sites(s)%flux_diags%elem(el)%surf_fine_litter_input(i_pft)
                   this%rvars(ir_rootlittin_flxdg+el-1)%r81d(io_idx_si_pft) = sites(s)%flux_diags%elem(el)%root_litter_input(i_pft)
                   this%rvars(ir_woodprod_harvest_mbal+el-1)%r81d(io_idx_si_pft) = sites(s)%mass_balance(el)%wood_product_harvest(i_pft)
                   this%rvars(ir_woodprod_landusechange_mbal+el-1)%r81d(io_idx_si_pft) = sites(s)%mass_balance(el)%wood_product_landusechange(i_pft)
                   io_idx_si_pft = io_idx_si_pft + 1
                end do

                this%rvars(ir_oldstock_mbal+el-1)%r81d(io_idx_si) = sites(s)%mass_balance(el)%old_stock
                this%rvars(ir_errfates_mbal+el-1)%r81d(io_idx_si) = sites(s)%mass_balance(el)%err_fates

                this%rvars(ir_liveveg_intflux_el+el-1)%r81d(io_idx_si) = sites(s)%iflux_balance(el)%iflux_liveveg
                this%rvars(ir_liveveg_err_el+el-1)%r81d(io_idx_si) = sites(s)%flux_diags%elem(el)%err_liveveg

                this%rvars(ir_litter_intflux_el+el-1)%r81d(io_idx_si) = sites(s)%iflux_balance(el)%iflux_litter
                this%rvars(ir_litter_err_el+el-1)%r81d(io_idx_si) = sites(s)%flux_diags%elem(el)%err_litter
                
             end do
          end if



          ! canopy spread term
          rio_spread_si(io_idx_si)   = sites(s)%spread

          cpatch => sites(s)%oldest_patch

          ! new column, reset num patches
          patchespersite = 0

          do_patch: do while(associated(cpatch))

             ! found patch, increment
             patchespersite = patchespersite + 1

             ccohort => cpatch%shortest

             ! new patch, reset num cohorts
             cohortsperpatch = 0

             do while(associated(ccohort))

                ! found cohort, increment
                cohortsperpatch = cohortsperpatch + 1
                totalCohorts    = totalCohorts + 1

                if ( debug ) then
                   write(fates_log(),*) 'CLTV io_idx_co ', io_idx_co
                   write(fates_log(),*) 'CLTV lowerbound ', lbound(rio_npp_acc_co,1)
                   write(fates_log(),*) 'CLTV upperbound  ', ubound(rio_npp_acc_co,1)
                endif


                ! Fill output arrays of PRT variables
                ! We just loop through the objects, and reference our members relative
                ! the base index of the PRT variables
                ! -----------------------------------------------------------------------

                ir_prt_var = ir_prt_base
                do i_var = 1, prt_global%num_vars
                   do i_pos = 1, prt_global%state_descriptor(i_var)%num_pos

                      ir_prt_var = ir_prt_var + 1
                      this%rvars(ir_prt_var)%r81d(io_idx_co) = &
                            ccohort%prt%variables(i_var)%val(i_pos)

                      ir_prt_var = ir_prt_var + 1
                      this%rvars(ir_prt_var)%r81d(io_idx_co) = &
                            ccohort%prt%variables(i_var)%turnover(i_pos)

                      ir_prt_var = ir_prt_var + 1
                      this%rvars(ir_prt_var)%r81d(io_idx_co) = &
                            ccohort%prt%variables(i_var)%net_alloc(i_pos)

                      ir_prt_var = ir_prt_var + 1
                      this%rvars(ir_prt_var)%r81d(io_idx_co) = &
                            ccohort%prt%variables(i_var)%burned(i_pos)

                      ir_prt_var = ir_prt_var + 1
                      this%rvars(ir_prt_var)%r81d(io_idx_co) = &
                            ccohort%prt%variables(i_var)%herbivory(i_pos)

                   end do
                end do

                call this%SetCohortRealVector(ccohort%year_net_uptake,nlevleaf,ir_year_net_up_co,io_idx_co)

                rio_l2fr_co(io_idx_co)         = ccohort%l2fr
                
                if(hlm_parteh_mode .eq. prt_cnp_flex_allom_hyp) then
                   this%rvars(ir_cx_int_co)%r81d(io_idx_co)       = ccohort%cx_int
                   this%rvars(ir_emadcxdt_co)%r81d(io_idx_co)     = ccohort%ema_dcxdt
                   this%rvars(ir_cx0_co)%r81d(io_idx_co)          = ccohort%cx0
                   this%rvars(ir_cnplimiter_co)%r81d(io_idx_co)   = real(ccohort%cnp_limiter,r8)
                   this%rvars(ir_daily_no3_uptake_co)%r81d(io_idx_co) = ccohort%daily_no3_uptake
                   this%rvars(ir_daily_nh4_uptake_co)%r81d(io_idx_co) = ccohort%daily_nh4_uptake
                   this%rvars(ir_daily_p_uptake_co)%r81d(io_idx_co) = ccohort%daily_p_gain
                   this%rvars(ir_daily_n_fixation_co)%r81d(io_idx_co) = ccohort%sym_nfix_daily
                   this%rvars(ir_daily_n_demand_co)%r81d(io_idx_co) = ccohort%daily_n_demand
                   this%rvars(ir_daily_p_demand_co)%r81d(io_idx_co) = ccohort%daily_p_demand
                end if

                if(hlm_use_planthydro==itrue)then

                   ! Load the water contents
                   call this%SetCohortRealVector(ccohort%co_hydr%th_ag,n_hypool_ag, &
                                                 ir_hydro_th_ag_covec,io_idx_co)
                   call this%SetCohortRealVector(ccohort%co_hydr%th_aroot,sites(s)%si_hydr%nlevrhiz, &
                                                 ir_hydro_th_aroot_covec,io_idx_co)

                   this%rvars(ir_hydro_th_troot)%r81d(io_idx_co) = ccohort%co_hydr%th_troot

                   this%rvars(ir_hydro_errh2o)%r81d(io_idx_co) = ccohort%co_hydr%errh2o

                end if

                rio_canopy_layer_co(io_idx_co) = ccohort%canopy_layer
                rio_canopy_layer_yesterday_co(io_idx_co) = ccohort%canopy_layer_yesterday
                rio_crowndamage_co(io_idx_co) = ccohort%crowndamage
                rio_canopy_trim_co(io_idx_co)  = ccohort%canopy_trim
                
                rio_seed_prod_co(io_idx_co)    = ccohort%seed_prod
                rio_size_class_lasttimestep(io_idx_co) = ccohort%size_class_lasttimestep
                rio_dbh_co(io_idx_co)          = ccohort%dbh
                rio_coage_co(io_idx_co)        = ccohort%coage
                rio_height_co(io_idx_co)       = ccohort%height
                rio_g_sb_laweight_co(io_idx_co)= ccohort%g_sb_laweight
                rio_nplant_co(io_idx_co)       = ccohort%n
                rio_gpp_acc_co(io_idx_co)      = ccohort%gpp_acc
                rio_npp_acc_co(io_idx_co)      = ccohort%npp_acc
                rio_resp_m_acc_co(io_idx_co)     = ccohort%resp_m_acc
                rio_gpp_acc_hold_co(io_idx_co) = ccohort%gpp_acc_hold
                rio_resp_m_acc_hold_co(io_idx_co) = ccohort%resp_m_acc_hold
                rio_resp_g_acc_hold_co(io_idx_co) = ccohort%resp_g_acc_hold
                rio_npp_acc_hold_co(io_idx_co) = ccohort%npp_acc_hold

                rio_resp_excess_co(io_idx_co)   = ccohort%resp_excess_hold

                rio_bmort_co(io_idx_co)        = ccohort%bmort
                rio_hmort_co(io_idx_co)        = ccohort%hmort
                rio_cmort_co(io_idx_co)        = ccohort%cmort
                rio_smort_co(io_idx_co)        = ccohort%smort
                rio_asmort_co(io_idx_co)       = ccohort%asmort
                rio_dgmort_co(io_idx_co)       = ccohort%dgmort
                rio_frmort_co(io_idx_co)       = ccohort%frmort                


                !Logging
                rio_lmort_direct_co(io_idx_co)       = ccohort%lmort_direct
                rio_lmort_collateral_co(io_idx_co)   = ccohort%lmort_collateral
                rio_lmort_infra_co(io_idx_co)        = ccohort%lmort_infra

                rio_ddbhdt_co(io_idx_co)       = ccohort%ddbhdt
                rio_resp_m_tstep_co(io_idx_co) = ccohort%resp_m_tstep
                rio_pft_co(io_idx_co)          = ccohort%pft
                rio_status_co(io_idx_co)       = ccohort%status_coh
                rio_efleaf_co(io_idx_co)       = ccohort%efleaf_coh
                rio_effnrt_co(io_idx_co)       = ccohort%effnrt_coh
                rio_efstem_co(io_idx_co)       = ccohort%efstem_coh
                if ( ccohort%isnew ) then
                   rio_isnew_co(io_idx_co)     = new_cohort
                else
                   rio_isnew_co(io_idx_co)     = old_cohort
                endif

                this%rvars(ir_c_area_co)%r81d(io_idx_co) = ccohort%c_area
                this%rvars(ir_treelai_co)%r81d(io_idx_co) = ccohort%treelai
                this%rvars(ir_treesai_co)%r81d(io_idx_co) = ccohort%treesai
                
                if ( debug ) then
                   write(fates_log(),*) 'CLTV offsetNumCohorts II ',io_idx_co, &
                         cohortsperpatch
                endif

                !  (Keeping as an example)
                ! call this%SetRMeanRestartVar(ccohort%tveg_lpa, ir_tveglpa_co, io_idx_co)

                io_idx_co = io_idx_co + 1

                ccohort => ccohort%taller

             enddo ! ccohort do while

             !
             ! deal with patch level fields here
             !
             rio_livegrass_pa(io_idx_co_1st)   = cpatch%livegrass
             rio_age_pa(io_idx_co_1st)         = cpatch%age
             rio_patchdistturbcat_pa(io_idx_co_1st)   = cpatch%land_use_label
             rio_agesinceanthrodist_pa(io_idx_co_1st) = cpatch%age_since_anthro_disturbance
             rio_nocomp_pft_label_pa(io_idx_co_1st)= cpatch%nocomp_pft_label
             rio_area_pa(io_idx_co_1st)        = cpatch%area

             ! Patch level running means
             call this%SetRMeanRestartVar(cpatch%tveg24, ir_tveg24_pa, io_idx_co_1st)
             call this%SetRMeanRestartVar(cpatch%tveg_lpa, ir_tveglpa_pa, io_idx_co_1st)
             call this%SetRMeanRestartVar(cpatch%tveg_longterm, ir_tveglongterm_pa, io_idx_co_1st)

             if ( hlm_regeneration_model == TRS_regeneration ) then
                call this%SetRMeanRestartVar(cpatch%seedling_layer_par24, ir_seedling_layer_par24_pa, io_idx_co_1st)
                call this%SetRMeanRestartVar(cpatch%sdlng_mort_par, ir_sdlng_mort_par_pa,io_idx_co_1st)
                call this%SetRMeanRestartVar(cpatch%sdlng2sap_par, ir_sdlng2sap_par_pa,io_idx_co_1st)
                io_idx_pa_pft  = io_idx_co_1st
                do i_pft = 1, numpft
                   call this%SetRMeanRestartVar(cpatch%sdlng_mdd(i_pft)%p, ir_sdlng_mdd_pa,io_idx_pa_pft) 
                   call this%SetRMeanRestartVar(cpatch%sdlng_emerg_smp(i_pft)%p, ir_sdlng_emerg_smp_pa,io_idx_pa_pft)
                   io_idx_pa_pft      = io_idx_pa_pft + 1
                enddo
             end if

             ! set cohorts per patch for IO
             rio_ncohort_pa( io_idx_co_1st )   = cohortsperpatch

             rio_fcansno_pa( io_idx_co_1st )   = cpatch%fcansno

             if ( debug ) then
                write(fates_log(),*) 'offsetNumCohorts III ' &
                      ,io_idx_co,cohortsperpatch
             endif

             this%rvars(ir_nclp_pa)%int1d(io_idx_co_1st) = cpatch%ncl_p
             this%rvars(ir_zstar_pa)%r81d(io_idx_co_1st) = cpatch%zstar

             if(hlm_use_sp.eq.ifalse)then

                io_idx_pa_pft  = io_idx_co_1st
                do i = 1,numpft
                   this%rvars(ir_scorch_ht_pa_pft)%r81d(io_idx_pa_pft) = cpatch%scorch_ht(i)
                   io_idx_pa_pft      = io_idx_pa_pft + 1
                end do

                io_idx_pa_cwd  = io_idx_co_1st
                do i = 1,num_fuel_classes
                   this%rvars(ir_litter_moisture_pa_nfsc)%r81d(io_idx_pa_cwd) = cpatch%fuel%effective_moisture(i)
                   io_idx_pa_cwd      = io_idx_pa_cwd + 1
                end do

                ! --------------------------------------------------------------------------
                ! Send litter to the restart arrays
                ! Each element has its own variable, so we have to make sure
                ! we keep re-setting this
                ! --------------------------------------------------------------------------

                do el = 0, num_elements-1

                   io_idx_pa_pft  = io_idx_co_1st
                   io_idx_pa_cwd  = io_idx_co_1st
                   io_idx_pa_cwsl = io_idx_co_1st
                   io_idx_pa_dcsl = io_idx_co_1st
                   io_idx_pa_dc   = io_idx_co_1st

                   litt => cpatch%litter(el+1)

                   do i = 1,numpft
                      this%rvars(ir_seed_litt+el)%r81d(io_idx_pa_pft) = litt%seed(i)
                      this%rvars(ir_seedgerm_litt+el)%r81d(io_idx_pa_pft) = litt%seed_germ(i)
                      this%rvars(ir_seed_decay_litt+el)%r81d(io_idx_pa_pft) = litt%seed_decay(i)
                      this%rvars(ir_seedgerm_decay_litt+el)%r81d(io_idx_pa_pft) = litt%seed_germ_decay(i)
                      io_idx_pa_pft = io_idx_pa_pft + 1
                   end do


                   do i = 1,ndcmpy
                      this%rvars(ir_leaf_litt+el)%r81d(io_idx_pa_dc) = litt%leaf_fines(i)
                      this%rvars(ir_lfines_frag_litt+el)%r81d(io_idx_pa_dc) = litt%leaf_fines_frag(i)
                      io_idx_pa_dc = io_idx_pa_dc + 1
                      do ilyr=1,sites(s)%nlevsoil
                         this%rvars(ir_fnrt_litt+el)%r81d(io_idx_pa_dcsl) = litt%root_fines(i,ilyr)
                         this%rvars(ir_rfines_frag_litt+el)%r81d(io_idx_pa_dcsl) = litt%root_fines_frag(i,ilyr)
                         io_idx_pa_dcsl = io_idx_pa_dcsl + 1
                      end do
                   end do

                   do i = 1,ncwd
                      this%rvars(ir_agcwd_litt+el)%r81d(io_idx_pa_cwd) = litt%ag_cwd(i)
                      this%rvars(ir_agcwd_frag_litt+el)%r81d(io_idx_pa_cwd) = litt%ag_cwd_frag(i)
                      io_idx_pa_cwd = io_idx_pa_cwd + 1
                      do ilyr=1,sites(s)%nlevsoil
                         this%rvars(ir_bgcwd_litt+el)%r81d(io_idx_pa_cwsl) = litt%bg_cwd(i,ilyr)
                         this%rvars(ir_bgcwd_frag_litt+el)%r81d(io_idx_pa_cwsl) = litt%bg_cwd_frag(i,ilyr)
                         io_idx_pa_cwsl = io_idx_pa_cwsl + 1
                      end do
                   end do

                end do
             end if

             do i = 1,num_swb
                rio_gnd_alb_dif_pasb(io_idx_pa_ib) = cpatch%gnd_alb_dif(i)
                rio_gnd_alb_dir_pasb(io_idx_pa_ib) = cpatch%gnd_alb_dir(i)
                io_idx_pa_ib = io_idx_pa_ib + 1
             end do

             if (hlm_use_sp .eq. itrue) then
               do i = 1,nclmax
                 this%rvars(ir_canopy_layer_tlai_pa)%r81d(io_idx_pa_ncl) = cpatch%canopy_layer_tlai(i)
                 io_idx_pa_ncl = io_idx_pa_ncl + 1
               end do
             end if

             ! Set the first cohort index to the start of the next patch, increment
             ! by the maximum number of cohorts per patch
             io_idx_co_1st = io_idx_co_1st + fates_maxElementsPerPatch

             ! reset counters so that they are all advanced evenly.
             io_idx_pa_pft  = io_idx_co_1st
             io_idx_pa_cwd  = io_idx_co_1st
             io_idx_pa_ib   = io_idx_co_1st
             io_idx_co      = io_idx_co_1st
             io_idx_pa_ncl  = io_idx_co_1st

             if ( debug ) then
                write(fates_log(),*) 'CLTV io_idx_co_1st ', io_idx_co_1st
                write(fates_log(),*) 'CLTV numCohort ', cohortsperpatch
                write(fates_log(),*) 'CLTV totalCohorts ', totalCohorts
             end if

             cpatch => cpatch%younger

          enddo do_patch ! cpatch do while

          ! Fill the site level diagnostics arrays
          do i_scls = 1, nlevsclass

             rio_demorate_sisc(io_idx_si_sc) = sites(s)%demotion_rate(i_scls)
             rio_promrate_sisc(io_idx_si_sc) = sites(s)%promotion_rate(i_scls)

             io_idx_si_sc = io_idx_si_sc + 1
          end do
          
          rio_termcarea_cano_si(io_idx_si)  = sites(s)%term_crownarea_canopy
          rio_termcarea_usto_si(io_idx_si)  = sites(s)%term_crownarea_ustory
          rio_emanpp_si(io_idx_si)          = sites(s)%ema_npp

          ! this only copies live portions of transitions - but that's ok because the mortality
          ! bit only needs to be added for history outputs
          if(hlm_use_tree_damage .eq. itrue) then
             
             do i_scls = 1, nlevsclass
                do i_cdam = 1, nlevdamage
                   do i_pft = 1, numpft 
                      rio_imortrate_sicdpf(io_idx_si_cdpf)       = sites(s)%imort_rate_damage(i_cdam, i_scls, i_pft)
                      rio_termnindiv_cano_sicdpf(io_idx_si_cdpf) = sites(s)%term_nindivs_canopy_damage(i_cdam,i_scls,i_pft)
                      rio_termnindiv_usto_sicdpf(io_idx_si_cdpf) = sites(s)%term_nindivs_ustory_damage(i_cdam,i_scls,i_pft)
                      rio_imortcflux_sicdsc(io_idx_si_cdsc)      = sites(s)%imort_cflux_damage(i_cdam, i_scls)
                      rio_termcflux_cano_sicdsc(io_idx_si_cdsc)  = sites(s)%term_cflux_canopy_damage(i_cdam, i_scls)
                      rio_termcflux_usto_sicdsc(io_idx_si_cdsc)  = sites(s)%term_cflux_ustory_damage(i_cdam, i_scls)
                      rio_fmortrate_cano_sicdpf(io_idx_si_cdpf)  = sites(s)%fmort_rate_canopy_damage(i_cdam, i_scls, i_pft)
                      rio_fmortrate_usto_sicdpf(io_idx_si_cdpf)  = sites(s)%fmort_rate_ustory_damage(i_cdam, i_scls, i_pft)
                      rio_fmortcflux_cano_sicdsc(io_idx_si_cdsc) = sites(s)%fmort_cflux_canopy_damage(i_cdam, i_scls)
                      rio_fmortcflux_usto_sicdsc(io_idx_si_cdsc) = sites(s)%fmort_cflux_ustory_damage(i_cdam, i_scls)
                      io_idx_si_cdsc = io_idx_si_cdsc + 1
                      io_idx_si_cdpf = io_idx_si_cdpf + 1
                   end do
                end do
             end do

             rio_crownarea_cano_damage_si(io_idx_si) = sites(s)%crownarea_canopy_damage
             rio_crownarea_usto_damage_si(io_idx_si) = sites(s)%crownarea_ustory_damage
             
          end if

          
          rio_democflux_si(io_idx_si)       = sites(s)%demotion_carbonflux
          rio_promcflux_si(io_idx_si)       = sites(s)%promotion_carbonflux

          rio_imortcarea_si(io_idx_si)      = sites(s)%imort_crownarea
          rio_fmortcarea_cano_si(io_idx_si) = sites(s)%fmort_crownarea_canopy
          rio_fmortcarea_usto_si(io_idx_si) = sites(s)%fmort_crownarea_ustory

          rio_cd_status_si(io_idx_si)     = sites(s)%cstatus
          rio_nchill_days_si(io_idx_si)   = sites(s)%nchilldays
          rio_ncold_days_si(io_idx_si)    = sites(s)%ncolddays
          rio_cleafondate_si(io_idx_si)   = sites(s)%cleafondate
          rio_cleafoffdate_si(io_idx_si)  = sites(s)%cleafoffdate
          rio_cndaysleafon_si(io_idx_si)  = sites(s)%cndaysleafon
          rio_cndaysleafoff_si(io_idx_si) = sites(s)%cndaysleafoff
          rio_gdd_si(io_idx_si)           = sites(s)%grow_deg_days
          rio_phenmodeldate_si(io_idx_si) = sites(s)%phen_model_date

          rio_solar_zenith_angle(io_idx_si) = sites(s)%coszen  

          rio_fireweather_index_si(io_idx_si) = sites(s)%fireWeather%fire_weather_index
          rio_snow_depth_si(io_idx_si)   = sites(s)%snow_depth

          ! Accumulated trunk product
          rio_trunk_product_si(io_idx_si) = sites(s)%resources_management%trunk_product_site

          ! land use flag
          rio_landuse_config_si(io_idx_si) = hlm_use_potentialveg

          ! set numpatches for this column

          rio_npatch_si(io_idx_si)  = patchespersite

          do i = 1,nclmax
             do i_pft = 1, numpft
                rio_recl2fr_sipfcl(io_idx_si_pfcl ) = sites(s)%rec_l2fr(i_pft,i)
                io_idx_si_pfcl = io_idx_si_pfcl + 1
             end do
          end do
          
          do i = 1,numWaterMem ! numWaterMem currently 10
             do i_pft=1,numpft
                rio_liqvolmem_siwmft( io_idx_si_wmem ) = sites(s)%liqvol_memory(i,i_pft)
                rio_smpmem_siwmft( io_idx_si_wmem ) = sites(s)%smp_memory(i,i_pft)
                io_idx_si_wmem = io_idx_si_wmem + 1
             end do
          end do

          do i = 1, num_vegtemp_mem
             rio_vegtempmem_sitm( io_idx_si_vtmem ) = sites(s)%vegtemp_memory(i)
             io_idx_si_vtmem = io_idx_si_vtmem + 1
          end do

          ! -----------------------------------------------------------------------------
          ! Set site-level hydraulics arrays
          ! -----------------------------------------------------------------------------

          if(hlm_use_planthydro==itrue)then

             ! No associate statements because there is no gaurantee these
             ! are allocated

             this%rvars(ir_hydro_recruit_si)%r81d(io_idx_si) = sites(s)%si_hydr%h2oveg_recruit
             this%rvars(ir_hydro_dead_si)%r81d(io_idx_si) = sites(s)%si_hydr%h2oveg_dead
             this%rvars(ir_hydro_growturn_err_si)%r81d(io_idx_si) = sites(s)%si_hydr%h2oveg_growturn_err
             this%rvars(ir_hydro_hydro_err_si)%r81d(io_idx_si) = sites(s)%si_hydr%h2oveg_hydro_err

             ! Hydraulics counters  lyr = hydraulic layer, shell = rhizosphere shell
             do i = 1, sites(s)%si_hydr%nlevrhiz
                ! Loop shells
                do k = 1, nshell
                   this%rvars(ir_hydro_liqvol_shell_si)%r81d(io_idx_si_lyr_shell) = &
                        sites(s)%si_hydr%h2osoi_liqvol_shell(i,k)
                   io_idx_si_lyr_shell = io_idx_si_lyr_shell + 1
                end do
             end do
          end if

       enddo

       if ( debug ) then
          write(fates_log(),*) 'CLTV total cohorts ',totalCohorts
       end if

       return
     end associate
   end subroutine set_restart_vectors

   ! ====================================================================================

   subroutine create_patchcohort_structure(this, nc, nsites, sites, bc_in, bc_out)

     ! ----------------------------------------------------------------------------------
     ! This subroutine takes a peak at the restart file to determine how to allocate
     ! memory for the state structure, and then makes those allocations. This
     ! subroutine is called prior to the transfer of the restart vectors into the
     ! linked-list state structure.
     ! ---------------------------------------------------------------------------------

     use EDTypesMod,             only : ed_site_type
     use FatesCohortMod,         only : fates_cohort_type
     use FatesPatchMod,          only : fates_patch_type
     use FatesInterfaceTypesMod, only : hlm_regeneration_model
     use FatesInterfaceTypesMod, only : fates_maxElementsPerPatch
     use FatesInterfaceTypesMod, only : hlm_current_tod, numpft
     use EDTypesMod,             only : area
     use EDInitMod,              only : zero_site
     use EDInitMod,              only : init_site_vars
     use FatesAllometryMod,      only : h2d_allom


     ! !ARGUMENTS:
     class(fates_restart_interface_type) , intent(inout) :: this
     integer                     , intent(in)            :: nc
     integer                     , intent(in)            :: nsites
     type(ed_site_type)          , intent(inout), target :: sites(nsites)
     type(bc_in_type)                                    :: bc_in(nsites)
     type(bc_out_type)                                   :: bc_out(nsites)

     ! local variables

     type(fates_patch_type) , pointer     :: newp
     type(fates_cohort_type), pointer     :: new_cohort
     type(fates_cohort_type), pointer     :: prev_cohort
     integer                           :: cohortstatus
     integer                           :: s             ! site index
     integer                           :: idx_pa        ! local patch index
     integer                           :: io_idx_si     ! global site index in IO vector
     integer                           :: io_idx_co_1st ! global cohort index in IO vector
     real(r8)                          :: site_spread   ! site sprea dummy var (0-1)
     integer                           :: fto
     integer                           :: ft
     integer                           :: el            ! element loop counter
     integer, parameter                :: recruitstatus = 0
     integer                           ::  nocomp_pft ! PFT patch label for nocomp mode
     ! ----------------------------------------------------------------------------------
     ! We really only need the counts for the number of patches per site
     ! and the number of cohorts per patch. These values tell us how much
     ! space to allocate.
     ! ----------------------------------------------------------------------------------

     associate( rio_npatch_si  => this%rvars(ir_npatch_si)%int1d , &
                rio_ncohort_pa => this%rvars(ir_ncohort_pa)%int1d )

       do s = 1,nsites

          io_idx_si  = this%restart_map(nc)%site_index(s)
          io_idx_co_1st  = this%restart_map(nc)%cohort1_index(s)

          call init_site_vars( sites(s), bc_in(s), bc_out(s) )
          call zero_site( sites(s) )

          if ( rio_npatch_si(io_idx_si)<0 .or. rio_npatch_si(io_idx_si) > 10000 ) then
             write(fates_log(),*) 'a column was expected to contain a valid number of patches'
             write(fates_log(),*) '0 is a valid number, but this column seems uninitialized',rio_npatch_si(io_idx_si)
             call endrun(msg=errMsg(sourcefile, __LINE__))
          end if

          ! Initialize the site pointers to null
          sites(s)%youngest_patch         => null()
          sites(s)%oldest_patch           => null()

          do idx_pa = 1,rio_npatch_si(io_idx_si)

             if ( debug ) then
                write(fates_log(),*) 'create patch ',idx_pa
                write(fates_log(),*) 'idx_pa 1-cohortsperpatch : ', rio_ncohort_pa( io_idx_co_1st )
             end if

             ! create patch
             allocate(newp)
             nocomp_pft = fates_unset_int
             ! the nocomp_pft label is set after patch creation has occured in 'get_restart_vectors'
             ! make new patch
             call newp%Create(fates_unset_r8, fates_unset_r8, primaryland,   &
               nocomp_pft, num_swb, numpft, sites(s)%nlevsoil,              &
               hlm_current_tod, hlm_regeneration_model)

             ! Initialize the litter pools to zero, these
             ! pools will be populated by looping over the existing patches
             ! and transfering in mass
             do el=1,num_elements
                call newp%litter(el)%InitConditions(init_leaf_fines=fates_unset_r8, &
                     init_root_fines=fates_unset_r8, &
                     init_ag_cwd=fates_unset_r8, &
                     init_bg_cwd=fates_unset_r8, &
                     init_seed=fates_unset_r8, &
                     init_seed_germ=fates_unset_r8)
             end do

             ! Set the new patch number to nonsense, we will
             ! call set_patchno()
             newp%patchno = -9


             ! Iterate over the number of cohorts
             ! the file says are associated with this patch
             ! we are just allocating space here, so we do
             ! a simple list filling routine

             newp%tallest  => null()
             newp%shortest => null()
             prev_cohort   => null()

             do fto = 1, rio_ncohort_pa( io_idx_co_1st )

                allocate(new_cohort)
                call new_cohort%NanValues()
                call new_cohort%ZeroValues()

                ! If this is the first in the list, it is tallest
                if (.not.associated(newp%tallest)) then
                   newp%tallest => new_cohort
                endif

                ! Every cohort's taller is the one that came before
                ! (unless it is first)
                if(associated(prev_cohort)) then
                   new_cohort%taller   => prev_cohort
                   prev_cohort%shorter => new_cohort
                end if

                ! Every cohort added takes over as shortest
                newp%shortest => new_cohort

                ! Initialize the PARTEH object and point to the
                ! correct boundary condition fields
                new_cohort%prt => null()
                call InitPRTObject(new_cohort%prt)
                


                ! Allocate hydraulics arrays
                if( hlm_use_planthydro.eq.itrue ) then
                   call InitHydrCohort(sites(s),new_cohort)
                end if

                !  (Keeping as an example)
                ! Allocate running mean functions
                !allocate(new_cohort%tveg_lpa)
                !call new_cohort%tveg_lpa%InitRMean(ema_lpa)

                
                ! Update the previous
                prev_cohort => new_cohort

             enddo ! ends loop over fto

             !
             ! insert this patch with cohorts into the site pointer.  At this
             ! point just insert the new patch in the youngest position
             !
             if (idx_pa == 1) then ! nothing associated yet. first patch is pointed to by youngest and oldest

                if ( debug ) write(fates_log(),*) 'idx_pa = 1 ',idx_pa

                sites(s)%youngest_patch         => newp
                sites(s)%oldest_patch           => newp
                sites(s)%youngest_patch%younger => null()
                sites(s)%youngest_patch%older   => null()
                sites(s)%oldest_patch%younger   => null()
                sites(s)%oldest_patch%older     => null()

             else if (idx_pa == 2) then ! add second patch to list

                if ( debug ) write(fates_log(),*) 'idx_pa = 2 ',idx_pa

                sites(s)%youngest_patch         => newp
                sites(s)%youngest_patch%younger => null()
                sites(s)%youngest_patch%older   => sites(s)%oldest_patch
                sites(s)%oldest_patch%younger   => sites(s)%youngest_patch
                sites(s)%oldest_patch%older     => null()

             else ! more than 2 patches, insert patch into youngest slot

                if ( debug ) write(fates_log(),*) 'idx_pa > 2 ',idx_pa

                newp%older                      => sites(s)%youngest_patch
                sites(s)%youngest_patch%younger => newp
                newp%younger                    => null()
                sites(s)%youngest_patch         => newp

             endif

             io_idx_co_1st = io_idx_co_1st + fates_maxElementsPerPatch

          enddo ! ends loop over idx_pa

       enddo ! ends loop over s

     end associate
   end subroutine create_patchcohort_structure

   ! ====================================================================================

   subroutine get_restart_vectors(this, nc, nsites, sites)

     use EDTypesMod, only : ed_site_type
     use FatesCohortMod, only : fates_cohort_type
     use FatesPatchMod, only : fates_patch_type
     use EDParamsMod, only : nclmax
     use FatesInterfaceTypesMod, only : numpft
     use FatesInterfaceTypesMod, only : fates_maxElementsPerPatch
     use EDTypesMod, only : numWaterMem
     use EDTypesMod, only : num_vegtemp_mem
     use FatesSizeAgeTypeIndicesMod, only : get_age_class_index
     
     ! !ARGUMENTS:
     class(fates_restart_interface_type) , intent(inout) :: this
     integer                     , intent(in)            :: nc
     integer                     , intent(in)            :: nsites
     type(ed_site_type)          , intent(inout), target :: sites(nsites)


     ! locals
     ! ----------------------------------------------------------------------------------
     ! LL pointers
     type(fates_patch_type),pointer  :: cpatch      ! current patch
     type(fates_cohort_type),pointer :: ccohort     ! current cohort
     type(litter_type), pointer   :: litt        ! litter object on the current patch
     ! loop indices
     integer :: s, i, j, k, pft                 

     ! ----------------------------------------------------------------------------------
     ! The following group of integers indicate the positional index (idx)
     ! of variables at different scales inside the I/O arrays (io)
     ! Keep in mind that many of these variables have a composite dimension
     ! at the patch scale.  To hold this memory, we borrow the cohort
     ! vector.  Thus the head of each array points to the first cohort
     ! of each patch. "io_idx_co_1st"
     ! ----------------------------------------------------------------------------------
     integer  :: io_idx_si      ! site index
     integer  :: io_idx_co_1st  ! 1st cohort of each patch
     integer  :: io_idx_co      ! cohort index
     integer  :: io_idx_pa_pft  ! each pft within each patch (pa_pft)
     integer  :: io_idx_pa_cwd  ! each cwd class within each patch (pa_cwd)
     integer  :: io_idx_pa_cwsl ! each cwd x soil layer
     integer  :: io_idx_pa_dcsl ! each decomposability x soil layer
     integer  :: io_idx_pa_dc   ! each decomposability index
     integer  :: io_idx_pa_ib   ! each SW radiation band per patch (pa_ib)
     integer  :: io_idx_si_wmem ! each water memory class within each site
     integer  :: io_idx_si_pfcl  ! each pft x canopy layer class within each site
     integer  :: io_idx_si_vtmem ! counter for vegetation temp memory
     integer  :: io_idx_si_lyr_shell ! site - layer x shell index
     integer  :: io_idx_si_scpf ! each size-class x pft index within site
     integer  :: io_idx_si_sc   ! each size-class index within site
     integer  :: io_idx_si_cacls ! each coage class index within site
     integer  :: io_idx_si_capf ! each cohort age class x pft index within site
     integer  :: io_idx_si_cwd
     integer  :: io_idx_si_pft
     integer  :: io_idx_si_cdsc ! each damage x size class within site 
     integer  :: io_idx_si_cdpf ! damage x size x pft within site
     
     integer  :: io_idx_pa_ncl   ! each canopy layer within each patch
     integer  :: io_idx_si_scpf_term ! loop counter for scls, pft, and termination type
     integer  :: io_idx_si_pft_term ! loop counter for pft, and termination type
     integer  :: io_idx_si_luludi ! site-level lu x lu x ndist index
     integer  :: io_idx_si_lu   ! site-level lu x lu x ndist index

     ! Some counters (for checking mostly)
     integer  :: totalcohorts   ! total cohort count on this thread (diagnostic)
     integer  :: patchespersite   ! number of patches per site
     integer  :: cohortsperpatch  ! number of cohorts per patch
     integer  :: el               ! loop counter for elements
     integer  :: nlevsoil         ! number of soil layers
     integer  :: ilyr             ! soil layer loop counter
     integer  :: iscpf            ! multiplex loop counter for size x pft
     integer  :: ir_prt_var       ! loop counter for var x position
     integer  :: i_cwd            ! loop counter for cwd
     integer  :: i_var            ! loop counter for PRT variables
     integer  :: i_pos            ! loop counter for discrete PRT positions
     integer  :: i_pft            ! loop counter for pft
     integer  :: i_scls           ! loop counter for size-clas
     integer  :: i_cacls          ! loop counter for cohort age class
     integer  :: i_cdam           ! loop counter for damage class
     integer  :: icdj             ! loop counter for damage class
     integer  :: icdi             ! loop counter for damage class 
     integer  :: i_landuse,i_pflu ! loop counter for land use class
     integer  :: i_lu_donor, i_lu_receiver, i_dist ! loop counters for land use and disturbance    
     integer  :: i_term_type      ! loop counter for termination type

     associate( rio_npatch_si         => this%rvars(ir_npatch_si)%int1d, &
          rio_cd_status_si            => this%rvars(ir_cd_status_si)%int1d, &
          rio_nchill_days_si          => this%rvars(ir_nchill_days_si)%int1d, &
          rio_ncold_days_si           => this%rvars(ir_ncold_days_si)%int1d, &
          rio_cleafondate_si          => this%rvars(ir_cleafondate_si)%int1d, &
          rio_cleafoffdate_si         => this%rvars(ir_cleafoffdate_si)%int1d, &
          rio_cndaysleafon_si         => this%rvars(ir_cndaysleafon_si)%int1d, &
          rio_cndaysleafoff_si        => this%rvars(ir_cndaysleafoff_si)%int1d, &
          rio_phenmodeldate_si        => this%rvars(ir_phenmodeldate_si)%int1d, &
          rio_fireweather_index_si    => this%rvars(ir_fireweather_index_si)%r81d, &
          rio_gdd_si                  => this%rvars(ir_gdd_si)%r81d, &
          rio_min_allowed_landuse_fraction_si                  => this%rvars(ir_min_allowed_landuse_fraction_si)%r81d, &
          rio_landuse_vector_gt_min_si               => this%rvars(ir_landuse_vector_gt_min_si)%int1d, &
          rio_area_bareground_si                  => this%rvars(ir_area_bareground_si)%r81d, &
          rio_snow_depth_si           => this%rvars(ir_snow_depth_si)%r81d, &
          rio_trunk_product_si        => this%rvars(ir_trunk_product_si)%r81d, &
          rio_landuse_config_si       => this%rvars(ir_landuse_config_si)%int1d, &
          rio_ncohort_pa              => this%rvars(ir_ncohort_pa)%int1d, &
          rio_fcansno_pa              => this%rvars(ir_fcansno_pa)%r81d, &
          rio_solar_zenith_angle      => this%rvars(ir_solar_zenith_angle)%r81d, &
          rio_canopy_layer_co         => this%rvars(ir_canopy_layer_co)%int1d, &
          rio_canopy_layer_yesterday_co         => this%rvars(ir_canopy_layer_yesterday_co)%r81d, &
          rio_crowndamage_co          => this%rvars(ir_crowndamage_co)%int1d, &
          rio_canopy_trim_co          => this%rvars(ir_canopy_trim_co)%r81d, &
          rio_l2fr_co                 => this%rvars(ir_l2fr_co)%r81d, &
          rio_seed_prod_co            => this%rvars(ir_seed_prod_co)%r81d, &
          rio_size_class_lasttimestep => this%rvars(ir_size_class_lasttimestep_co)%int1d, &
          rio_dbh_co                  => this%rvars(ir_dbh_co)%r81d, &
          rio_coage_co                => this%rvars(ir_coage_co)%r81d, &
          rio_g_sb_laweight_co        => this%rvars(ir_g_sb_laweight_co)%r81d, &
          rio_height_co               => this%rvars(ir_height_co)%r81d, &
          rio_nplant_co               => this%rvars(ir_nplant_co)%r81d, &
          rio_gpp_acc_co              => this%rvars(ir_gpp_acc_co)%r81d, &
          rio_npp_acc_co              => this%rvars(ir_npp_acc_co)%r81d, &
          rio_resp_m_acc_co           => this%rvars(ir_resp_m_acc_co)%r81d, &
          rio_gpp_acc_hold_co         => this%rvars(ir_gpp_acc_hold_co)%r81d, &
          rio_resp_m_acc_hold_co      => this%rvars(ir_resp_m_acc_hold_co)%r81d, &
          rio_resp_g_acc_hold_co      => this%rvars(ir_resp_g_acc_hold_co)%r81d, &
          rio_npp_acc_hold_co         => this%rvars(ir_npp_acc_hold_co)%r81d, &
          rio_resp_excess_co           => this%rvars(ir_resp_excess_co)%r81d, &
          rio_bmort_co                => this%rvars(ir_bmort_co)%r81d, &
          rio_hmort_co                => this%rvars(ir_hmort_co)%r81d, &
          rio_cmort_co                => this%rvars(ir_cmort_co)%r81d, &
          rio_smort_co                => this%rvars(ir_smort_co)%r81d, &
          rio_asmort_co               => this%rvars(ir_asmort_co)%r81d, &
          rio_dgmort_co               => this%rvars(ir_dgmort_co)%r81d, &
          rio_frmort_co               => this%rvars(ir_frmort_co)%r81d, &
          rio_lmort_direct_co         => this%rvars(ir_lmort_direct_co)%r81d, &
          rio_lmort_collateral_co     => this%rvars(ir_lmort_collateral_co)%r81d, &
          rio_lmort_infra_co          => this%rvars(ir_lmort_infra_co)%r81d, &
          rio_ddbhdt_co               => this%rvars(ir_ddbhdt_co)%r81d, &
          rio_resp_m_tstep_co         => this%rvars(ir_resp_m_tstep_co)%r81d, &
          rio_pft_co                  => this%rvars(ir_pft_co)%int1d, &
          rio_status_co               => this%rvars(ir_status_co)%int1d, &
          rio_efleaf_co               => this%rvars(ir_efleaf_co)%r81d, &
          rio_effnrt_co               => this%rvars(ir_effnrt_co)%r81d, &
          rio_efstem_co               => this%rvars(ir_efstem_co)%r81d, &
          rio_isnew_co                => this%rvars(ir_isnew_co)%int1d, &
          rio_gnd_alb_dif_pasb        => this%rvars(ir_gnd_alb_dif_pasb)%r81d, &
          rio_gnd_alb_dir_pasb        => this%rvars(ir_gnd_alb_dir_pasb)%r81d, &
          rio_spread_si               => this%rvars(ir_spread_si)%r81d, &
          rio_livegrass_pa            => this%rvars(ir_livegrass_pa)%r81d, &
          rio_age_pa                  => this%rvars(ir_age_pa)%r81d, &
          rio_patchdistturbcat_pa     => this%rvars(ir_patchdistturbcat_pa)%int1d,  &
          rio_agesinceanthrodist_pa   => this%rvars(ir_agesinceanthrodist_pa)%r81d, &
          rio_nocomp_pft_label_pa     => this%rvars(ir_nocomp_pft_label_pa)%int1d, &
          rio_area_pa                 => this%rvars(ir_area_pa)%r81d, &
          rio_dd_status_sift          => this%rvars(ir_dd_status_sift)%int1d, &
          rio_dleafondate_sift        => this%rvars(ir_dleafondate_sift)%int1d, &
          rio_dleafoffdate_sift       => this%rvars(ir_dleafoffdate_sift)%int1d, &
          rio_dndaysleafon_sift       => this%rvars(ir_dndaysleafon_sift)%int1d, &
          rio_dndaysleafoff_sift      => this%rvars(ir_dndaysleafoff_sift)%int1d, &
          rio_elong_factor_sift       => this%rvars(ir_elong_factor_sift)%r81d, &
          rio_liqvolmem_siwmft        => this%rvars(ir_liqvolmem_siwmft)%r81d, &
          rio_smpmem_siwmft           => this%rvars(ir_smpmem_siwmft)%r81d, &
          rio_recl2fr_sipfcl          => this%rvars(ir_recl2fr_sipfcl)%r81d, &
          rio_vegtempmem_sitm         => this%rvars(ir_vegtempmem_sitm)%r81d, &
          rio_recrate_sift            => this%rvars(ir_recrate_sift)%r81d, &
          rio_use_this_pft_sift       => this%rvars(ir_use_this_pft_sift)%int1d, &
          rio_area_pft_sift           => this%rvars(ir_area_pft_sift)%r81d,&
          rio_seed_in_sift            => this%rvars(ir_seed_in_sift)%r81d, &
          rio_seed_out_sift            => this%rvars(ir_seed_out_sift)%r81d, &
          rio_fmortrate_cano_siscpf   => this%rvars(ir_fmortrate_cano_siscpf)%r81d, &
          rio_fmortrate_usto_siscpf   => this%rvars(ir_fmortrate_usto_siscpf)%r81d, &
          rio_imortrate_siscpf        => this%rvars(ir_imortrate_siscpf)%r81d, &
          rio_fmortrate_crown_siscpf  => this%rvars(ir_fmortrate_crown_siscpf)%r81d, &
          rio_fmortrate_cambi_siscpf  => this%rvars(ir_fmortrate_cambi_siscpf)%r81d, &
          rio_disturbance_rates_siluludi => this%rvars(ir_disturbance_rates_siluludi)%r81d, &
          rio_termnindiv_cano_siscpf  => this%rvars(ir_termnindiv_cano_siscpf)%r81d, &
          rio_termnindiv_usto_siscpf  => this%rvars(ir_termnindiv_usto_siscpf)%r81d, &
          rio_growflx_fusion_siscpf   => this%rvars(ir_growflx_fusion_siscpf)%r81d,  &
          rio_demorate_sisc           => this%rvars(ir_demorate_sisc)%r81d, &
          rio_promrate_sisc           => this%rvars(ir_promrate_sisc)%r81d, &
          rio_termcflux_cano_sipft    => this%rvars(ir_termcflux_cano_sipft)%r81d, &
          rio_termcflux_usto_sipft    => this%rvars(ir_termcflux_usto_sipft)%r81d, &
          rio_democflux_si            => this%rvars(ir_democflux_si)%r81d, &
          rio_promcflux_si            => this%rvars(ir_promcflux_si)%r81d, &
          rio_termcarea_cano_si       => this%rvars(ir_termcarea_cano_si)%r81d, &
          rio_termcarea_usto_si       => this%rvars(ir_termcarea_usto_si)%r81d, &
          rio_imortcarea_si           => this%rvars(ir_imortcarea_si)%r81d, &
          rio_fmortcarea_cano_si      => this%rvars(ir_fmortcarea_cano_si)%r81d, &
          rio_fmortcarea_usto_si      => this%rvars(ir_fmortcarea_usto_si)%r81d, &
          rio_imortrate_sicdpf        => this%rvars(ir_imortrate_sicdpf)%r81d, &
          rio_termnindiv_cano_sicdpf  => this%rvars(ir_termnindiv_cano_sicdpf)%r81d, &
          rio_termnindiv_usto_sicdpf  => this%rvars(ir_termnindiv_usto_sicdpf)%r81d, &
          rio_imortcflux_sicdsc       => this%rvars(ir_imortcflux_sicdsc)%r81d, &
          rio_termcflux_cano_sicdsc   => this%rvars(ir_termcflux_cano_sicdsc)%r81d, &
          rio_termcflux_usto_sicdsc   => this%rvars(ir_termcflux_usto_sicdsc)%r81d, &
          rio_fmortrate_cano_sicdpf   => this%rvars(ir_fmortrate_cano_sicdpf)%r81d, &
          rio_fmortrate_usto_sicdpf   => this%rvars(ir_fmortrate_usto_sicdpf)%r81d, &
          rio_fmortcflux_cano_sicdsc  => this%rvars(ir_fmortcflux_cano_sicdsc)%r81d, &
          rio_fmortcflux_usto_sicdsc  => this%rvars(ir_fmortcflux_usto_sicdsc)%r81d, &
          rio_crownarea_cano_damage_si=> this%rvars(ir_crownarea_cano_si)%r81d, &
          rio_crownarea_usto_damage_si=> this%rvars(ir_crownarea_usto_si)%r81d, &
          rio_emanpp_si               => this%rvars(ir_emanpp_si)%r81d, &
          rio_imortcflux_sipft        => this%rvars(ir_imortcflux_sipft)%r81d, &
          rio_fmortcflux_cano_sipft   => this%rvars(ir_fmortcflux_cano_sipft)%r81d, &
          rio_fmortcflux_usto_sipft   => this%rvars(ir_fmortcflux_usto_sipft)%r81d, &
          rio_abg_term_flux_siscpf   => this%rvars(ir_abg_term_flux_siscpf)%r81d, &
          rio_abg_imort_flux_siscpf  => this%rvars(ir_abg_imort_flux_siscpf)%r81d, &
          rio_abg_fmort_flux_siscpf  => this%rvars(ir_abg_fmort_flux_siscpf)%r81d )


       totalcohorts = 0

       do s = 1,nsites

          io_idx_si      = this%restart_map(nc)%site_index(s)
          io_idx_co_1st  = this%restart_map(nc)%cohort1_index(s)

          io_idx_co      = io_idx_co_1st
          io_idx_pa_ib   = io_idx_co_1st
          io_idx_si_wmem = io_idx_co_1st
          io_idx_si_pfcl = io_idx_co_1st
          io_idx_si_vtmem = io_idx_co_1st
          io_idx_pa_ncl = io_idx_co_1st

          ! Hydraulics counters  lyr = hydraulic layer, shell = rhizosphere shell
          io_idx_si_lyr_shell = io_idx_co_1st

          io_idx_si_scpf = io_idx_co_1st
          io_idx_si_sc   = io_idx_co_1st
          io_idx_si_capf = io_idx_co_1st
          io_idx_si_cacls= io_idx_co_1st
          io_idx_si_cdsc = io_idx_co_1st
          io_idx_si_cdpf = io_idx_co_1st
          io_idx_si_scpf = io_idx_co_1st
          io_idx_si_pft = io_idx_co_1st
          io_idx_si_scpf_term = io_idx_co_1st
          io_idx_si_pft_term = io_idx_co_1st
          
          io_idx_si_luludi  = io_idx_co_1st
          io_idx_si_lu  = io_idx_co_1st

          ! read seed_bank info(site-level, but PFT-resolved)
          do i_pft = 1,numpft
             sites(s)%recruitment_rate(i_pft) = rio_recrate_sift(io_idx_co_1st+i_pft-1)
          enddo

          ! variables for fixed biogeography mode. These are currently used in restart even when this is off.
          do i_pft = 1,numpft
             sites(s)%use_this_pft(i_pft) = rio_use_this_pft_sift(io_idx_co_1st+i_pft-1)
             do i_landuse = 1, n_landuse_cats
                i_pflu = i_landuse + (i_pft - 1) * n_landuse_cats
                sites(s)%area_pft(i_pft, i_landuse)     = rio_area_pft_sift(io_idx_co_1st+i_pflu-1)
             end do
          enddo

          sites(s)%min_allowed_landuse_fraction  = rio_min_allowed_landuse_fraction_si(io_idx_si)
          do i_landuse = 1, n_landuse_cats
             if ( rio_landuse_vector_gt_min_si(io_idx_si_lu) .eq. itrue ) then
                sites(s)%landuse_vector_gt_min(i_landuse)  = .true.
             else
                sites(s)%landuse_vector_gt_min(i_landuse)  = .false.
             endif
             io_idx_si_lu = io_idx_si_lu + 1
          end do
          sites(s)%area_bareground  = rio_area_bareground_si(io_idx_si)

          do i_scls = 1,nlevsclass
             do i_pft = 1, numpft
                sites(s)%fmort_rate_canopy(i_scls, i_pft)  = rio_fmortrate_cano_siscpf(io_idx_si_scpf)
                sites(s)%fmort_rate_ustory(i_scls, i_pft)  = rio_fmortrate_usto_siscpf(io_idx_si_scpf)
                sites(s)%imort_rate(i_scls, i_pft)         = rio_imortrate_siscpf(io_idx_si_scpf)
                sites(s)%fmort_rate_crown(i_scls, i_pft)   = rio_fmortrate_crown_siscpf(io_idx_si_scpf)
                sites(s)%fmort_rate_cambial(i_scls, i_pft) = rio_fmortrate_cambi_siscpf(io_idx_si_scpf)
                sites(s)%growthflux_fusion(i_scls, i_pft)  = rio_growflx_fusion_siscpf(io_idx_si_scpf)
                sites(s)%term_abg_flux(i_scls,i_pft) = rio_abg_term_flux_siscpf(io_idx_si_scpf)
                sites(s)%imort_abg_flux(i_scls,i_pft) = rio_abg_imort_flux_siscpf(io_idx_si_scpf)
                sites(s)%fmort_abg_flux(i_scls,i_pft) = rio_abg_fmort_flux_siscpf(io_idx_si_scpf)
                io_idx_si_scpf = io_idx_si_scpf + 1
                do i_term_type = 1, n_term_mort_types
                   sites(s)%term_nindivs_canopy(i_term_type,i_scls,i_pft) = rio_termnindiv_cano_siscpf(io_idx_si_scpf_term)
                   sites(s)%term_nindivs_ustory(i_term_type,i_scls,i_pft) = rio_termnindiv_usto_siscpf(io_idx_si_scpf_term)
                   io_idx_si_scpf_term = io_idx_si_scpf_term + 1
                end do
             end do
          end do

          do i_pft = 1, numpft
             do i_term_type = 1, n_term_mort_types
                sites(s)%term_carbonflux_canopy(i_term_type,i_pft)   = rio_termcflux_cano_sipft(io_idx_si_pft_term)
                sites(s)%term_carbonflux_ustory(i_term_type,i_pft)   = rio_termcflux_usto_sipft(io_idx_si_pft_term)
                io_idx_si_pft_term = io_idx_si_pft_term + 1
             end do
             sites(s)%fmort_carbonflux_canopy(i_pft)  = rio_fmortcflux_cano_sipft(io_idx_si_pft)
             sites(s)%fmort_carbonflux_ustory(i_pft)  = rio_fmortcflux_usto_sipft(io_idx_si_pft)
             sites(s)%imort_carbonflux(i_pft)         = rio_imortcflux_sipft(io_idx_si_pft)
             sites(s)%dstatus(i_pft)        = rio_dd_status_sift(io_idx_si_pft)
             sites(s)%dleafondate(i_pft)    = rio_dleafondate_sift(io_idx_si_pft)
             sites(s)%dleafoffdate(i_pft)   = rio_dleafoffdate_sift(io_idx_si_pft)
             sites(s)%dndaysleafon(i_pft)   = rio_dndaysleafon_sift(io_idx_si_pft)
             sites(s)%dndaysleafoff(i_pft)  = rio_dndaysleafoff_sift(io_idx_si_pft)
             sites(s)%elong_factor(i_pft)   = rio_elong_factor_sift(io_idx_si_pft)
             sites(s)%seed_in(i_pft)        = rio_seed_in_sift(io_idx_si_pft)
             sites(s)%seed_out(i_pft)        = rio_seed_out_sift(io_idx_si_pft)
             io_idx_si_pft = io_idx_si_pft + 1
          end do

          ! site-level disturbance rate diagnostic
          do i_lu_donor = 1, n_landuse_cats
             do i_lu_receiver = 1, n_landuse_cats
                do i_dist = 1, n_dist_types
                   sites(s)%disturbance_rates(i_dist,i_lu_donor, i_lu_receiver) = rio_disturbance_rates_siluludi(io_idx_si_luludi)
                   io_idx_si_luludi = io_idx_si_luludi + 1
                end do
             end do
          end do

          ! Mass balance and diagnostics across elements at the site level
          if(hlm_use_sp.eq.ifalse)then
             do el = 1, num_elements

                io_idx_si_cwd = io_idx_co_1st
                io_idx_si_pft = io_idx_co_1st
                io_idx_si_scpf = io_idx_co_1st

                do i_cwd=1,ncwd
                   sites(s)%flux_diags%elem(el)%cwd_ag_input(i_cwd) = this%rvars(ir_cwdagin_flxdg+el-1)%r81d(io_idx_si_cwd)
                   sites(s)%flux_diags%elem(el)%cwd_bg_input(i_cwd) = this%rvars(ir_cwdbgin_flxdg+el-1)%r81d(io_idx_si_cwd)
                   io_idx_si_cwd = io_idx_si_cwd + 1
                end do

                do i_pft=1,numpft
                   sites(s)%flux_diags%elem(el)%surf_fine_litter_input(i_pft) = this%rvars(ir_leaflittin_flxdg+el-1)%r81d(io_idx_si_pft)
                   sites(s)%flux_diags%elem(el)%root_litter_input(i_pft) = this%rvars(ir_rootlittin_flxdg+el-1)%r81d(io_idx_si_pft)
                   sites(s)%mass_balance(el)%wood_product_harvest(i_pft) = this%rvars(ir_woodprod_harvest_mbal+el-1)%r81d(io_idx_si_pft)
                   sites(s)%mass_balance(el)%wood_product_landusechange(i_pft) = this%rvars(ir_woodprod_landusechange_mbal+el-1)%r81d(io_idx_si_pft)
                   io_idx_si_pft = io_idx_si_pft + 1
                end do

                sites(s)%mass_balance(el)%old_stock = this%rvars(ir_oldstock_mbal+el-1)%r81d(io_idx_si)
                sites(s)%mass_balance(el)%err_fates = this%rvars(ir_errfates_mbal+el-1)%r81d(io_idx_si)

                sites(s)%iflux_balance(el)%iflux_liveveg = this%rvars(ir_liveveg_intflux_el+el-1)%r81d(io_idx_si) 
                sites(s)%flux_diags%elem(el)%err_liveveg = this%rvars(ir_liveveg_err_el+el-1)%r81d(io_idx_si)

                sites(s)%iflux_balance(el)%iflux_litter = this%rvars(ir_litter_intflux_el+el-1)%r81d(io_idx_si) 
                sites(s)%flux_diags%elem(el)%err_litter = this%rvars(ir_litter_err_el+el-1)%r81d(io_idx_si)
                
             end do
          end if
          
          sites(s)%spread = rio_spread_si(io_idx_si)

          ! Perform a check on the number of patches per site
          patchespersite = 0

          cpatch => sites(s)%oldest_patch
          do_patch: do while(associated(cpatch))

             patchespersite = patchespersite + 1

             ccohort => cpatch%shortest

             ! new patch, reset num cohorts
             cohortsperpatch = 0

             do while(associated(ccohort))

                ! found cohort, increment
                cohortsperpatch  = cohortsperpatch    + 1
                totalcohorts     = totalcohorts + 1

                if ( debug ) then
                   write(fates_log(),*) 'CVTL io_idx_co ',io_idx_co
                endif

                ! Fill PRT state variables with array data
                ! We just loop through the objects, and reference our members relative
                ! the base index of the PRT variables
                ! -----------------------------------------------------------------------

                ir_prt_var = ir_prt_base
                do i_var = 1, prt_global%num_vars
                   do i_pos = 1, prt_global%state_descriptor(i_var)%num_pos

                      ir_prt_var = ir_prt_var + 1
                      ccohort%prt%variables(i_var)%val(i_pos) = &
                            this%rvars(ir_prt_var)%r81d(io_idx_co)

                      ir_prt_var = ir_prt_var + 1
                      ccohort%prt%variables(i_var)%turnover(i_pos) = &
                            this%rvars(ir_prt_var)%r81d(io_idx_co)

                      ir_prt_var = ir_prt_var + 1
                      ccohort%prt%variables(i_var)%net_alloc(i_pos) = &
                            this%rvars(ir_prt_var)%r81d(io_idx_co)

                      ir_prt_var = ir_prt_var + 1
                      ccohort%prt%variables(i_var)%burned(i_pos) = &
                            this%rvars(ir_prt_var)%r81d(io_idx_co)

                      ir_prt_var = ir_prt_var + 1
                      ccohort%prt%variables(i_var)%herbivory(i_pos) = &
                            this%rvars(ir_prt_var)%r81d(io_idx_co)
                   end do
                end do

                ccohort%canopy_layer = rio_canopy_layer_co(io_idx_co)
                ccohort%canopy_layer_yesterday = rio_canopy_layer_yesterday_co(io_idx_co)
                ccohort%crowndamage  = rio_crowndamage_co(io_idx_co)
                ccohort%canopy_trim  = rio_canopy_trim_co(io_idx_co)
                ccohort%l2fr         = rio_l2fr_co(io_idx_co)

                call this%GetCohortRealVector(ccohort%year_net_uptake,nlevleaf,ir_year_net_up_co,io_idx_co)

                if(hlm_parteh_mode .eq. prt_cnp_flex_allom_hyp) then
                   ccohort%cx_int       = this%rvars(ir_cx_int_co)%r81d(io_idx_co)
                   ccohort%ema_dcxdt    = this%rvars(ir_emadcxdt_co)%r81d(io_idx_co)
                   ccohort%cx0          = this%rvars(ir_cx0_co)%r81d(io_idx_co)
                   ccohort%cnp_limiter  = int(this%rvars(ir_cnplimiter_co)%r81d(io_idx_co))
                   ccohort%daily_nh4_uptake = this%rvars(ir_daily_nh4_uptake_co)%r81d(io_idx_co)
                   ccohort%daily_no3_uptake = this%rvars(ir_daily_no3_uptake_co)%r81d(io_idx_co)
                   ccohort%sym_nfix_daily = this%rvars(ir_daily_n_fixation_co)%r81d(io_idx_co)
                   ccohort%daily_p_gain = this%rvars(ir_daily_p_uptake_co)%r81d(io_idx_co)
                   ccohort%daily_n_demand = this%rvars(ir_daily_n_demand_co)%r81d(io_idx_co)
                   ccohort%daily_p_demand = this%rvars(ir_daily_p_demand_co)%r81d(io_idx_co)
                end if

                ccohort%seed_prod    = rio_seed_prod_co(io_idx_co)
                ccohort%size_class_lasttimestep = rio_size_class_lasttimestep(io_idx_co)
                ccohort%dbh          = rio_dbh_co(io_idx_co)
                ccohort%coage        = rio_coage_co(io_idx_co)
                ccohort%g_sb_laweight= rio_g_sb_laweight_co(io_idx_co)
                ccohort%height       = rio_height_co(io_idx_co)
                ccohort%n            = rio_nplant_co(io_idx_co)
                ccohort%gpp_acc      = rio_gpp_acc_co(io_idx_co)
                ccohort%npp_acc      = rio_npp_acc_co(io_idx_co)
                ccohort%resp_m_acc   = rio_resp_m_acc_co(io_idx_co)
                ccohort%gpp_acc_hold = rio_gpp_acc_hold_co(io_idx_co)
                ccohort%resp_m_acc_hold = rio_resp_m_acc_hold_co(io_idx_co)
                ccohort%resp_g_acc_hold = rio_resp_g_acc_hold_co(io_idx_co)
                ccohort%npp_acc_hold = rio_npp_acc_hold_co(io_idx_co)
                ccohort%resp_excess_hold   = rio_resp_excess_co(io_idx_co)

                ccohort%bmort        = rio_bmort_co(io_idx_co)
                ccohort%hmort        = rio_hmort_co(io_idx_co)
                ccohort%cmort        = rio_cmort_co(io_idx_co)
                ccohort%smort        = rio_smort_co(io_idx_co)
                ccohort%asmort       = rio_asmort_co(io_idx_co)
                ccohort%dgmort       = rio_dgmort_co(io_idx_co)
                ccohort%frmort        = rio_frmort_co(io_idx_co)

                

                !Logging
                ccohort%lmort_direct       = rio_lmort_direct_co(io_idx_co)
                ccohort%lmort_collateral   = rio_lmort_collateral_co(io_idx_co)
                ccohort%lmort_infra        = rio_lmort_infra_co(io_idx_co)

                ccohort%ddbhdt       = rio_ddbhdt_co(io_idx_co)
                ccohort%resp_m_tstep = rio_resp_m_tstep_co(io_idx_co)
                ccohort%pft          = rio_pft_co(io_idx_co)
                ccohort%status_coh   = rio_status_co(io_idx_co)
                ccohort%efleaf_coh   = rio_efleaf_co(io_idx_co)
                ccohort%effnrt_coh   = rio_effnrt_co(io_idx_co)
                ccohort%efstem_coh   = rio_efstem_co(io_idx_co)
                ccohort%isnew        = ( rio_isnew_co(io_idx_co) .eq. new_cohort )

                call ccohort%InitPRTBoundaryConditions()
                call ccohort%UpdateCohortBioPhysRates()

                ! Initialize Plant Hydraulics

                if(hlm_use_planthydro==itrue)then

                   ! Load the water contents
                   call this%GetCohortRealVector(ccohort%co_hydr%th_ag,n_hypool_ag, &
                                                 ir_hydro_th_ag_covec,io_idx_co)
                   call this%GetCohortRealVector(ccohort%co_hydr%th_aroot,sites(s)%si_hydr%nlevrhiz, &
                                                 ir_hydro_th_aroot_covec,io_idx_co)

                   ccohort%co_hydr%th_troot = this%rvars(ir_hydro_th_troot)%r81d(io_idx_co)
                   ccohort%co_hydr%errh2o = this%rvars(ir_hydro_errh2o)%r81d(io_idx_co)

                   call UpdatePlantPsiFTCFromTheta(ccohort,sites(s)%si_hydr)

                end if

                !  (Keeping as an example)
                !call this%GetRMeanRestartVar(ccohort%tveg_lpa, ir_tveglpa_co, io_idx_co)
                
                ccohort%c_area = this%rvars(ir_c_area_co)%r81d(io_idx_co)
                ccohort%treelai = this%rvars(ir_treelai_co)%r81d(io_idx_co)
                ccohort%treesai = this%rvars(ir_treesai_co)%r81d(io_idx_co)
                
                io_idx_co = io_idx_co + 1

                ccohort => ccohort%taller

             enddo ! current cohort do while

             if(cohortsperpatch .ne. rio_ncohort_pa(io_idx_co_1st)) then
                write(fates_log(),*) 'Number of cohorts per patch during retrieval'
                write(fates_log(),*) 'does not match allocation'
                call endrun(msg=errMsg(sourcefile, __LINE__))
             end if

             !
             ! deal with patch level fields here
             !
             cpatch%livegrass          = rio_livegrass_pa(io_idx_co_1st)
             cpatch%age                = rio_age_pa(io_idx_co_1st)
             cpatch%land_use_label       = rio_patchdistturbcat_pa(io_idx_co_1st)
             cpatch%age_since_anthro_disturbance   = rio_agesinceanthrodist_pa(io_idx_co_1st)
             cpatch%nocomp_pft_label               = rio_nocomp_pft_label_pa(io_idx_co_1st)
             cpatch%area               = rio_area_pa(io_idx_co_1st)
             cpatch%age_class          = get_age_class_index(cpatch%age)
             cpatch%fcansno            = rio_fcansno_pa(io_idx_co_1st)

             ! Set zenith angle info

             cpatch%ncl_p = this%rvars(ir_nclp_pa)%int1d(io_idx_co_1st)
             cpatch%zstar = this%rvars(ir_zstar_pa)%r81d(io_idx_co_1st)

             call this%GetRMeanRestartVar(cpatch%tveg24, ir_tveg24_pa, io_idx_co_1st)
             call this%GetRMeanRestartVar(cpatch%tveg_lpa, ir_tveglpa_pa, io_idx_co_1st)
             call this%GetRMeanRestartVar(cpatch%tveg_longterm, ir_tveglongterm_pa, io_idx_co_1st)

             if ( hlm_regeneration_model == TRS_regeneration ) then
                call this%GetRMeanRestartVar(cpatch%seedling_layer_par24, ir_seedling_layer_par24_pa, io_idx_co_1st)
                call this%GetRMeanRestartVar(cpatch%sdlng_mort_par, ir_sdlng_mort_par_pa,io_idx_co_1st)
                call this%GetRMeanRestartVar(cpatch%sdlng2sap_par, ir_sdlng2sap_par_pa,io_idx_co_1st)
                io_idx_pa_pft  = io_idx_co_1st
                do pft = 1, numpft 
                   call this%GetRMeanRestartVar(cpatch%sdlng_mdd(pft)%p, ir_sdlng_mdd_pa,io_idx_pa_pft)
                   call this%GetRMeanRestartVar(cpatch%sdlng_emerg_smp(pft)%p, ir_sdlng_emerg_smp_pa,io_idx_pa_pft)
                   io_idx_pa_pft      = io_idx_pa_pft + 1
                enddo
             end if

             ! set cohorts per patch for IO

             if ( debug ) then
                write(fates_log(),*) 'CVTL III ' &
                     ,io_idx_co,cohortsperpatch
             endif

             if(hlm_use_sp.eq.ifalse)then

                io_idx_pa_pft  = io_idx_co_1st
                do i = 1,numpft
                   cpatch%scorch_ht(i) = this%rvars(ir_scorch_ht_pa_pft)%r81d(io_idx_pa_pft)
                   io_idx_pa_pft      = io_idx_pa_pft + 1
                end do

                io_idx_pa_cwd  = io_idx_co_1st
                do i = 1,num_fuel_classes
                   cpatch%fuel%effective_moisture(i) = this%rvars(ir_litter_moisture_pa_nfsc)%r81d(io_idx_pa_cwd)
                   io_idx_pa_cwd      = io_idx_pa_cwd + 1
                end do

                ! --------------------------------------------------------------------------
                ! Pull litter from the restart arrays
                ! Each element has its own variable, so we have to make sure
                ! we keep re-setting this
                ! --------------------------------------------------------------------------

                do el = 0, num_elements-1

                   io_idx_pa_pft  = io_idx_co_1st
                   io_idx_pa_cwd  = io_idx_co_1st
                   io_idx_pa_cwsl = io_idx_co_1st
                   io_idx_pa_dcsl = io_idx_co_1st
                   io_idx_pa_dc   = io_idx_co_1st

                   litt => cpatch%litter(el+1)
                   nlevsoil = size(litt%bg_cwd,dim=2)

                   do i = 1,numpft
                      litt%seed(i)       = this%rvars(ir_seed_litt+el)%r81d(io_idx_pa_pft)
                      litt%seed_germ(i)  = this%rvars(ir_seedgerm_litt+el)%r81d(io_idx_pa_pft)
                      litt%seed_decay(i)       = this%rvars(ir_seed_decay_litt+el)%r81d(io_idx_pa_pft)
                      litt%seed_germ_decay(i)  = this%rvars(ir_seedgerm_decay_litt+el)%r81d(io_idx_pa_pft)
                      io_idx_pa_pft      = io_idx_pa_pft + 1
                   end do

                   do i = 1,ndcmpy
                      litt%leaf_fines(i) = this%rvars(ir_leaf_litt+el)%r81d(io_idx_pa_dc)
                      litt%leaf_fines_frag(i) = this%rvars(ir_lfines_frag_litt+el)%r81d(io_idx_pa_dc)
                      io_idx_pa_dc       = io_idx_pa_dc + 1
                      do ilyr=1,nlevsoil
                         litt%root_fines(i,ilyr)      = this%rvars(ir_fnrt_litt+el)%r81d(io_idx_pa_dcsl)
                         litt%root_fines_frag(i,ilyr) = this%rvars(ir_rfines_frag_litt+el)%r81d(io_idx_pa_dcsl)
                         io_idx_pa_dcsl = io_idx_pa_dcsl + 1
                      end do
                   end do

                   do i = 1,ncwd

                      litt%ag_cwd(i) = this%rvars(ir_agcwd_litt+el)%r81d(io_idx_pa_cwd)
                      litt%ag_cwd_frag(i) = this%rvars(ir_agcwd_frag_litt+el)%r81d(io_idx_pa_cwd)
                      io_idx_pa_cwd = io_idx_pa_cwd + 1

                      do ilyr=1,nlevsoil
                         litt%bg_cwd(i,ilyr) = this%rvars(ir_bgcwd_litt+el)%r81d(io_idx_pa_cwsl)
                         litt%bg_cwd_frag(i,ilyr) = this%rvars(ir_bgcwd_frag_litt+el)%r81d(io_idx_pa_cwsl)
                         io_idx_pa_cwsl = io_idx_pa_cwsl + 1
                      end do
                   end do

                end do
             end if

             
             do i = 1,num_swb
                cpatch%gnd_alb_dif(i) = rio_gnd_alb_dif_pasb(io_idx_pa_ib)
                cpatch%gnd_alb_dir(i) = rio_gnd_alb_dir_pasb(io_idx_pa_ib)
                io_idx_pa_ib = io_idx_pa_ib + 1
             end do

             if (hlm_use_sp .eq. itrue) then
               do i = 1,nclmax
                 cpatch%canopy_layer_tlai(i) = this%rvars(ir_canopy_layer_tlai_pa)%r81d(io_idx_pa_ncl)
                 io_idx_pa_ncl = io_idx_pa_ncl + 1
               end do
             end if

             ! Now increment the position of the first cohort to that of the next
             ! patch

             io_idx_co_1st = io_idx_co_1st + fates_maxElementsPerPatch

             ! and max the number of allowed cohorts per patch
             io_idx_pa_pft  = io_idx_co_1st
             io_idx_pa_cwd  = io_idx_co_1st
             io_idx_pa_ib   = io_idx_co_1st
             io_idx_co      = io_idx_co_1st
             io_idx_pa_ncl  = io_idx_co_1st

             if ( debug ) then
                write(fates_log(),*) 'CVTL io_idx_co_1st ', io_idx_co_1st
                write(fates_log(),*) 'CVTL cohortsperpatch ', cohortsperpatch
                write(fates_log(),*) 'CVTL totalCohorts ', totalCohorts
             end if

             cpatch => cpatch%younger
          enddo do_patch

          if(patchespersite .ne. rio_npatch_si(io_idx_si)) then
             write(fates_log(),*) 'Number of patches per site during retrieval does not match allocation'
             call endrun(msg=errMsg(sourcefile, __LINE__))
          end if

          do i = 1,nclmax
             do i_pft = 1, numpft
                sites(s)%rec_l2fr(i_pft,i) = rio_recl2fr_sipfcl(io_idx_si_pfcl)
                io_idx_si_pfcl = io_idx_si_pfcl + 1
             end do
          end do
          
          do i = 1,numWaterMem
             do i_pft=1,numpft
                sites(s)%liqvol_memory(i,i_pft) = rio_liqvolmem_siwmft( io_idx_si_wmem )
                sites(s)%smp_memory(i,i_pft) = rio_smpmem_siwmft( io_idx_si_wmem )
                io_idx_si_wmem = io_idx_si_wmem + 1
             end do
          end do

          do i = 1, num_vegtemp_mem
             sites(s)%vegtemp_memory(i) = rio_vegtempmem_sitm( io_idx_si_vtmem )
             io_idx_si_vtmem = io_idx_si_vtmem + 1
          end do

          ! -----------------------------------------------------------------------------
          ! Retrieve site-level hydraulics arrays
          ! Note that Hydraulics structures, their allocations, and the length
          ! declaration nlevsoi_hyd should be allocated early on when the code first
          ! allocates sites (before restart info), and when the soils layer is
          ! first known.
          ! -----------------------------------------------------------------------------

          if(hlm_use_planthydro==itrue)then

             sites(s)%si_hydr%h2oveg_recruit      = this%rvars(ir_hydro_recruit_si)%r81d(io_idx_si)
             sites(s)%si_hydr%h2oveg_dead         = this%rvars(ir_hydro_dead_si)%r81d(io_idx_si)
             sites(s)%si_hydr%h2oveg_growturn_err = this%rvars(ir_hydro_growturn_err_si)%r81d(io_idx_si)
             sites(s)%si_hydr%h2oveg_hydro_err    = this%rvars(ir_hydro_hydro_err_si)%r81d(io_idx_si)

             ! Hydraulics counters  lyr = hydraulic layer, shell = rhizosphere shell
             do i = 1, sites(s)%si_hydr%nlevrhiz
                ! Loop shells
                do k = 1, nshell
                   sites(s)%si_hydr%h2osoi_liqvol_shell(i,k) = &
                        this%rvars(ir_hydro_liqvol_shell_si)%r81d(io_idx_si_lyr_shell)
                   io_idx_si_lyr_shell = io_idx_si_lyr_shell + 1
                end do
             end do

          end if


          ! Fill the site level diagnostics arrays
          ! -----------------------------------------------------------------------------
          do i_scls = 1,nlevsclass

             sites(s)%demotion_rate(i_scls)  = rio_demorate_sisc(io_idx_si_sc)
             sites(s)%promotion_rate(i_scls) = rio_promrate_sisc(io_idx_si_sc)
             
             io_idx_si_sc = io_idx_si_sc + 1
          end do
          
          if (hlm_use_tree_damage .eq. itrue) then
             do i_cdam = 1, nlevdamage
                do i_pft = 1, numpft
                   do i_scls = 1, nlevsclass
                      sites(s)%imort_rate_damage(i_cdam, i_scls, i_pft)   = rio_imortrate_sicdpf(io_idx_si_cdpf)
                      sites(s)%term_nindivs_canopy_damage(i_cdam,i_scls,i_pft) = rio_termnindiv_cano_sicdpf(io_idx_si_cdpf)
                      sites(s)%term_nindivs_ustory_damage(i_cdam,i_scls,i_pft) = rio_termnindiv_usto_sicdpf(io_idx_si_cdpf)
                      sites(s)%imort_cflux_damage(i_cdam, i_scls)         = rio_imortcflux_sicdsc(io_idx_si_cdsc)
                      sites(s)%term_cflux_canopy_damage(i_cdam, i_scls)   = rio_termcflux_cano_sicdsc(io_idx_si_cdsc)
                      sites(s)%term_cflux_ustory_damage(i_cdam, i_scls)   = rio_termcflux_usto_sicdsc(io_idx_si_cdsc)
                      sites(s)%fmort_rate_canopy_damage(i_cdam, i_scls, i_pft)   = rio_fmortrate_cano_sicdpf(io_idx_si_cdpf)
                      sites(s)%fmort_rate_ustory_damage(i_cdam, i_scls, i_pft)   = rio_fmortrate_usto_sicdpf(io_idx_si_cdpf)
                      sites(s)%fmort_cflux_canopy_damage(i_cdam, i_scls)  = rio_fmortcflux_cano_sicdsc(io_idx_si_cdsc)
                      sites(s)%fmort_cflux_ustory_damage(i_cdam, i_scls)  = rio_fmortcflux_usto_sicdsc(io_idx_si_cdsc)
                      io_idx_si_cdsc = io_idx_si_cdsc + 1
                      io_idx_si_cdpf = io_idx_si_cdpf + 1
                   end do
                end do
             end do

             sites(s)%crownarea_canopy_damage = rio_crownarea_cano_damage_si(io_idx_si)
             sites(s)%crownarea_ustory_damage = rio_crownarea_usto_damage_si(io_idx_si)
             
             
          end if

          sites(s)%ema_npp                 = rio_emanpp_si(io_idx_si)
          sites(s)%term_crownarea_canopy    = rio_termcarea_cano_si(io_idx_si)
          sites(s)%term_crownarea_ustory    = rio_termcarea_usto_si(io_idx_si)
          sites(s)%imort_crownarea          = rio_imortcarea_si(io_idx_si)
          sites(s)%fmort_crownarea_canopy  = rio_fmortcarea_cano_si(io_idx_si)
          sites(s)%fmort_crownarea_ustory  = rio_fmortcarea_usto_si(io_idx_si)
          sites(s)%demotion_carbonflux      = rio_democflux_si(io_idx_si)
          sites(s)%promotion_carbonflux     = rio_promcflux_si(io_idx_si)

          ! Site level phenology status flags

          sites(s)%cstatus        = rio_cd_status_si(io_idx_si)
          sites(s)%nchilldays     = rio_nchill_days_si(io_idx_si)
          sites(s)%ncolddays      = rio_ncold_days_si(io_idx_si)
          sites(s)%cleafondate    = rio_cleafondate_si(io_idx_si)
          sites(s)%cleafoffdate   = rio_cleafoffdate_si(io_idx_si)
          sites(s)%cndaysleafon   = rio_cndaysleafon_si(io_idx_si)
          sites(s)%cndaysleafoff  = rio_cndaysleafoff_si(io_idx_si)
          sites(s)%grow_deg_days  = rio_gdd_si(io_idx_si)
          sites(s)%phen_model_date= rio_phenmodeldate_si(io_idx_si)

          sites(s)%coszen         = rio_solar_zenith_angle(io_idx_si)
         
          sites(s)%fireWeather%fire_weather_index  = rio_fireweather_index_si(io_idx_si)
          sites(s)%snow_depth     = rio_snow_depth_si(io_idx_si)
          sites(s)%resources_management%trunk_product_site = rio_trunk_product_si(io_idx_si)

          ! if needed, trigger the special procedure to initialize land use structure from a
          ! restart run that did not include land use.
          if (rio_landuse_config_si(io_idx_si) .eq. itrue .and. hlm_use_potentialveg .eq. ifalse) then
             sites(s)%transition_landuse_from_off_to_on = .true.
          else if ( rio_landuse_config_si(io_idx_si) .ne. hlm_use_potentialveg ) then
             ! can't go back into potential vegetation mode, it is a one-way thing.
             write(fates_log(),*) 'this combination of rio_landuse_config_si(io_idx_si) and hlm_use_potentialveg is not permitted'
             write(fates_log(),*) 'rio_landuse_config_si(io_idx_si)', rio_landuse_config_si(io_idx_si)
             write(fates_log(),*) 'hlm_use_potentialveg', hlm_use_potentialveg       
             call endrun(msg=errMsg(sourcefile, __LINE__))
          endif


          call set_patchno(sites(s),.false.,0)
          
       end do

       
       if ( debug ) then
          write(fates_log(),*) 'CVTL total cohorts ',totalCohorts
       end if

     end associate
   end subroutine get_restart_vectors

   ! ====================================================================================

   subroutine update_3dpatch_radiation(this, nsites, sites, bc_out)

     ! -------------------------------------------------------------------------
     ! This subroutine populates output boundary conditions related to radiation
     ! called upon restart reads.
     ! -------------------------------------------------------------------------

     use FatesNormanRadMod, only : PatchNormanRadiation
     use EDTypesMod,             only : ed_site_type
     use FatesPatchMod,          only : fates_patch_type
<<<<<<< HEAD
     use EDParamsMod               , only : maxpatch_total
     
=======
     use FatesConstantsMod,      only : nocomp_bareground


>>>>>>> b5d3a138
     ! !ARGUMENTS:
     class(fates_restart_interface_type) , intent(inout) :: this
     integer                     , intent(in)            :: nsites
     type(ed_site_type)          , intent(inout), target :: sites(nsites)
     type(bc_out_type)           , intent(inout)         :: bc_out(nsites)

     ! locals
     ! ----------------------------------------------------------------------------------

     type(fates_patch_type),pointer  :: currentPatch  ! current patch
     integer                      :: s             ! site counter
     integer                      :: ib            ! radiation band counter
     integer                      :: ifp           ! patch counter

<<<<<<< HEAD
     ! We need dummy variables for the solver, we don't want to update
     ! the output boundary conditions since the HLM remembers it
     real(r8) ,pointer :: albd_parb(:,:)
     real(r8) ,pointer :: albi_parb(:,:)
     real(r8) ,pointer :: fabd_parb(:,:)
     real(r8) ,pointer :: fabi_parb(:,:)
     real(r8) ,pointer :: ftdd_parb(:,:)
     real(r8) ,pointer :: ftid_parb(:,:)
     real(r8) ,pointer :: ftii_parb(:,:)

     allocate(albd_parb(maxpatch_total,2))
     allocate(albi_parb(maxpatch_total,2))
     allocate(fabd_parb(maxpatch_total,2))
     allocate(fabi_parb(maxpatch_total,2))
     allocate(ftdd_parb(maxpatch_total,2))
     allocate(ftid_parb(maxpatch_total,2))
     allocate(ftii_parb(maxpatch_total,2))
     
     do_sites: do s = 1, nsites

        ! The HLM should remember the albedos, do not try to mess with them
        !bc_out(s)%albd_parb(:,:) = 0._r8  ! output HLM  Assume soil absorbs 100%
        !bc_out(s)%albi_parb(:,:) = 0._r8  ! output HLM  Assume soil absorbs 100%
        !bc_out(s)%fabi_parb(:,:) = 0._r8  ! output HLM  Assume canopy absorbs 0%
        !bc_out(s)%fabd_parb(:,:) = 0._r8  ! output HLM  Assume canopy absorbs 0%
        !bc_out(s)%ftdd_parb(:,:) = 1._r8  ! output HLM  Canopy transmits 100%
        !bc_out(s)%ftid_parb(:,:) = 1._r8  ! output HLM  Canopy transmits 100%
        !bc_out(s)%ftii_parb(:,:) = 1._r8  ! output HLM  Canopy transmits 100%

        
        
        currentpatch => sites(s)%oldest_patch
        while_patch: do while (associated(currentpatch))
=======
     do s = 1, nsites

        currentpatch => sites(s)%oldest_patch
        do while (associated(currentpatch))
>>>>>>> b5d3a138

           ifp = currentPatch%patchno
           
           currentPatch%f_sun      (:,:,:) = 0._r8
           currentPatch%fabd_sun_z (:,:,:) = 0._r8
           currentPatch%fabd_sha_z (:,:,:) = 0._r8
           currentPatch%fabi_sun_z (:,:,:) = 0._r8
           currentPatch%fabi_sha_z (:,:,:) = 0._r8
           currentPatch%fabd       (:)     = 0._r8
           currentPatch%fabi       (:)     = 0._r8

           ! zero diagnostic radiation profiles
           currentPatch%nrmlzd_parprof_pft_dir_z(:,:,:,:) = 0._r8
           currentPatch%nrmlzd_parprof_pft_dif_z(:,:,:,:) = 0._r8
           currentPatch%rad_error(:) = 0._r8
<<<<<<< HEAD
=======
           
           ! -----------------------------------------------------------
           ! When calling norman radiation from the short-timestep
           ! we are passing in boundary conditions to set the following
           ! variables:
           ! currentPatch%solar_zenith_flag     (is there daylight?)
           ! currentPatch%solar_zenith_angle    (what is the value?)
           ! -----------------------------------------------------------
           if_bareground: if(currentPatch%nocomp_pft_label .ne. nocomp_bareground)then

           if(currentPatch%solar_zenith_flag)then

              bc_out(s)%albd_parb(ifp,:) = 0._r8  ! output HLM
              bc_out(s)%albi_parb(ifp,:) = 0._r8  ! output HLM
              bc_out(s)%fabi_parb(ifp,:) = 0._r8  ! output HLM
              bc_out(s)%fabd_parb(ifp,:) = 0._r8  ! output HLM
              bc_out(s)%ftdd_parb(ifp,:) = 1._r8  ! output HLM
              bc_out(s)%ftid_parb(ifp,:) = 1._r8  ! output HLM
              bc_out(s)%ftii_parb(ifp,:) = 1._r8  ! output HLM

              if (maxval(currentPatch%nrad(1,:))==0)then
                 !there are no leaf layers in this patch. it is effectively bare ground.
                 ! no radiation is absorbed
                 bc_out(s)%fabd_parb(ifp,:) = 0.0_r8
                 bc_out(s)%fabi_parb(ifp,:) = 0.0_r8
                 do ib = 1,num_swb

                    bc_out(s)%albd_parb(ifp,ib) = currentPatch%gnd_alb_dir(ib)
                    bc_out(s)%albi_parb(ifp,ib) = currentPatch%gnd_alb_dif(ib)
                    bc_out(s)%ftdd_parb(ifp,ib)= 1.0_r8
                    bc_out(s)%ftid_parb(ifp,ib)= 1.0_r8
                    bc_out(s)%ftii_parb(ifp,ib)= 1.0_r8
                 enddo
              else

                 select case(hlm_radiation_model)
                 case(norman_solver)
                 
                    call PatchNormanRadiation (currentPatch, &
                         bc_out(s)%albd_parb(ifp,:), &
                         bc_out(s)%albi_parb(ifp,:), &
                         bc_out(s)%fabd_parb(ifp,:), &
                         bc_out(s)%fabi_parb(ifp,:), &
                         bc_out(s)%ftdd_parb(ifp,:), &
                         bc_out(s)%ftid_parb(ifp,:), &
                         bc_out(s)%ftii_parb(ifp,:))
>>>>>>> b5d3a138

           if_notbareground: if(currentPatch%nocomp_pft_label.ne.nocomp_bareground) then

           if_zenith_flag: if (sites(s)%coszen>0._r8) then
              
              select case(radiation_model)
              case(norman_solver)
                 
                 call PatchNormanRadiation (currentPatch, &
                      sites(s)%coszen, &
                      albd_parb(ifp,:), &
                      albi_parb(ifp,:), &
                      fabd_parb(ifp,:), &
                      fabi_parb(ifp,:), &
                      ftdd_parb(ifp,:), &
                      ftid_parb(ifp,:), &
                      ftii_parb(ifp,:))
                 
              case(twostr_solver)
                 associate( twostr => currentPatch%twostr)

                   if(currentPatch%fcansno>10000._r8 .or. currentPatch%fcansno < -100000._r8)then
                      write(fates_log(),*) 'restart snow problem:',currentPatch%fcansno
                      call endrun(msg=errMsg(sourcefile, __LINE__))
                   end if
                      
                   call twostr%CanopyPrep(currentPatch%fcansno)
                   call twostr%ZenithPrep(sites(s)%coszen)
                   
                   do ib = 1,num_swb
                      
<<<<<<< HEAD
                      twostr%band(ib)%albedo_grnd_diff = currentPatch%gnd_alb_dif(ib)
                      twostr%band(ib)%albedo_grnd_beam = currentPatch%gnd_alb_dir(ib)
                      
                      call twostr%Solve(ib,             &  ! in
                           normalized_upper_boundary,   &  ! in
                           1.0_r8,1.0_r8,               &  ! in
                           sites(s)%taulambda_2str,     &  ! inout (scratch)
                           sites(s)%omega_2str,         &  ! inout (scratch)
                           sites(s)%ipiv_2str,          &  ! inout (scratch)
                           albd_parb(ifp,ib), &
                           albi_parb(ifp,ib), &
                           currentPatch%rad_error(ib),  &
                           fabd_parb(ifp,ib), &
                           fabi_parb(ifp,ib), &
                           ftdd_parb(ifp,ib), &
                           ftid_parb(ifp,ib), &
                           ftii_parb(ifp,ib))
                      
                   end do
                 end associate
              end select

           end if if_zenith_flag
           end if if_notbareground    ! if the vegetation and zenith filter is active
           
=======
                    end associate
                    
                 end select
                    
              endif ! is there vegetation?
              
           end if    ! if the vegetation and zenith filter is active
           end if if_bareground
>>>>>>> b5d3a138
           currentPatch => currentPatch%younger
        end do while_patch
     enddo do_sites
     
     deallocate(albd_parb, albi_parb)
     deallocate(fabd_parb, fabi_parb)
     deallocate(ftdd_parb, ftid_parb, ftii_parb)
     
     return
   end subroutine update_3dpatch_radiation


 end module FatesRestartInterfaceMod<|MERGE_RESOLUTION|>--- conflicted
+++ resolved
@@ -3814,14 +3814,8 @@
      use FatesNormanRadMod, only : PatchNormanRadiation
      use EDTypesMod,             only : ed_site_type
      use FatesPatchMod,          only : fates_patch_type
-<<<<<<< HEAD
      use EDParamsMod               , only : maxpatch_total
-     
-=======
-     use FatesConstantsMod,      only : nocomp_bareground
-
-
->>>>>>> b5d3a138
+
      ! !ARGUMENTS:
      class(fates_restart_interface_type) , intent(inout) :: this
      integer                     , intent(in)            :: nsites
@@ -3836,7 +3830,6 @@
      integer                      :: ib            ! radiation band counter
      integer                      :: ifp           ! patch counter
 
-<<<<<<< HEAD
      ! We need dummy variables for the solver, we don't want to update
      ! the output boundary conditions since the HLM remembers it
      real(r8) ,pointer :: albd_parb(:,:)
@@ -3865,17 +3858,9 @@
         !bc_out(s)%ftdd_parb(:,:) = 1._r8  ! output HLM  Canopy transmits 100%
         !bc_out(s)%ftid_parb(:,:) = 1._r8  ! output HLM  Canopy transmits 100%
         !bc_out(s)%ftii_parb(:,:) = 1._r8  ! output HLM  Canopy transmits 100%
-
-        
         
         currentpatch => sites(s)%oldest_patch
         while_patch: do while (associated(currentpatch))
-=======
-     do s = 1, nsites
-
-        currentpatch => sites(s)%oldest_patch
-        do while (associated(currentpatch))
->>>>>>> b5d3a138
 
            ifp = currentPatch%patchno
            
@@ -3891,55 +3876,6 @@
            currentPatch%nrmlzd_parprof_pft_dir_z(:,:,:,:) = 0._r8
            currentPatch%nrmlzd_parprof_pft_dif_z(:,:,:,:) = 0._r8
            currentPatch%rad_error(:) = 0._r8
-<<<<<<< HEAD
-=======
-           
-           ! -----------------------------------------------------------
-           ! When calling norman radiation from the short-timestep
-           ! we are passing in boundary conditions to set the following
-           ! variables:
-           ! currentPatch%solar_zenith_flag     (is there daylight?)
-           ! currentPatch%solar_zenith_angle    (what is the value?)
-           ! -----------------------------------------------------------
-           if_bareground: if(currentPatch%nocomp_pft_label .ne. nocomp_bareground)then
-
-           if(currentPatch%solar_zenith_flag)then
-
-              bc_out(s)%albd_parb(ifp,:) = 0._r8  ! output HLM
-              bc_out(s)%albi_parb(ifp,:) = 0._r8  ! output HLM
-              bc_out(s)%fabi_parb(ifp,:) = 0._r8  ! output HLM
-              bc_out(s)%fabd_parb(ifp,:) = 0._r8  ! output HLM
-              bc_out(s)%ftdd_parb(ifp,:) = 1._r8  ! output HLM
-              bc_out(s)%ftid_parb(ifp,:) = 1._r8  ! output HLM
-              bc_out(s)%ftii_parb(ifp,:) = 1._r8  ! output HLM
-
-              if (maxval(currentPatch%nrad(1,:))==0)then
-                 !there are no leaf layers in this patch. it is effectively bare ground.
-                 ! no radiation is absorbed
-                 bc_out(s)%fabd_parb(ifp,:) = 0.0_r8
-                 bc_out(s)%fabi_parb(ifp,:) = 0.0_r8
-                 do ib = 1,num_swb
-
-                    bc_out(s)%albd_parb(ifp,ib) = currentPatch%gnd_alb_dir(ib)
-                    bc_out(s)%albi_parb(ifp,ib) = currentPatch%gnd_alb_dif(ib)
-                    bc_out(s)%ftdd_parb(ifp,ib)= 1.0_r8
-                    bc_out(s)%ftid_parb(ifp,ib)= 1.0_r8
-                    bc_out(s)%ftii_parb(ifp,ib)= 1.0_r8
-                 enddo
-              else
-
-                 select case(hlm_radiation_model)
-                 case(norman_solver)
-                 
-                    call PatchNormanRadiation (currentPatch, &
-                         bc_out(s)%albd_parb(ifp,:), &
-                         bc_out(s)%albi_parb(ifp,:), &
-                         bc_out(s)%fabd_parb(ifp,:), &
-                         bc_out(s)%fabi_parb(ifp,:), &
-                         bc_out(s)%ftdd_parb(ifp,:), &
-                         bc_out(s)%ftid_parb(ifp,:), &
-                         bc_out(s)%ftii_parb(ifp,:))
->>>>>>> b5d3a138
 
            if_notbareground: if(currentPatch%nocomp_pft_label.ne.nocomp_bareground) then
 
@@ -3971,7 +3907,6 @@
                    
                    do ib = 1,num_swb
                       
-<<<<<<< HEAD
                       twostr%band(ib)%albedo_grnd_diff = currentPatch%gnd_alb_dif(ib)
                       twostr%band(ib)%albedo_grnd_beam = currentPatch%gnd_alb_dir(ib)
                       
@@ -3997,16 +3932,6 @@
            end if if_zenith_flag
            end if if_notbareground    ! if the vegetation and zenith filter is active
            
-=======
-                    end associate
-                    
-                 end select
-                    
-              endif ! is there vegetation?
-              
-           end if    ! if the vegetation and zenith filter is active
-           end if if_bareground
->>>>>>> b5d3a138
            currentPatch => currentPatch%younger
         end do while_patch
      enddo do_sites
