--- conflicted
+++ resolved
@@ -207,20 +207,12 @@
   integer :: ir_growflx_fusion_siscpf
   integer :: ir_demorate_sisc
   integer :: ir_promrate_sisc
-<<<<<<< HEAD
-  integer :: ir_termcflux_cano_si
-  integer :: ir_termcflux_usto_si
   integer :: ir_termcarea_cano_si
   integer :: ir_termcarea_usto_si
-  integer :: ir_democflux_si
-  integer :: ir_promcflux_si
-  integer :: ir_imortcflux_si
+
   integer :: ir_imortcarea_si
-  integer :: ir_fmortcflux_cano_si
-  integer :: ir_fmortcflux_usto_si
   integer :: ir_fmortcarea_cano_si
   integer :: ir_fmortcarea_usto_si
-=======
   integer :: ir_termcflux_cano_sipft
   integer :: ir_termcflux_usto_sipft
   integer :: ir_democflux_si
@@ -228,7 +220,7 @@
   integer :: ir_imortcflux_sipft
   integer :: ir_fmortcflux_cano_sipft
   integer :: ir_fmortcflux_usto_sipft
->>>>>>> 682dc264
+
   integer :: ir_cwdagin_flxdg
   integer :: ir_cwdbgin_flxdg
   integer :: ir_leaflittin_flxdg
@@ -1277,20 +1269,14 @@
     call this%set_restart_var(vname='fates_imortcflux', vtype=cohort_r8, &
          long_name='biomass of indivs killed due to impact mort', &
          units='kgC/ha/day', flushval = flushzero, &
-<<<<<<< HEAD
-         hlms='CLM:ALM', initialize=initialize_variables, ivar=ivar, index = ir_imortcflux_si)
-    
-    call this%set_restart_var(vname='fates_imortcarea', vtype=site_r8, &
+         hlms='CLM:ALM', initialize=initialize_variables, ivar=ivar, index = ir_imortcflux_sipft)
+
+   call this%set_restart_var(vname='fates_imortcarea', vtype=site_r8, &
          long_name='crownarea of indivs killed due to impact mort', &
          units='m2/ha/day', flushval = flushzero, &
          hlms='CLM:ALM', initialize=initialize_variables, ivar=ivar, index = ir_imortcarea_si)
 
-    call this%set_restart_var(vname='fates_fmortcflux_canopy', vtype=site_r8, &
-=======
-         hlms='CLM:ALM', initialize=initialize_variables, ivar=ivar, index = ir_imortcflux_sipft)
-
    call this%set_restart_var(vname='fates_fmortcflux_canopy', vtype=cohort_r8, &
->>>>>>> 682dc264
          long_name='fates diagnostic biomass of canopy fire', &
          units='gC/m2/sec', flushval = flushzero, &
          hlms='CLM:ALM', initialize=initialize_variables, ivar=ivar, index = ir_fmortcflux_cano_sipft)
@@ -1972,19 +1958,19 @@
            rio_growflx_fusion_siscpf   => this%rvars(ir_growflx_fusion_siscpf)%r81d,  &
            rio_demorate_sisc           => this%rvars(ir_demorate_sisc)%r81d, &
            rio_promrate_sisc           => this%rvars(ir_promrate_sisc)%r81d, &
-<<<<<<< HEAD
-           rio_termcflux_cano_si       => this%rvars(ir_termcflux_cano_si)%r81d, &
-           rio_termcflux_usto_si       => this%rvars(ir_termcflux_usto_si)%r81d, &
            rio_termcarea_cano_si       => this%rvars(ir_termcarea_cano_si)%r81d, &
            rio_termcarea_usto_si       => this%rvars(ir_termcarea_usto_si)%r81d, &
-           rio_democflux_si            => this%rvars(ir_democflux_si)%r81d, &
-           rio_promcflux_si            => this%rvars(ir_promcflux_si)%r81d, &
-           rio_imortcflux_si           => this%rvars(ir_imortcflux_si)%r81d, &
-           rio_fmortcflux_cano_si      => this%rvars(ir_fmortcflux_cano_si)%r81d, &
-           rio_fmortcflux_usto_si      => this%rvars(ir_fmortcflux_usto_si)%r81d, &
+           
            rio_imortcarea_si           => this%rvars(ir_imortcarea_si)%r81d, &
            rio_fmortcarea_cano_si      => this%rvars(ir_fmortcarea_cano_si)%r81d, &
            rio_fmortcarea_usto_si      => this%rvars(ir_fmortcarea_usto_si)%r81d, &
+           rio_termcflux_cano_sipft    => this%rvars(ir_termcflux_cano_sipft)%r81d, &
+           rio_termcflux_usto_sipft    => this%rvars(ir_termcflux_usto_sipft)%r81d, &
+           rio_democflux_si            => this%rvars(ir_democflux_si)%r81d, &
+           rio_promcflux_si            => this%rvars(ir_promcflux_si)%r81d, &
+           rio_imortcflux_sipft        => this%rvars(ir_imortcflux_sipft)%r81d, &
+           rio_fmortcflux_cano_sipft   => this%rvars(ir_fmortcflux_cano_sipft)%r81d, &
+           rio_fmortcflux_usto_sipft   => this%rvars(ir_fmortcflux_usto_sipft)%r81d)
 
            ! damage
            rio_imortrate_sicdpf        => this%rvars(ir_imortrate_sicdpf)%r81d, &
@@ -2000,17 +1986,6 @@
            rio_crownarea_cano_damage_si=> this%rvars(ir_crownarea_cano_si)%r81d, &
            rio_crownarea_usto_damage_si=> this%rvars(ir_crownarea_usto_si)%r81d)
       
-=======
-           rio_termcflux_cano_sipft    => this%rvars(ir_termcflux_cano_sipft)%r81d, &
-           rio_termcflux_usto_sipft    => this%rvars(ir_termcflux_usto_sipft)%r81d, &
-           rio_democflux_si            => this%rvars(ir_democflux_si)%r81d, &
-           rio_promcflux_si            => this%rvars(ir_promcflux_si)%r81d, &
-           rio_imortcflux_sipft        => this%rvars(ir_imortcflux_sipft)%r81d, &
-           rio_fmortcflux_cano_sipft   => this%rvars(ir_fmortcflux_cano_sipft)%r81d, &
-           rio_fmortcflux_usto_sipft   => this%rvars(ir_fmortcflux_usto_sipft)%r81d)
-
-
->>>>>>> 682dc264
        totalCohorts = 0
 
        ! ---------------------------------------------------------------------------------
@@ -2398,8 +2373,10 @@
 
              io_idx_si_sc = io_idx_si_sc + 1
           end do
-
-<<<<<<< HEAD
+          rio_termcarea_cano_si(io_idx_si)  = sites(s)%term_crownarea_canopy
+          rio_termcarea_usto_si(io_idx_si)  = sites(s)%term_crownarea_ustory
+          
+
           ! this only copies live portions of transitions - but that's ok because the mortality
           ! bit only needs to be added for history outputs
           if(hlm_use_crown_damage .eq. itrue) then
@@ -2428,19 +2405,7 @@
              
           end if
 
-          rio_termcflux_cano_si(io_idx_si)  = sites(s)%term_carbonflux_canopy
-          rio_termcflux_usto_si(io_idx_si)  = sites(s)%term_carbonflux_ustory
-          rio_termcarea_cano_si(io_idx_si)  = sites(s)%term_crownarea_canopy
-          rio_termcarea_usto_si(io_idx_si)  = sites(s)%term_crownarea_ustory
-          rio_democflux_si(io_idx_si)       = sites(s)%demotion_carbonflux
-          rio_promcflux_si(io_idx_si)       = sites(s)%promotion_carbonflux
-          rio_imortcflux_si(io_idx_si)      = sites(s)%imort_carbonflux
-          rio_imortcarea_si(io_idx_si)      = sites(s)%imort_crownarea
-          rio_fmortcflux_cano_si(io_idx_si) = sites(s)%fmort_carbonflux_canopy
-          rio_fmortcflux_usto_si(io_idx_si) = sites(s)%fmort_carbonflux_ustory
-          rio_fmortcarea_cano_si(io_idx_si) = sites(s)%fmort_crownarea_canopy
-          rio_fmortcarea_usto_si(io_idx_si) = sites(s)%fmort_crownarea_ustory
-=======
+          
           rio_democflux_si(io_idx_si)       = sites(s)%demotion_carbonflux
           rio_promcflux_si(io_idx_si)       = sites(s)%promotion_carbonflux
 
@@ -2450,14 +2415,14 @@
              rio_termcflux_usto_sipft(io_idx_si_pft)  = sites(s)%term_carbonflux_ustory(i_pft)
              rio_fmortcflux_cano_sipft(io_idx_si_pft) = sites(s)%fmort_carbonflux_canopy(i_pft)
              rio_fmortcflux_usto_sipft(io_idx_si_pft) = sites(s)%fmort_carbonflux_ustory(i_pft)
-
              rio_imortcflux_sipft(io_idx_si_pft)      = sites(s)%imort_carbonflux(i_pft)
-
              io_idx_si_pft = io_idx_si_pft + 1
           end do
->>>>>>> 682dc264
-
-          
+
+          rio_imortcarea_si(io_idx_si)      = sites(s)%imort_crownarea
+          rio_fmortcarea_cano_si(io_idx_si) = sites(s)%fmort_crownarea_canopy
+          rio_fmortcarea_usto_si(io_idx_si) = sites(s)%fmort_crownarea_ustory
+
           rio_cd_status_si(io_idx_si)    = sites(s)%cstatus
           rio_dd_status_si(io_idx_si)    = sites(s)%dstatus
           rio_nchill_days_si(io_idx_si)  = sites(s)%nchilldays
@@ -2903,18 +2868,15 @@
           rio_termcflux_usto_sipft    => this%rvars(ir_termcflux_usto_sipft)%r81d, &
           rio_democflux_si            => this%rvars(ir_democflux_si)%r81d, &
           rio_promcflux_si            => this%rvars(ir_promcflux_si)%r81d, &
-<<<<<<< HEAD
-          rio_imortcflux_si           => this%rvars(ir_imortcflux_si)%r81d, &
-          rio_fmortcflux_cano_si      => this%rvars(ir_fmortcflux_cano_si)%r81d, &
-          rio_fmortcflux_usto_si      => this%rvars(ir_fmortcflux_usto_si)%r81d, &
           rio_termcarea_cano_si       => this%rvars(ir_termcarea_cano_si)%r81d, &
           rio_termcarea_usto_si       => this%rvars(ir_termcarea_usto_si)%r81d, &
+          
           rio_imortcarea_si           => this%rvars(ir_imortcarea_si)%r81d, &
           rio_fmortcarea_cano_si      => this%rvars(ir_fmortcarea_cano_si)%r81d, &
           rio_fmortcarea_usto_si      => this%rvars(ir_fmortcarea_usto_si)%r81d, &
 
           
-       ! Damage
+          ! Damage
           rio_imortrate_sicdpf        => this%rvars(ir_imortrate_sicdpf)%r81d, &
           rio_termnindiv_cano_sicdpf  => this%rvars(ir_termnindiv_cano_sicdpf)%r81d, &
           rio_termnindiv_usto_sicdpf  => this%rvars(ir_termnindiv_usto_sicdpf)%r81d, &
@@ -2927,13 +2889,9 @@
           rio_fmortcflux_usto_sicdsc  => this%rvars(ir_fmortcflux_usto_sicdsc)%r81d, &
           rio_crownarea_cano_damage_si=> this%rvars(ir_crownarea_cano_si)%r81d, &
           rio_crownarea_usto_damage_si=> this%rvars(ir_crownarea_usto_si)%r81d )
-
-
-=======
           rio_imortcflux_sipft        => this%rvars(ir_imortcflux_sipft)%r81d, &
           rio_fmortcflux_cano_sipft   => this%rvars(ir_fmortcflux_cano_sipft)%r81d, &
           rio_fmortcflux_usto_sipft   => this%rvars(ir_fmortcflux_usto_sipft)%r81d)
->>>>>>> 682dc264
 
 
        totalcohorts = 0
@@ -3375,25 +3333,14 @@
 
           end if
 
-
-
-<<<<<<< HEAD
-          sites(s)%term_carbonflux_canopy   = rio_termcflux_cano_si(io_idx_si)
-          sites(s)%term_carbonflux_ustory   = rio_termcflux_usto_si(io_idx_si)
           sites(s)%term_crownarea_canopy    = rio_termcarea_cano_si(io_idx_si)
           sites(s)%term_crownarea_ustory    = rio_termcarea_usto_si(io_idx_si)
+
+          sites(s)%imort_crownarea          = rio_imortcarea_si(io_idx_si)
+          sites(s)%fmort_crownarea_canopy  = rio_fmortcarea_cano_si(io_idx_si)
+          sites(s)%fmort_crownarea_ustory  = rio_fmortcarea_usto_si(io_idx_si)
           sites(s)%demotion_carbonflux      = rio_democflux_si(io_idx_si)
           sites(s)%promotion_carbonflux     = rio_promcflux_si(io_idx_si)
-          sites(s)%imort_carbonflux         = rio_imortcflux_si(io_idx_si)
-          sites(s)%imort_crownarea          = rio_imortcarea_si(io_idx_si)
-          sites(s)%fmort_carbonflux_canopy  = rio_fmortcflux_cano_si(io_idx_si)
-          sites(s)%fmort_carbonflux_ustory  = rio_fmortcflux_usto_si(io_idx_si)
-          sites(s)%fmort_crownarea_canopy  = rio_fmortcarea_cano_si(io_idx_si)
-          sites(s)%fmort_crownarea_ustory  = rio_fmortcarea_usto_si(io_idx_si)
-=======
-          sites(s)%demotion_carbonflux      = rio_democflux_si(io_idx_si)
-          sites(s)%promotion_carbonflux     = rio_promcflux_si(io_idx_si)
->>>>>>> 682dc264
 
           io_idx_si_pft = io_idx_co_1st
           do i_pft = 1, numpft
