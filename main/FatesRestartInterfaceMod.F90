--- conflicted
+++ resolved
@@ -131,13 +131,7 @@
   integer :: ir_daily_p_efflux_co
   integer :: ir_daily_n_demand_co
   integer :: ir_daily_p_demand_co
-<<<<<<< HEAD
-  
-=======
-  integer :: ir_daily_n_need_co
-  integer :: ir_daily_p_need_co
-
->>>>>>> 477a8d57
+
   !Logging
   integer :: ir_lmort_direct_co
   integer :: ir_lmort_collateral_co
@@ -833,19 +827,6 @@
          units='kgN/plant/day', flushval = flushzero, &
          hlms='CLM:ALM', initialize=initialize_variables, ivar=ivar, index = ir_daily_n_demand_co )
 
-<<<<<<< HEAD
-=======
-    call this%set_restart_var(vname='fates_daily_p_need', vtype=cohort_r8, &
-         long_name='fates cohort- daily phosphorus need', &
-         units='kgP/plant/day', flushval = flushzero, &
-         hlms='CLM:ALM', initialize=initialize_variables, ivar=ivar, index = ir_daily_p_need_co )
-
-    call this%set_restart_var(vname='fates_daily_n_need', vtype=cohort_r8, &
-         long_name='fates cohort- daily nitrogen need', &
-         units='kgN/plant/day', flushval = flushzero, &
-         hlms='CLM:ALM', initialize=initialize_variables, ivar=ivar, index = ir_daily_n_need_co )
-
->>>>>>> 477a8d57
     call this%set_restart_var(vname='fates_frmort', vtype=cohort_r8, &
          long_name='ed cohort - freezing mortality rate', &
          units='/year', flushval = flushzero, &
@@ -2042,13 +2023,7 @@
 
                 rio_daily_n_demand_co(io_idx_co) = ccohort%daily_n_demand
                 rio_daily_p_demand_co(io_idx_co) = ccohort%daily_p_demand
-<<<<<<< HEAD
-                 
-=======
-                rio_daily_n_need_co(io_idx_co)   = ccohort%daily_n_need
-                rio_daily_p_need_co(io_idx_co)   = ccohort%daily_p_need
-
->>>>>>> 477a8d57
+
                 !Logging
                 rio_lmort_direct_co(io_idx_co)       = ccohort%lmort_direct
                 rio_lmort_collateral_co(io_idx_co)   = ccohort%lmort_collateral
