--- conflicted
+++ resolved
@@ -1086,19 +1086,10 @@
            rio_hmort_co                => this%rvars(ir_hmort_co)%r81d, &
            rio_cmort_co                => this%rvars(ir_cmort_co)%r81d, &
            rio_fmort_co                => this%rvars(ir_fmort_co)%r81d, &
-<<<<<<< HEAD
-
-	   rio_lmort_logging_co                => this%rvars(ir_lmort_logging_co)%r81d, &
-	   rio_lmort_collateral_co              => this%rvars(ir_lmort_collateral_co)%r81d, &
-	   rio_lmort_infra_co                => this%rvars(ir_lmort_infra_co)%r81d, &
-
-
-=======
            rio_frmort_co               => this%rvars(ir_frmort_co)%r81d, &
            rio_lmort_direct_co         => this%rvars(ir_lmort_direct_co)%r81d, &
            rio_lmort_collateral_co     => this%rvars(ir_lmort_collateral_co)%r81d, &
            rio_lmort_infra_co          => this%rvars(ir_lmort_infra_co)%r81d, &
->>>>>>> 1a3be630
            rio_ddbhdt_co               => this%rvars(ir_ddbhdt_co)%r81d, &
            rio_dbdeaddt_co             => this%rvars(ir_dbdeaddt_co)%r81d, &
            rio_dbstoredt_co            => this%rvars(ir_dbstoredt_co)%r81d, &
@@ -1218,15 +1209,9 @@
                 rio_frmort_co(io_idx_co)       = ccohort%frmort                
 
                 !Logging
-<<<<<<< HEAD
-	        rio_lmort_logging_co(io_idx_co)    = ccohort%lmort_logging
-	        rio_lmort_collateral_co(io_idx_co) = ccohort%lmort_collateral
-	        rio_lmort_infra_co(io_idx_co)      = ccohort%lmort_infra
-=======
                 rio_lmort_direct_co(io_idx_co)       = ccohort%lmort_direct
                 rio_lmort_collateral_co(io_idx_co)   = ccohort%lmort_collateral
                 rio_lmort_infra_co(io_idx_co)        = ccohort%lmort_infra
->>>>>>> 1a3be630
 
                 rio_ddbhdt_co(io_idx_co)       = ccohort%ddbhdt
                 rio_dbdeaddt_co(io_idx_co)     = ccohort%dbdeaddt
@@ -1692,15 +1677,9 @@
           rio_fmort_co                => this%rvars(ir_fmort_co)%r81d, &
           rio_frmort_co               => this%rvars(ir_frmort_co)%r81d, &
 
-<<<<<<< HEAD
-	  rio_lmort_logging_co                => this%rvars(ir_lmort_logging_co)%r81d, &
-	  rio_lmort_collateral_co                => this%rvars(ir_lmort_collateral_co)%r81d, &
-	  rio_lmort_infra_co                => this%rvars(ir_lmort_infra_co)%r81d, &
-=======
           rio_lmort_direct_co         => this%rvars(ir_lmort_direct_co)%r81d, &
           rio_lmort_collateral_co     => this%rvars(ir_lmort_collateral_co)%r81d, &
           rio_lmort_infra_co          => this%rvars(ir_lmort_infra_co)%r81d, &
->>>>>>> 1a3be630
 
           rio_ddbhdt_co               => this%rvars(ir_ddbhdt_co)%r81d, &
           rio_dbdeaddt_co             => this%rvars(ir_dbdeaddt_co)%r81d, &
@@ -1804,17 +1783,10 @@
                 ccohort%fmort        = rio_fmort_co(io_idx_co)
                 ccohort%frmort        = rio_frmort_co(io_idx_co)
 
-<<<<<<< HEAD
-		!Logging
-		ccohort%lmort_logging        = rio_lmort_logging_co(io_idx_co)
-		ccohort%lmort_collateral     = rio_lmort_collateral_co(io_idx_co)
-		ccohort%lmort_infra        = rio_lmort_infra_co(io_idx_co)
-=======
                 !Logging
                 ccohort%lmort_direct       = rio_lmort_direct_co(io_idx_co)
                 ccohort%lmort_collateral   = rio_lmort_collateral_co(io_idx_co)
                 ccohort%lmort_infra        = rio_lmort_infra_co(io_idx_co)
->>>>>>> 1a3be630
 
                 ccohort%ddbhdt       = rio_ddbhdt_co(io_idx_co)
                 ccohort%dbdeaddt     = rio_dbdeaddt_co(io_idx_co)
