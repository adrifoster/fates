--- conflicted
+++ resolved
@@ -14,19 +14,13 @@
   use FatesRestartVariableMod, only : fates_restart_variable_type
   use FatesInterfaceMod, only : bc_in_type 
   use FatesInterfaceMod, only : bc_out_type
-<<<<<<< HEAD
-  use FatesInterfaceMod, only : nleafage
-  use FatesSizeAgeTypeIndicesMod, only : get_sizeage_class_index
-  use EDCohortDynamicsMod, only : UpdateCohortBioPhysRates
-=======
   use FatesInterfaceMod, only : hlm_use_planthydro
   use FatesInterfaceMod, only : fates_maxElementsPerSite
-  use FatesSizeAgeTypeIndicesMod, only : get_sizeage_class_index
+  use EDCohortDynamicsMod, only : UpdateCohortBioPhysRates
   use FatesHydraulicsMemMod,  only : nshell
   use FatesHydraulicsMemMod,  only : n_hypool_ag
   use FatesHydraulicsMemMod,  only : n_hypool_troot
   use FatesHydraulicsMemMod,  only : nlevsoi_hyd_max
->>>>>>> 58e1c7fd
   use PRTGenericMod,          only : prt_global
   use EDCohortDynamicsMod,      only : nan_cohort
   use EDCohortDynamicsMod,      only : zero_cohort
@@ -1428,15 +1422,9 @@
 
 
     associate( rio_npatch_si           => this%rvars(ir_npatch_si)%int1d, &
-<<<<<<< HEAD
            rio_old_stock_si             => this%rvars(ir_oldstock_si)%r81d, &
            rio_cd_status_si            => this%rvars(ir_cd_status_si)%int1d, &
            rio_dd_status_si            => this%rvars(ir_dd_status_si)%int1d, &
-=======
-           rio_old_stock_si            => this%rvars(ir_oldstock_si)%r81d, &
-           rio_cd_status_si            => this%rvars(ir_cd_status_si)%r81d, &
-           rio_dd_status_si            => this%rvars(ir_dd_status_si)%r81d, &
->>>>>>> 58e1c7fd
            rio_nchill_days_si          => this%rvars(ir_nchill_days_si)%r81d, &
            rio_leafondate_si           => this%rvars(ir_leafondate_si)%r81d, &
            rio_leafoffdate_si          => this%rvars(ir_leafoffdate_si)%r81d, &
@@ -2019,22 +2007,8 @@
                    new_cohort%taller   => prev_cohort
                    prev_cohort%shorter => new_cohort
                 end if
-<<<<<<< HEAD
-
-                b_dead     = 0.0_r8
-                b_store    = 0.0_r8
-                b_leaf     = 0.0_r8
-                b_fineroot = 0.0_r8
-                b_sapwood  = 0.0_r8
-                site_spread = 0.5_r8
-                call create_cohort(sites(s),newp, temp_cohort%pft, temp_cohort%n, temp_cohort%hite, temp_cohort%dbh, &
-                      b_leaf, b_fineroot, b_sapwood, b_dead, b_store,  &
-                      temp_cohort%laimemory, cohortstatus,recruitstatus, temp_cohort%canopy_trim, newp%NCL_p, &
-                      site_spread, nan_leaf_aclass, bc_in(s))
-=======
->>>>>>> 58e1c7fd
-                
-                ! Ever cohort added takes over as shortest
+
+                ! Every cohort added takes over as shortest
                 newp%shortest => new_cohort
                 
                 ! Initialize the PRT environment (allocate/choose hypothesis only)
