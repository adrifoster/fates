module FatesRestartInterfaceMod


  use FatesConstantsMod,       only : r8 => fates_r8
  use FatesConstantsMod,       only : fates_avg_flag_length
  use FatesConstantsMod,       only : fates_short_string_length
  use FatesConstantsMod,       only : fates_long_string_length
  use FatesConstantsMod,       only : itrue
  use FatesConstantsMod,       only : ifalse
  use FatesConstantsMod,       only : fates_unset_r8, fates_unset_int
  use FatesConstantsMod,       only : primaryforest
  use FatesGlobals,            only : fates_log
  use FatesGlobals,            only : endrun => fates_endrun
  use FatesIODimensionsMod,    only : fates_io_dimension_type
  use FatesIOVariableKindMod,  only : fates_io_variable_kind_type
  use FatesRestartVariableMod, only : fates_restart_variable_type
  use FatesInterfaceTypesMod,       only : nlevcoage
  use FatesInterfaceTypesMod,       only : bc_in_type
  use FatesInterfaceTypesMod,       only : bc_out_type
  use FatesInterfaceTypesMod,       only : hlm_use_planthydro
  use FatesInterfaceTypesMod,       only : hlm_use_sp
  use FatesInterfaceTypesMod,       only : fates_maxElementsPerSite
  use EDCohortDynamicsMod,     only : UpdateCohortBioPhysRates
  use FatesHydraulicsMemMod,   only : nshell
  use FatesHydraulicsMemMod,   only : n_hypool_ag
  use FatesHydraulicsMemMod,   only : n_hypool_troot
  use FatesHydraulicsMemMod,   only : nlevsoi_hyd_max
  use FatesPlantHydraulicsMod, only : UpdatePlantPsiFTCFromTheta
  use PRTGenericMod,           only : prt_global
  use EDCohortDynamicsMod,     only : nan_cohort
  use EDCohortDynamicsMod,     only : zero_cohort
  use EDCohortDynamicsMod,     only : InitPRTObject
  use EDCohortDynamicsMod,     only : InitPRTBoundaryConditions
  use FatesPlantHydraulicsMod, only : InitHydrCohort
  use FatesInterfaceTypesMod,       only : nlevsclass
  use FatesLitterMod,          only : litter_type
  use FatesLitterMod,          only : ncwd
  use FatesLitterMod,          only : ndcmpy
  use EDTypesMod,              only : nfsc
  use PRTGenericMod,           only : prt_global
  use PRTGenericMod,           only : num_elements
  use FatesRunningMeanMod,     only : rmean_type
  use FatesRunningMeanMod,     only : ema_lpa

  ! CIME GLOBALS
  use shr_log_mod       , only : errMsg => shr_log_errMsg


  implicit none
  private ! Modules are private by default

  ! ------------------------------------------------------------
  ! A note on variable naming conventions.
  ! Many variables in this restart IO portion of the code will
  ! follow the conventions:
  !
  ! <use_case>_<description>_<dimension>
  !
  ! For instance we use an index for restart variable "ir_"
  ! to point the object that contains the number of patches per
  ! site "npatch" and this value is relevant to all sites "si"
  ! thus:   ir_npatch_si
  !
  ! We also use associations to the data arrays of restart IO
  ! variables "rio", for example the leaf litter "leaf_litter"
  ! is retrieved for every patch and every functional type "paft"
  ! thus: rio_leaf_litter_paft
  !
  ! si: site dimension
  ! pa: patch dimension
  ! co: cohort dimension
  ! ft: functional type dimension
  ! cl: canopy layer dimension (upper, lower, etc)
  ! ls: layer sublayer dimension (fine discretization of upper,lower)
  ! wm: the number of memory slots for water (currently 10)
  ! -------------------------------------------------------------


  ! Indices to the restart variable object

  integer :: ir_npatch_si
  integer :: ir_cd_status_si
  integer :: ir_dd_status_si
  integer :: ir_nchill_days_si
  integer :: ir_ncold_days_si
  integer :: ir_leafondate_si
  integer :: ir_leafoffdate_si
  integer :: ir_dleafondate_si
  integer :: ir_dleafoffdate_si
  integer :: ir_acc_ni_si
  integer :: ir_gdd_si
  integer :: ir_snow_depth_si
  integer :: ir_trunk_product_si
  integer :: ir_ncohort_pa
  integer :: ir_canopy_layer_co
  integer :: ir_canopy_layer_yesterday_co
  integer :: ir_canopy_trim_co
  integer :: ir_size_class_lasttimestep_co
  integer :: ir_dbh_co
  integer :: ir_coage_co
  integer :: ir_g_sb_laweight_co
  integer :: ir_height_co
  integer :: ir_laimemory_co
  integer :: ir_sapwmemory_co
  integer :: ir_structmemory_co
  integer :: ir_nplant_co
  integer :: ir_gpp_acc_co
  integer :: ir_npp_acc_co
  integer :: ir_resp_acc_co
  integer :: ir_gpp_acc_hold_co
  integer :: ir_npp_acc_hold_co
  integer :: ir_resp_acc_hold_co
  integer :: ir_resp_m_def_co
  integer :: ir_bmort_co
  integer :: ir_hmort_co
  integer :: ir_cmort_co
  integer :: ir_frmort_co
  integer :: ir_smort_co
  integer :: ir_asmort_co
  integer :: ir_c_area_co
  integer :: ir_treelai_co
  integer :: ir_treesai_co
  integer :: ir_canopy_layer_tlai_pa

  integer :: ir_daily_nh4_uptake_co
  integer :: ir_daily_no3_uptake_co
  integer :: ir_daily_p_uptake_co
  integer :: ir_daily_c_efflux_co
  integer :: ir_daily_n_efflux_co
  integer :: ir_daily_p_efflux_co
  integer :: ir_daily_n_demand_co
  integer :: ir_daily_p_demand_co
  integer :: ir_daily_n_need_co
  integer :: ir_daily_p_need_co

  !Logging
  integer :: ir_lmort_direct_co
  integer :: ir_lmort_collateral_co
  integer :: ir_lmort_infra_co

  ! Radiation
  integer :: ir_solar_zenith_flag_pa
  integer :: ir_solar_zenith_angle_pa
  integer :: ir_gnd_alb_dif_pasb
  integer :: ir_gnd_alb_dir_pasb

  ! Running Means
  integer :: ir_tveg24_pa
  integer :: ir_tveglpa_pa
  integer :: ir_tveglpa_co
  
  integer :: ir_ddbhdt_co
  integer :: ir_resp_tstep_co
  integer :: ir_pft_co
  integer :: ir_status_co
  integer :: ir_isnew_co

  ! Litter
  integer :: ir_agcwd_litt
  integer :: ir_bgcwd_litt
  integer :: ir_leaf_litt
  integer :: ir_fnrt_litt
  integer :: ir_seed_litt
  integer :: ir_seedgerm_litt
  integer :: ir_seed_decay_litt
  integer :: ir_seedgerm_decay_litt
  integer :: ir_seed_prod_co
  integer :: ir_livegrass_pa
  integer :: ir_age_pa
  integer :: ir_area_pa
  integer :: ir_agesinceanthrodist_pa
  integer :: ir_patchdistturbcat_pa
  integer :: ir_nocomp_pft_label_pa

  ! Litter Fluxes (needed to restart
  ! with nutrient dynamics on, restarting
  ! mid-day
  integer :: ir_agcwd_frag_litt
  integer :: ir_bgcwd_frag_litt
  integer :: ir_lfines_frag_litt
  integer :: ir_rfines_frag_litt

  integer :: ir_scorch_ht_pa_pft
  integer :: ir_litter_moisture_pa_nfsc

  ! Site level
  integer :: ir_watermem_siwm
  integer :: ir_vegtempmem_sitm
  integer :: ir_seed_bank_sift
  integer :: ir_spread_si
  integer :: ir_recrate_sift
  integer :: ir_use_this_pft_sift
  integer :: ir_area_pft_sift
  integer :: ir_fmortrate_cano_siscpf
  integer :: ir_fmortrate_usto_siscpf
  integer :: ir_imortrate_siscpf
  integer :: ir_fmortrate_crown_siscpf
  integer :: ir_fmortrate_cambi_siscpf
  integer :: ir_termnindiv_cano_siscpf
  integer :: ir_termnindiv_usto_siscpf
  integer :: ir_growflx_fusion_siscpf
  integer :: ir_demorate_sisc
  integer :: ir_promrate_sisc
  integer :: ir_termcflux_cano_si
  integer :: ir_termcflux_usto_si
  integer :: ir_democflux_si
  integer :: ir_promcflux_si
  integer :: ir_imortcflux_si
  integer :: ir_fmortcflux_cano_si
  integer :: ir_fmortcflux_usto_si
  integer :: ir_cwdagin_flxdg
  integer :: ir_cwdbgin_flxdg
  integer :: ir_leaflittin_flxdg
  integer :: ir_rootlittin_flxdg
  integer :: ir_efflux_flxdg
  integer :: ir_uptake_flxdg
  integer :: ir_oldstock_mbal
  integer :: ir_errfates_mbal
  integer :: ir_prt_base     ! Base index for all PRT variables

  ! Hydraulic indices
  integer :: ir_hydro_th_ag_covec
  integer :: ir_hydro_th_troot
  integer :: ir_hydro_th_aroot_covec
  integer :: ir_hydro_liqvol_shell_si
  integer :: ir_hydro_recruit_si
  integer :: ir_hydro_dead_si
  integer :: ir_hydro_growturn_err_si
  integer :: ir_hydro_hydro_err_si
  integer :: ir_hydro_errh2o

  ! The number of variable dim/kind types we have defined (static)
  integer, parameter, public :: fates_restart_num_dimensions = 2   !(cohort,column)
  integer, parameter, public :: fates_restart_num_dim_kinds = 4    !(cohort-int,cohort-r8,site-int,site-r8)

  ! integer constants for storing logical data
  integer, parameter, public :: old_cohort = 0
  integer, parameter, public :: new_cohort = 1

  real(r8), parameter, public :: flushinvalid = -9999.0
  real(r8), parameter, public :: flushzero = 0.0
  real(r8), parameter, public :: flushone  = 1.0

  ! Local debug flag
  logical, parameter, public :: debug=.false.

  character(len=*), parameter :: sourcefile = &
       __FILE__

  ! This structure is allocated by thread, and must be calculated after the FATES
  ! sites are allocated, and their mapping to the HLM is identified.  This structure
  ! is not combined with iovar_bounds, because that one is multi-instanced.  This
  ! structure is used more during the update phase, wherease _bounds is used
  ! more for things like flushing
  type, public :: restart_map_type
     integer, allocatable :: site_index(:)   ! maps site indexes to the HIO site position
     integer, allocatable :: cohort1_index(:) ! maps site index to the HIO cohort 1st position
  end type restart_map_type



  type, public :: fates_restart_interface_type

     type(fates_restart_variable_type),allocatable :: rvars(:)
     integer,private :: num_restart_vars_

     ! Instanteate one registry of the different dimension/kinds (dk)
     ! All output variables will have a pointer to one of these dk's
     type(fates_io_variable_kind_type) :: dim_kinds(fates_restart_num_dim_kinds)

     ! This is a structure that explains where FATES patch boundaries
     ! on each thread point to in the host IO array, this structure is
     ! allocated by number of threads. This could be dynamically
     ! allocated, but is unlikely to change...?
     ! Note: history io also instanteates fates_io_dimension_type
     type(fates_io_dimension_type) :: dim_bounds(fates_restart_num_dimensions)

     type(restart_map_type), pointer :: restart_map(:)

     integer, private :: cohort_index_, column_index_

   contains

     ! public functions
     procedure :: Init
     procedure :: SetThreadBoundsEach
     procedure :: assemble_restart_output_types
     procedure :: initialize_restart_vars
     procedure :: num_restart_vars
     procedure :: column_index
     procedure :: cohort_index
     procedure :: set_restart_vectors
     procedure :: create_patchcohort_structure
     procedure :: get_restart_vectors
     procedure :: update_3dpatch_radiation

     ! private work functions
     procedure, private :: init_dim_kinds_maps
     procedure, private :: set_dim_indices
     procedure, private :: set_cohort_index
     procedure, private :: set_column_index
     procedure, private :: flush_rvars
     procedure, private :: define_restart_vars
     procedure, private :: set_restart_var
     procedure, private :: DefinePRTRestartVars
     procedure, private :: GetCohortRealVector
     procedure, private :: SetCohortRealVector
     procedure, private :: RegisterCohortVector
     procedure, private :: DefineRMeanRestartVar
     procedure, private :: GetRMeanRestartVar
     procedure, private :: SetRMeanRestartVar
  end type fates_restart_interface_type




contains

  ! =====================================================================================

  subroutine Init(this, num_threads, fates_bounds)

    use FatesIODimensionsMod, only : fates_bounds_type, column, cohort

    implicit none

    class(fates_restart_interface_type), intent(inout) :: this
    integer, intent(in) :: num_threads
    type(fates_bounds_type), intent(in) :: fates_bounds

    integer :: dim_count = 0

    dim_count = dim_count + 1
    call this%set_cohort_index(dim_count)
    call this%dim_bounds(dim_count)%Init(cohort, num_threads, &
         fates_bounds%cohort_begin, fates_bounds%cohort_end)

    dim_count = dim_count + 1
    call this%set_column_index(dim_count)
    call this%dim_bounds(dim_count)%Init(column, num_threads, &
         fates_bounds%column_begin, fates_bounds%column_end)

    ! FIXME(bja, 2016-10) assert(dim_count == FatesIOdimensionsmod::num_dimension_types)

    ! Allocate the mapping between FATES indices and the IO indices
    allocate(this%restart_map(num_threads))

  end subroutine Init

  ! ======================================================================

  subroutine SetThreadBoundsEach(this, thread_index, thread_bounds)

    use FatesIODimensionsMod, only : fates_bounds_type

    implicit none

    class(fates_restart_interface_type), intent(inout) :: this

    integer, intent(in) :: thread_index
    type(fates_bounds_type), intent(in) :: thread_bounds

    integer :: index

    index = this%cohort_index()
    call this%dim_bounds(index)%SetThreadBounds(thread_index, &
         thread_bounds%cohort_begin, thread_bounds%cohort_end)

    index = this%column_index()
    call this%dim_bounds(index)%SetThreadBounds(thread_index, &
         thread_bounds%column_begin, thread_bounds%column_end)

  end subroutine SetThreadBoundsEach

  ! ===================================================================================

  subroutine assemble_restart_output_types(this)

    use FatesIOVariableKindMod, only : site_r8, site_int, cohort_r8, cohort_int

    implicit none

    class(fates_restart_interface_type), intent(inout) :: this

    call this%init_dim_kinds_maps()

    call this%set_dim_indices(cohort_r8, 1, this%cohort_index())
    call this%set_dim_indices(cohort_int, 1, this%cohort_index())

    call this%set_dim_indices(site_r8, 1, this%column_index())
    call this%set_dim_indices(site_int, 1, this%column_index())

  end subroutine assemble_restart_output_types

 ! ===================================================================================

  subroutine set_dim_indices(this, dk_name, idim, dim_index)

    use FatesIOVariableKindMod , only : iotype_index

    implicit none

    ! arguments
    class(fates_restart_interface_type), intent(inout) :: this
    character(len=*), intent(in)     :: dk_name
    integer, intent(in)              :: idim  ! dimension index
    integer, intent(in) :: dim_index


    ! local
    integer :: ityp

    ityp = iotype_index(trim(dk_name), fates_restart_num_dim_kinds, this%dim_kinds)

    ! First check to see if the dimension is allocated
    if (this%dim_kinds(ityp)%ndims < idim) then
       write(fates_log(), *) 'Trying to define dimension size to a dim-type structure'
       write(fates_log(), *) 'but the dimension index does not exist'
       write(fates_log(), *) 'type: ',dk_name,' ndims: ',this%dim_kinds(ityp)%ndims,' input dim:',idim
       stop
       !end_run
    end if

    if (idim == 1) then
       this%dim_kinds(ityp)%dim1_index = dim_index
    else if (idim == 2) then
       this%dim_kinds(ityp)%dim2_index = dim_index
    end if

    ! With the map, we can set the dimension size
    this%dim_kinds(ityp)%dimsize(idim) = this%dim_bounds(dim_index)%upper_bound - &
         this%dim_bounds(dim_index)%lower_bound + 1

 end subroutine set_dim_indices


  ! =======================================================================

  subroutine set_cohort_index(this, index)
    implicit none
    class(fates_restart_interface_type), intent(inout) :: this
    integer, intent(in) :: index
    this%cohort_index_ = index
  end subroutine set_cohort_index

  integer function cohort_index(this)
    implicit none
    class(fates_restart_interface_type), intent(in) :: this
    cohort_index = this%cohort_index_
  end function cohort_index

  ! =======================================================================

  subroutine set_column_index(this, index)
    implicit none
    class(fates_restart_interface_type), intent(inout) :: this
    integer, intent(in) :: index
    this%column_index_ = index
  end subroutine set_column_index

  integer function column_index(this)
    implicit none
    class(fates_restart_interface_type), intent(in) :: this
    column_index = this%column_index_
 end function column_index

 ! =======================================================================

 subroutine init_dim_kinds_maps(this)

    ! ----------------------------------------------------------------------------------
    ! This subroutine simply initializes the structures that define the different
    ! array and type formats for different IO variables
    !
    ! CO_R8   : 1D cohort scale 8-byte reals
    ! SI_R8   : 1D site scale 8-byte reals
    ! CO_INT  : 1D cohort scale integers
    ! SI_INT  : 1D site scale integers
    !
    ! The allocation on the structures is not dynamic and should only add up to the
    ! number of entries listed here.
    !
    ! ----------------------------------------------------------------------------------
    use FatesIOVariableKindMod, only : site_r8, site_int, cohort_r8, cohort_int

    implicit none

    ! Arguments
    class(fates_restart_interface_type), intent(inout) :: this

    integer :: index

    ! 1d cohort r8
    index = 1
    call this%dim_kinds(index)%Init(cohort_r8, 1)

    ! 1d Site r8
    index = index + 1
    call this%dim_kinds(index)%Init(site_r8, 1)

    ! cohort int
    index = index + 1
    call this%dim_kinds(index)%Init(cohort_int, 1)

    ! site int
    index = index + 1
    call this%dim_kinds(index)%Init(site_int, 1)

    ! FIXME(bja, 2016-10) assert(index == fates_num_dim_kinds)
  end subroutine init_dim_kinds_maps


  ! ====================================================================================

  integer function num_restart_vars(this)

    implicit none

    class(fates_restart_interface_type), intent(in) :: this

    num_restart_vars = this%num_restart_vars_

  end function num_restart_vars

  ! ====================================================================================

  subroutine initialize_restart_vars(this)

    implicit none

    class(fates_restart_interface_type), intent(inout) :: this

   ! Determine how many of the restart IO variables registered in FATES
   ! are going to be allocated
   call this%define_restart_vars(initialize_variables=.false.)

   ! Allocate the list of restart output variable objects
   allocate(this%rvars(this%num_restart_vars()))

   ! construct the object that defines all of the IO variables
   call this%define_restart_vars(initialize_variables=.true.)

 end subroutine initialize_restart_vars

  ! ======================================================================================

 subroutine flush_rvars(this,nc)

   class(fates_restart_interface_type)        :: this
   integer,intent(in)                         :: nc

   integer                                   :: ivar
   type(fates_restart_variable_type),pointer :: rvar
   integer                      :: lb1,ub1,lb2,ub2

   do ivar=1,ubound(this%rvars,1)
      associate( rvar => this%rvars(ivar) )
        call rvar%Flush(nc, this%dim_bounds, this%dim_kinds)
      end associate
   end do

 end subroutine flush_rvars



 ! ====================================================================================

 subroutine define_restart_vars(this, initialize_variables)

    ! ---------------------------------------------------------------------------------
    !
    !                    REGISTRY OF RESTART OUTPUT VARIABLES
    !
    ! Please add any restart variables to this registry. This registry will handle
    ! all variables that can make use of 1D column dimensioned or 1D cohort dimensioned
    ! variables.  Note that restarts are only using 1D vectors in ALM and CLM.  If you
    ! have a multi-dimensional variable that is below the cohort scale, then pack
    ! that variable into a cohort-sized output array by giving it a vtype "cohort_r8"
    ! or "cohort_int".
    !
    ! Unlike history variables, restarts flush to zero.
    ! ---------------------------------------------------------------------------------

    use FatesIOVariableKindMod, only : site_r8, site_int, cohort_int, cohort_r8
    implicit none

    class(fates_restart_interface_type), intent(inout) :: this
    logical, intent(in) :: initialize_variables  ! are we 'count'ing or 'initializ'ing?
    integer :: ivar


    ivar=0

    ! -----------------------------------------------------------------------------------
    ! Site level variables
    ! -----------------------------------------------------------------------------------

    call this%set_restart_var(vname='fates_PatchesPerSite', vtype=site_int, &
         long_name='Total number of FATES patches per column', units='none', flushval = flushinvalid, &
          hlms='CLM:ALM', initialize=initialize_variables, ivar=ivar, index = ir_npatch_si )

    call this%set_restart_var(vname='fates_cold_dec_status', vtype=site_int, &
         long_name='status flag for cold deciduous plants', units='unitless', flushval = flushinvalid, &
         hlms='CLM:ALM', initialize=initialize_variables, ivar=ivar, index = ir_cd_status_si )

    call this%set_restart_var(vname='fates_drought_dec_status', vtype=site_int, &
         long_name='status flag for drought deciduous plants', units='unitless', flushval = flushinvalid, &
         hlms='CLM:ALM', initialize=initialize_variables, ivar=ivar, index = ir_dd_status_si )

    call this%set_restart_var(vname='fates_chilling_days', vtype=site_int, &
         long_name='chilling day counter', units='unitless', flushval = flushinvalid, &
         hlms='CLM:ALM', initialize=initialize_variables, ivar=ivar, index = ir_nchill_days_si )

    call this%set_restart_var(vname='fates_cold_days', vtype=site_int, &
         long_name='cold day counter', units='unitless', flushval = flushinvalid, &
         hlms='CLM:ALM', initialize=initialize_variables, ivar=ivar, index = ir_ncold_days_si )

    call this%set_restart_var(vname='fates_leafondate', vtype=site_int, &
         long_name='the day of year for leaf on', units='day of year', flushval = flushinvalid, &
         hlms='CLM:ALM', initialize=initialize_variables, ivar=ivar, index = ir_leafondate_si )

    call this%set_restart_var(vname='fates_leafoffdate', vtype=site_int, &
         long_name='the day of year for leaf off', units='day of year', flushval = flushinvalid, &
         hlms='CLM:ALM', initialize=initialize_variables, ivar=ivar, index = ir_leafoffdate_si )

    call this%set_restart_var(vname='fates_drought_leafondate', vtype=site_int, &
         long_name='the day of year for drought based leaf-on', units='day of year', flushval = flushinvalid, &
         hlms='CLM:ALM', initialize=initialize_variables, ivar=ivar, index = ir_dleafondate_si )

    call this%set_restart_var(vname='fates_drought_leafoffdate', vtype=site_int, &
         long_name='the day of year for drought based leaf-off', units='day of year', flushval = flushinvalid, &
         hlms='CLM:ALM', initialize=initialize_variables, ivar=ivar, index = ir_dleafoffdate_si )

    call this%set_restart_var(vname='fates_acc_nesterov_id', vtype=site_r8, &
         long_name='a nesterov index accumulator', units='unitless', flushval = flushzero, &
         hlms='CLM:ALM', initialize=initialize_variables, ivar=ivar, index = ir_acc_ni_si )

    call this%set_restart_var(vname='fates_gdd_site', vtype=site_r8, &
         long_name='growing degree days at each site', units='degC days', flushval = flushzero, &
         hlms='CLM:ALM', initialize=initialize_variables, ivar=ivar, index = ir_gdd_si )

    call this%set_restart_var(vname='fates_snow_depth_site', vtype=site_r8, &
         long_name='average snow depth', units='m', flushval = flushzero, &
         hlms='CLM:ALM', initialize=initialize_variables, ivar=ivar, index = ir_snow_depth_si )

    call this%set_restart_var(vname='fates_trunk_product_site', vtype=site_r8, &
         long_name='Accumulate trunk product flux at site', &
         units='kgC/m2', flushval = flushzero, &
         hlms='CLM:ALM', initialize=initialize_variables, ivar=ivar, index = ir_trunk_product_si )


    ! -----------------------------------------------------------------------------------
    ! Variables stored within cohort vectors
    ! Note: Some of these are multi-dimensional variables in the patch/site dimension
    ! that are collapsed into the cohort vectors for storage and transfer
    ! -----------------------------------------------------------------------------------

    ! This variable may be confusing, because it is a patch level variables
    ! but it is using the cohort IO vector to hold data
    call this%set_restart_var(vname='fates_CohortsPerPatch', vtype=cohort_int, &
         long_name='the number of cohorts per patch', units='unitless', flushval = flushinvalid, &
         hlms='CLM:ALM', initialize=initialize_variables, ivar=ivar, index = ir_ncohort_pa )

    call this%set_restart_var(vname='fates_solar_zenith_flag_pa', vtype=cohort_int, &
         long_name='switch specifying if zenith is positive', units='unitless', flushval = flushinvalid, &
         hlms='CLM:ALM', initialize=initialize_variables, ivar=ivar, index = ir_solar_zenith_flag_pa )

    call this%set_restart_var(vname='fates_solar_zenith_angle_pa', vtype=cohort_r8, &
         long_name='the angle of the solar zenith for each patch', units='radians', flushval = flushinvalid, &
         hlms='CLM:ALM', initialize=initialize_variables, ivar=ivar, index = ir_solar_zenith_angle_pa )



    ! 1D cohort Variables
    ! -----------------------------------------------------------------------------------

    call this%set_restart_var(vname='fates_seed_prod', vtype=cohort_r8, &
         long_name='fates cohort - seed production', units='kgC/plant', flushval = flushinvalid, &
         hlms='CLM:ALM', initialize=initialize_variables, ivar=ivar, index = ir_seed_prod_co )


    call this%set_restart_var(vname='fates_canopy_layer', vtype=cohort_int, &
         long_name='ed cohort - canopy_layer', units='unitless', flushval = flushinvalid, &
         hlms='CLM:ALM', initialize=initialize_variables, ivar=ivar, index = ir_canopy_layer_co )

    call this%set_restart_var(vname='fates_canopy_layer_yesterday', vtype=cohort_r8, &
         long_name='ed cohort - canopy_layer_yesterday', units='unitless', flushval = flushzero, &
         hlms='CLM:ALM', initialize=initialize_variables, ivar=ivar, index = ir_canopy_layer_yesterday_co )

    call this%set_restart_var(vname='fates_canopy_trim', vtype=cohort_r8, &
         long_name='ed cohort - canopy_trim', units='fraction', flushval = flushzero, &
         hlms='CLM:ALM', initialize=initialize_variables, ivar=ivar, index = ir_canopy_trim_co )

    call this%set_restart_var(vname='fates_size_class_lasttimestep', vtype=cohort_int, &
         long_name='ed cohort - size-class last timestep', units='index', flushval = flushzero, &
         hlms='CLM:ALM', initialize=initialize_variables, ivar=ivar, index = ir_size_class_lasttimestep_co )

    call this%set_restart_var(vname='fates_dbh', vtype=cohort_r8, &
         long_name='ed cohort - diameter at breast height', units='cm', flushval = flushzero, &
         hlms='CLM:ALM', initialize=initialize_variables, ivar=ivar, index = ir_dbh_co )

    call this%set_restart_var(vname='fates_coage', vtype=cohort_r8, &
         long_name='ed cohort - age in days', units='days', flushval = flushzero, &
         hlms='CLM:ALM', initialize=initialize_variables, ivar=ivar, index = ir_coage_co )

    call this%set_restart_var(vname='fates_height', vtype=cohort_r8, &
         long_name='ed cohort - plant height', units='m', flushval = flushzero, &
         hlms='CLM:ALM', initialize=initialize_variables, ivar=ivar, index = ir_height_co )

    call this%set_restart_var(vname='fates_laimemory', vtype=cohort_r8, &
         long_name='ed cohort - target leaf biomass set from prev year', &
         units='kgC/indiv', flushval = flushzero, &
         hlms='CLM:ALM', initialize=initialize_variables, ivar=ivar, index = ir_laimemory_co )

    call this%set_restart_var(vname='fates_sapwmemory', vtype=cohort_r8, &
         long_name='ed cohort - target sapwood biomass set from prev year', &
         units='kgC/indiv', flushval = flushzero, &
         hlms='CLM:ALM', initialize=initialize_variables, ivar=ivar, index = ir_sapwmemory_co )

    call this%set_restart_var(vname='fates_structmemory', vtype=cohort_r8, &
         long_name='ed cohort - target structural biomass set from prev year', &
         units='kgC/indiv', flushval = flushzero, &
         hlms='CLM:ALM', initialize=initialize_variables, ivar=ivar, index = ir_structmemory_co )

    call this%set_restart_var(vname='fates_nplant', vtype=cohort_r8, &
         long_name='ed cohort - number of plants in the cohort', &
         units='/patch', flushval = flushzero, &
         hlms='CLM:ALM', initialize=initialize_variables, ivar=ivar, index = ir_nplant_co )

    call this%set_restart_var(vname='fates_gpp_acc', vtype=cohort_r8, &
         long_name='ed cohort - accumulated gpp over dynamics step', &
         units='kgC/indiv', flushval = flushzero, &
         hlms='CLM:ALM', initialize=initialize_variables, ivar=ivar, index = ir_gpp_acc_co )

    call this%set_restart_var(vname='fates_npp_acc', vtype=cohort_r8, &
         long_name='ed cohort - accumulated npp over dynamics step', &
         units='kgC/indiv', flushval = flushzero, &
         hlms='CLM:ALM', initialize=initialize_variables, ivar=ivar, index = ir_npp_acc_co )

    call this%set_restart_var(vname='fates_resp_acc', vtype=cohort_r8, &
         long_name='ed cohort - accumulated respiration over dynamics step', &
         units='kgC/indiv', flushval = flushzero, &
         hlms='CLM:ALM', initialize=initialize_variables, ivar=ivar, index = ir_resp_acc_co )

    call this%set_restart_var(vname='fates_gpp_acc_hold', vtype=cohort_r8, &
         long_name='ed cohort - current step gpp', &
         units='kgC/indiv/year', flushval = flushzero, &
         hlms='CLM:ALM', initialize=initialize_variables, ivar=ivar, index = ir_gpp_acc_hold_co )

    call this%set_restart_var(vname='fates_npp_acc_hold', vtype=cohort_r8, &
         long_name='ed cohort - current step npp', &
         units='kgC/indiv/year', flushval = flushzero, &
         hlms='CLM:ALM', initialize=initialize_variables, ivar=ivar, index = ir_npp_acc_hold_co )

    call this%set_restart_var(vname='fates_resp_acc_hold', vtype=cohort_r8, &
         long_name='ed cohort - current step resp', &
         units='kgC/indiv/year', flushval = flushzero, &
         hlms='CLM:ALM', initialize=initialize_variables, ivar=ivar, index = ir_resp_acc_hold_co )

    call this%set_restart_var(vname='fates_resp_m_def', vtype=cohort_r8, &
         long_name='ed cohort - maintenance respiration deficit', &
         units='kgC/indiv', flushval = flushzero, &
         hlms='CLM:ALM', initialize=initialize_variables, ivar=ivar, index = ir_resp_m_def_co )

    call this%set_restart_var(vname='fates_bmort', vtype=cohort_r8, &
         long_name='ed cohort - background mortality rate', &
         units='/year', flushval = flushzero, &
         hlms='CLM:ALM', initialize=initialize_variables, ivar=ivar, index = ir_bmort_co )

    call this%set_restart_var(vname='fates_hmort', vtype=cohort_r8, &
         long_name='ed cohort - hydraulic mortality rate', &
         units='/year', flushval = flushzero, &
         hlms='CLM:ALM', initialize=initialize_variables, ivar=ivar, index = ir_hmort_co )

    call this%set_restart_var(vname='fates_cmort', vtype=cohort_r8, &
         long_name='ed cohort - carbon starvation mortality rate', &
         units='/year', flushval = flushzero, &
         hlms='CLM:ALM', initialize=initialize_variables, ivar=ivar, index = ir_cmort_co )

    call this%set_restart_var(vname='fates_daily_nh4_uptake', vtype=cohort_r8, &
         long_name='fates cohort- daily ammonium [NH4] uptake', &
         units='kg/plant/day', flushval = flushzero, &
         hlms='CLM:ALM', initialize=initialize_variables, ivar=ivar, index = ir_daily_nh4_uptake_co )

    call this%set_restart_var(vname='fates_daily_no3_uptake', vtype=cohort_r8, &
         long_name='fates cohort- daily ammonium [NO3] uptake', &
         units='kg/plant/day', flushval = flushzero, &
         hlms='CLM:ALM', initialize=initialize_variables, ivar=ivar, index = ir_daily_no3_uptake_co )

    call this%set_restart_var(vname='fates_daily_p_uptake', vtype=cohort_r8, &
         long_name='fates cohort- daily phosphorus uptake', &
         units='kg/plant/day', flushval = flushzero, &
         hlms='CLM:ALM', initialize=initialize_variables, ivar=ivar, index = ir_daily_p_uptake_co )

    call this%set_restart_var(vname='fates_daily_c_efflux', vtype=cohort_r8, &
         long_name='fates cohort- daily carbon efflux', &
         units='kg/plant/day', flushval = flushzero, &
         hlms='CLM:ALM', initialize=initialize_variables, ivar=ivar, index = ir_daily_c_efflux_co )

    call this%set_restart_var(vname='fates_daily_n_efflux', vtype=cohort_r8, &
         long_name='fates cohort- daily nitrogen efflux', &
         units='kg/plant/day', flushval = flushzero, &
         hlms='CLM:ALM', initialize=initialize_variables, ivar=ivar, index = ir_daily_n_efflux_co )

    call this%set_restart_var(vname='fates_daily_p_efflux', vtype=cohort_r8, &
         long_name='fates cohort- daily phosphorus efflux', &
         units='kg/plant/day', flushval = flushzero, &
         hlms='CLM:ALM', initialize=initialize_variables, ivar=ivar, index = ir_daily_p_efflux_co )

    call this%set_restart_var(vname='fates_daily_p_demand', vtype=cohort_r8, &
         long_name='fates cohort- daily phosphorus demand', &
         units='kgP/plant/day', flushval = flushzero, &
         hlms='CLM:ALM', initialize=initialize_variables, ivar=ivar, index = ir_daily_p_demand_co )

    call this%set_restart_var(vname='fates_daily_n_demand', vtype=cohort_r8, &
         long_name='fates cohort- daily nitrogen demand', &
         units='kgN/plant/day', flushval = flushzero, &
         hlms='CLM:ALM', initialize=initialize_variables, ivar=ivar, index = ir_daily_n_demand_co )

    call this%set_restart_var(vname='fates_daily_p_need', vtype=cohort_r8, &
         long_name='fates cohort- daily phosphorus need', &
         units='kgP/plant/day', flushval = flushzero, &
         hlms='CLM:ALM', initialize=initialize_variables, ivar=ivar, index = ir_daily_p_need_co )

    call this%set_restart_var(vname='fates_daily_n_need', vtype=cohort_r8, &
         long_name='fates cohort- daily nitrogen need', &
         units='kgN/plant/day', flushval = flushzero, &
         hlms='CLM:ALM', initialize=initialize_variables, ivar=ivar, index = ir_daily_n_need_co )

    call this%set_restart_var(vname='fates_frmort', vtype=cohort_r8, &
         long_name='ed cohort - freezing mortality rate', &
         units='/year', flushval = flushzero, &
         hlms='CLM:ALM', initialize=initialize_variables, ivar=ivar, index = ir_frmort_co )

    call this%set_restart_var(vname='fates_smort', vtype=cohort_r8, &
         long_name='ed cohort - senescence mortality rate', &
         units='/year', flushval = flushzero, &
         hlms='CLM:ALM', initialize=initialize_variables, ivar=ivar, index = ir_smort_co )

    call this%set_restart_var(vname='fates_asmort', vtype=cohort_r8, &
         long_name='ed cohort - age senescence mortality rate', &
         units = '/year', flushval = flushzero, &
         hlms='CLM:ALM', initialize=initialize_variables, ivar=ivar, index = ir_asmort_co )

    call this%set_restart_var(vname='fates_lmort_direct', vtype=cohort_r8, &
         long_name='ed cohort - directly logging mortality rate', &
         units='%/event', flushval = flushzero, &
         hlms='CLM:ALM', initialize=initialize_variables, ivar=ivar, index = ir_lmort_direct_co )

    call this%set_restart_var(vname='fates_lmort_collateral', vtype=cohort_r8, &
         long_name='ed cohort - collateral mortality rate', &
         units='%/event', flushval = flushzero, &
         hlms='CLM:ALM', initialize=initialize_variables, ivar=ivar, index = ir_lmort_collateral_co )

    call this%set_restart_var(vname='fates_lmort_in', vtype=cohort_r8, &
         long_name='ed cohort - mechanical mortality rate', &
         units='%/event', flushval = flushzero, &
         hlms='CLM:ALM', initialize=initialize_variables, ivar=ivar, index = ir_lmort_infra_co )

    call this%set_restart_var(vname='fates_ddbhdt', vtype=cohort_r8, &
         long_name='ed cohort - differential: ddbh/dt', &
         units='cm/year', flushval = flushzero, &
         hlms='CLM:ALM', initialize=initialize_variables, ivar=ivar, index = ir_ddbhdt_co )

    call this%set_restart_var(vname='fates_resp_tstep', vtype=cohort_r8, &
         long_name='ed cohort - autotrophic respiration over timestep', &
         units='kgC/indiv/timestep', flushval = flushzero, &
         hlms='CLM:ALM', initialize=initialize_variables, ivar=ivar, index = ir_resp_tstep_co )

    call this%set_restart_var(vname='fates_pft', vtype=cohort_int, &
         long_name='ed cohort - plant functional type', units='index', flushval = flushzero, &
         hlms='CLM:ALM', initialize=initialize_variables, ivar=ivar, index = ir_pft_co )

    call this%set_restart_var(vname='fates_status_coh', vtype=cohort_int, &
         long_name='ed cohort - plant phenology status', units='unitless', flushval = flushzero, &
         hlms='CLM:ALM', initialize=initialize_variables, ivar=ivar, index = ir_status_co )

    call this%set_restart_var(vname='fates_isnew', vtype=cohort_int, &
         long_name='ed cohort - binary flag specifying if a plant has experienced a full day cycle', &
         units='0/1', flushval = flushone, &
         hlms='CLM:ALM', initialize=initialize_variables, ivar=ivar, index = ir_isnew_co )

    call this%set_restart_var(vname='fates_gsblaweight',vtype=cohort_r8, &
         long_name='ed cohort - leaf-area weighted total stomatal+blayer conductance', &
         units='[m/s]*[m2]', flushval = flushzero, &
         hlms='CLM:ALM', initialize=initialize_variables, ivar=ivar, index = ir_g_sb_laweight_co)

    ! Mixed dimension variables using the cohort vector
    ! -----------------------------------------------------------------------------------

    call this%set_restart_var(vname='fates_gnd_alb_dif', vtype=cohort_r8, &
         long_name='ground albedo of diffuse radiation vis and ir', &
         units='fraction', flushval = flushzero, &
         hlms='CLM:ALM', initialize=initialize_variables, ivar=ivar, index = ir_gnd_alb_dif_pasb )

    call this%set_restart_var(vname='fates_gnd_alb_dir', vtype=cohort_r8, &
         long_name='ground albedo of direct radiation vis and ir', &
         units='fraction', flushval = flushzero, &
         hlms='CLM:ALM', initialize=initialize_variables, ivar=ivar, index = ir_gnd_alb_dir_pasb )

    call this%set_restart_var(vname='fates_spread', vtype=site_r8, &
         long_name='dynamic ratio of dbh to canopy area, by patch x canopy-layer', &
         units='cm/m2', flushval = flushzero, &
         hlms='CLM:ALM', initialize=initialize_variables, ivar=ivar, index = ir_spread_si )

    call this%set_restart_var(vname='fates_livegrass', vtype=cohort_r8, &
         long_name='total AGB from grass, by patch', &
         units='kgC/m2', flushval = flushzero, &
         hlms='CLM:ALM', initialize=initialize_variables, ivar=ivar, index = ir_livegrass_pa )

    call this%set_restart_var(vname='fates_age', vtype=cohort_r8, &
         long_name='age of the ED patch', units='yr', flushval = flushzero, &
         hlms='CLM:ALM', initialize=initialize_variables, ivar=ivar, index = ir_age_pa )

    call this%set_restart_var(vname='fates_age_since_anthro_dist', vtype=cohort_r8, &
         long_name='age of the ED patch since last anthropogenic disturbance', &
         units='yr', flushval = flushzero, &
         hlms='CLM:ALM', initialize=initialize_variables, ivar=ivar, &
         index = ir_agesinceanthrodist_pa )

    call this%set_restart_var(vname='fates_patchdistturbcat', vtype=cohort_int, &
         long_name='Disturbance label of patch', units='yr', flushval = flushzero, &
         hlms='CLM:ALM', initialize=initialize_variables, ivar=ivar, index = ir_patchdistturbcat_pa )

    call this%set_restart_var(vname='fates_nocomp_pft_label', vtype=cohort_int, &
         long_name='PFT label of patch in nocomp mode', units='none', flushval = flushzero, &
         hlms='CLM:ALM', initialize=initialize_variables, ivar=ivar, index = ir_nocomp_pft_label_pa )

    call this%set_restart_var(vname='fates_area', vtype=cohort_r8, &
         long_name='are of the ED patch', units='m2', flushval = flushzero, &
         hlms='CLM:ALM', initialize=initialize_variables, ivar=ivar, index = ir_area_pa )

    call this%set_restart_var(vname='fates_scorch_ht_pa_pft', vtype=cohort_r8, &
         long_name='scorch height', units='m', flushval = flushzero, &
         hlms='CLM:ALM', initialize=initialize_variables, ivar=ivar, index = ir_scorch_ht_pa_pft)

    call this%set_restart_var(vname='fates_litter_moisture_pa_nfsc', vtype=cohort_r8, &
         long_name='scorch height', units='m', flushval = flushzero, &
         hlms='CLM:ALM', initialize=initialize_variables, ivar=ivar, index = ir_litter_moisture_pa_nfsc)

    ! Site Level Diagnostics over multiple nutrients


    ! Patch Level Litter Pools are potentially multi-element

    call this%RegisterCohortVector(symbol_base='fates_ag_cwd', vtype=cohort_r8, &
            long_name_base='above ground CWD',  &
            units='kg/m2', veclength=num_elements, flushval = flushzero, &
            hlms='CLM:ALM', initialize=initialize_variables, ivar=ivar, index = ir_agcwd_litt)

    call this%RegisterCohortVector(symbol_base='fates_bg_cwd', vtype=cohort_r8, &
            long_name_base='below ground CWD',  &
            units='kg/m2', veclength=num_elements, flushval = flushzero, &
            hlms='CLM:ALM', initialize=initialize_variables, ivar=ivar, index = ir_bgcwd_litt)

    call this%RegisterCohortVector(symbol_base='fates_leaf_fines', vtype=cohort_r8, &
            long_name_base='above ground leaf litter',  &
            units='kg/m2', veclength=num_elements, flushval = flushzero, &
            hlms='CLM:ALM', initialize=initialize_variables, ivar=ivar, index = ir_leaf_litt)

    call this%RegisterCohortVector(symbol_base='fates_fnrt_fines', vtype=cohort_r8, &
            long_name_base='fine root litter',  &
            units='kg/m2', veclength=num_elements, flushval = flushzero, &
            hlms='CLM:ALM', initialize=initialize_variables, ivar=ivar, index = ir_fnrt_litt)

    call this%RegisterCohortVector(symbol_base='fates_seed', vtype=cohort_r8, &
            long_name_base='seed bank (non-germinated)',  &
            units='kg/m2', veclength=num_elements, flushval = flushzero, &
            hlms='CLM:ALM', initialize=initialize_variables, ivar=ivar, index = ir_seed_litt)

    call this%RegisterCohortVector(symbol_base='fates_seedgerm', vtype=cohort_r8, &
           long_name_base='seed bank (germinated)',  &
           units='kg/m2', veclength=num_elements, flushval = flushzero, &
           hlms='CLM:ALM', initialize=initialize_variables, ivar=ivar, index = ir_seedgerm_litt)


    call this%RegisterCohortVector(symbol_base='fates_seed_frag', vtype=cohort_r8, &
            long_name_base='seed bank fragmentation flux (non-germinated)',  &
            units='kg/m2', veclength=num_elements, flushval = flushzero, &
            hlms='CLM:ALM', initialize=initialize_variables, ivar=ivar, index = ir_seed_decay_litt)

    call this%RegisterCohortVector(symbol_base='fates_seedgerm_frag', vtype=cohort_r8, &
           long_name_base='seed bank fragmentation flux (germinated)',  &
           units='kg/m2', veclength=num_elements, flushval = flushzero, &
           hlms='CLM:ALM', initialize=initialize_variables, ivar=ivar, index = ir_seedgerm_decay_litt)

    call this%RegisterCohortVector(symbol_base='fates_ag_cwd_frag', vtype=cohort_r8, &
            long_name_base='above ground CWD frag flux',  &
            units='kg/m2/day', veclength=num_elements, flushval = flushzero, &
            hlms='CLM:ALM', initialize=initialize_variables, ivar=ivar, index = ir_agcwd_frag_litt)

    call this%RegisterCohortVector(symbol_base='fates_bg_cwd_frag', vtype=cohort_r8, &
            long_name_base='below ground CWD frag flux',  &
            units='kg/m2/day', veclength=num_elements, flushval = flushzero, &
            hlms='CLM:ALM', initialize=initialize_variables, ivar=ivar, index = ir_bgcwd_frag_litt)

    call this%RegisterCohortVector(symbol_base='fates_lfines_frag', vtype=cohort_r8, &
            long_name_base='frag flux from leaf fines',  &
            units='kg/m2/day', veclength=num_elements, flushval = flushzero, &
            hlms='CLM:ALM', initialize=initialize_variables, ivar=ivar, index = ir_lfines_frag_litt)

    call this%RegisterCohortVector(symbol_base='fates_rfines_frag', vtype=cohort_r8, &
            long_name_base='frag flux from froot fines',  &
            units='kg/m2/day', veclength=num_elements, flushval = flushzero, &
            hlms='CLM:ALM', initialize=initialize_variables, ivar=ivar, index = ir_rfines_frag_litt)


    ! Site level flux diagnostics for each element

    call this%RegisterCohortVector(symbol_base='fates_cwdagin', vtype=cohort_r8, &
            long_name_base='Input flux of AG CWD', &
            units='kg/ha', veclength=num_elements, flushval = flushzero, &
            hlms='CLM:ALM', initialize=initialize_variables, ivar=ivar, index = ir_cwdagin_flxdg)

    call this%RegisterCohortVector(symbol_base='fates_cwdbgin', vtype=cohort_r8, &
            long_name_base='Input flux of BG CWD', &
            units='kg/ha', veclength=num_elements, flushval = flushzero, &
            hlms='CLM:ALM', initialize=initialize_variables, ivar=ivar, index = ir_cwdbgin_flxdg)

    call this%RegisterCohortVector(symbol_base='fates_leaflittin', vtype=cohort_r8, &
            long_name_base='Input flux of leaf litter', &
            units='kg/ha', veclength=num_elements, flushval = flushzero, &
            hlms='CLM:ALM', initialize=initialize_variables, ivar=ivar, index = ir_leaflittin_flxdg)

    call this%RegisterCohortVector(symbol_base='fates_rootlittin', vtype=cohort_r8, &
           long_name_base='Input flux of root litter', &
           units='kg/ha', veclength=num_elements, flushval = flushzero, &
           hlms='CLM:ALM', initialize=initialize_variables, ivar=ivar, index = ir_rootlittin_flxdg)

    call this%RegisterCohortVector(symbol_base='fates_efflux_scpf', vtype=cohort_r8, &
           long_name_base='Efflux from plants to soil through roots', &
           units='kg/day/ha', veclength=num_elements, flushval = flushzero, &
           hlms='CLM:ALM', initialize=initialize_variables, ivar=ivar, index = ir_efflux_flxdg)

    call this%RegisterCohortVector(symbol_base='fates_uptake_scpf', vtype=cohort_r8, &
           long_name_base='Daily uptake for plants through roots', &
           units='kg/day/ha', veclength=num_elements, flushval = flushzero, &
           hlms='CLM:ALM', initialize=initialize_variables, ivar=ivar, index = ir_uptake_flxdg)


    ! Site level Mass Balance State Accounting

    call this%RegisterCohortVector(symbol_base='fates_oldstock', vtype=site_r8, &
         long_name_base='Previous total mass of all fates state variables', &
         units='kg/ha', veclength=num_elements, flushval = flushzero, &
         hlms='CLM:ALM', initialize=initialize_variables, ivar=ivar, index = ir_oldstock_mbal)

    call this%RegisterCohortVector(symbol_base='fates_errfates', vtype=site_r8, &
         long_name_base='Previous total mass of error fates state variables', &
         units='kg/ha', veclength=num_elements, flushval = flushzero, &
         hlms='CLM:ALM', initialize=initialize_variables, ivar=ivar, index = ir_errfates_mbal)


    ! Only register satellite phenology related restart variables if it is turned on!

    if(hlm_use_sp .eq. itrue) then
         call this%set_restart_var(vname='fates_cohort_area', vtype=cohort_r8, &
             long_name='area of the fates cohort', &
             units='m2', flushval = flushzero, &
             hlms='CLM:ALM', initialize=initialize_variables, ivar=ivar, index = ir_c_area_co )
         call this%set_restart_var(vname='fates_cohort_treelai', vtype=cohort_r8, &
             long_name='leaf area index of fates cohort', &
             units='m2/m2', flushval = flushzero, &
             hlms='CLM:ALM', initialize=initialize_variables, ivar=ivar, index = ir_treelai_co )
         call this%set_restart_var(vname='fates_cohort_treesai', vtype=cohort_r8, &
             long_name='stem area index of fates cohort', &
             units='m2/m2', flushval = flushzero, &
             hlms='CLM:ALM', initialize=initialize_variables, ivar=ivar, index = ir_treesai_co )
         call this%set_restart_var(vname='fates_canopy_layer_tlai_pa', vtype=cohort_r8, &
             long_name='total patch level leaf area index of each fates canopy layer', &
             units='m2/m2', flushval = flushzero, &
             hlms='CLM:ALM', initialize=initialize_variables, ivar=ivar, index = ir_canopy_layer_tlai_pa )
    end if


    ! Only register hydraulics restart variables if it is turned on!

    if(hlm_use_planthydro==itrue) then

       if ( fates_maxElementsPerSite < (nshell * nlevsoi_hyd_max) ) then
          write(fates_log(), *) ' Ftes plant hydraulics needs space to store site-level hydraulics info.'
          write(fates_log(), *) ' It uses array spaces typically reserved for cohorts to hold this.'
          write(fates_log(), *) ' However, that space defined by fates_maxElementsPerSite must be larger'
          write(fates_log(), *) ' than the product of maximum soil layers x rhizosphere shells'
          write(fates_log(), *) ' See FatesInterfaceMod.F90 for how this array is set'
          write(fates_log(), *) ' fates_maxElementsPerSite = ',fates_maxElementsPerSite
          write(fates_log(), *) ' nshell = ',nshell
          write(fates_log(), *) ' nlevsoi_hyd_max = ',nlevsoi_hyd_max
          call endrun(msg=errMsg(sourcefile, __LINE__))
       end if

       call this%RegisterCohortVector(symbol_base='fates_hydro_th_ag', vtype=cohort_r8, &
            long_name_base='water in aboveground compartments',  &
            units='kg/plant', veclength=n_hypool_ag, flushval = flushzero, &
            hlms='CLM:ALM', initialize=initialize_variables, ivar=ivar, index = ir_hydro_th_ag_covec)

       call this%RegisterCohortVector(symbol_base='fates_hydro_th_troot', vtype=cohort_r8, &
            long_name_base='water in transporting roots', &
            units='kg/plant', veclength=n_hypool_troot, flushval = flushzero, &
            hlms='CLM:ALM', initialize=initialize_variables, ivar=ivar, index = ir_hydro_th_troot)

       call this%RegisterCohortVector(symbol_base='fates_hydro_th_aroot', vtype=cohort_r8, &
            long_name_base='water in absorbing roots',  &
            units='kg/plant', veclength=nlevsoi_hyd_max, flushval = flushzero, &
            hlms='CLM:ALM', initialize=initialize_variables, ivar=ivar, index = ir_hydro_th_aroot_covec)

       ! Site-level volumentric liquid water content (shell x layer)
       call this%set_restart_var(vname='fates_hydro_liqvol_shell', vtype=cohort_r8, &
            long_name='Volumetric water content of rhizosphere compartments (layerxshell)', &
            units='m3/m3', flushval = flushzero, &
            hlms='CLM:ALM', initialize=initialize_variables, ivar=ivar, index = ir_hydro_liqvol_shell_si )

       ! Site-level water bound in new recruits
       call this%set_restart_var(vname='fates_hydro_recruit_h2o', vtype=site_r8, &
            long_name='Site level water mass used for new recruits', &
            units='kg', flushval = flushzero, &
            hlms='CLM:ALM', initialize=initialize_variables, ivar=ivar, index = ir_hydro_recruit_si )

       ! Site-level water bound in dead plants
       call this%set_restart_var(vname='fates_hydro_dead_h2o', vtype=site_r8, &
            long_name='Site level water bound in dead plants', &
            units='kg', flushval = flushzero, &
            hlms='CLM:ALM', initialize=initialize_variables, ivar=ivar, index = ir_hydro_dead_si )

       ! Site-level water balance error due to growth/turnover
       call this%set_restart_var(vname='fates_hydro_growturn_err', vtype=site_r8, &
            long_name='Site level error for hydraulics due to growth/turnover', &
            units='kg', flushval = flushzero, &
            hlms='CLM:ALM', initialize=initialize_variables, ivar=ivar, index = ir_hydro_growturn_err_si )

       ! Site-level water balance error in vegetation
       call this%set_restart_var(vname='fates_hydro_hydro_err', vtype=site_r8, &
            long_name='Site level error for hydrodynamics', &
            units='kg', flushval = flushzero, &
            hlms='CLM:ALM', initialize=initialize_variables, ivar=ivar, index = ir_hydro_hydro_err_si )

       call this%set_restart_var(vname='fates_errh2o', vtype=cohort_r8, &
            long_name='ed cohort - running plant h2o error for hydro', &
            units='kg/indiv', flushval = flushzero, &
            hlms='CLM:ALM', initialize=initialize_variables, ivar=ivar, index = ir_hydro_errh2o )


    end if


    !
    ! site x time level vars
    !

    call this%set_restart_var(vname='fates_water_memory', vtype=cohort_r8, &
         long_name='last 10 days of volumetric soil water, by site x day-index', &
         units='m3/m3', flushval = flushzero, &
         hlms='CLM:ALM', initialize=initialize_variables, ivar=ivar, index = ir_watermem_siwm )

    call this%set_restart_var(vname='fates_vegtemp_memory', vtype=cohort_r8, &
         long_name='last 10 days of 24-hour vegetation temperature, by site x day-index', &
         units='m3/m3', flushval = flushzero, &
         hlms='CLM:ALM', initialize=initialize_variables, ivar=ivar, index = ir_vegtempmem_sitm )

    call this%set_restart_var(vname='fates_recrate', vtype=cohort_r8, &
         long_name='fates diagnostics on recruitment', &
         units='indiv/ha/day', flushval = flushzero, &
         hlms='CLM:ALM', initialize=initialize_variables, ivar=ivar, index = ir_recrate_sift)

    call this%set_restart_var(vname='fates_use_this_pft', vtype=cohort_int, & !should this be cohort_int as above?
         long_name='in fixed biogeog mode, is pft in gridcell?', &
         units='0/1', flushval = flushone, &
         hlms='CLM:ALM', initialize=initialize_variables, ivar=ivar, index = ir_use_this_pft_sift)

    call this%set_restart_var(vname='fates_area_pft', vtype=cohort_r8, &
         long_name='in fixed biogeog mode, what is pft area in gridcell?', &
         units='0/1', flushval = flushzero, &
         hlms='CLM:ALM', initialize=initialize_variables, ivar=ivar, index = ir_area_pft_sift)


    call this%set_restart_var(vname='fates_fmortrate_canopy', vtype=cohort_r8, &
         long_name='fates diagnostics on fire mortality canopy', &
         units='indiv/ha/year', flushval = flushzero, &
         hlms='CLM:ALM', initialize=initialize_variables, ivar=ivar, index = ir_fmortrate_cano_siscpf)

    call this%set_restart_var(vname='fates_fmortrate_ustory', vtype=cohort_r8, &
         long_name='fates diagnostics on fire mortality ustory', &
         units='indiv/ha/year', flushval = flushzero, &
         hlms='CLM:ALM', initialize=initialize_variables, ivar=ivar, index = ir_fmortrate_usto_siscpf)

    call this%set_restart_var(vname='fates_imortrate', vtype=cohort_r8, &
         long_name='fates diagnostics on impact mortality', &
         units='indiv/ha/year', flushval = flushzero, &
         hlms='CLM:ALM', initialize=initialize_variables, ivar=ivar, index = ir_imortrate_siscpf)

    call this%set_restart_var(vname='fates_fmortrate_crown', vtype=cohort_r8, &
         long_name='fates diagnostics on crown fire mortality', &
         units='indiv/ha/year', flushval = flushzero, &
         hlms='CLM:ALM', initialize=initialize_variables, ivar=ivar, index = ir_fmortrate_crown_siscpf)

    call this%set_restart_var(vname='fates_fmortrate_cambi', vtype=cohort_r8, &
         long_name='fates diagnostics on fire cambial mortality', &
         units='indiv/ha/year', flushval = flushzero, &
         hlms='CLM:ALM', initialize=initialize_variables, ivar=ivar, index = ir_fmortrate_cambi_siscpf)

    call this%set_restart_var(vname='fates_termn_canopy', vtype=cohort_r8, &
         long_name='fates diagnostics on termin mortality canopy', &
         units='indiv/ha/day', flushval = flushzero, &
         hlms='CLM:ALM', initialize=initialize_variables, ivar=ivar, index = ir_termnindiv_cano_siscpf)

    call this%set_restart_var(vname='fates_termn_ustory', vtype=cohort_r8, &
         long_name='fates diagnostics on term mortality ustory', &
         units='indiv/ha/day', flushval = flushzero, &
         hlms='CLM:ALM', initialize=initialize_variables, ivar=ivar, index = ir_termnindiv_usto_siscpf)

    call this%set_restart_var(vname='fates_growflx_fusion', vtype=cohort_r8, &
         long_name='fates diag: rate of indivs moving via fusion', &
         units='indiv/ha/day', flushval = flushzero, &
         hlms='CLM:ALM', initialize=initialize_variables, ivar=ivar, index = ir_growflx_fusion_siscpf)

    call this%set_restart_var(vname='fates_demorate', vtype=cohort_r8, &
         long_name='fates diagnoatic rate of indivs demoted', &
         units='indiv/ha/day', flushval = flushzero, &
         hlms='CLM:ALM', initialize=initialize_variables, ivar=ivar, index = ir_demorate_sisc)

    call this%set_restart_var(vname='fates_promrate', vtype=cohort_r8, &
         long_name='fates diagnostic rate of indivs promoted', &
         units='indiv/ha/da', flushval = flushzero, &
         hlms='CLM:ALM', initialize=initialize_variables, ivar=ivar, index = ir_promrate_sisc)

    call this%set_restart_var(vname='fates_imortcflux', vtype=site_r8, &
         long_name='biomass of indivs killed due to impact mort', &
         units='kgC/ha/day', flushval = flushzero, &
         hlms='CLM:ALM', initialize=initialize_variables, ivar=ivar, index = ir_imortcflux_si)

   call this%set_restart_var(vname='fates_fmortcflux_canopy', vtype=site_r8, &
         long_name='fates diagnostic biomass of canopy fire', &
         units='gC/m2/sec', flushval = flushzero, &
         hlms='CLM:ALM', initialize=initialize_variables, ivar=ivar, index = ir_fmortcflux_cano_si)

    call this%set_restart_var(vname='fates_fmortcflux_ustory', vtype=site_r8, &
         long_name='fates diagnostic biomass of understory fire', &
         units='gC/m2/sec', flushval = flushzero, &
         hlms='CLM:ALM', initialize=initialize_variables, ivar=ivar, index = ir_fmortcflux_usto_si)

    call this%set_restart_var(vname='fates_termcflux_canopy', vtype=site_r8, &
         long_name='fates diagnostic term carbon flux canopy', &
         units='', flushval = flushzero, &
         hlms='CLM:ALM', initialize=initialize_variables, ivar=ivar, index =   ir_termcflux_cano_si )

   call this%set_restart_var(vname='fates_termcflux_ustory', vtype=site_r8, &
         long_name='fates diagnostic term carbon flux understory', &
         units='', flushval = flushzero, &
         hlms='CLM:ALM', initialize=initialize_variables, ivar=ivar, index =   ir_termcflux_usto_si )

   call this%set_restart_var(vname='fates_democflux', vtype=site_r8, &
         long_name='fates diagnostic demotion carbon flux', &
         units='', flushval = flushzero, &
         hlms='CLM:ALM', initialize=initialize_variables, ivar=ivar, index =   ir_democflux_si )

   call this%set_restart_var(vname='fates_promcflux', vtype=site_r8, &
         long_name='fates diagnostic promotion carbon flux ', &
         units='', flushval = flushzero, &
         hlms='CLM:ALM', initialize=initialize_variables, ivar=ivar, index =   ir_promcflux_si )


   call this%DefineRMeanRestartVar(vname='fates_tveg24patch',vtype=cohort_r8, &
        long_name='24-hour patch veg temp', &
        units='K', initialize=initialize_variables,ivar=ivar, index = ir_tveg24_pa)

   call this%DefineRMeanRestartVar(vname='fates_tveglpapatch',vtype=cohort_r8, &
        long_name='running average (EMA) of patch veg temp for photo acclim', &
        units='K', initialize=initialize_variables,ivar=ivar, index = ir_tveglpa_pa)
   
   call this%DefineRMeanRestartVar(vname='fates_tveglpacohort',vtype=cohort_r8, &
        long_name='running average (EMA) of cohort veg temp for photo acclim', &
        units='K', initialize=initialize_variables,ivar=ivar, index = ir_tveglpa_co)
   

    ! Register all of the PRT states and fluxes

    ir_prt_base = ivar
    call this%DefinePRTRestartVars(initialize_variables,ivar)



    ! Must be last thing before return
    this%num_restart_vars_ = ivar

 end subroutine define_restart_vars

<<<<<<< HEAD
 ! =====================================================================================
 
 subroutine DefineRMeanRestartVar(this,vname,vtype,long_name,units,initialize,ivar,index)

   class(fates_restart_interface_type) :: this
   character(len=*),intent(in)  :: vname
   character(len=*),intent(in)  :: vtype
   character(len=*),intent(in)  :: long_name
   character(len=*),intent(in)  :: units
   logical, intent(in)          :: initialize
   integer,intent(inout)        :: ivar
   integer,intent(inout)        :: index

   integer :: dummy_index
   
   call this%set_restart_var(vname= trim(vname)//'_cmean', vtype=vtype, &
        long_name=long_name//' current mean', &
        units=units, flushval = flushzero, &
        hlms='CLM:ALM', initialize=initialize, ivar=ivar, index = index )

   call this%set_restart_var(vname= trim(vname)//'_lmean', vtype=vtype, &
        long_name=long_name//' latest mean', &
        units=units, flushval = flushzero, &
        hlms='CLM:ALM', initialize=initialize, ivar=ivar, index = dummy_index )
   
   call this%set_restart_var(vname= trim(vname)//'_cindex', vtype=vtype, &
        long_name=long_name//' index', &
        units='index', flushval = flushzero, &
        hlms='CLM:ALM', initialize=initialize, ivar=ivar, index = dummy_index )

   
   return
 end subroutine DefineRMeanRestartVar


 ! =====================================================================================
  
  subroutine GetRMeanRestartVar(this, rmean_var, ir_var_index, position_index)
    
    class(fates_restart_interface_type) , intent(inout) :: this
    class(rmean_type), intent(inout) :: rmean_var

    integer,intent(in)     :: ir_var_index
    integer,intent(in)     :: position_index
    
    integer :: i_pos              ! vector position loop index
    integer :: ir_pos_var         ! global variable index


    rmean_var%c_mean  = this%rvars(ir_var_index)%r81d(position_index)
     
    rmean_var%l_mean  = this%rvars(ir_var_index+1)%r81d(position_index)
    
    rmean_var%c_index = nint(this%rvars(ir_var_index+2)%r81d(position_index))
    
    return
  end subroutine GetRMeanRestartVar

  ! =======================================================================================
  
  subroutine SetRMeanRestartVar(this, rmean_var, ir_var_index, position_index)
    
    class(fates_restart_interface_type) , intent(inout) :: this
    class(rmean_type), intent(inout) :: rmean_var

    integer,intent(in)     :: ir_var_index
    integer,intent(in)     :: position_index
    
    integer :: i_pos              ! vector position loop index
    integer :: ir_pos_var         ! global variable index

    this%rvars(ir_var_index)%r81d(position_index) = rmean_var%c_mean
     
    this%rvars(ir_var_index+1)%r81d(position_index) = rmean_var%l_mean
    
    this%rvars(ir_var_index+2)%r81d(position_index) = real(rmean_var%c_index,r8)
    
    return
  end subroutine SetRMeanRestartVar

  

 
=======
>>>>>>> 5d449e4a
 ! =====================================================================================

  subroutine DefinePRTRestartVars(this,initialize_variables,ivar)

    ! ----------------------------------------------------------------------------------
    ! PARTEH variables are objects.  These objects
    ! each are registered to have things like names units and symbols
    ! as part of that object.  Thus, when defining, reading and writing restarts,
    ! instead of manually typing out each variable we want, we just loop through
    ! our list of ojbects.
    !
    ! We do have to loop through the different parts of the objects indepenently.
    ! For instance we can't have one loop that covers the states "val", and
    ! the net allocation and reactive transport flux "net_alloc", so we have to loop
    ! these each separately. As other fluxes are added in the future, they need
    ! their own definition.
    !
    ! Some of the code below is about parsing the strings of these objects
    ! and automatically building the names of the PARTEH output variables
    ! as we go.
    !
    ! Note that parteh variables may or may not be scalars. Each variable's
    ! position gets its own variable in the restart file.  So the variable
    ! name will also parse the string for that position.
    ! -----------------------------------------------------------------------------------


     use FatesIOVariableKindMod, only : cohort_r8

     class(fates_restart_interface_type) :: this
     logical, intent(in)                 :: initialize_variables
     integer,intent(inout)               :: ivar      ! global variable counter

     integer                             :: dummy_out ! dummy index for variable
                                                      ! position in global file
     integer                             :: i_var     ! loop counter for prt variables
     integer                             :: i_pos     ! loop counter for discrete position

     character(len=32)  :: symbol_base    ! Symbol name without position or flux type
     character(len=128) :: name_base      ! name without position or flux type
     character(len=4)   :: pos_symbol
     character(len=128) :: symbol
     character(len=256) :: long_name

     do i_var = 1, prt_global%num_vars

        ! The base symbol name
        symbol_base = prt_global%state_descriptor(i_var)%symbol

        ! The long name of the variable
        name_base = prt_global%state_descriptor(i_var)%longname

        do i_pos = 1, prt_global%state_descriptor(i_var)%num_pos

           ! String describing the physical position of the variable
           write(pos_symbol, '(I3.3)') i_pos

           ! Register the instantaneous state variable "val"
           ! ----------------------------------------------------------------------------

           ! The symbol that is written to file
           symbol    = trim(symbol_base)//'_val_'//trim(pos_symbol)

           ! The expanded long name of the variable
           long_name = trim(name_base)//', state var, position:'//trim(pos_symbol)

           call this%set_restart_var(vname=trim(symbol), &
                  vtype=cohort_r8, &
                  long_name=trim(long_name), &
                  units='kg', flushval = flushzero, &
                  hlms='CLM:ALM', initialize=initialize_variables, &
                  ivar=ivar, index = dummy_out )

           ! Register the turnover flux variables
           ! ----------------------------------------------------------------------------

           ! The symbol that is written to file
           symbol = trim(symbol_base)//'_turn_'//trim(pos_symbol)

           ! The expanded long name of the variable
           long_name     = trim(name_base)//', turnover, position:'//trim(pos_symbol)

           call this%set_restart_var(vname=trim(symbol), &
                 vtype=cohort_r8, &
                 long_name=trim(long_name), &
                 units='kg', flushval = flushzero, &
                 hlms='CLM:ALM', initialize=initialize_variables, &
                 ivar=ivar, index = dummy_out )



           ! Register the net allocation flux variable
           ! ----------------------------------------------------------------------------

           ! The symbol that is written to file
           symbol = trim(symbol_base)//'_net_'//trim(pos_symbol)

           ! The expanded long name of the variable
           long_name     = trim(name_base)//', net allocation/transp, position:'//trim(pos_symbol)

           call this%set_restart_var(vname=trim(symbol), &
                  vtype=cohort_r8, &
                  long_name=trim(long_name), &
                  units='kg', flushval = flushzero, &
                  hlms='CLM:ALM', initialize=initialize_variables, &
                  ivar=ivar, index = dummy_out )



           ! Register the burn flux variable
           ! ----------------------------------------------------------------------------
           ! The symbol that is written to file
           symbol    = trim(symbol_base)//'_burned_'//trim(pos_symbol)

           ! The expanded long name of the variable
           long_name = trim(name_base)//', burned mass:'//trim(pos_symbol)

           call this%set_restart_var(vname=symbol, &
                 vtype=cohort_r8, &
                 long_name=trim(long_name), &
                 units='kg', flushval = flushzero, &
                 hlms='CLM:ALM', initialize=initialize_variables, &
                 ivar=ivar, index = dummy_out )

        end do
     end do

     return
  end subroutine DefinePRTRestartVars

  ! =====================================================================================

  subroutine RegisterCohortVector(this,symbol_base, vtype, long_name_base, &
                                  units, veclength, flushval, hlms,   &
                                  initialize, ivar, index)


    ! The basic idea here is that instead of saving cohorts with vector data
    ! as long arrays in the restart file, we give each index of the vector
    ! its own variable.  This helps reduce the size of the restart files
    ! considerably.


    use FatesIOVariableKindMod, only : cohort_r8

    class(fates_restart_interface_type) :: this
    character(*),intent(in) :: symbol_base    ! Symbol name without position
    character(*),intent(in) :: vtype          ! String defining variable type
    character(*),intent(in) :: long_name_base ! name without position
    character(*),intent(in) :: units          ! units for this variable
    integer,intent(in)      :: veclength      ! length of the vector
    real(r8),intent(in)     :: flushval       ! Value to flush to
    character(*),intent(in) :: hlms           ! The HLMs this works in
    logical, intent(in)     :: initialize     ! Is this registering or counting?
    integer,intent(inout)   :: ivar           ! global variable counter
    integer,intent(out)     :: index          ! The variable index for this variable

    ! Local Variables
    character(len=4)        :: pos_symbol     ! vectors need text strings for each position
    character(len=128)      :: symbol         ! symbol  name written to file
    character(len=256)      :: long_name      ! long name written to file
    integer                 :: i_pos          ! loop counter for discrete position
    integer                 :: dummy_index


    ! We give each vector its own index that points to the first position

    index = ivar + 1

    do i_pos = 1, veclength

       ! String describing the physical position of the variable
       write(pos_symbol, '(I3.3)') i_pos

       ! The symbol that is written to file
       symbol    = trim(symbol_base)//'_vec_'//trim(pos_symbol)

       ! The expanded long name of the variable
       long_name = trim(long_name_base)//', position:'//trim(pos_symbol)

       call this%set_restart_var(vname=trim(symbol), &
            vtype=vtype, &
            long_name=trim(long_name), &
            units=units, flushval = flushval, &
            hlms='CLM:ALM', initialize=initialize, &
            ivar=ivar, index = dummy_index )

    end do

  end subroutine RegisterCohortVector






  
  ! =====================================================================================

  subroutine GetCohortRealVector(this, state_vector, len_state_vector, &
                                 variable_index_base, co_global_index)

    ! This subroutine walks through global cohort vector indices
    ! and pulls from the different associated restart variables

    class(fates_restart_interface_type) , intent(inout) :: this
    integer,intent(in)     :: len_state_vector
    real(r8),intent(inout) :: state_vector(len_state_vector)
    integer,intent(in)     :: variable_index_base
    integer,intent(in)     :: co_global_index

    integer :: i_pos              ! vector position loop index
    integer :: ir_pos_var         ! global variable index

    ir_pos_var = variable_index_base
    do i_pos = 1, len_state_vector
       state_vector(i_pos) = this%rvars(ir_pos_var)%r81d(co_global_index)
       ir_pos_var = ir_pos_var + 1
    end do
    return
 end subroutine GetCohortRealVector

  ! =====================================================================================

  subroutine SetCohortRealVector(this, state_vector, len_state_vector, &
                                  variable_index_base, co_global_index)

    ! This subroutine walks through global cohort vector indices
    ! and pushes into the restart arrays the different associated restart variables

    class(fates_restart_interface_type) , intent(inout) :: this
    integer,intent(in)   :: len_state_vector
    real(r8),intent(in)  :: state_vector(len_state_vector)
    integer,intent(in)   :: variable_index_base
    integer,intent(in)   :: co_global_index

    integer :: i_pos              ! vector position loop index
    integer :: ir_pos_var         ! global variable index

    ir_pos_var = variable_index_base
    do i_pos = 1, len_state_vector
       this%rvars(ir_pos_var)%r81d(co_global_index) = state_vector(i_pos)
       ir_pos_var = ir_pos_var + 1
    end do
    return
  end subroutine SetCohortRealVector


  ! =====================================================================================

  subroutine set_restart_var(this,vname,vtype,long_name,units,flushval, &
        hlms,initialize,ivar,index)

    use FatesUtilsMod, only : check_hlm_list
    use FatesInterfaceTypesMod, only : hlm_name

    ! arguments
    class(fates_restart_interface_type) :: this
    character(len=*),intent(in)  :: vname
    character(len=*),intent(in)  :: vtype
    character(len=*),intent(in)  :: units
    real(r8), intent(in)         :: flushval
    character(len=*),intent(in)  :: long_name
    character(len=*),intent(in)  :: hlms
    logical, intent(in)          :: initialize
    integer, intent(inout)       :: ivar
    integer, intent(inout)       :: index  ! This is the index for the variable of
                                           ! interest that is associated with an
                                           ! explict name (for fast reference during update)
                                           ! A zero is passed back when the variable is
                                           ! not used


    type(fates_restart_variable_type),pointer :: rvar
    integer :: ub1,lb1,ub2,lb2    ! Bounds for allocating the var
    integer :: ityp

    logical :: use_var

    use_var = check_hlm_list(trim(hlms), trim(hlm_name))


    if( use_var ) then

       ivar  = ivar+1
       index = ivar

       if( initialize )then

          call this%rvars(ivar)%Init(vname, units, long_name, vtype, flushval, &
               fates_restart_num_dim_kinds, this%dim_kinds, this%dim_bounds)

       end if
    else

       index = 0
    end if

    return
 end subroutine set_restart_var

 ! =====================================================================================

 subroutine set_restart_vectors(this,nc,nsites,sites)

   use FatesInterfaceTypesMod, only : fates_maxElementsPerPatch
   use FatesInterfaceTypesMod, only : numpft
   use EDTypesMod, only : ed_site_type
   use EDTypesMod, only : ed_cohort_type
   use EDTypesMod, only : ed_patch_type
   use EDTypesMod, only : maxSWb
   use EDTypesMod, only : nclmax
   use EDTypesMod, only : numWaterMem
   use EDTypesMod, only : num_vegtemp_mem

    ! Arguments
    class(fates_restart_interface_type)             :: this
    integer                 , intent(in)            :: nc   ! clump index
    integer                 , intent(in)            :: nsites
    type(ed_site_type)      , intent(inout), target :: sites(nsites)

    ! Locals
    integer  :: s                         ! The local site index
    type(litter_type), pointer :: litt    ! pointer to patch's litter object

    ! ----------------------------------------------------------------------------------
    ! The following group of integers indicate the positional index (idx)
    ! of variables at different scales inside the I/O arrays (io)
    ! Keep in mind that many of these variables have a composite dimension
    ! at the patch scale.  To hold this memory, we borrow the cohort
    ! vector.  Thus the head of each array points to the first cohort
    ! of each patch. "io_idx_co_1st"
    ! ----------------------------------------------------------------------------------
    integer  :: io_idx_si      ! site index
    integer  :: io_idx_co_1st  ! 1st cohort of each patch
    integer  :: io_idx_co      ! cohort index
    integer  :: io_idx_pa_pft  ! each pft within each patch (pa_pft)
    integer  :: io_idx_pa_cwd  ! each cwd class within each patch (pa_cwd)
    integer  :: io_idx_pa_cwsl ! each cwd x soil layer
    integer  :: io_idx_pa_dcsl ! each decomposability x soil layer
    integer  :: io_idx_pa_dc   ! each decomposability index
    integer  :: io_idx_pa_ib   ! each SW band (vis/ir) per patch (pa_ib)
    integer  :: io_idx_si_wmem ! each water memory class within each site
    integer  :: io_idx_si_lyr_shell ! site - layer x shell index
    integer  :: io_idx_si_scpf ! each size-class x pft index within site
    integer  :: io_idx_si_sc   ! each size-class index within site
    integer  :: io_idx_si_capf ! each cohort age-class x pft index within site
    integer  :: io_idx_si_cacls ! each cohort age class index within site
    integer  :: io_idx_si_cwd  ! each site-cwd index
    integer  :: io_idx_si_pft  ! each site-pft index
    integer  :: io_idx_si_vtmem ! indices for veg-temp memory at site
    integer  :: io_idx_pa_ncl   ! each canopy layer within each patch

    ! Some counters (for checking mostly)
    integer  :: totalcohorts   ! total cohort count on this thread (diagnostic)
    integer  :: patchespersite   ! number of patches per site
    integer  :: cohortsperpatch  ! number of cohorts per patch

    integer  :: ft               ! functional type index
    integer  :: el               ! element loop index
    integer  :: ilyr             ! soil layer index
    integer  :: nlevsoil         ! total soil layers in patch of interest
    integer  :: k,j,i            ! indices to the radiation matrix
    integer  :: iscpf            ! multiplex loop counter for size x pft
    integer  :: ir_prt_var       ! loop counter for var x position
    integer  :: i_var            ! loop counter for PRT variables
    integer  :: i_pos            ! loop counter for discrete PRT positions
    integer  :: i_scls           ! loop counter for size-class
    integer  :: i_cacls          ! loop counter for cohort age class
    integer  :: i_cwd            ! loop counter for cwd
    integer  :: i_pft            ! loop counter for pft

    type(fates_restart_variable_type) :: rvar
    type(ed_patch_type),pointer  :: cpatch
    type(ed_cohort_type),pointer :: ccohort


    associate( rio_npatch_si           => this%rvars(ir_npatch_si)%int1d, &
           rio_cd_status_si            => this%rvars(ir_cd_status_si)%int1d, &
           rio_dd_status_si            => this%rvars(ir_dd_status_si)%int1d, &
           rio_nchill_days_si          => this%rvars(ir_nchill_days_si)%int1d, &
           rio_ncold_days_si           => this%rvars(ir_ncold_days_si)%int1d, &
           rio_leafondate_si           => this%rvars(ir_leafondate_si)%int1d, &
           rio_leafoffdate_si          => this%rvars(ir_leafoffdate_si)%int1d, &
           rio_dleafondate_si          => this%rvars(ir_dleafondate_si)%int1d, &
           rio_dleafoffdate_si         => this%rvars(ir_dleafoffdate_si)%int1d, &
           rio_acc_ni_si               => this%rvars(ir_acc_ni_si)%r81d, &
           rio_gdd_si                  => this%rvars(ir_gdd_si)%r81d, &
           rio_snow_depth_si           => this%rvars(ir_snow_depth_si)%r81d, &
           rio_trunk_product_si        => this%rvars(ir_trunk_product_si)%r81d, &
           rio_ncohort_pa              => this%rvars(ir_ncohort_pa)%int1d, &
           rio_solar_zenith_flag_pa    => this%rvars(ir_solar_zenith_flag_pa)%int1d, &
           rio_solar_zenith_angle_pa   => this%rvars(ir_solar_zenith_angle_pa)%r81d, &
           rio_canopy_layer_co         => this%rvars(ir_canopy_layer_co)%int1d, &
           rio_canopy_layer_yesterday_co    => this%rvars(ir_canopy_layer_yesterday_co)%r81d, &
           rio_canopy_trim_co          => this%rvars(ir_canopy_trim_co)%r81d, &
           rio_seed_prod_co            => this%rvars(ir_seed_prod_co)%r81d, &
           rio_size_class_lasttimestep => this%rvars(ir_size_class_lasttimestep_co)%int1d, &
           rio_dbh_co                  => this%rvars(ir_dbh_co)%r81d, &
           rio_coage_co                => this%rvars(ir_coage_co)%r81d, &
           rio_g_sb_laweight_co        => this%rvars(ir_g_sb_laweight_co)%r81d, &
           rio_height_co               => this%rvars(ir_height_co)%r81d, &
           rio_laimemory_co            => this%rvars(ir_laimemory_co)%r81d, &
           rio_sapwmemory_co           => this%rvars(ir_sapwmemory_co)%r81d, &
           rio_structmemory_co         => this%rvars(ir_structmemory_co)%r81d, &
           rio_nplant_co               => this%rvars(ir_nplant_co)%r81d, &
           rio_gpp_acc_co              => this%rvars(ir_gpp_acc_co)%r81d, &
           rio_npp_acc_co              => this%rvars(ir_npp_acc_co)%r81d, &
           rio_resp_acc_co             => this%rvars(ir_resp_acc_co)%r81d, &
           rio_gpp_acc_hold_co         => this%rvars(ir_gpp_acc_hold_co)%r81d, &
           rio_resp_acc_hold_co        => this%rvars(ir_resp_acc_hold_co)%r81d, &
           rio_npp_acc_hold_co         => this%rvars(ir_npp_acc_hold_co)%r81d, &
           rio_resp_m_def_co           => this%rvars(ir_resp_m_def_co)%r81d, &
           rio_bmort_co                => this%rvars(ir_bmort_co)%r81d, &
           rio_hmort_co                => this%rvars(ir_hmort_co)%r81d, &
           rio_cmort_co                => this%rvars(ir_cmort_co)%r81d, &
           rio_daily_nh4_uptake_co     => this%rvars(ir_daily_nh4_uptake_co)%r81d, &
           rio_daily_no3_uptake_co     => this%rvars(ir_daily_no3_uptake_co)%r81d, &
           rio_daily_p_uptake_co       => this%rvars(ir_daily_p_uptake_co)%r81d, &
           rio_daily_c_efflux_co       => this%rvars(ir_daily_c_efflux_co)%r81d, &
           rio_daily_n_efflux_co       => this%rvars(ir_daily_n_efflux_co)%r81d, &
           rio_daily_p_efflux_co       => this%rvars(ir_daily_p_efflux_co)%r81d, &
           rio_daily_n_demand_co       => this%rvars(ir_daily_n_demand_co)%r81d, &
           rio_daily_p_demand_co       => this%rvars(ir_daily_p_demand_co)%r81d, &
           rio_daily_n_need_co         => this%rvars(ir_daily_n_need_co)%r81d, &
           rio_daily_p_need_co         => this%rvars(ir_daily_p_need_co)%r81d, &
           rio_smort_co                => this%rvars(ir_smort_co)%r81d, &
           rio_asmort_co               => this%rvars(ir_asmort_co)%r81d, &
           rio_frmort_co               => this%rvars(ir_frmort_co)%r81d, &
           rio_lmort_direct_co         => this%rvars(ir_lmort_direct_co)%r81d, &
           rio_lmort_collateral_co     => this%rvars(ir_lmort_collateral_co)%r81d, &
           rio_lmort_infra_co          => this%rvars(ir_lmort_infra_co)%r81d, &
           rio_ddbhdt_co               => this%rvars(ir_ddbhdt_co)%r81d, &
           rio_resp_tstep_co           => this%rvars(ir_resp_tstep_co)%r81d, &
           rio_pft_co                  => this%rvars(ir_pft_co)%int1d, &
           rio_status_co               => this%rvars(ir_status_co)%int1d, &
           rio_isnew_co                => this%rvars(ir_isnew_co)%int1d, &
           rio_gnd_alb_dif_pasb        => this%rvars(ir_gnd_alb_dif_pasb)%r81d, &
           rio_gnd_alb_dir_pasb        => this%rvars(ir_gnd_alb_dir_pasb)%r81d, &
           rio_spread_si               => this%rvars(ir_spread_si)%r81d, &
           rio_livegrass_pa            => this%rvars(ir_livegrass_pa)%r81d, &
           rio_age_pa                  => this%rvars(ir_age_pa)%r81d, &
           rio_patchdistturbcat_pa     => this%rvars(ir_patchdistturbcat_pa)%int1d, &
           rio_agesinceanthrodist_pa   => this%rvars(ir_agesinceanthrodist_pa)%r81d, &
           rio_nocomp_pft_label_pa     => this%rvars(ir_nocomp_pft_label_pa)%int1d, &
           rio_area_pa                 => this%rvars(ir_area_pa)%r81d, &
           rio_watermem_siwm           => this%rvars(ir_watermem_siwm)%r81d, &
           rio_vegtempmem_sitm         => this%rvars(ir_vegtempmem_sitm)%r81d, &
           rio_recrate_sift            => this%rvars(ir_recrate_sift)%r81d, &
           rio_use_this_pft_sift       => this%rvars(ir_use_this_pft_sift)%int1d, &
           rio_area_pft_sift           => this%rvars(ir_area_pft_sift)%r81d, &
           rio_fmortrate_cano_siscpf   => this%rvars(ir_fmortrate_cano_siscpf)%r81d, &
           rio_fmortrate_usto_siscpf   => this%rvars(ir_fmortrate_usto_siscpf)%r81d, &
           rio_imortrate_siscpf        => this%rvars(ir_imortrate_siscpf)%r81d, &
           rio_fmortrate_crown_siscpf  => this%rvars(ir_fmortrate_crown_siscpf)%r81d, &
           rio_fmortrate_cambi_siscpf  => this%rvars(ir_fmortrate_cambi_siscpf)%r81d, &
           rio_termnindiv_cano_siscpf  => this%rvars(ir_termnindiv_cano_siscpf)%r81d, &
           rio_termnindiv_usto_siscpf  => this%rvars(ir_termnindiv_usto_siscpf)%r81d, &
           rio_growflx_fusion_siscpf   => this%rvars(ir_growflx_fusion_siscpf)%r81d,  &
           rio_demorate_sisc           => this%rvars(ir_demorate_sisc)%r81d, &
           rio_promrate_sisc           => this%rvars(ir_promrate_sisc)%r81d, &
           rio_termcflux_cano_si       => this%rvars(ir_termcflux_cano_si)%r81d, &
           rio_termcflux_usto_si       => this%rvars(ir_termcflux_usto_si)%r81d, &
           rio_democflux_si            => this%rvars(ir_democflux_si)%r81d, &
           rio_promcflux_si            => this%rvars(ir_promcflux_si)%r81d, &
           rio_imortcflux_si           => this%rvars(ir_imortcflux_si)%r81d, &
           rio_fmortcflux_cano_si      => this%rvars(ir_fmortcflux_cano_si)%r81d, &
           rio_fmortcflux_usto_si      => this%rvars(ir_fmortcflux_usto_si)%r81d)


       totalCohorts = 0

       ! ---------------------------------------------------------------------------------
       ! Flush arrays to values defined by %flushval (see registry entry in
       ! subroutine define_history_vars()
       ! ---------------------------------------------------------------------------------
       call this%flush_rvars(nc)

       do s = 1,nsites

          ! Calculate the offsets
          ! fcolumn is the global column index of the current site.
          ! For the first site, if that site aligns with the first column index
          ! in the clump, than the offset should be be equal to begCohort

          io_idx_si      = this%restart_map(nc)%site_index(s)
          io_idx_co_1st  = this%restart_map(nc)%cohort1_index(s)

          io_idx_co      = io_idx_co_1st
          io_idx_pa_ib   = io_idx_co_1st
          io_idx_si_wmem = io_idx_co_1st
          io_idx_si_vtmem = io_idx_co_1st
          io_idx_pa_ncl   = io_idx_co_1st

          ! Hydraulics counters  lyr = hydraulic layer, shell = rhizosphere shell
          io_idx_si_lyr_shell = io_idx_co_1st
          io_idx_si_sc   = io_idx_co_1st
          io_idx_si_capf = io_idx_co_1st
          io_idx_si_cacls= io_idx_co_1st

          ! recruitment rate
          do i_pft = 1,numpft
             rio_recrate_sift(io_idx_co_1st+i_pft-1)   = sites(s)%recruitment_rate(i_pft)
          end do

          do i_pft = 1,numpft
             rio_use_this_pft_sift(io_idx_co_1st+i_pft-1)   = sites(s)%use_this_pft(i_pft)
          end do

          do i_pft = 1,numpft
             rio_area_pft_sift(io_idx_co_1st+i_pft-1)      = sites(s)%area_pft(i_pft)
          end do

          do el = 1, num_elements

             io_idx_si_cwd = io_idx_co_1st
             io_idx_si_pft = io_idx_co_1st
             io_idx_si_scpf = io_idx_co_1st

             do i_cwd=1,ncwd
                this%rvars(ir_cwdagin_flxdg+el-1)%r81d(io_idx_si_cwd) = sites(s)%flux_diags(el)%cwd_ag_input(i_cwd)
                this%rvars(ir_cwdbgin_flxdg+el-1)%r81d(io_idx_si_cwd) = sites(s)%flux_diags(el)%cwd_bg_input(i_cwd)
                io_idx_si_cwd = io_idx_si_cwd + 1
             end do

             do i_pft=1,numpft
                this%rvars(ir_leaflittin_flxdg+el-1)%r81d(io_idx_si_pft) = sites(s)%flux_diags(el)%leaf_litter_input(i_pft)
                this%rvars(ir_rootlittin_flxdg+el-1)%r81d(io_idx_si_pft) = sites(s)%flux_diags(el)%root_litter_input(i_pft)
                io_idx_si_pft = io_idx_si_pft + 1
             end do

             iscpf = 1
             do i_scls = 1, nlevsclass
                do i_pft = 1, numpft
                   this%rvars(ir_efflux_flxdg+el-1)%r81d(io_idx_si_scpf) = sites(s)%flux_diags(el)%nutrient_efflux_scpf(iscpf)
                   this%rvars(ir_uptake_flxdg+el-1)%r81d(io_idx_si_scpf) = sites(s)%flux_diags(el)%nutrient_uptake_scpf(iscpf)
                   iscpf = iscpf + 1
                   io_idx_si_scpf = io_idx_si_scpf + 1
                end do
             end do


             this%rvars(ir_oldstock_mbal+el-1)%r81d(io_idx_si) = sites(s)%mass_balance(el)%old_stock
             this%rvars(ir_errfates_mbal+el-1)%r81d(io_idx_si) = sites(s)%mass_balance(el)%err_fates

          end do


          ! canopy spread term
          rio_spread_si(io_idx_si)   = sites(s)%spread

          cpatch => sites(s)%oldest_patch

          ! new column, reset num patches
          patchespersite = 0

          do while(associated(cpatch))

             ! found patch, increment
             patchespersite = patchespersite + 1

             ccohort => cpatch%shortest

             ! new patch, reset num cohorts
             cohortsperpatch = 0

             do while(associated(ccohort))

                ! found cohort, increment
                cohortsperpatch = cohortsperpatch + 1
                totalCohorts    = totalCohorts + 1

                if ( debug ) then
                   write(fates_log(),*) 'CLTV io_idx_co ', io_idx_co
                   write(fates_log(),*) 'CLTV lowerbound ', lbound(rio_npp_acc_co,1)
                   write(fates_log(),*) 'CLTV upperbound  ', ubound(rio_npp_acc_co,1)
                endif


                ! Fill output arrays of PRT variables
                ! We just loop through the objects, and reference our members relative
                ! the base index of the PRT variables
                ! -----------------------------------------------------------------------

                ir_prt_var = ir_prt_base
                do i_var = 1, prt_global%num_vars
                   do i_pos = 1, prt_global%state_descriptor(i_var)%num_pos

                      ir_prt_var = ir_prt_var + 1
                      this%rvars(ir_prt_var)%r81d(io_idx_co) = &
                            ccohort%prt%variables(i_var)%val(i_pos)

                      ir_prt_var = ir_prt_var + 1
                      this%rvars(ir_prt_var)%r81d(io_idx_co) = &
                            ccohort%prt%variables(i_var)%turnover(i_pos)

                      ir_prt_var = ir_prt_var + 1
                      this%rvars(ir_prt_var)%r81d(io_idx_co) = &
                            ccohort%prt%variables(i_var)%net_alloc(i_pos)

                      ir_prt_var = ir_prt_var + 1
                      this%rvars(ir_prt_var)%r81d(io_idx_co) = &
                            ccohort%prt%variables(i_var)%burned(i_pos)

                   end do
                end do


                if(hlm_use_planthydro==itrue)then

                   ! Load the water contents
                   call this%SetCohortRealVector(ccohort%co_hydr%th_ag,n_hypool_ag, &
                                                 ir_hydro_th_ag_covec,io_idx_co)
                   call this%SetCohortRealVector(ccohort%co_hydr%th_aroot,sites(s)%si_hydr%nlevrhiz, &
                                                 ir_hydro_th_aroot_covec,io_idx_co)

                   this%rvars(ir_hydro_th_troot)%r81d(io_idx_co) = ccohort%co_hydr%th_troot

                   this%rvars(ir_hydro_errh2o)%r81d(io_idx_co) = ccohort%co_hydr%errh2o

                end if

                rio_canopy_layer_co(io_idx_co) = ccohort%canopy_layer
                rio_canopy_layer_yesterday_co(io_idx_co) = ccohort%canopy_layer_yesterday
                rio_canopy_trim_co(io_idx_co)  = ccohort%canopy_trim
                rio_seed_prod_co(io_idx_co)    = ccohort%seed_prod
                rio_size_class_lasttimestep(io_idx_co) = ccohort%size_class_lasttimestep
                rio_dbh_co(io_idx_co)          = ccohort%dbh
                rio_coage_co(io_idx_co)        = ccohort%coage
                rio_height_co(io_idx_co)       = ccohort%hite
                rio_laimemory_co(io_idx_co)    = ccohort%laimemory
                rio_sapwmemory_co(io_idx_co)   = ccohort%sapwmemory
                rio_structmemory_co(io_idx_co) = ccohort%structmemory
                rio_g_sb_laweight_co(io_idx_co)= ccohort%g_sb_laweight

                rio_nplant_co(io_idx_co)       = ccohort%n
                rio_gpp_acc_co(io_idx_co)      = ccohort%gpp_acc
                rio_npp_acc_co(io_idx_co)      = ccohort%npp_acc
                rio_resp_acc_co(io_idx_co)     = ccohort%resp_acc
                rio_gpp_acc_hold_co(io_idx_co) = ccohort%gpp_acc_hold
                rio_resp_acc_hold_co(io_idx_co) = ccohort%resp_acc_hold
                rio_npp_acc_hold_co(io_idx_co) = ccohort%npp_acc_hold

                rio_resp_m_def_co(io_idx_co)   = ccohort%resp_m_def

                rio_bmort_co(io_idx_co)        = ccohort%bmort
                rio_hmort_co(io_idx_co)        = ccohort%hmort
                rio_cmort_co(io_idx_co)        = ccohort%cmort
                rio_smort_co(io_idx_co)        = ccohort%smort
                rio_asmort_co(io_idx_co)       = ccohort%asmort
                rio_frmort_co(io_idx_co)       = ccohort%frmort

                ! Nutrient uptake/efflux
                rio_daily_no3_uptake_co(io_idx_co) = ccohort%daily_no3_uptake
                rio_daily_nh4_uptake_co(io_idx_co) = ccohort%daily_nh4_uptake
                rio_daily_p_uptake_co(io_idx_co) = ccohort%daily_p_uptake

                rio_daily_c_efflux_co(io_idx_co) = ccohort%daily_c_efflux
                rio_daily_n_efflux_co(io_idx_co) = ccohort%daily_n_efflux
                rio_daily_p_efflux_co(io_idx_co) = ccohort%daily_p_efflux

                rio_daily_n_demand_co(io_idx_co) = ccohort%daily_n_demand
                rio_daily_p_demand_co(io_idx_co) = ccohort%daily_p_demand
                rio_daily_n_need_co(io_idx_co)   = ccohort%daily_n_need
                rio_daily_p_need_co(io_idx_co)   = ccohort%daily_p_need

                !Logging
                rio_lmort_direct_co(io_idx_co)       = ccohort%lmort_direct
                rio_lmort_collateral_co(io_idx_co)   = ccohort%lmort_collateral
                rio_lmort_infra_co(io_idx_co)        = ccohort%lmort_infra

                rio_ddbhdt_co(io_idx_co)       = ccohort%ddbhdt
                rio_resp_tstep_co(io_idx_co)   = ccohort%resp_tstep
                rio_pft_co(io_idx_co)          = ccohort%pft
                rio_status_co(io_idx_co)       = ccohort%status_coh
                if ( ccohort%isnew ) then
                   rio_isnew_co(io_idx_co)     = new_cohort
                else
                   rio_isnew_co(io_idx_co)     = old_cohort
                endif

                if (hlm_use_sp .eq. itrue) then
                    this%rvars(ir_c_area_co)%r81d(io_idx_co) = ccohort%c_area
                    this%rvars(ir_treelai_co)%r81d(io_idx_co) = ccohort%treelai
                    this%rvars(ir_treesai_co)%r81d(io_idx_co) = ccohort%treesai
                end if

                if ( debug ) then
                   write(fates_log(),*) 'CLTV offsetNumCohorts II ',io_idx_co, &
                         cohortsperpatch
                endif

<<<<<<< HEAD
                call this%SetRMeanRestartVar(ccohort%tveg_lpa, ir_tveglpa_co, io_idx_co)
                
=======
>>>>>>> 5d449e4a
                io_idx_co = io_idx_co + 1

                ccohort => ccohort%taller

             enddo ! ccohort do while

             !
             ! deal with patch level fields here
             !
             rio_livegrass_pa(io_idx_co_1st)   = cpatch%livegrass
             rio_age_pa(io_idx_co_1st)         = cpatch%age
             rio_patchdistturbcat_pa(io_idx_co_1st)   = cpatch%anthro_disturbance_label
             rio_agesinceanthrodist_pa(io_idx_co_1st) = cpatch%age_since_anthro_disturbance
             rio_nocomp_pft_label_pa(io_idx_co_1st)= cpatch%nocomp_pft_label
             rio_area_pa(io_idx_co_1st)        = cpatch%area

<<<<<<< HEAD
             ! Patch level running means
             call this%SetRMeanRestartVar(cpatch%tveg24, ir_tveg24_pa, io_idx_co_1st)
             call this%SetRMeanRestartVar(cpatch%tveg_lpa, ir_tveglpa_pa, io_idx_co_1st)
             
=======
>>>>>>> 5d449e4a
             ! set cohorts per patch for IO
             rio_ncohort_pa( io_idx_co_1st )   = cohortsperpatch

             ! Set zenith angle info
             if ( cpatch%solar_zenith_flag ) then
                rio_solar_zenith_flag_pa(io_idx_co_1st)     = itrue
             else
                rio_solar_zenith_flag_pa(io_idx_co_1st)     = ifalse
             endif
             rio_solar_zenith_angle_pa( io_idx_co_1st) = cpatch%solar_zenith_angle

             if ( debug ) then
                write(fates_log(),*) 'offsetNumCohorts III ' &
                      ,io_idx_co,cohortsperpatch
             endif

             io_idx_pa_pft  = io_idx_co_1st
             do i = 1,numpft
                this%rvars(ir_scorch_ht_pa_pft)%r81d(io_idx_pa_pft) = cpatch%scorch_ht(i)
                io_idx_pa_pft      = io_idx_pa_pft + 1
             end do

             io_idx_pa_cwd  = io_idx_co_1st
             do i = 1,nfsc
                this%rvars(ir_litter_moisture_pa_nfsc)%r81d(io_idx_pa_cwd) = cpatch%litter_moisture(i)
                io_idx_pa_cwd      = io_idx_pa_cwd + 1
             end do

             ! --------------------------------------------------------------------------
             ! Send litter to the restart arrays
             ! Each element has its own variable, so we have to make sure
             ! we keep re-setting this
             ! --------------------------------------------------------------------------

             do el = 0, num_elements-1

                 io_idx_pa_pft  = io_idx_co_1st
                 io_idx_pa_cwd  = io_idx_co_1st
                 io_idx_pa_cwsl = io_idx_co_1st
                 io_idx_pa_dcsl = io_idx_co_1st
                 io_idx_pa_dc   = io_idx_co_1st

                 litt => cpatch%litter(el+1)

                 do i = 1,numpft
                    this%rvars(ir_seed_litt+el)%r81d(io_idx_pa_pft) = litt%seed(i)
                    this%rvars(ir_seedgerm_litt+el)%r81d(io_idx_pa_pft) = litt%seed_germ(i)
                    this%rvars(ir_seed_decay_litt+el)%r81d(io_idx_pa_pft) = litt%seed_decay(i)
                    this%rvars(ir_seedgerm_decay_litt+el)%r81d(io_idx_pa_pft) = litt%seed_germ_decay(i)
                    io_idx_pa_pft = io_idx_pa_pft + 1
                 end do


                 do i = 1,ndcmpy
                     this%rvars(ir_leaf_litt+el)%r81d(io_idx_pa_dc) = litt%leaf_fines(i)
                     this%rvars(ir_lfines_frag_litt+el)%r81d(io_idx_pa_dc) = litt%leaf_fines_frag(i)
                     io_idx_pa_dc = io_idx_pa_dc + 1
                     do ilyr=1,sites(s)%nlevsoil
                         this%rvars(ir_fnrt_litt+el)%r81d(io_idx_pa_dcsl) = litt%root_fines(i,ilyr)
                         this%rvars(ir_rfines_frag_litt+el)%r81d(io_idx_pa_dcsl) = litt%root_fines_frag(i,ilyr)
                         io_idx_pa_dcsl = io_idx_pa_dcsl + 1
                     end do
                 end do

                 do i = 1,ncwd
                     this%rvars(ir_agcwd_litt+el)%r81d(io_idx_pa_cwd) = litt%ag_cwd(i)
                     this%rvars(ir_agcwd_frag_litt+el)%r81d(io_idx_pa_cwd) = litt%ag_cwd_frag(i)
                     io_idx_pa_cwd = io_idx_pa_cwd + 1
                     do ilyr=1,sites(s)%nlevsoil
                         this%rvars(ir_bgcwd_litt+el)%r81d(io_idx_pa_cwsl) = litt%bg_cwd(i,ilyr)
                         this%rvars(ir_bgcwd_frag_litt+el)%r81d(io_idx_pa_cwsl) = litt%bg_cwd_frag(i,ilyr)
                         io_idx_pa_cwsl = io_idx_pa_cwsl + 1
                     end do
                 end do

             end do


             do i = 1,maxSWb
                rio_gnd_alb_dif_pasb(io_idx_pa_ib) = cpatch%gnd_alb_dif(i)
                rio_gnd_alb_dir_pasb(io_idx_pa_ib) = cpatch%gnd_alb_dir(i)
                io_idx_pa_ib = io_idx_pa_ib + 1
             end do

             if (hlm_use_sp .eq. itrue) then
               do i = 1,nclmax
                 this%rvars(ir_canopy_layer_tlai_pa)%r81d(io_idx_pa_ncl) = cpatch%canopy_layer_tlai(i)
                 io_idx_pa_ncl = io_idx_pa_ncl + 1
               end do
             end if

             ! Set the first cohort index to the start of the next patch, increment
             ! by the maximum number of cohorts per patch
             io_idx_co_1st = io_idx_co_1st + fates_maxElementsPerPatch

             ! reset counters so that they are all advanced evenly.
             io_idx_pa_pft  = io_idx_co_1st
             io_idx_pa_cwd  = io_idx_co_1st
             io_idx_pa_ib   = io_idx_co_1st
             io_idx_co      = io_idx_co_1st
             io_idx_pa_ncl  = io_idx_co_1st

             if ( debug ) then
                write(fates_log(),*) 'CLTV io_idx_co_1st ', io_idx_co_1st
                write(fates_log(),*) 'CLTV numCohort ', cohortsperpatch
                write(fates_log(),*) 'CLTV totalCohorts ', totalCohorts
             end if

             cpatch => cpatch%younger

          enddo ! cpatch do while

          io_idx_si_scpf = io_idx_co_1st

          ! Fill the site level diagnostics arrays
          do i_scls = 1, nlevsclass
             do i_pft = 1, numpft

                rio_fmortrate_cano_siscpf(io_idx_si_scpf)  = sites(s)%fmort_rate_canopy(i_scls, i_pft)
                rio_fmortrate_usto_siscpf(io_idx_si_scpf)  = sites(s)%fmort_rate_ustory(i_scls, i_pft)
                rio_imortrate_siscpf(io_idx_si_scpf)       = sites(s)%imort_rate(i_scls, i_pft)
                rio_fmortrate_crown_siscpf(io_idx_si_scpf) = sites(s)%fmort_rate_crown(i_scls, i_pft)
                rio_fmortrate_cambi_siscpf(io_idx_si_scpf) = sites(s)%fmort_rate_cambial(i_scls, i_pft)
                rio_termnindiv_cano_siscpf(io_idx_si_scpf) = sites(s)%term_nindivs_canopy(i_scls,i_pft)
                rio_termnindiv_usto_siscpf(io_idx_si_scpf) = sites(s)%term_nindivs_ustory(i_scls,i_pft)
                rio_growflx_fusion_siscpf(io_idx_si_scpf)  = sites(s)%growthflux_fusion(i_scls, i_pft)

                io_idx_si_scpf = io_idx_si_scpf + 1
             end do

             rio_demorate_sisc(io_idx_si_sc) = sites(s)%demotion_rate(i_scls)
             rio_promrate_sisc(io_idx_si_sc) = sites(s)%promotion_rate(i_scls)

             io_idx_si_sc = io_idx_si_sc + 1
          end do

          rio_termcflux_cano_si(io_idx_si)  = sites(s)%term_carbonflux_canopy
          rio_termcflux_usto_si(io_idx_si)  = sites(s)%term_carbonflux_ustory
          rio_democflux_si(io_idx_si)       = sites(s)%demotion_carbonflux
          rio_promcflux_si(io_idx_si)       = sites(s)%promotion_carbonflux
          rio_imortcflux_si(io_idx_si)      = sites(s)%imort_carbonflux
          rio_fmortcflux_cano_si(io_idx_si) = sites(s)%fmort_carbonflux_canopy
          rio_fmortcflux_usto_si(io_idx_si) = sites(s)%fmort_carbonflux_ustory

          rio_cd_status_si(io_idx_si)    = sites(s)%cstatus
          rio_dd_status_si(io_idx_si)    = sites(s)%dstatus
          rio_nchill_days_si(io_idx_si)  = sites(s)%nchilldays
          rio_ncold_days_si(io_idx_si)   = sites(s)%ncolddays
          rio_leafondate_si(io_idx_si)   = sites(s)%cleafondate
          rio_leafoffdate_si(io_idx_si)  = sites(s)%cleafoffdate

          rio_dleafondate_si(io_idx_si)  = sites(s)%dleafondate
          rio_dleafoffdate_si(io_idx_si) = sites(s)%dleafoffdate
          rio_acc_ni_si(io_idx_si)       = sites(s)%acc_NI
          rio_gdd_si(io_idx_si)          = sites(s)%grow_deg_days
          rio_snow_depth_si(io_idx_si)   = sites(s)%snow_depth

          ! Accumulated trunk product
          rio_trunk_product_si(io_idx_si) = sites(s)%resources_management%trunk_product_site
          ! set numpatches for this column

          rio_npatch_si(io_idx_si)  = patchespersite

          do i = 1,numWaterMem ! numWaterMem currently 10
             rio_watermem_siwm( io_idx_si_wmem ) = sites(s)%water_memory(i)
             io_idx_si_wmem = io_idx_si_wmem + 1
          end do

          do i = 1, num_vegtemp_mem
             rio_vegtempmem_sitm( io_idx_si_vtmem ) = sites(s)%vegtemp_memory(i)
             io_idx_si_vtmem = io_idx_si_vtmem + 1
          end do

          ! -----------------------------------------------------------------------------
          ! Set site-level hydraulics arrays
          ! -----------------------------------------------------------------------------

          if(hlm_use_planthydro==itrue)then

             ! No associate statements because there is no gaurantee these
             ! are allocated

             this%rvars(ir_hydro_recruit_si)%r81d(io_idx_si) = sites(s)%si_hydr%h2oveg_recruit
             this%rvars(ir_hydro_dead_si)%r81d(io_idx_si) = sites(s)%si_hydr%h2oveg_dead
             this%rvars(ir_hydro_growturn_err_si)%r81d(io_idx_si) = sites(s)%si_hydr%h2oveg_growturn_err
             this%rvars(ir_hydro_hydro_err_si)%r81d(io_idx_si) = sites(s)%si_hydr%h2oveg_hydro_err

             ! Hydraulics counters  lyr = hydraulic layer, shell = rhizosphere shell
             do i = 1, sites(s)%si_hydr%nlevrhiz
                ! Loop shells
                do k = 1, nshell
                   this%rvars(ir_hydro_liqvol_shell_si)%r81d(io_idx_si_lyr_shell) = &
                        sites(s)%si_hydr%h2osoi_liqvol_shell(i,k)
                   io_idx_si_lyr_shell = io_idx_si_lyr_shell + 1
                end do
             end do
          end if

       enddo

       if ( debug ) then
          write(fates_log(),*) 'CLTV total cohorts ',totalCohorts
       end if

       return
     end associate
   end subroutine set_restart_vectors

   ! ====================================================================================

   subroutine create_patchcohort_structure(this, nc, nsites, sites, bc_in, bc_out)

     ! ----------------------------------------------------------------------------------
     ! This subroutine takes a peak at the restart file to determine how to allocate
     ! memory for the state structure, and then makes those allocations. This
     ! subroutine is called prior to the transfer of the restart vectors into the
     ! linked-list state structure.
     ! ---------------------------------------------------------------------------------

     use EDTypesMod,           only : ed_site_type
     use EDTypesMod,           only : ed_cohort_type
     use EDTypesMod,           only : ed_patch_type
     use EDTypesMod,           only : maxSWb
     use FatesInterfaceTypesMod,    only : fates_maxElementsPerPatch

     use EDTypesMod,           only : maxpft
     use EDTypesMod,           only : area
     use EDPatchDynamicsMod,   only : zero_patch
     use EDInitMod,            only : zero_site
     use EDInitMod,            only : init_site_vars
     use EDPatchDynamicsMod,   only : create_patch
     use EDPftvarcon,          only : EDPftvarcon_inst
     use FatesAllometryMod,    only : h2d_allom


     ! !ARGUMENTS:
     class(fates_restart_interface_type) , intent(inout) :: this
     integer                     , intent(in)            :: nc
     integer                     , intent(in)            :: nsites
     type(ed_site_type)          , intent(inout), target :: sites(nsites)
     type(bc_in_type)                                    :: bc_in(nsites)
     type(bc_out_type)                                   :: bc_out(nsites)

     ! local variables

     type(ed_patch_type) , pointer     :: newp
     type(ed_cohort_type), pointer     :: new_cohort
     type(ed_cohort_type), pointer     :: prev_cohort
     integer                           :: cohortstatus
     integer                           :: s             ! site index
     integer                           :: idx_pa        ! local patch index
     integer                           :: io_idx_si     ! global site index in IO vector
     integer                           :: io_idx_co_1st ! global cohort index in IO vector
     real(r8)                          :: site_spread   ! site sprea dummy var (0-1)
     integer                           :: fto
     integer                           :: ft
     integer                           :: el            ! element loop counter
     integer, parameter                :: recruitstatus = 0
     integer                           ::  nocomp_pft ! PFT patch label for nocomp mode
     ! ----------------------------------------------------------------------------------
     ! We really only need the counts for the number of patches per site
     ! and the number of cohorts per patch. These values tell us how much
     ! space to allocate.
     ! ----------------------------------------------------------------------------------

     associate( rio_npatch_si  => this%rvars(ir_npatch_si)%int1d , &
                rio_ncohort_pa => this%rvars(ir_ncohort_pa)%int1d )

       do s = 1,nsites

          io_idx_si  = this%restart_map(nc)%site_index(s)
          io_idx_co_1st  = this%restart_map(nc)%cohort1_index(s)

          call init_site_vars( sites(s), bc_in(s), bc_out(s) )
          call zero_site( sites(s) )

          if ( rio_npatch_si(io_idx_si)<0 .or. rio_npatch_si(io_idx_si) > 10000 ) then
             write(fates_log(),*) 'a column was expected to contain a valid number of patches'
             write(fates_log(),*) '0 is a valid number, but this column seems uninitialized',rio_npatch_si(io_idx_si)
             call endrun(msg=errMsg(sourcefile, __LINE__))
          end if

          ! Initialize the site pointers to null
          sites(s)%youngest_patch         => null()
          sites(s)%oldest_patch           => null()

          do idx_pa = 1,rio_npatch_si(io_idx_si)

             if ( debug ) then
                write(fates_log(),*) 'create patch ',idx_pa
                write(fates_log(),*) 'idx_pa 1-cohortsperpatch : ', rio_ncohort_pa( io_idx_co_1st )
             end if

             ! create patch
             allocate(newp)
             nocomp_pft = fates_unset_int
             ! the nocomp_pft label is set after patch creation has occured in 'get_restart_vectors'
             ! make new patch
             call create_patch(sites(s), newp, fates_unset_r8, fates_unset_r8, primaryforest, nocomp_pft )

             ! Initialize the litter pools to zero, these
             ! pools will be populated by looping over the existing patches
             ! and transfering in mass
             do el=1,num_elements
                call newp%litter(el)%InitConditions(init_leaf_fines=fates_unset_r8, &
                     init_root_fines=fates_unset_r8, &
                     init_ag_cwd=fates_unset_r8, &
                     init_bg_cwd=fates_unset_r8, &
                     init_seed=fates_unset_r8, &
                     init_seed_germ=fates_unset_r8)
             end do

             ! give this patch a unique patch number
             newp%patchno = idx_pa


             ! Iterate over the number of cohorts
             ! the file says are associated with this patch
             ! we are just allocating space here, so we do
             ! a simple list filling routine

             newp%tallest  => null()
             newp%shortest => null()
             prev_cohort   => null()

             do fto = 1, rio_ncohort_pa( io_idx_co_1st )

                allocate(new_cohort)
                call nan_cohort(new_cohort)
                call zero_cohort(new_cohort)
                new_cohort%patchptr => newp

                ! If this is the first in the list, it is tallest
                if (.not.associated(newp%tallest)) then
                   newp%tallest => new_cohort
                endif

                ! Every cohort's taller is the one that came before
                ! (unless it is first)
                if(associated(prev_cohort)) then
                   new_cohort%taller   => prev_cohort
                   prev_cohort%shorter => new_cohort
                end if

                ! Every cohort added takes over as shortest
                newp%shortest => new_cohort

                ! Initialize the PARTEH object and point to the
                ! correct boundary condition fields
                new_cohort%prt => null()
                call InitPRTObject(new_cohort%prt)
                call InitPRTBoundaryConditions(new_cohort)


                ! Allocate hydraulics arrays
                if( hlm_use_planthydro.eq.itrue ) then
                   call InitHydrCohort(sites(s),new_cohort)
                end if

                ! Allocate running mean functions
                allocate(new_cohort%tveg_lpa)
                call new_cohort%tveg_lpa%InitRMean(ema_lpa)

                
                ! Update the previous
                prev_cohort => new_cohort

             enddo ! ends loop over fto

             !
             ! insert this patch with cohorts into the site pointer.  At this
             ! point just insert the new patch in the youngest position
             !
             if (idx_pa == 1) then ! nothing associated yet. first patch is pointed to by youngest and oldest

                if ( debug ) write(fates_log(),*) 'idx_pa = 1 ',idx_pa

                sites(s)%youngest_patch         => newp
                sites(s)%oldest_patch           => newp
                sites(s)%youngest_patch%younger => null()
                sites(s)%youngest_patch%older   => null()
                sites(s)%oldest_patch%younger   => null()
                sites(s)%oldest_patch%older     => null()

             else if (idx_pa == 2) then ! add second patch to list

                if ( debug ) write(fates_log(),*) 'idx_pa = 2 ',idx_pa

                sites(s)%youngest_patch         => newp
                sites(s)%youngest_patch%younger => null()
                sites(s)%youngest_patch%older   => sites(s)%oldest_patch
                sites(s)%oldest_patch%younger   => sites(s)%youngest_patch
                sites(s)%oldest_patch%older     => null()

             else ! more than 2 patches, insert patch into youngest slot

                if ( debug ) write(fates_log(),*) 'idx_pa > 2 ',idx_pa

                newp%older                      => sites(s)%youngest_patch
                sites(s)%youngest_patch%younger => newp
                newp%younger                    => null()
                sites(s)%youngest_patch         => newp

             endif

             io_idx_co_1st = io_idx_co_1st + fates_maxElementsPerPatch

          enddo ! ends loop over idx_pa

       enddo ! ends loop over s

     end associate
   end subroutine create_patchcohort_structure

   ! ====================================================================================

   subroutine get_restart_vectors(this, nc, nsites, sites)

     use EDTypesMod, only : ed_site_type
     use EDTypesMod, only : ed_cohort_type
     use EDTypesMod, only : ed_patch_type
     use EDTypesMod, only : maxSWb
     use EDTypesMod, only : nclmax
     use FatesInterfaceTypesMod, only : numpft
     use FatesInterfaceTypesMod, only : fates_maxElementsPerPatch
     use EDTypesMod, only : numWaterMem
     use EDTypesMod, only : num_vegtemp_mem
     use FatesSizeAgeTypeIndicesMod, only : get_age_class_index

     ! !ARGUMENTS:
     class(fates_restart_interface_type) , intent(inout) :: this
     integer                     , intent(in)            :: nc
     integer                     , intent(in)            :: nsites
     type(ed_site_type)          , intent(inout), target :: sites(nsites)


     ! locals
     ! ----------------------------------------------------------------------------------
     ! LL pointers
     type(ed_patch_type),pointer  :: cpatch      ! current patch
     type(ed_cohort_type),pointer :: ccohort     ! current cohort
     type(litter_type), pointer   :: litt        ! litter object on the current patch
     ! loop indices
     integer :: s, i, j, k

     ! ----------------------------------------------------------------------------------
     ! The following group of integers indicate the positional index (idx)
     ! of variables at different scales inside the I/O arrays (io)
     ! Keep in mind that many of these variables have a composite dimension
     ! at the patch scale.  To hold this memory, we borrow the cohort
     ! vector.  Thus the head of each array points to the first cohort
     ! of each patch. "io_idx_co_1st"
     ! ----------------------------------------------------------------------------------
     integer  :: io_idx_si      ! site index
     integer  :: io_idx_co_1st  ! 1st cohort of each patch
     integer  :: io_idx_co      ! cohort index
     integer  :: io_idx_pa_pft  ! each pft within each patch (pa_pft)
     integer  :: io_idx_pa_cwd  ! each cwd class within each patch (pa_cwd)
     integer  :: io_idx_pa_cwsl ! each cwd x soil layer
     integer  :: io_idx_pa_dcsl ! each decomposability x soil layer
     integer  :: io_idx_pa_dc   ! each decomposability index
     integer  :: io_idx_pa_ib   ! each SW radiation band per patch (pa_ib)
     integer  :: io_idx_si_wmem ! each water memory class within each site
     integer  :: io_idx_si_vtmem ! counter for vegetation temp memory
     integer  :: io_idx_si_lyr_shell ! site - layer x shell index
     integer  :: io_idx_si_scpf ! each size-class x pft index within site
     integer  :: io_idx_si_sc   ! each size-class index within site
     integer  :: io_idx_si_cacls ! each coage class index within site
     integer  :: io_idx_si_capf ! each cohort age class x pft index within site
     integer  :: io_idx_si_cwd
     integer  :: io_idx_si_pft
     integer  :: io_idx_pa_ncl   ! each canopy layer within each patch

     ! Some counters (for checking mostly)
     integer  :: totalcohorts   ! total cohort count on this thread (diagnostic)
     integer  :: patchespersite   ! number of patches per site
     integer  :: cohortsperpatch  ! number of cohorts per patch
     integer  :: el               ! loop counter for elements
     integer  :: nlevsoil         ! number of soil layers
     integer  :: ilyr             ! soil layer loop counter
     integer  :: iscpf            ! multiplex loop counter for size x pft
     integer  :: ir_prt_var       ! loop counter for var x position
     integer  :: i_cwd            ! loop counter for cwd
     integer  :: i_var            ! loop counter for PRT variables
     integer  :: i_pos            ! loop counter for discrete PRT positions
     integer  :: i_pft            ! loop counter for pft
     integer  :: i_scls           ! loop counter for size-clas
     integer  :: i_cacls          ! loop counter for cohort age class

     associate( rio_npatch_si         => this%rvars(ir_npatch_si)%int1d, &
          rio_cd_status_si            => this%rvars(ir_cd_status_si)%int1d, &
          rio_dd_status_si            => this%rvars(ir_dd_status_si)%int1d, &
          rio_nchill_days_si          => this%rvars(ir_nchill_days_si)%int1d, &
          rio_ncold_days_si           => this%rvars(ir_ncold_days_si)%int1d, &
          rio_leafondate_si           => this%rvars(ir_leafondate_si)%int1d, &
          rio_leafoffdate_si          => this%rvars(ir_leafoffdate_si)%int1d, &
          rio_dleafondate_si          => this%rvars(ir_dleafondate_si)%int1d, &
          rio_dleafoffdate_si         => this%rvars(ir_dleafoffdate_si)%int1d, &
          rio_acc_ni_si               => this%rvars(ir_acc_ni_si)%r81d, &
          rio_gdd_si                  => this%rvars(ir_gdd_si)%r81d, &
          rio_snow_depth_si           => this%rvars(ir_snow_depth_si)%r81d, &
          rio_trunk_product_si        => this%rvars(ir_trunk_product_si)%r81d, &
          rio_ncohort_pa              => this%rvars(ir_ncohort_pa)%int1d, &
          rio_solar_zenith_flag_pa    => this%rvars(ir_solar_zenith_flag_pa)%int1d, &
          rio_solar_zenith_angle_pa   => this%rvars(ir_solar_zenith_angle_pa)%r81d, &
          rio_canopy_layer_co         => this%rvars(ir_canopy_layer_co)%int1d, &
          rio_canopy_layer_yesterday_co         => this%rvars(ir_canopy_layer_yesterday_co)%r81d, &
          rio_canopy_trim_co          => this%rvars(ir_canopy_trim_co)%r81d, &
          rio_seed_prod_co            => this%rvars(ir_seed_prod_co)%r81d, &
          rio_size_class_lasttimestep => this%rvars(ir_size_class_lasttimestep_co)%int1d, &
          rio_dbh_co                  => this%rvars(ir_dbh_co)%r81d, &
          rio_coage_co                => this%rvars(ir_coage_co)%r81d, &
          rio_g_sb_laweight_co        => this%rvars(ir_g_sb_laweight_co)%r81d, &
          rio_height_co               => this%rvars(ir_height_co)%r81d, &
          rio_laimemory_co            => this%rvars(ir_laimemory_co)%r81d, &
          rio_sapwmemory_co           => this%rvars(ir_sapwmemory_co)%r81d, &
          rio_structmemory_co         => this%rvars(ir_structmemory_co)%r81d, &
          rio_nplant_co               => this%rvars(ir_nplant_co)%r81d, &
          rio_gpp_acc_co              => this%rvars(ir_gpp_acc_co)%r81d, &
          rio_npp_acc_co              => this%rvars(ir_npp_acc_co)%r81d, &
          rio_resp_acc_co             => this%rvars(ir_resp_acc_co)%r81d, &
          rio_gpp_acc_hold_co         => this%rvars(ir_gpp_acc_hold_co)%r81d, &
          rio_resp_acc_hold_co        => this%rvars(ir_resp_acc_hold_co)%r81d, &
          rio_npp_acc_hold_co         => this%rvars(ir_npp_acc_hold_co)%r81d, &
          rio_resp_m_def_co           => this%rvars(ir_resp_m_def_co)%r81d, &
          rio_bmort_co                => this%rvars(ir_bmort_co)%r81d, &
          rio_hmort_co                => this%rvars(ir_hmort_co)%r81d, &
          rio_cmort_co                => this%rvars(ir_cmort_co)%r81d, &
          rio_daily_nh4_uptake_co     => this%rvars(ir_daily_nh4_uptake_co)%r81d, &
          rio_daily_no3_uptake_co     => this%rvars(ir_daily_no3_uptake_co)%r81d, &
          rio_daily_p_uptake_co       => this%rvars(ir_daily_p_uptake_co)%r81d, &
          rio_daily_c_efflux_co       => this%rvars(ir_daily_c_efflux_co)%r81d, &
          rio_daily_n_efflux_co       => this%rvars(ir_daily_n_efflux_co)%r81d, &
          rio_daily_p_efflux_co       => this%rvars(ir_daily_p_efflux_co)%r81d, &
          rio_daily_n_demand_co       => this%rvars(ir_daily_n_demand_co)%r81d, &
          rio_daily_p_demand_co       => this%rvars(ir_daily_p_demand_co)%r81d, &
          rio_daily_n_need_co         => this%rvars(ir_daily_n_need_co)%r81d, &
          rio_daily_p_need_co         => this%rvars(ir_daily_p_need_co)%r81d, &
          rio_smort_co                => this%rvars(ir_smort_co)%r81d, &
          rio_asmort_co               => this%rvars(ir_asmort_co)%r81d, &
          rio_frmort_co               => this%rvars(ir_frmort_co)%r81d, &
          rio_lmort_direct_co         => this%rvars(ir_lmort_direct_co)%r81d, &
          rio_lmort_collateral_co     => this%rvars(ir_lmort_collateral_co)%r81d, &
          rio_lmort_infra_co          => this%rvars(ir_lmort_infra_co)%r81d, &
          rio_ddbhdt_co               => this%rvars(ir_ddbhdt_co)%r81d, &
          rio_resp_tstep_co           => this%rvars(ir_resp_tstep_co)%r81d, &
          rio_pft_co                  => this%rvars(ir_pft_co)%int1d, &
          rio_status_co               => this%rvars(ir_status_co)%int1d, &
          rio_isnew_co                => this%rvars(ir_isnew_co)%int1d, &
          rio_gnd_alb_dif_pasb        => this%rvars(ir_gnd_alb_dif_pasb)%r81d, &
          rio_gnd_alb_dir_pasb        => this%rvars(ir_gnd_alb_dir_pasb)%r81d, &
          rio_spread_si               => this%rvars(ir_spread_si)%r81d, &
          rio_livegrass_pa            => this%rvars(ir_livegrass_pa)%r81d, &
          rio_age_pa                  => this%rvars(ir_age_pa)%r81d, &
          rio_patchdistturbcat_pa     => this%rvars(ir_patchdistturbcat_pa)%int1d,  &
          rio_agesinceanthrodist_pa   => this%rvars(ir_agesinceanthrodist_pa)%r81d, &
          rio_nocomp_pft_label_pa     => this%rvars(ir_nocomp_pft_label_pa)%int1d, &
          rio_area_pa                 => this%rvars(ir_area_pa)%r81d, &
          rio_watermem_siwm           => this%rvars(ir_watermem_siwm)%r81d, &
          rio_vegtempmem_sitm         => this%rvars(ir_vegtempmem_sitm)%r81d, &
          rio_recrate_sift            => this%rvars(ir_recrate_sift)%r81d, &
          rio_use_this_pft_sift       => this%rvars(ir_use_this_pft_sift)%int1d, &
          rio_area_pft_sift           => this%rvars(ir_area_pft_sift)%r81d,&
          rio_fmortrate_cano_siscpf   => this%rvars(ir_fmortrate_cano_siscpf)%r81d, &
          rio_fmortrate_usto_siscpf   => this%rvars(ir_fmortrate_usto_siscpf)%r81d, &
          rio_imortrate_siscpf        => this%rvars(ir_imortrate_siscpf)%r81d, &
          rio_fmortrate_crown_siscpf  => this%rvars(ir_fmortrate_crown_siscpf)%r81d, &
          rio_fmortrate_cambi_siscpf  => this%rvars(ir_fmortrate_cambi_siscpf)%r81d, &
          rio_termnindiv_cano_siscpf  => this%rvars(ir_termnindiv_cano_siscpf)%r81d, &
          rio_termnindiv_usto_siscpf  => this%rvars(ir_termnindiv_usto_siscpf)%r81d, &
          rio_growflx_fusion_siscpf   => this%rvars(ir_growflx_fusion_siscpf)%r81d,  &
          rio_demorate_sisc           => this%rvars(ir_demorate_sisc)%r81d, &
          rio_promrate_sisc           => this%rvars(ir_promrate_sisc)%r81d, &
          rio_termcflux_cano_si       => this%rvars(ir_termcflux_cano_si)%r81d, &
          rio_termcflux_usto_si       => this%rvars(ir_termcflux_usto_si)%r81d, &
          rio_democflux_si            => this%rvars(ir_democflux_si)%r81d, &
          rio_promcflux_si            => this%rvars(ir_promcflux_si)%r81d, &
          rio_imortcflux_si           => this%rvars(ir_imortcflux_si)%r81d, &
          rio_fmortcflux_cano_si      => this%rvars(ir_fmortcflux_cano_si)%r81d, &
          rio_fmortcflux_usto_si      => this%rvars(ir_fmortcflux_usto_si)%r81d)


       totalcohorts = 0

       do s = 1,nsites

          io_idx_si      = this%restart_map(nc)%site_index(s)
          io_idx_co_1st  = this%restart_map(nc)%cohort1_index(s)

          io_idx_co      = io_idx_co_1st
          io_idx_pa_ib   = io_idx_co_1st
          io_idx_si_wmem = io_idx_co_1st
          io_idx_si_vtmem = io_idx_co_1st
          io_idx_pa_ncl = io_idx_co_1st

          ! Hydraulics counters  lyr = hydraulic layer, shell = rhizosphere shell
          io_idx_si_lyr_shell = io_idx_co_1st

          io_idx_si_scpf = io_idx_co_1st
          io_idx_si_sc   = io_idx_co_1st
          io_idx_si_capf = io_idx_co_1st
          io_idx_si_cacls= io_idx_co_1st

          ! read seed_bank info(site-level, but PFT-resolved)
          do i_pft = 1,numpft
             sites(s)%recruitment_rate(i_pft) = rio_recrate_sift(io_idx_co_1st+i_pft-1)
          enddo

         !variables for fixed biogeography mode. These are currently used in restart even when this is off.
          do i_pft = 1,numpft
             sites(s)%use_this_pft(i_pft) = rio_use_this_pft_sift(io_idx_co_1st+i_pft-1)
             sites(s)%area_pft(i_pft)     = rio_area_pft_sift(io_idx_co_1st+i_pft-1)
          enddo

          ! Mass balance and diagnostics across elements at the site level
          do el = 1, num_elements

             io_idx_si_cwd = io_idx_co_1st
             io_idx_si_pft = io_idx_co_1st
             io_idx_si_scpf = io_idx_co_1st

             do i_cwd=1,ncwd
                sites(s)%flux_diags(el)%cwd_ag_input(i_cwd) = this%rvars(ir_cwdagin_flxdg+el-1)%r81d(io_idx_si_cwd)
                sites(s)%flux_diags(el)%cwd_bg_input(i_cwd) = this%rvars(ir_cwdbgin_flxdg+el-1)%r81d(io_idx_si_cwd)
                io_idx_si_cwd = io_idx_si_cwd + 1
             end do

             do i_pft=1,numpft
                sites(s)%flux_diags(el)%leaf_litter_input(i_pft) = this%rvars(ir_leaflittin_flxdg+el-1)%r81d(io_idx_si_pft)
                sites(s)%flux_diags(el)%root_litter_input(i_pft) = this%rvars(ir_rootlittin_flxdg+el-1)%r81d(io_idx_si_pft)
                io_idx_si_pft = io_idx_si_pft + 1
             end do

             iscpf = 1
             do i_scls = 1, nlevsclass
                do i_pft = 1, numpft
                   sites(s)%flux_diags(el)%nutrient_efflux_scpf(iscpf) = this%rvars(ir_efflux_flxdg+el-1)%r81d(io_idx_si_scpf)
                   sites(s)%flux_diags(el)%nutrient_uptake_scpf(iscpf) = this%rvars(ir_uptake_flxdg+el-1)%r81d(io_idx_si_scpf)
                   iscpf = iscpf + 1
                   io_idx_si_scpf = io_idx_si_scpf + 1
                end do
             end do


             sites(s)%mass_balance(el)%old_stock = this%rvars(ir_oldstock_mbal+el-1)%r81d(io_idx_si)
             sites(s)%mass_balance(el)%err_fates = this%rvars(ir_errfates_mbal+el-1)%r81d(io_idx_si)

          end do

          sites(s)%spread = rio_spread_si(io_idx_si)

          ! Perform a check on the number of patches per site
          patchespersite = 0

          cpatch => sites(s)%oldest_patch
          do while(associated(cpatch))

             patchespersite = patchespersite + 1

             ccohort => cpatch%shortest

             ! new patch, reset num cohorts
             cohortsperpatch = 0

             do while(associated(ccohort))

                ! found cohort, increment
                cohortsperpatch  = cohortsperpatch    + 1
                totalcohorts     = totalcohorts + 1

                if ( debug ) then
                   write(fates_log(),*) 'CVTL io_idx_co ',io_idx_co
                endif

                ! Fill PRT state variables with array data
                ! We just loop through the objects, and reference our members relative
                ! the base index of the PRT variables
                ! -----------------------------------------------------------------------

                ir_prt_var = ir_prt_base
                do i_var = 1, prt_global%num_vars
                   do i_pos = 1, prt_global%state_descriptor(i_var)%num_pos

                      ir_prt_var = ir_prt_var + 1
                      ccohort%prt%variables(i_var)%val(i_pos) = &
                            this%rvars(ir_prt_var)%r81d(io_idx_co)

                      ir_prt_var = ir_prt_var + 1
                      ccohort%prt%variables(i_var)%turnover(i_pos) = &
                            this%rvars(ir_prt_var)%r81d(io_idx_co)

                      ir_prt_var = ir_prt_var + 1
                      ccohort%prt%variables(i_var)%net_alloc(i_pos) = &
                            this%rvars(ir_prt_var)%r81d(io_idx_co)

                      ir_prt_var = ir_prt_var + 1
                      ccohort%prt%variables(i_var)%burned(i_pos) = &
                            this%rvars(ir_prt_var)%r81d(io_idx_co)
                   end do
                end do

                !ccohort%vcmax25top
                !ccohort%jmax25top
                !ccohort%tpu25top
                !ccohort%kp25top


                ccohort%canopy_layer = rio_canopy_layer_co(io_idx_co)
                ccohort%canopy_layer_yesterday = rio_canopy_layer_yesterday_co(io_idx_co)
                ccohort%canopy_trim  = rio_canopy_trim_co(io_idx_co)
                ccohort%seed_prod    = rio_seed_prod_co(io_idx_co)
                ccohort%size_class_lasttimestep = rio_size_class_lasttimestep(io_idx_co)
                ccohort%dbh          = rio_dbh_co(io_idx_co)
                ccohort%coage        = rio_coage_co(io_idx_co)
                ccohort%g_sb_laweight= rio_g_sb_laweight_co(io_idx_co)
                ccohort%hite         = rio_height_co(io_idx_co)
                ccohort%laimemory    = rio_laimemory_co(io_idx_co)
                ccohort%sapwmemory   = rio_sapwmemory_co(io_idx_co)
                ccohort%structmemory= rio_structmemory_co(io_idx_co)
                ccohort%n            = rio_nplant_co(io_idx_co)
                ccohort%gpp_acc      = rio_gpp_acc_co(io_idx_co)
                ccohort%npp_acc      = rio_npp_acc_co(io_idx_co)
                ccohort%resp_acc     = rio_resp_acc_co(io_idx_co)
                ccohort%gpp_acc_hold = rio_gpp_acc_hold_co(io_idx_co)
                ccohort%resp_acc_hold = rio_resp_acc_hold_co(io_idx_co)
                ccohort%npp_acc_hold = rio_npp_acc_hold_co(io_idx_co)
                ccohort%resp_m_def   = rio_resp_m_def_co(io_idx_co)

                ccohort%bmort        = rio_bmort_co(io_idx_co)
                ccohort%hmort        = rio_hmort_co(io_idx_co)
                ccohort%cmort        = rio_cmort_co(io_idx_co)
                ccohort%smort        = rio_smort_co(io_idx_co)
                ccohort%asmort       = rio_asmort_co(io_idx_co)
                ccohort%frmort        = rio_frmort_co(io_idx_co)

                ! Nutrient uptake / efflux
                ccohort%daily_nh4_uptake = rio_daily_nh4_uptake_co(io_idx_co)
                ccohort%daily_no3_uptake = rio_daily_no3_uptake_co(io_idx_co)
                ccohort%daily_p_uptake = rio_daily_p_uptake_co(io_idx_co)
                ccohort%daily_c_efflux = rio_daily_c_efflux_co(io_idx_co)
                ccohort%daily_n_efflux = rio_daily_n_efflux_co(io_idx_co)
                ccohort%daily_p_efflux = rio_daily_p_efflux_co(io_idx_co)

                ccohort%daily_n_demand = rio_daily_n_demand_co(io_idx_co)
                ccohort%daily_p_demand = rio_daily_p_demand_co(io_idx_co)
                ccohort%daily_n_need   = rio_daily_n_need_co(io_idx_co)
                ccohort%daily_p_need   = rio_daily_p_need_co(io_idx_co)

                !Logging
                ccohort%lmort_direct       = rio_lmort_direct_co(io_idx_co)
                ccohort%lmort_collateral   = rio_lmort_collateral_co(io_idx_co)
                ccohort%lmort_infra        = rio_lmort_infra_co(io_idx_co)

                ccohort%ddbhdt       = rio_ddbhdt_co(io_idx_co)
                ccohort%resp_tstep   = rio_resp_tstep_co(io_idx_co)
                ccohort%pft          = rio_pft_co(io_idx_co)
                ccohort%status_coh   = rio_status_co(io_idx_co)
                ccohort%isnew        = ( rio_isnew_co(io_idx_co) .eq. new_cohort )

                call UpdateCohortBioPhysRates(ccohort)


                ! Initialize Plant Hydraulics

                if(hlm_use_planthydro==itrue)then

                   ! Load the water contents
                   call this%GetCohortRealVector(ccohort%co_hydr%th_ag,n_hypool_ag, &
                                                 ir_hydro_th_ag_covec,io_idx_co)
                   call this%GetCohortRealVector(ccohort%co_hydr%th_aroot,sites(s)%si_hydr%nlevrhiz, &
                                                 ir_hydro_th_aroot_covec,io_idx_co)

                   ccohort%co_hydr%th_troot = this%rvars(ir_hydro_th_troot)%r81d(io_idx_co)
                   ccohort%co_hydr%errh2o = this%rvars(ir_hydro_errh2o)%r81d(io_idx_co)

                   call UpdatePlantPsiFTCFromTheta(ccohort,sites(s)%si_hydr)

                end if

<<<<<<< HEAD
                call this%GetRMeanRestartVar(ccohort%tveg_lpa, ir_tveglpa_co, io_idx_co)
                
=======
                if (hlm_use_sp .eq. itrue) then
                    ccohort%c_area = this%rvars(ir_c_area_co)%r81d(io_idx_co)
                    ccohort%treelai = this%rvars(ir_treelai_co)%r81d(io_idx_co)
                    ccohort%treesai = this%rvars(ir_treesai_co)%r81d(io_idx_co)
                end if

>>>>>>> 5d449e4a
                io_idx_co = io_idx_co + 1

                ccohort => ccohort%taller

             enddo ! current cohort do while

             if(cohortsperpatch .ne. rio_ncohort_pa(io_idx_co_1st)) then
                write(fates_log(),*) 'Number of cohorts per patch during retrieval'
                write(fates_log(),*) 'does not match allocation'
                call endrun(msg=errMsg(sourcefile, __LINE__))
             end if

             !
             ! deal with patch level fields here
             !
             cpatch%livegrass          = rio_livegrass_pa(io_idx_co_1st)
             cpatch%age                = rio_age_pa(io_idx_co_1st)
             cpatch%anthro_disturbance_label       = rio_patchdistturbcat_pa(io_idx_co_1st)
             cpatch%age_since_anthro_disturbance   = rio_agesinceanthrodist_pa(io_idx_co_1st)
             cpatch%nocomp_pft_label               = rio_nocomp_pft_label_pa(io_idx_co_1st)
             cpatch%area               = rio_area_pa(io_idx_co_1st)
             cpatch%age_class          = get_age_class_index(cpatch%age)

             ! Set zenith angle info
             cpatch%solar_zenith_flag  = ( rio_solar_zenith_flag_pa(io_idx_co_1st) .eq. itrue )
             cpatch%solar_zenith_angle = rio_solar_zenith_angle_pa(io_idx_co_1st)


             call this%GetRMeanRestartVar(cpatch%tveg24, ir_tveg24_pa, io_idx_co_1st)
             call this%GetRMeanRestartVar(cpatch%tveg_lpa, ir_tveglpa_pa, io_idx_co_1st)
             
             ! set cohorts per patch for IO

             if ( debug ) then
                write(fates_log(),*) 'CVTL III ' &
                     ,io_idx_co,cohortsperpatch
             endif

             io_idx_pa_pft  = io_idx_co_1st
             do i = 1,numpft
                cpatch%scorch_ht(i) = this%rvars(ir_scorch_ht_pa_pft)%r81d(io_idx_pa_pft)
                io_idx_pa_pft      = io_idx_pa_pft + 1
             end do

             io_idx_pa_cwd  = io_idx_co_1st
             do i = 1,nfsc
                cpatch%litter_moisture(i) = this%rvars(ir_litter_moisture_pa_nfsc)%r81d(io_idx_pa_cwd)
                io_idx_pa_cwd      = io_idx_pa_cwd + 1
             end do

             ! --------------------------------------------------------------------------
             ! Pull litter from the restart arrays
             ! Each element has its own variable, so we have to make sure
             ! we keep re-setting this
             ! --------------------------------------------------------------------------

             do el = 0, num_elements-1

                 io_idx_pa_pft  = io_idx_co_1st
                 io_idx_pa_cwd  = io_idx_co_1st
                 io_idx_pa_cwsl = io_idx_co_1st
                 io_idx_pa_dcsl = io_idx_co_1st
                 io_idx_pa_dc   = io_idx_co_1st

                 litt => cpatch%litter(el+1)
                 nlevsoil = size(litt%bg_cwd,dim=2)

                 do i = 1,numpft
                     litt%seed(i)       = this%rvars(ir_seed_litt+el)%r81d(io_idx_pa_pft)
                     litt%seed_germ(i)  = this%rvars(ir_seedgerm_litt+el)%r81d(io_idx_pa_pft)
                     litt%seed_decay(i)       = this%rvars(ir_seed_decay_litt+el)%r81d(io_idx_pa_pft)
                     litt%seed_germ_decay(i)  = this%rvars(ir_seedgerm_decay_litt+el)%r81d(io_idx_pa_pft)
                     io_idx_pa_pft      = io_idx_pa_pft + 1
                  end do

                  do i = 1,ndcmpy
                     litt%leaf_fines(i) = this%rvars(ir_leaf_litt+el)%r81d(io_idx_pa_dc)
                     litt%leaf_fines_frag(i) = this%rvars(ir_lfines_frag_litt+el)%r81d(io_idx_pa_dc)
                     io_idx_pa_dc       = io_idx_pa_dc + 1
                     do ilyr=1,nlevsoil
                         litt%root_fines(i,ilyr)      = this%rvars(ir_fnrt_litt+el)%r81d(io_idx_pa_dcsl)
                         litt%root_fines_frag(i,ilyr) = this%rvars(ir_rfines_frag_litt+el)%r81d(io_idx_pa_dcsl)
                         io_idx_pa_dcsl = io_idx_pa_dcsl + 1
                     end do
                 end do

                 do i = 1,ncwd

                     litt%ag_cwd(i) = this%rvars(ir_agcwd_litt+el)%r81d(io_idx_pa_cwd)
                     litt%ag_cwd_frag(i) = this%rvars(ir_agcwd_frag_litt+el)%r81d(io_idx_pa_cwd)
                     io_idx_pa_cwd = io_idx_pa_cwd + 1

                     do ilyr=1,nlevsoil
                         litt%bg_cwd(i,ilyr) = this%rvars(ir_bgcwd_litt+el)%r81d(io_idx_pa_cwsl)
                         litt%bg_cwd_frag(i,ilyr) = this%rvars(ir_bgcwd_frag_litt+el)%r81d(io_idx_pa_cwsl)
                         io_idx_pa_cwsl = io_idx_pa_cwsl + 1
                     end do
                 end do

             end do

             do i = 1,maxSWb
                cpatch%gnd_alb_dif(i) = rio_gnd_alb_dif_pasb(io_idx_pa_ib)
                cpatch%gnd_alb_dir(i) = rio_gnd_alb_dir_pasb(io_idx_pa_ib)
                io_idx_pa_ib = io_idx_pa_ib + 1
             end do

             if (hlm_use_sp .eq. itrue) then
               do i = 1,nclmax
                 cpatch%canopy_layer_tlai(i) = this%rvars(ir_canopy_layer_tlai_pa)%r81d(io_idx_pa_ncl)
                 io_idx_pa_ncl = io_idx_pa_ncl + 1
               end do
             end if

             ! Now increment the position of the first cohort to that of the next
             ! patch

             io_idx_co_1st = io_idx_co_1st + fates_maxElementsPerPatch

             ! and max the number of allowed cohorts per patch
             io_idx_pa_pft  = io_idx_co_1st
             io_idx_pa_cwd  = io_idx_co_1st
             io_idx_pa_ib   = io_idx_co_1st
             io_idx_co      = io_idx_co_1st
             io_idx_pa_ncl  = io_idx_co_1st

             if ( debug ) then
                write(fates_log(),*) 'CVTL io_idx_co_1st ', io_idx_co_1st
                write(fates_log(),*) 'CVTL cohortsperpatch ', cohortsperpatch
                write(fates_log(),*) 'CVTL totalCohorts ', totalCohorts
             end if

             cpatch => cpatch%younger

          enddo ! patch do while

          if(patchespersite .ne. rio_npatch_si(io_idx_si)) then
             write(fates_log(),*) 'Number of patches per site during retrieval does not match allocation'
             call endrun(msg=errMsg(sourcefile, __LINE__))
          end if

          do i = 1,numWaterMem
             sites(s)%water_memory(i) = rio_watermem_siwm( io_idx_si_wmem )
             io_idx_si_wmem = io_idx_si_wmem + 1
          end do

          do i = 1, num_vegtemp_mem
             sites(s)%vegtemp_memory(i) = rio_vegtempmem_sitm( io_idx_si_vtmem )
             io_idx_si_vtmem = io_idx_si_vtmem + 1
          end do

          ! -----------------------------------------------------------------------------
          ! Retrieve site-level hydraulics arrays
          ! Note that Hydraulics structures, their allocations, and the length
          ! declaration nlevsoi_hyd should be allocated early on when the code first
          ! allocates sites (before restart info), and when the soils layer is
          ! first known.
          ! -----------------------------------------------------------------------------

          if(hlm_use_planthydro==itrue)then

             sites(s)%si_hydr%h2oveg_recruit      = this%rvars(ir_hydro_recruit_si)%r81d(io_idx_si)
             sites(s)%si_hydr%h2oveg_dead         = this%rvars(ir_hydro_dead_si)%r81d(io_idx_si)
             sites(s)%si_hydr%h2oveg_growturn_err = this%rvars(ir_hydro_growturn_err_si)%r81d(io_idx_si)
             sites(s)%si_hydr%h2oveg_hydro_err    = this%rvars(ir_hydro_hydro_err_si)%r81d(io_idx_si)

             ! Hydraulics counters  lyr = hydraulic layer, shell = rhizosphere shell
             do i = 1, sites(s)%si_hydr%nlevrhiz
                ! Loop shells
                do k = 1, nshell
                   sites(s)%si_hydr%h2osoi_liqvol_shell(i,k) = &
                        this%rvars(ir_hydro_liqvol_shell_si)%r81d(io_idx_si_lyr_shell)
                   io_idx_si_lyr_shell = io_idx_si_lyr_shell + 1
                end do
             end do

          end if


          ! Fill the site level diagnostics arrays
          ! -----------------------------------------------------------------------------

          io_idx_si_scpf = io_idx_co_1st

          do i_scls = 1,nlevsclass
             do i_pft = 1, numpft
                sites(s)%fmort_rate_canopy(i_scls, i_pft)  = rio_fmortrate_cano_siscpf(io_idx_si_scpf)
                sites(s)%fmort_rate_ustory(i_scls, i_pft)  = rio_fmortrate_usto_siscpf(io_idx_si_scpf)
                sites(s)%imort_rate(i_scls, i_pft)         = rio_imortrate_siscpf(io_idx_si_scpf)
                sites(s)%fmort_rate_crown(i_scls, i_pft)   = rio_fmortrate_crown_siscpf(io_idx_si_scpf)
                sites(s)%fmort_rate_cambial(i_scls, i_pft) = rio_fmortrate_cambi_siscpf(io_idx_si_scpf)
                sites(s)%term_nindivs_canopy(i_scls,i_pft) = rio_termnindiv_cano_siscpf(io_idx_si_scpf)
                sites(s)%term_nindivs_ustory(i_scls,i_pft) = rio_termnindiv_usto_siscpf(io_idx_si_scpf)
                sites(s)%growthflux_fusion(i_scls, i_pft)  = rio_growflx_fusion_siscpf(io_idx_si_scpf)
                io_idx_si_scpf = io_idx_si_scpf + 1
             end do

             sites(s)%demotion_rate(i_scls)  = rio_demorate_sisc(io_idx_si_sc)
             sites(s)%promotion_rate(i_scls) = rio_promrate_sisc(io_idx_si_sc)

             io_idx_si_sc = io_idx_si_sc + 1
          end do

          sites(s)%term_carbonflux_canopy   = rio_termcflux_cano_si(io_idx_si)
          sites(s)%term_carbonflux_ustory   = rio_termcflux_usto_si(io_idx_si)
          sites(s)%demotion_carbonflux      = rio_democflux_si(io_idx_si)
          sites(s)%promotion_carbonflux     = rio_promcflux_si(io_idx_si)
          sites(s)%imort_carbonflux         = rio_imortcflux_si(io_idx_si)
          sites(s)%fmort_carbonflux_canopy  = rio_fmortcflux_cano_si(io_idx_si)
          sites(s)%fmort_carbonflux_ustory  = rio_fmortcflux_usto_si(io_idx_si)


          ! Site level phenology status flags

          sites(s)%cstatus        = rio_cd_status_si(io_idx_si)
          sites(s)%dstatus        = rio_dd_status_si(io_idx_si)
          sites(s)%nchilldays     = rio_nchill_days_si(io_idx_si)
          sites(s)%ncolddays      = rio_ncold_days_si(io_idx_si)
          sites(s)%cleafondate    = rio_leafondate_si(io_idx_si)
          sites(s)%cleafoffdate   = rio_leafoffdate_si(io_idx_si)
          sites(s)%dleafondate    = rio_dleafondate_si(io_idx_si)
          sites(s)%dleafoffdate   = rio_dleafoffdate_si(io_idx_si)
          sites(s)%acc_NI         = rio_acc_ni_si(io_idx_si)
          sites(s)%grow_deg_days  = rio_gdd_si(io_idx_si)
          sites(s)%snow_depth     = rio_snow_depth_si(io_idx_si)

          sites(s)%resources_management%trunk_product_site = rio_trunk_product_si(io_idx_si)

       end do

       if ( debug ) then
          write(fates_log(),*) 'CVTL total cohorts ',totalCohorts
       end if

     end associate
   end subroutine get_restart_vectors

   ! ====================================================================================

   subroutine update_3dpatch_radiation(this, nsites, sites, bc_out)

     ! -------------------------------------------------------------------------
     ! This subroutine populates output boundary conditions related to radiation
     ! called upon restart reads.
     ! -------------------------------------------------------------------------

     use EDTypesMod, only            : ed_site_type
     use EDTypesMod, only            : ed_patch_type
     use EDSurfaceRadiationMod, only : PatchNormanRadiation
     use FatesInterfaceTypesMod, only     : hlm_numSWb

     ! !ARGUMENTS:
     class(fates_restart_interface_type) , intent(inout) :: this
     integer                     , intent(in)            :: nsites
     type(ed_site_type)          , intent(inout), target :: sites(nsites)
     type(bc_out_type)           , intent(inout)         :: bc_out(nsites)

     ! locals
     ! ----------------------------------------------------------------------------------
     type(ed_patch_type),pointer  :: currentPatch  ! current patch
     integer                      :: s             ! site counter
     integer                      :: ib            ! radiation band counter
     integer                      :: ifp           ! patch counter

     do s = 1, nsites

        ifp = 0
        currentpatch => sites(s)%oldest_patch
        do while (associated(currentpatch))
           ifp = ifp+1

           currentPatch%f_sun      (:,:,:) = 0._r8
           currentPatch%fabd_sun_z (:,:,:) = 0._r8
           currentPatch%fabd_sha_z (:,:,:) = 0._r8
           currentPatch%fabi_sun_z (:,:,:) = 0._r8
           currentPatch%fabi_sha_z (:,:,:) = 0._r8
           currentPatch%fabd       (:)     = 0._r8
           currentPatch%fabi       (:)     = 0._r8

           ! zero diagnostic radiation profiles
           currentPatch%nrmlzd_parprof_pft_dir_z(:,:,:,:) = 0._r8
           currentPatch%nrmlzd_parprof_pft_dif_z(:,:,:,:) = 0._r8
           currentPatch%nrmlzd_parprof_dir_z(:,:,:)       = 0._r8
           currentPatch%nrmlzd_parprof_dif_z(:,:,:)       = 0._r8

           ! -----------------------------------------------------------
           ! When calling norman radiation from the short-timestep
           ! we are passing in boundary conditions to set the following
           ! variables:
           ! currentPatch%solar_zenith_flag     (is there daylight?)
           ! currentPatch%solar_zenith_angle    (what is the value?)
           ! -----------------------------------------------------------

           if(currentPatch%solar_zenith_flag)then

              bc_out(s)%albd_parb(ifp,:) = 0._r8  ! output HLM
              bc_out(s)%albi_parb(ifp,:) = 0._r8  ! output HLM
              bc_out(s)%fabi_parb(ifp,:) = 0._r8  ! output HLM
              bc_out(s)%fabd_parb(ifp,:) = 0._r8  ! output HLM
              bc_out(s)%ftdd_parb(ifp,:) = 1._r8  ! output HLM
              bc_out(s)%ftid_parb(ifp,:) = 1._r8  ! output HLM
              bc_out(s)%ftii_parb(ifp,:) = 1._r8  ! output HLM

              if (maxval(currentPatch%nrad(1,:))==0)then
                 !there are no leaf layers in this patch. it is effectively bare ground.
                 ! no radiation is absorbed
                 bc_out(s)%fabd_parb(ifp,:) = 0.0_r8
                 bc_out(s)%fabi_parb(ifp,:) = 0.0_r8
                 do ib = 1,hlm_numSWb

                    ! REQUIRES A FIX HERE albd vs albi

                    bc_out(s)%albd_parb(ifp,ib) = currentPatch%gnd_alb_dir(ib)
                    bc_out(s)%albd_parb(ifp,ib) = currentPatch%gnd_alb_dif(ib)
                    bc_out(s)%ftdd_parb(ifp,ib)= 1.0_r8
                    bc_out(s)%ftid_parb(ifp,ib)= 1.0_r8
                    bc_out(s)%ftii_parb(ifp,ib)= 1.0_r8
                 enddo
              else

                 call PatchNormanRadiation (currentPatch, &
                      bc_out(s)%albd_parb(ifp,:), &
                      bc_out(s)%albi_parb(ifp,:), &
                      bc_out(s)%fabd_parb(ifp,:), &
                      bc_out(s)%fabi_parb(ifp,:), &
                      bc_out(s)%ftdd_parb(ifp,:), &
                      bc_out(s)%ftid_parb(ifp,:), &
                      bc_out(s)%ftii_parb(ifp,:))

              endif ! is there vegetation?

           end if    ! if the vegetation and zenith filter is active
           currentPatch => currentPatch%younger
        end do       ! Loop linked-list patches
     enddo           ! Loop Sites

     return
   end subroutine update_3dpatch_radiation


 end module FatesRestartInterfaceMod<|MERGE_RESOLUTION|>--- conflicted
+++ resolved
@@ -1284,7 +1284,6 @@
 
  end subroutine define_restart_vars
 
-<<<<<<< HEAD
  ! =====================================================================================
  
  subroutine DefineRMeanRestartVar(this,vname,vtype,long_name,units,initialize,ivar,index)
@@ -1365,11 +1364,6 @@
     return
   end subroutine SetRMeanRestartVar
 
-  
-
- 
-=======
->>>>>>> 5d449e4a
  ! =====================================================================================
 
   subroutine DefinePRTRestartVars(this,initialize_variables,ivar)
@@ -1560,12 +1554,6 @@
     end do
 
   end subroutine RegisterCohortVector
-
-
-
-
-
-
   
   ! =====================================================================================
 
@@ -2062,11 +2050,8 @@
                          cohortsperpatch
                 endif
 
-<<<<<<< HEAD
                 call this%SetRMeanRestartVar(ccohort%tveg_lpa, ir_tveglpa_co, io_idx_co)
-                
-=======
->>>>>>> 5d449e4a
+
                 io_idx_co = io_idx_co + 1
 
                 ccohort => ccohort%taller
@@ -2083,13 +2068,10 @@
              rio_nocomp_pft_label_pa(io_idx_co_1st)= cpatch%nocomp_pft_label
              rio_area_pa(io_idx_co_1st)        = cpatch%area
 
-<<<<<<< HEAD
              ! Patch level running means
              call this%SetRMeanRestartVar(cpatch%tveg24, ir_tveg24_pa, io_idx_co_1st)
              call this%SetRMeanRestartVar(cpatch%tveg_lpa, ir_tveglpa_pa, io_idx_co_1st)
              
-=======
->>>>>>> 5d449e4a
              ! set cohorts per patch for IO
              rio_ncohort_pa( io_idx_co_1st )   = cohortsperpatch
 
@@ -2869,17 +2851,14 @@
 
                 end if
 
-<<<<<<< HEAD
                 call this%GetRMeanRestartVar(ccohort%tveg_lpa, ir_tveglpa_co, io_idx_co)
                 
-=======
                 if (hlm_use_sp .eq. itrue) then
                     ccohort%c_area = this%rvars(ir_c_area_co)%r81d(io_idx_co)
                     ccohort%treelai = this%rvars(ir_treelai_co)%r81d(io_idx_co)
                     ccohort%treesai = this%rvars(ir_treesai_co)%r81d(io_idx_co)
                 end if
 
->>>>>>> 5d449e4a
                 io_idx_co = io_idx_co + 1
 
                 ccohort => ccohort%taller
