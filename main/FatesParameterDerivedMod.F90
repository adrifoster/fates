module FatesParameterDerivedMod

  ! -------------------------------------------------------------------------------------
  ! This module contains all procedures types and settings for any quantities that are
  ! statically derived from static model parameters.  These are unchanging quantities
  ! and are based off of simple relationships from parameters that the user can
  ! vary.  This should be called once, and early in the model initialization call
  ! sequence immediately after FATES parameters are read in.
  ! -------------------------------------------------------------------------------------

  use FatesConstantsMod, only : r8 => fates_r8
  use FatesConstantsMod, only : umolC_to_kgC
  use FatesConstantsMod, only : g_per_kg
  
  type param_derived_type

     real(r8), allocatable :: vcmax25top(:) ! canopy top: maximum rate of carboxylation
                                            ! at 25C (umol CO2/m**2/s)
     real(r8), allocatable :: jmax25top(:)  ! canopy top: maximum electron transport 
                                            ! rate at 25C (umol electrons/m**2/s)
     real(r8), allocatable :: tpu25top(:)   ! canopy top: triose phosphate utilization
                                            ! rate at 25C (umol CO2/m**2/s)
     real(r8), allocatable :: kp25top(:)    ! canopy top: initial slope of CO2 response
                                            ! curve (C4 plants) at 25C
     real(r8), allocatable :: lmr25top(:)   ! canopy top: leaf maintenance respiration
                                            ! rate at 25C (umol CO2/m**2/s)
   contains
     
     procedure :: Init
     procedure :: InitAllocate
     
  end type param_derived_type
  
  type(param_derived_type) :: param_derived
  
contains
  
  subroutine InitAllocate(this,maxpft)
    
    class(param_derived_type), intent(inout) :: this
    integer, intent(in)                                 :: maxpft
    
    allocate(this%vcmax25top(maxpft))
    allocate(this%jmax25top(maxpft))
    allocate(this%tpu25top(maxpft))
    allocate(this%kp25top(maxpft))
    allocate(this%lmr25top(maxpft))
    
    return
  end subroutine InitAllocate

  ! =====================================================================================
  
  subroutine Init(this,maxpft)

    use EDPftvarcon, only: EDPftvarcon_inst

    class(param_derived_type), intent(inout) :: this
    integer, intent(in)                      :: maxpft
    
    ! local variables
    integer  :: ft                 ! pft index
    real(r8) :: lnc                ! leaf N concentration (gN leaf/m^2)
    
    associate( &
<<<<<<< HEAD
         slatop    => pftcon%slatop , & ! specific leaf area at top of canopy, 
         fnitr     => pftcon%fnitr  , & ! foliage nitrogen limitation factor (-)
         leafcn    => pftcon%leafcn )   ! leaf C:N (gC/gN)
=======
         slatop    => EDPftvarcon_inst%slatop , & ! specific leaf area at top of canopy, 
                                        ! projected area basis [m^2/gC]
         fnitr     => EDPftvarcon_inst%fnitr  , & ! foliage nitrogen limitation factor (-)
         leafcn    => EDPftvarcon_inst%leafcn )   ! leaf C:N (gC/gN)
>>>>>>> 4cd374f0
    
      call this%InitAllocate(maxpft)
      
      do ft = 1,maxpft

         ! Leaf nitrogen concentration at the top of the canopy (g N leaf / m**2 leaf)
         lnc  = 1._r8 / (slatop(ft) * leafcn(ft))
         
         ! at the moment in ED we assume that there is no active N cycle. 
         ! This should change, of course. FIX(RF,032414) Sep2011. 
         ! fudge - shortcut using fnitr as a proxy for vcmax... 
         this%vcmax25top(ft) = fnitr(ft)
         
         ! Parameters derived from vcmax25top. 
         ! Bonan et al (2011) JGR, 116, doi:10.1029/2010JG001593
         ! used jmax25 = 1.97 vcmax25, from Wullschleger (1993) Journal of 
         ! Experimental Botany 44:907-920.  Here use a factor "1.67", from 
         ! Medlyn et al (2002) Plant, Cell and Environment 25:1167-1179
         
         ! RF - copied this from the CLM trunk code, but where did it come from, 
         ! and how can we make these consistant? 
         ! jmax25top(ft) =  &
         ! (2.59_r8 - 0.035_r8*min(max((t10(p)-tfrzc),11._r8),35._r8)) * vcmax25top(ft)
         
         this%jmax25top(ft) = 1.67_r8   * this%vcmax25top(ft)
         this%tpu25top(ft)  = 0.167_r8  * this%vcmax25top(ft)
         this%kp25top(ft)   = 20000._r8 * this%vcmax25top(ft)
         
         ! Leaf maintenance respiration to match the base rate used in CN
         ! but with the new temperature functions for C3 and C4 plants.
         !
         !
         ! CN respiration has units:  g C / g N [leaf] / s. This needs to be
         ! converted from g C / g N [leaf] / s to umol CO2 / m**2 [leaf] / s
         !
         ! Then scale this value at the top of the canopy for canopy depth
         
         this%lmr25top(ft) = 2.525e-6_r8 * (1.5_r8 ** ((25._r8 - 20._r8)/10._r8))
         this%lmr25top(ft) = this%lmr25top(ft) * lnc / (umolC_to_kgC * g_per_kg)
         
      end do !ft 
    end associate
    return
  end subroutine Init
  

end module FatesParameterDerivedMod<|MERGE_RESOLUTION|>--- conflicted
+++ resolved
@@ -63,16 +63,11 @@
     real(r8) :: lnc                ! leaf N concentration (gN leaf/m^2)
     
     associate( &
-<<<<<<< HEAD
-         slatop    => pftcon%slatop , & ! specific leaf area at top of canopy, 
-         fnitr     => pftcon%fnitr  , & ! foliage nitrogen limitation factor (-)
-         leafcn    => pftcon%leafcn )   ! leaf C:N (gC/gN)
-=======
+
          slatop    => EDPftvarcon_inst%slatop , & ! specific leaf area at top of canopy, 
                                         ! projected area basis [m^2/gC]
          fnitr     => EDPftvarcon_inst%fnitr  , & ! foliage nitrogen limitation factor (-)
          leafcn    => EDPftvarcon_inst%leafcn )   ! leaf C:N (gC/gN)
->>>>>>> 4cd374f0
     
       call this%InitAllocate(maxpft)
       
