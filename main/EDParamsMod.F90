module EDParamsMod
   !
   ! module that deals with reading the ED parameter file
   !
  
   use FatesParametersInterface, only : param_string_length
   use FatesGlobals        , only : fates_log
   use FatesGlobals        , only : endrun => fates_endrun

   ! CIME Globals
   use shr_log_mod         , only : errMsg => shr_log_errMsg
   use shr_kind_mod        , only: r8 => shr_kind_r8

   implicit none
   save
   ! private - if we allow this module to be private, it does not allow the protected values below to be 
   ! seen outside of this module.

   !
   ! this is what the user can use for the actual values
   !
   
   real(r8),protected :: fates_mortality_disturbance_fraction ! the fraction of canopy mortality that results in disturbance
   real(r8),protected :: ED_val_comp_excln
   real(r8),protected :: ED_val_init_litter
   real(r8),protected :: ED_val_nignitions
   real(r8),protected :: ED_val_understorey_death
   real(r8),protected :: ED_val_cwd_fcel
   real(r8),protected :: ED_val_cwd_flig
   real(r8),protected :: ED_val_bbopt_c3
   real(r8),protected :: ED_val_bbopt_c4
   real(r8),protected :: ED_val_base_mr_20
   real(r8),protected :: ED_val_phen_drought_threshold
   real(r8),protected :: ED_val_phen_doff_time
   real(r8),protected :: ED_val_phen_a
   real(r8),protected :: ED_val_phen_b
   real(r8),protected :: ED_val_phen_c
   real(r8),protected :: ED_val_phen_chiltemp
   real(r8),protected :: ED_val_phen_mindayson
   real(r8),protected :: ED_val_phen_ncolddayslim
   real(r8),protected :: ED_val_phen_coldtemp
   real(r8),protected :: ED_val_cohort_fusion_tol
   real(r8),protected :: ED_val_patch_fusion_tol
   real(r8),protected :: ED_val_canopy_closure_thresh ! site-level canopy closure point where trees take on forest (narrow) versus savannah (wide) crown allometry


   ! two special parameters whose size is defined in the parameter file
   real(r8),protected,allocatable :: ED_val_history_sizeclass_bin_edges(:)
   real(r8),protected,allocatable :: ED_val_history_ageclass_bin_edges(:)
   real(r8),protected,allocatable :: ED_val_history_height_bin_edges(:)

   character(len=param_string_length),parameter :: ED_name_mort_disturb_frac = "fates_mort_disturb_frac"
   character(len=param_string_length),parameter :: ED_name_comp_excln = "fates_comp_excln"
   character(len=param_string_length),parameter :: ED_name_init_litter = "fates_init_litter"
   character(len=param_string_length),parameter :: ED_name_nignitions = "fates_fire_nignitions"
   character(len=param_string_length),parameter :: ED_name_understorey_death = "fates_mort_understorey_death"
   character(len=param_string_length),parameter :: ED_name_cwd_fcel= "fates_cwd_fcel"   
   character(len=param_string_length),parameter :: ED_name_cwd_flig= "fates_cwd_flig"   
   character(len=param_string_length),parameter :: ED_name_bbopt_c3= "fates_bbopt_c3"   
   character(len=param_string_length),parameter :: ED_name_bbopt_c4= "fates_bbopt_c4"   
   character(len=param_string_length),parameter :: ED_name_base_mr_20= "fates_base_mr_20"   
   character(len=param_string_length),parameter :: ED_name_phen_drought_threshold= "fates_phen_drought_threshold"   
   character(len=param_string_length),parameter :: ED_name_phen_doff_time= "fates_phen_doff_time"   
   character(len=param_string_length),parameter :: ED_name_phen_a= "fates_phen_a"   
   character(len=param_string_length),parameter :: ED_name_phen_b= "fates_phen_b"   
   character(len=param_string_length),parameter :: ED_name_phen_c= "fates_phen_c"   
   character(len=param_string_length),parameter :: ED_name_phen_chiltemp= "fates_phen_chiltemp"   
   character(len=param_string_length),parameter :: ED_name_phen_mindayson= "fates_phen_mindayson"   
   character(len=param_string_length),parameter :: ED_name_phen_ncolddayslim= "fates_phen_ncolddayslim"   
   character(len=param_string_length),parameter :: ED_name_phen_coldtemp= "fates_phen_coldtemp"   
   character(len=param_string_length),parameter :: ED_name_cohort_fusion_tol= "fates_cohort_fusion_tol"   
   character(len=param_string_length),parameter :: ED_name_patch_fusion_tol= "fates_patch_fusion_tol"
   character(len=param_string_length),parameter :: ED_name_canopy_closure_thresh= "fates_canopy_closure_thresh"      

   ! non-scalar parameter names
   character(len=param_string_length),parameter :: ED_name_history_sizeclass_bin_edges= "fates_history_sizeclass_bin_edges"      
   character(len=param_string_length),parameter :: ED_name_history_ageclass_bin_edges= "fates_history_ageclass_bin_edges"      
   character(len=param_string_length),parameter :: ED_name_history_height_bin_edges= "fates_history_height_bin_edges"

   ! Hydraulics Control Parameters (ONLY RELEVANT WHEN USE_FATES_HYDR = TRUE)
   ! ----------------------------------------------------------------------------------------------
   real(r8),protected :: hydr_kmax_rsurf1         !  maximum conducitivity for unit root surface for water uptake(kg water/m2 root area/Mpa/s)
!   real(r8),protected :: hydr_kmax_rsurf2         !  maximum conducitivity for unit root surface for water loss (kg water/m2 root area/Mpa/s)

   character(len=param_string_length),parameter :: hydr_name_kmax_rsurf1 = "fates_hydr_kmax_rsurf"  
!   character(len=param_string_length),parameter :: hydr_name_kmax_rsurf2 = "fates_hydr_kmax_rsurf2"  
   
   real(r8),protected :: hydr_psi0          !  sapwood water potential at saturation (MPa)
   character(len=param_string_length),parameter :: hydr_name_psi0 = "fates_hydr_psi0"

   real(r8),protected :: hydr_psicap        !  sapwood water potential at which capillary reserves exhausted (MPa)
   character(len=param_string_length),parameter :: hydr_name_psicap = "fates_hydr_psicap"

   !Soil BGC parameters, mostly used for testing FATES when not coupled to the dynamics bgc hlm
   ! ----------------------------------------------------------------------------------------------
   real(r8),protected :: bgc_soil_salinity ! site-level soil salinity for FATES when not coupled to dynamic soil BGC of salinity
   character(len=param_string_length),parameter :: bgc_name_soil_salinity= "fates_soil_salinity"      
   
   ! Logging Control Parameters (ONLY RELEVANT WHEN USE_FATES_LOGGING = TRUE)
   ! ----------------------------------------------------------------------------------------------

   real(r8),protected :: logging_dbhmin              ! Minimum dbh at which logging is applied (cm)
   character(len=param_string_length),parameter :: logging_name_dbhmin = "fates_logging_dbhmin"

   real(r8),protected :: logging_collateral_frac     ! Ratio of collateral mortality to direct logging mortality
   character(len=param_string_length),parameter :: logging_name_collateral_frac = "fates_logging_collateral_frac"

   real(r8),protected :: logging_coll_under_frac ! Fraction of understory plants that die when logging disturbance
                                                 ! is generated
   character(len=param_string_length),parameter :: logging_name_coll_under_frac = "fates_logging_coll_under_frac"
   
   real(r8),protected :: logging_direct_frac         ! Fraction of stems logged per event
   character(len=param_string_length),parameter :: logging_name_direct_frac = "fates_logging_direct_frac"

   real(r8),protected :: logging_mechanical_frac         ! Fraction of stems logged per event
   character(len=param_string_length),parameter :: logging_name_mechanical_frac = "fates_logging_mechanical_frac"

   real(r8),protected :: logging_event_code          ! Code that options how logging events are structured 
   character(len=param_string_length),parameter :: logging_name_event_code = "fates_logging_event_code"
   
   real(r8),protected :: logging_dbhmax_infra        ! "Tree diameter, above which infrastructure from logging does not impact damage or mortality.
   character(len=param_string_length),parameter :: logging_name_dbhmax_infra = "fates_logging_dbhmax_infra"

!   real(r8),protected :: logging_export_frac        ! "fraction of trunk product being shipped offsite, the leftovers will be left onsite as large CWD
!   character(len=param_string_length),parameter :: logging_name_export_frac ="fates_logging_export_frac"
   
   public :: FatesParamsInit
   public :: FatesRegisterParams
   public :: FatesReceiveParams
   public :: FatesReportParams
  
contains

  !-----------------------------------------------------------------------
  subroutine FatesParamsInit()
    ! Initialize all parameters to nan to ensure that we get valid
    ! values back from the host.
    
    use shr_infnan_mod , only : nan => shr_infnan_nan, assignment(=)

    implicit none

    fates_mortality_disturbance_fraction  = nan
    ED_val_comp_excln                     = nan
    ED_val_init_litter                    = nan
    ED_val_nignitions                     = nan
    ED_val_understorey_death              = nan
    ED_val_cwd_fcel                       = nan
    ED_val_cwd_flig                       = nan
    ED_val_bbopt_c3                       = nan
    ED_val_bbopt_c4                       = nan
    ED_val_base_mr_20                     = nan
    ED_val_phen_drought_threshold         = nan
    ED_val_phen_doff_time                 = nan
    ED_val_phen_a                         = nan
    ED_val_phen_b                         = nan
    ED_val_phen_c                         = nan
    ED_val_phen_chiltemp                  = nan
    ED_val_phen_mindayson                 = nan
    ED_val_phen_ncolddayslim              = nan
    ED_val_phen_coldtemp                  = nan
    ED_val_cohort_fusion_tol              = nan
    ED_val_patch_fusion_tol               = nan
    ED_val_canopy_closure_thresh          = nan    
    
    hydr_kmax_rsurf1                      = nan
!    hydr_kmax_rsurf2                      = nan
    hydr_psi0                             = nan
    hydr_psicap                           = nan
    
    bgc_soil_salinity                     = nan

    logging_dbhmin                        = nan
    logging_collateral_frac               = nan
    logging_direct_frac                   = nan
    logging_mechanical_frac               = nan
    logging_event_code                    = nan
    logging_dbhmax_infra                  = nan
!    logging_export_frac                   = nan

  end subroutine FatesParamsInit

  !-----------------------------------------------------------------------
  subroutine FatesRegisterParams(fates_params)
    ! Register the parameters we want the host to provide, and
    ! indicate whether they are fates parameters or host parameters
    ! that need to be synced with host values.

    use FatesParametersInterface, only : fates_parameters_type, dimension_name_scalar1d, dimension_shape_1d
    use FatesParametersInterface, only : dimension_name_history_size_bins, dimension_name_history_age_bins
    use FatesParametersInterface, only : dimension_name_history_height_bins

    implicit none

    class(fates_parameters_type), intent(inout) :: fates_params

    character(len=param_string_length), parameter :: dim_names(1) = (/dimension_name_scalar1d/)
    character(len=param_string_length), parameter :: dim_names_sizeclass(1) = (/dimension_name_history_size_bins/)
    character(len=param_string_length), parameter :: dim_names_ageclass(1) = (/dimension_name_history_age_bins/)
    character(len=param_string_length), parameter :: dim_names_height(1) = (/dimension_name_history_height_bins/)

    call FatesParamsInit()

    call fates_params%RegisterParameter(name=ED_name_mort_disturb_frac, dimension_shape=dimension_shape_1d, &
         dimension_names=dim_names)

    call fates_params%RegisterParameter(name=ED_name_comp_excln, dimension_shape=dimension_shape_1d, &
         dimension_names=dim_names)

    call fates_params%RegisterParameter(name=ED_name_init_litter, dimension_shape=dimension_shape_1d, &
         dimension_names=dim_names)

    call fates_params%RegisterParameter(name=ED_name_nignitions, dimension_shape=dimension_shape_1d, &
         dimension_names=dim_names)

    call fates_params%RegisterParameter(name=ED_name_understorey_death, dimension_shape=dimension_shape_1d, &
         dimension_names=dim_names)

    call fates_params%RegisterParameter(name=ED_name_cwd_fcel, dimension_shape=dimension_shape_1d, &
         dimension_names=dim_names)

    call fates_params%RegisterParameter(name=ED_name_cwd_flig, dimension_shape=dimension_shape_1d, &
         dimension_names=dim_names)

    call fates_params%RegisterParameter(name=ED_name_bbopt_c3, dimension_shape=dimension_shape_1d, &
         dimension_names=dim_names)

    call fates_params%RegisterParameter(name=ED_name_bbopt_c4, dimension_shape=dimension_shape_1d, &
         dimension_names=dim_names)

    call fates_params%RegisterParameter(name=ED_name_base_mr_20, dimension_shape=dimension_shape_1d, &
         dimension_names=dim_names)

    call fates_params%RegisterParameter(name=ED_name_phen_drought_threshold, dimension_shape=dimension_shape_1d, &
         dimension_names=dim_names)

    call fates_params%RegisterParameter(name=ED_name_phen_doff_time, dimension_shape=dimension_shape_1d, &
         dimension_names=dim_names)

    call fates_params%RegisterParameter(name=ED_name_phen_a, dimension_shape=dimension_shape_1d, &
         dimension_names=dim_names)

    call fates_params%RegisterParameter(name=ED_name_phen_b, dimension_shape=dimension_shape_1d, &
         dimension_names=dim_names)

    call fates_params%RegisterParameter(name=ED_name_phen_c, dimension_shape=dimension_shape_1d, &
         dimension_names=dim_names)

    call fates_params%RegisterParameter(name=ED_name_phen_chiltemp, dimension_shape=dimension_shape_1d, &
         dimension_names=dim_names)

    call fates_params%RegisterParameter(name=ED_name_phen_mindayson, dimension_shape=dimension_shape_1d, &
         dimension_names=dim_names)

    call fates_params%RegisterParameter(name=ED_name_phen_ncolddayslim, dimension_shape=dimension_shape_1d, &
         dimension_names=dim_names)

    call fates_params%RegisterParameter(name=ED_name_phen_coldtemp, dimension_shape=dimension_shape_1d, &
         dimension_names=dim_names)

    call fates_params%RegisterParameter(name=ED_name_cohort_fusion_tol, dimension_shape=dimension_shape_1d, &
         dimension_names=dim_names)

    call fates_params%RegisterParameter(name=ED_name_patch_fusion_tol, dimension_shape=dimension_shape_1d, &
         dimension_names=dim_names)

    call fates_params%RegisterParameter(name=ED_name_canopy_closure_thresh, dimension_shape=dimension_shape_1d, &
         dimension_names=dim_names)
<<<<<<< HEAD
	 
    call fates_params%RegisterParameter(name=hydr_name_kmax_rsurf1, dimension_shape=dimension_shape_1d, &
=======

    call fates_params%RegisterParameter(name=hydr_name_kmax_rsurf, dimension_shape=dimension_shape_1d, &
>>>>>>> f1d4bc5c
         dimension_names=dim_names)
	 
!    call fates_params%RegisterParameter(name=hydr_name_kmax_rsurf2, dimension_shape=dimension_shape_1d, &
!         dimension_names=dim_names)	 

    call fates_params%RegisterParameter(name=hydr_name_psi0, dimension_shape=dimension_shape_1d, &
         dimension_names=dim_names)

    call fates_params%RegisterParameter(name=hydr_name_psicap, dimension_shape=dimension_shape_1d, &
         dimension_names=dim_names)

    call fates_params%RegisterParameter(name=bgc_name_soil_salinity, dimension_shape=dimension_shape_1d, &
         dimension_names=dim_names) 

    call fates_params%RegisterParameter(name=logging_name_dbhmin, dimension_shape=dimension_shape_1d, &
         dimension_names=dim_names)

    call fates_params%RegisterParameter(name=logging_name_collateral_frac, dimension_shape=dimension_shape_1d, &
         dimension_names=dim_names)

    call fates_params%RegisterParameter(name=logging_name_coll_under_frac, dimension_shape=dimension_shape_1d, &
         dimension_names=dim_names)

    call fates_params%RegisterParameter(name=logging_name_direct_frac, dimension_shape=dimension_shape_1d, &
         dimension_names=dim_names)

    call fates_params%RegisterParameter(name=logging_name_mechanical_frac, dimension_shape=dimension_shape_1d, &
         dimension_names=dim_names)

    call fates_params%RegisterParameter(name=logging_name_event_code, dimension_shape=dimension_shape_1d, &
         dimension_names=dim_names)

    call fates_params%RegisterParameter(name=logging_name_dbhmax_infra, dimension_shape=dimension_shape_1d, &
         dimension_names=dim_names)

!    call fates_params%RegisterParameter(name=logging_export_frac, dimension_shape=dimension_shape_1d, &
!         dimension_names=dim_names)

    ! non-scalar parameters
    call fates_params%RegisterParameter(name=ED_name_history_sizeclass_bin_edges, dimension_shape=dimension_shape_1d, &
         dimension_names=dim_names_sizeclass)

    call fates_params%RegisterParameter(name=ED_name_history_ageclass_bin_edges, dimension_shape=dimension_shape_1d, &
         dimension_names=dim_names_ageclass)

    call fates_params%RegisterParameter(name=ED_name_history_height_bin_edges, dimension_shape=dimension_shape_1d, &
         dimension_names=dim_names_height)

  end subroutine FatesRegisterParams

  
  !-----------------------------------------------------------------------
  subroutine FatesReceiveParams(fates_params)
    
    use FatesParametersInterface, only : fates_parameters_type, dimension_name_scalar

    implicit none

    class(fates_parameters_type), intent(inout) :: fates_params

    call fates_params%RetreiveParameter(name=ED_name_mort_disturb_frac, &
          data=fates_mortality_disturbance_fraction)

    call fates_params%RetreiveParameter(name=ED_name_comp_excln, &
         data=ED_val_comp_excln)

    call fates_params%RetreiveParameter(name=ED_name_init_litter, &
         data=ED_val_init_litter)

    call fates_params%RetreiveParameter(name=ED_name_nignitions, &
         data=ED_val_nignitions)

    call fates_params%RetreiveParameter(name=ED_name_understorey_death, &
         data=ED_val_understorey_death)

    call fates_params%RetreiveParameter(name=ED_name_cwd_fcel, &
         data=ED_val_cwd_fcel)

    call fates_params%RetreiveParameter(name=ED_name_cwd_flig, &
         data=ED_val_cwd_flig)

    call fates_params%RetreiveParameter(name=ED_name_bbopt_c3, &
         data=ED_val_bbopt_c3)

    call fates_params%RetreiveParameter(name=ED_name_bbopt_c4, &
         data=ED_val_bbopt_c4)

    call fates_params%RetreiveParameter(name=ED_name_base_mr_20, &
         data=ED_val_base_mr_20)

    call fates_params%RetreiveParameter(name=ED_name_phen_drought_threshold, &
         data=ED_val_phen_drought_threshold)

    call fates_params%RetreiveParameter(name=ED_name_phen_doff_time, &
         data=ED_val_phen_doff_time)

    call fates_params%RetreiveParameter(name=ED_name_phen_a, &
         data=ED_val_phen_a)

    call fates_params%RetreiveParameter(name=ED_name_phen_b, &
         data=ED_val_phen_b)

    call fates_params%RetreiveParameter(name=ED_name_phen_c, &
         data=ED_val_phen_c)

    call fates_params%RetreiveParameter(name=ED_name_phen_chiltemp, &
         data=ED_val_phen_chiltemp)

    call fates_params%RetreiveParameter(name=ED_name_phen_mindayson, &
         data=ED_val_phen_mindayson)

    call fates_params%RetreiveParameter(name=ED_name_phen_ncolddayslim, &
         data=ED_val_phen_ncolddayslim)

    call fates_params%RetreiveParameter(name=ED_name_phen_coldtemp, &
         data=ED_val_phen_coldtemp)

    call fates_params%RetreiveParameter(name=ED_name_cohort_fusion_tol, &
         data=ED_val_cohort_fusion_tol)

    call fates_params%RetreiveParameter(name=ED_name_patch_fusion_tol, &
         data=ED_val_patch_fusion_tol)
    
    call fates_params%RetreiveParameter(name=ED_name_canopy_closure_thresh, &
         data=ED_val_canopy_closure_thresh)

    call fates_params%RetreiveParameter(name=hydr_name_kmax_rsurf1, &
          data=hydr_kmax_rsurf1)	 

!   call fates_params%RetreiveParameter(name=hydr_name_kmax_rsurf2, &
!          data=hydr_kmax_rsurf2)		  
    
    call fates_params%RetreiveParameter(name=hydr_name_psi0, &
          data=hydr_psi0)

    call fates_params%RetreiveParameter(name=hydr_name_psicap, &
          data=hydr_psicap)
	  
    call fates_params%RetreiveParameter(name=bgc_name_soil_salinity, &
          data=bgc_soil_salinity)	  

    call fates_params%RetreiveParameter(name=logging_name_dbhmin, &
          data=logging_dbhmin)
    
    call fates_params%RetreiveParameter(name=logging_name_collateral_frac, &
          data=logging_collateral_frac)
    
    call fates_params%RetreiveParameter(name=logging_name_coll_under_frac, &
          data=logging_coll_under_frac)

    call fates_params%RetreiveParameter(name=logging_name_direct_frac, &
          data=logging_direct_frac)

    call fates_params%RetreiveParameter(name=logging_name_mechanical_frac, &
          data=logging_mechanical_frac)
    
    call fates_params%RetreiveParameter(name=logging_name_event_code, &
          data=logging_event_code)

    call fates_params%RetreiveParameter(name=logging_name_dbhmax_infra, &
          data=logging_dbhmax_infra)

!    call fates_params%RetreiveParameter(name=logging_name_export_frac, &
!          data=logging_export_frac)

    ! parameters that are arrays of size defined within the params file and thus need allocating as well
    call fates_params%RetreiveParameterAllocate(name=ED_name_history_sizeclass_bin_edges, &
          data=ED_val_history_sizeclass_bin_edges)

    call fates_params%RetreiveParameterAllocate(name=ED_name_history_ageclass_bin_edges, &
          data=ED_val_history_ageclass_bin_edges)

    call fates_params%RetreiveParameterAllocate(name=ED_name_history_height_bin_edges, &
          data=ED_val_history_height_bin_edges)


  end subroutine FatesReceiveParams
  
  ! =====================================================================================

  subroutine FatesReportParams(is_master)

     logical,intent(in) :: is_master

     character(len=32),parameter :: fmt0 = '(a,(F12.4))'
     logical, parameter :: debug_report = .false.
     
     if(debug_report .and. is_master) then
        
        write(fates_log(),*) '-----------  FATES Scalar Parameters -----------------'
        write(fates_log(),fmt0) 'fates_mortality_disturbance_fraction = ',fates_mortality_disturbance_fraction
        write(fates_log(),fmt0) 'ED_val_comp_excln = ',ED_val_comp_excln
        write(fates_log(),fmt0) 'ED_val_init_litter = ',ED_val_init_litter
        write(fates_log(),fmt0) 'ED_val_nignitions = ',ED_val_nignitions
        write(fates_log(),fmt0) 'ED_val_understorey_death = ',ED_val_understorey_death
        write(fates_log(),fmt0) 'ED_val_cwd_fcel = ',ED_val_cwd_fcel
        write(fates_log(),fmt0) 'ED_val_cwd_flig = ',ED_val_cwd_flig
        write(fates_log(),fmt0) 'ED_val_bbopt_c3 = ',ED_val_bbopt_c3
        write(fates_log(),fmt0) 'ED_val_bbopt_c4 = ',ED_val_bbopt_c4
        write(fates_log(),fmt0) 'ED_val_base_mr_20 = ', ED_val_base_mr_20
        write(fates_log(),fmt0) 'ED_val_phen_drought_threshold = ',ED_val_phen_drought_threshold
        write(fates_log(),fmt0) 'ED_val_phen_doff_time = ',ED_val_phen_doff_time
        write(fates_log(),fmt0) 'ED_val_phen_a = ',ED_val_phen_a
        write(fates_log(),fmt0) 'ED_val_phen_b = ',ED_val_phen_b
        write(fates_log(),fmt0) 'ED_val_phen_c = ',ED_val_phen_c
        write(fates_log(),fmt0) 'ED_val_phen_chiltemp = ',ED_val_phen_chiltemp
        write(fates_log(),fmt0) 'ED_val_phen_mindayson = ',ED_val_phen_mindayson
        write(fates_log(),fmt0) 'ED_val_phen_ncolddayslim = ',ED_val_phen_ncolddayslim
        write(fates_log(),fmt0) 'ED_val_phen_coldtemp = ',ED_val_phen_coldtemp
        write(fates_log(),fmt0) 'ED_val_cohort_fusion_tol = ',ED_val_cohort_fusion_tol
        write(fates_log(),fmt0) 'ED_val_patch_fusion_tol = ',ED_val_patch_fusion_tol
        write(fates_log(),fmt0) 'ED_val_canopy_closure_thresh = ',ED_val_canopy_closure_thresh      
        write(fates_log(),fmt0) 'hydr_kmax_rsurf1 = ',hydr_kmax_rsurf1  
        !        write(fates_log(),fmt0) 'hydr_kmax_rsurf2 = ',hydr_kmax_rsurf2  
        write(fates_log(),fmt0) 'hydr_psi0 = ',hydr_psi0
        write(fates_log(),fmt0) 'hydr_psicap = ',hydr_psicap
        write(fates_log(),fmt0) 'bgc_soil_salinity = ', bgc_soil_salinity
        write(fates_log(),fmt0) 'logging_dbhmin = ',logging_dbhmin
        write(fates_log(),fmt0) 'logging_collateral_frac = ',logging_collateral_frac
        write(fates_log(),fmt0) 'logging_coll_under_frac = ',logging_coll_under_frac
        write(fates_log(),fmt0) 'logging_direct_frac = ',logging_direct_frac
        write(fates_log(),fmt0) 'logging_mechanical_frac = ',logging_mechanical_frac
        write(fates_log(),fmt0) 'logging_event_code = ',logging_event_code
        write(fates_log(),fmt0) 'logging_dbhmax_infra = ',logging_dbhmax_infra
!        write(fates_log(),fmt0) 'logging_export_frac = ',logging_export_frac
        write(fates_log(),*) '------------------------------------------------------'

     end if

  end subroutine FatesReportParams

  
end module EDParamsMod<|MERGE_RESOLUTION|>--- conflicted
+++ resolved
@@ -266,13 +266,8 @@
 
     call fates_params%RegisterParameter(name=ED_name_canopy_closure_thresh, dimension_shape=dimension_shape_1d, &
          dimension_names=dim_names)
-<<<<<<< HEAD
-	 
+
     call fates_params%RegisterParameter(name=hydr_name_kmax_rsurf1, dimension_shape=dimension_shape_1d, &
-=======
-
-    call fates_params%RegisterParameter(name=hydr_name_kmax_rsurf, dimension_shape=dimension_shape_1d, &
->>>>>>> f1d4bc5c
          dimension_names=dim_names)
 	 
 !    call fates_params%RegisterParameter(name=hydr_name_kmax_rsurf2, dimension_shape=dimension_shape_1d, &
