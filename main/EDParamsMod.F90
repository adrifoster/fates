module EDParamsMod

   !
   ! module that deals with reading the ED parameter file
   !

   use FatesConstantsMod, only : r8 => fates_r8
   use FatesConstantsMod, only : nearzero
   use FatesParametersInterface, only : param_string_length
   use FatesGlobals        , only : fates_log
   use FatesGlobals        , only : endrun => fates_endrun

   ! CIME Globals
   use shr_log_mod         , only : errMsg => shr_log_errMsg

   implicit none
   private
   save

   !
   ! this is what the user can use for the actual values
   !

   real(r8),protected, public :: vai_top_bin_width           ! width in VAI units of uppermost leaf+stem
                                                             ! layer scattering element in each canopy layer [m2/m2]
                                                             ! (NOT YET IMPLEMENTED)
   real(r8),protected, public :: vai_width_increase_factor   ! factor by which each leaf+stem scattering element
                                                             ! increases in VAI width (1 = uniform spacing)
                                                             ! (NOT YET IMPLEMENTED)
   real(r8),protected, public :: photo_temp_acclim_timescale ! Length of the window for the exponential moving average (ema)
                                                             ! of vegetation temperature used in photosynthesis
                                                             ! temperature acclimation (NOT YET IMPLEMENTED)

   integer,protected, public :: maintresp_model       ! switch for choosing between leaf maintenance
                                                      ! respiration model. 1=Ryan (1991) (NOT YET IMPLEMENTED)
   integer,protected, public :: photo_tempsens_model  ! switch for choosing the model that defines the temperature
                                                      ! sensitivity of photosynthetic parameters (vcmax, jmax).
                                                      ! 1=non-acclimating (NOT YET IMPLEMENTED)
   
   real(r8),protected, public :: fates_mortality_disturbance_fraction ! the fraction of canopy mortality that results in disturbance
   real(r8),protected, public :: ED_val_comp_excln
   real(r8),protected, public :: ED_val_vai_top_bin_width
   real(r8),protected, public :: ED_val_vai_width_increase_factor
   real(r8),protected, public :: ED_val_init_litter
   real(r8),protected, public :: ED_val_nignitions
   real(r8),protected, public :: ED_val_understorey_death
   real(r8),protected, public :: ED_val_ncrowndamage
   real(r8),protected, public :: ED_val_cwd_fcel
   real(r8),protected, public :: ED_val_cwd_flig
   real(r8),protected, public :: ED_val_base_mr_20
   real(r8),protected, public :: ED_val_phen_drought_threshold
   real(r8),protected, public :: ED_val_phen_doff_time
   real(r8),protected, public :: ED_val_phen_a
   real(r8),protected, public :: ED_val_phen_b
   real(r8),protected, public :: ED_val_phen_c
   real(r8),protected, public :: ED_val_phen_chiltemp
   real(r8),protected, public :: ED_val_phen_mindayson
   real(r8),protected, public :: ED_val_phen_ncolddayslim
   real(r8),protected, public :: ED_val_phen_coldtemp
   real(r8),protected, public :: ED_val_cohort_size_fusion_tol
   real(r8),protected, public :: ED_val_cohort_age_fusion_tol
   real(r8),protected, public :: ED_val_patch_fusion_tol
   real(r8),protected, public :: ED_val_canopy_closure_thresh ! site-level canopy closure point where trees take on forest (narrow) versus savannah (wide) crown allometry
   integer,protected, public  :: stomatal_model  !switch for choosing between stomatal conductance models, 1 for Ball-Berry, 2 for Medlyn
   
   logical,protected, public :: active_crown_fire        ! flag, 1=active crown fire 0=no active crown fire
   character(len=param_string_length),parameter :: fates_name_active_crown_fire = "fates_fire_active_crown_fire"


   real(r8), protected, public :: cg_strikes             ! fraction of cloud to ground lightning strikes (0-1)
   character(len=param_string_length),parameter :: fates_name_cg_strikes="fates_fire_cg_strikes"

   ! empirical curvature parameters for ac, aj photosynthesis co-limitation, c3 and c4 plants respectively
   real(r8),protected,public  :: theta_cj_c3
   real(r8),protected,public  :: theta_cj_c4
   
   real(r8),protected,public  :: q10_mr     ! Q10 for respiration rate (for soil fragmenation and plant respiration)    (unitless)
   real(r8),protected,public  :: q10_froz   ! Q10 for frozen-soil respiration rates (for soil fragmentation)            (unitless)

   ! Unassociated pft dimensioned free parameter that developers can use for testing arbitrary new hypotheses
   ! (THIS PARAMETER IS UNUSED, FEEL FREE TO USE IT FOR WHATEVER PURPOSE YOU LIKE. WE CAN
   !  HELP MIGRATE YOUR USAGE OF THE PARMETER TO A PERMANENT HOME LATER)
   real(r8),protected,public  :: dev_arbitrary 
   character(len=param_string_length),parameter,public :: name_dev_arbitrary = "fates_dev_arbitrary"
   
   ! parameters whose size is defined in the parameter file
   real(r8),protected,allocatable,public :: ED_val_history_sizeclass_bin_edges(:)
   real(r8),protected,allocatable,public :: ED_val_history_ageclass_bin_edges(:)
   real(r8),protected,allocatable,public :: ED_val_history_height_bin_edges(:)
   real(r8),protected,allocatable,public :: ED_val_history_coageclass_bin_edges(:)

   ! Switch that defines the current pressure-volume and pressure-conductivity model
   ! to be used at each node (compartment/organ)
   ! 1  = Christofferson et al. 2016 (TFS),   2 = Van Genuchten 1980
   integer, protected,allocatable,public :: hydr_htftype_node(:) 
   
   character(len=param_string_length),parameter,public :: ED_name_photo_temp_acclim_timescale = "fates_photo_temp_acclim_timescale"
   character(len=param_string_length),parameter,public :: name_photo_tempsens_model = "fates_photo_tempsens_model"
   character(len=param_string_length),parameter,public :: name_maintresp_model = "fates_maintresp_model"
   character(len=param_string_length),parameter,public :: ED_name_hydr_htftype_node = "fates_hydr_htftype_node"
   character(len=param_string_length),parameter,public :: ED_name_mort_disturb_frac = "fates_mort_disturb_frac"
   character(len=param_string_length),parameter,public :: ED_name_comp_excln = "fates_comp_excln"
   character(len=param_string_length),parameter,public :: ED_name_vai_top_bin_width = "fates_vai_top_bin_width"
   character(len=param_string_length),parameter,public :: ED_name_vai_width_increase_factor = "fates_vai_width_increase_factor"
   character(len=param_string_length),parameter,public :: ED_name_init_litter = "fates_init_litter"
   character(len=param_string_length),parameter,public :: ED_name_nignitions = "fates_fire_nignitions"
   character(len=param_string_length),parameter,public :: ED_name_understorey_death = "fates_mort_understorey_death"
   character(len=param_string_length),parameter,public :: ED_name_ncrowndamage = 'fates_ncrowndamage'
   character(len=param_string_length),parameter,public :: ED_name_cwd_fcel= "fates_cwd_fcel"   
   character(len=param_string_length),parameter,public :: ED_name_cwd_flig= "fates_cwd_flig"   
   character(len=param_string_length),parameter,public :: ED_name_base_mr_20= "fates_base_mr_20"   
   character(len=param_string_length),parameter,public :: ED_name_phen_drought_threshold= "fates_phen_drought_threshold"   
   character(len=param_string_length),parameter,public :: ED_name_phen_doff_time= "fates_phen_doff_time"   
   character(len=param_string_length),parameter,public :: ED_name_phen_a= "fates_phen_a"   
   character(len=param_string_length),parameter,public :: ED_name_phen_b= "fates_phen_b"   
   character(len=param_string_length),parameter,public :: ED_name_phen_c= "fates_phen_c"   
   character(len=param_string_length),parameter,public :: ED_name_phen_chiltemp= "fates_phen_chiltemp"   
   character(len=param_string_length),parameter,public :: ED_name_phen_mindayson= "fates_phen_mindayson"   
   character(len=param_string_length),parameter,public :: ED_name_phen_ncolddayslim= "fates_phen_ncolddayslim"   
   character(len=param_string_length),parameter,public :: ED_name_phen_coldtemp= "fates_phen_coldtemp"   
   character(len=param_string_length),parameter,public :: ED_name_cohort_size_fusion_tol= "fates_cohort_size_fusion_tol"
   character(len=param_string_length),parameter,public :: ED_name_cohort_age_fusion_tol = "fates_cohort_age_fusion_tol"
   character(len=param_string_length),parameter,public :: ED_name_patch_fusion_tol= "fates_patch_fusion_tol"
   character(len=param_string_length),parameter,public :: ED_name_canopy_closure_thresh= "fates_canopy_closure_thresh"      
   character(len=param_string_length),parameter,public :: ED_name_stomatal_model= "fates_leaf_stomatal_model"

   character(len=param_string_length),parameter,public :: name_theta_cj_c3 = "fates_theta_cj_c3"
   character(len=param_string_length),parameter,public :: name_theta_cj_c4 = "fates_theta_cj_c4"
   
   character(len=param_string_length),parameter :: fates_name_q10_mr="fates_q10_mr"
   character(len=param_string_length),parameter :: fates_name_q10_froz="fates_q10_froz"

   ! non-scalar parameter names
   character(len=param_string_length),parameter,public :: ED_name_history_sizeclass_bin_edges= "fates_history_sizeclass_bin_edges"      
   character(len=param_string_length),parameter,public :: ED_name_history_ageclass_bin_edges= "fates_history_ageclass_bin_edges"      
   character(len=param_string_length),parameter,public :: ED_name_history_height_bin_edges= "fates_history_height_bin_edges"
  
   character(len=param_string_length),parameter,public :: ED_name_history_coageclass_bin_edges = "fates_history_coageclass_bin_edges"


   ! Hydraulics Control Parameters (ONLY RELEVANT WHEN USE_FATES_HYDR = TRUE)
   ! ----------------------------------------------------------------------------------------------
   real(r8),protected,public :: hydr_kmax_rsurf1         !  maximum conducitivity for unit root surface 
                                                  !  soil to root direction (kg water/m2 root area/Mpa/s)
   character(len=param_string_length),parameter,public :: hydr_name_kmax_rsurf1 = "fates_hydr_kmax_rsurf1"  
   
   real(r8),protected,public :: hydr_kmax_rsurf2         !  maximum conducitivity for unit root surface 
                                                  !  root to soil direciton (kg water/m2 root area/Mpa/s)
   character(len=param_string_length),parameter,public :: hydr_name_kmax_rsurf2 = "fates_hydr_kmax_rsurf2" 

   real(r8),protected,public :: hydr_psi0          !  sapwood water potential at saturation (MPa)
   character(len=param_string_length),parameter,public :: hydr_name_psi0 = "fates_hydr_psi0"

   real(r8),protected,public :: hydr_psicap        !  sapwood water potential at which capillary reserves exhausted (MPa)
   character(len=param_string_length),parameter,public :: hydr_name_psicap = "fates_hydr_psicap"

   !Soil BGC parameters, mostly used for testing FATES when not coupled to the dynamics bgc hlm
   ! ----------------------------------------------------------------------------------------------
   real(r8),protected,public :: bgc_soil_salinity ! site-level soil salinity for FATES when not coupled to dynamic soil BGC of salinity
   character(len=param_string_length),parameter,public :: bgc_name_soil_salinity= "fates_soil_salinity"      

  
   ! Logging Control Parameters (ONLY RELEVANT WHEN USE_FATES_LOGGING = TRUE)
   ! ----------------------------------------------------------------------------------------------

   real(r8),protected,public :: logging_dbhmin              ! Minimum dbh at which logging is applied (cm)
                                                            ! Typically associated with harvesting
   character(len=param_string_length),parameter,public :: logging_name_dbhmin = "fates_logging_dbhmin"

   real(r8),protected,public :: logging_dbhmax              ! Maximum dbh at which logging is applied (cm)
                                                            ! Typically associated with fire suppression
   character(len=param_string_length),parameter,public :: logging_name_dbhmax = "fates_logging_dbhmax"


   real(r8),protected,public :: logging_collateral_frac     ! Ratio of collateral mortality to direct logging mortality
   character(len=param_string_length),parameter,public :: logging_name_collateral_frac = "fates_logging_collateral_frac"

   real(r8),protected,public :: logging_coll_under_frac ! Fraction of understory plants that die when logging disturbance
                                                 ! is generated
   character(len=param_string_length),parameter,public :: logging_name_coll_under_frac = "fates_logging_coll_under_frac"
   
   real(r8),protected,public :: logging_direct_frac         ! Fraction of stems logged per event
   character(len=param_string_length),parameter,public :: logging_name_direct_frac = "fates_logging_direct_frac"

   real(r8),protected,public :: logging_mechanical_frac         ! Fraction of stems logged per event
   character(len=param_string_length),parameter,public :: logging_name_mechanical_frac = "fates_logging_mechanical_frac"

   real(r8),protected,public :: logging_event_code          ! Code that options how logging events are structured 
   character(len=param_string_length),parameter,public :: logging_name_event_code = "fates_logging_event_code"
   
   real(r8),protected,public :: logging_dbhmax_infra        ! "Tree diameter, above which infrastructure from logging does not impact damage or mortality.
   character(len=param_string_length),parameter,public :: logging_name_dbhmax_infra = "fates_logging_dbhmax_infra"
   
   real(r8),protected,public :: logging_export_frac        ! "fraction of trunk product being shipped offsite, the 
                                                    ! leftovers will be left onsite as large CWD
   character(len=param_string_length),parameter,public :: logging_name_export_frac ="fates_logging_export_frac"   

   real(r8),protected,public :: eca_plant_escalar  ! scaling factor for plant fine root biomass to 
                                               ! calculate nutrient carrier enzyme abundance (ECA)

   character(len=param_string_length),parameter,public :: eca_name_plant_escalar = "fates_eca_plant_escalar"

   public :: FatesParamsInit
   public :: FatesRegisterParams
   public :: FatesReceiveParams
   public :: FatesReportParams
  
contains

  !-----------------------------------------------------------------------
  subroutine FatesParamsInit()
    ! Initialize all parameters to nan to ensure that we get valid
    ! values back from the host.
    
    use shr_infnan_mod , only : nan => shr_infnan_nan, assignment(=)

    implicit none

    vai_top_bin_width                     = nan
    vai_width_increase_factor             = nan
    photo_temp_acclim_timescale           = nan
    photo_tempsens_model                  = -9
    maintresp_model                       = -9
    fates_mortality_disturbance_fraction  = nan
    ED_val_comp_excln                     = nan
    ED_val_vai_top_bin_width              = nan
    ED_val_vai_width_increase_factor      = nan
    ED_val_init_litter                    = nan
    ED_val_nignitions                     = nan
    ED_val_understorey_death              = nan
    ED_val_ncrowndamage                   = nan
    ED_val_cwd_fcel                       = nan
    ED_val_cwd_flig                       = nan
    ED_val_base_mr_20                     = nan
    ED_val_phen_drought_threshold         = nan
    ED_val_phen_doff_time                 = nan
    ED_val_phen_a                         = nan
    ED_val_phen_b                         = nan
    ED_val_phen_c                         = nan
    ED_val_phen_chiltemp                  = nan
    ED_val_phen_mindayson                 = nan
    ED_val_phen_ncolddayslim              = nan
    ED_val_phen_coldtemp                  = nan
    ED_val_cohort_size_fusion_tol         = nan
    ED_val_cohort_age_fusion_tol          = nan
    ED_val_patch_fusion_tol               = nan
    ED_val_canopy_closure_thresh          = nan
    stomatal_model                        = -9
    hydr_kmax_rsurf1                      = nan
    hydr_kmax_rsurf2                      = nan
    hydr_psi0                             = nan
    hydr_psicap                           = nan
    bgc_soil_salinity                     = nan
    logging_dbhmin                        = nan
    logging_dbhmax                        = nan
    logging_collateral_frac               = nan
    logging_direct_frac                   = nan
    logging_mechanical_frac               = nan
    logging_event_code                    = nan
    logging_dbhmax_infra                  = nan
    logging_export_frac                   = nan
    eca_plant_escalar                     = nan
    q10_mr                                = nan
    q10_froz                              = nan
    theta_cj_c3                           = nan
    theta_cj_c4                           = nan
    dev_arbitrary                         = nan
  end subroutine FatesParamsInit

  !-----------------------------------------------------------------------
  subroutine FatesRegisterParams(fates_params)
    ! Register the parameters we want the host to provide, and
    ! indicate whether they are fates parameters or host parameters
    ! that need to be synced with host values.

    use FatesParametersInterface, only : fates_parameters_type, dimension_name_scalar, dimension_shape_1d
    use FatesParametersInterface, only : dimension_name_history_size_bins, dimension_name_history_age_bins
    use FatesParametersInterface, only : dimension_name_history_height_bins, dimension_name_hydr_organs
    use FatesParametersInterface, only : dimension_name_history_coage_bins
    use FatesParametersInterface, only : dimension_shape_scalar

    implicit none

    class(fates_parameters_type), intent(inout) :: fates_params

    character(len=param_string_length), parameter :: dim_names_scalar(1) = (/dimension_name_scalar/)
    character(len=param_string_length), parameter :: dim_names_sizeclass(1) = (/dimension_name_history_size_bins/)
    character(len=param_string_length), parameter :: dim_names_ageclass(1) = (/dimension_name_history_age_bins/)
    character(len=param_string_length), parameter :: dim_names_height(1) = (/dimension_name_history_height_bins/)
    character(len=param_string_length), parameter :: dim_names_coageclass(1) = (/dimension_name_history_coage_bins/)
    character(len=param_string_length), parameter :: dim_names_hydro_organs(1) = (/dimension_name_hydr_organs/)
       
    call FatesParamsInit()

    call fates_params%RegisterParameter(name=ED_name_photo_temp_acclim_timescale, dimension_shape=dimension_shape_scalar, &
         dimension_names=dim_names_scalar)

    call fates_params%RegisterParameter(name=name_photo_tempsens_model,dimension_shape=dimension_shape_scalar, &
         dimension_names=dim_names_scalar)

    call fates_params%RegisterParameter(name=name_maintresp_model,dimension_shape=dimension_shape_scalar, &
         dimension_names=dim_names_scalar)
    
    call fates_params%RegisterParameter(name=name_theta_cj_c3, dimension_shape=dimension_shape_scalar, &
         dimension_names=dim_names_scalar)
    
    call fates_params%RegisterParameter(name=name_theta_cj_c4, dimension_shape=dimension_shape_scalar, &
         dimension_names=dim_names_scalar)
    
    call fates_params%RegisterParameter(name=ED_name_mort_disturb_frac, dimension_shape=dimension_shape_scalar, &
         dimension_names=dim_names_scalar)

    call fates_params%RegisterParameter(name=ED_name_comp_excln, dimension_shape=dimension_shape_scalar, &
         dimension_names=dim_names_scalar)

    call fates_params%RegisterParameter(name=ED_name_vai_top_bin_width, dimension_shape=dimension_shape_scalar, &
         dimension_names=dim_names_scalar)

    call fates_params%RegisterParameter(name=ED_name_vai_width_increase_factor, dimension_shape=dimension_shape_scalar, &
         dimension_names=dim_names_scalar)

    call fates_params%RegisterParameter(name=ED_name_init_litter, dimension_shape=dimension_shape_scalar, &
         dimension_names=dim_names_scalar)

    call fates_params%RegisterParameter(name=ED_name_nignitions, dimension_shape=dimension_shape_scalar, &
         dimension_names=dim_names_scalar)

    call fates_params%RegisterParameter(name=ED_name_understorey_death, dimension_shape=dimension_shape_scalar, &
         dimension_names=dim_names_scalar)

    call fates_params%RegisterParameter(name=ED_name_ncrowndamage, dimension_shape=dimension_shape_scalar, &
         dimension_names=dim_names_scalar)
    
    call fates_params%RegisterParameter(name=ED_name_cwd_fcel, dimension_shape=dimension_shape_scalar, &
         dimension_names=dim_names_scalar)

    call fates_params%RegisterParameter(name=ED_name_cwd_flig, dimension_shape=dimension_shape_scalar, &
         dimension_names=dim_names_scalar)

    call fates_params%RegisterParameter(name=ED_name_base_mr_20, dimension_shape=dimension_shape_scalar, &
         dimension_names=dim_names_scalar)

    call fates_params%RegisterParameter(name=ED_name_phen_drought_threshold, dimension_shape=dimension_shape_scalar, &
         dimension_names=dim_names_scalar)

    call fates_params%RegisterParameter(name=ED_name_phen_doff_time, dimension_shape=dimension_shape_scalar, &
         dimension_names=dim_names_scalar)

    call fates_params%RegisterParameter(name=ED_name_phen_a, dimension_shape=dimension_shape_scalar, &
         dimension_names=dim_names_scalar)

    call fates_params%RegisterParameter(name=ED_name_phen_b, dimension_shape=dimension_shape_scalar, &
         dimension_names=dim_names_scalar)

    call fates_params%RegisterParameter(name=ED_name_phen_c, dimension_shape=dimension_shape_scalar, &
         dimension_names=dim_names_scalar)

    call fates_params%RegisterParameter(name=ED_name_phen_chiltemp, dimension_shape=dimension_shape_scalar, &
         dimension_names=dim_names_scalar)

    call fates_params%RegisterParameter(name=ED_name_phen_mindayson, dimension_shape=dimension_shape_scalar, &
         dimension_names=dim_names_scalar)

    call fates_params%RegisterParameter(name=ED_name_phen_ncolddayslim, dimension_shape=dimension_shape_scalar, &
         dimension_names=dim_names_scalar)

    call fates_params%RegisterParameter(name=ED_name_phen_coldtemp, dimension_shape=dimension_shape_scalar, &
         dimension_names=dim_names_scalar)

    call fates_params%RegisterParameter(name=ED_name_cohort_size_fusion_tol, dimension_shape=dimension_shape_scalar, &
         dimension_names=dim_names_scalar)

    call fates_params%RegisterParameter(name=ED_name_cohort_age_fusion_tol, dimension_shape=dimension_shape_scalar, &
         dimension_names=dim_names_scalar)

    call fates_params%RegisterParameter(name=ED_name_patch_fusion_tol, dimension_shape=dimension_shape_scalar, &
         dimension_names=dim_names_scalar)

    call fates_params%RegisterParameter(name=ED_name_canopy_closure_thresh, dimension_shape=dimension_shape_scalar, &
         dimension_names=dim_names_scalar)

    call fates_params%RegisterParameter(name=ED_name_stomatal_model, dimension_shape=dimension_shape_scalar, &
         dimension_names=dim_names_scalar)
	 
    call fates_params%RegisterParameter(name=hydr_name_kmax_rsurf1, dimension_shape=dimension_shape_scalar, &
         dimension_names=dim_names_scalar)

    call fates_params%RegisterParameter(name=hydr_name_kmax_rsurf2, dimension_shape=dimension_shape_scalar, &
         dimension_names=dim_names_scalar)
    
    call fates_params%RegisterParameter(name=hydr_name_psi0, dimension_shape=dimension_shape_scalar, &
         dimension_names=dim_names_scalar)

    call fates_params%RegisterParameter(name=hydr_name_psicap, dimension_shape=dimension_shape_scalar, &
         dimension_names=dim_names_scalar)

    call fates_params%RegisterParameter(name=bgc_name_soil_salinity, dimension_shape=dimension_shape_scalar, &
         dimension_names=dim_names_scalar) 
 
    call fates_params%RegisterParameter(name=logging_name_dbhmin, dimension_shape=dimension_shape_scalar, &
         dimension_names=dim_names_scalar)

    call fates_params%RegisterParameter(name=logging_name_dbhmax, dimension_shape=dimension_shape_scalar, &
         dimension_names=dim_names_scalar)

    call fates_params%RegisterParameter(name=logging_name_collateral_frac, dimension_shape=dimension_shape_scalar, &
         dimension_names=dim_names_scalar)

    call fates_params%RegisterParameter(name=logging_name_coll_under_frac, dimension_shape=dimension_shape_scalar, &
         dimension_names=dim_names_scalar)

    call fates_params%RegisterParameter(name=logging_name_direct_frac, dimension_shape=dimension_shape_scalar, &
         dimension_names=dim_names_scalar)

    call fates_params%RegisterParameter(name=logging_name_mechanical_frac, dimension_shape=dimension_shape_scalar, &
         dimension_names=dim_names_scalar)

    call fates_params%RegisterParameter(name=logging_name_event_code, dimension_shape=dimension_shape_scalar, &
         dimension_names=dim_names_scalar)

    call fates_params%RegisterParameter(name=logging_name_dbhmax_infra, dimension_shape=dimension_shape_scalar, &
         dimension_names=dim_names_scalar)

    call fates_params%RegisterParameter(name=logging_name_export_frac, dimension_shape=dimension_shape_scalar, &
         dimension_names=dim_names_scalar)

    call fates_params%RegisterParameter(name=eca_name_plant_escalar, dimension_shape=dimension_shape_scalar, & 
         dimension_names=dim_names_scalar)

    call fates_params%RegisterParameter(name=fates_name_q10_mr, dimension_shape=dimension_shape_scalar, &
         dimension_names=dim_names_scalar)

    call fates_params%RegisterParameter(name=fates_name_q10_froz, dimension_shape=dimension_shape_scalar, &
         dimension_names=dim_names_scalar)

    call fates_params%RegisterParameter(name=name_dev_arbitrary, dimension_shape=dimension_shape_scalar, &
         dimension_names=dim_names_scalar)
    
    ! non-scalar parameters

    call fates_params%RegisterParameter(name=ED_name_hydr_htftype_node, dimension_shape=dimension_shape_1d, &
         dimension_names=dim_names_hydro_organs)
    
    call fates_params%RegisterParameter(name=ED_name_history_sizeclass_bin_edges, dimension_shape=dimension_shape_1d, &
         dimension_names=dim_names_sizeclass)

    call fates_params%RegisterParameter(name=ED_name_history_ageclass_bin_edges, dimension_shape=dimension_shape_1d, &
         dimension_names=dim_names_ageclass)

    call fates_params%RegisterParameter(name=ED_name_history_height_bin_edges, dimension_shape=dimension_shape_1d, &
         dimension_names=dim_names_height)

    call fates_params%RegisterParameter(name=fates_name_active_crown_fire, dimension_shape=dimension_shape_scalar, &
         dimension_names=dim_names_scalar)
    
    call fates_params%RegisterParameter(name=fates_name_cg_strikes, dimension_shape=dimension_shape_scalar, &
         dimension_names=dim_names_scalar)
    
    call fates_params%RegisterParameter(name=ED_name_history_coageclass_bin_edges, dimension_shape=dimension_shape_1d, &
         dimension_names=dim_names_coageclass)


  end subroutine FatesRegisterParams

  
  !-----------------------------------------------------------------------
  subroutine FatesReceiveParams(fates_params)
    
    use FatesParametersInterface, only : fates_parameters_type, dimension_name_scalar

    implicit none

    class(fates_parameters_type), intent(inout) :: fates_params

    real(r8) :: tmpreal ! local real variable for changing type on read
    real(r8), allocatable :: hydr_htftype_real(:)
<<<<<<< HEAD

    call fates_params%RetreiveParameter(name=ED_name_vai_top_bin_width, &
         data=vai_top_bin_width)

    call fates_params%RetreiveParameter(name=ED_name_vai_width_increase_factor, &
         data=vai_width_increase_factor)

=======
    
>>>>>>> 477a8d57
    call fates_params%RetreiveParameter(name=ED_name_photo_temp_acclim_timescale, &
         data=photo_temp_acclim_timescale)

    call fates_params%RetreiveParameter(name=name_photo_tempsens_model, &
         data=tmpreal)
    photo_tempsens_model = nint(tmpreal)

    call fates_params%RetreiveParameter(name=name_maintresp_model, &
         data=tmpreal)
    maintresp_model = nint(tmpreal)
    
    call fates_params%RetreiveParameter(name=ED_name_mort_disturb_frac, &
          data=fates_mortality_disturbance_fraction)

    call fates_params%RetreiveParameter(name=ED_name_comp_excln, &
         data=ED_val_comp_excln)

    call fates_params%RetreiveParameter(name=ED_name_vai_top_bin_width, &
         data=ED_val_vai_top_bin_width)

    call fates_params%RetreiveParameter(name=ED_name_vai_width_increase_factor, &
         data=ED_val_vai_width_increase_factor)

    call fates_params%RetreiveParameter(name=ED_name_init_litter, &
         data=ED_val_init_litter)

    call fates_params%RetreiveParameter(name=ED_name_nignitions, &
         data=ED_val_nignitions)

    call fates_params%RetreiveParameter(name=ED_name_understorey_death, &
         data=ED_val_understorey_death)

    call fates_params%RetreiveParameter(name=ED_name_ncrowndamage, &
         data=ED_val_ncrowndamage)

    call fates_params%RetreiveParameter(name=ED_name_cwd_fcel, &
         data=ED_val_cwd_fcel)

    call fates_params%RetreiveParameter(name=ED_name_cwd_flig, &
         data=ED_val_cwd_flig)

    call fates_params%RetreiveParameter(name=ED_name_base_mr_20, &
         data=ED_val_base_mr_20)

    call fates_params%RetreiveParameter(name=ED_name_phen_drought_threshold, &
         data=ED_val_phen_drought_threshold)

    call fates_params%RetreiveParameter(name=ED_name_phen_doff_time, &
         data=ED_val_phen_doff_time)

    call fates_params%RetreiveParameter(name=ED_name_phen_a, &
         data=ED_val_phen_a)

    call fates_params%RetreiveParameter(name=ED_name_phen_b, &
         data=ED_val_phen_b)

    call fates_params%RetreiveParameter(name=ED_name_phen_c, &
         data=ED_val_phen_c)

    call fates_params%RetreiveParameter(name=ED_name_phen_chiltemp, &
         data=ED_val_phen_chiltemp)

    call fates_params%RetreiveParameter(name=ED_name_phen_mindayson, &
         data=ED_val_phen_mindayson)

    call fates_params%RetreiveParameter(name=ED_name_phen_ncolddayslim, &
         data=ED_val_phen_ncolddayslim)

    call fates_params%RetreiveParameter(name=ED_name_phen_coldtemp, &
         data=ED_val_phen_coldtemp)

    call fates_params%RetreiveParameter(name=ED_name_cohort_size_fusion_tol, &
         data=ED_val_cohort_size_fusion_tol)

    call fates_params%RetreiveParameter(name=ED_name_cohort_age_fusion_tol, &
         data=ED_val_cohort_age_fusion_tol)

    call fates_params%RetreiveParameter(name=ED_name_patch_fusion_tol, &
         data=ED_val_patch_fusion_tol)
    
    call fates_params%RetreiveParameter(name=ED_name_canopy_closure_thresh, &
         data=ED_val_canopy_closure_thresh)

    call fates_params%RetreiveParameter(name=ED_name_stomatal_model, &
         data=tmpreal)
    stomatal_model = nint(tmpreal)

    call fates_params%RetreiveParameter(name=hydr_name_kmax_rsurf1, &
          data=hydr_kmax_rsurf1)

    call fates_params%RetreiveParameter(name=hydr_name_kmax_rsurf2, &
          data=hydr_kmax_rsurf2)	 
    
    call fates_params%RetreiveParameter(name=hydr_name_psi0, &
          data=hydr_psi0)

    call fates_params%RetreiveParameter(name=hydr_name_psicap, &
          data=hydr_psicap)
	  
    call fates_params%RetreiveParameter(name=bgc_name_soil_salinity, &
         data=bgc_soil_salinity)

    call fates_params%RetreiveParameter(name=logging_name_dbhmin, &
          data=logging_dbhmin)

    call fates_params%RetreiveParameter(name=logging_name_dbhmax, &
          data=logging_dbhmax)

    call fates_params%RetreiveParameter(name=logging_name_collateral_frac, &
          data=logging_collateral_frac)
    
    call fates_params%RetreiveParameter(name=logging_name_coll_under_frac, &
          data=logging_coll_under_frac)

    call fates_params%RetreiveParameter(name=logging_name_direct_frac, &
          data=logging_direct_frac)

    call fates_params%RetreiveParameter(name=logging_name_mechanical_frac, &
          data=logging_mechanical_frac)
    
    call fates_params%RetreiveParameter(name=logging_name_event_code, &
          data=logging_event_code)

    call fates_params%RetreiveParameter(name=logging_name_dbhmax_infra, &
          data=logging_dbhmax_infra)

    call fates_params%RetreiveParameter(name=logging_name_export_frac, &
          data=logging_export_frac)

    call fates_params%RetreiveParameter(name=eca_name_plant_escalar, &
          data=eca_plant_escalar)

    call fates_params%RetreiveParameter(name=name_theta_cj_c3, &
          data=theta_cj_c3)

     call fates_params%RetreiveParameter(name=name_theta_cj_c4, &
          data=theta_cj_c4)
     
    call fates_params%RetreiveParameter(name=fates_name_q10_mr, &
          data=q10_mr)
    
    call fates_params%RetreiveParameter(name=fates_name_q10_froz, &
         data=q10_froz)
    
    call fates_params%RetreiveParameter(name=name_dev_arbitrary, &
         data=dev_arbitrary)

    call fates_params%RetreiveParameter(name=fates_name_active_crown_fire, & 
          data=tmpreal)
    active_crown_fire = (abs(tmpreal-1.0_r8)<nearzero)

    call fates_params%RetreiveParameter(name=fates_name_cg_strikes, &
          data=cg_strikes)

    ! parameters that are arrays of size defined within the params file and thus need allocating as well
    call fates_params%RetreiveParameterAllocate(name=ED_name_history_sizeclass_bin_edges, &
          data=ED_val_history_sizeclass_bin_edges)

    call fates_params%RetreiveParameterAllocate(name=ED_name_history_ageclass_bin_edges, &
          data=ED_val_history_ageclass_bin_edges)

    call fates_params%RetreiveParameterAllocate(name=ED_name_history_height_bin_edges, &
          data=ED_val_history_height_bin_edges)
    
    call fates_params%RetreiveParameterAllocate(name=ED_name_history_coageclass_bin_edges, &
         data=ED_val_history_coageclass_bin_edges)

    call fates_params%RetreiveParameterAllocate(name=ED_name_hydr_htftype_node, &
         data=hydr_htftype_real)
    allocate(hydr_htftype_node(size(hydr_htftype_real)))
    hydr_htftype_node(:) = nint(hydr_htftype_real(:))
    deallocate(hydr_htftype_real)

  end subroutine FatesReceiveParams
  
  ! =====================================================================================

  subroutine FatesReportParams(is_master)

     logical,intent(in) :: is_master

     character(len=32),parameter :: fmt0 = '(a,(F12.4))'
     character(len=32),parameter :: fmti = '(a,(I4))'
     logical, parameter :: debug_report = .false.
     
     if(debug_report .and. is_master) then
        
        write(fates_log(),*) '-----------  FATES Scalar Parameters -----------------'
        write(fates_log(),fmt0) 'vai_top_bin_width = ',vai_top_bin_width
        write(fates_log(),fmt0) 'vai_width_increase_factor = ',vai_width_increase_factor
        write(fates_log(),fmt0) 'photo_temp_acclim_timescale = ',photo_temp_acclim_timescale
        write(fates_log(),fmti) 'hydr_htftype_node = ',hydr_htftype_node
        write(fates_log(),fmt0) 'fates_mortality_disturbance_fraction = ',fates_mortality_disturbance_fraction
        write(fates_log(),fmt0) 'ED_val_comp_excln = ',ED_val_comp_excln
        write(fates_log(),fmt0) 'ED_val_vai_top_bin_width = ',ED_val_vai_top_bin_width
        write(fates_log(),fmt0) 'ED_val_vai_width_increase_factor = ',ED_val_vai_width_increase_factor
        write(fates_log(),fmt0) 'ED_val_init_litter = ',ED_val_init_litter
        write(fates_log(),fmt0) 'ED_val_nignitions = ',ED_val_nignitions
        write(fates_log(),fmt0) 'ED_val_understorey_death = ',ED_val_understorey_death
        write(fates_log(),fmt0) 'ED_val_ncrowndamage = ', ED_val_ncrowndamage
        write(fates_log(),fmt0) 'ED_val_cwd_fcel = ',ED_val_cwd_fcel
        write(fates_log(),fmt0) 'ED_val_cwd_flig = ',ED_val_cwd_flig
        write(fates_log(),fmt0) 'ED_val_base_mr_20 = ', ED_val_base_mr_20
        write(fates_log(),fmt0) 'ED_val_phen_drought_threshold = ',ED_val_phen_drought_threshold
        write(fates_log(),fmt0) 'ED_val_phen_doff_time = ',ED_val_phen_doff_time
        write(fates_log(),fmt0) 'ED_val_phen_a = ',ED_val_phen_a
        write(fates_log(),fmt0) 'ED_val_phen_b = ',ED_val_phen_b
        write(fates_log(),fmt0) 'ED_val_phen_c = ',ED_val_phen_c
        write(fates_log(),fmt0) 'ED_val_phen_chiltemp = ',ED_val_phen_chiltemp
        write(fates_log(),fmt0) 'ED_val_phen_mindayson = ',ED_val_phen_mindayson
        write(fates_log(),fmt0) 'ED_val_phen_ncolddayslim = ',ED_val_phen_ncolddayslim
        write(fates_log(),fmt0) 'ED_val_phen_coldtemp = ',ED_val_phen_coldtemp
        write(fates_log(),fmt0) 'ED_val_cohort_size_fusion_tol = ',ED_val_cohort_size_fusion_tol
        write(fates_log(),fmt0) 'ED_val_cohort_age_fusion_tol = ',ED_val_cohort_age_fusion_tol
        write(fates_log(),fmt0) 'ED_val_patch_fusion_tol = ',ED_val_patch_fusion_tol
        write(fates_log(),fmt0) 'ED_val_canopy_closure_thresh = ',ED_val_canopy_closure_thresh
        write(fates_log(),fmt0) 'stomatal_model = ',stomatal_model      
        write(fates_log(),fmt0) 'hydr_kmax_rsurf1 = ',hydr_kmax_rsurf1
        write(fates_log(),fmt0) 'hydr_kmax_rsurf2 = ',hydr_kmax_rsurf2  
        write(fates_log(),fmt0) 'hydr_psi0 = ',hydr_psi0
        write(fates_log(),fmt0) 'hydr_psicap = ',hydr_psicap
        write(fates_log(),fmt0) 'bgc_soil_salinity = ', bgc_soil_salinity
        write(fates_log(),fmt0) 'logging_dbhmin = ',logging_dbhmin
        write(fates_log(),fmt0) 'logging_dbhmax = ',logging_dbhmax
        write(fates_log(),fmt0) 'logging_collateral_frac = ',logging_collateral_frac
        write(fates_log(),fmt0) 'logging_coll_under_frac = ',logging_coll_under_frac
        write(fates_log(),fmt0) 'logging_direct_frac = ',logging_direct_frac
        write(fates_log(),fmt0) 'logging_mechanical_frac = ',logging_mechanical_frac
        write(fates_log(),fmt0) 'logging_event_code = ',logging_event_code
        write(fates_log(),fmt0) 'logging_dbhmax_infra = ',logging_dbhmax_infra
        write(fates_log(),fmt0) 'eca_plant_escalar = ',eca_plant_escalar
        write(fates_log(),fmt0) 'q10_mr = ',q10_mr
        write(fates_log(),fmt0) 'q10_froz = ',q10_froz
        write(fates_log(),fmt0) 'cg_strikes = ',cg_strikes
        write(fates_log(),'(a,L2)') 'active_crown_fire = ',active_crown_fire
        write(fates_log(),*) '------------------------------------------------------'

     end if

  end subroutine FatesReportParams

  
end module EDParamsMod<|MERGE_RESOLUTION|>--- conflicted
+++ resolved
@@ -474,17 +474,7 @@
 
     real(r8) :: tmpreal ! local real variable for changing type on read
     real(r8), allocatable :: hydr_htftype_real(:)
-<<<<<<< HEAD
-
-    call fates_params%RetreiveParameter(name=ED_name_vai_top_bin_width, &
-         data=vai_top_bin_width)
-
-    call fates_params%RetreiveParameter(name=ED_name_vai_width_increase_factor, &
-         data=vai_width_increase_factor)
-
-=======
-    
->>>>>>> 477a8d57
+
     call fates_params%RetreiveParameter(name=ED_name_photo_temp_acclim_timescale, &
          data=photo_temp_acclim_timescale)
 
