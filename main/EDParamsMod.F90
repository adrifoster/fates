--- conflicted
+++ resolved
@@ -231,18 +231,11 @@
    
    real(r8),protected,public :: logging_export_frac        ! "fraction of trunk product being shipped offsite, the 
                                                     ! leftovers will be left onsite as large CWD
-<<<<<<< HEAD
-   character(len=param_string_length),parameter,public :: logging_name_export_frac ="fates_logging_export_frac"   
-   real(r8),protected,public :: pprodharv10_forest_mean ! "mean harvest mortality proportion of deadstem to 10-yr
-                                                        ! product pool (pprodharv10) of all woody PFT types
-   character(len=param_string_length),parameter,public :: logging_name_pprodharv10="fates_pprodharv10_forest_mean"
-=======
    character(len=param_string_length),parameter,public :: logging_name_export_frac ="fates_landuse_logging_export_frac"   
 
    real(r8),protected,public :: pprodharv10_forest_mean ! "mean harvest mortality proportion of deadstem to 10-yr 
                                                         ! product pool (pprodharv10) of all woody PFT types
    character(len=param_string_length),parameter,public :: logging_name_pprodharv10="fates_landuse_pprodharv10_forest_mean"
->>>>>>> 2021c435
 
    real(r8),protected,public :: eca_plant_escalar  ! scaling factor for plant fine root biomass to 
                                                ! calculate nutrient carrier enzyme abundance (ECA)
@@ -700,17 +693,10 @@
     call fates_params%RetrieveParameter(name=logging_name_export_frac, &
           data=logging_export_frac)
 
-<<<<<<< HEAD
-    call fates_params%RetreiveParameter(name=logging_name_pprodharv10, &
-          data=pprodharv10_forest_mean)
-
-    call fates_params%RetreiveParameter(name=eca_name_plant_escalar, &
-=======
     call fates_params%RetrieveParameter(name=logging_name_pprodharv10, &
          data=pprodharv10_forest_mean)
     
     call fates_params%RetrieveParameter(name=eca_name_plant_escalar, &
->>>>>>> 2021c435
           data=eca_plant_escalar)
 
     call fates_params%RetrieveParameter(name=name_theta_cj_c3, &
