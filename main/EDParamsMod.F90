--- conflicted
+++ resolved
@@ -177,12 +177,6 @@
     call fates_params%RegisterParameter(name=ED_name_comp_excln, dimension_shape=dimension_shape_1d, &
          dimension_names=dim_names)
 
-<<<<<<< HEAD
-    call fates_params%RegisterParameter(name=ED_name_comp_excln, dimension_shape=dimension_shape_1d, &
-         dimension_names=dim_names)
-
-=======
->>>>>>> 1a399f38
     call fates_params%RegisterParameter(name=ED_name_stress_mort, dimension_shape=dimension_shape_1d, &
          dimension_names=dim_names)
 
@@ -289,12 +283,6 @@
     call fates_params%RetreiveParameter(name=ED_name_comp_excln, &
          data=ED_val_comp_excln)
 
-<<<<<<< HEAD
-    call fates_params%RetreiveParameter(name=ED_name_comp_excln, &
-         data=ED_val_comp_excln)
-
-=======
->>>>>>> 1a399f38
     call fates_params%RetreiveParameter(name=ED_name_stress_mort, &
          data=ED_val_stress_mort)
 
@@ -395,12 +383,7 @@
         write(fates_log(),*) '-----------  FATES Scalar Parameters -----------------'
         write(fates_log(),fmt0) 'ED_size_diagnostic_scale = ',ED_size_diagnostic_scale
         write(fates_log(),fmt0) 'fates_mortality_disturbance_fraction = ',fates_mortality_disturbance_fraction
-<<<<<<< HEAD
         write(fates_log(),fmt0) 'ED_val_comp_excln = ',ED_val_comp_excln
-=======
-        write(fates_log(),fmt0) 'ED_val_grass_spread = ',ED_val_grass_spread
->>>>>>> 1a399f38
-        write(fates_log(),fmt0) 'ED_val_comp_excln = ', ED_val_comp_excln
         write(fates_log(),fmt0) 'ED_val_stress_mort = ',ED_val_stress_mort
         write(fates_log(),fmt0) 'ED_val_init_litter = ',ED_val_init_litter
         write(fates_log(),fmt0) 'ED_val_nignitions = ',ED_val_nignitions
