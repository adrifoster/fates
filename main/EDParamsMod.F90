--- conflicted
+++ resolved
@@ -498,11 +498,7 @@
 
     call fates_params%RegisterParameter(name=ED_name_dayl_switch, dimension_shape=dimension_shape_scalar, &
          dimension_names=dim_names_scalar)
-<<<<<<< HEAD
-	 
-=======
-    
->>>>>>> 04afb122
+
     call fates_params%RegisterParameter(name=ED_name_regeneration_model, dimension_shape=dimension_shape_scalar, &
          dimension_names=dim_names_scalar)
 	 
@@ -896,7 +892,6 @@
         write(fates_log(),fmt0) 'regeneration_model = ',regeneration_model
         write(fates_log(),fmt0) 'dayl_switch = ',dayl_switch      
         write(fates_log(),fmt0) 'stomatal_model = ',stomatal_model
-        write(fates_log(),fmt0) 'dayl_switch = ',dayl_switch
         write(fates_log(),fmt0) 'stomatal_assim_model = ',stomatal_assim_model            
         write(fates_log(),fmt0) 'hydro_kmax_rsurf1 = ',hydr_kmax_rsurf1
         write(fates_log(),fmt0) 'hydro_kmax_rsurf2 = ',hydr_kmax_rsurf2  
