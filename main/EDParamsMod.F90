module EDParamsMod

   !
   ! module that deals with reading the ED parameter file
   !

   use FatesConstantsMod, only : r8 => fates_r8
   use FatesConstantsMod, only : nearzero
   use FatesParametersInterface, only : param_string_length
   use FatesGlobals        , only : fates_log
   use FatesGlobals        , only : endrun => fates_endrun
   use FatesConstantsMod,    only : fates_unset_r8
   use FatesConstantsMod,    only : n_landuse_cats

   ! CIME Globals
   use shr_log_mod         , only : errMsg => shr_log_errMsg

   implicit none
   private
   save

   !
   ! this is what the user can use for the actual values
   !

   real(r8),protected, public :: vai_top_bin_width           ! width in VAI units of uppermost leaf+stem
                                                             ! layer scattering element in each canopy layer [m2/m2]
   real(r8),protected, public :: vai_width_increase_factor   ! factor by which each leaf+stem scattering element
                                                             ! increases in VAI width (1 = uniform spacing)
   real(r8),protected, public :: photo_temp_acclim_timescale ! Length of the window for the exponential moving average (ema)
                                                             ! of vegetation temperature used in photosynthesis and respiration
                                                             ! temperature acclimation [days]
   real(r8),protected, public :: photo_temp_acclim_thome_time ! Length of the window for the long-term exponential moving average (ema)
                                                              ! of vegetation temperature used in photosynthesis 
                                                              ! T_home term in Kumarathunge parameterization [years]
   integer,protected, public :: maintresp_leaf_model  ! switch for choosing between leaf maintenance
                                                      ! respiration model. 1=Ryan (1991), 2=Atkin et al (2017)
   real(r8),protected, public :: sdlng_emerg_h2o_timescale !Length of the window for the exponential moving
                                                                 !average of smp used to calculate seedling emergence
   real(r8),protected, public :: sdlng_mort_par_timescale !Length of the window for the exponential moving average 
                                                                !of par at the seedling layer used to calculate 
                                                                !seedling mortality
   real(r8),protected, public :: sdlng_mdd_timescale !Length of the window for the exponential moving average
                                                           ! of moisture deficit days used to calculate seedling mortality
   real(r8),protected, public :: sdlng2sap_par_timescale !Length of the window for the exponential 
                                                               !moving average of par at the seedling layer used to 
                                                               !calculate seedling to sapling transition rates
   integer,protected, public :: photo_tempsens_model  ! switch for choosing the model that defines the temperature
                                                      ! sensitivity of photosynthetic parameters (vcmax, jmax).
                                                      ! 1=non-acclimating, 2=Kumarathunge et al., 2019

   integer,protected, public :: radiation_model       ! Switch betrween Norman (1) and Two-stream (2) radiation models
   
   real(r8),protected, public :: fates_mortality_disturbance_fraction ! the fraction of canopy mortality that results in disturbance
   real(r8),protected, public :: ED_val_comp_excln                    ! weighting factor for canopy layer exclusion and promotion
   real(r8),protected, public :: ED_val_vai_top_bin_width             ! width in VAI units of uppermost leaf+stem layer scattering element
   real(r8),protected, public :: ED_val_vai_width_increase_factor     ! factor by which each leaf+stem scattering element increases in VAI width
   real(r8),protected, public :: ED_val_nignitions                    ! number of annual ignitions per square km
   real(r8),protected, public :: ED_val_understorey_death             ! fraction of plants in understorey cohort impacted by overstorey tree-fall
   real(r8),protected, public :: ED_val_cwd_fcel                      ! Cellulose fraction for CWD
   real(r8),protected, public :: ED_val_cwd_flig                      ! Lignin fraction of coarse woody debris
   real(r8),protected, public :: maintresp_nonleaf_baserate           ! Base maintenance respiration rate for plant tissues
   real(r8),protected, public :: ED_val_phen_a                        ! GDD accumulation function, intercept parameter: gdd_thesh = a + b exp(c*ncd)
   real(r8),protected, public :: ED_val_phen_b                        ! GDD accumulation function, multiplier parameter: gdd_thesh = a + b exp(c*ncd)
   real(r8),protected, public :: ED_val_phen_c                        ! GDD accumulation function, exponent parameter: gdd_thesh = a + b exp(c*ncd)
   real(r8),protected, public :: ED_val_phen_chiltemp                 ! chilling day counting threshold for vegetation
   real(r8),protected, public :: ED_val_phen_mindayson                ! day threshold compared against days since leaves became on-allometry
   real(r8),protected, public :: ED_val_phen_ncolddayslim             ! day threshold exceedance for temperature leaf-drop
   real(r8),protected, public :: ED_val_phen_coldtemp                 ! vegetation temperature exceedance that flags a cold-day for leaf-drop
   real(r8),protected, public :: ED_val_cohort_size_fusion_tol        ! minimum fraction in difference in dbh between cohorts
   real(r8),protected, public :: ED_val_cohort_age_fusion_tol         ! minimum fraction in differece in cohort age between cohorts
   real(r8),protected, public :: ED_val_patch_fusion_tol              ! minimum fraction in difference in profiles between patches
   real(r8),protected, public :: ED_val_canopy_closure_thresh         ! site-level canopy closure point where trees take on forest (narrow) versus savannah (wide) crown allometry
   integer,protected, public  :: stomatal_model                       ! switch for choosing between stomatal conductance models, 1 for Ball-Berry, 2 for Medlyn
   integer,protected, public  :: regeneration_model                   ! Switch for choosing between regeneration models:
                                                                      ! (1) for Fates default
                                                                      ! (2) for the Tree Recruitment Scheme (Hanbury-Brown et al., 2022)
                                                                      ! (3) for the Tree Recruitment Scheme without seedling dynamics
   
   
   logical,protected, public :: active_crown_fire        ! flag, 1=active crown fire 0=no active crown fire
   character(len=param_string_length),parameter :: fates_name_active_crown_fire = "fates_fire_active_crown_fire"

   real(r8), protected, public :: cg_strikes             ! fraction of cloud to ground lightning strikes (0-1)
   character(len=param_string_length),parameter :: fates_name_cg_strikes="fates_fire_cg_strikes"

   ! empirical curvature parameters for ac, aj photosynthesis co-limitation, c3 and c4 plants respectively
   real(r8),protected,public  :: theta_cj_c3    ! Empirical curvature parameter for ac, aj photosynthesis co-limitation in c3 plants
   real(r8),protected,public  :: theta_cj_c4    ! Empirical curvature parameter for ac, aj photosynthesis co-limitation in c4 plants

     ! Global identifier of how nutrients interact with the host land model
  ! either they are fully coupled, or they generate uptake rates synthetically
  ! in prescribed mode. In the latter, there is both NO mass removed from the HLM's soil
  ! BGC N and P pools, and there is also none removed.

   integer, public :: n_uptake_mode
   integer, public :: p_uptake_mode

   integer, parameter, public :: nclmax = 2                ! Maximum number of canopy layers
  
   ! parameters that govern the VAI (LAI+SAI) bins used in radiative transfer code
   integer, parameter, public :: nlevleaf = 30   ! number of leaf+stem layers in each canopy layer

   real(r8), public :: dinc_vai(nlevleaf)   = fates_unset_r8 ! VAI bin widths array
   real(r8), public :: dlower_vai(nlevleaf) = fates_unset_r8 ! lower edges of VAI bins
 
     ! TODO: we use this cp_maxSWb only because we have a static array q(size=2) of
  ! land-ice abledo for vis and nir.  This should be a parameter, which would
  ! get us on track to start using multi-spectral or hyper-spectral (RGK 02-2017)

  integer, parameter, public :: maxSWb = 2      ! maximum number of broad-bands in the
  ! shortwave spectrum cp_numSWb <= cp_maxSWb
  ! this is just for scratch-array purposes
  ! if cp_numSWb is larger than this value
  ! simply bump this number up as needed

integer, parameter, public :: ivis = 1        ! This is the array index for short-wave
  ! radiation in the visible spectrum, as expected
  ! in boundary condition files and parameter
  ! files.  This will be compared with 
  ! the HLM's expectation in FatesInterfaceMod
integer, parameter, public :: inir = 2        ! This is the array index for short-wave
  ! radiation in the near-infrared spectrum, as expected
  ! in boundary condition files and parameter
  ! files.  This will be compared with 
  ! the HLM's expectation in FatesInterfaceMod

integer, parameter, public :: ipar = ivis     ! The photosynthetically active band
  ! can be approximated to be equal to the visible band



integer, parameter, public :: maxpft = 16      ! maximum number of PFTs allowed
   
   real(r8),protected,public  :: q10_mr     ! Q10 for respiration rate (for soil fragmenation and plant respiration)    (unitless)
   real(r8),protected,public  :: q10_froz   ! Q10 for frozen-soil respiration rates (for soil fragmentation)            (unitless)

   ! Unassociated pft dimensioned free parameter that developers can use for testing arbitrary new hypotheses
   ! (THIS PARAMETER IS UNUSED, FEEL FREE TO USE IT FOR WHATEVER PURPOSE YOU LIKE. WE CAN
   !  HELP MIGRATE YOUR USAGE OF THE PARMETER TO A PERMANENT HOME LATER)
   real(r8),protected,public  :: dev_arbitrary  ! Unassociated free parameter that developers can use for testing arbitrary new hypotheses
   character(len=param_string_length),parameter,public :: name_dev_arbitrary = "fates_dev_arbitrary"
   
   ! parameters whose size is defined in the parameter file
   real(r8),protected,allocatable,public :: ED_val_history_sizeclass_bin_edges(:)
   real(r8),protected,allocatable,public :: ED_val_history_ageclass_bin_edges(:)
   real(r8),protected,allocatable,public :: ED_val_history_height_bin_edges(:)
   real(r8),protected,allocatable,public :: ED_val_history_coageclass_bin_edges(:)
   real(r8),protected,allocatable,public :: ED_val_history_damage_bin_edges(:)
   real(r8),protected,allocatable,public :: crop_lu_pft_vector(:)
   
   ! Switch that defines the current pressure-volume and pressure-conductivity model
   ! to be used at each node (compartment/organ)
   ! 1  = Christofferson et al. 2016 (TFS),   2 = Van Genuchten 1980
   
   character(len=param_string_length),parameter,public :: ED_name_sdlng_emerg_h2o_timescale = "fates_trs_seedling_emerg_h2o_timescale"
   character(len=param_string_length),parameter,public :: ED_name_sdlng_mort_par_timescale = "fates_trs_seedling_mort_par_timescale"
   character(len=param_string_length),parameter,public :: ED_name_sdlng_mdd_timescale = "fates_trs_seedling_mdd_timescale"
   character(len=param_string_length),parameter,public :: ED_name_sdlng2sap_par_timescale = "fates_trs_seedling2sap_par_timescale"
   integer, protected,allocatable,public :: hydr_htftype_node(:)
   character(len=param_string_length),parameter,public :: ED_name_photo_temp_acclim_timescale = "fates_leaf_photo_temp_acclim_timescale"
   character(len=param_string_length),parameter,public :: ED_name_photo_temp_acclim_thome_time = "fates_leaf_photo_temp_acclim_thome_time"
   character(len=param_string_length),parameter,public :: name_photo_tempsens_model = "fates_leaf_photo_tempsens_model"
   character(len=param_string_length),parameter,public :: name_maintresp_model = "fates_maintresp_leaf_model"
   character(len=param_string_length),parameter,public :: name_radiation_model = "fates_rad_model"
   character(len=param_string_length),parameter,public :: ED_name_hydr_htftype_node = "fates_hydro_htftype_node"
   character(len=param_string_length),parameter,public :: ED_name_mort_disturb_frac = "fates_mort_disturb_frac"
   character(len=param_string_length),parameter,public :: ED_name_comp_excln = "fates_comp_excln"
   character(len=param_string_length),parameter,public :: ED_name_vai_top_bin_width = "fates_vai_top_bin_width"
   character(len=param_string_length),parameter,public :: ED_name_vai_width_increase_factor = "fates_vai_width_increase_factor"
   character(len=param_string_length),parameter,public :: ED_name_nignitions = "fates_fire_nignitions"
   character(len=param_string_length),parameter,public :: ED_name_understorey_death = "fates_mort_understorey_death"
   character(len=param_string_length),parameter,public :: ED_name_cwd_fcel= "fates_frag_cwd_fcel"   
   character(len=param_string_length),parameter,public :: ED_name_cwd_flig= "fates_frag_cwd_flig"   
   character(len=param_string_length),parameter,public :: fates_name_maintresp_nonleaf_baserate= "fates_maintresp_nonleaf_baserate"
   character(len=param_string_length),parameter,public :: ED_name_phen_a= "fates_phen_gddthresh_a"   
   character(len=param_string_length),parameter,public :: ED_name_phen_b= "fates_phen_gddthresh_b"   
   character(len=param_string_length),parameter,public :: ED_name_phen_c= "fates_phen_gddthresh_c"   
   character(len=param_string_length),parameter,public :: ED_name_phen_chiltemp= "fates_phen_chilltemp"   
   character(len=param_string_length),parameter,public :: ED_name_phen_mindayson= "fates_phen_mindayson"
   character(len=param_string_length),parameter,public :: ED_name_phen_ncolddayslim= "fates_phen_ncolddayslim"   
   character(len=param_string_length),parameter,public :: ED_name_phen_coldtemp= "fates_phen_coldtemp"   
   character(len=param_string_length),parameter,public :: ED_name_cohort_size_fusion_tol= "fates_cohort_size_fusion_tol"
   character(len=param_string_length),parameter,public :: ED_name_cohort_age_fusion_tol = "fates_cohort_age_fusion_tol"
   character(len=param_string_length),parameter,public :: ED_name_patch_fusion_tol= "fates_patch_fusion_tol"
   character(len=param_string_length),parameter,public :: ED_name_canopy_closure_thresh= "fates_canopy_closure_thresh"      
   character(len=param_string_length),parameter,public :: ED_name_stomatal_model= "fates_leaf_stomatal_model"
   character(len=param_string_length),parameter,public :: ED_name_regeneration_model= "fates_regeneration_model"

   character(len=param_string_length),parameter,public :: name_theta_cj_c3 = "fates_leaf_theta_cj_c3"
   character(len=param_string_length),parameter,public :: name_theta_cj_c4 = "fates_leaf_theta_cj_c4"
   
   character(len=param_string_length),parameter :: fates_name_q10_mr="fates_q10_mr"
   character(len=param_string_length),parameter :: fates_name_q10_froz="fates_q10_froz"

   ! non-scalar parameter names
   character(len=param_string_length),parameter,public :: ED_name_history_sizeclass_bin_edges= "fates_history_sizeclass_bin_edges"      
   character(len=param_string_length),parameter,public :: ED_name_history_ageclass_bin_edges= "fates_history_ageclass_bin_edges"      
   character(len=param_string_length),parameter,public :: ED_name_history_height_bin_edges= "fates_history_height_bin_edges"
   character(len=param_string_length),parameter,public :: ED_name_history_coageclass_bin_edges = "fates_history_coageclass_bin_edges"
   character(len=param_string_length),parameter,public :: ED_name_history_damage_bin_edges = "fates_history_damage_bin_edges"
<<<<<<< HEAD
   character(len=param_string_length),parameter,public :: ED_name_crop_lu_pft_vector = "fates_landuse_crop_lu_pft_vector"
=======
   character(len=param_string_length),parameter,public :: ED_name_maxpatches_by_landuse = "fates_maxpatches_by_landuse"
>>>>>>> 059a03eb

   ! Hydraulics Control Parameters (ONLY RELEVANT WHEN USE_FATES_HYDR = TRUE)
   ! ----------------------------------------------------------------------------------------------
   real(r8),protected,public :: hydr_kmax_rsurf1         !  maximum conducitivity for unit root surface 
                                                  !  soil to root direction (kg water/m2 root area/Mpa/s)
   character(len=param_string_length),parameter,public :: hydr_name_kmax_rsurf1 = "fates_hydro_kmax_rsurf1"  
   
   real(r8),protected,public :: hydr_kmax_rsurf2         !  maximum conducitivity for unit root surface 
                                                  !  root to soil direciton (kg water/m2 root area/Mpa/s)
   character(len=param_string_length),parameter,public :: hydr_name_kmax_rsurf2 = "fates_hydro_kmax_rsurf2" 

   real(r8),protected,public :: hydr_psi0          !  sapwood water potential at saturation (MPa)
   character(len=param_string_length),parameter,public :: hydr_name_psi0 = "fates_hydro_psi0"

   real(r8),protected,public :: hydr_psicap        !  sapwood water potential at which capillary reserves exhausted (MPa)
   character(len=param_string_length),parameter,public :: hydr_name_psicap = "fates_hydro_psicap"

   
   ! Switch that defines which hydraulic solver to use
   ! 1 = Taylor solution that solves plant fluxes with 1 layer
   !     sequentially placing solution on top of previous layer solves
   ! 2 = Picard solution that solves all fluxes in a plant and
   !     the soil simultaneously, 2D: soil x (root + shell)
   ! 3 = Newton-Raphson (Deprecated) solution that solves all fluxes in a plant and
   !     the soil simultaneously, 2D: soil x (root + shell)
   
   integer,protected,public :: hydr_solver        !  switch designating hydraulics numerical solver
   character(len=param_string_length),parameter,public :: hydr_name_solver = "fates_hydro_solver"
   
   !Soil BGC parameters, mostly used for testing FATES when not coupled to the dynamics bgc hlm
   ! ----------------------------------------------------------------------------------------------
   real(r8),protected,public :: bgc_soil_salinity ! site-level soil salinity for FATES when not coupled to dynamic soil BGC of salinity
   character(len=param_string_length),parameter,public :: bgc_name_soil_salinity= "fates_soil_salinity"      

   ! Switch designating whether to use net or gross assimilation in the stomata model
   integer, protected, public :: stomatal_assim_model
   character(len=param_string_length), parameter, public :: stomatal_assim_name = "fates_leaf_stomatal_assim_model"

   ! Integer code that options how damage events are structured
   integer, protected, public :: damage_event_code
   character(len=param_string_length), parameter, public :: damage_name_event_code = "fates_damage_event_code"

   integer,protected,public :: damage_canopy_layer_code  ! Code that changes whether damage affects canopy trees (1), understory trees (2)
   character(len=param_string_length),parameter,public :: damage_name_canopy_layer_code = "fates_damage_canopy_layer_code"
   
   ! Maximum allowable primary and secondary patches
   ! These values are USED FOR ALLOCATIONS IN BOTH FATES AND CLM/ELM!!!!
   ! The number of patches specified in the parameter file may be over-written.
   ! For instance, in SP mode, we want the same number of primary patches as the number of PFTs
   ! in the fates parameter file, and zero secondary.
   ! thus they are not protected here.
   
   integer, public :: maxpatches_by_landuse(n_landuse_cats)
   integer, public :: maxpatch_total

   ! Maximum allowable cohorts per patch
   integer, protected, public :: max_cohort_per_patch
   character(len=param_string_length), parameter, public :: maxcohort_name = "fates_maxcohort"

   
   
   ! Logging Control Parameters (ONLY RELEVANT WHEN USE_FATES_LOGGING = TRUE)
   ! ----------------------------------------------------------------------------------------------

   real(r8),protected,public :: logging_dbhmin              ! Minimum dbh at which logging is applied (cm)
                                                            ! Typically associated with harvesting
   character(len=param_string_length),parameter,public :: logging_name_dbhmin = "fates_landuse_logging_dbhmin"

   real(r8),protected,public :: logging_dbhmax              ! Maximum dbh at which logging is applied (cm)
                                                            ! Typically associated with fire suppression
   character(len=param_string_length),parameter,public :: logging_name_dbhmax = "fates_landuse_logging_dbhmax"


   real(r8),protected,public :: logging_collateral_frac     ! Ratio of collateral mortality to direct logging mortality
   character(len=param_string_length),parameter,public :: logging_name_collateral_frac = "fates_landuse_logging_collateral_frac"

   real(r8),protected,public :: logging_coll_under_frac ! Fraction of understory plants that die when logging disturbance
                                                 ! is generated
   character(len=param_string_length),parameter,public :: logging_name_coll_under_frac = "fates_landuse_logging_coll_under_frac"
   
   real(r8),protected,public :: logging_direct_frac         ! Fraction of stems logged per event
   character(len=param_string_length),parameter,public :: logging_name_direct_frac = "fates_landuse_logging_direct_frac"

   real(r8),protected,public :: logging_mechanical_frac         ! Fraction of stems logged per event
   character(len=param_string_length),parameter,public :: logging_name_mechanical_frac = "fates_landuse_logging_mechanical_frac"

   real(r8),protected,public :: logging_event_code          ! Code that options how logging events are structured 
   character(len=param_string_length),parameter,public :: logging_name_event_code = "fates_landuse_logging_event_code"
   
   real(r8),protected,public :: logging_dbhmax_infra        ! "Tree diameter, above which infrastructure from logging does not impact damage or mortality.
   character(len=param_string_length),parameter,public :: logging_name_dbhmax_infra = "fates_landuse_logging_dbhmax_infra"
   
   real(r8),protected,public :: logging_export_frac        ! "fraction of trunk product being shipped offsite, the 
                                                    ! leftovers will be left onsite as large CWD
   character(len=param_string_length),parameter,public :: logging_name_export_frac ="fates_landuse_logging_export_frac"   

   real(r8),protected,public :: pprodharv10_forest_mean ! "mean harvest mortality proportion of deadstem to 10-yr 
                                                        ! product pool (pprodharv10) of all woody PFT types
   character(len=param_string_length),parameter,public :: logging_name_pprodharv10="fates_landuse_pprodharv10_forest_mean"

   real(r8),protected,public :: eca_plant_escalar  ! scaling factor for plant fine root biomass to 
                                               ! calculate nutrient carrier enzyme abundance (ECA)

   

   
   character(len=param_string_length),parameter,public :: eca_name_plant_escalar = "fates_cnp_eca_plant_escalar"

   public :: FatesParamsInit
   public :: FatesRegisterParams
   public :: FatesReceiveParams
   public :: FatesReportParams
  
contains

  !-----------------------------------------------------------------------
  subroutine FatesParamsInit()
    ! Initialize all parameters to nan to ensure that we get valid
    ! values back from the host.
    
    use shr_infnan_mod , only : nan => shr_infnan_nan, assignment(=)

    implicit none

    vai_top_bin_width                     = nan
    vai_width_increase_factor             = nan
    photo_temp_acclim_timescale           = nan
    sdlng_emerg_h2o_timescale             = nan
    sdlng_mort_par_timescale              = nan
    sdlng_mdd_timescale                   = nan
    sdlng2sap_par_timescale               = nan
    photo_temp_acclim_thome_time          = nan
    photo_tempsens_model                  = -9
    maintresp_leaf_model                  = -9
    radiation_model                       = -9
    fates_mortality_disturbance_fraction  = nan
    ED_val_comp_excln                     = nan
    ED_val_vai_top_bin_width              = nan
    ED_val_vai_width_increase_factor      = nan
    ED_val_nignitions                     = nan
    ED_val_understorey_death              = nan
    ED_val_cwd_fcel                       = nan
    ED_val_cwd_flig                       = nan
    maintresp_nonleaf_baserate            = nan
    ED_val_phen_a                         = nan
    ED_val_phen_b                         = nan
    ED_val_phen_c                         = nan
    ED_val_phen_chiltemp                  = nan
    ED_val_phen_mindayson                 = nan
    ED_val_phen_ncolddayslim              = nan
    ED_val_phen_coldtemp                  = nan
    ED_val_cohort_size_fusion_tol         = nan
    ED_val_cohort_age_fusion_tol          = nan
    ED_val_patch_fusion_tol               = nan
    ED_val_canopy_closure_thresh          = nan
    stomatal_model                        = -9
    regeneration_model                    = -9
    stomatal_assim_model                  = -9
    max_cohort_per_patch                  = -9
    hydr_kmax_rsurf1                      = nan
    hydr_kmax_rsurf2                      = nan
    hydr_psi0                             = nan
    hydr_psicap                           = nan
    hydr_solver                           = -9
    bgc_soil_salinity                     = nan
    logging_dbhmin                        = nan
    logging_dbhmax                        = nan
    logging_collateral_frac               = nan
    logging_direct_frac                   = nan
    logging_mechanical_frac               = nan
    logging_event_code                    = nan
    logging_dbhmax_infra                  = nan
    logging_export_frac                   = nan
    pprodharv10_forest_mean               = nan
    eca_plant_escalar                     = nan
    q10_mr                                = nan
    q10_froz                              = nan
    theta_cj_c3                           = nan
    theta_cj_c4                           = nan
    dev_arbitrary                         = nan
    damage_event_code                     = -9
    damage_canopy_layer_code              = -9
  end subroutine FatesParamsInit

  !-----------------------------------------------------------------------
  subroutine FatesRegisterParams(fates_params)
    ! Register the parameters we want the host to provide, and
    ! indicate whether they are fates parameters or host parameters
    ! that need to be synced with host values.

    use FatesParametersInterface, only : fates_parameters_type, dimension_name_scalar, dimension_shape_1d
    use FatesParametersInterface, only : dimension_name_history_size_bins, dimension_name_history_age_bins
    use FatesParametersInterface, only : dimension_name_history_height_bins, dimension_name_hydr_organs
    use FatesParametersInterface, only : dimension_name_history_coage_bins, dimension_name_history_damage_bins
    use FatesParametersInterface, only : dimension_shape_scalar, dimension_name_landuse


    implicit none

    class(fates_parameters_type), intent(inout) :: fates_params

    character(len=param_string_length), parameter :: dim_names_scalar(1) = (/dimension_name_scalar/)
    character(len=param_string_length), parameter :: dim_names_sizeclass(1) = (/dimension_name_history_size_bins/)
    character(len=param_string_length), parameter :: dim_names_ageclass(1) = (/dimension_name_history_age_bins/)
    character(len=param_string_length), parameter :: dim_names_height(1) = (/dimension_name_history_height_bins/)
    character(len=param_string_length), parameter :: dim_names_coageclass(1) = (/dimension_name_history_coage_bins/)
    character(len=param_string_length), parameter :: dim_names_hydro_organs(1) = (/dimension_name_hydr_organs/)
    character(len=param_string_length), parameter :: dim_names_damageclass(1)= (/dimension_name_history_damage_bins/)
    character(len=param_string_length), parameter :: dim_names_landuse(1)= (/dimension_name_landuse/)
    
    call FatesParamsInit()

    call fates_params%RegisterParameter(name=ED_name_photo_temp_acclim_timescale, dimension_shape=dimension_shape_scalar, &
         dimension_names=dim_names_scalar)

    call fates_params%RegisterParameter(name=ED_name_sdlng_emerg_h2o_timescale, dimension_shape=dimension_shape_scalar, &
         dimension_names=dim_names_scalar)

    call fates_params%RegisterParameter(name=ED_name_sdlng_mort_par_timescale, dimension_shape=dimension_shape_scalar, &
         dimension_names=dim_names_scalar)

    call fates_params%RegisterParameter(name=ED_name_sdlng_mdd_timescale, dimension_shape=dimension_shape_scalar, &
         dimension_names=dim_names_scalar)

    call fates_params%RegisterParameter(name=ED_name_sdlng2sap_par_timescale, dimension_shape=dimension_shape_scalar, &
         dimension_names=dim_names_scalar)

    call fates_params%RegisterParameter(name=ED_name_photo_temp_acclim_thome_time, dimension_shape=dimension_shape_scalar, &
         dimension_names=dim_names_scalar)

    call fates_params%RegisterParameter(name=name_photo_tempsens_model,dimension_shape=dimension_shape_scalar, &
         dimension_names=dim_names_scalar)

    call fates_params%RegisterParameter(name=name_radiation_model,dimension_shape=dimension_shape_scalar, &
         dimension_names=dim_names_scalar)
    
    call fates_params%RegisterParameter(name=name_maintresp_model,dimension_shape=dimension_shape_scalar, &
         dimension_names=dim_names_scalar)
    
    call fates_params%RegisterParameter(name=name_theta_cj_c3, dimension_shape=dimension_shape_scalar, &
         dimension_names=dim_names_scalar)
    
    call fates_params%RegisterParameter(name=name_theta_cj_c4, dimension_shape=dimension_shape_scalar, &
         dimension_names=dim_names_scalar)
    
    call fates_params%RegisterParameter(name=ED_name_mort_disturb_frac, dimension_shape=dimension_shape_scalar, &
         dimension_names=dim_names_scalar)

    call fates_params%RegisterParameter(name=ED_name_comp_excln, dimension_shape=dimension_shape_scalar, &
         dimension_names=dim_names_scalar)

    call fates_params%RegisterParameter(name=ED_name_vai_top_bin_width, dimension_shape=dimension_shape_scalar, &
         dimension_names=dim_names_scalar)

    call fates_params%RegisterParameter(name=ED_name_vai_width_increase_factor, dimension_shape=dimension_shape_scalar, &
         dimension_names=dim_names_scalar)

    call fates_params%RegisterParameter(name=ED_name_nignitions, dimension_shape=dimension_shape_scalar, &
         dimension_names=dim_names_scalar)

    call fates_params%RegisterParameter(name=ED_name_understorey_death, dimension_shape=dimension_shape_scalar, &
         dimension_names=dim_names_scalar)

    call fates_params%RegisterParameter(name=ED_name_cwd_fcel, dimension_shape=dimension_shape_scalar, &
         dimension_names=dim_names_scalar)

    call fates_params%RegisterParameter(name=ED_name_cwd_flig, dimension_shape=dimension_shape_scalar, &
         dimension_names=dim_names_scalar)

    call fates_params%RegisterParameter(name=fates_name_maintresp_nonleaf_baserate, dimension_shape=dimension_shape_scalar, &
         dimension_names=dim_names_scalar)

    call fates_params%RegisterParameter(name=ED_name_phen_a, dimension_shape=dimension_shape_scalar, &
         dimension_names=dim_names_scalar)

    call fates_params%RegisterParameter(name=ED_name_phen_b, dimension_shape=dimension_shape_scalar, &
         dimension_names=dim_names_scalar)

    call fates_params%RegisterParameter(name=ED_name_phen_c, dimension_shape=dimension_shape_scalar, &
         dimension_names=dim_names_scalar)

    call fates_params%RegisterParameter(name=ED_name_phen_chiltemp, dimension_shape=dimension_shape_scalar, &
         dimension_names=dim_names_scalar)

    call fates_params%RegisterParameter(name=ED_name_phen_mindayson, dimension_shape=dimension_shape_scalar, &
         dimension_names=dim_names_scalar)

    call fates_params%RegisterParameter(name=ED_name_phen_ncolddayslim, dimension_shape=dimension_shape_scalar, &
         dimension_names=dim_names_scalar)

    call fates_params%RegisterParameter(name=ED_name_phen_coldtemp, dimension_shape=dimension_shape_scalar, &
         dimension_names=dim_names_scalar)

    call fates_params%RegisterParameter(name=ED_name_cohort_size_fusion_tol, dimension_shape=dimension_shape_scalar, &
         dimension_names=dim_names_scalar)

    call fates_params%RegisterParameter(name=ED_name_cohort_age_fusion_tol, dimension_shape=dimension_shape_scalar, &
         dimension_names=dim_names_scalar)

    call fates_params%RegisterParameter(name=ED_name_patch_fusion_tol, dimension_shape=dimension_shape_scalar, &
         dimension_names=dim_names_scalar)

    call fates_params%RegisterParameter(name=ED_name_canopy_closure_thresh, dimension_shape=dimension_shape_scalar, &
         dimension_names=dim_names_scalar)

    call fates_params%RegisterParameter(name=ED_name_stomatal_model, dimension_shape=dimension_shape_scalar, &
         dimension_names=dim_names_scalar)
	 
    call fates_params%RegisterParameter(name=ED_name_regeneration_model, dimension_shape=dimension_shape_scalar, &
         dimension_names=dim_names_scalar)
	 
    call fates_params%RegisterParameter(name=stomatal_assim_name, dimension_shape=dimension_shape_scalar, &
         dimension_names=dim_names_scalar)

    call fates_params%RegisterParameter(name=maxcohort_name, dimension_shape=dimension_shape_scalar, &
         dimension_names=dim_names_scalar)
    
    call fates_params%RegisterParameter(name=hydr_name_solver, dimension_shape=dimension_shape_scalar, &
         dimension_names=dim_names_scalar)

    call fates_params%RegisterParameter(name=hydr_name_kmax_rsurf1, dimension_shape=dimension_shape_scalar, &
         dimension_names=dim_names_scalar)

    call fates_params%RegisterParameter(name=hydr_name_kmax_rsurf2, dimension_shape=dimension_shape_scalar, &
         dimension_names=dim_names_scalar)
    
    call fates_params%RegisterParameter(name=hydr_name_psi0, dimension_shape=dimension_shape_scalar, &
         dimension_names=dim_names_scalar)

    call fates_params%RegisterParameter(name=hydr_name_psicap, dimension_shape=dimension_shape_scalar, &
         dimension_names=dim_names_scalar)

    call fates_params%RegisterParameter(name=bgc_name_soil_salinity, dimension_shape=dimension_shape_scalar, &
         dimension_names=dim_names_scalar) 

    call fates_params%RegisterParameter(name=logging_name_dbhmin, dimension_shape=dimension_shape_scalar, &
         dimension_names=dim_names_scalar)

    call fates_params%RegisterParameter(name=logging_name_dbhmax, dimension_shape=dimension_shape_scalar, &
         dimension_names=dim_names_scalar)

    call fates_params%RegisterParameter(name=logging_name_collateral_frac, dimension_shape=dimension_shape_scalar, &
         dimension_names=dim_names_scalar)

    call fates_params%RegisterParameter(name=logging_name_coll_under_frac, dimension_shape=dimension_shape_scalar, &
         dimension_names=dim_names_scalar)

    call fates_params%RegisterParameter(name=logging_name_direct_frac, dimension_shape=dimension_shape_scalar, &
         dimension_names=dim_names_scalar)

    call fates_params%RegisterParameter(name=logging_name_mechanical_frac, dimension_shape=dimension_shape_scalar, &
         dimension_names=dim_names_scalar)

    call fates_params%RegisterParameter(name=logging_name_event_code, dimension_shape=dimension_shape_scalar, &
         dimension_names=dim_names_scalar)

    call fates_params%RegisterParameter(name=logging_name_dbhmax_infra, dimension_shape=dimension_shape_scalar, &
         dimension_names=dim_names_scalar)

    call fates_params%RegisterParameter(name=logging_name_export_frac, dimension_shape=dimension_shape_scalar, &
         dimension_names=dim_names_scalar)

    call fates_params%RegisterParameter(name=logging_name_pprodharv10, dimension_shape=dimension_shape_scalar, &
         dimension_names=dim_names_scalar)

    call fates_params%RegisterParameter(name=eca_name_plant_escalar, dimension_shape=dimension_shape_scalar, & 
         dimension_names=dim_names_scalar)

    call fates_params%RegisterParameter(name=fates_name_q10_mr, dimension_shape=dimension_shape_scalar, &
         dimension_names=dim_names_scalar)

    call fates_params%RegisterParameter(name=fates_name_q10_froz, dimension_shape=dimension_shape_scalar, &
         dimension_names=dim_names_scalar)

    call fates_params%RegisterParameter(name=name_dev_arbitrary, dimension_shape=dimension_shape_scalar, &
         dimension_names=dim_names_scalar)

    call fates_params%RegisterParameter(name=damage_name_event_code, dimension_shape=dimension_shape_scalar, &
         dimension_names=dim_names_scalar)
    
    call fates_params%RegisterParameter(name=damage_name_canopy_layer_code, dimension_shape=dimension_shape_scalar, &
         dimension_names=dim_names_scalar)
    
    ! non-scalar parameters

    call fates_params%RegisterParameter(name=ED_name_hydr_htftype_node, dimension_shape=dimension_shape_1d, &
         dimension_names=dim_names_hydro_organs)
    
    call fates_params%RegisterParameter(name=ED_name_history_sizeclass_bin_edges, dimension_shape=dimension_shape_1d, &
         dimension_names=dim_names_sizeclass)

    call fates_params%RegisterParameter(name=ED_name_history_ageclass_bin_edges, dimension_shape=dimension_shape_1d, &
         dimension_names=dim_names_ageclass)

    call fates_params%RegisterParameter(name=ED_name_history_height_bin_edges, dimension_shape=dimension_shape_1d, &
         dimension_names=dim_names_height)

    call fates_params%RegisterParameter(name=fates_name_active_crown_fire, dimension_shape=dimension_shape_scalar, &
         dimension_names=dim_names_scalar)
    
    call fates_params%RegisterParameter(name=fates_name_cg_strikes, dimension_shape=dimension_shape_scalar, &
         dimension_names=dim_names_scalar)
    
    call fates_params%RegisterParameter(name=ED_name_history_coageclass_bin_edges, dimension_shape=dimension_shape_1d, &
         dimension_names=dim_names_coageclass)

    call fates_params%RegisterParameter(name=ED_name_history_damage_bin_edges, dimension_shape=dimension_shape_1d, &
         dimension_names=dim_names_damageclass)

<<<<<<< HEAD
    call fates_params%RegisterParameter(name=ED_name_crop_lu_pft_vector, dimension_shape=dimension_shape_1d, &
=======
    call fates_params%RegisterParameter(name=ED_name_maxpatches_by_landuse, dimension_shape=dimension_shape_1d, &
>>>>>>> 059a03eb
         dimension_names=dim_names_landuse)

  end subroutine FatesRegisterParams

  
  !-----------------------------------------------------------------------
  subroutine FatesReceiveParams(fates_params)
    
    use FatesParametersInterface, only : fates_parameters_type, dimension_name_scalar
    use FatesConstantsMod, only: primaryland, secondaryland, rangeland, pastureland, cropland

    implicit none

    class(fates_parameters_type), intent(inout) :: fates_params

    real(r8) :: tmpreal ! local real variable for changing type on read
    real(r8), allocatable :: hydr_htftype_real(:)
    real(r8) :: tmp_vector_by_landuse(n_landuse_cats)  ! local real vector for changing type on read
    
    call fates_params%RetrieveParameter(name=ED_name_photo_temp_acclim_timescale, &
         data=photo_temp_acclim_timescale)

    call fates_params%RetrieveParameter(name=ED_name_sdlng_emerg_h2o_timescale, &
         data=sdlng_emerg_h2o_timescale)

    call fates_params%RetrieveParameter(name=ED_name_sdlng_mort_par_timescale, &
         data=sdlng_mort_par_timescale)

    call fates_params%RetrieveParameter(name=ED_name_sdlng_mdd_timescale, &
         data=sdlng_mdd_timescale)

    call fates_params%RetrieveParameter(name=ED_name_sdlng2sap_par_timescale, &
         data=sdlng2sap_par_timescale)
    
    call fates_params%RetrieveParameter(name=ED_name_photo_temp_acclim_thome_time, &
         data=photo_temp_acclim_thome_time)

    call fates_params%RetrieveParameter(name=name_photo_tempsens_model, &
         data=tmpreal)
    photo_tempsens_model = nint(tmpreal)

    call fates_params%RetrieveParameter(name=name_radiation_model, &
         data=tmpreal)
    radiation_model = nint(tmpreal)
    
    call fates_params%RetrieveParameter(name=name_maintresp_model, &
         data=tmpreal)
    maintresp_leaf_model = nint(tmpreal)
    
    call fates_params%RetrieveParameter(name=ED_name_mort_disturb_frac, &
          data=fates_mortality_disturbance_fraction)

    call fates_params%RetrieveParameter(name=ED_name_comp_excln, &
         data=ED_val_comp_excln)

    call fates_params%RetrieveParameter(name=ED_name_vai_top_bin_width, &
         data=ED_val_vai_top_bin_width)

    call fates_params%RetrieveParameter(name=ED_name_vai_width_increase_factor, &
         data=ED_val_vai_width_increase_factor)

    call fates_params%RetrieveParameter(name=ED_name_nignitions, &
         data=ED_val_nignitions)

    call fates_params%RetrieveParameter(name=ED_name_understorey_death, &
         data=ED_val_understorey_death)

    call fates_params%RetrieveParameter(name=ED_name_cwd_fcel, &
         data=ED_val_cwd_fcel)

    call fates_params%RetrieveParameter(name=ED_name_cwd_flig, &
         data=ED_val_cwd_flig)

    call fates_params%RetrieveParameter(name=fates_name_maintresp_nonleaf_baserate, &
         data=maintresp_nonleaf_baserate)

    call fates_params%RetrieveParameter(name=ED_name_phen_a, &
         data=ED_val_phen_a)

    call fates_params%RetrieveParameter(name=ED_name_phen_b, &
         data=ED_val_phen_b)

    call fates_params%RetrieveParameter(name=ED_name_phen_c, &
         data=ED_val_phen_c)

    call fates_params%RetrieveParameter(name=ED_name_phen_chiltemp, &
         data=ED_val_phen_chiltemp)

    call fates_params%RetrieveParameter(name=ED_name_phen_mindayson, &
         data=ED_val_phen_mindayson)

    call fates_params%RetrieveParameter(name=ED_name_phen_ncolddayslim, &
         data=ED_val_phen_ncolddayslim)

    call fates_params%RetrieveParameter(name=ED_name_phen_coldtemp, &
         data=ED_val_phen_coldtemp)

    call fates_params%RetrieveParameter(name=ED_name_cohort_size_fusion_tol, &
         data=ED_val_cohort_size_fusion_tol)

    call fates_params%RetrieveParameter(name=ED_name_cohort_age_fusion_tol, &
         data=ED_val_cohort_age_fusion_tol)

    call fates_params%RetrieveParameter(name=ED_name_patch_fusion_tol, &
         data=ED_val_patch_fusion_tol)
    
    call fates_params%RetrieveParameter(name=ED_name_canopy_closure_thresh, &
         data=ED_val_canopy_closure_thresh)

    call fates_params%RetrieveParameter(name=ED_name_stomatal_model, &
         data=tmpreal)
    stomatal_model = nint(tmpreal)

    call fates_params%RetrieveParameter(name=ED_name_regeneration_model, &
         data=tmpreal)
    regeneration_model = nint(tmpreal)
    
    call fates_params%RetrieveParameter(name=stomatal_assim_name, &
         data=tmpreal)
    stomatal_assim_model = nint(tmpreal)
    
    call fates_params%RetrieveParameter(name=maxcohort_name, &
         data=tmpreal)
    max_cohort_per_patch = nint(tmpreal)
    
    call fates_params%RetrieveParameter(name=hydr_name_kmax_rsurf1, &
          data=hydr_kmax_rsurf1)

    call fates_params%RetrieveParameter(name=hydr_name_kmax_rsurf2, &
          data=hydr_kmax_rsurf2)	 
    
    call fates_params%RetrieveParameter(name=hydr_name_psi0, &
          data=hydr_psi0)

    call fates_params%RetrieveParameter(name=hydr_name_psicap, &
          data=hydr_psicap)

    call fates_params%RetrieveParameter(name=hydr_name_solver, &
         data=tmpreal)
    hydr_solver = nint(tmpreal)
    
    call fates_params%RetrieveParameter(name=bgc_name_soil_salinity, &
          data=bgc_soil_salinity)	  

    call fates_params%RetrieveParameter(name=logging_name_dbhmin, &
          data=logging_dbhmin)

    call fates_params%RetrieveParameter(name=logging_name_dbhmax, &
          data=logging_dbhmax)

    call fates_params%RetrieveParameter(name=logging_name_collateral_frac, &
          data=logging_collateral_frac)
    
    call fates_params%RetrieveParameter(name=logging_name_coll_under_frac, &
          data=logging_coll_under_frac)

    call fates_params%RetrieveParameter(name=logging_name_direct_frac, &
          data=logging_direct_frac)

    call fates_params%RetrieveParameter(name=logging_name_mechanical_frac, &
          data=logging_mechanical_frac)
    
    call fates_params%RetrieveParameter(name=logging_name_event_code, &
          data=logging_event_code)

    call fates_params%RetrieveParameter(name=logging_name_dbhmax_infra, &
          data=logging_dbhmax_infra)

    call fates_params%RetrieveParameter(name=logging_name_export_frac, &
          data=logging_export_frac)

    call fates_params%RetrieveParameter(name=logging_name_pprodharv10, &
         data=pprodharv10_forest_mean)
    
    call fates_params%RetrieveParameter(name=eca_name_plant_escalar, &
          data=eca_plant_escalar)

    call fates_params%RetrieveParameter(name=name_theta_cj_c3, &
          data=theta_cj_c3)

     call fates_params%RetrieveParameter(name=name_theta_cj_c4, &
          data=theta_cj_c4)
     
    call fates_params%RetrieveParameter(name=fates_name_q10_mr, &
          data=q10_mr)
    
    call fates_params%RetrieveParameter(name=fates_name_q10_froz, &
         data=q10_froz)
    
    call fates_params%RetrieveParameter(name=name_dev_arbitrary, &
         data=dev_arbitrary)

    call fates_params%RetrieveParameter(name=fates_name_active_crown_fire, & 
          data=tmpreal)
    active_crown_fire = (abs(tmpreal-1.0_r8)<nearzero)

    call fates_params%RetrieveParameter(name=fates_name_cg_strikes, &
          data=cg_strikes)

    call fates_params%RetrieveParameter(name=damage_name_event_code, &
         data=tmpreal)
    damage_event_code = nint(tmpreal)
    
    call fates_params%RetrieveParameter(name=damage_name_canopy_layer_code, &
         data=tmpreal)
    damage_canopy_layer_code = nint(tmpreal)
    
    ! parameters that are arrays of size defined within the params file and thus need allocating as well
    call fates_params%RetrieveParameterAllocate(name=ED_name_history_sizeclass_bin_edges, &
          data=ED_val_history_sizeclass_bin_edges)

    call fates_params%RetrieveParameterAllocate(name=ED_name_history_ageclass_bin_edges, &
          data=ED_val_history_ageclass_bin_edges)

    call fates_params%RetrieveParameterAllocate(name=ED_name_history_height_bin_edges, &
          data=ED_val_history_height_bin_edges)

    call fates_params%RetrieveParameterAllocate(name=ED_name_history_coageclass_bin_edges, &
         data=ED_val_history_coageclass_bin_edges)

    call fates_params%RetrieveParameterAllocate(name=ED_name_history_damage_bin_edges, &
         data=ED_val_history_damage_bin_edges)

<<<<<<< HEAD
    call fates_params%RetrieveParameterAllocate(name=ED_name_crop_lu_pft_vector, &
         data=crop_lu_pft_vector)
=======
    call fates_params%RetrieveParameter(name=ED_name_maxpatches_by_landuse, &
         data=tmp_vector_by_landuse)

    maxpatches_by_landuse(:) = nint(tmp_vector_by_landuse(:))
    maxpatch_total = sum(maxpatches_by_landuse(:))
>>>>>>> 059a03eb

    call fates_params%RetrieveParameterAllocate(name=ED_name_hydr_htftype_node, &
         data=hydr_htftype_real)
    allocate(hydr_htftype_node(size(hydr_htftype_real)))
    hydr_htftype_node(:) = nint(hydr_htftype_real(:))
    deallocate(hydr_htftype_real)

  end subroutine FatesReceiveParams
  
  ! =====================================================================================

  subroutine FatesReportParams(is_master)

     logical,intent(in) :: is_master

     character(len=32),parameter :: fmt0 = '(a,(F12.4))'
     character(len=32),parameter :: fmti = '(a,(I4))'
     logical, parameter :: debug_report = .false.
     
     if(debug_report .and. is_master) then
        
        write(fates_log(),*) '-----------  FATES Scalar Parameters -----------------'
        write(fates_log(),fmt0) 'vai_top_bin_width = ',vai_top_bin_width
        write(fates_log(),fmt0) 'vai_width_increase_factor = ',vai_width_increase_factor
        write(fates_log(),fmt0) 'photo_temp_acclim_timescale = ',photo_temp_acclim_timescale
        write(fates_log(),fmt0) 'sdlng_emerg_h2o_timescale = ', sdlng_emerg_h2o_timescale
        write(fates_log(),fmt0) 'sdlng_mort_par_timescale = ', sdlng_mort_par_timescale
        write(fates_log(),fmt0) 'sdlng_mdd_timescale = ', sdlng_mdd_timescale
        write(fates_log(),fmt0) 'sdlng2sap_par_timescale = ', sdlng2sap_par_timescale
        write(fates_log(),fmt0) 'photo_temp_acclim_timescale (days) = ',photo_temp_acclim_timescale
        write(fates_log(),fmt0) 'photo_temp_acclim_thome_time (years) = ',photo_temp_acclim_thome_time
        write(fates_log(),fmti) 'hydr_htftype_node = ',hydr_htftype_node
        write(fates_log(),fmt0) 'fates_mortality_disturbance_fraction = ',fates_mortality_disturbance_fraction
        write(fates_log(),fmt0) 'ED_val_comp_excln = ',ED_val_comp_excln
        write(fates_log(),fmt0) 'ED_val_vai_top_bin_width = ',ED_val_vai_top_bin_width
        write(fates_log(),fmt0) 'ED_val_vai_width_increase_factor = ',ED_val_vai_width_increase_factor
        write(fates_log(),fmt0) 'ED_val_nignitions = ',ED_val_nignitions
        write(fates_log(),fmt0) 'ED_val_understorey_death = ',ED_val_understorey_death
        write(fates_log(),fmt0) 'ED_val_cwd_fcel = ',ED_val_cwd_fcel
        write(fates_log(),fmt0) 'ED_val_cwd_flig = ',ED_val_cwd_flig
        write(fates_log(),fmt0) 'fates_maintresp_nonleaf_baserate = ', maintresp_nonleaf_baserate
        write(fates_log(),fmt0) 'ED_val_phen_a = ',ED_val_phen_a
        write(fates_log(),fmt0) 'ED_val_phen_b = ',ED_val_phen_b
        write(fates_log(),fmt0) 'ED_val_phen_c = ',ED_val_phen_c
        write(fates_log(),fmt0) 'ED_val_phen_chiltemp = ',ED_val_phen_chiltemp
        write(fates_log(),fmt0) 'ED_val_phen_mindayson = ',ED_val_phen_mindayson
        write(fates_log(),fmt0) 'ED_val_phen_ncolddayslim = ',ED_val_phen_ncolddayslim
        write(fates_log(),fmt0) 'ED_val_phen_coldtemp = ',ED_val_phen_coldtemp
        write(fates_log(),fmt0) 'ED_val_cohort_size_fusion_tol = ',ED_val_cohort_size_fusion_tol
        write(fates_log(),fmt0) 'ED_val_cohort_age_fusion_tol = ',ED_val_cohort_age_fusion_tol
        write(fates_log(),fmt0) 'ED_val_patch_fusion_tol = ',ED_val_patch_fusion_tol
        write(fates_log(),fmt0) 'ED_val_canopy_closure_thresh = ',ED_val_canopy_closure_thresh
        write(fates_log(),fmt0) 'regeneration_model = ',regeneration_model      
        write(fates_log(),fmt0) 'stomatal_model = ',stomatal_model
        write(fates_log(),fmt0) 'stomatal_assim_model = ',stomatal_assim_model            
        write(fates_log(),fmt0) 'hydro_kmax_rsurf1 = ',hydr_kmax_rsurf1
        write(fates_log(),fmt0) 'hydro_kmax_rsurf2 = ',hydr_kmax_rsurf2  
        write(fates_log(),fmt0) 'hydro_psi0 = ',hydr_psi0
        write(fates_log(),fmt0) 'hydro_psicap = ',hydr_psicap
        write(fates_log(),fmt0) 'hydro_solver = ',hydr_solver
        write(fates_log(),fmt0) 'bgc_soil_salinity = ', bgc_soil_salinity
        write(fates_log(),fmt0) 'logging_dbhmin = ',logging_dbhmin
        write(fates_log(),fmt0) 'logging_dbhmax = ',logging_dbhmax
        write(fates_log(),fmt0) 'logging_collateral_frac = ',logging_collateral_frac
        write(fates_log(),fmt0) 'logging_coll_under_frac = ',logging_coll_under_frac
        write(fates_log(),fmt0) 'logging_direct_frac = ',logging_direct_frac
        write(fates_log(),fmt0) 'logging_mechanical_frac = ',logging_mechanical_frac
        write(fates_log(),fmt0) 'logging_event_code = ',logging_event_code
        write(fates_log(),fmt0) 'logging_dbhmax_infra = ',logging_dbhmax_infra
        write(fates_log(),fmt0) 'eca_plant_escalar = ',eca_plant_escalar
        write(fates_log(),fmt0) 'q10_mr = ',q10_mr
        write(fates_log(),fmt0) 'q10_froz = ',q10_froz
        write(fates_log(),fmt0) 'cg_strikes = ',cg_strikes
        write(fates_log(),'(a,L2)') 'active_crown_fire = ',active_crown_fire
        write(fates_log(),fmt0) 'damage_event_code = ',damage_event_code
        write(fates_log(),fmt0) 'damage_canopy_layer_code = ', damage_canopy_layer_code
        write(fates_log(),*) '------------------------------------------------------'

     end if

  end subroutine FatesReportParams

  
end module EDParamsMod<|MERGE_RESOLUTION|>--- conflicted
+++ resolved
@@ -199,11 +199,8 @@
    character(len=param_string_length),parameter,public :: ED_name_history_height_bin_edges= "fates_history_height_bin_edges"
    character(len=param_string_length),parameter,public :: ED_name_history_coageclass_bin_edges = "fates_history_coageclass_bin_edges"
    character(len=param_string_length),parameter,public :: ED_name_history_damage_bin_edges = "fates_history_damage_bin_edges"
-<<<<<<< HEAD
    character(len=param_string_length),parameter,public :: ED_name_crop_lu_pft_vector = "fates_landuse_crop_lu_pft_vector"
-=======
    character(len=param_string_length),parameter,public :: ED_name_maxpatches_by_landuse = "fates_maxpatches_by_landuse"
->>>>>>> 059a03eb
 
    ! Hydraulics Control Parameters (ONLY RELEVANT WHEN USE_FATES_HYDR = TRUE)
    ! ----------------------------------------------------------------------------------------------
@@ -613,11 +610,10 @@
     call fates_params%RegisterParameter(name=ED_name_history_damage_bin_edges, dimension_shape=dimension_shape_1d, &
          dimension_names=dim_names_damageclass)
 
-<<<<<<< HEAD
     call fates_params%RegisterParameter(name=ED_name_crop_lu_pft_vector, dimension_shape=dimension_shape_1d, &
-=======
+         dimension_names=dim_names_landuse)
+
     call fates_params%RegisterParameter(name=ED_name_maxpatches_by_landuse, dimension_shape=dimension_shape_1d, &
->>>>>>> 059a03eb
          dimension_names=dim_names_landuse)
 
   end subroutine FatesRegisterParams
@@ -841,16 +837,14 @@
     call fates_params%RetrieveParameterAllocate(name=ED_name_history_damage_bin_edges, &
          data=ED_val_history_damage_bin_edges)
 
-<<<<<<< HEAD
     call fates_params%RetrieveParameterAllocate(name=ED_name_crop_lu_pft_vector, &
          data=crop_lu_pft_vector)
-=======
+
     call fates_params%RetrieveParameter(name=ED_name_maxpatches_by_landuse, &
          data=tmp_vector_by_landuse)
 
     maxpatches_by_landuse(:) = nint(tmp_vector_by_landuse(:))
     maxpatch_total = sum(maxpatches_by_landuse(:))
->>>>>>> 059a03eb
 
     call fates_params%RetrieveParameterAllocate(name=ED_name_hydr_htftype_node, &
          data=hydr_htftype_real)
