--- conflicted
+++ resolved
@@ -89,17 +89,9 @@
 
    ! Hydraulics Control Parameters (ONLY RELEVANT WHEN USE_FATES_HYDR = TRUE)
    ! ----------------------------------------------------------------------------------------------
-<<<<<<< HEAD
    real(r8),protected :: hydr_kmax_rsurf1         !  maximum conducitivity for unit root surface 
                                                   !  soil to root direction (kg water/m2 root area/Mpa/s)
    character(len=param_string_length),parameter :: hydr_name_kmax_rsurf1 = "fates_hydr_kmax_rsurf1"  
-=======
-   real(r8),protected :: hydr_kmax_rsurf1         !  maximum conducitivity for unit root surface for water uptake(kg water/m2 root area/Mpa/s)
-!   real(r8),protected :: hydr_kmax_rsurf2         !  maximum conducitivity for unit root surface for water loss (kg water/m2 root area/Mpa/s)
-
-   character(len=param_string_length),parameter :: hydr_name_kmax_rsurf1 = "fates_hydr_kmax_rsurf"  
-!   character(len=param_string_length),parameter :: hydr_name_kmax_rsurf2 = "fates_hydr_kmax_rsurf2"  
->>>>>>> 552e9de2
    
    real(r8),protected :: hydr_kmax_rsurf2         !  maximum conducitivity for unit root surface 
                                                   !  root to soil direciton (kg water/m2 root area/Mpa/s)
@@ -140,9 +132,6 @@
    
    real(r8),protected :: logging_dbhmax_infra        ! "Tree diameter, above which infrastructure from logging does not impact damage or mortality.
    character(len=param_string_length),parameter :: logging_name_dbhmax_infra = "fates_logging_dbhmax_infra"
-
-!   real(r8),protected :: logging_export_frac        ! "fraction of trunk product being shipped offsite, the leftovers will be left onsite as large CWD
-!   character(len=param_string_length),parameter :: logging_name_export_frac ="fates_logging_export_frac"
    
    real(r8),protected :: logging_export_frac        ! "fraction of trunk product being shipped offsite, the 
                                                     ! leftovers will be left onsite as large CWD
@@ -189,11 +178,8 @@
     ED_val_canopy_closure_thresh          = nan    
     
     hydr_kmax_rsurf1                      = nan
-<<<<<<< HEAD
     hydr_kmax_rsurf2                      = nan
-=======
-!    hydr_kmax_rsurf2                      = nan
->>>>>>> 552e9de2
+
     hydr_psi0                             = nan
     hydr_psicap                           = nan
     
@@ -205,15 +191,9 @@
     logging_mechanical_frac               = nan
     logging_event_code                    = nan
     logging_dbhmax_infra                  = nan
-<<<<<<< HEAD
     logging_export_frac                   = nan
-
     q10_mr                                = nan
     q10_froz                              = nan
-
-=======
-!    logging_export_frac                   = nan
->>>>>>> 552e9de2
 
   end subroutine FatesParamsInit
 
@@ -301,22 +281,11 @@
     call fates_params%RegisterParameter(name=ED_name_patch_fusion_tol, dimension_shape=dimension_shape_scalar, &
          dimension_names=dim_names_scalar)
 
-<<<<<<< HEAD
     call fates_params%RegisterParameter(name=ED_name_canopy_closure_thresh, dimension_shape=dimension_shape_scalar, &
          dimension_names=dim_names_scalar)
 	 
     call fates_params%RegisterParameter(name=hydr_name_kmax_rsurf1, dimension_shape=dimension_shape_scalar, &
          dimension_names=dim_names_scalar)
-=======
-    call fates_params%RegisterParameter(name=ED_name_canopy_closure_thresh, dimension_shape=dimension_shape_1d, &
-         dimension_names=dim_names)
-
-    call fates_params%RegisterParameter(name=hydr_name_kmax_rsurf1, dimension_shape=dimension_shape_1d, &
-         dimension_names=dim_names)
-	 
-!    call fates_params%RegisterParameter(name=hydr_name_kmax_rsurf2, dimension_shape=dimension_shape_1d, &
-!         dimension_names=dim_names)	 
->>>>>>> 552e9de2
 
     call fates_params%RegisterParameter(name=hydr_name_kmax_rsurf2, dimension_shape=dimension_shape_scalar, &
          dimension_names=dim_names_scalar)
@@ -453,17 +422,10 @@
          data=ED_val_canopy_closure_thresh)
 
     call fates_params%RetreiveParameter(name=hydr_name_kmax_rsurf1, &
-<<<<<<< HEAD
           data=hydr_kmax_rsurf1)
 
     call fates_params%RetreiveParameter(name=hydr_name_kmax_rsurf2, &
           data=hydr_kmax_rsurf2)	 
-=======
-          data=hydr_kmax_rsurf1)	 
-
-!   call fates_params%RetreiveParameter(name=hydr_name_kmax_rsurf2, &
-!          data=hydr_kmax_rsurf2)		  
->>>>>>> 552e9de2
     
     call fates_params%RetreiveParameter(name=hydr_name_psi0, &
           data=hydr_psi0)
@@ -495,7 +457,6 @@
     call fates_params%RetreiveParameter(name=logging_name_dbhmax_infra, &
           data=logging_dbhmax_infra)
 
-<<<<<<< HEAD
     call fates_params%RetreiveParameter(name=logging_name_export_frac, &
           data=logging_export_frac)
 
@@ -504,11 +465,6 @@
     
     call fates_params%RetreiveParameter(name=fates_name_q10_froz, &
           data=q10_froz)
-
-=======
-!    call fates_params%RetreiveParameter(name=logging_name_export_frac, &
-!          data=logging_export_frac)
->>>>>>> 552e9de2
 
     ! parameters that are arrays of size defined within the params file and thus need allocating as well
     call fates_params%RetreiveParameterAllocate(name=ED_name_history_sizeclass_bin_edges, &
@@ -557,13 +513,8 @@
         write(fates_log(),fmt0) 'ED_val_cohort_fusion_tol = ',ED_val_cohort_fusion_tol
         write(fates_log(),fmt0) 'ED_val_patch_fusion_tol = ',ED_val_patch_fusion_tol
         write(fates_log(),fmt0) 'ED_val_canopy_closure_thresh = ',ED_val_canopy_closure_thresh      
-<<<<<<< HEAD
         write(fates_log(),fmt0) 'hydr_kmax_rsurf1 = ',hydr_kmax_rsurf1
         write(fates_log(),fmt0) 'hydr_kmax_rsurf2 = ',hydr_kmax_rsurf2  
-=======
-        write(fates_log(),fmt0) 'hydr_kmax_rsurf1 = ',hydr_kmax_rsurf1  
-        !        write(fates_log(),fmt0) 'hydr_kmax_rsurf2 = ',hydr_kmax_rsurf2  
->>>>>>> 552e9de2
         write(fates_log(),fmt0) 'hydr_psi0 = ',hydr_psi0
         write(fates_log(),fmt0) 'hydr_psicap = ',hydr_psicap
         write(fates_log(),fmt0) 'bgc_soil_salinity = ', bgc_soil_salinity
@@ -574,12 +525,8 @@
         write(fates_log(),fmt0) 'logging_mechanical_frac = ',logging_mechanical_frac
         write(fates_log(),fmt0) 'logging_event_code = ',logging_event_code
         write(fates_log(),fmt0) 'logging_dbhmax_infra = ',logging_dbhmax_infra
-<<<<<<< HEAD
         write(fates_log(),fmt0) 'q10_mr = ',q10_mr
         write(fates_log(),fmt0) 'q10_froz = ',q10_froz
-=======
-!        write(fates_log(),fmt0) 'logging_export_frac = ',logging_export_frac
->>>>>>> 552e9de2
         write(fates_log(),*) '------------------------------------------------------'
 
      end if
