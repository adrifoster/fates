--- conflicted
+++ resolved
@@ -43,17 +43,6 @@
    real(r8),protected, public :: sdlng2sap_par_timescale !Length of the window for the exponential 
                                                                !moving average of par at the seedling layer used to 
                                                                !calculate seedling to sapling transition rates
-<<<<<<< HEAD
-   
-
-   integer,protected, public :: radiation_model       ! Switch betrween Norman (1) and Two-stream (2) radiation models
-
-   integer,protected, public :: mort_cstarvation_model ! Switch for carbon starvation mortality:
-                                                       ! 1 -- Linear model
-                                                       ! 2 -- Exponential model
-
-=======
->>>>>>> 6903518a
    real(r8),protected, public :: fates_mortality_disturbance_fraction ! the fraction of canopy mortality that results in disturbance
    real(r8),protected, public :: ED_val_comp_excln                    ! weighting factor for canopy layer exclusion and promotion
    real(r8),protected, public :: ED_val_vai_top_bin_width             ! width in VAI units of uppermost leaf+stem layer scattering element
@@ -74,16 +63,7 @@
    real(r8),protected, public :: ED_val_cohort_age_fusion_tol         ! minimum fraction in differece in cohort age between cohorts
    real(r8),protected, public :: ED_val_patch_fusion_tol              ! minimum fraction in difference in profiles between patches
    real(r8),protected, public :: ED_val_canopy_closure_thresh         ! site-level canopy closure point where trees take on forest (narrow) versus savannah (wide) crown allometry
-<<<<<<< HEAD
-   integer,protected, public  :: regeneration_model                   ! Switch for choosing between regeneration models:
-                                                                      ! (1) for Fates default
-                                                                      ! (2) for the Tree Recruitment Scheme (Hanbury-Brown et al., 2022)
-                                                                      ! (3) for the Tree Recruitment Scheme without seedling dynamics
-   
-   
-=======
-
->>>>>>> 6903518a
+
    logical,protected, public :: active_crown_fire        ! flag, 1=active crown fire 0=no active crown fire
    character(len=param_string_length),parameter :: fates_name_active_crown_fire = "fates_fire_active_crown_fire"
 
@@ -147,11 +127,6 @@
    integer, protected,allocatable,public :: hydr_htftype_node(:)
    character(len=param_string_length),parameter,public :: ED_name_photo_temp_acclim_timescale = "fates_leaf_photo_temp_acclim_timescale"
    character(len=param_string_length),parameter,public :: ED_name_photo_temp_acclim_thome_time = "fates_leaf_photo_temp_acclim_thome_time"
-<<<<<<< HEAD
-   character(len=param_string_length),parameter,public :: name_maintresp_model = "fates_maintresp_leaf_model"
-   character(len=param_string_length),parameter,public :: name_radiation_model = "fates_rad_model"
-=======
->>>>>>> 6903518a
    character(len=param_string_length),parameter,public :: ED_name_hydr_htftype_node = "fates_hydro_htftype_node"
    character(len=param_string_length),parameter,public :: ED_name_mort_disturb_frac = "fates_mort_disturb_frac"
    character(len=param_string_length),parameter,public :: ED_name_comp_excln = "fates_comp_excln"
@@ -173,14 +148,6 @@
    character(len=param_string_length),parameter,public :: ED_name_cohort_age_fusion_tol = "fates_cohort_age_fusion_tol"
    character(len=param_string_length),parameter,public :: ED_name_patch_fusion_tol= "fates_patch_fusion_tol"
    character(len=param_string_length),parameter,public :: ED_name_canopy_closure_thresh= "fates_canopy_closure_thresh"      
-<<<<<<< HEAD
-   character(len=param_string_length),parameter,public :: ED_name_regeneration_model= "fates_regeneration_model"
-=======
-
-   character(len=param_string_length),parameter,public :: name_theta_cj_c3 = "fates_leaf_theta_cj_c3"
-   character(len=param_string_length),parameter,public :: name_theta_cj_c4 = "fates_leaf_theta_cj_c4"
-   
->>>>>>> 6903518a
    character(len=param_string_length),parameter :: fates_name_q10_mr="fates_q10_mr"
    character(len=param_string_length),parameter :: fates_name_q10_froz="fates_q10_froz"
 
@@ -317,11 +284,6 @@
     sdlng_mdd_timescale                   = nan
     sdlng2sap_par_timescale               = nan
     photo_temp_acclim_thome_time          = nan
-<<<<<<< HEAD
-    maintresp_leaf_model                  = -9
-    radiation_model                       = -9
-=======
->>>>>>> 6903518a
     fates_mortality_disturbance_fraction  = nan
     ED_val_comp_excln                     = nan
     ED_val_vai_top_bin_width              = nan
@@ -342,10 +304,6 @@
     ED_val_cohort_age_fusion_tol          = nan
     ED_val_patch_fusion_tol               = nan
     ED_val_canopy_closure_thresh          = nan
-<<<<<<< HEAD
-    regeneration_model                    = -9
-=======
->>>>>>> 6903518a
     max_cohort_per_patch                  = -9
     hydr_kmax_rsurf1                      = nan
     hydr_kmax_rsurf2                      = nan
@@ -420,19 +378,6 @@
     call fates_params%RegisterParameter(name=ED_name_photo_temp_acclim_thome_time, dimension_shape=dimension_shape_scalar, &
          dimension_names=dim_names_scalar)
 
-<<<<<<< HEAD
-    call fates_params%RegisterParameter(name=name_radiation_model,dimension_shape=dimension_shape_scalar, &
-         dimension_names=dim_names_scalar)
-    
-    call fates_params%RegisterParameter(name=name_maintresp_model,dimension_shape=dimension_shape_scalar, &
-=======
-    call fates_params%RegisterParameter(name=name_theta_cj_c3, dimension_shape=dimension_shape_scalar, &
-         dimension_names=dim_names_scalar)
-    
-    call fates_params%RegisterParameter(name=name_theta_cj_c4, dimension_shape=dimension_shape_scalar, &
->>>>>>> 6903518a
-         dimension_names=dim_names_scalar)
-    
     call fates_params%RegisterParameter(name=ED_name_mort_disturb_frac, dimension_shape=dimension_shape_scalar, &
          dimension_names=dim_names_scalar)
 
@@ -493,12 +438,6 @@
     call fates_params%RegisterParameter(name=ED_name_canopy_closure_thresh, dimension_shape=dimension_shape_scalar, &
          dimension_names=dim_names_scalar)
 
-<<<<<<< HEAD
-    call fates_params%RegisterParameter(name=ED_name_regeneration_model, dimension_shape=dimension_shape_scalar, &
-         dimension_names=dim_names_scalar)
-	 
-=======
->>>>>>> 6903518a
     call fates_params%RegisterParameter(name=maxcohort_name, dimension_shape=dimension_shape_scalar, &
          dimension_names=dim_names_scalar)
     
@@ -649,17 +588,6 @@
     call fates_params%RetrieveParameter(name=ED_name_photo_temp_acclim_thome_time, &
          data=photo_temp_acclim_thome_time)
 
-<<<<<<< HEAD
-    call fates_params%RetrieveParameter(name=name_radiation_model, &
-         data=tmpreal)
-    radiation_model = nint(tmpreal)
-    
-    call fates_params%RetrieveParameter(name=name_maintresp_model, &
-         data=tmpreal)
-    maintresp_leaf_model = nint(tmpreal)
-    
-=======
->>>>>>> 6903518a
     call fates_params%RetrieveParameter(name=ED_name_mort_disturb_frac, &
           data=fates_mortality_disturbance_fraction)
 
@@ -720,13 +648,6 @@
     call fates_params%RetrieveParameter(name=ED_name_canopy_closure_thresh, &
          data=ED_val_canopy_closure_thresh)
 
-<<<<<<< HEAD
-    call fates_params%RetrieveParameter(name=ED_name_regeneration_model, &
-         data=tmpreal)
-    regeneration_model = nint(tmpreal)
-    
-=======
->>>>>>> 6903518a
     call fates_params%RetrieveParameter(name=maxcohort_name, &
          data=tmpreal)
     max_cohort_per_patch = nint(tmpreal)
@@ -905,10 +826,6 @@
         write(fates_log(),fmt0) 'ED_val_cohort_age_fusion_tol = ',ED_val_cohort_age_fusion_tol
         write(fates_log(),fmt0) 'ED_val_patch_fusion_tol = ',ED_val_patch_fusion_tol
         write(fates_log(),fmt0) 'ED_val_canopy_closure_thresh = ',ED_val_canopy_closure_thresh
-<<<<<<< HEAD
-        write(fates_log(),fmt0) 'regeneration_model = ',regeneration_model
-=======
->>>>>>> 6903518a
         write(fates_log(),fmt0) 'hydro_kmax_rsurf1 = ',hydr_kmax_rsurf1
         write(fates_log(),fmt0) 'hydro_kmax_rsurf2 = ',hydr_kmax_rsurf2  
         write(fates_log(),fmt0) 'hydro_psi0 = ',hydr_psi0
