--- conflicted
+++ resolved
@@ -61,7 +61,7 @@
    real(r8),protected, public :: ED_val_canopy_closure_thresh ! site-level canopy closure point where trees take on forest (narrow) versus savannah (wide) crown allometry
    integer,protected, public  :: stomatal_model  !switch for choosing between stomatal conductance models, 1 for Ball-Berry, 2 for Medlyn
    integer,protected, public  :: temp_acclim  !switch for turning on and off temperature acclimation, 0 for off, 1 for Kumarathunge et al. temperature acclimation 
- 
+   
    logical,protected, public :: active_crown_fire        ! flag, 1=active crown fire 0=no active crown fire
    character(len=param_string_length),parameter :: fates_name_active_crown_fire = "fates_fire_active_crown_fire"
 
@@ -291,14 +291,11 @@
     ED_val_patch_fusion_tol               = nan
     ED_val_canopy_closure_thresh          = nan
     stomatal_model                        = -9
-<<<<<<< HEAD
     stomatal_assim_model                  = -9
     maxpatch_primary                      = -9
     maxpatch_secondary                    = -9
     max_cohort_per_patch                  = -9
-=======
     temp_acclim                           = 0
->>>>>>> ba0b01ac
     hydr_kmax_rsurf1                      = nan
     hydr_kmax_rsurf2                      = nan
     hydr_psi0                             = nan
@@ -435,7 +432,6 @@
     call fates_params%RegisterParameter(name=ED_name_stomatal_model, dimension_shape=dimension_shape_scalar, &
          dimension_names=dim_names_scalar)
 
-<<<<<<< HEAD
     call fates_params%RegisterParameter(name=stomatal_assim_name, dimension_shape=dimension_shape_scalar, &
          dimension_names=dim_names_scalar)
 
@@ -450,12 +446,10 @@
     
     call fates_params%RegisterParameter(name=hydr_name_solver, dimension_shape=dimension_shape_scalar, &
          dimension_names=dim_names_scalar)
-    
-=======
+
     call fates_params%RegisterParameter(name=ED_name_temp_acclim, dimension_shape=dimension_shape_scalar, &
          dimension_names=dim_names_scalar)
-	 
->>>>>>> ba0b01ac
+    
     call fates_params%RegisterParameter(name=hydr_name_kmax_rsurf1, dimension_shape=dimension_shape_scalar, &
          dimension_names=dim_names_scalar)
 
@@ -641,7 +635,6 @@
          data=tmpreal)
     stomatal_model = nint(tmpreal)
 
-<<<<<<< HEAD
     call fates_params%RetrieveParameter(name=stomatal_assim_name, &
          data=tmpreal)
     stomatal_assim_model = nint(tmpreal)
@@ -660,14 +653,11 @@
          data=tmpreal)
     max_cohort_per_patch = nint(tmpreal)
     
-    call fates_params%RetrieveParameter(name=hydr_name_kmax_rsurf1, &
-=======
     call fates_params%RetreiveParameter(name=ED_name_temp_acclim, &
          data=tmpreal)
     temp_acclim = nint(tmpreal)
 
     call fates_params%RetreiveParameter(name=hydr_name_kmax_rsurf1, &
->>>>>>> ba0b01ac
           data=hydr_kmax_rsurf1)
 
     call fates_params%RetrieveParameter(name=hydr_name_kmax_rsurf2, &
@@ -813,20 +803,13 @@
         write(fates_log(),fmt0) 'ED_val_patch_fusion_tol = ',ED_val_patch_fusion_tol
         write(fates_log(),fmt0) 'ED_val_canopy_closure_thresh = ',ED_val_canopy_closure_thresh
         write(fates_log(),fmt0) 'stomatal_model = ',stomatal_model
-<<<<<<< HEAD
         write(fates_log(),fmt0) 'stomatal_assim_model = ',stomatal_assim_model            
         write(fates_log(),fmt0) 'hydro_kmax_rsurf1 = ',hydr_kmax_rsurf1
         write(fates_log(),fmt0) 'hydro_kmax_rsurf2 = ',hydr_kmax_rsurf2  
         write(fates_log(),fmt0) 'hydro_psi0 = ',hydr_psi0
         write(fates_log(),fmt0) 'hydro_psicap = ',hydr_psicap
         write(fates_log(),fmt0) 'hydro_solver = ',hydr_solver
-=======
         write(fates_log(),fmt0) 'temp_acclim = ',temp_acclim
-        write(fates_log(),fmt0) 'hydr_kmax_rsurf1 = ',hydr_kmax_rsurf1
-        write(fates_log(),fmt0) 'hydr_kmax_rsurf2 = ',hydr_kmax_rsurf2  
-        write(fates_log(),fmt0) 'hydr_psi0 = ',hydr_psi0
-        write(fates_log(),fmt0) 'hydr_psicap = ',hydr_psicap
->>>>>>> ba0b01ac
         write(fates_log(),fmt0) 'bgc_soil_salinity = ', bgc_soil_salinity
         write(fates_log(),fmt0) 'logging_dbhmin = ',logging_dbhmin
         write(fates_log(),fmt0) 'logging_dbhmax = ',logging_dbhmax
