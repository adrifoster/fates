module EDParamsMod

   !
   ! module that deals with reading the ED parameter file
   !

   use FatesConstantsMod, only : r8 => fates_r8
   use FatesConstantsMod, only : nearzero
   use FatesParametersInterface, only : param_string_length
   use FatesGlobals        , only : fates_log
   use FatesGlobals        , only : endrun => fates_endrun

   ! CIME Globals
   use shr_log_mod         , only : errMsg => shr_log_errMsg

   implicit none
   private
   save

   !
   ! this is what the user can use for the actual values
   !
   
   real(r8),protected, public :: fates_mortality_disturbance_fraction ! the fraction of canopy mortality that results in disturbance
   real(r8),protected, public :: ED_val_comp_excln
   real(r8),protected, public :: ED_val_init_litter
   real(r8),protected, public :: ED_val_nignitions
   real(r8),protected, public :: ED_val_understorey_death
   real(r8),protected, public :: ED_val_cwd_fcel
   real(r8),protected, public :: ED_val_cwd_flig
   real(r8),protected, public :: ED_val_base_mr_20
   real(r8),protected, public :: ED_val_phen_drought_threshold
   real(r8),protected, public :: ED_val_phen_doff_time
   real(r8),protected, public :: ED_val_phen_a
   real(r8),protected, public :: ED_val_phen_b
   real(r8),protected, public :: ED_val_phen_c
   real(r8),protected, public :: ED_val_phen_chiltemp
   real(r8),protected, public :: ED_val_phen_mindayson
   real(r8),protected, public :: ED_val_phen_ncolddayslim
   real(r8),protected, public :: ED_val_phen_coldtemp
   real(r8),protected, public :: ED_val_cohort_size_fusion_tol
   real(r8),protected, public :: ED_val_cohort_age_fusion_tol
   real(r8),protected, public :: ED_val_patch_fusion_tol
<<<<<<< HEAD
   real(r8),protected, public :: ED_val_canopy_closure_thresh ! site-level canopy closure point where 
                                                              ! trees take on forest (narrow) versus savannah (wide) crown allometry
=======
   real(r8),protected, public :: ED_val_canopy_closure_thresh ! site-level canopy closure point where trees take on forest (narrow) versus savannah (wide) crown allometry
   integer,protected, public  :: stomatal_model  !switch for choosing between stomatal conductance models, 1 for Ball-Berry, 2 for Medlyn
   
   logical,protected, public :: active_crown_fire        ! flag, 1=active crown fire 0=no active crown fire
   character(len=param_string_length),parameter :: fates_name_active_crown_fire = "fates_fire_active_crown_fire"
>>>>>>> 9a4627a6

   real(r8), protected, public :: cg_strikes             ! fraction of cloud to ground lightning strikes (0-1)
   character(len=param_string_length),parameter :: fates_name_cg_strikes="fates_fire_cg_strikes"
   
   real(r8),protected,public  :: q10_mr     ! Q10 for respiration rate (for soil fragmenation and plant respiration)    (unitless)
   real(r8),protected,public  :: q10_froz   ! Q10 for frozen-soil respiration rates (for soil fragmentation)            (unitless)

   ! two special parameters whose size is defined in the parameter file
   real(r8),protected,allocatable,public :: ED_val_history_sizeclass_bin_edges(:)
   real(r8),protected,allocatable,public :: ED_val_history_ageclass_bin_edges(:)
   real(r8),protected,allocatable,public :: ED_val_history_height_bin_edges(:)
   real(r8),protected,allocatable,public :: ED_val_history_coageclass_bin_edges(:)
   
   character(len=param_string_length),parameter,public :: ED_name_mort_disturb_frac = "fates_mort_disturb_frac"
   character(len=param_string_length),parameter,public :: ED_name_comp_excln = "fates_comp_excln"
   character(len=param_string_length),parameter,public :: ED_name_init_litter = "fates_init_litter"
   character(len=param_string_length),parameter,public :: ED_name_nignitions = "fates_fire_nignitions"
   character(len=param_string_length),parameter,public :: ED_name_understorey_death = "fates_mort_understorey_death"
   character(len=param_string_length),parameter,public :: ED_name_cwd_fcel= "fates_cwd_fcel"   
   character(len=param_string_length),parameter,public :: ED_name_cwd_flig= "fates_cwd_flig"   
   character(len=param_string_length),parameter,public :: ED_name_base_mr_20= "fates_base_mr_20"   
   character(len=param_string_length),parameter,public :: ED_name_phen_drought_threshold= "fates_phen_drought_threshold"   
   character(len=param_string_length),parameter,public :: ED_name_phen_doff_time= "fates_phen_doff_time"   
   character(len=param_string_length),parameter,public :: ED_name_phen_a= "fates_phen_a"   
   character(len=param_string_length),parameter,public :: ED_name_phen_b= "fates_phen_b"   
   character(len=param_string_length),parameter,public :: ED_name_phen_c= "fates_phen_c"   
   character(len=param_string_length),parameter,public :: ED_name_phen_chiltemp= "fates_phen_chiltemp"   
   character(len=param_string_length),parameter,public :: ED_name_phen_mindayson= "fates_phen_mindayson"   
   character(len=param_string_length),parameter,public :: ED_name_phen_ncolddayslim= "fates_phen_ncolddayslim"   
   character(len=param_string_length),parameter,public :: ED_name_phen_coldtemp= "fates_phen_coldtemp"   
   character(len=param_string_length),parameter,public :: ED_name_cohort_size_fusion_tol= "fates_cohort_size_fusion_tol"
   character(len=param_string_length),parameter,public :: ED_name_cohort_age_fusion_tol = "fates_cohort_age_fusion_tol"
   character(len=param_string_length),parameter,public :: ED_name_patch_fusion_tol= "fates_patch_fusion_tol"
   character(len=param_string_length),parameter,public :: ED_name_canopy_closure_thresh= "fates_canopy_closure_thresh"      
   character(len=param_string_length),parameter,public :: ED_name_stomatal_model= "fates_leaf_stomatal_model"

   ! Resistance to active crown fire
  

   character(len=param_string_length),parameter :: fates_name_q10_mr="fates_q10_mr"
   character(len=param_string_length),parameter :: fates_name_q10_froz="fates_q10_froz"


   ! non-scalar parameter names
   character(len=param_string_length),parameter,public :: ED_name_history_sizeclass_bin_edges= "fates_history_sizeclass_bin_edges"      
   character(len=param_string_length),parameter,public :: ED_name_history_ageclass_bin_edges= "fates_history_ageclass_bin_edges"      
   character(len=param_string_length),parameter,public :: ED_name_history_height_bin_edges= "fates_history_height_bin_edges"
   character(len=param_string_length),parameter,public :: ED_name_history_coageclass_bin_edges = "fates_history_coageclass_bin_edges"

   ! Hydraulics Control Parameters (ONLY RELEVANT WHEN USE_FATES_HYDR = TRUE)
   ! ----------------------------------------------------------------------------------------------
   real(r8),protected,public :: hydr_kmax_rsurf1         !  maximum conducitivity for unit root surface 
                                                  !  soil to root direction (kg water/m2 root area/Mpa/s)
   character(len=param_string_length),parameter,public :: hydr_name_kmax_rsurf1 = "fates_hydr_kmax_rsurf1"  
   
   real(r8),protected,public :: hydr_kmax_rsurf2         !  maximum conducitivity for unit root surface 
                                                  !  root to soil direciton (kg water/m2 root area/Mpa/s)
   character(len=param_string_length),parameter,public :: hydr_name_kmax_rsurf2 = "fates_hydr_kmax_rsurf2" 

   real(r8),protected,public :: hydr_psi0          !  sapwood water potential at saturation (MPa)
   character(len=param_string_length),parameter,public :: hydr_name_psi0 = "fates_hydr_psi0"

   real(r8),protected,public :: hydr_psicap        !  sapwood water potential at which capillary reserves exhausted (MPa)
   character(len=param_string_length),parameter,public :: hydr_name_psicap = "fates_hydr_psicap"

   !Soil BGC parameters, mostly used for testing FATES when not coupled to the dynamics bgc hlm
   ! ----------------------------------------------------------------------------------------------
   real(r8),protected,public :: bgc_soil_salinity ! site-level soil salinity for FATES when not coupled to dynamic soil BGC of salinity
   character(len=param_string_length),parameter,public :: bgc_name_soil_salinity= "fates_soil_salinity"      
   
   ! Logging Control Parameters (ONLY RELEVANT WHEN USE_FATES_LOGGING = TRUE)
   ! ----------------------------------------------------------------------------------------------

   real(r8),protected,public :: logging_dbhmin              ! Minimum dbh at which logging is applied (cm)
                                                            ! Typically associated with harvesting
   character(len=param_string_length),parameter,public :: logging_name_dbhmin = "fates_logging_dbhmin"

   real(r8),protected,public :: logging_dbhmax              ! Maximum dbh at which logging is applied (cm)
                                                            ! Typically associated with fire suppression
                                                            ! (THIS PARAMETER IS NOT USED YET)
   character(len=param_string_length),parameter,public :: logging_name_dbhmax = "fates_logging_dbhmax"


   real(r8),protected,public :: logging_collateral_frac     ! Ratio of collateral mortality to direct logging mortality
   character(len=param_string_length),parameter,public :: logging_name_collateral_frac = "fates_logging_collateral_frac"

   real(r8),protected,public :: logging_coll_under_frac ! Fraction of understory plants that die when logging disturbance
                                                 ! is generated
   character(len=param_string_length),parameter,public :: logging_name_coll_under_frac = "fates_logging_coll_under_frac"
   
   real(r8),protected,public :: logging_direct_frac         ! Fraction of stems logged per event
   character(len=param_string_length),parameter,public :: logging_name_direct_frac = "fates_logging_direct_frac"

   real(r8),protected,public :: logging_mechanical_frac         ! Fraction of stems logged per event
   character(len=param_string_length),parameter,public :: logging_name_mechanical_frac = "fates_logging_mechanical_frac"

   real(r8),protected,public :: logging_event_code          ! Code that options how logging events are structured 
   character(len=param_string_length),parameter,public :: logging_name_event_code = "fates_logging_event_code"
   
   real(r8),protected,public :: logging_dbhmax_infra        ! "Tree diameter, above which infrastructure from logging does not impact damage or mortality.
   character(len=param_string_length),parameter,public :: logging_name_dbhmax_infra = "fates_logging_dbhmax_infra"
   
   real(r8),protected,public :: logging_export_frac        ! "fraction of trunk product being shipped offsite, the 
                                                    ! leftovers will be left onsite as large CWD
   character(len=param_string_length),parameter,public :: logging_name_export_frac ="fates_logging_export_frac"   

   real(r8),protected,public :: eca_plant_escalar  ! scaling factor for plant fine root biomass to 
                                               ! calculate nutrient carrier enzyme abundance (ECA)

   character(len=param_string_length),parameter,public :: eca_name_plant_escalar = "fates_eca_plant_escalar"

   public :: FatesParamsInit
   public :: FatesRegisterParams
   public :: FatesReceiveParams
   public :: FatesReportParams
  
contains

  !-----------------------------------------------------------------------
  subroutine FatesParamsInit()
    ! Initialize all parameters to nan to ensure that we get valid
    ! values back from the host.
    
    use shr_infnan_mod , only : nan => shr_infnan_nan, assignment(=)

    implicit none

    fates_mortality_disturbance_fraction  = nan
    ED_val_comp_excln                     = nan
    ED_val_init_litter                    = nan
    ED_val_nignitions                     = nan
    ED_val_understorey_death              = nan
    ED_val_cwd_fcel                       = nan
    ED_val_cwd_flig                       = nan
    ED_val_base_mr_20                     = nan
    ED_val_phen_drought_threshold         = nan
    ED_val_phen_doff_time                 = nan
    ED_val_phen_a                         = nan
    ED_val_phen_b                         = nan
    ED_val_phen_c                         = nan
    ED_val_phen_chiltemp                  = nan
    ED_val_phen_mindayson                 = nan
    ED_val_phen_ncolddayslim              = nan
    ED_val_phen_coldtemp                  = nan
    ED_val_cohort_size_fusion_tol         = nan
    ED_val_cohort_age_fusion_tol          = nan
    ED_val_patch_fusion_tol               = nan
    ED_val_canopy_closure_thresh          = nan
    stomatal_model                        = -9
    hydr_kmax_rsurf1                      = nan
    hydr_kmax_rsurf2                      = nan
    hydr_psi0                             = nan
    hydr_psicap                           = nan
    bgc_soil_salinity                     = nan
    logging_dbhmin                        = nan
    logging_dbhmax                        = nan
    logging_collateral_frac               = nan
    logging_direct_frac                   = nan
    logging_mechanical_frac               = nan
    logging_event_code                    = nan
    logging_dbhmax_infra                  = nan
    logging_export_frac                   = nan
    eca_plant_escalar                     = nan
    q10_mr                                = nan
    q10_froz                              = nan

  end subroutine FatesParamsInit

  !-----------------------------------------------------------------------
  subroutine FatesRegisterParams(fates_params)
    ! Register the parameters we want the host to provide, and
    ! indicate whether they are fates parameters or host parameters
    ! that need to be synced with host values.

    use FatesParametersInterface, only : fates_parameters_type, dimension_name_scalar, dimension_shape_1d
    use FatesParametersInterface, only : dimension_name_history_size_bins, dimension_name_history_age_bins
    use FatesParametersInterface, only : dimension_name_history_height_bins
    use FatesParametersInterface, only : dimension_name_history_coage_bins
    use FatesParametersInterface, only : dimension_shape_scalar


    implicit none

    class(fates_parameters_type), intent(inout) :: fates_params

    character(len=param_string_length), parameter :: dim_names_scalar(1) = (/dimension_name_scalar/)
    character(len=param_string_length), parameter :: dim_names_sizeclass(1) = (/dimension_name_history_size_bins/)
    character(len=param_string_length), parameter :: dim_names_ageclass(1) = (/dimension_name_history_age_bins/)
    character(len=param_string_length), parameter :: dim_names_height(1) = (/dimension_name_history_height_bins/)
    character(len=param_string_length), parameter :: dim_names_coageclass(1) = (/dimension_name_history_coage_bins/)

       
    call FatesParamsInit()

    call fates_params%RegisterParameter(name=ED_name_mort_disturb_frac, dimension_shape=dimension_shape_scalar, &
         dimension_names=dim_names_scalar)

    call fates_params%RegisterParameter(name=ED_name_comp_excln, dimension_shape=dimension_shape_scalar, &
         dimension_names=dim_names_scalar)

    call fates_params%RegisterParameter(name=ED_name_init_litter, dimension_shape=dimension_shape_scalar, &
         dimension_names=dim_names_scalar)

    call fates_params%RegisterParameter(name=ED_name_nignitions, dimension_shape=dimension_shape_scalar, &
         dimension_names=dim_names_scalar)

    call fates_params%RegisterParameter(name=ED_name_understorey_death, dimension_shape=dimension_shape_scalar, &
         dimension_names=dim_names_scalar)

    call fates_params%RegisterParameter(name=ED_name_cwd_fcel, dimension_shape=dimension_shape_scalar, &
         dimension_names=dim_names_scalar)

    call fates_params%RegisterParameter(name=ED_name_cwd_flig, dimension_shape=dimension_shape_scalar, &
         dimension_names=dim_names_scalar)

    call fates_params%RegisterParameter(name=ED_name_base_mr_20, dimension_shape=dimension_shape_scalar, &
         dimension_names=dim_names_scalar)

    call fates_params%RegisterParameter(name=ED_name_phen_drought_threshold, dimension_shape=dimension_shape_scalar, &
         dimension_names=dim_names_scalar)

    call fates_params%RegisterParameter(name=ED_name_phen_doff_time, dimension_shape=dimension_shape_scalar, &
         dimension_names=dim_names_scalar)

    call fates_params%RegisterParameter(name=ED_name_phen_a, dimension_shape=dimension_shape_scalar, &
         dimension_names=dim_names_scalar)

    call fates_params%RegisterParameter(name=ED_name_phen_b, dimension_shape=dimension_shape_scalar, &
         dimension_names=dim_names_scalar)

    call fates_params%RegisterParameter(name=ED_name_phen_c, dimension_shape=dimension_shape_scalar, &
         dimension_names=dim_names_scalar)

    call fates_params%RegisterParameter(name=ED_name_phen_chiltemp, dimension_shape=dimension_shape_scalar, &
         dimension_names=dim_names_scalar)

    call fates_params%RegisterParameter(name=ED_name_phen_mindayson, dimension_shape=dimension_shape_scalar, &
         dimension_names=dim_names_scalar)

    call fates_params%RegisterParameter(name=ED_name_phen_ncolddayslim, dimension_shape=dimension_shape_scalar, &
         dimension_names=dim_names_scalar)

    call fates_params%RegisterParameter(name=ED_name_phen_coldtemp, dimension_shape=dimension_shape_scalar, &
         dimension_names=dim_names_scalar)

    call fates_params%RegisterParameter(name=ED_name_cohort_size_fusion_tol, dimension_shape=dimension_shape_scalar, &
         dimension_names=dim_names_scalar)

    call fates_params%RegisterParameter(name=ED_name_cohort_age_fusion_tol, dimension_shape=dimension_shape_scalar, &
         dimension_names=dim_names_scalar)

    call fates_params%RegisterParameter(name=ED_name_patch_fusion_tol, dimension_shape=dimension_shape_scalar, &
         dimension_names=dim_names_scalar)

    call fates_params%RegisterParameter(name=ED_name_canopy_closure_thresh, dimension_shape=dimension_shape_scalar, &
         dimension_names=dim_names_scalar)

    call fates_params%RegisterParameter(name=ED_name_stomatal_model, dimension_shape=dimension_shape_scalar, &
         dimension_names=dim_names_scalar)
	 
    call fates_params%RegisterParameter(name=hydr_name_kmax_rsurf1, dimension_shape=dimension_shape_scalar, &
         dimension_names=dim_names_scalar)

    call fates_params%RegisterParameter(name=hydr_name_kmax_rsurf2, dimension_shape=dimension_shape_scalar, &
         dimension_names=dim_names_scalar)
    
    call fates_params%RegisterParameter(name=hydr_name_psi0, dimension_shape=dimension_shape_scalar, &
         dimension_names=dim_names_scalar)

    call fates_params%RegisterParameter(name=hydr_name_psicap, dimension_shape=dimension_shape_scalar, &
         dimension_names=dim_names_scalar)

    call fates_params%RegisterParameter(name=bgc_name_soil_salinity, dimension_shape=dimension_shape_scalar, &
         dimension_names=dim_names_scalar) 

    call fates_params%RegisterParameter(name=logging_name_dbhmin, dimension_shape=dimension_shape_scalar, &
         dimension_names=dim_names_scalar)

    call fates_params%RegisterParameter(name=logging_name_dbhmax, dimension_shape=dimension_shape_scalar, &
         dimension_names=dim_names_scalar)

    call fates_params%RegisterParameter(name=logging_name_collateral_frac, dimension_shape=dimension_shape_scalar, &
         dimension_names=dim_names_scalar)

    call fates_params%RegisterParameter(name=logging_name_coll_under_frac, dimension_shape=dimension_shape_scalar, &
         dimension_names=dim_names_scalar)

    call fates_params%RegisterParameter(name=logging_name_direct_frac, dimension_shape=dimension_shape_scalar, &
         dimension_names=dim_names_scalar)

    call fates_params%RegisterParameter(name=logging_name_mechanical_frac, dimension_shape=dimension_shape_scalar, &
         dimension_names=dim_names_scalar)

    call fates_params%RegisterParameter(name=logging_name_event_code, dimension_shape=dimension_shape_scalar, &
         dimension_names=dim_names_scalar)

    call fates_params%RegisterParameter(name=logging_name_dbhmax_infra, dimension_shape=dimension_shape_scalar, &
         dimension_names=dim_names_scalar)

    call fates_params%RegisterParameter(name=logging_name_export_frac, dimension_shape=dimension_shape_scalar, &
         dimension_names=dim_names_scalar)

    call fates_params%RegisterParameter(name=eca_name_plant_escalar, dimension_shape=dimension_shape_scalar, & 
         dimension_names=dim_names_scalar)

    call fates_params%RegisterParameter(name=fates_name_q10_mr, dimension_shape=dimension_shape_scalar, &
         dimension_names=dim_names_scalar)

    call fates_params%RegisterParameter(name=fates_name_q10_froz, dimension_shape=dimension_shape_scalar, &
         dimension_names=dim_names_scalar)

    ! non-scalar parameters
    call fates_params%RegisterParameter(name=ED_name_history_sizeclass_bin_edges, dimension_shape=dimension_shape_1d, &
         dimension_names=dim_names_sizeclass)

    call fates_params%RegisterParameter(name=ED_name_history_ageclass_bin_edges, dimension_shape=dimension_shape_1d, &
         dimension_names=dim_names_ageclass)

    call fates_params%RegisterParameter(name=ED_name_history_height_bin_edges, dimension_shape=dimension_shape_1d, &
         dimension_names=dim_names_height)

    call fates_params%RegisterParameter(name=fates_name_active_crown_fire, dimension_shape=dimension_shape_scalar, &
         dimension_names=dim_names_scalar)
    
    call fates_params%RegisterParameter(name=fates_name_cg_strikes, dimension_shape=dimension_shape_scalar, &
         dimension_names=dim_names_scalar)
    
    call fates_params%RegisterParameter(name=ED_name_history_coageclass_bin_edges, dimension_shape=dimension_shape_1d, &
         dimension_names=dim_names_coageclass)


  end subroutine FatesRegisterParams

  
  !-----------------------------------------------------------------------
  subroutine FatesReceiveParams(fates_params)
    
    use FatesParametersInterface, only : fates_parameters_type, dimension_name_scalar

    implicit none

    class(fates_parameters_type), intent(inout) :: fates_params

    real(r8) :: tmpreal ! local real variable for changing type on read
    
    call fates_params%RetreiveParameter(name=ED_name_mort_disturb_frac, &
          data=fates_mortality_disturbance_fraction)

    call fates_params%RetreiveParameter(name=ED_name_comp_excln, &
         data=ED_val_comp_excln)

    call fates_params%RetreiveParameter(name=ED_name_init_litter, &
         data=ED_val_init_litter)

    call fates_params%RetreiveParameter(name=ED_name_nignitions, &
         data=ED_val_nignitions)

    call fates_params%RetreiveParameter(name=ED_name_understorey_death, &
         data=ED_val_understorey_death)

    call fates_params%RetreiveParameter(name=ED_name_cwd_fcel, &
         data=ED_val_cwd_fcel)

    call fates_params%RetreiveParameter(name=ED_name_cwd_flig, &
         data=ED_val_cwd_flig)

    call fates_params%RetreiveParameter(name=ED_name_base_mr_20, &
         data=ED_val_base_mr_20)

    call fates_params%RetreiveParameter(name=ED_name_phen_drought_threshold, &
         data=ED_val_phen_drought_threshold)

    call fates_params%RetreiveParameter(name=ED_name_phen_doff_time, &
         data=ED_val_phen_doff_time)

    call fates_params%RetreiveParameter(name=ED_name_phen_a, &
         data=ED_val_phen_a)

    call fates_params%RetreiveParameter(name=ED_name_phen_b, &
         data=ED_val_phen_b)

    call fates_params%RetreiveParameter(name=ED_name_phen_c, &
         data=ED_val_phen_c)

    call fates_params%RetreiveParameter(name=ED_name_phen_chiltemp, &
         data=ED_val_phen_chiltemp)

    call fates_params%RetreiveParameter(name=ED_name_phen_mindayson, &
         data=ED_val_phen_mindayson)

    call fates_params%RetreiveParameter(name=ED_name_phen_ncolddayslim, &
         data=ED_val_phen_ncolddayslim)

    call fates_params%RetreiveParameter(name=ED_name_phen_coldtemp, &
         data=ED_val_phen_coldtemp)

    call fates_params%RetreiveParameter(name=ED_name_cohort_size_fusion_tol, &
         data=ED_val_cohort_size_fusion_tol)

    call fates_params%RetreiveParameter(name=ED_name_cohort_age_fusion_tol, &
         data=ED_val_cohort_age_fusion_tol)

    call fates_params%RetreiveParameter(name=ED_name_patch_fusion_tol, &
         data=ED_val_patch_fusion_tol)
    
    call fates_params%RetreiveParameter(name=ED_name_canopy_closure_thresh, &
         data=ED_val_canopy_closure_thresh)

    call fates_params%RetreiveParameter(name=ED_name_stomatal_model, &
         data=tmpreal)
    stomatal_model = nint(tmpreal)

    call fates_params%RetreiveParameter(name=hydr_name_kmax_rsurf1, &
          data=hydr_kmax_rsurf1)

    call fates_params%RetreiveParameter(name=hydr_name_kmax_rsurf2, &
          data=hydr_kmax_rsurf2)	 
    
    call fates_params%RetreiveParameter(name=hydr_name_psi0, &
          data=hydr_psi0)

    call fates_params%RetreiveParameter(name=hydr_name_psicap, &
          data=hydr_psicap)
	  
    call fates_params%RetreiveParameter(name=bgc_name_soil_salinity, &
          data=bgc_soil_salinity)	  

    call fates_params%RetreiveParameter(name=logging_name_dbhmin, &
          data=logging_dbhmin)

    call fates_params%RetreiveParameter(name=logging_name_dbhmax, &
          data=logging_dbhmax)

    call fates_params%RetreiveParameter(name=logging_name_collateral_frac, &
          data=logging_collateral_frac)
    
    call fates_params%RetreiveParameter(name=logging_name_coll_under_frac, &
          data=logging_coll_under_frac)

    call fates_params%RetreiveParameter(name=logging_name_direct_frac, &
          data=logging_direct_frac)

    call fates_params%RetreiveParameter(name=logging_name_mechanical_frac, &
          data=logging_mechanical_frac)
    
    call fates_params%RetreiveParameter(name=logging_name_event_code, &
          data=logging_event_code)

    call fates_params%RetreiveParameter(name=logging_name_dbhmax_infra, &
          data=logging_dbhmax_infra)

    call fates_params%RetreiveParameter(name=logging_name_export_frac, &
          data=logging_export_frac)

    call fates_params%RetreiveParameter(name=eca_name_plant_escalar, &
          data=eca_plant_escalar)

    call fates_params%RetreiveParameter(name=fates_name_q10_mr, &
          data=q10_mr)
    
    call fates_params%RetreiveParameter(name=fates_name_q10_froz, &
          data=q10_froz)

    call fates_params%RetreiveParameter(name=fates_name_active_crown_fire, & 
          data=tmpreal)
    active_crown_fire = (abs(tmpreal-1.0_r8)<nearzero)

    call fates_params%RetreiveParameter(name=fates_name_cg_strikes, &
          data=cg_strikes)

    ! parameters that are arrays of size defined within the params file and thus need allocating as well
    call fates_params%RetreiveParameterAllocate(name=ED_name_history_sizeclass_bin_edges, &
          data=ED_val_history_sizeclass_bin_edges)

    call fates_params%RetreiveParameterAllocate(name=ED_name_history_ageclass_bin_edges, &
          data=ED_val_history_ageclass_bin_edges)

    call fates_params%RetreiveParameterAllocate(name=ED_name_history_height_bin_edges, &
          data=ED_val_history_height_bin_edges)

    call fates_params%RetreiveParameterAllocate(name=ED_name_history_coageclass_bin_edges, &
         data=ED_val_history_coageclass_bin_edges)


  end subroutine FatesReceiveParams
  
  ! =====================================================================================

  subroutine FatesReportParams(is_master)

     logical,intent(in) :: is_master

     character(len=32),parameter :: fmt0 = '(a,(F12.4))'
     logical, parameter :: debug_report = .false.
     
     if(debug_report .and. is_master) then
        
        write(fates_log(),*) '-----------  FATES Scalar Parameters -----------------'
        write(fates_log(),fmt0) 'fates_mortality_disturbance_fraction = ',fates_mortality_disturbance_fraction
        write(fates_log(),fmt0) 'ED_val_comp_excln = ',ED_val_comp_excln
        write(fates_log(),fmt0) 'ED_val_init_litter = ',ED_val_init_litter
        write(fates_log(),fmt0) 'ED_val_nignitions = ',ED_val_nignitions
        write(fates_log(),fmt0) 'ED_val_understorey_death = ',ED_val_understorey_death
        write(fates_log(),fmt0) 'ED_val_cwd_fcel = ',ED_val_cwd_fcel
        write(fates_log(),fmt0) 'ED_val_cwd_flig = ',ED_val_cwd_flig
        write(fates_log(),fmt0) 'ED_val_base_mr_20 = ', ED_val_base_mr_20
        write(fates_log(),fmt0) 'ED_val_phen_drought_threshold = ',ED_val_phen_drought_threshold
        write(fates_log(),fmt0) 'ED_val_phen_doff_time = ',ED_val_phen_doff_time
        write(fates_log(),fmt0) 'ED_val_phen_a = ',ED_val_phen_a
        write(fates_log(),fmt0) 'ED_val_phen_b = ',ED_val_phen_b
        write(fates_log(),fmt0) 'ED_val_phen_c = ',ED_val_phen_c
        write(fates_log(),fmt0) 'ED_val_phen_chiltemp = ',ED_val_phen_chiltemp
        write(fates_log(),fmt0) 'ED_val_phen_mindayson = ',ED_val_phen_mindayson
        write(fates_log(),fmt0) 'ED_val_phen_ncolddayslim = ',ED_val_phen_ncolddayslim
        write(fates_log(),fmt0) 'ED_val_phen_coldtemp = ',ED_val_phen_coldtemp
        write(fates_log(),fmt0) 'ED_val_cohort_size_fusion_tol = ',ED_val_cohort_size_fusion_tol
        write(fates_log(),fmt0) 'ED_val_cohort_age_fusion_tol = ',ED_val_cohort_age_fusion_tol
        write(fates_log(),fmt0) 'ED_val_patch_fusion_tol = ',ED_val_patch_fusion_tol
        write(fates_log(),fmt0) 'ED_val_canopy_closure_thresh = ',ED_val_canopy_closure_thresh
        write(fates_log(),fmt0) 'stomatal_model = ',stomatal_model      
        write(fates_log(),fmt0) 'hydr_kmax_rsurf1 = ',hydr_kmax_rsurf1
        write(fates_log(),fmt0) 'hydr_kmax_rsurf2 = ',hydr_kmax_rsurf2  
        write(fates_log(),fmt0) 'hydr_psi0 = ',hydr_psi0
        write(fates_log(),fmt0) 'hydr_psicap = ',hydr_psicap
        write(fates_log(),fmt0) 'bgc_soil_salinity = ', bgc_soil_salinity
        write(fates_log(),fmt0) 'logging_dbhmin = ',logging_dbhmin
        write(fates_log(),fmt0) 'logging_dbhmax = ',logging_dbhmax
        write(fates_log(),fmt0) 'logging_collateral_frac = ',logging_collateral_frac
        write(fates_log(),fmt0) 'logging_coll_under_frac = ',logging_coll_under_frac
        write(fates_log(),fmt0) 'logging_direct_frac = ',logging_direct_frac
        write(fates_log(),fmt0) 'logging_mechanical_frac = ',logging_mechanical_frac
        write(fates_log(),fmt0) 'logging_event_code = ',logging_event_code
        write(fates_log(),fmt0) 'logging_dbhmax_infra = ',logging_dbhmax_infra
        write(fates_log(),fmt0) 'eca_plant_escalar = ',eca_plant_escalar
        write(fates_log(),fmt0) 'q10_mr = ',q10_mr
        write(fates_log(),fmt0) 'q10_froz = ',q10_froz
        write(fates_log(),fmt0) 'cg_strikes = ',cg_strikes
        write(fates_log(),'(a,L)') 'active_crown_fire = ',active_crown_fire
        write(fates_log(),*) '------------------------------------------------------'

     end if

  end subroutine FatesReportParams

  
end module EDParamsMod<|MERGE_RESOLUTION|>--- conflicted
+++ resolved
@@ -41,16 +41,12 @@
    real(r8),protected, public :: ED_val_cohort_size_fusion_tol
    real(r8),protected, public :: ED_val_cohort_age_fusion_tol
    real(r8),protected, public :: ED_val_patch_fusion_tol
-<<<<<<< HEAD
-   real(r8),protected, public :: ED_val_canopy_closure_thresh ! site-level canopy closure point where 
-                                                              ! trees take on forest (narrow) versus savannah (wide) crown allometry
-=======
    real(r8),protected, public :: ED_val_canopy_closure_thresh ! site-level canopy closure point where trees take on forest (narrow) versus savannah (wide) crown allometry
    integer,protected, public  :: stomatal_model  !switch for choosing between stomatal conductance models, 1 for Ball-Berry, 2 for Medlyn
    
    logical,protected, public :: active_crown_fire        ! flag, 1=active crown fire 0=no active crown fire
    character(len=param_string_length),parameter :: fates_name_active_crown_fire = "fates_fire_active_crown_fire"
->>>>>>> 9a4627a6
+
 
    real(r8), protected, public :: cg_strikes             ! fraction of cloud to ground lightning strikes (0-1)
    character(len=param_string_length),parameter :: fates_name_cg_strikes="fates_fire_cg_strikes"
