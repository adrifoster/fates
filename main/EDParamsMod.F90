module EDParamsMod

                                                                      !
                                                                      ! module that deals with reading the ED parameter file
                                                                      !

   use FatesConstantsMod, only : r8 => fates_r8
   use FatesConstantsMod, only : nearzero
   use FatesParametersInterface, only : param_string_length
   use FatesGlobals        , only : fates_log
   use FatesGlobals        , only : endrun => fates_endrun
   use FatesConstantsMod,    only : fates_unset_r8
   use FatesConstantsMod,    only : n_landuse_cats

                                                                      ! CIME Globals
   use shr_log_mod         , only : errMsg => shr_log_errMsg

   implicit none
   private
   save

                                                                      !
                                                                      ! this is what the user can use for the actual values
                                                                      !

   real(r8),protected, public :: vai_top_bin_width                    ! width in VAI units of uppermost leaf+stem
                                                                      ! layer scattering element in each canopy layer [m2/m2]
   real(r8),protected, public :: vai_width_increase_factor            ! factor by which each leaf+stem scattering element
                                                                      ! increases in VAI width (1 = uniform spacing)
   real(r8),protected, public :: photo_temp_acclim_timescale          ! Length of the window for the exponential moving average (ema)
                                                                      ! of vegetation temperature used in photosynthesis and respiration
                                                                      ! temperature acclimation [days]
   real(r8),protected, public :: photo_temp_acclim_thome_time         ! Length of the window for the long-term exponential moving average (ema)
                                                                      ! of vegetation temperature used in photosynthesis 
                                                                      ! T_home term in Kumarathunge parameterization [years]
   real(r8),protected, public :: sdlng_emerg_h2o_timescale            !Length of the window for the exponential moving
                                                                      !average of smp used to calculate seedling emergence
   real(r8),protected, public :: sdlng_mort_par_timescale             !Length of the window for the exponential moving average 
                                                                      !of par at the seedling layer used to calculate 
                                                                      !seedling mortality
   real(r8),protected, public :: sdlng_mdd_timescale                  !Length of the window for the exponential moving average
                                                                      ! of moisture deficit days used to calculate seedling mortality
   real(r8),protected, public :: sdlng2sap_par_timescale              !Length of the window for the exponential 
                                                                      !moving average of par at the seedling layer used to 
                                                                      !calculate seedling to sapling transition rates
   real(r8),protected, public :: fates_mortality_disturbance_fraction ! the fraction of canopy mortality that results in disturbance
   real(r8),protected, public :: ED_val_comp_excln                    ! weighting factor for canopy layer exclusion and promotion
   real(r8),protected, public :: ED_val_vai_top_bin_width             ! width in VAI units of uppermost leaf+stem layer scattering element
   real(r8),protected, public :: ED_val_vai_width_increase_factor     ! factor by which each leaf+stem scattering element increases in VAI width
   real(r8),protected, public :: ED_val_nignitions                    ! number of annual ignitions per square km
   real(r8),protected, public :: ED_val_understorey_death             ! fraction of plants in understorey cohort impacted by overstorey tree-fall
   real(r8),protected, public :: ED_val_cwd_fcel                      ! Cellulose fraction for CWD
   real(r8),protected, public :: ED_val_cwd_flig                      ! Lignin fraction of coarse woody debris
   real(r8),protected, public :: maintresp_nonleaf_baserate           ! Base maintenance respiration rate for plant tissues
   real(r8),protected, public :: ED_val_phen_a                        ! GDD accumulation function, intercept parameter: gdd_thesh = a + b exp(c*ncd)
   real(r8),protected, public :: ED_val_phen_b                        ! GDD accumulation function, multiplier parameter: gdd_thesh = a + b exp(c*ncd)
   real(r8),protected, public :: ED_val_phen_c                        ! GDD accumulation function, exponent parameter: gdd_thesh = a + b exp(c*ncd)
   real(r8),protected, public :: ED_val_phen_chiltemp                 ! chilling day counting threshold for vegetation
   real(r8),protected, public :: ED_val_phen_mindayson                ! day threshold compared against days since leaves became on-allometry
   real(r8),protected, public :: ED_val_phen_ncolddayslim             ! day threshold exceedance for temperature leaf-drop
   real(r8),protected, public :: ED_val_phen_coldtemp                 ! vegetation temperature exceedance that flags a cold-day for leaf-drop
   real(r8),protected, public :: ED_val_cohort_size_fusion_tol        ! minimum fraction in difference in dbh between cohorts
   real(r8),protected, public :: ED_val_cohort_age_fusion_tol         ! minimum fraction in differece in cohort age between cohorts
   real(r8),protected, public :: ED_val_patch_fusion_tol              ! minimum fraction in difference in profiles between patches
   real(r8),protected, public :: ED_val_canopy_closure_thresh         ! site-level canopy closure point where trees take on forest (narrow) versus savannah (wide) crown allometry
<<<<<<< HEAD
  
   logical,protected, public :: active_crown_fire        ! flag, 1=active crown fire 0=no active crown fire
=======

   logical,protected, public :: active_crown_fire                     ! flag, 1=active crown fire 0=no active crown fire
>>>>>>> d121971d
   character(len=param_string_length),parameter :: fates_name_active_crown_fire = "fates_fire_active_crown_fire"

   real(r8), protected, public :: cg_strikes                          ! fraction of cloud to ground lightning strikes (0-1)
   character(len=param_string_length),parameter :: fates_name_cg_strikes="fates_fire_cg_strikes"

                                                                      ! Global identifier of how nutrients interact with the host land model
                                                                      ! either they are fully coupled, or they generate uptake rates synthetically
                                                                      ! in prescribed mode. In the latter, there is both NO mass removed from the HLM's soil
                                                                      ! BGC N and P pools, and there is also none removed.

   integer, public :: n_uptake_mode
   integer, public :: p_uptake_mode

   real(r8), parameter, public :: soil_tfrz_thresh = -2.0_r8          ! Soil temperature threshold below which hydraulic failure mortality is off (non-hydro only) in degrees C
   
   integer, parameter, public :: nclmax = 2                           ! Maximum number of canopy layers (used only for scratch arrays)
                                                                      ! We would make this even higher, but making this
                                                                      ! a little lower keeps the size down on some output arrays
                                                                      ! For large arrays at patch level we use dynamic allocation

                                                                      ! parameters that govern the VAI (LAI+SAI) bins used in radiative transfer code
   integer, parameter, public :: nlevleaf = 30                        ! number of leaf+stem layers in each canopy layer

   real(r8), public :: dinc_vai(nlevleaf)   = fates_unset_r8          ! VAI bin widths array
   real(r8), public :: dlower_vai(nlevleaf) = fates_unset_r8          ! numericaly (not vertically) lower edges of VAI bins
                                                                      ! starting with zero in the first index, the last bin
                                                                      ! is assumed to be bounded, but a user can override this
                                                                      ! if change a local parameter vai_capping in tree_lai()
                                                                      ! in the allometry module
   
   integer, parameter, public :: maxpft = 16      ! maximum number of PFTs allowed
   
   real(r8),protected,public  :: q10_mr     ! Q10 for respiration rate (for soil fragmenation and plant respiration)    (unitless)
   real(r8),protected,public  :: q10_froz   ! Q10 for frozen-soil respiration rates (for soil fragmentation)            (unitless)

   ! grazing parameters
   real(r8),protected,public :: landuse_grazing_carbon_use_eff
   real(r8),protected,public :: landuse_grazing_maxheight
   real(r8),protected,public :: landuse_grazing_nitrogen_use_eff
   real(r8),protected,public :: landuse_grazing_phosphorus_use_eff
   real(r8),protected,public :: landuse_grazing_rate(n_landuse_cats)

   ! Unassociated pft dimensioned free parameter that developers can use for testing arbitrary new hypotheses
   ! (THIS PARAMETER IS UNUSED, FEEL FREE TO USE IT FOR WHATEVER PURPOSE YOU LIKE. WE CAN
   !  HELP MIGRATE YOUR USAGE OF THE PARMETER TO A PERMANENT HOME LATER)
   real(r8),protected,public  :: dev_arbitrary  ! Unassociated free parameter that developers can use for testing arbitrary new hypotheses
   character(len=param_string_length),parameter,public :: name_dev_arbitrary = "fates_dev_arbitrary"
   
   ! parameters whose size is defined in the parameter file
   real(r8),protected,allocatable,public :: ED_val_history_sizeclass_bin_edges(:)
   real(r8),protected,allocatable,public :: ED_val_history_ageclass_bin_edges(:)
   real(r8),protected,allocatable,public :: ED_val_history_height_bin_edges(:)
   real(r8),protected,allocatable,public :: ED_val_history_coageclass_bin_edges(:)
   real(r8),protected,allocatable,public :: ED_val_history_damage_bin_edges(:)
   
   ! Switch that defines the current pressure-volume and pressure-conductivity model
   ! to be used at each node (compartment/organ)
   ! 1  = Christofferson et al. 2016 (TFS),   2 = Van Genuchten 1980
   
   character(len=param_string_length),parameter,public :: ED_name_sdlng_emerg_h2o_timescale = "fates_trs_seedling_emerg_h2o_timescale"
   character(len=param_string_length),parameter,public :: ED_name_sdlng_mort_par_timescale = "fates_trs_seedling_mort_par_timescale"
   character(len=param_string_length),parameter,public :: ED_name_sdlng_mdd_timescale = "fates_trs_seedling_mdd_timescale"
   character(len=param_string_length),parameter,public :: ED_name_sdlng2sap_par_timescale = "fates_trs_seedling2sap_par_timescale"
   integer, protected,allocatable,public :: hydr_htftype_node(:)
   character(len=param_string_length),parameter,public :: ED_name_photo_temp_acclim_timescale = "fates_leaf_photo_temp_acclim_timescale"
   character(len=param_string_length),parameter,public :: ED_name_photo_temp_acclim_thome_time = "fates_leaf_photo_temp_acclim_thome_time"
   character(len=param_string_length),parameter,public :: ED_name_hydr_htftype_node = "fates_hydro_htftype_node"
   character(len=param_string_length),parameter,public :: ED_name_mort_disturb_frac = "fates_mort_disturb_frac"
   character(len=param_string_length),parameter,public :: ED_name_comp_excln = "fates_comp_excln"
   character(len=param_string_length),parameter,public :: ED_name_vai_top_bin_width = "fates_vai_top_bin_width"
   character(len=param_string_length),parameter,public :: ED_name_vai_width_increase_factor = "fates_vai_width_increase_factor"
   character(len=param_string_length),parameter,public :: ED_name_nignitions = "fates_fire_nignitions"
   character(len=param_string_length),parameter,public :: ED_name_understorey_death = "fates_mort_understorey_death"
   character(len=param_string_length),parameter,public :: ED_name_cwd_fcel= "fates_frag_cwd_fcel"   
   character(len=param_string_length),parameter,public :: ED_name_cwd_flig= "fates_frag_cwd_flig"   
   character(len=param_string_length),parameter,public :: fates_name_maintresp_nonleaf_baserate= "fates_maintresp_nonleaf_baserate"
   character(len=param_string_length),parameter,public :: ED_name_phen_a= "fates_phen_gddthresh_a"   
   character(len=param_string_length),parameter,public :: ED_name_phen_b= "fates_phen_gddthresh_b"   
   character(len=param_string_length),parameter,public :: ED_name_phen_c= "fates_phen_gddthresh_c"   
   character(len=param_string_length),parameter,public :: ED_name_phen_chiltemp= "fates_phen_chilltemp"   
   character(len=param_string_length),parameter,public :: ED_name_phen_mindayson= "fates_phen_mindayson"
   character(len=param_string_length),parameter,public :: ED_name_phen_ncolddayslim= "fates_phen_ncolddayslim"   
   character(len=param_string_length),parameter,public :: ED_name_phen_coldtemp= "fates_phen_coldtemp"   
   character(len=param_string_length),parameter,public :: ED_name_cohort_size_fusion_tol= "fates_cohort_size_fusion_tol"
   character(len=param_string_length),parameter,public :: ED_name_cohort_age_fusion_tol = "fates_cohort_age_fusion_tol"
   character(len=param_string_length),parameter,public :: ED_name_patch_fusion_tol= "fates_patch_fusion_tol"
   character(len=param_string_length),parameter,public :: ED_name_canopy_closure_thresh= "fates_canopy_closure_thresh"      
   character(len=param_string_length),parameter :: fates_name_q10_mr="fates_q10_mr"
   character(len=param_string_length),parameter :: fates_name_q10_froz="fates_q10_froz"

   ! non-scalar parameter names
   character(len=param_string_length),parameter,public :: ED_name_history_sizeclass_bin_edges= "fates_history_sizeclass_bin_edges"      
   character(len=param_string_length),parameter,public :: ED_name_history_ageclass_bin_edges= "fates_history_ageclass_bin_edges"      
   character(len=param_string_length),parameter,public :: ED_name_history_height_bin_edges= "fates_history_height_bin_edges"
   character(len=param_string_length),parameter,public :: ED_name_history_coageclass_bin_edges = "fates_history_coageclass_bin_edges"
   character(len=param_string_length),parameter,public :: ED_name_history_damage_bin_edges = "fates_history_damage_bin_edges"
   character(len=param_string_length),parameter,public :: ED_name_crop_lu_pft_vector = "fates_landuse_crop_lu_pft_vector"
   character(len=param_string_length),parameter,public :: ED_name_maxpatches_by_landuse = "fates_maxpatches_by_landuse"
   character(len=param_string_length),parameter,public :: ED_name_max_nocomp_pfts_by_landuse = "fates_max_nocomp_pfts_by_landuse"


   ! Hydraulics Control Parameters (ONLY RELEVANT WHEN USE_FATES_HYDR = TRUE)
   ! ----------------------------------------------------------------------------------------------
   real(r8),protected,public :: hydr_kmax_rsurf1         !  maximum conducitivity for unit root surface 
                                                  !  soil to root direction (kg water/m2 root area/Mpa/s)
   character(len=param_string_length),parameter,public :: hydr_name_kmax_rsurf1 = "fates_hydro_kmax_rsurf1"  
   
   real(r8),protected,public :: hydr_kmax_rsurf2         !  maximum conducitivity for unit root surface 
                                                  !  root to soil direciton (kg water/m2 root area/Mpa/s)
   character(len=param_string_length),parameter,public :: hydr_name_kmax_rsurf2 = "fates_hydro_kmax_rsurf2" 

   real(r8),protected,public :: hydr_psi0          !  sapwood water potential at saturation (MPa)
   character(len=param_string_length),parameter,public :: hydr_name_psi0 = "fates_hydro_psi0"

   real(r8),protected,public :: hydr_psicap        !  sapwood water potential at which capillary reserves exhausted (MPa)
   character(len=param_string_length),parameter,public :: hydr_name_psicap = "fates_hydro_psicap"

   !Soil BGC parameters, mostly used for testing FATES when not coupled to the dynamics bgc hlm
   ! ----------------------------------------------------------------------------------------------
   real(r8),protected,public :: bgc_soil_salinity ! site-level soil salinity for FATES when not coupled to dynamic soil BGC of salinity
   character(len=param_string_length),parameter,public :: bgc_name_soil_salinity= "fates_soil_salinity"      

   ! Integer code that options how damage events are structured
   integer, protected, public :: damage_event_code
   character(len=param_string_length), parameter, public :: damage_name_event_code = "fates_damage_event_code"

   integer,protected,public :: damage_canopy_layer_code  ! Code that changes whether damage affects canopy trees (1), understory trees (2)
   character(len=param_string_length),parameter,public :: damage_name_canopy_layer_code = "fates_damage_canopy_layer_code"
   
   ! Maximum allowable primary and secondary patches
   ! These values are USED FOR ALLOCATIONS IN BOTH FATES AND CLM/ELM!!!!
   ! The number of patches specified in the parameter file may be over-written.
   ! For instance, in SP mode, we want the same number of primary patches as the number of PFTs
   ! in the fates parameter file, and zero secondary.
   ! thus they are not protected here.
   
   integer, public :: maxpatches_by_landuse(n_landuse_cats)
   integer, public :: max_nocomp_pfts_by_landuse(n_landuse_cats)
   integer, public :: maxpatch_total

   ! which crops can be grown on a given crop land use type
   integer,protected,public :: crop_lu_pft_vector(n_landuse_cats)

   ! Maximum allowable cohorts per patch
   integer, protected, public :: max_cohort_per_patch
   character(len=param_string_length), parameter, public :: maxcohort_name = "fates_maxcohort"

   
   
   ! Logging Control Parameters (ONLY RELEVANT WHEN USE_FATES_LOGGING = TRUE)
   ! ----------------------------------------------------------------------------------------------

   real(r8),protected,public :: logging_dbhmin              ! Minimum dbh at which logging is applied (cm)
                                                            ! Typically associated with harvesting
   character(len=param_string_length),parameter,public :: logging_name_dbhmin = "fates_landuse_logging_dbhmin"

   real(r8),protected,public :: logging_dbhmax              ! Maximum dbh at which logging is applied (cm)
                                                            ! Typically associated with fire suppression
   character(len=param_string_length),parameter,public :: logging_name_dbhmax = "fates_landuse_logging_dbhmax"


   real(r8),protected,public :: logging_collateral_frac     ! Ratio of collateral mortality to direct logging mortality
   character(len=param_string_length),parameter,public :: logging_name_collateral_frac = "fates_landuse_logging_collateral_frac"

   real(r8),protected,public :: logging_coll_under_frac ! Fraction of understory plants that die when logging disturbance
                                                 ! is generated
   character(len=param_string_length),parameter,public :: logging_name_coll_under_frac = "fates_landuse_logging_coll_under_frac"
   
   real(r8),protected,public :: logging_direct_frac         ! Fraction of stems logged per event
   character(len=param_string_length),parameter,public :: logging_name_direct_frac = "fates_landuse_logging_direct_frac"

   real(r8),protected,public :: logging_mechanical_frac         ! Fraction of stems logged per event
   character(len=param_string_length),parameter,public :: logging_name_mechanical_frac = "fates_landuse_logging_mechanical_frac"

   real(r8),protected,public :: logging_event_code          ! Code that options how logging events are structured 
   character(len=param_string_length),parameter,public :: logging_name_event_code = "fates_landuse_logging_event_code"
   
   real(r8),protected,public :: logging_dbhmax_infra        ! "Tree diameter, above which infrastructure from logging does not impact damage or mortality.
   character(len=param_string_length),parameter,public :: logging_name_dbhmax_infra = "fates_landuse_logging_dbhmax_infra"
   
   real(r8),protected,public :: logging_export_frac        ! "fraction of trunk product being shipped offsite, the 
                                                    ! leftovers will be left onsite as large CWD
   character(len=param_string_length),parameter,public :: logging_name_export_frac ="fates_landuse_logging_export_frac"   

   ! grazing-related parameters
   character(len=param_string_length),parameter,public :: name_landuse_grazing_rate               = "fates_landuse_grazing_rate"
   character(len=param_string_length),parameter,public :: name_landuse_grazing_carbon_use_eff     = "fates_landuse_grazing_carbon_use_eff"
   character(len=param_string_length),parameter,public :: name_landuse_grazing_maxheight          = "fates_landuse_grazing_maxheight"
   character(len=param_string_length),parameter,public :: name_landuse_grazing_nitrogen_use_eff   = "fates_landuse_grazing_nitrogen_use_eff"
   character(len=param_string_length),parameter,public :: name_landuse_grazing_phosphorus_use_eff = "fates_landuse_grazing_phosphorus_use_eff"

   real(r8),protected,public :: eca_plant_escalar  ! scaling factor for plant fine root biomass to 
                                               ! calculate nutrient carrier enzyme abundance (ECA)

   

   
   character(len=param_string_length),parameter,public :: eca_name_plant_escalar = "fates_cnp_eca_plant_escalar"

   public :: FatesParamsInit
   public :: FatesRegisterParams
   public :: FatesReceiveParams
   public :: FatesReportParams
   public :: GetNVegLayers

   
 contains


   function GetNVegLayers(treevai) result(nv)

     real(r8) :: treevai  ! The LAI+SAI of the cohort (m2/m2)
     integer  :: nv

     nv = count(treevai .gt. dlower_vai(:))

   end function GetNVegLayers
     
  !-----------------------------------------------------------------------
   
  subroutine FatesParamsInit()
    ! Initialize all parameters to nan to ensure that we get valid
    ! values back from the host.
    
    use shr_infnan_mod , only : nan => shr_infnan_nan, assignment(=)

    implicit none

    vai_top_bin_width                     = nan
    vai_width_increase_factor             = nan
    photo_temp_acclim_timescale           = nan
    sdlng_emerg_h2o_timescale             = nan
    sdlng_mort_par_timescale              = nan
    sdlng_mdd_timescale                   = nan
    sdlng2sap_par_timescale               = nan
    photo_temp_acclim_thome_time          = nan
    fates_mortality_disturbance_fraction  = nan
    ED_val_comp_excln                     = nan
    ED_val_vai_top_bin_width              = nan
    ED_val_vai_width_increase_factor      = nan
    ED_val_nignitions                     = nan
    ED_val_understorey_death              = nan
    ED_val_cwd_fcel                       = nan
    ED_val_cwd_flig                       = nan
    maintresp_nonleaf_baserate            = nan
    ED_val_phen_a                         = nan
    ED_val_phen_b                         = nan
    ED_val_phen_c                         = nan
    ED_val_phen_chiltemp                  = nan
    ED_val_phen_mindayson                 = nan
    ED_val_phen_ncolddayslim              = nan
    ED_val_phen_coldtemp                  = nan
    ED_val_cohort_size_fusion_tol         = nan
    ED_val_cohort_age_fusion_tol          = nan
    ED_val_patch_fusion_tol               = nan
    ED_val_canopy_closure_thresh          = nan
    max_cohort_per_patch                  = -9
    hydr_kmax_rsurf1                      = nan
    hydr_kmax_rsurf2                      = nan
    hydr_psi0                             = nan
    hydr_psicap                           = nan
    bgc_soil_salinity                     = nan
    logging_dbhmin                        = nan
    logging_dbhmax                        = nan
    logging_collateral_frac               = nan
    logging_direct_frac                   = nan
    logging_mechanical_frac               = nan
    logging_event_code                    = nan
    logging_dbhmax_infra                  = nan
    logging_export_frac                   = nan
    eca_plant_escalar                     = nan
    q10_mr                                = nan
    q10_froz                              = nan
    dev_arbitrary                         = nan
    damage_event_code                     = -9
    damage_canopy_layer_code              = -9
    landuse_grazing_carbon_use_eff        = nan
    landuse_grazing_nitrogen_use_eff      = nan
    landuse_grazing_phosphorus_use_eff    = nan
    landuse_grazing_maxheight             = nan
    landuse_grazing_rate(:)               = nan

  end subroutine FatesParamsInit

  !-----------------------------------------------------------------------
  subroutine FatesRegisterParams(fates_params)
    ! Register the parameters we want the host to provide, and
    ! indicate whether they are fates parameters or host parameters
    ! that need to be synced with host values.

    use FatesParametersInterface, only : fates_parameters_type, dimension_name_scalar, dimension_shape_1d
    use FatesParametersInterface, only : dimension_name_history_size_bins, dimension_name_history_age_bins
    use FatesParametersInterface, only : dimension_name_history_height_bins, dimension_name_hydr_organs
    use FatesParametersInterface, only : dimension_name_history_coage_bins, dimension_name_history_damage_bins
    use FatesParametersInterface, only : dimension_shape_scalar, dimension_name_landuse


    implicit none

    class(fates_parameters_type), intent(inout) :: fates_params

    character(len=param_string_length), parameter :: dim_names_scalar(1) = (/dimension_name_scalar/)
    character(len=param_string_length), parameter :: dim_names_sizeclass(1) = (/dimension_name_history_size_bins/)
    character(len=param_string_length), parameter :: dim_names_ageclass(1) = (/dimension_name_history_age_bins/)
    character(len=param_string_length), parameter :: dim_names_height(1) = (/dimension_name_history_height_bins/)
    character(len=param_string_length), parameter :: dim_names_coageclass(1) = (/dimension_name_history_coage_bins/)
    character(len=param_string_length), parameter :: dim_names_hydro_organs(1) = (/dimension_name_hydr_organs/)
    character(len=param_string_length), parameter :: dim_names_damageclass(1)= (/dimension_name_history_damage_bins/)
    character(len=param_string_length), parameter :: dim_names_landuse(1)= (/dimension_name_landuse/)
    
    call FatesParamsInit()

    call fates_params%RegisterParameter(name=ED_name_photo_temp_acclim_timescale, dimension_shape=dimension_shape_scalar, &
         dimension_names=dim_names_scalar)

    call fates_params%RegisterParameter(name=ED_name_sdlng_emerg_h2o_timescale, dimension_shape=dimension_shape_scalar, &
         dimension_names=dim_names_scalar)

    call fates_params%RegisterParameter(name=ED_name_sdlng_mort_par_timescale, dimension_shape=dimension_shape_scalar, &
         dimension_names=dim_names_scalar)

    call fates_params%RegisterParameter(name=ED_name_sdlng_mdd_timescale, dimension_shape=dimension_shape_scalar, &
         dimension_names=dim_names_scalar)

    call fates_params%RegisterParameter(name=ED_name_sdlng2sap_par_timescale, dimension_shape=dimension_shape_scalar, &
         dimension_names=dim_names_scalar)

    call fates_params%RegisterParameter(name=ED_name_photo_temp_acclim_thome_time, dimension_shape=dimension_shape_scalar, &
         dimension_names=dim_names_scalar)

    call fates_params%RegisterParameter(name=ED_name_mort_disturb_frac, dimension_shape=dimension_shape_scalar, &
         dimension_names=dim_names_scalar)

    call fates_params%RegisterParameter(name=ED_name_comp_excln, dimension_shape=dimension_shape_scalar, &
         dimension_names=dim_names_scalar)

    call fates_params%RegisterParameter(name=ED_name_vai_top_bin_width, dimension_shape=dimension_shape_scalar, &
         dimension_names=dim_names_scalar)

    call fates_params%RegisterParameter(name=ED_name_vai_width_increase_factor, dimension_shape=dimension_shape_scalar, &
         dimension_names=dim_names_scalar)

    call fates_params%RegisterParameter(name=ED_name_nignitions, dimension_shape=dimension_shape_scalar, &
         dimension_names=dim_names_scalar)

    call fates_params%RegisterParameter(name=ED_name_understorey_death, dimension_shape=dimension_shape_scalar, &
         dimension_names=dim_names_scalar)

    call fates_params%RegisterParameter(name=ED_name_cwd_fcel, dimension_shape=dimension_shape_scalar, &
         dimension_names=dim_names_scalar)

    call fates_params%RegisterParameter(name=ED_name_cwd_flig, dimension_shape=dimension_shape_scalar, &
         dimension_names=dim_names_scalar)

    call fates_params%RegisterParameter(name=fates_name_maintresp_nonleaf_baserate, dimension_shape=dimension_shape_scalar, &
         dimension_names=dim_names_scalar)

    call fates_params%RegisterParameter(name=ED_name_phen_a, dimension_shape=dimension_shape_scalar, &
         dimension_names=dim_names_scalar)

    call fates_params%RegisterParameter(name=ED_name_phen_b, dimension_shape=dimension_shape_scalar, &
         dimension_names=dim_names_scalar)

    call fates_params%RegisterParameter(name=ED_name_phen_c, dimension_shape=dimension_shape_scalar, &
         dimension_names=dim_names_scalar)

    call fates_params%RegisterParameter(name=ED_name_phen_chiltemp, dimension_shape=dimension_shape_scalar, &
         dimension_names=dim_names_scalar)

    call fates_params%RegisterParameter(name=ED_name_phen_mindayson, dimension_shape=dimension_shape_scalar, &
         dimension_names=dim_names_scalar)

    call fates_params%RegisterParameter(name=ED_name_phen_ncolddayslim, dimension_shape=dimension_shape_scalar, &
         dimension_names=dim_names_scalar)

    call fates_params%RegisterParameter(name=ED_name_phen_coldtemp, dimension_shape=dimension_shape_scalar, &
         dimension_names=dim_names_scalar)

    call fates_params%RegisterParameter(name=ED_name_cohort_size_fusion_tol, dimension_shape=dimension_shape_scalar, &
         dimension_names=dim_names_scalar)

    call fates_params%RegisterParameter(name=ED_name_cohort_age_fusion_tol, dimension_shape=dimension_shape_scalar, &
         dimension_names=dim_names_scalar)

    call fates_params%RegisterParameter(name=ED_name_patch_fusion_tol, dimension_shape=dimension_shape_scalar, &
         dimension_names=dim_names_scalar)

    call fates_params%RegisterParameter(name=ED_name_canopy_closure_thresh, dimension_shape=dimension_shape_scalar, &
         dimension_names=dim_names_scalar)

    call fates_params%RegisterParameter(name=maxcohort_name, dimension_shape=dimension_shape_scalar, &
         dimension_names=dim_names_scalar)
    
    call fates_params%RegisterParameter(name=hydr_name_kmax_rsurf1, dimension_shape=dimension_shape_scalar, &
         dimension_names=dim_names_scalar)

    call fates_params%RegisterParameter(name=hydr_name_kmax_rsurf2, dimension_shape=dimension_shape_scalar, &
         dimension_names=dim_names_scalar)
    
    call fates_params%RegisterParameter(name=hydr_name_psi0, dimension_shape=dimension_shape_scalar, &
         dimension_names=dim_names_scalar)

    call fates_params%RegisterParameter(name=hydr_name_psicap, dimension_shape=dimension_shape_scalar, &
         dimension_names=dim_names_scalar)

    call fates_params%RegisterParameter(name=bgc_name_soil_salinity, dimension_shape=dimension_shape_scalar, &
         dimension_names=dim_names_scalar) 

    call fates_params%RegisterParameter(name=logging_name_dbhmin, dimension_shape=dimension_shape_scalar, &
         dimension_names=dim_names_scalar)

    call fates_params%RegisterParameter(name=logging_name_dbhmax, dimension_shape=dimension_shape_scalar, &
         dimension_names=dim_names_scalar)

    call fates_params%RegisterParameter(name=logging_name_collateral_frac, dimension_shape=dimension_shape_scalar, &
         dimension_names=dim_names_scalar)

    call fates_params%RegisterParameter(name=logging_name_coll_under_frac, dimension_shape=dimension_shape_scalar, &
         dimension_names=dim_names_scalar)

    call fates_params%RegisterParameter(name=logging_name_direct_frac, dimension_shape=dimension_shape_scalar, &
         dimension_names=dim_names_scalar)

    call fates_params%RegisterParameter(name=logging_name_mechanical_frac, dimension_shape=dimension_shape_scalar, &
         dimension_names=dim_names_scalar)

    call fates_params%RegisterParameter(name=logging_name_event_code, dimension_shape=dimension_shape_scalar, &
         dimension_names=dim_names_scalar)

    call fates_params%RegisterParameter(name=logging_name_dbhmax_infra, dimension_shape=dimension_shape_scalar, &
         dimension_names=dim_names_scalar)

    call fates_params%RegisterParameter(name=logging_name_export_frac, dimension_shape=dimension_shape_scalar, &
         dimension_names=dim_names_scalar)

    call fates_params%RegisterParameter(name=eca_name_plant_escalar, dimension_shape=dimension_shape_scalar, & 
         dimension_names=dim_names_scalar)

    call fates_params%RegisterParameter(name=fates_name_q10_mr, dimension_shape=dimension_shape_scalar, &
         dimension_names=dim_names_scalar)

    call fates_params%RegisterParameter(name=fates_name_q10_froz, dimension_shape=dimension_shape_scalar, &
         dimension_names=dim_names_scalar)

    call fates_params%RegisterParameter(name=name_dev_arbitrary, dimension_shape=dimension_shape_scalar, &
         dimension_names=dim_names_scalar)

    call fates_params%RegisterParameter(name=damage_name_event_code, dimension_shape=dimension_shape_scalar, &
         dimension_names=dim_names_scalar)
    
    call fates_params%RegisterParameter(name=damage_name_canopy_layer_code, dimension_shape=dimension_shape_scalar, &
         dimension_names=dim_names_scalar)

    call fates_params%RegisterParameter(name=name_landuse_grazing_carbon_use_eff, dimension_shape=dimension_shape_scalar, &
         dimension_names=dim_names_scalar)

    call fates_params%RegisterParameter(name=name_landuse_grazing_maxheight, dimension_shape=dimension_shape_scalar, &
         dimension_names=dim_names_scalar)

    call fates_params%RegisterParameter(name=name_landuse_grazing_nitrogen_use_eff, dimension_shape=dimension_shape_scalar, &
         dimension_names=dim_names_scalar)

    call fates_params%RegisterParameter(name=name_landuse_grazing_phosphorus_use_eff, dimension_shape=dimension_shape_scalar, &
         dimension_names=dim_names_scalar)

    ! non-scalar parameters

    call fates_params%RegisterParameter(name=ED_name_hydr_htftype_node, dimension_shape=dimension_shape_1d, &
         dimension_names=dim_names_hydro_organs)
    
    call fates_params%RegisterParameter(name=ED_name_history_sizeclass_bin_edges, dimension_shape=dimension_shape_1d, &
         dimension_names=dim_names_sizeclass)

    call fates_params%RegisterParameter(name=ED_name_history_ageclass_bin_edges, dimension_shape=dimension_shape_1d, &
         dimension_names=dim_names_ageclass)

    call fates_params%RegisterParameter(name=ED_name_history_height_bin_edges, dimension_shape=dimension_shape_1d, &
         dimension_names=dim_names_height)

    call fates_params%RegisterParameter(name=fates_name_active_crown_fire, dimension_shape=dimension_shape_scalar, &
         dimension_names=dim_names_scalar)
    
    call fates_params%RegisterParameter(name=fates_name_cg_strikes, dimension_shape=dimension_shape_scalar, &
         dimension_names=dim_names_scalar)
    
    call fates_params%RegisterParameter(name=ED_name_history_coageclass_bin_edges, dimension_shape=dimension_shape_1d, &
         dimension_names=dim_names_coageclass)

    call fates_params%RegisterParameter(name=ED_name_history_damage_bin_edges, dimension_shape=dimension_shape_1d, &
         dimension_names=dim_names_damageclass)

    call fates_params%RegisterParameter(name=ED_name_crop_lu_pft_vector, dimension_shape=dimension_shape_1d, &
         dimension_names=dim_names_landuse)

    call fates_params%RegisterParameter(name=ED_name_maxpatches_by_landuse, dimension_shape=dimension_shape_1d, &
         dimension_names=dim_names_landuse)

    call fates_params%RegisterParameter(name=ED_name_max_nocomp_pfts_by_landuse, dimension_shape=dimension_shape_1d, &
         dimension_names=dim_names_landuse)

    call fates_params%RegisterParameter(name=name_landuse_grazing_rate, dimension_shape=dimension_shape_1d, &
         dimension_names=dim_names_landuse)
  end subroutine FatesRegisterParams

  
  !-----------------------------------------------------------------------
  subroutine FatesReceiveParams(fates_params)
    
    use FatesParametersInterface, only : fates_parameters_type, dimension_name_scalar
    use FatesConstantsMod, only: primaryland, secondaryland, rangeland, pastureland, cropland

    implicit none

    class(fates_parameters_type), intent(inout) :: fates_params

    real(r8) :: tmpreal ! local real variable for changing type on read
    real(r8), allocatable :: hydr_htftype_real(:)
    real(r8), allocatable :: tmp_vector_by_landuse1(:)  ! local real vector for changing type on read
    real(r8), allocatable :: tmp_vector_by_landuse2(:)  ! local real vector for changing type on read
    real(r8), allocatable :: tmp_vector_by_landuse3(:)  ! local real vector for changing type on read
    real(r8), allocatable :: tmp_vector_by_landuse4(:)  ! local real vector for changing type on read

    call fates_params%RetrieveParameter(name=ED_name_photo_temp_acclim_timescale, &
         data=photo_temp_acclim_timescale)

    call fates_params%RetrieveParameter(name=ED_name_sdlng_emerg_h2o_timescale, &
         data=sdlng_emerg_h2o_timescale)

    call fates_params%RetrieveParameter(name=ED_name_sdlng_mort_par_timescale, &
         data=sdlng_mort_par_timescale)

    call fates_params%RetrieveParameter(name=ED_name_sdlng_mdd_timescale, &
         data=sdlng_mdd_timescale)

    call fates_params%RetrieveParameter(name=ED_name_sdlng2sap_par_timescale, &
         data=sdlng2sap_par_timescale)
    
    call fates_params%RetrieveParameter(name=ED_name_photo_temp_acclim_thome_time, &
         data=photo_temp_acclim_thome_time)

    call fates_params%RetrieveParameter(name=ED_name_mort_disturb_frac, &
          data=fates_mortality_disturbance_fraction)

    call fates_params%RetrieveParameter(name=ED_name_comp_excln, &
         data=ED_val_comp_excln)

    call fates_params%RetrieveParameter(name=ED_name_vai_top_bin_width, &
         data=ED_val_vai_top_bin_width)

    call fates_params%RetrieveParameter(name=ED_name_vai_width_increase_factor, &
         data=ED_val_vai_width_increase_factor)

    call fates_params%RetrieveParameter(name=ED_name_nignitions, &
         data=ED_val_nignitions)

    call fates_params%RetrieveParameter(name=ED_name_understorey_death, &
         data=ED_val_understorey_death)

    call fates_params%RetrieveParameter(name=ED_name_cwd_fcel, &
         data=ED_val_cwd_fcel)

    call fates_params%RetrieveParameter(name=ED_name_cwd_flig, &
         data=ED_val_cwd_flig)

    call fates_params%RetrieveParameter(name=fates_name_maintresp_nonleaf_baserate, &
         data=maintresp_nonleaf_baserate)

    call fates_params%RetrieveParameter(name=ED_name_phen_a, &
         data=ED_val_phen_a)

    call fates_params%RetrieveParameter(name=ED_name_phen_b, &
         data=ED_val_phen_b)

    call fates_params%RetrieveParameter(name=ED_name_phen_c, &
         data=ED_val_phen_c)

    call fates_params%RetrieveParameter(name=ED_name_phen_chiltemp, &
         data=ED_val_phen_chiltemp)

    call fates_params%RetrieveParameter(name=ED_name_phen_mindayson, &
         data=ED_val_phen_mindayson)

    call fates_params%RetrieveParameter(name=ED_name_phen_ncolddayslim, &
         data=ED_val_phen_ncolddayslim)

    call fates_params%RetrieveParameter(name=ED_name_phen_coldtemp, &
         data=ED_val_phen_coldtemp)

    call fates_params%RetrieveParameter(name=ED_name_cohort_size_fusion_tol, &
         data=ED_val_cohort_size_fusion_tol)

    call fates_params%RetrieveParameter(name=ED_name_cohort_age_fusion_tol, &
         data=ED_val_cohort_age_fusion_tol)

    call fates_params%RetrieveParameter(name=ED_name_patch_fusion_tol, &
         data=ED_val_patch_fusion_tol)
    
    call fates_params%RetrieveParameter(name=ED_name_canopy_closure_thresh, &
         data=ED_val_canopy_closure_thresh)

    call fates_params%RetrieveParameter(name=maxcohort_name, &
         data=tmpreal)
    max_cohort_per_patch = nint(tmpreal)
    
    call fates_params%RetrieveParameter(name=hydr_name_kmax_rsurf1, &
          data=hydr_kmax_rsurf1)

    call fates_params%RetrieveParameter(name=hydr_name_kmax_rsurf2, &
          data=hydr_kmax_rsurf2)	 
    
    call fates_params%RetrieveParameter(name=hydr_name_psi0, &
          data=hydr_psi0)

    call fates_params%RetrieveParameter(name=hydr_name_psicap, &
          data=hydr_psicap)

    call fates_params%RetrieveParameter(name=bgc_name_soil_salinity, &
          data=bgc_soil_salinity)	  

    call fates_params%RetrieveParameter(name=logging_name_dbhmin, &
          data=logging_dbhmin)

    call fates_params%RetrieveParameter(name=logging_name_dbhmax, &
          data=logging_dbhmax)

    call fates_params%RetrieveParameter(name=logging_name_collateral_frac, &
          data=logging_collateral_frac)
    
    call fates_params%RetrieveParameter(name=logging_name_coll_under_frac, &
          data=logging_coll_under_frac)

    call fates_params%RetrieveParameter(name=logging_name_direct_frac, &
          data=logging_direct_frac)

    call fates_params%RetrieveParameter(name=logging_name_mechanical_frac, &
          data=logging_mechanical_frac)
    
    call fates_params%RetrieveParameter(name=logging_name_event_code, &
          data=logging_event_code)

    call fates_params%RetrieveParameter(name=logging_name_dbhmax_infra, &
          data=logging_dbhmax_infra)

    call fates_params%RetrieveParameter(name=logging_name_export_frac, &
          data=logging_export_frac)

    call fates_params%RetrieveParameter(name=eca_name_plant_escalar, &
          data=eca_plant_escalar)
     
    call fates_params%RetrieveParameter(name=fates_name_q10_mr, &
          data=q10_mr)
    
    call fates_params%RetrieveParameter(name=fates_name_q10_froz, &
         data=q10_froz)
    
    call fates_params%RetrieveParameter(name=name_dev_arbitrary, &
         data=dev_arbitrary)

    call fates_params%RetrieveParameter(name=fates_name_active_crown_fire, & 
          data=tmpreal)
    active_crown_fire = (abs(tmpreal-1.0_r8)<nearzero)

    call fates_params%RetrieveParameter(name=fates_name_cg_strikes, &
          data=cg_strikes)

    call fates_params%RetrieveParameter(name=damage_name_event_code, &
         data=tmpreal)
    damage_event_code = nint(tmpreal)
    
    call fates_params%RetrieveParameter(name=damage_name_canopy_layer_code, &
         data=tmpreal)
    damage_canopy_layer_code = nint(tmpreal)
    
    ! parameters that are arrays of size defined within the params file and thus need allocating as well
    call fates_params%RetrieveParameterAllocate(name=ED_name_history_sizeclass_bin_edges, &
          data=ED_val_history_sizeclass_bin_edges)

    call fates_params%RetrieveParameterAllocate(name=ED_name_history_ageclass_bin_edges, &
          data=ED_val_history_ageclass_bin_edges)

    call fates_params%RetrieveParameterAllocate(name=ED_name_history_height_bin_edges, &
          data=ED_val_history_height_bin_edges)

    call fates_params%RetrieveParameterAllocate(name=ED_name_history_coageclass_bin_edges, &
         data=ED_val_history_coageclass_bin_edges)

    call fates_params%RetrieveParameterAllocate(name=ED_name_history_damage_bin_edges, &
         data=ED_val_history_damage_bin_edges)

    call fates_params%RetrieveParameterAllocate(name=ED_name_crop_lu_pft_vector, &
         data=tmp_vector_by_landuse1)

    crop_lu_pft_vector(:) = nint(tmp_vector_by_landuse1(:))
    deallocate(tmp_vector_by_landuse1)

    call fates_params%RetrieveParameterAllocate(name=ED_name_maxpatches_by_landuse, &
         data=tmp_vector_by_landuse2)

    maxpatches_by_landuse(:) = nint(tmp_vector_by_landuse2(:))
    maxpatch_total = sum(maxpatches_by_landuse(:))
    deallocate(tmp_vector_by_landuse2)

    call fates_params%RetrieveParameterAllocate(name=ED_name_max_nocomp_pfts_by_landuse, &
         data=tmp_vector_by_landuse3)

    max_nocomp_pfts_by_landuse(:) = nint(tmp_vector_by_landuse3(:))
    deallocate(tmp_vector_by_landuse3)

    call fates_params%RetrieveParameterAllocate(name=ED_name_hydr_htftype_node, &
         data=hydr_htftype_real)
    allocate(hydr_htftype_node(size(hydr_htftype_real)))
    hydr_htftype_node(:) = nint(hydr_htftype_real(:))
    deallocate(hydr_htftype_real)

    call fates_params%RetrieveParameter(name=name_landuse_grazing_carbon_use_eff, &
         data=landuse_grazing_carbon_use_eff)

    call fates_params%RetrieveParameter(name=name_landuse_grazing_nitrogen_use_eff, &
         data=landuse_grazing_nitrogen_use_eff)

    call fates_params%RetrieveParameter(name=name_landuse_grazing_phosphorus_use_eff, &
         data=landuse_grazing_phosphorus_use_eff)

    call fates_params%RetrieveParameter(name=name_landuse_grazing_maxheight, &
         data=landuse_grazing_maxheight)

    call fates_params%RetrieveParameterAllocate(name=name_landuse_grazing_rate, &
         data=tmp_vector_by_landuse4)

    landuse_grazing_rate(:) = tmp_vector_by_landuse4(:)

    deallocate(tmp_vector_by_landuse4)

  end subroutine FatesReceiveParams
  
  ! =====================================================================================

  subroutine FatesReportParams(is_master)

     logical,intent(in) :: is_master

     character(len=32),parameter :: fmt0 = '(a,(F12.4))'
     character(len=32),parameter :: fmti = '(a,(I4))'
     logical, parameter :: debug_report = .false.
     
     if(debug_report .and. is_master) then
        
        write(fates_log(),*) '-----------  FATES Scalar Parameters -----------------'
        write(fates_log(),fmt0) 'vai_top_bin_width = ',vai_top_bin_width
        write(fates_log(),fmt0) 'vai_width_increase_factor = ',vai_width_increase_factor
        write(fates_log(),fmt0) 'photo_temp_acclim_timescale = ',photo_temp_acclim_timescale
        write(fates_log(),fmt0) 'sdlng_emerg_h2o_timescale = ', sdlng_emerg_h2o_timescale
        write(fates_log(),fmt0) 'sdlng_mort_par_timescale = ', sdlng_mort_par_timescale
        write(fates_log(),fmt0) 'sdlng_mdd_timescale = ', sdlng_mdd_timescale
        write(fates_log(),fmt0) 'sdlng2sap_par_timescale = ', sdlng2sap_par_timescale
        write(fates_log(),fmt0) 'photo_temp_acclim_timescale (days) = ',photo_temp_acclim_timescale
        write(fates_log(),fmt0) 'photo_temp_acclim_thome_time (years) = ',photo_temp_acclim_thome_time
        write(fates_log(),fmti) 'hydr_htftype_node = ',hydr_htftype_node
        write(fates_log(),fmt0) 'fates_mortality_disturbance_fraction = ',fates_mortality_disturbance_fraction
        write(fates_log(),fmt0) 'ED_val_comp_excln = ',ED_val_comp_excln
        write(fates_log(),fmt0) 'ED_val_vai_top_bin_width = ',ED_val_vai_top_bin_width
        write(fates_log(),fmt0) 'ED_val_vai_width_increase_factor = ',ED_val_vai_width_increase_factor
        write(fates_log(),fmt0) 'ED_val_nignitions = ',ED_val_nignitions
        write(fates_log(),fmt0) 'ED_val_understorey_death = ',ED_val_understorey_death
        write(fates_log(),fmt0) 'ED_val_cwd_fcel = ',ED_val_cwd_fcel
        write(fates_log(),fmt0) 'ED_val_cwd_flig = ',ED_val_cwd_flig
        write(fates_log(),fmt0) 'fates_maintresp_nonleaf_baserate = ', maintresp_nonleaf_baserate
        write(fates_log(),fmt0) 'ED_val_phen_a = ',ED_val_phen_a
        write(fates_log(),fmt0) 'ED_val_phen_b = ',ED_val_phen_b
        write(fates_log(),fmt0) 'ED_val_phen_c = ',ED_val_phen_c
        write(fates_log(),fmt0) 'ED_val_phen_chiltemp = ',ED_val_phen_chiltemp
        write(fates_log(),fmt0) 'ED_val_phen_mindayson = ',ED_val_phen_mindayson
        write(fates_log(),fmt0) 'ED_val_phen_ncolddayslim = ',ED_val_phen_ncolddayslim
        write(fates_log(),fmt0) 'ED_val_phen_coldtemp = ',ED_val_phen_coldtemp
        write(fates_log(),fmt0) 'ED_val_cohort_size_fusion_tol = ',ED_val_cohort_size_fusion_tol
        write(fates_log(),fmt0) 'ED_val_cohort_age_fusion_tol = ',ED_val_cohort_age_fusion_tol
        write(fates_log(),fmt0) 'ED_val_patch_fusion_tol = ',ED_val_patch_fusion_tol
        write(fates_log(),fmt0) 'ED_val_canopy_closure_thresh = ',ED_val_canopy_closure_thresh
        write(fates_log(),fmt0) 'hydro_kmax_rsurf1 = ',hydr_kmax_rsurf1
        write(fates_log(),fmt0) 'hydro_kmax_rsurf2 = ',hydr_kmax_rsurf2  
        write(fates_log(),fmt0) 'hydro_psi0 = ',hydr_psi0
        write(fates_log(),fmt0) 'hydro_psicap = ',hydr_psicap
        write(fates_log(),fmt0) 'bgc_soil_salinity = ', bgc_soil_salinity
        write(fates_log(),fmt0) 'logging_dbhmin = ',logging_dbhmin
        write(fates_log(),fmt0) 'logging_dbhmax = ',logging_dbhmax
        write(fates_log(),fmt0) 'logging_collateral_frac = ',logging_collateral_frac
        write(fates_log(),fmt0) 'logging_coll_under_frac = ',logging_coll_under_frac
        write(fates_log(),fmt0) 'logging_direct_frac = ',logging_direct_frac
        write(fates_log(),fmt0) 'logging_mechanical_frac = ',logging_mechanical_frac
        write(fates_log(),fmt0) 'logging_event_code = ',logging_event_code
        write(fates_log(),fmt0) 'logging_dbhmax_infra = ',logging_dbhmax_infra
        write(fates_log(),fmt0) 'eca_plant_escalar = ',eca_plant_escalar
        write(fates_log(),fmt0) 'q10_mr = ',q10_mr
        write(fates_log(),fmt0) 'q10_froz = ',q10_froz
        write(fates_log(),fmt0) 'cg_strikes = ',cg_strikes
        write(fates_log(),'(a,L2)') 'active_crown_fire = ',active_crown_fire
        write(fates_log(),'(a,L2)') 'rxfire_switch = ',rxfire_switch
        write(fates_log(),fmt0) 'damage_event_code = ',damage_event_code
        write(fates_log(),fmt0) 'damage_canopy_layer_code = ', damage_canopy_layer_code
	write(fates_log(),fmt0) 'landuse_grazing_carbon_use_eff = ', landuse_grazing_carbon_use_eff
        write(fates_log(),fmt0) 'name_landuse_grazing_nitrogen_use_eff = ', name_landuse_grazing_nitrogen_use_eff
        write(fates_log(),fmt0) 'name_landuse_grazing_phosphorus_use_eff = ', name_landuse_grazing_phosphorus_use_eff
        write(fates_log(),fmt0) 'name_landuse_grazing_maxheight = ', name_landuse_grazing_maxheight
        write(fates_log(),fmt0) 'name_landuse_grazing_rate(:) = ', name_landuse_grazing_rate(:)
        write(fates_log(),*) '------------------------------------------------------'

     end if

  end subroutine FatesReportParams

  
end module EDParamsMod<|MERGE_RESOLUTION|>--- conflicted
+++ resolved
@@ -63,13 +63,9 @@
    real(r8),protected, public :: ED_val_cohort_age_fusion_tol         ! minimum fraction in differece in cohort age between cohorts
    real(r8),protected, public :: ED_val_patch_fusion_tol              ! minimum fraction in difference in profiles between patches
    real(r8),protected, public :: ED_val_canopy_closure_thresh         ! site-level canopy closure point where trees take on forest (narrow) versus savannah (wide) crown allometry
-<<<<<<< HEAD
-  
-   logical,protected, public :: active_crown_fire        ! flag, 1=active crown fire 0=no active crown fire
-=======
 
    logical,protected, public :: active_crown_fire                     ! flag, 1=active crown fire 0=no active crown fire
->>>>>>> d121971d
+
    character(len=param_string_length),parameter :: fates_name_active_crown_fire = "fates_fire_active_crown_fire"
 
    real(r8), protected, public :: cg_strikes                          ! fraction of cloud to ground lightning strikes (0-1)
