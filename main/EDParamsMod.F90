module EDParamsMod

   !
   ! module that deals with reading the ED parameter file
   !

   use FatesConstantsMod, only : r8 => fates_r8
   use FatesConstantsMod, only : nearzero
   use FatesParametersInterface, only : param_string_length
   use FatesGlobals        , only : fates_log
   use FatesGlobals        , only : endrun => fates_endrun

   ! CIME Globals
   use shr_log_mod         , only : errMsg => shr_log_errMsg

   implicit none
   private
   save

   !
   ! this is what the user can use for the actual values
   !

   real(r8),protected, public :: vai_top_bin_width           ! width in VAI units of uppermost leaf+stem
                                                             ! layer scattering element in each canopy layer [m2/m2]
   real(r8),protected, public :: vai_width_increase_factor   ! factor by which each leaf+stem scattering element
                                                             ! increases in VAI width (1 = uniform spacing)
   real(r8),protected, public :: photo_temp_acclim_timescale ! Length of the window for the exponential moving average (ema)
<<<<<<< HEAD
                                                             ! of vegetation temperature used in photosynthesis
                                                             ! temperature acclimation (NOT YET IMPLEMENTED)

   real(r8),protected, public :: sdlng_emerg_h2o_timescale !Length of the window for the exponential moving
                                                                 !average of smp used to calculate seedling emergence
   real(r8),protected, public :: sdlng_mort_par_timescale !Length of the window for the exponential moving average 
                                                                !of par at the seedling layer used to calculate 
                                                                !seedling mortality
   real(r8),protected, public :: sdlng_mdd_timescale !Length of the window for the exponential moving average
                                                           ! of moisture deficit days used to calculate seedling mortality
   real(r8),protected, public :: sdlng2sap_par_timescale !Length of the window for the exponential 
                                                               !moving average of par at the seedling layer used to 
                                                               !calculate seedling to sapling transition rates
  
   integer,protected, public :: maintresp_model       ! switch for choosing between leaf maintenance
                                                      ! respiration model. 1=Ryan (1991) (NOT YET IMPLEMENTED)
=======
                                                             ! of vegetation temperature used in photosynthesis and respiration
                                                             ! temperature acclimation [days]
   real(r8),protected, public :: photo_temp_acclim_thome_time ! Length of the window for the long-term exponential moving average (ema)
                                                              ! of vegetation temperature used in photosynthesis 
                                                              ! T_home term in Kumarathunge parameterization [years]
   integer,protected, public :: maintresp_leaf_model  ! switch for choosing between leaf maintenance
                                                      ! respiration model. 1=Ryan (1991), 2=Atkin et al (2017)
>>>>>>> 5bb6e3e6
   integer,protected, public :: photo_tempsens_model  ! switch for choosing the model that defines the temperature
                                                      ! sensitivity of photosynthetic parameters (vcmax, jmax).
                                                      ! 1=non-acclimating, 2=Kumarathunge et al., 2019
   
   real(r8),protected, public :: fates_mortality_disturbance_fraction ! the fraction of canopy mortality that results in disturbance
<<<<<<< HEAD
   real(r8),protected, public :: ED_val_comp_excln
   real(r8),protected, public :: ED_val_vai_top_bin_width
   real(r8),protected, public :: ED_val_vai_width_increase_factor
   real(r8),protected, public :: ED_val_nignitions
   real(r8),protected, public :: ED_val_understorey_death
   real(r8),protected, public :: ED_val_cwd_fcel
   real(r8),protected, public :: ED_val_cwd_flig
   real(r8),protected, public :: ED_val_base_mr_20
   real(r8),protected, public :: ED_val_phen_drought_threshold
   real(r8),protected, public :: ED_val_phen_doff_time
   real(r8),protected, public :: ED_val_phen_a
   real(r8),protected, public :: ED_val_phen_b
   real(r8),protected, public :: ED_val_phen_c
   real(r8),protected, public :: ED_val_phen_chiltemp
   real(r8),protected, public :: ED_val_phen_mindayson
   real(r8),protected, public :: ED_val_phen_ncolddayslim
   real(r8),protected, public :: ED_val_phen_coldtemp
   real(r8),protected, public :: ED_val_cohort_size_fusion_tol
   real(r8),protected, public :: ED_val_cohort_age_fusion_tol
   real(r8),protected, public :: ED_val_patch_fusion_tol
   real(r8),protected, public :: ED_val_canopy_closure_thresh ! site-level canopy closure point where trees take on forest (narrow) versus savannah (wide) crown allometry
   integer,protected, public  :: stomatal_model  !switch for choosing between stomatal conductance models, 1 for Ball-Berry, 2 for Medlyn
   integer,protected, public  :: regeneration_model  !switch for choosing between regeneration  models, 1 for Fates basic, 2 for the Tree Recruitment Scheme
                                                     !Hanbury-Brown et al., 2022
   
   
=======
   real(r8),protected, public :: ED_val_comp_excln                    ! weighting factor for canopy layer exclusion and promotion
   real(r8),protected, public :: ED_val_vai_top_bin_width             ! width in VAI units of uppermost leaf+stem layer scattering element
   real(r8),protected, public :: ED_val_vai_width_increase_factor     ! factor by which each leaf+stem scattering element increases in VAI width
   real(r8),protected, public :: ED_val_nignitions                    ! number of annual ignitions per square km
   real(r8),protected, public :: ED_val_understorey_death             ! fraction of plants in understorey cohort impacted by overstorey tree-fall
   real(r8),protected, public :: ED_val_cwd_fcel                      ! Cellulose fraction for CWD
   real(r8),protected, public :: ED_val_cwd_flig                      ! Lignin fraction of coarse woody debris
   real(r8),protected, public :: maintresp_nonleaf_baserate           ! Base maintenance respiration rate for plant tissues
   real(r8),protected, public :: ED_val_phen_drought_threshold        ! threshold for drought phenology
   real(r8),protected, public :: ED_val_phen_doff_time                ! day threshold compared against days since leaves became off-allometry
   real(r8),protected, public :: ED_val_phen_a                        ! GDD accumulation function, intercept parameter: gdd_thesh = a + b exp(c*ncd)
   real(r8),protected, public :: ED_val_phen_b                        ! GDD accumulation function, multiplier parameter: gdd_thesh = a + b exp(c*ncd)
   real(r8),protected, public :: ED_val_phen_c                        ! GDD accumulation function, exponent parameter: gdd_thesh = a + b exp(c*ncd)
   real(r8),protected, public :: ED_val_phen_chiltemp                 ! chilling day counting threshold for vegetation
   real(r8),protected, public :: ED_val_phen_mindayson                ! day threshold compared against days since leaves became on-allometry
   real(r8),protected, public :: ED_val_phen_ncolddayslim             ! day threshold exceedance for temperature leaf-drop
   real(r8),protected, public :: ED_val_phen_coldtemp                 ! vegetation temperature exceedance that flags a cold-day for leaf-drop
   real(r8),protected, public :: ED_val_cohort_size_fusion_tol        ! minimum fraction in difference in dbh between cohorts
   real(r8),protected, public :: ED_val_cohort_age_fusion_tol         ! minimum fraction in differece in cohort age between cohorts
   real(r8),protected, public :: ED_val_patch_fusion_tol              ! minimum fraction in difference in profiles between patches
   real(r8),protected, public :: ED_val_canopy_closure_thresh         ! site-level canopy closure point where trees take on forest (narrow) versus savannah (wide) crown allometry
   integer,protected, public  :: stomatal_model                       ! switch for choosing between stomatal conductance models, 1 for Ball-Berry, 2 for Medlyn
>>>>>>> 5bb6e3e6
   
   logical,protected, public :: active_crown_fire        ! flag, 1=active crown fire 0=no active crown fire
   character(len=param_string_length),parameter :: fates_name_active_crown_fire = "fates_fire_active_crown_fire"

   real(r8), protected, public :: cg_strikes             ! fraction of cloud to ground lightning strikes (0-1)
   character(len=param_string_length),parameter :: fates_name_cg_strikes="fates_fire_cg_strikes"

   ! empirical curvature parameters for ac, aj photosynthesis co-limitation, c3 and c4 plants respectively
   real(r8),protected,public  :: theta_cj_c3    ! Empirical curvature parameter for ac, aj photosynthesis co-limitation in c3 plants
   real(r8),protected,public  :: theta_cj_c4    ! Empirical curvature parameter for ac, aj photosynthesis co-limitation in c4 plants
   
   real(r8),protected,public  :: q10_mr     ! Q10 for respiration rate (for soil fragmenation and plant respiration)    (unitless)
   real(r8),protected,public  :: q10_froz   ! Q10 for frozen-soil respiration rates (for soil fragmentation)            (unitless)

   ! Unassociated pft dimensioned free parameter that developers can use for testing arbitrary new hypotheses
   ! (THIS PARAMETER IS UNUSED, FEEL FREE TO USE IT FOR WHATEVER PURPOSE YOU LIKE. WE CAN
   !  HELP MIGRATE YOUR USAGE OF THE PARMETER TO A PERMANENT HOME LATER)
   real(r8),protected,public  :: dev_arbitrary  ! Unassociated free parameter that developers can use for testing arbitrary new hypotheses
   character(len=param_string_length),parameter,public :: name_dev_arbitrary = "fates_dev_arbitrary"
   
   ! parameters whose size is defined in the parameter file
   real(r8),protected,allocatable,public :: ED_val_history_sizeclass_bin_edges(:)
   real(r8),protected,allocatable,public :: ED_val_history_ageclass_bin_edges(:)
   real(r8),protected,allocatable,public :: ED_val_history_height_bin_edges(:)
   real(r8),protected,allocatable,public :: ED_val_history_coageclass_bin_edges(:)
   real(r8),protected,allocatable,public :: ED_val_history_damage_bin_edges(:)
   
   ! Switch that defines the current pressure-volume and pressure-conductivity model
   ! to be used at each node (compartment/organ)
   ! 1  = Christofferson et al. 2016 (TFS),   2 = Van Genuchten 1980
   
   character(len=param_string_length),parameter,public :: ED_name_sdlng_emerg_h2o_timescale = "fates_sdlng_emerg_h2o_timescale"
   character(len=param_string_length),parameter,public :: ED_name_sdlng_mort_par_timescale = "fates_sdlng_mort_par_timescale"
   character(len=param_string_length),parameter,public :: ED_name_sdlng_mdd_timescale = "fates_sdlng_mdd_timescale"
   character(len=param_string_length),parameter,public :: ED_name_sdlng2sap_par_timescale = "fates_sdlng2sap_par_timescale"
   integer, protected,allocatable,public :: hydr_htftype_node(:)
   character(len=param_string_length),parameter,public :: ED_name_photo_temp_acclim_timescale = "fates_leaf_photo_temp_acclim_timescale"
   character(len=param_string_length),parameter,public :: ED_name_photo_temp_acclim_thome_time = "fates_leaf_photo_temp_acclim_thome_time"
   character(len=param_string_length),parameter,public :: name_photo_tempsens_model = "fates_leaf_photo_tempsens_model"
   character(len=param_string_length),parameter,public :: name_maintresp_model = "fates_maintresp_leaf_model"
   character(len=param_string_length),parameter,public :: ED_name_hydr_htftype_node = "fates_hydro_htftype_node"
   character(len=param_string_length),parameter,public :: ED_name_mort_disturb_frac = "fates_mort_disturb_frac"
   character(len=param_string_length),parameter,public :: ED_name_comp_excln = "fates_comp_excln"
   character(len=param_string_length),parameter,public :: ED_name_vai_top_bin_width = "fates_vai_top_bin_width"
   character(len=param_string_length),parameter,public :: ED_name_vai_width_increase_factor = "fates_vai_width_increase_factor"
   character(len=param_string_length),parameter,public :: ED_name_nignitions = "fates_fire_nignitions"
   character(len=param_string_length),parameter,public :: ED_name_understorey_death = "fates_mort_understorey_death"
   character(len=param_string_length),parameter,public :: ED_name_cwd_fcel= "fates_frag_cwd_fcel"   
   character(len=param_string_length),parameter,public :: ED_name_cwd_flig= "fates_frag_cwd_flig"   
   character(len=param_string_length),parameter,public :: fates_name_maintresp_nonleaf_baserate= "fates_maintresp_nonleaf_baserate"
   character(len=param_string_length),parameter,public :: ED_name_phen_drought_threshold= "fates_phen_drought_threshold"   
   character(len=param_string_length),parameter,public :: ED_name_phen_doff_time= "fates_phen_mindaysoff"
   character(len=param_string_length),parameter,public :: ED_name_phen_a= "fates_phen_gddthresh_a"   
   character(len=param_string_length),parameter,public :: ED_name_phen_b= "fates_phen_gddthresh_b"   
   character(len=param_string_length),parameter,public :: ED_name_phen_c= "fates_phen_gddthresh_c"   
   character(len=param_string_length),parameter,public :: ED_name_phen_chiltemp= "fates_phen_chilltemp"   
   character(len=param_string_length),parameter,public :: ED_name_phen_mindayson= "fates_phen_mindayson"   
   character(len=param_string_length),parameter,public :: ED_name_phen_ncolddayslim= "fates_phen_ncolddayslim"   
   character(len=param_string_length),parameter,public :: ED_name_phen_coldtemp= "fates_phen_coldtemp"   
   character(len=param_string_length),parameter,public :: ED_name_cohort_size_fusion_tol= "fates_cohort_size_fusion_tol"
   character(len=param_string_length),parameter,public :: ED_name_cohort_age_fusion_tol = "fates_cohort_age_fusion_tol"
   character(len=param_string_length),parameter,public :: ED_name_patch_fusion_tol= "fates_patch_fusion_tol"
   character(len=param_string_length),parameter,public :: ED_name_canopy_closure_thresh= "fates_canopy_closure_thresh"      
   character(len=param_string_length),parameter,public :: ED_name_stomatal_model= "fates_leaf_stomatal_model"
   character(len=param_string_length),parameter,public :: ED_name_regeneration_model= "fates_regeneration_model"

   character(len=param_string_length),parameter,public :: name_theta_cj_c3 = "fates_leaf_theta_cj_c3"
   character(len=param_string_length),parameter,public :: name_theta_cj_c4 = "fates_leaf_theta_cj_c4"
   
   character(len=param_string_length),parameter :: fates_name_q10_mr="fates_q10_mr"
   character(len=param_string_length),parameter :: fates_name_q10_froz="fates_q10_froz"

   ! non-scalar parameter names
   character(len=param_string_length),parameter,public :: ED_name_history_sizeclass_bin_edges= "fates_history_sizeclass_bin_edges"      
   character(len=param_string_length),parameter,public :: ED_name_history_ageclass_bin_edges= "fates_history_ageclass_bin_edges"      
   character(len=param_string_length),parameter,public :: ED_name_history_height_bin_edges= "fates_history_height_bin_edges"
   character(len=param_string_length),parameter,public :: ED_name_history_coageclass_bin_edges = "fates_history_coageclass_bin_edges"
   character(len=param_string_length),parameter,public :: ED_name_history_damage_bin_edges = "fates_history_damage_bin_edges"

   ! Hydraulics Control Parameters (ONLY RELEVANT WHEN USE_FATES_HYDR = TRUE)
   ! ----------------------------------------------------------------------------------------------
   real(r8),protected,public :: hydr_kmax_rsurf1         !  maximum conducitivity for unit root surface 
                                                  !  soil to root direction (kg water/m2 root area/Mpa/s)
   character(len=param_string_length),parameter,public :: hydr_name_kmax_rsurf1 = "fates_hydro_kmax_rsurf1"  
   
   real(r8),protected,public :: hydr_kmax_rsurf2         !  maximum conducitivity for unit root surface 
                                                  !  root to soil direciton (kg water/m2 root area/Mpa/s)
   character(len=param_string_length),parameter,public :: hydr_name_kmax_rsurf2 = "fates_hydro_kmax_rsurf2" 

   real(r8),protected,public :: hydr_psi0          !  sapwood water potential at saturation (MPa)
   character(len=param_string_length),parameter,public :: hydr_name_psi0 = "fates_hydro_psi0"

   real(r8),protected,public :: hydr_psicap        !  sapwood water potential at which capillary reserves exhausted (MPa)
   character(len=param_string_length),parameter,public :: hydr_name_psicap = "fates_hydro_psicap"

   
   ! Switch that defines which hydraulic solver to use
   ! 1 = Taylor solution that solves plant fluxes with 1 layer
   !     sequentially placing solution on top of previous layer solves
   ! 2 = Picard solution that solves all fluxes in a plant and
   !     the soil simultaneously, 2D: soil x (root + shell)
   ! 3 = Newton-Raphson (Deprecated) solution that solves all fluxes in a plant and
   !     the soil simultaneously, 2D: soil x (root + shell)
   
   integer,protected,public :: hydr_solver        !  switch designating hydraulics numerical solver
   character(len=param_string_length),parameter,public :: hydr_name_solver = "fates_hydro_solver"
   
   !Soil BGC parameters, mostly used for testing FATES when not coupled to the dynamics bgc hlm
   ! ----------------------------------------------------------------------------------------------
   real(r8),protected,public :: bgc_soil_salinity ! site-level soil salinity for FATES when not coupled to dynamic soil BGC of salinity
   character(len=param_string_length),parameter,public :: bgc_name_soil_salinity= "fates_soil_salinity"      

   ! Switch designating whether to use net or gross assimilation in the stomata model
   integer, protected, public :: stomatal_assim_model
   character(len=param_string_length), parameter, public :: stomatal_assim_name = "fates_leaf_stomatal_assim_model"

   ! Integer code that options how damage events are structured
   integer, protected, public :: damage_event_code
   character(len=param_string_length), parameter, public :: damage_name_event_code = "fates_damage_event_code"

   integer,protected,public :: damage_canopy_layer_code  ! Code that changes whether damage affects canopy trees (1), understory trees (2)
   character(len=param_string_length),parameter,public :: damage_name_canopy_layer_code = "fates_damage_canopy_layer_code"
   
   ! Maximum allowable primary and secondary patches
   ! These values are USED FOR ALLOCATIONS IN BOTH FATES AND CLM/ELM!!!!
   ! The number of patches specified in the parameter file may be over-written.
   ! For instance, in SP mode, we want the same number of primary patches as the number of PFTs
   ! in the fates parameter file, and zero secondary.
   
   integer, public :: maxpatch_primary
   character(len=param_string_length), parameter, public :: maxpatch_primary_name = "fates_maxpatch_primary"
   
   integer, public :: maxpatch_secondary
   character(len=param_string_length), parameter, public :: maxpatch_secondary_name = "fates_maxpatch_secondary"

   integer, public :: maxpatch_total

   ! Maximum allowable cohorts per patch
   integer, protected, public :: max_cohort_per_patch
   character(len=param_string_length), parameter, public :: maxcohort_name = "fates_maxcohort"

   
   
   ! Logging Control Parameters (ONLY RELEVANT WHEN USE_FATES_LOGGING = TRUE)
   ! ----------------------------------------------------------------------------------------------

   real(r8),protected,public :: logging_dbhmin              ! Minimum dbh at which logging is applied (cm)
                                                            ! Typically associated with harvesting
   character(len=param_string_length),parameter,public :: logging_name_dbhmin = "fates_landuse_logging_dbhmin"

   real(r8),protected,public :: logging_dbhmax              ! Maximum dbh at which logging is applied (cm)
                                                            ! Typically associated with fire suppression
   character(len=param_string_length),parameter,public :: logging_name_dbhmax = "fates_landuse_logging_dbhmax"


   real(r8),protected,public :: logging_collateral_frac     ! Ratio of collateral mortality to direct logging mortality
   character(len=param_string_length),parameter,public :: logging_name_collateral_frac = "fates_landuse_logging_collateral_frac"

   real(r8),protected,public :: logging_coll_under_frac ! Fraction of understory plants that die when logging disturbance
                                                 ! is generated
   character(len=param_string_length),parameter,public :: logging_name_coll_under_frac = "fates_landuse_logging_coll_under_frac"
   
   real(r8),protected,public :: logging_direct_frac         ! Fraction of stems logged per event
   character(len=param_string_length),parameter,public :: logging_name_direct_frac = "fates_landuse_logging_direct_frac"

   real(r8),protected,public :: logging_mechanical_frac         ! Fraction of stems logged per event
   character(len=param_string_length),parameter,public :: logging_name_mechanical_frac = "fates_landuse_logging_mechanical_frac"

   real(r8),protected,public :: logging_event_code          ! Code that options how logging events are structured 
   character(len=param_string_length),parameter,public :: logging_name_event_code = "fates_landuse_logging_event_code"
   
   real(r8),protected,public :: logging_dbhmax_infra        ! "Tree diameter, above which infrastructure from logging does not impact damage or mortality.
   character(len=param_string_length),parameter,public :: logging_name_dbhmax_infra = "fates_landuse_logging_dbhmax_infra"
   
   real(r8),protected,public :: logging_export_frac        ! "fraction of trunk product being shipped offsite, the 
                                                    ! leftovers will be left onsite as large CWD
   character(len=param_string_length),parameter,public :: logging_name_export_frac ="fates_landuse_logging_export_frac"   

   real(r8),protected,public :: pprodharv10_forest_mean ! "mean harvest mortality proportion of deadstem to 10-yr 
                                                        ! product pool (pprodharv10) of all woody PFT types
   character(len=param_string_length),parameter,public :: logging_name_pprodharv10="fates_landuse_pprodharv10_forest_mean"

   real(r8),protected,public :: eca_plant_escalar  ! scaling factor for plant fine root biomass to 
                                               ! calculate nutrient carrier enzyme abundance (ECA)

   

   
   character(len=param_string_length),parameter,public :: eca_name_plant_escalar = "fates_cnp_eca_plant_escalar"

   public :: FatesParamsInit
   public :: FatesRegisterParams
   public :: FatesReceiveParams
   public :: FatesReportParams
  
contains

  !-----------------------------------------------------------------------
  subroutine FatesParamsInit()
    ! Initialize all parameters to nan to ensure that we get valid
    ! values back from the host.
    
    use shr_infnan_mod , only : nan => shr_infnan_nan, assignment(=)

    implicit none

    vai_top_bin_width                     = nan
    vai_width_increase_factor             = nan
    photo_temp_acclim_timescale           = nan
<<<<<<< HEAD
    sdlng_emerg_h2o_timescale             = nan
    sdlng_mort_par_timescale              = nan
    sdlng_mdd_timescale                   = nan
    sdlng2sap_par_timescale               = nan
=======
    photo_temp_acclim_thome_time          = nan
>>>>>>> 5bb6e3e6
    photo_tempsens_model                  = -9
    maintresp_leaf_model                  = -9
    fates_mortality_disturbance_fraction  = nan
    ED_val_comp_excln                     = nan
    ED_val_vai_top_bin_width              = nan
    ED_val_vai_width_increase_factor      = nan
    ED_val_nignitions                     = nan
    ED_val_understorey_death              = nan
    ED_val_cwd_fcel                       = nan
    ED_val_cwd_flig                       = nan
    maintresp_nonleaf_baserate            = nan
    ED_val_phen_drought_threshold         = nan
    ED_val_phen_doff_time                 = nan
    ED_val_phen_a                         = nan
    ED_val_phen_b                         = nan
    ED_val_phen_c                         = nan
    ED_val_phen_chiltemp                  = nan
    ED_val_phen_mindayson                 = nan
    ED_val_phen_ncolddayslim              = nan
    ED_val_phen_coldtemp                  = nan
    ED_val_cohort_size_fusion_tol         = nan
    ED_val_cohort_age_fusion_tol          = nan
    ED_val_patch_fusion_tol               = nan
    ED_val_canopy_closure_thresh          = nan
    stomatal_model                        = -9
    regeneration_model                    = -9
    stomatal_assim_model                  = -9
    maxpatch_primary                      = -9
    maxpatch_secondary                    = -9
    max_cohort_per_patch                  = -9
    hydr_kmax_rsurf1                      = nan
    hydr_kmax_rsurf2                      = nan
    hydr_psi0                             = nan
    hydr_psicap                           = nan
    hydr_solver                           = -9
    bgc_soil_salinity                     = nan
    logging_dbhmin                        = nan
    logging_dbhmax                        = nan
    logging_collateral_frac               = nan
    logging_direct_frac                   = nan
    logging_mechanical_frac               = nan
    logging_event_code                    = nan
    logging_dbhmax_infra                  = nan
    logging_export_frac                   = nan
    pprodharv10_forest_mean               = nan
    eca_plant_escalar                     = nan
    q10_mr                                = nan
    q10_froz                              = nan
    theta_cj_c3                           = nan
    theta_cj_c4                           = nan
    dev_arbitrary                         = nan
    damage_event_code                     = -9
    damage_canopy_layer_code              = -9
  end subroutine FatesParamsInit

  !-----------------------------------------------------------------------
  subroutine FatesRegisterParams(fates_params)
    ! Register the parameters we want the host to provide, and
    ! indicate whether they are fates parameters or host parameters
    ! that need to be synced with host values.

    use FatesParametersInterface, only : fates_parameters_type, dimension_name_scalar, dimension_shape_1d
    use FatesParametersInterface, only : dimension_name_history_size_bins, dimension_name_history_age_bins
    use FatesParametersInterface, only : dimension_name_history_height_bins, dimension_name_hydr_organs
    use FatesParametersInterface, only : dimension_name_history_coage_bins, dimension_name_history_damage_bins
    use FatesParametersInterface, only : dimension_shape_scalar


    implicit none

    class(fates_parameters_type), intent(inout) :: fates_params

    character(len=param_string_length), parameter :: dim_names_scalar(1) = (/dimension_name_scalar/)
    character(len=param_string_length), parameter :: dim_names_sizeclass(1) = (/dimension_name_history_size_bins/)
    character(len=param_string_length), parameter :: dim_names_ageclass(1) = (/dimension_name_history_age_bins/)
    character(len=param_string_length), parameter :: dim_names_height(1) = (/dimension_name_history_height_bins/)
    character(len=param_string_length), parameter :: dim_names_coageclass(1) = (/dimension_name_history_coage_bins/)
    character(len=param_string_length), parameter :: dim_names_hydro_organs(1) = (/dimension_name_hydr_organs/)
    character(len=param_string_length), parameter :: dim_names_damageclass(1)= (/dimension_name_history_damage_bins/)
    
    call FatesParamsInit()

    call fates_params%RegisterParameter(name=ED_name_photo_temp_acclim_timescale, dimension_shape=dimension_shape_scalar, &
         dimension_names=dim_names_scalar)

<<<<<<< HEAD
    call fates_params%RegisterParameter(name=ED_name_sdlng_emerg_h2o_timescale, dimension_shape=dimension_shape_scalar, &
         dimension_names=dim_names_scalar)

    call fates_params%RegisterParameter(name=ED_name_sdlng_mort_par_timescale, dimension_shape=dimension_shape_scalar, &
         dimension_names=dim_names_scalar)

    call fates_params%RegisterParameter(name=ED_name_sdlng_mdd_timescale, dimension_shape=dimension_shape_scalar, &
         dimension_names=dim_names_scalar)

    call fates_params%RegisterParameter(name=ED_name_sdlng2sap_par_timescale, dimension_shape=dimension_shape_scalar, &
=======
    call fates_params%RegisterParameter(name=ED_name_photo_temp_acclim_thome_time, dimension_shape=dimension_shape_scalar, &
>>>>>>> 5bb6e3e6
         dimension_names=dim_names_scalar)

    call fates_params%RegisterParameter(name=name_photo_tempsens_model,dimension_shape=dimension_shape_scalar, &
         dimension_names=dim_names_scalar)

    call fates_params%RegisterParameter(name=name_maintresp_model,dimension_shape=dimension_shape_scalar, &
         dimension_names=dim_names_scalar)
    
    call fates_params%RegisterParameter(name=name_theta_cj_c3, dimension_shape=dimension_shape_scalar, &
         dimension_names=dim_names_scalar)
    
    call fates_params%RegisterParameter(name=name_theta_cj_c4, dimension_shape=dimension_shape_scalar, &
         dimension_names=dim_names_scalar)
    
    call fates_params%RegisterParameter(name=ED_name_mort_disturb_frac, dimension_shape=dimension_shape_scalar, &
         dimension_names=dim_names_scalar)

    call fates_params%RegisterParameter(name=ED_name_comp_excln, dimension_shape=dimension_shape_scalar, &
         dimension_names=dim_names_scalar)

    call fates_params%RegisterParameter(name=ED_name_vai_top_bin_width, dimension_shape=dimension_shape_scalar, &
         dimension_names=dim_names_scalar)

    call fates_params%RegisterParameter(name=ED_name_vai_width_increase_factor, dimension_shape=dimension_shape_scalar, &
         dimension_names=dim_names_scalar)

    call fates_params%RegisterParameter(name=ED_name_nignitions, dimension_shape=dimension_shape_scalar, &
         dimension_names=dim_names_scalar)

    call fates_params%RegisterParameter(name=ED_name_understorey_death, dimension_shape=dimension_shape_scalar, &
         dimension_names=dim_names_scalar)

    call fates_params%RegisterParameter(name=ED_name_cwd_fcel, dimension_shape=dimension_shape_scalar, &
         dimension_names=dim_names_scalar)

    call fates_params%RegisterParameter(name=ED_name_cwd_flig, dimension_shape=dimension_shape_scalar, &
         dimension_names=dim_names_scalar)

    call fates_params%RegisterParameter(name=fates_name_maintresp_nonleaf_baserate, dimension_shape=dimension_shape_scalar, &
         dimension_names=dim_names_scalar)

    call fates_params%RegisterParameter(name=ED_name_phen_drought_threshold, dimension_shape=dimension_shape_scalar, &
         dimension_names=dim_names_scalar)

    call fates_params%RegisterParameter(name=ED_name_phen_doff_time, dimension_shape=dimension_shape_scalar, &
         dimension_names=dim_names_scalar)

    call fates_params%RegisterParameter(name=ED_name_phen_a, dimension_shape=dimension_shape_scalar, &
         dimension_names=dim_names_scalar)

    call fates_params%RegisterParameter(name=ED_name_phen_b, dimension_shape=dimension_shape_scalar, &
         dimension_names=dim_names_scalar)

    call fates_params%RegisterParameter(name=ED_name_phen_c, dimension_shape=dimension_shape_scalar, &
         dimension_names=dim_names_scalar)

    call fates_params%RegisterParameter(name=ED_name_phen_chiltemp, dimension_shape=dimension_shape_scalar, &
         dimension_names=dim_names_scalar)

    call fates_params%RegisterParameter(name=ED_name_phen_mindayson, dimension_shape=dimension_shape_scalar, &
         dimension_names=dim_names_scalar)

    call fates_params%RegisterParameter(name=ED_name_phen_ncolddayslim, dimension_shape=dimension_shape_scalar, &
         dimension_names=dim_names_scalar)

    call fates_params%RegisterParameter(name=ED_name_phen_coldtemp, dimension_shape=dimension_shape_scalar, &
         dimension_names=dim_names_scalar)

    call fates_params%RegisterParameter(name=ED_name_cohort_size_fusion_tol, dimension_shape=dimension_shape_scalar, &
         dimension_names=dim_names_scalar)

    call fates_params%RegisterParameter(name=ED_name_cohort_age_fusion_tol, dimension_shape=dimension_shape_scalar, &
         dimension_names=dim_names_scalar)

    call fates_params%RegisterParameter(name=ED_name_patch_fusion_tol, dimension_shape=dimension_shape_scalar, &
         dimension_names=dim_names_scalar)

    call fates_params%RegisterParameter(name=ED_name_canopy_closure_thresh, dimension_shape=dimension_shape_scalar, &
         dimension_names=dim_names_scalar)

    call fates_params%RegisterParameter(name=ED_name_stomatal_model, dimension_shape=dimension_shape_scalar, &
         dimension_names=dim_names_scalar)
	 
    call fates_params%RegisterParameter(name=ED_name_regeneration_model, dimension_shape=dimension_shape_scalar, &
         dimension_names=dim_names_scalar)
	 
    call fates_params%RegisterParameter(name=stomatal_assim_name, dimension_shape=dimension_shape_scalar, &
         dimension_names=dim_names_scalar)

    call fates_params%RegisterParameter(name=maxpatch_primary_name, dimension_shape=dimension_shape_scalar, &
         dimension_names=dim_names_scalar)

    call fates_params%RegisterParameter(name=maxpatch_secondary_name, dimension_shape=dimension_shape_scalar, &
         dimension_names=dim_names_scalar)

    call fates_params%RegisterParameter(name=maxcohort_name, dimension_shape=dimension_shape_scalar, &
         dimension_names=dim_names_scalar)
    
    call fates_params%RegisterParameter(name=hydr_name_solver, dimension_shape=dimension_shape_scalar, &
         dimension_names=dim_names_scalar)

    call fates_params%RegisterParameter(name=hydr_name_kmax_rsurf1, dimension_shape=dimension_shape_scalar, &
         dimension_names=dim_names_scalar)

    call fates_params%RegisterParameter(name=hydr_name_kmax_rsurf2, dimension_shape=dimension_shape_scalar, &
         dimension_names=dim_names_scalar)
    
    call fates_params%RegisterParameter(name=hydr_name_psi0, dimension_shape=dimension_shape_scalar, &
         dimension_names=dim_names_scalar)

    call fates_params%RegisterParameter(name=hydr_name_psicap, dimension_shape=dimension_shape_scalar, &
         dimension_names=dim_names_scalar)

    call fates_params%RegisterParameter(name=bgc_name_soil_salinity, dimension_shape=dimension_shape_scalar, &
         dimension_names=dim_names_scalar) 

    call fates_params%RegisterParameter(name=logging_name_dbhmin, dimension_shape=dimension_shape_scalar, &
         dimension_names=dim_names_scalar)

    call fates_params%RegisterParameter(name=logging_name_dbhmax, dimension_shape=dimension_shape_scalar, &
         dimension_names=dim_names_scalar)

    call fates_params%RegisterParameter(name=logging_name_collateral_frac, dimension_shape=dimension_shape_scalar, &
         dimension_names=dim_names_scalar)

    call fates_params%RegisterParameter(name=logging_name_coll_under_frac, dimension_shape=dimension_shape_scalar, &
         dimension_names=dim_names_scalar)

    call fates_params%RegisterParameter(name=logging_name_direct_frac, dimension_shape=dimension_shape_scalar, &
         dimension_names=dim_names_scalar)

    call fates_params%RegisterParameter(name=logging_name_mechanical_frac, dimension_shape=dimension_shape_scalar, &
         dimension_names=dim_names_scalar)

    call fates_params%RegisterParameter(name=logging_name_event_code, dimension_shape=dimension_shape_scalar, &
         dimension_names=dim_names_scalar)

    call fates_params%RegisterParameter(name=logging_name_dbhmax_infra, dimension_shape=dimension_shape_scalar, &
         dimension_names=dim_names_scalar)

    call fates_params%RegisterParameter(name=logging_name_export_frac, dimension_shape=dimension_shape_scalar, &
         dimension_names=dim_names_scalar)

    call fates_params%RegisterParameter(name=logging_name_pprodharv10, dimension_shape=dimension_shape_scalar, &
         dimension_names=dim_names_scalar)

    call fates_params%RegisterParameter(name=eca_name_plant_escalar, dimension_shape=dimension_shape_scalar, & 
         dimension_names=dim_names_scalar)

    call fates_params%RegisterParameter(name=fates_name_q10_mr, dimension_shape=dimension_shape_scalar, &
         dimension_names=dim_names_scalar)

    call fates_params%RegisterParameter(name=fates_name_q10_froz, dimension_shape=dimension_shape_scalar, &
         dimension_names=dim_names_scalar)

    call fates_params%RegisterParameter(name=name_dev_arbitrary, dimension_shape=dimension_shape_scalar, &
         dimension_names=dim_names_scalar)

    call fates_params%RegisterParameter(name=damage_name_event_code, dimension_shape=dimension_shape_scalar, &
         dimension_names=dim_names_scalar)
    
    call fates_params%RegisterParameter(name=damage_name_canopy_layer_code, dimension_shape=dimension_shape_scalar, &
         dimension_names=dim_names_scalar)
    
    ! non-scalar parameters

    call fates_params%RegisterParameter(name=ED_name_hydr_htftype_node, dimension_shape=dimension_shape_1d, &
         dimension_names=dim_names_hydro_organs)
    
    call fates_params%RegisterParameter(name=ED_name_history_sizeclass_bin_edges, dimension_shape=dimension_shape_1d, &
         dimension_names=dim_names_sizeclass)

    call fates_params%RegisterParameter(name=ED_name_history_ageclass_bin_edges, dimension_shape=dimension_shape_1d, &
         dimension_names=dim_names_ageclass)

    call fates_params%RegisterParameter(name=ED_name_history_height_bin_edges, dimension_shape=dimension_shape_1d, &
         dimension_names=dim_names_height)

    call fates_params%RegisterParameter(name=fates_name_active_crown_fire, dimension_shape=dimension_shape_scalar, &
         dimension_names=dim_names_scalar)
    
    call fates_params%RegisterParameter(name=fates_name_cg_strikes, dimension_shape=dimension_shape_scalar, &
         dimension_names=dim_names_scalar)
    
    call fates_params%RegisterParameter(name=ED_name_history_coageclass_bin_edges, dimension_shape=dimension_shape_1d, &
         dimension_names=dim_names_coageclass)

    call fates_params%RegisterParameter(name=ED_name_history_damage_bin_edges, dimension_shape=dimension_shape_1d, &
         dimension_names=dim_names_damageclass)

  end subroutine FatesRegisterParams

  
  !-----------------------------------------------------------------------
  subroutine FatesReceiveParams(fates_params)
    
    use FatesParametersInterface, only : fates_parameters_type, dimension_name_scalar

    implicit none

    class(fates_parameters_type), intent(inout) :: fates_params

    real(r8) :: tmpreal ! local real variable for changing type on read
    real(r8), allocatable :: hydr_htftype_real(:)
    
    call fates_params%RetrieveParameter(name=ED_name_photo_temp_acclim_timescale, &
         data=photo_temp_acclim_timescale)

<<<<<<< HEAD
    call fates_params%RetrieveParameter(name=ED_name_sdlng_emerg_h2o_timescale, &
         data=sdlng_emerg_h2o_timescale)

    call fates_params%RetrieveParameter(name=ED_name_sdlng_mort_par_timescale, &
         data=sdlng_mort_par_timescale)

    call fates_params%RetrieveParameter(name=ED_name_sdlng_mdd_timescale, &
         data=sdlng_mdd_timescale)

    call fates_params%RetrieveParameter(name=ED_name_sdlng2sap_par_timescale, &
         data=sdlng2sap_par_timescale)
=======
    call fates_params%RetrieveParameter(name=ED_name_photo_temp_acclim_thome_time, &
         data=photo_temp_acclim_thome_time)
>>>>>>> 5bb6e3e6

    call fates_params%RetrieveParameter(name=name_photo_tempsens_model, &
         data=tmpreal)
    photo_tempsens_model = nint(tmpreal)

    call fates_params%RetrieveParameter(name=name_maintresp_model, &
         data=tmpreal)
    maintresp_leaf_model = nint(tmpreal)
    
    call fates_params%RetrieveParameter(name=ED_name_mort_disturb_frac, &
          data=fates_mortality_disturbance_fraction)

    call fates_params%RetrieveParameter(name=ED_name_comp_excln, &
         data=ED_val_comp_excln)

    call fates_params%RetrieveParameter(name=ED_name_vai_top_bin_width, &
         data=ED_val_vai_top_bin_width)

    call fates_params%RetrieveParameter(name=ED_name_vai_width_increase_factor, &
         data=ED_val_vai_width_increase_factor)

    call fates_params%RetrieveParameter(name=ED_name_nignitions, &
         data=ED_val_nignitions)

    call fates_params%RetrieveParameter(name=ED_name_understorey_death, &
         data=ED_val_understorey_death)

    call fates_params%RetrieveParameter(name=ED_name_cwd_fcel, &
         data=ED_val_cwd_fcel)

    call fates_params%RetrieveParameter(name=ED_name_cwd_flig, &
         data=ED_val_cwd_flig)

    call fates_params%RetrieveParameter(name=fates_name_maintresp_nonleaf_baserate, &
         data=maintresp_nonleaf_baserate)

    call fates_params%RetrieveParameter(name=ED_name_phen_drought_threshold, &
         data=ED_val_phen_drought_threshold)

    call fates_params%RetrieveParameter(name=ED_name_phen_doff_time, &
         data=ED_val_phen_doff_time)

    call fates_params%RetrieveParameter(name=ED_name_phen_a, &
         data=ED_val_phen_a)

    call fates_params%RetrieveParameter(name=ED_name_phen_b, &
         data=ED_val_phen_b)

    call fates_params%RetrieveParameter(name=ED_name_phen_c, &
         data=ED_val_phen_c)

    call fates_params%RetrieveParameter(name=ED_name_phen_chiltemp, &
         data=ED_val_phen_chiltemp)

    call fates_params%RetrieveParameter(name=ED_name_phen_mindayson, &
         data=ED_val_phen_mindayson)

    call fates_params%RetrieveParameter(name=ED_name_phen_ncolddayslim, &
         data=ED_val_phen_ncolddayslim)

    call fates_params%RetrieveParameter(name=ED_name_phen_coldtemp, &
         data=ED_val_phen_coldtemp)

    call fates_params%RetrieveParameter(name=ED_name_cohort_size_fusion_tol, &
         data=ED_val_cohort_size_fusion_tol)

    call fates_params%RetrieveParameter(name=ED_name_cohort_age_fusion_tol, &
         data=ED_val_cohort_age_fusion_tol)

    call fates_params%RetrieveParameter(name=ED_name_patch_fusion_tol, &
         data=ED_val_patch_fusion_tol)
    
    call fates_params%RetrieveParameter(name=ED_name_canopy_closure_thresh, &
         data=ED_val_canopy_closure_thresh)

    call fates_params%RetrieveParameter(name=ED_name_stomatal_model, &
         data=tmpreal)
    stomatal_model = nint(tmpreal)

    call fates_params%RetrieveParameter(name=ED_name_regeneration_model, &
         data=tmpreal)
    regeneration_model = nint(tmpreal)
    
    call fates_params%RetrieveParameter(name=stomatal_assim_name, &
         data=tmpreal)
    stomatal_assim_model = nint(tmpreal)

    call fates_params%RetrieveParameter(name=maxpatch_primary_name, &
         data=tmpreal)
    maxpatch_primary = nint(tmpreal)

    call fates_params%RetrieveParameter(name=maxpatch_secondary_name, &
         data=tmpreal)
    maxpatch_secondary = nint(tmpreal)

    maxpatch_total = maxpatch_primary+maxpatch_secondary
    
    call fates_params%RetrieveParameter(name=maxcohort_name, &
         data=tmpreal)
    max_cohort_per_patch = nint(tmpreal)
    
    call fates_params%RetrieveParameter(name=hydr_name_kmax_rsurf1, &
          data=hydr_kmax_rsurf1)

    call fates_params%RetrieveParameter(name=hydr_name_kmax_rsurf2, &
          data=hydr_kmax_rsurf2)	 
    
    call fates_params%RetrieveParameter(name=hydr_name_psi0, &
          data=hydr_psi0)

    call fates_params%RetrieveParameter(name=hydr_name_psicap, &
          data=hydr_psicap)

    call fates_params%RetrieveParameter(name=hydr_name_solver, &
         data=tmpreal)
    hydr_solver = nint(tmpreal)
    
    call fates_params%RetrieveParameter(name=bgc_name_soil_salinity, &
          data=bgc_soil_salinity)	  

    call fates_params%RetrieveParameter(name=logging_name_dbhmin, &
          data=logging_dbhmin)

    call fates_params%RetrieveParameter(name=logging_name_dbhmax, &
          data=logging_dbhmax)

    call fates_params%RetrieveParameter(name=logging_name_collateral_frac, &
          data=logging_collateral_frac)
    
    call fates_params%RetrieveParameter(name=logging_name_coll_under_frac, &
          data=logging_coll_under_frac)

    call fates_params%RetrieveParameter(name=logging_name_direct_frac, &
          data=logging_direct_frac)

    call fates_params%RetrieveParameter(name=logging_name_mechanical_frac, &
          data=logging_mechanical_frac)
    
    call fates_params%RetrieveParameter(name=logging_name_event_code, &
          data=logging_event_code)

    call fates_params%RetrieveParameter(name=logging_name_dbhmax_infra, &
          data=logging_dbhmax_infra)

    call fates_params%RetrieveParameter(name=logging_name_export_frac, &
          data=logging_export_frac)

    call fates_params%RetrieveParameter(name=logging_name_pprodharv10, &
         data=pprodharv10_forest_mean)
    
    call fates_params%RetrieveParameter(name=eca_name_plant_escalar, &
          data=eca_plant_escalar)

    call fates_params%RetrieveParameter(name=name_theta_cj_c3, &
          data=theta_cj_c3)

     call fates_params%RetrieveParameter(name=name_theta_cj_c4, &
          data=theta_cj_c4)
     
    call fates_params%RetrieveParameter(name=fates_name_q10_mr, &
          data=q10_mr)
    
    call fates_params%RetrieveParameter(name=fates_name_q10_froz, &
         data=q10_froz)
    
    call fates_params%RetrieveParameter(name=name_dev_arbitrary, &
         data=dev_arbitrary)

    call fates_params%RetrieveParameter(name=fates_name_active_crown_fire, & 
          data=tmpreal)
    active_crown_fire = (abs(tmpreal-1.0_r8)<nearzero)

    call fates_params%RetrieveParameter(name=fates_name_cg_strikes, &
          data=cg_strikes)

    call fates_params%RetrieveParameter(name=damage_name_event_code, &
         data=tmpreal)
    damage_event_code = nint(tmpreal)
    
    call fates_params%RetrieveParameter(name=damage_name_canopy_layer_code, &
         data=tmpreal)
    damage_canopy_layer_code = nint(tmpreal)
    
    ! parameters that are arrays of size defined within the params file and thus need allocating as well
    call fates_params%RetrieveParameterAllocate(name=ED_name_history_sizeclass_bin_edges, &
          data=ED_val_history_sizeclass_bin_edges)

    call fates_params%RetrieveParameterAllocate(name=ED_name_history_ageclass_bin_edges, &
          data=ED_val_history_ageclass_bin_edges)

    call fates_params%RetrieveParameterAllocate(name=ED_name_history_height_bin_edges, &
          data=ED_val_history_height_bin_edges)

    call fates_params%RetrieveParameterAllocate(name=ED_name_history_coageclass_bin_edges, &
         data=ED_val_history_coageclass_bin_edges)

    call fates_params%RetrieveParameterAllocate(name=ED_name_history_damage_bin_edges, &
         data=ED_val_history_damage_bin_edges)

    call fates_params%RetrieveParameterAllocate(name=ED_name_hydr_htftype_node, &
         data=hydr_htftype_real)
    allocate(hydr_htftype_node(size(hydr_htftype_real)))
    hydr_htftype_node(:) = nint(hydr_htftype_real(:))
    deallocate(hydr_htftype_real)

  end subroutine FatesReceiveParams
  
  ! =====================================================================================

  subroutine FatesReportParams(is_master)

     logical,intent(in) :: is_master

     character(len=32),parameter :: fmt0 = '(a,(F12.4))'
     character(len=32),parameter :: fmti = '(a,(I4))'
     logical, parameter :: debug_report = .false.
     
     if(debug_report .and. is_master) then
        
        write(fates_log(),*) '-----------  FATES Scalar Parameters -----------------'
        write(fates_log(),fmt0) 'vai_top_bin_width = ',vai_top_bin_width
        write(fates_log(),fmt0) 'vai_width_increase_factor = ',vai_width_increase_factor
<<<<<<< HEAD
        write(fates_log(),fmt0) 'photo_temp_acclim_timescale = ',photo_temp_acclim_timescale
        write(fates_log(),fmt0) 'sdlng_emerg_h2o_timescale = ', sdlng_emerg_h2o_timescale
        write(fates_log(),fmt0) 'sdlng_mort_par_timescale = ', sdlng_mort_par_timescale
        write(fates_log(),fmt0) 'sdlng_mdd_timescale = ', sdlng_mdd_timescale
        write(fates_log(),fmt0) 'sdlng2sap_par_timescale = ', sdlng2sap_par_timescale
=======
        write(fates_log(),fmt0) 'photo_temp_acclim_timescale (days) = ',photo_temp_acclim_timescale
        write(fates_log(),fmt0) 'photo_temp_acclim_thome_time (years) = ',photo_temp_acclim_thome_time
>>>>>>> 5bb6e3e6
        write(fates_log(),fmti) 'hydr_htftype_node = ',hydr_htftype_node
        write(fates_log(),fmt0) 'fates_mortality_disturbance_fraction = ',fates_mortality_disturbance_fraction
        write(fates_log(),fmt0) 'ED_val_comp_excln = ',ED_val_comp_excln
        write(fates_log(),fmt0) 'ED_val_vai_top_bin_width = ',ED_val_vai_top_bin_width
        write(fates_log(),fmt0) 'ED_val_vai_width_increase_factor = ',ED_val_vai_width_increase_factor
        write(fates_log(),fmt0) 'ED_val_nignitions = ',ED_val_nignitions
        write(fates_log(),fmt0) 'ED_val_understorey_death = ',ED_val_understorey_death
        write(fates_log(),fmt0) 'ED_val_cwd_fcel = ',ED_val_cwd_fcel
        write(fates_log(),fmt0) 'ED_val_cwd_flig = ',ED_val_cwd_flig
        write(fates_log(),fmt0) 'fates_maintresp_nonleaf_baserate = ', maintresp_nonleaf_baserate
        write(fates_log(),fmt0) 'ED_val_phen_drought_threshold = ',ED_val_phen_drought_threshold
        write(fates_log(),fmt0) 'ED_val_phen_doff_time = ',ED_val_phen_doff_time
        write(fates_log(),fmt0) 'ED_val_phen_a = ',ED_val_phen_a
        write(fates_log(),fmt0) 'ED_val_phen_b = ',ED_val_phen_b
        write(fates_log(),fmt0) 'ED_val_phen_c = ',ED_val_phen_c
        write(fates_log(),fmt0) 'ED_val_phen_chiltemp = ',ED_val_phen_chiltemp
        write(fates_log(),fmt0) 'ED_val_phen_mindayson = ',ED_val_phen_mindayson
        write(fates_log(),fmt0) 'ED_val_phen_ncolddayslim = ',ED_val_phen_ncolddayslim
        write(fates_log(),fmt0) 'ED_val_phen_coldtemp = ',ED_val_phen_coldtemp
        write(fates_log(),fmt0) 'ED_val_cohort_size_fusion_tol = ',ED_val_cohort_size_fusion_tol
        write(fates_log(),fmt0) 'ED_val_cohort_age_fusion_tol = ',ED_val_cohort_age_fusion_tol
        write(fates_log(),fmt0) 'ED_val_patch_fusion_tol = ',ED_val_patch_fusion_tol
        write(fates_log(),fmt0) 'ED_val_canopy_closure_thresh = ',ED_val_canopy_closure_thresh
        write(fates_log(),fmt0) 'regeneration_model = ',regeneration_model      
        write(fates_log(),fmt0) 'stomatal_model = ',stomatal_model
        write(fates_log(),fmt0) 'stomatal_assim_model = ',stomatal_assim_model            
        write(fates_log(),fmt0) 'hydro_kmax_rsurf1 = ',hydr_kmax_rsurf1
        write(fates_log(),fmt0) 'hydro_kmax_rsurf2 = ',hydr_kmax_rsurf2  
        write(fates_log(),fmt0) 'hydro_psi0 = ',hydr_psi0
        write(fates_log(),fmt0) 'hydro_psicap = ',hydr_psicap
        write(fates_log(),fmt0) 'hydro_solver = ',hydr_solver
        write(fates_log(),fmt0) 'bgc_soil_salinity = ', bgc_soil_salinity
        write(fates_log(),fmt0) 'logging_dbhmin = ',logging_dbhmin
        write(fates_log(),fmt0) 'logging_dbhmax = ',logging_dbhmax
        write(fates_log(),fmt0) 'logging_collateral_frac = ',logging_collateral_frac
        write(fates_log(),fmt0) 'logging_coll_under_frac = ',logging_coll_under_frac
        write(fates_log(),fmt0) 'logging_direct_frac = ',logging_direct_frac
        write(fates_log(),fmt0) 'logging_mechanical_frac = ',logging_mechanical_frac
        write(fates_log(),fmt0) 'logging_event_code = ',logging_event_code
        write(fates_log(),fmt0) 'logging_dbhmax_infra = ',logging_dbhmax_infra
        write(fates_log(),fmt0) 'eca_plant_escalar = ',eca_plant_escalar
        write(fates_log(),fmt0) 'q10_mr = ',q10_mr
        write(fates_log(),fmt0) 'q10_froz = ',q10_froz
        write(fates_log(),fmt0) 'cg_strikes = ',cg_strikes
        write(fates_log(),'(a,L2)') 'active_crown_fire = ',active_crown_fire
        write(fates_log(),fmt0) 'damage_event_code = ',damage_event_code
        write(fates_log(),fmt0) 'damage_canopy_layer_code = ', damage_canopy_layer_code
        write(fates_log(),*) '------------------------------------------------------'

     end if

  end subroutine FatesReportParams

  
end module EDParamsMod<|MERGE_RESOLUTION|>--- conflicted
+++ resolved
@@ -26,10 +26,13 @@
    real(r8),protected, public :: vai_width_increase_factor   ! factor by which each leaf+stem scattering element
                                                              ! increases in VAI width (1 = uniform spacing)
    real(r8),protected, public :: photo_temp_acclim_timescale ! Length of the window for the exponential moving average (ema)
-<<<<<<< HEAD
-                                                             ! of vegetation temperature used in photosynthesis
-                                                             ! temperature acclimation (NOT YET IMPLEMENTED)
-
+                                                             ! of vegetation temperature used in photosynthesis and respiration
+                                                             ! temperature acclimation [days]
+   real(r8),protected, public :: photo_temp_acclim_thome_time ! Length of the window for the long-term exponential moving average (ema)
+                                                              ! of vegetation temperature used in photosynthesis 
+                                                              ! T_home term in Kumarathunge parameterization [years]
+   integer,protected, public :: maintresp_leaf_model  ! switch for choosing between leaf maintenance
+                                                      ! respiration model. 1=Ryan (1991), 2=Atkin et al (2017)
    real(r8),protected, public :: sdlng_emerg_h2o_timescale !Length of the window for the exponential moving
                                                                  !average of smp used to calculate seedling emergence
    real(r8),protected, public :: sdlng_mort_par_timescale !Length of the window for the exponential moving average 
@@ -40,51 +43,11 @@
    real(r8),protected, public :: sdlng2sap_par_timescale !Length of the window for the exponential 
                                                                !moving average of par at the seedling layer used to 
                                                                !calculate seedling to sapling transition rates
-  
-   integer,protected, public :: maintresp_model       ! switch for choosing between leaf maintenance
-                                                      ! respiration model. 1=Ryan (1991) (NOT YET IMPLEMENTED)
-=======
-                                                             ! of vegetation temperature used in photosynthesis and respiration
-                                                             ! temperature acclimation [days]
-   real(r8),protected, public :: photo_temp_acclim_thome_time ! Length of the window for the long-term exponential moving average (ema)
-                                                              ! of vegetation temperature used in photosynthesis 
-                                                              ! T_home term in Kumarathunge parameterization [years]
-   integer,protected, public :: maintresp_leaf_model  ! switch for choosing between leaf maintenance
-                                                      ! respiration model. 1=Ryan (1991), 2=Atkin et al (2017)
->>>>>>> 5bb6e3e6
    integer,protected, public :: photo_tempsens_model  ! switch for choosing the model that defines the temperature
                                                       ! sensitivity of photosynthetic parameters (vcmax, jmax).
                                                       ! 1=non-acclimating, 2=Kumarathunge et al., 2019
    
    real(r8),protected, public :: fates_mortality_disturbance_fraction ! the fraction of canopy mortality that results in disturbance
-<<<<<<< HEAD
-   real(r8),protected, public :: ED_val_comp_excln
-   real(r8),protected, public :: ED_val_vai_top_bin_width
-   real(r8),protected, public :: ED_val_vai_width_increase_factor
-   real(r8),protected, public :: ED_val_nignitions
-   real(r8),protected, public :: ED_val_understorey_death
-   real(r8),protected, public :: ED_val_cwd_fcel
-   real(r8),protected, public :: ED_val_cwd_flig
-   real(r8),protected, public :: ED_val_base_mr_20
-   real(r8),protected, public :: ED_val_phen_drought_threshold
-   real(r8),protected, public :: ED_val_phen_doff_time
-   real(r8),protected, public :: ED_val_phen_a
-   real(r8),protected, public :: ED_val_phen_b
-   real(r8),protected, public :: ED_val_phen_c
-   real(r8),protected, public :: ED_val_phen_chiltemp
-   real(r8),protected, public :: ED_val_phen_mindayson
-   real(r8),protected, public :: ED_val_phen_ncolddayslim
-   real(r8),protected, public :: ED_val_phen_coldtemp
-   real(r8),protected, public :: ED_val_cohort_size_fusion_tol
-   real(r8),protected, public :: ED_val_cohort_age_fusion_tol
-   real(r8),protected, public :: ED_val_patch_fusion_tol
-   real(r8),protected, public :: ED_val_canopy_closure_thresh ! site-level canopy closure point where trees take on forest (narrow) versus savannah (wide) crown allometry
-   integer,protected, public  :: stomatal_model  !switch for choosing between stomatal conductance models, 1 for Ball-Berry, 2 for Medlyn
-   integer,protected, public  :: regeneration_model  !switch for choosing between regeneration  models, 1 for Fates basic, 2 for the Tree Recruitment Scheme
-                                                     !Hanbury-Brown et al., 2022
-   
-   
-=======
    real(r8),protected, public :: ED_val_comp_excln                    ! weighting factor for canopy layer exclusion and promotion
    real(r8),protected, public :: ED_val_vai_top_bin_width             ! width in VAI units of uppermost leaf+stem layer scattering element
    real(r8),protected, public :: ED_val_vai_width_increase_factor     ! factor by which each leaf+stem scattering element increases in VAI width
@@ -107,7 +70,9 @@
    real(r8),protected, public :: ED_val_patch_fusion_tol              ! minimum fraction in difference in profiles between patches
    real(r8),protected, public :: ED_val_canopy_closure_thresh         ! site-level canopy closure point where trees take on forest (narrow) versus savannah (wide) crown allometry
    integer,protected, public  :: stomatal_model                       ! switch for choosing between stomatal conductance models, 1 for Ball-Berry, 2 for Medlyn
->>>>>>> 5bb6e3e6
+   integer,protected, public  :: regeneration_model                   ! switch for choosing between regeneration  models, 1 for Fates basic, 2 for the Tree Recruitment Scheme
+                                                                      ! Hanbury-Brown et al., 2022
+   
    
    logical,protected, public :: active_crown_fire        ! flag, 1=active crown fire 0=no active crown fire
    character(len=param_string_length),parameter :: fates_name_active_crown_fire = "fates_fire_active_crown_fire"
@@ -317,14 +282,11 @@
     vai_top_bin_width                     = nan
     vai_width_increase_factor             = nan
     photo_temp_acclim_timescale           = nan
-<<<<<<< HEAD
     sdlng_emerg_h2o_timescale             = nan
     sdlng_mort_par_timescale              = nan
     sdlng_mdd_timescale                   = nan
     sdlng2sap_par_timescale               = nan
-=======
     photo_temp_acclim_thome_time          = nan
->>>>>>> 5bb6e3e6
     photo_tempsens_model                  = -9
     maintresp_leaf_model                  = -9
     fates_mortality_disturbance_fraction  = nan
@@ -410,7 +372,6 @@
     call fates_params%RegisterParameter(name=ED_name_photo_temp_acclim_timescale, dimension_shape=dimension_shape_scalar, &
          dimension_names=dim_names_scalar)
 
-<<<<<<< HEAD
     call fates_params%RegisterParameter(name=ED_name_sdlng_emerg_h2o_timescale, dimension_shape=dimension_shape_scalar, &
          dimension_names=dim_names_scalar)
 
@@ -421,9 +382,9 @@
          dimension_names=dim_names_scalar)
 
     call fates_params%RegisterParameter(name=ED_name_sdlng2sap_par_timescale, dimension_shape=dimension_shape_scalar, &
-=======
+         dimension_names=dim_names_scalar)
+
     call fates_params%RegisterParameter(name=ED_name_photo_temp_acclim_thome_time, dimension_shape=dimension_shape_scalar, &
->>>>>>> 5bb6e3e6
          dimension_names=dim_names_scalar)
 
     call fates_params%RegisterParameter(name=name_photo_tempsens_model,dimension_shape=dimension_shape_scalar, &
@@ -632,7 +593,6 @@
     call fates_params%RetrieveParameter(name=ED_name_photo_temp_acclim_timescale, &
          data=photo_temp_acclim_timescale)
 
-<<<<<<< HEAD
     call fates_params%RetrieveParameter(name=ED_name_sdlng_emerg_h2o_timescale, &
          data=sdlng_emerg_h2o_timescale)
 
@@ -644,10 +604,9 @@
 
     call fates_params%RetrieveParameter(name=ED_name_sdlng2sap_par_timescale, &
          data=sdlng2sap_par_timescale)
-=======
+    
     call fates_params%RetrieveParameter(name=ED_name_photo_temp_acclim_thome_time, &
          data=photo_temp_acclim_thome_time)
->>>>>>> 5bb6e3e6
 
     call fates_params%RetrieveParameter(name=name_photo_tempsens_model, &
          data=tmpreal)
@@ -870,16 +829,13 @@
         write(fates_log(),*) '-----------  FATES Scalar Parameters -----------------'
         write(fates_log(),fmt0) 'vai_top_bin_width = ',vai_top_bin_width
         write(fates_log(),fmt0) 'vai_width_increase_factor = ',vai_width_increase_factor
-<<<<<<< HEAD
         write(fates_log(),fmt0) 'photo_temp_acclim_timescale = ',photo_temp_acclim_timescale
         write(fates_log(),fmt0) 'sdlng_emerg_h2o_timescale = ', sdlng_emerg_h2o_timescale
         write(fates_log(),fmt0) 'sdlng_mort_par_timescale = ', sdlng_mort_par_timescale
         write(fates_log(),fmt0) 'sdlng_mdd_timescale = ', sdlng_mdd_timescale
         write(fates_log(),fmt0) 'sdlng2sap_par_timescale = ', sdlng2sap_par_timescale
-=======
         write(fates_log(),fmt0) 'photo_temp_acclim_timescale (days) = ',photo_temp_acclim_timescale
         write(fates_log(),fmt0) 'photo_temp_acclim_thome_time (years) = ',photo_temp_acclim_thome_time
->>>>>>> 5bb6e3e6
         write(fates_log(),fmti) 'hydr_htftype_node = ',hydr_htftype_node
         write(fates_log(),fmt0) 'fates_mortality_disturbance_fraction = ',fates_mortality_disturbance_fraction
         write(fates_log(),fmt0) 'ED_val_comp_excln = ',ED_val_comp_excln
