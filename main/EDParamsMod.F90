--- conflicted
+++ resolved
@@ -88,24 +88,16 @@
 
    ! Hydraulics Control Parameters (ONLY RELEVANT WHEN USE_FATES_HYDR = TRUE)
    ! ----------------------------------------------------------------------------------------------
-<<<<<<< HEAD
-   real(r8),protected,public :: hydr_kmax_rsurf         !  maximum conducitivity for unit root surface (kg water/m2 root area/Mpa/s)
-   character(len=param_string_length),parameter,public :: hydr_name_kmax_rsurf = "fates_hydr_kmax_rsurf"  
-   
+   real(r8),protected,public :: hydr_kmax_rsurf1         !  maximum conducitivity for unit root surface 
+                                                  !  soil to root direction (kg water/m2 root area/Mpa/s)
+   character(len=param_string_length),parameter,public :: hydr_name_kmax_rsurf1 = "fates_hydr_kmax_rsurf1"  
+   
+   real(r8),protected,public :: hydr_kmax_rsurf2         !  maximum conducitivity for unit root surface 
+                                                  !  root to soil direciton (kg water/m2 root area/Mpa/s)
+   character(len=param_string_length),parameter,public :: hydr_name_kmax_rsurf2 = "fates_hydr_kmax_rsurf2" 
+
    real(r8),protected,public :: hydr_psi0          !  sapwood water potential at saturation (MPa)
    character(len=param_string_length),parameter,public :: hydr_name_psi0 = "fates_hydr_psi0"
-=======
-   real(r8),protected :: hydr_kmax_rsurf1         !  maximum conducitivity for unit root surface 
-                                                  !  soil to root direction (kg water/m2 root area/Mpa/s)
-   character(len=param_string_length),parameter :: hydr_name_kmax_rsurf1 = "fates_hydr_kmax_rsurf1"  
-   
-   real(r8),protected :: hydr_kmax_rsurf2         !  maximum conducitivity for unit root surface 
-                                                  !  root to soil direciton (kg water/m2 root area/Mpa/s)
-   character(len=param_string_length),parameter :: hydr_name_kmax_rsurf2 = "fates_hydr_kmax_rsurf2" 
-
-   real(r8),protected :: hydr_psi0          !  sapwood water potential at saturation (MPa)
-   character(len=param_string_length),parameter :: hydr_name_psi0 = "fates_hydr_psi0"
->>>>>>> 0cf63a93
 
    real(r8),protected,public :: hydr_psicap        !  sapwood water potential at which capillary reserves exhausted (MPa)
    character(len=param_string_length),parameter,public :: hydr_name_psicap = "fates_hydr_psicap"
@@ -137,24 +129,13 @@
    real(r8),protected,public :: logging_event_code          ! Code that options how logging events are structured 
    character(len=param_string_length),parameter,public :: logging_name_event_code = "fates_logging_event_code"
    
-<<<<<<< HEAD
    real(r8),protected,public :: logging_dbhmax_infra        ! "Tree diameter, above which infrastructure from logging does not impact damage or mortality.
    character(len=param_string_length),parameter,public :: logging_name_dbhmax_infra = "fates_logging_dbhmax_infra"
-
-!   real(r8),protected,public :: logging_export_frac        ! "fraction of trunk product being shipped offsite, the leftovers will be left onsite as large CWD
-!   character(len=param_string_length),parameter,public :: logging_name_export_frac ="fates_logging_export_frac"
-   
-   ! Make public necessary subroutines and functions
-=======
-   real(r8),protected :: logging_dbhmax_infra        ! "Tree diameter, above which infrastructure from logging does not impact damage or mortality.
-   character(len=param_string_length),parameter :: logging_name_dbhmax_infra = "fates_logging_dbhmax_infra"
-   
-   real(r8),protected :: logging_export_frac        ! "fraction of trunk product being shipped offsite, the 
+   
+   real(r8),protected,public :: logging_export_frac        ! "fraction of trunk product being shipped offsite, the 
                                                     ! leftovers will be left onsite as large CWD
-   character(len=param_string_length),parameter :: logging_name_export_frac ="fates_logging_export_frac"   
-
-
->>>>>>> 0cf63a93
+   character(len=param_string_length),parameter,public :: logging_name_export_frac ="fates_logging_export_frac"   
+
    public :: FatesParamsInit
    public :: FatesRegisterParams
    public :: FatesReceiveParams
