module EDParamsMod

   !
   ! module that deals with reading the ED parameter file
   !

   use FatesConstantsMod, only : r8 => fates_r8
   use FatesConstantsMod, only : nearzero
   use FatesParametersInterface, only : param_string_length
   use FatesGlobals        , only : fates_log
   use FatesGlobals        , only : endrun => fates_endrun

   ! CIME Globals
   use shr_log_mod         , only : errMsg => shr_log_errMsg

   implicit none
   private
   save

   !
   ! this is what the user can use for the actual values
   !

   real(r8),protected, public :: vai_top_bin_width           ! width in VAI units of uppermost leaf+stem
                                                             ! layer scattering element in each canopy layer [m2/m2]
                                                             ! (NOT YET IMPLEMENTED)
   real(r8),protected, public :: vai_width_increase_factor   ! factor by which each leaf+stem scattering element
                                                             ! increases in VAI width (1 = uniform spacing)
                                                             ! (NOT YET IMPLEMENTED)
   real(r8),protected, public :: photo_temp_acclim_timescale ! Length of the window for the exponential moving average (ema)
                                                             ! of vegetation temperature used in photosynthesis
                                                             ! temperature acclimation (NOT YET IMPLEMENTED)

   integer,protected, public :: maintresp_model       ! switch for choosing between leaf maintenance
                                                      ! respiration model. 1=Ryan (1991) (NOT YET IMPLEMENTED)
   integer,protected, public :: photo_tempsens_model  ! switch for choosing the model that defines the temperature
                                                      ! sensitivity of photosynthetic parameters (vcmax, jmax).
                                                      ! 1=non-acclimating (NOT YET IMPLEMENTED)
   
   real(r8),protected, public :: fates_mortality_disturbance_fraction ! the fraction of canopy mortality that results in disturbance
   real(r8),protected, public :: ED_val_comp_excln
   real(r8),protected, public :: ED_val_vai_top_bin_width
   real(r8),protected, public :: ED_val_vai_width_increase_factor
   real(r8),protected, public :: ED_val_nignitions
   real(r8),protected, public :: ED_val_understorey_death
   real(r8),protected, public :: ED_val_cwd_fcel
   real(r8),protected, public :: ED_val_cwd_flig
   real(r8),protected, public :: ED_val_base_mr_20
   real(r8),protected, public :: ED_val_phen_drought_threshold
   real(r8),protected, public :: ED_val_phen_doff_time
   real(r8),protected, public :: ED_val_phen_a
   real(r8),protected, public :: ED_val_phen_b
   real(r8),protected, public :: ED_val_phen_c
   real(r8),protected, public :: ED_val_phen_chiltemp
   real(r8),protected, public :: ED_val_phen_mindayson
   real(r8),protected, public :: ED_val_phen_ncolddayslim
   real(r8),protected, public :: ED_val_phen_coldtemp
   real(r8),protected, public :: ED_val_cohort_size_fusion_tol
   real(r8),protected, public :: ED_val_cohort_age_fusion_tol
   real(r8),protected, public :: ED_val_patch_fusion_tol
   real(r8),protected, public :: ED_val_canopy_closure_thresh ! site-level canopy closure point where trees take on forest (narrow) versus savannah (wide) crown allometry
   integer,protected, public  :: stomatal_model  !switch for choosing between stomatal conductance models, 1 for Ball-Berry, 2 for Medlyn
   
   logical,protected, public :: active_crown_fire        ! flag, 1=active crown fire 0=no active crown fire
   character(len=param_string_length),parameter :: fates_name_active_crown_fire = "fates_fire_active_crown_fire"


   real(r8), protected, public :: cg_strikes             ! fraction of cloud to ground lightning strikes (0-1)
   character(len=param_string_length),parameter :: fates_name_cg_strikes="fates_fire_cg_strikes"

   ! empirical curvature parameters for ac, aj photosynthesis co-limitation, c3 and c4 plants respectively
   real(r8),protected,public  :: theta_cj_c3
   real(r8),protected,public  :: theta_cj_c4
   
   real(r8),protected,public  :: q10_mr     ! Q10 for respiration rate (for soil fragmenation and plant respiration)    (unitless)
   real(r8),protected,public  :: q10_froz   ! Q10 for frozen-soil respiration rates (for soil fragmentation)            (unitless)

   ! Unassociated pft dimensioned free parameter that developers can use for testing arbitrary new hypotheses
   ! (THIS PARAMETER IS UNUSED, FEEL FREE TO USE IT FOR WHATEVER PURPOSE YOU LIKE. WE CAN
   !  HELP MIGRATE YOUR USAGE OF THE PARMETER TO A PERMANENT HOME LATER)
   real(r8),protected,public  :: dev_arbitrary 
   character(len=param_string_length),parameter,public :: name_dev_arbitrary = "fates_dev_arbitrary"
   
   ! parameters whose size is defined in the parameter file
   real(r8),protected,allocatable,public :: ED_val_history_sizeclass_bin_edges(:)
   real(r8),protected,allocatable,public :: ED_val_history_ageclass_bin_edges(:)
   real(r8),protected,allocatable,public :: ED_val_history_height_bin_edges(:)
   real(r8),protected,allocatable,public :: ED_val_history_coageclass_bin_edges(:)
   real(r8),protected,allocatable,public :: ED_val_history_damage_bin_edges(:)
   
   ! Switch that defines the current pressure-volume and pressure-conductivity model
   ! to be used at each node (compartment/organ)
   ! 1  = Christofferson et al. 2016 (TFS),   2 = Van Genuchten 1980
   integer, protected,allocatable,public :: hydr_htftype_node(:)

   character(len=param_string_length),parameter,public :: ED_name_photo_temp_acclim_timescale = "fates_leaf_photo_temp_acclim_timescale"
   character(len=param_string_length),parameter,public :: name_photo_tempsens_model = "fates_leaf_photo_tempsens_model"
   character(len=param_string_length),parameter,public :: name_maintresp_model = "fates_maintresp_model"
   character(len=param_string_length),parameter,public :: ED_name_hydr_htftype_node = "fates_hydro_htftype_node"
   character(len=param_string_length),parameter,public :: ED_name_mort_disturb_frac = "fates_mort_disturb_frac"
   character(len=param_string_length),parameter,public :: ED_name_comp_excln = "fates_comp_excln"
   character(len=param_string_length),parameter,public :: ED_name_vai_top_bin_width = "fates_vai_top_bin_width"
   character(len=param_string_length),parameter,public :: ED_name_vai_width_increase_factor = "fates_vai_width_increase_factor"
   character(len=param_string_length),parameter,public :: ED_name_nignitions = "fates_fire_nignitions"
   character(len=param_string_length),parameter,public :: ED_name_understorey_death = "fates_mort_understorey_death"
   character(len=param_string_length),parameter,public :: ED_name_cwd_fcel= "fates_frag_cwd_fcel"   
   character(len=param_string_length),parameter,public :: ED_name_cwd_flig= "fates_frag_cwd_flig"   
   character(len=param_string_length),parameter,public :: ED_name_base_mr_20= "fates_base_mr_20"   
   character(len=param_string_length),parameter,public :: ED_name_phen_drought_threshold= "fates_phen_drought_threshold"   
   character(len=param_string_length),parameter,public :: ED_name_phen_doff_time= "fates_phen_mindaysoff"
   character(len=param_string_length),parameter,public :: ED_name_phen_a= "fates_phen_gddthresh_a"   
   character(len=param_string_length),parameter,public :: ED_name_phen_b= "fates_phen_gddthresh_b"   
   character(len=param_string_length),parameter,public :: ED_name_phen_c= "fates_phen_gddthresh_c"   
   character(len=param_string_length),parameter,public :: ED_name_phen_chiltemp= "fates_phen_chilltemp"   
   character(len=param_string_length),parameter,public :: ED_name_phen_mindayson= "fates_phen_mindayson"   
   character(len=param_string_length),parameter,public :: ED_name_phen_ncolddayslim= "fates_phen_ncolddayslim"   
   character(len=param_string_length),parameter,public :: ED_name_phen_coldtemp= "fates_phen_coldtemp"   
   character(len=param_string_length),parameter,public :: ED_name_cohort_size_fusion_tol= "fates_cohort_size_fusion_tol"
   character(len=param_string_length),parameter,public :: ED_name_cohort_age_fusion_tol = "fates_cohort_age_fusion_tol"
   character(len=param_string_length),parameter,public :: ED_name_patch_fusion_tol= "fates_patch_fusion_tol"
   character(len=param_string_length),parameter,public :: ED_name_canopy_closure_thresh= "fates_canopy_closure_thresh"      
   character(len=param_string_length),parameter,public :: ED_name_stomatal_model= "fates_leaf_stomatal_model"

   character(len=param_string_length),parameter,public :: name_theta_cj_c3 = "fates_leaf_theta_cj_c3"
   character(len=param_string_length),parameter,public :: name_theta_cj_c4 = "fates_leaf_theta_cj_c4"
   
   character(len=param_string_length),parameter :: fates_name_q10_mr="fates_q10_mr"
   character(len=param_string_length),parameter :: fates_name_q10_froz="fates_q10_froz"

   ! non-scalar parameter names
   character(len=param_string_length),parameter,public :: ED_name_history_sizeclass_bin_edges= "fates_history_sizeclass_bin_edges"      
   character(len=param_string_length),parameter,public :: ED_name_history_ageclass_bin_edges= "fates_history_ageclass_bin_edges"      
   character(len=param_string_length),parameter,public :: ED_name_history_height_bin_edges= "fates_history_height_bin_edges"
   character(len=param_string_length),parameter,public :: ED_name_history_coageclass_bin_edges = "fates_history_coageclass_bin_edges"
   character(len=param_string_length),parameter,public :: ED_name_history_damage_bin_edges = "fates_history_damage_bin_edges"

   ! Hydraulics Control Parameters (ONLY RELEVANT WHEN USE_FATES_HYDR = TRUE)
   ! ----------------------------------------------------------------------------------------------
   real(r8),protected,public :: hydr_kmax_rsurf1         !  maximum conducitivity for unit root surface 
                                                  !  soil to root direction (kg water/m2 root area/Mpa/s)
   character(len=param_string_length),parameter,public :: hydr_name_kmax_rsurf1 = "fates_hydro_kmax_rsurf1"  
   
   real(r8),protected,public :: hydr_kmax_rsurf2         !  maximum conducitivity for unit root surface 
                                                  !  root to soil direciton (kg water/m2 root area/Mpa/s)
   character(len=param_string_length),parameter,public :: hydr_name_kmax_rsurf2 = "fates_hydro_kmax_rsurf2" 

   real(r8),protected,public :: hydr_psi0          !  sapwood water potential at saturation (MPa)
   character(len=param_string_length),parameter,public :: hydr_name_psi0 = "fates_hydro_psi0"

   real(r8),protected,public :: hydr_psicap        !  sapwood water potential at which capillary reserves exhausted (MPa)
   character(len=param_string_length),parameter,public :: hydr_name_psicap = "fates_hydro_psicap"

   
   ! Switch that defines which hydraulic solver to use
   ! 1 = Taylor solution that solves plant fluxes with 1 layer
   !     sequentially placing solution on top of previous layer solves
   ! 2 = Picard solution that solves all fluxes in a plant and
   !     the soil simultaneously, 2D: soil x (root + shell)
   ! 3 = Newton-Raphson (Deprecated) solution that solves all fluxes in a plant and
   !     the soil simultaneously, 2D: soil x (root + shell)
   
   integer,protected,public :: hydr_solver        !  switch designating hydraulics numerical solver
   character(len=param_string_length),parameter,public :: hydr_name_solver = "fates_hydro_solver"
   
   !Soil BGC parameters, mostly used for testing FATES when not coupled to the dynamics bgc hlm
   ! ----------------------------------------------------------------------------------------------
   real(r8),protected,public :: bgc_soil_salinity ! site-level soil salinity for FATES when not coupled to dynamic soil BGC of salinity
   character(len=param_string_length),parameter,public :: bgc_name_soil_salinity= "fates_soil_salinity"      

   ! Switch designating whether to use net or gross assimilation in the stomata model
   integer, protected, public :: stomatal_assim_model
   character(len=param_string_length), parameter, public :: stomatal_assim_name = "fates_leaf_stomatal_assim_model"

   ! Integer code that options how damage events are structured
   integer, protected, public :: damage_event_code
   character(len=param_string_length), parameter, public :: damage_name_event_code = "fates_damage_event_code"

   integer,protected,public :: damage_canopy_layer_code  ! Code that changes whether damage affects canopy trees (1), understory trees (2)
   character(len=param_string_length),parameter,public :: damage_name_canopy_layer_code = "fates_damage_canopy_layer_code"
   
   ! Maximum allowable primary and secondary patches
   ! These values are USED FOR ALLOCATIONS IN BOTH FATES AND CLM/ELM!!!!
   ! The number of patches specified in the parameter file may be over-written.
   ! For instance, in SP mode, we want the same number of primary patches as the number of PFTs
   ! in the fates parameter file, and zero secondary.
   
   integer, public :: maxpatch_primary
   character(len=param_string_length), parameter, public :: maxpatch_primary_name = "fates_maxpatch_primary"
   
   integer, public :: maxpatch_secondary
   character(len=param_string_length), parameter, public :: maxpatch_secondary_name = "fates_maxpatch_secondary"

   integer, public :: maxpatch_total

   ! Maximum allowable cohorts per patch
   integer, protected, public :: max_cohort_per_patch
   character(len=param_string_length), parameter, public :: maxcohort_name = "fates_maxcohort"

   
   
   ! Logging Control Parameters (ONLY RELEVANT WHEN USE_FATES_LOGGING = TRUE)
   ! ----------------------------------------------------------------------------------------------

   real(r8),protected,public :: logging_dbhmin              ! Minimum dbh at which logging is applied (cm)
                                                            ! Typically associated with harvesting
   character(len=param_string_length),parameter,public :: logging_name_dbhmin = "fates_landuse_logging_dbhmin"

   real(r8),protected,public :: logging_dbhmax              ! Maximum dbh at which logging is applied (cm)
                                                            ! Typically associated with fire suppression
   character(len=param_string_length),parameter,public :: logging_name_dbhmax = "fates_landuse_logging_dbhmax"


   real(r8),protected,public :: logging_collateral_frac     ! Ratio of collateral mortality to direct logging mortality
   character(len=param_string_length),parameter,public :: logging_name_collateral_frac = "fates_landuse_logging_collateral_frac"

   real(r8),protected,public :: logging_coll_under_frac ! Fraction of understory plants that die when logging disturbance
                                                 ! is generated
   character(len=param_string_length),parameter,public :: logging_name_coll_under_frac = "fates_landuse_logging_coll_under_frac"
   
   real(r8),protected,public :: logging_direct_frac         ! Fraction of stems logged per event
   character(len=param_string_length),parameter,public :: logging_name_direct_frac = "fates_landuse_logging_direct_frac"

   real(r8),protected,public :: logging_mechanical_frac         ! Fraction of stems logged per event
   character(len=param_string_length),parameter,public :: logging_name_mechanical_frac = "fates_landuse_logging_mechanical_frac"

   real(r8),protected,public :: logging_event_code          ! Code that options how logging events are structured 
   character(len=param_string_length),parameter,public :: logging_name_event_code = "fates_landuse_logging_event_code"
   
   real(r8),protected,public :: logging_dbhmax_infra        ! "Tree diameter, above which infrastructure from logging does not impact damage or mortality.
   character(len=param_string_length),parameter,public :: logging_name_dbhmax_infra = "fates_landuse_logging_dbhmax_infra"
   
   real(r8),protected,public :: logging_export_frac        ! "fraction of trunk product being shipped offsite, the 
                                                    ! leftovers will be left onsite as large CWD
   character(len=param_string_length),parameter,public :: logging_name_export_frac ="fates_landuse_logging_export_frac"   

   real(r8),protected,public :: eca_plant_escalar  ! scaling factor for plant fine root biomass to 
                                               ! calculate nutrient carrier enzyme abundance (ECA)

   

   
   character(len=param_string_length),parameter,public :: eca_name_plant_escalar = "fates_cnp_eca_plant_escalar"

   public :: FatesParamsInit
   public :: FatesRegisterParams
   public :: FatesReceiveParams
   public :: FatesReportParams
  
contains

  !-----------------------------------------------------------------------
  subroutine FatesParamsInit()
    ! Initialize all parameters to nan to ensure that we get valid
    ! values back from the host.
    
    use shr_infnan_mod , only : nan => shr_infnan_nan, assignment(=)

    implicit none

    vai_top_bin_width                     = nan
    vai_width_increase_factor             = nan
    photo_temp_acclim_timescale           = nan
    photo_tempsens_model                  = -9
    maintresp_model                       = -9
    fates_mortality_disturbance_fraction  = nan
    ED_val_comp_excln                     = nan
    ED_val_vai_top_bin_width              = nan
    ED_val_vai_width_increase_factor      = nan
    ED_val_nignitions                     = nan
    ED_val_understorey_death              = nan
    ED_val_cwd_fcel                       = nan
    ED_val_cwd_flig                       = nan
    ED_val_base_mr_20                     = nan
    ED_val_phen_drought_threshold         = nan
    ED_val_phen_doff_time                 = nan
    ED_val_phen_a                         = nan
    ED_val_phen_b                         = nan
    ED_val_phen_c                         = nan
    ED_val_phen_chiltemp                  = nan
    ED_val_phen_mindayson                 = nan
    ED_val_phen_ncolddayslim              = nan
    ED_val_phen_coldtemp                  = nan
    ED_val_cohort_size_fusion_tol         = nan
    ED_val_cohort_age_fusion_tol          = nan
    ED_val_patch_fusion_tol               = nan
    ED_val_canopy_closure_thresh          = nan
    stomatal_model                        = -9
    stomatal_assim_model                  = -9
    maxpatch_primary                      = -9
    maxpatch_secondary                    = -9
    max_cohort_per_patch                  = -9
    hydr_kmax_rsurf1                      = nan
    hydr_kmax_rsurf2                      = nan
    hydr_psi0                             = nan
    hydr_psicap                           = nan
    hydr_solver                           = -9
    bgc_soil_salinity                     = nan
    logging_dbhmin                        = nan
    logging_dbhmax                        = nan
    logging_collateral_frac               = nan
    logging_direct_frac                   = nan
    logging_mechanical_frac               = nan
    logging_event_code                    = nan
    logging_dbhmax_infra                  = nan
    logging_export_frac                   = nan
    eca_plant_escalar                     = nan
    q10_mr                                = nan
    q10_froz                              = nan
    theta_cj_c3                           = nan
    theta_cj_c4                           = nan
    dev_arbitrary                         = nan
    damage_event_code                     = -9
    damage_canopy_layer_code              = -9
  end subroutine FatesParamsInit

  !-----------------------------------------------------------------------
  subroutine FatesRegisterParams(fates_params)
    ! Register the parameters we want the host to provide, and
    ! indicate whether they are fates parameters or host parameters
    ! that need to be synced with host values.

    use FatesParametersInterface, only : fates_parameters_type, dimension_name_scalar, dimension_shape_1d
    use FatesParametersInterface, only : dimension_name_history_size_bins, dimension_name_history_age_bins
    use FatesParametersInterface, only : dimension_name_history_height_bins, dimension_name_hydr_organs
    use FatesParametersInterface, only : dimension_name_history_coage_bins, dimension_name_history_damage_bins
    use FatesParametersInterface, only : dimension_shape_scalar


    implicit none

    class(fates_parameters_type), intent(inout) :: fates_params

    character(len=param_string_length), parameter :: dim_names_scalar(1) = (/dimension_name_scalar/)
    character(len=param_string_length), parameter :: dim_names_sizeclass(1) = (/dimension_name_history_size_bins/)
    character(len=param_string_length), parameter :: dim_names_ageclass(1) = (/dimension_name_history_age_bins/)
    character(len=param_string_length), parameter :: dim_names_height(1) = (/dimension_name_history_height_bins/)
    character(len=param_string_length), parameter :: dim_names_coageclass(1) = (/dimension_name_history_coage_bins/)
    character(len=param_string_length), parameter :: dim_names_hydro_organs(1) = (/dimension_name_hydr_organs/)
    character(len=param_string_length), parameter :: dim_names_damageclass(1)= (/dimension_name_history_damage_bins/)
    
    call FatesParamsInit()

    call fates_params%RegisterParameter(name=ED_name_photo_temp_acclim_timescale, dimension_shape=dimension_shape_scalar, &
         dimension_names=dim_names_scalar)

    call fates_params%RegisterParameter(name=name_photo_tempsens_model,dimension_shape=dimension_shape_scalar, &
         dimension_names=dim_names_scalar)

    call fates_params%RegisterParameter(name=name_maintresp_model,dimension_shape=dimension_shape_scalar, &
         dimension_names=dim_names_scalar)
    
    call fates_params%RegisterParameter(name=name_theta_cj_c3, dimension_shape=dimension_shape_scalar, &
         dimension_names=dim_names_scalar)
    
    call fates_params%RegisterParameter(name=name_theta_cj_c4, dimension_shape=dimension_shape_scalar, &
         dimension_names=dim_names_scalar)
    
    call fates_params%RegisterParameter(name=ED_name_mort_disturb_frac, dimension_shape=dimension_shape_scalar, &
         dimension_names=dim_names_scalar)

    call fates_params%RegisterParameter(name=ED_name_comp_excln, dimension_shape=dimension_shape_scalar, &
         dimension_names=dim_names_scalar)

    call fates_params%RegisterParameter(name=ED_name_vai_top_bin_width, dimension_shape=dimension_shape_scalar, &
         dimension_names=dim_names_scalar)

    call fates_params%RegisterParameter(name=ED_name_vai_width_increase_factor, dimension_shape=dimension_shape_scalar, &
         dimension_names=dim_names_scalar)

    call fates_params%RegisterParameter(name=ED_name_nignitions, dimension_shape=dimension_shape_scalar, &
         dimension_names=dim_names_scalar)

    call fates_params%RegisterParameter(name=ED_name_understorey_death, dimension_shape=dimension_shape_scalar, &
         dimension_names=dim_names_scalar)

    call fates_params%RegisterParameter(name=ED_name_cwd_fcel, dimension_shape=dimension_shape_scalar, &
         dimension_names=dim_names_scalar)

    call fates_params%RegisterParameter(name=ED_name_cwd_flig, dimension_shape=dimension_shape_scalar, &
         dimension_names=dim_names_scalar)

    call fates_params%RegisterParameter(name=ED_name_base_mr_20, dimension_shape=dimension_shape_scalar, &
         dimension_names=dim_names_scalar)

    call fates_params%RegisterParameter(name=ED_name_phen_drought_threshold, dimension_shape=dimension_shape_scalar, &
         dimension_names=dim_names_scalar)

    call fates_params%RegisterParameter(name=ED_name_phen_doff_time, dimension_shape=dimension_shape_scalar, &
         dimension_names=dim_names_scalar)

    call fates_params%RegisterParameter(name=ED_name_phen_a, dimension_shape=dimension_shape_scalar, &
         dimension_names=dim_names_scalar)

    call fates_params%RegisterParameter(name=ED_name_phen_b, dimension_shape=dimension_shape_scalar, &
         dimension_names=dim_names_scalar)

    call fates_params%RegisterParameter(name=ED_name_phen_c, dimension_shape=dimension_shape_scalar, &
         dimension_names=dim_names_scalar)

    call fates_params%RegisterParameter(name=ED_name_phen_chiltemp, dimension_shape=dimension_shape_scalar, &
         dimension_names=dim_names_scalar)

    call fates_params%RegisterParameter(name=ED_name_phen_mindayson, dimension_shape=dimension_shape_scalar, &
         dimension_names=dim_names_scalar)

    call fates_params%RegisterParameter(name=ED_name_phen_ncolddayslim, dimension_shape=dimension_shape_scalar, &
         dimension_names=dim_names_scalar)

    call fates_params%RegisterParameter(name=ED_name_phen_coldtemp, dimension_shape=dimension_shape_scalar, &
         dimension_names=dim_names_scalar)

    call fates_params%RegisterParameter(name=ED_name_cohort_size_fusion_tol, dimension_shape=dimension_shape_scalar, &
         dimension_names=dim_names_scalar)

    call fates_params%RegisterParameter(name=ED_name_cohort_age_fusion_tol, dimension_shape=dimension_shape_scalar, &
         dimension_names=dim_names_scalar)

    call fates_params%RegisterParameter(name=ED_name_patch_fusion_tol, dimension_shape=dimension_shape_scalar, &
         dimension_names=dim_names_scalar)

    call fates_params%RegisterParameter(name=ED_name_canopy_closure_thresh, dimension_shape=dimension_shape_scalar, &
         dimension_names=dim_names_scalar)

    call fates_params%RegisterParameter(name=ED_name_stomatal_model, dimension_shape=dimension_shape_scalar, &
         dimension_names=dim_names_scalar)

    call fates_params%RegisterParameter(name=stomatal_assim_name, dimension_shape=dimension_shape_scalar, &
         dimension_names=dim_names_scalar)

    call fates_params%RegisterParameter(name=maxpatch_primary_name, dimension_shape=dimension_shape_scalar, &
         dimension_names=dim_names_scalar)

    call fates_params%RegisterParameter(name=maxpatch_secondary_name, dimension_shape=dimension_shape_scalar, &
         dimension_names=dim_names_scalar)

    call fates_params%RegisterParameter(name=maxcohort_name, dimension_shape=dimension_shape_scalar, &
         dimension_names=dim_names_scalar)
    
    call fates_params%RegisterParameter(name=hydr_name_solver, dimension_shape=dimension_shape_scalar, &
         dimension_names=dim_names_scalar)
    
    call fates_params%RegisterParameter(name=hydr_name_kmax_rsurf1, dimension_shape=dimension_shape_scalar, &
         dimension_names=dim_names_scalar)

    call fates_params%RegisterParameter(name=hydr_name_kmax_rsurf2, dimension_shape=dimension_shape_scalar, &
         dimension_names=dim_names_scalar)
    
    call fates_params%RegisterParameter(name=hydr_name_psi0, dimension_shape=dimension_shape_scalar, &
         dimension_names=dim_names_scalar)

    call fates_params%RegisterParameter(name=hydr_name_psicap, dimension_shape=dimension_shape_scalar, &
         dimension_names=dim_names_scalar)

    call fates_params%RegisterParameter(name=bgc_name_soil_salinity, dimension_shape=dimension_shape_scalar, &
         dimension_names=dim_names_scalar) 

    call fates_params%RegisterParameter(name=logging_name_dbhmin, dimension_shape=dimension_shape_scalar, &
         dimension_names=dim_names_scalar)

    call fates_params%RegisterParameter(name=logging_name_dbhmax, dimension_shape=dimension_shape_scalar, &
         dimension_names=dim_names_scalar)

    call fates_params%RegisterParameter(name=logging_name_collateral_frac, dimension_shape=dimension_shape_scalar, &
         dimension_names=dim_names_scalar)

    call fates_params%RegisterParameter(name=logging_name_coll_under_frac, dimension_shape=dimension_shape_scalar, &
         dimension_names=dim_names_scalar)

    call fates_params%RegisterParameter(name=logging_name_direct_frac, dimension_shape=dimension_shape_scalar, &
         dimension_names=dim_names_scalar)

    call fates_params%RegisterParameter(name=logging_name_mechanical_frac, dimension_shape=dimension_shape_scalar, &
         dimension_names=dim_names_scalar)

    call fates_params%RegisterParameter(name=logging_name_event_code, dimension_shape=dimension_shape_scalar, &
         dimension_names=dim_names_scalar)

    call fates_params%RegisterParameter(name=logging_name_dbhmax_infra, dimension_shape=dimension_shape_scalar, &
         dimension_names=dim_names_scalar)

    call fates_params%RegisterParameter(name=logging_name_export_frac, dimension_shape=dimension_shape_scalar, &
         dimension_names=dim_names_scalar)

    call fates_params%RegisterParameter(name=eca_name_plant_escalar, dimension_shape=dimension_shape_scalar, & 
         dimension_names=dim_names_scalar)

    call fates_params%RegisterParameter(name=fates_name_q10_mr, dimension_shape=dimension_shape_scalar, &
         dimension_names=dim_names_scalar)

    call fates_params%RegisterParameter(name=fates_name_q10_froz, dimension_shape=dimension_shape_scalar, &
         dimension_names=dim_names_scalar)

    call fates_params%RegisterParameter(name=name_dev_arbitrary, dimension_shape=dimension_shape_scalar, &
         dimension_names=dim_names_scalar)

    call fates_params%RegisterParameter(name=damage_name_event_code, dimension_shape=dimension_shape_scalar, &
         dimension_names=dim_names_scalar)
    
    call fates_params%RegisterParameter(name=damage_name_canopy_layer_code, dimension_shape=dimension_shape_scalar, &
         dimension_names=dim_names_scalar)
    
    ! non-scalar parameters

    call fates_params%RegisterParameter(name=ED_name_hydr_htftype_node, dimension_shape=dimension_shape_1d, &
         dimension_names=dim_names_hydro_organs)
    
    call fates_params%RegisterParameter(name=ED_name_history_sizeclass_bin_edges, dimension_shape=dimension_shape_1d, &
         dimension_names=dim_names_sizeclass)

    call fates_params%RegisterParameter(name=ED_name_history_ageclass_bin_edges, dimension_shape=dimension_shape_1d, &
         dimension_names=dim_names_ageclass)

    call fates_params%RegisterParameter(name=ED_name_history_height_bin_edges, dimension_shape=dimension_shape_1d, &
         dimension_names=dim_names_height)

    call fates_params%RegisterParameter(name=fates_name_active_crown_fire, dimension_shape=dimension_shape_scalar, &
         dimension_names=dim_names_scalar)
    
    call fates_params%RegisterParameter(name=fates_name_cg_strikes, dimension_shape=dimension_shape_scalar, &
         dimension_names=dim_names_scalar)
    
    call fates_params%RegisterParameter(name=ED_name_history_coageclass_bin_edges, dimension_shape=dimension_shape_1d, &
         dimension_names=dim_names_coageclass)

    call fates_params%RegisterParameter(name=ED_name_history_damage_bin_edges, dimension_shape=dimension_shape_1d, &
         dimension_names=dim_names_damageclass)

  end subroutine FatesRegisterParams

  
  !-----------------------------------------------------------------------
  subroutine FatesReceiveParams(fates_params)
    
    use FatesParametersInterface, only : fates_parameters_type, dimension_name_scalar

    implicit none

    class(fates_parameters_type), intent(inout) :: fates_params

    real(r8) :: tmpreal ! local real variable for changing type on read
    real(r8), allocatable :: hydr_htftype_real(:)
    
    call fates_params%RetrieveParameter(name=ED_name_photo_temp_acclim_timescale, &
         data=photo_temp_acclim_timescale)

    call fates_params%RetrieveParameter(name=name_photo_tempsens_model, &
         data=tmpreal)
    photo_tempsens_model = nint(tmpreal)

    call fates_params%RetrieveParameter(name=name_maintresp_model, &
         data=tmpreal)
    maintresp_model = nint(tmpreal)
    
    call fates_params%RetrieveParameter(name=ED_name_mort_disturb_frac, &
          data=fates_mortality_disturbance_fraction)

    call fates_params%RetrieveParameter(name=ED_name_comp_excln, &
         data=ED_val_comp_excln)

    call fates_params%RetrieveParameter(name=ED_name_vai_top_bin_width, &
         data=ED_val_vai_top_bin_width)

    call fates_params%RetrieveParameter(name=ED_name_vai_width_increase_factor, &
         data=ED_val_vai_width_increase_factor)

<<<<<<< HEAD
    call fates_params%RetreiveParameter(name=ED_name_nignitions, &
=======
    call fates_params%RetrieveParameter(name=ED_name_init_litter, &
         data=ED_val_init_litter)

    call fates_params%RetrieveParameter(name=ED_name_nignitions, &
>>>>>>> d273ede9
         data=ED_val_nignitions)

    call fates_params%RetrieveParameter(name=ED_name_understorey_death, &
         data=ED_val_understorey_death)

    call fates_params%RetrieveParameter(name=ED_name_cwd_fcel, &
         data=ED_val_cwd_fcel)

    call fates_params%RetrieveParameter(name=ED_name_cwd_flig, &
         data=ED_val_cwd_flig)

    call fates_params%RetrieveParameter(name=ED_name_base_mr_20, &
         data=ED_val_base_mr_20)

    call fates_params%RetrieveParameter(name=ED_name_phen_drought_threshold, &
         data=ED_val_phen_drought_threshold)

    call fates_params%RetrieveParameter(name=ED_name_phen_doff_time, &
         data=ED_val_phen_doff_time)

    call fates_params%RetrieveParameter(name=ED_name_phen_a, &
         data=ED_val_phen_a)

    call fates_params%RetrieveParameter(name=ED_name_phen_b, &
         data=ED_val_phen_b)

    call fates_params%RetrieveParameter(name=ED_name_phen_c, &
         data=ED_val_phen_c)

    call fates_params%RetrieveParameter(name=ED_name_phen_chiltemp, &
         data=ED_val_phen_chiltemp)

    call fates_params%RetrieveParameter(name=ED_name_phen_mindayson, &
         data=ED_val_phen_mindayson)

    call fates_params%RetrieveParameter(name=ED_name_phen_ncolddayslim, &
         data=ED_val_phen_ncolddayslim)

    call fates_params%RetrieveParameter(name=ED_name_phen_coldtemp, &
         data=ED_val_phen_coldtemp)

    call fates_params%RetrieveParameter(name=ED_name_cohort_size_fusion_tol, &
         data=ED_val_cohort_size_fusion_tol)

    call fates_params%RetrieveParameter(name=ED_name_cohort_age_fusion_tol, &
         data=ED_val_cohort_age_fusion_tol)

    call fates_params%RetrieveParameter(name=ED_name_patch_fusion_tol, &
         data=ED_val_patch_fusion_tol)
    
    call fates_params%RetrieveParameter(name=ED_name_canopy_closure_thresh, &
         data=ED_val_canopy_closure_thresh)

    call fates_params%RetrieveParameter(name=ED_name_stomatal_model, &
         data=tmpreal)
    stomatal_model = nint(tmpreal)

<<<<<<< HEAD
    call fates_params%RetreiveParameter(name=stomatal_assim_name, &
         data=tmpreal)
    stomatal_assim_model = nint(tmpreal)

    call fates_params%RetreiveParameter(name=maxpatch_primary_name, &
         data=tmpreal)
    maxpatch_primary = nint(tmpreal)

    call fates_params%RetreiveParameter(name=maxpatch_secondary_name, &
         data=tmpreal)
    maxpatch_secondary = nint(tmpreal)

    maxpatch_total = maxpatch_primary+maxpatch_secondary
    
    call fates_params%RetreiveParameter(name=maxcohort_name, &
         data=tmpreal)
    max_cohort_per_patch = nint(tmpreal)
    
    call fates_params%RetreiveParameter(name=hydr_name_kmax_rsurf1, &
=======
    call fates_params%RetrieveParameter(name=hydr_name_kmax_rsurf1, &
>>>>>>> d273ede9
          data=hydr_kmax_rsurf1)

    call fates_params%RetrieveParameter(name=hydr_name_kmax_rsurf2, &
          data=hydr_kmax_rsurf2)	 
    
    call fates_params%RetrieveParameter(name=hydr_name_psi0, &
          data=hydr_psi0)

    call fates_params%RetrieveParameter(name=hydr_name_psicap, &
          data=hydr_psicap)
<<<<<<< HEAD

    call fates_params%RetreiveParameter(name=hydr_name_solver, &
         data=tmpreal)
    hydr_solver = nint(tmpreal)
    
    call fates_params%RetreiveParameter(name=bgc_name_soil_salinity, &
=======
	  
    call fates_params%RetrieveParameter(name=bgc_name_soil_salinity, &
>>>>>>> d273ede9
          data=bgc_soil_salinity)	  

    call fates_params%RetrieveParameter(name=logging_name_dbhmin, &
          data=logging_dbhmin)

    call fates_params%RetrieveParameter(name=logging_name_dbhmax, &
          data=logging_dbhmax)

    call fates_params%RetrieveParameter(name=logging_name_collateral_frac, &
          data=logging_collateral_frac)
    
    call fates_params%RetrieveParameter(name=logging_name_coll_under_frac, &
          data=logging_coll_under_frac)

    call fates_params%RetrieveParameter(name=logging_name_direct_frac, &
          data=logging_direct_frac)

    call fates_params%RetrieveParameter(name=logging_name_mechanical_frac, &
          data=logging_mechanical_frac)
    
    call fates_params%RetrieveParameter(name=logging_name_event_code, &
          data=logging_event_code)

    call fates_params%RetrieveParameter(name=logging_name_dbhmax_infra, &
          data=logging_dbhmax_infra)

    call fates_params%RetrieveParameter(name=logging_name_export_frac, &
          data=logging_export_frac)

    call fates_params%RetrieveParameter(name=eca_name_plant_escalar, &
          data=eca_plant_escalar)

    call fates_params%RetrieveParameter(name=name_theta_cj_c3, &
          data=theta_cj_c3)

     call fates_params%RetrieveParameter(name=name_theta_cj_c4, &
          data=theta_cj_c4)
     
    call fates_params%RetrieveParameter(name=fates_name_q10_mr, &
          data=q10_mr)
    
    call fates_params%RetrieveParameter(name=fates_name_q10_froz, &
         data=q10_froz)
    
    call fates_params%RetrieveParameter(name=name_dev_arbitrary, &
         data=dev_arbitrary)

    call fates_params%RetrieveParameter(name=fates_name_active_crown_fire, & 
          data=tmpreal)
    active_crown_fire = (abs(tmpreal-1.0_r8)<nearzero)

    call fates_params%RetrieveParameter(name=fates_name_cg_strikes, &
          data=cg_strikes)

    call fates_params%RetreiveParameter(name=damage_name_event_code, &
         data=tmpreal)
    damage_event_code = nint(tmpreal)
    
    call fates_params%RetreiveParameter(name=damage_name_canopy_layer_code, &
         data=tmpreal)
    damage_canopy_layer_code = nint(tmpreal)
    
    ! parameters that are arrays of size defined within the params file and thus need allocating as well
    call fates_params%RetrieveParameterAllocate(name=ED_name_history_sizeclass_bin_edges, &
          data=ED_val_history_sizeclass_bin_edges)

    call fates_params%RetrieveParameterAllocate(name=ED_name_history_ageclass_bin_edges, &
          data=ED_val_history_ageclass_bin_edges)

    call fates_params%RetrieveParameterAllocate(name=ED_name_history_height_bin_edges, &
          data=ED_val_history_height_bin_edges)

    call fates_params%RetrieveParameterAllocate(name=ED_name_history_coageclass_bin_edges, &
         data=ED_val_history_coageclass_bin_edges)

<<<<<<< HEAD
    call fates_params%RetreiveParameterAllocate(name=ED_name_history_damage_bin_edges, &
         data=ED_val_history_damage_bin_edges)

    call fates_params%RetreiveParameterAllocate(name=ED_name_hydr_htftype_node, &
=======
    call fates_params%RetrieveParameterAllocate(name=ED_name_hydr_htftype_node, &
>>>>>>> d273ede9
         data=hydr_htftype_real)
    allocate(hydr_htftype_node(size(hydr_htftype_real)))
    hydr_htftype_node(:) = nint(hydr_htftype_real(:))
    deallocate(hydr_htftype_real)

  end subroutine FatesReceiveParams
  
  ! =====================================================================================

  subroutine FatesReportParams(is_master)

     logical,intent(in) :: is_master

     character(len=32),parameter :: fmt0 = '(a,(F12.4))'
     character(len=32),parameter :: fmti = '(a,(I4))'
     logical, parameter :: debug_report = .false.
     
     if(debug_report .and. is_master) then
        
        write(fates_log(),*) '-----------  FATES Scalar Parameters -----------------'
        write(fates_log(),fmt0) 'vai_top_bin_width = ',vai_top_bin_width
        write(fates_log(),fmt0) 'vai_width_increase_factor = ',vai_width_increase_factor
        write(fates_log(),fmt0) 'photo_temp_acclim_timescale = ',photo_temp_acclim_timescale
        write(fates_log(),fmti) 'hydr_htftype_node = ',hydr_htftype_node
        write(fates_log(),fmt0) 'fates_mortality_disturbance_fraction = ',fates_mortality_disturbance_fraction
        write(fates_log(),fmt0) 'ED_val_comp_excln = ',ED_val_comp_excln
        write(fates_log(),fmt0) 'ED_val_vai_top_bin_width = ',ED_val_vai_top_bin_width
        write(fates_log(),fmt0) 'ED_val_vai_width_increase_factor = ',ED_val_vai_width_increase_factor
        write(fates_log(),fmt0) 'ED_val_nignitions = ',ED_val_nignitions
        write(fates_log(),fmt0) 'ED_val_understorey_death = ',ED_val_understorey_death
        write(fates_log(),fmt0) 'ED_val_cwd_fcel = ',ED_val_cwd_fcel
        write(fates_log(),fmt0) 'ED_val_cwd_flig = ',ED_val_cwd_flig
        write(fates_log(),fmt0) 'ED_val_base_mr_20 = ', ED_val_base_mr_20
        write(fates_log(),fmt0) 'ED_val_phen_drought_threshold = ',ED_val_phen_drought_threshold
        write(fates_log(),fmt0) 'ED_val_phen_doff_time = ',ED_val_phen_doff_time
        write(fates_log(),fmt0) 'ED_val_phen_a = ',ED_val_phen_a
        write(fates_log(),fmt0) 'ED_val_phen_b = ',ED_val_phen_b
        write(fates_log(),fmt0) 'ED_val_phen_c = ',ED_val_phen_c
        write(fates_log(),fmt0) 'ED_val_phen_chiltemp = ',ED_val_phen_chiltemp
        write(fates_log(),fmt0) 'ED_val_phen_mindayson = ',ED_val_phen_mindayson
        write(fates_log(),fmt0) 'ED_val_phen_ncolddayslim = ',ED_val_phen_ncolddayslim
        write(fates_log(),fmt0) 'ED_val_phen_coldtemp = ',ED_val_phen_coldtemp
        write(fates_log(),fmt0) 'ED_val_cohort_size_fusion_tol = ',ED_val_cohort_size_fusion_tol
        write(fates_log(),fmt0) 'ED_val_cohort_age_fusion_tol = ',ED_val_cohort_age_fusion_tol
        write(fates_log(),fmt0) 'ED_val_patch_fusion_tol = ',ED_val_patch_fusion_tol
        write(fates_log(),fmt0) 'ED_val_canopy_closure_thresh = ',ED_val_canopy_closure_thresh
        write(fates_log(),fmt0) 'stomatal_model = ',stomatal_model
        write(fates_log(),fmt0) 'stomatal_assim_model = ',stomatal_assim_model            
        write(fates_log(),fmt0) 'hydro_kmax_rsurf1 = ',hydr_kmax_rsurf1
        write(fates_log(),fmt0) 'hydro_kmax_rsurf2 = ',hydr_kmax_rsurf2  
        write(fates_log(),fmt0) 'hydro_psi0 = ',hydr_psi0
        write(fates_log(),fmt0) 'hydro_psicap = ',hydr_psicap
        write(fates_log(),fmt0) 'hydro_solver = ',hydr_solver
        write(fates_log(),fmt0) 'bgc_soil_salinity = ', bgc_soil_salinity
        write(fates_log(),fmt0) 'logging_dbhmin = ',logging_dbhmin
        write(fates_log(),fmt0) 'logging_dbhmax = ',logging_dbhmax
        write(fates_log(),fmt0) 'logging_collateral_frac = ',logging_collateral_frac
        write(fates_log(),fmt0) 'logging_coll_under_frac = ',logging_coll_under_frac
        write(fates_log(),fmt0) 'logging_direct_frac = ',logging_direct_frac
        write(fates_log(),fmt0) 'logging_mechanical_frac = ',logging_mechanical_frac
        write(fates_log(),fmt0) 'logging_event_code = ',logging_event_code
        write(fates_log(),fmt0) 'logging_dbhmax_infra = ',logging_dbhmax_infra
        write(fates_log(),fmt0) 'eca_plant_escalar = ',eca_plant_escalar
        write(fates_log(),fmt0) 'q10_mr = ',q10_mr
        write(fates_log(),fmt0) 'q10_froz = ',q10_froz
        write(fates_log(),fmt0) 'cg_strikes = ',cg_strikes
        write(fates_log(),'(a,L2)') 'active_crown_fire = ',active_crown_fire
        write(fates_log(),fmt0) 'damage_event_code = ',damage_event_code
        write(fates_log(),fmt0) 'damage_canopy_layer_code = ', damage_canopy_layer_code
        write(fates_log(),*) '------------------------------------------------------'

     end if

  end subroutine FatesReportParams

  
end module EDParamsMod<|MERGE_RESOLUTION|>--- conflicted
+++ resolved
@@ -563,14 +563,7 @@
     call fates_params%RetrieveParameter(name=ED_name_vai_width_increase_factor, &
          data=ED_val_vai_width_increase_factor)
 
-<<<<<<< HEAD
-    call fates_params%RetreiveParameter(name=ED_name_nignitions, &
-=======
-    call fates_params%RetrieveParameter(name=ED_name_init_litter, &
-         data=ED_val_init_litter)
-
     call fates_params%RetrieveParameter(name=ED_name_nignitions, &
->>>>>>> d273ede9
          data=ED_val_nignitions)
 
     call fates_params%RetrieveParameter(name=ED_name_understorey_death, &
@@ -628,29 +621,25 @@
          data=tmpreal)
     stomatal_model = nint(tmpreal)
 
-<<<<<<< HEAD
-    call fates_params%RetreiveParameter(name=stomatal_assim_name, &
+    call fates_params%RetrieveParameter(name=stomatal_assim_name, &
          data=tmpreal)
     stomatal_assim_model = nint(tmpreal)
 
-    call fates_params%RetreiveParameter(name=maxpatch_primary_name, &
+    call fates_params%RetrieveParameter(name=maxpatch_primary_name, &
          data=tmpreal)
     maxpatch_primary = nint(tmpreal)
 
-    call fates_params%RetreiveParameter(name=maxpatch_secondary_name, &
+    call fates_params%RetrieveParameter(name=maxpatch_secondary_name, &
          data=tmpreal)
     maxpatch_secondary = nint(tmpreal)
 
     maxpatch_total = maxpatch_primary+maxpatch_secondary
     
-    call fates_params%RetreiveParameter(name=maxcohort_name, &
+    call fates_params%RetrieveParameter(name=maxcohort_name, &
          data=tmpreal)
     max_cohort_per_patch = nint(tmpreal)
     
-    call fates_params%RetreiveParameter(name=hydr_name_kmax_rsurf1, &
-=======
     call fates_params%RetrieveParameter(name=hydr_name_kmax_rsurf1, &
->>>>>>> d273ede9
           data=hydr_kmax_rsurf1)
 
     call fates_params%RetrieveParameter(name=hydr_name_kmax_rsurf2, &
@@ -661,17 +650,12 @@
 
     call fates_params%RetrieveParameter(name=hydr_name_psicap, &
           data=hydr_psicap)
-<<<<<<< HEAD
-
-    call fates_params%RetreiveParameter(name=hydr_name_solver, &
+
+    call fates_params%RetrieveParameter(name=hydr_name_solver, &
          data=tmpreal)
     hydr_solver = nint(tmpreal)
     
-    call fates_params%RetreiveParameter(name=bgc_name_soil_salinity, &
-=======
-	  
     call fates_params%RetrieveParameter(name=bgc_name_soil_salinity, &
->>>>>>> d273ede9
           data=bgc_soil_salinity)	  
 
     call fates_params%RetrieveParameter(name=logging_name_dbhmin, &
@@ -726,11 +710,11 @@
     call fates_params%RetrieveParameter(name=fates_name_cg_strikes, &
           data=cg_strikes)
 
-    call fates_params%RetreiveParameter(name=damage_name_event_code, &
+    call fates_params%RetrieveParameter(name=damage_name_event_code, &
          data=tmpreal)
     damage_event_code = nint(tmpreal)
     
-    call fates_params%RetreiveParameter(name=damage_name_canopy_layer_code, &
+    call fates_params%RetrieveParameter(name=damage_name_canopy_layer_code, &
          data=tmpreal)
     damage_canopy_layer_code = nint(tmpreal)
     
@@ -747,14 +731,10 @@
     call fates_params%RetrieveParameterAllocate(name=ED_name_history_coageclass_bin_edges, &
          data=ED_val_history_coageclass_bin_edges)
 
-<<<<<<< HEAD
-    call fates_params%RetreiveParameterAllocate(name=ED_name_history_damage_bin_edges, &
+    call fates_params%RetrieveParameterAllocate(name=ED_name_history_damage_bin_edges, &
          data=ED_val_history_damage_bin_edges)
 
-    call fates_params%RetreiveParameterAllocate(name=ED_name_hydr_htftype_node, &
-=======
     call fates_params%RetrieveParameterAllocate(name=ED_name_hydr_htftype_node, &
->>>>>>> d273ede9
          data=hydr_htftype_real)
     allocate(hydr_htftype_node(size(hydr_htftype_real)))
     hydr_htftype_node(:) = nint(hydr_htftype_real(:))
