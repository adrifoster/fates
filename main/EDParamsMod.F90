module EDParamsMod

   !
   ! module that deals with reading the ED parameter file
   !

   use FatesConstantsMod, only : r8 => fates_r8
   use FatesConstantsMod, only : nearzero
   use FatesParametersInterface, only : param_string_length
   use FatesGlobals        , only : fates_log
   use FatesGlobals        , only : endrun => fates_endrun

   ! CIME Globals
   use shr_log_mod         , only : errMsg => shr_log_errMsg

   implicit none
   private
   save

   !
   ! this is what the user can use for the actual values
   !

   real(r8),protected, public :: vai_top_bin_width           ! width in VAI units of uppermost leaf+stem
                                                             ! layer scattering element in each canopy layer [m2/m2]
   real(r8),protected, public :: vai_width_increase_factor   ! factor by which each leaf+stem scattering element
                                                             ! increases in VAI width (1 = uniform spacing)
   real(r8),protected, public :: photo_temp_acclim_timescale ! Length of the window for the exponential moving average (ema)
                                                             ! of vegetation temperature used in photosynthesis and respiration
                                                             ! temperature acclimation [days]
   real(r8),protected, public :: photo_temp_acclim_thome_time ! Length of the window for the long-term exponential moving average (ema)
                                                              ! of vegetation temperature used in photosynthesis 
                                                              ! T_home term in Kumarathunge parameterization [years]
   integer,protected, public :: maintresp_leaf_model  ! switch for choosing between leaf maintenance
                                                      ! respiration model. 1=Ryan (1991), 2=Atkin et al (2017)
   integer,protected, public :: photo_tempsens_model  ! switch for choosing the model that defines the temperature
                                                      ! sensitivity of photosynthetic parameters (vcmax, jmax).
                                                      ! 1=non-acclimating, 2=Kumarathunge et al., 2019
   
   real(r8),protected, public :: fates_mortality_disturbance_fraction ! the fraction of canopy mortality that results in disturbance
<<<<<<< HEAD
   real(r8),protected, public :: ED_val_comp_excln
   real(r8),protected, public :: ED_val_vai_top_bin_width
   real(r8),protected, public :: ED_val_vai_width_increase_factor
   real(r8),protected, public :: ED_val_nignitions
   real(r8),protected, public :: ED_val_understorey_death
   real(r8),protected, public :: ED_val_cwd_fcel
   real(r8),protected, public :: ED_val_cwd_flig
   real(r8),protected, public :: ED_val_base_mr_20
   real(r8),protected, public :: ED_val_phen_a
   real(r8),protected, public :: ED_val_phen_b
   real(r8),protected, public :: ED_val_phen_c
   real(r8),protected, public :: ED_val_phen_chiltemp
   real(r8),protected, public :: ED_val_phen_mindayson
   real(r8),protected, public :: ED_val_phen_ncolddayslim
   real(r8),protected, public :: ED_val_phen_coldtemp
   real(r8),protected, public :: ED_val_cohort_size_fusion_tol
   real(r8),protected, public :: ED_val_cohort_age_fusion_tol
   real(r8),protected, public :: ED_val_patch_fusion_tol
   real(r8),protected, public :: ED_val_canopy_closure_thresh ! site-level canopy closure point where trees take on forest (narrow) versus savannah (wide) crown allometry
   integer,protected, public  :: stomatal_model  !switch for choosing between stomatal conductance models, 1 for Ball-Berry, 2 for Medlyn
=======
   real(r8),protected, public :: ED_val_comp_excln                    ! weighting factor for canopy layer exclusion and promotion
   real(r8),protected, public :: ED_val_vai_top_bin_width             ! width in VAI units of uppermost leaf+stem layer scattering element
   real(r8),protected, public :: ED_val_vai_width_increase_factor     ! factor by which each leaf+stem scattering element increases in VAI width
   real(r8),protected, public :: ED_val_nignitions                    ! number of annual ignitions per square km
   real(r8),protected, public :: ED_val_understorey_death             ! fraction of plants in understorey cohort impacted by overstorey tree-fall
   real(r8),protected, public :: ED_val_cwd_fcel                      ! Cellulose fraction for CWD
   real(r8),protected, public :: ED_val_cwd_flig                      ! Lignin fraction of coarse woody debris
   real(r8),protected, public :: maintresp_nonleaf_baserate           ! Base maintenance respiration rate for plant tissues
   real(r8),protected, public :: ED_val_phen_drought_threshold        ! threshold for drought phenology
   real(r8),protected, public :: ED_val_phen_doff_time                ! day threshold compared against days since leaves became off-allometry
   real(r8),protected, public :: ED_val_phen_a                        ! GDD accumulation function, intercept parameter: gdd_thesh = a + b exp(c*ncd)
   real(r8),protected, public :: ED_val_phen_b                        ! GDD accumulation function, multiplier parameter: gdd_thesh = a + b exp(c*ncd)
   real(r8),protected, public :: ED_val_phen_c                        ! GDD accumulation function, exponent parameter: gdd_thesh = a + b exp(c*ncd)
   real(r8),protected, public :: ED_val_phen_chiltemp                 ! chilling day counting threshold for vegetation
   real(r8),protected, public :: ED_val_phen_mindayson                ! day threshold compared against days since leaves became on-allometry
   real(r8),protected, public :: ED_val_phen_ncolddayslim             ! day threshold exceedance for temperature leaf-drop
   real(r8),protected, public :: ED_val_phen_coldtemp                 ! vegetation temperature exceedance that flags a cold-day for leaf-drop
   real(r8),protected, public :: ED_val_cohort_size_fusion_tol        ! minimum fraction in difference in dbh between cohorts
   real(r8),protected, public :: ED_val_cohort_age_fusion_tol         ! minimum fraction in differece in cohort age between cohorts
   real(r8),protected, public :: ED_val_patch_fusion_tol              ! minimum fraction in difference in profiles between patches
   real(r8),protected, public :: ED_val_canopy_closure_thresh         ! site-level canopy closure point where trees take on forest (narrow) versus savannah (wide) crown allometry
   integer,protected, public  :: stomatal_model                       ! switch for choosing between stomatal conductance models, 1 for Ball-Berry, 2 for Medlyn
>>>>>>> 1c7ec096
   
   logical,protected, public :: active_crown_fire        ! flag, 1=active crown fire 0=no active crown fire
   character(len=param_string_length),parameter :: fates_name_active_crown_fire = "fates_fire_active_crown_fire"

   real(r8), protected, public :: cg_strikes             ! fraction of cloud to ground lightning strikes (0-1)
   character(len=param_string_length),parameter :: fates_name_cg_strikes="fates_fire_cg_strikes"

   ! empirical curvature parameters for ac, aj photosynthesis co-limitation, c3 and c4 plants respectively
   real(r8),protected,public  :: theta_cj_c3    ! Empirical curvature parameter for ac, aj photosynthesis co-limitation in c3 plants
   real(r8),protected,public  :: theta_cj_c4    ! Empirical curvature parameter for ac, aj photosynthesis co-limitation in c4 plants
   
   real(r8),protected,public  :: q10_mr     ! Q10 for respiration rate (for soil fragmenation and plant respiration)    (unitless)
   real(r8),protected,public  :: q10_froz   ! Q10 for frozen-soil respiration rates (for soil fragmentation)            (unitless)

   ! Unassociated pft dimensioned free parameter that developers can use for testing arbitrary new hypotheses
   ! (THIS PARAMETER IS UNUSED, FEEL FREE TO USE IT FOR WHATEVER PURPOSE YOU LIKE. WE CAN
   !  HELP MIGRATE YOUR USAGE OF THE PARMETER TO A PERMANENT HOME LATER)
   real(r8),protected,public  :: dev_arbitrary  ! Unassociated free parameter that developers can use for testing arbitrary new hypotheses
   character(len=param_string_length),parameter,public :: name_dev_arbitrary = "fates_dev_arbitrary"
   
   ! parameters whose size is defined in the parameter file
   real(r8),protected,allocatable,public :: ED_val_history_sizeclass_bin_edges(:)
   real(r8),protected,allocatable,public :: ED_val_history_ageclass_bin_edges(:)
   real(r8),protected,allocatable,public :: ED_val_history_height_bin_edges(:)
   real(r8),protected,allocatable,public :: ED_val_history_coageclass_bin_edges(:)
   real(r8),protected,allocatable,public :: ED_val_history_damage_bin_edges(:)
   
   ! Switch that defines the current pressure-volume and pressure-conductivity model
   ! to be used at each node (compartment/organ)
   ! 1  = Christofferson et al. 2016 (TFS),   2 = Van Genuchten 1980
   integer, protected,allocatable,public :: hydr_htftype_node(:)

   character(len=param_string_length),parameter,public :: ED_name_photo_temp_acclim_timescale = "fates_leaf_photo_temp_acclim_timescale"
   character(len=param_string_length),parameter,public :: ED_name_photo_temp_acclim_thome_time = "fates_leaf_photo_temp_acclim_thome_time"
   character(len=param_string_length),parameter,public :: name_photo_tempsens_model = "fates_leaf_photo_tempsens_model"
   character(len=param_string_length),parameter,public :: name_maintresp_model = "fates_maintresp_leaf_model"
   character(len=param_string_length),parameter,public :: ED_name_hydr_htftype_node = "fates_hydro_htftype_node"
   character(len=param_string_length),parameter,public :: ED_name_mort_disturb_frac = "fates_mort_disturb_frac"
   character(len=param_string_length),parameter,public :: ED_name_comp_excln = "fates_comp_excln"
   character(len=param_string_length),parameter,public :: ED_name_vai_top_bin_width = "fates_vai_top_bin_width"
   character(len=param_string_length),parameter,public :: ED_name_vai_width_increase_factor = "fates_vai_width_increase_factor"
   character(len=param_string_length),parameter,public :: ED_name_nignitions = "fates_fire_nignitions"
   character(len=param_string_length),parameter,public :: ED_name_understorey_death = "fates_mort_understorey_death"
   character(len=param_string_length),parameter,public :: ED_name_cwd_fcel= "fates_frag_cwd_fcel"   
   character(len=param_string_length),parameter,public :: ED_name_cwd_flig= "fates_frag_cwd_flig"   
<<<<<<< HEAD
   character(len=param_string_length),parameter,public :: ED_name_base_mr_20= "fates_base_mr_20"   
=======
   character(len=param_string_length),parameter,public :: fates_name_maintresp_nonleaf_baserate= "fates_maintresp_nonleaf_baserate"
   character(len=param_string_length),parameter,public :: ED_name_phen_drought_threshold= "fates_phen_drought_threshold"   
   character(len=param_string_length),parameter,public :: ED_name_phen_doff_time= "fates_phen_mindaysoff"
>>>>>>> 1c7ec096
   character(len=param_string_length),parameter,public :: ED_name_phen_a= "fates_phen_gddthresh_a"   
   character(len=param_string_length),parameter,public :: ED_name_phen_b= "fates_phen_gddthresh_b"   
   character(len=param_string_length),parameter,public :: ED_name_phen_c= "fates_phen_gddthresh_c"   
   character(len=param_string_length),parameter,public :: ED_name_phen_chiltemp= "fates_phen_chilltemp"   
   character(len=param_string_length),parameter,public :: ED_name_phen_mindayson= "fates_phen_mindayson"
   character(len=param_string_length),parameter,public :: ED_name_phen_ncolddayslim= "fates_phen_ncolddayslim"   
   character(len=param_string_length),parameter,public :: ED_name_phen_coldtemp= "fates_phen_coldtemp"   
   character(len=param_string_length),parameter,public :: ED_name_cohort_size_fusion_tol= "fates_cohort_size_fusion_tol"
   character(len=param_string_length),parameter,public :: ED_name_cohort_age_fusion_tol = "fates_cohort_age_fusion_tol"
   character(len=param_string_length),parameter,public :: ED_name_patch_fusion_tol= "fates_patch_fusion_tol"
   character(len=param_string_length),parameter,public :: ED_name_canopy_closure_thresh= "fates_canopy_closure_thresh"      
   character(len=param_string_length),parameter,public :: ED_name_stomatal_model= "fates_leaf_stomatal_model"

   character(len=param_string_length),parameter,public :: name_theta_cj_c3 = "fates_leaf_theta_cj_c3"
   character(len=param_string_length),parameter,public :: name_theta_cj_c4 = "fates_leaf_theta_cj_c4"
   
   character(len=param_string_length),parameter :: fates_name_q10_mr="fates_q10_mr"
   character(len=param_string_length),parameter :: fates_name_q10_froz="fates_q10_froz"

   ! non-scalar parameter names
   character(len=param_string_length),parameter,public :: ED_name_history_sizeclass_bin_edges= "fates_history_sizeclass_bin_edges"      
   character(len=param_string_length),parameter,public :: ED_name_history_ageclass_bin_edges= "fates_history_ageclass_bin_edges"      
   character(len=param_string_length),parameter,public :: ED_name_history_height_bin_edges= "fates_history_height_bin_edges"
   character(len=param_string_length),parameter,public :: ED_name_history_coageclass_bin_edges = "fates_history_coageclass_bin_edges"
   character(len=param_string_length),parameter,public :: ED_name_history_damage_bin_edges = "fates_history_damage_bin_edges"

   ! Hydraulics Control Parameters (ONLY RELEVANT WHEN USE_FATES_HYDR = TRUE)
   ! ----------------------------------------------------------------------------------------------
   real(r8),protected,public :: hydr_kmax_rsurf1         !  maximum conducitivity for unit root surface 
                                                  !  soil to root direction (kg water/m2 root area/Mpa/s)
   character(len=param_string_length),parameter,public :: hydr_name_kmax_rsurf1 = "fates_hydro_kmax_rsurf1"  
   
   real(r8),protected,public :: hydr_kmax_rsurf2         !  maximum conducitivity for unit root surface 
                                                  !  root to soil direciton (kg water/m2 root area/Mpa/s)
   character(len=param_string_length),parameter,public :: hydr_name_kmax_rsurf2 = "fates_hydro_kmax_rsurf2" 

   real(r8),protected,public :: hydr_psi0          !  sapwood water potential at saturation (MPa)
   character(len=param_string_length),parameter,public :: hydr_name_psi0 = "fates_hydro_psi0"

   real(r8),protected,public :: hydr_psicap        !  sapwood water potential at which capillary reserves exhausted (MPa)
   character(len=param_string_length),parameter,public :: hydr_name_psicap = "fates_hydro_psicap"

   
   ! Switch that defines which hydraulic solver to use
   ! 1 = Taylor solution that solves plant fluxes with 1 layer
   !     sequentially placing solution on top of previous layer solves
   ! 2 = Picard solution that solves all fluxes in a plant and
   !     the soil simultaneously, 2D: soil x (root + shell)
   ! 3 = Newton-Raphson (Deprecated) solution that solves all fluxes in a plant and
   !     the soil simultaneously, 2D: soil x (root + shell)
   
   integer,protected,public :: hydr_solver        !  switch designating hydraulics numerical solver
   character(len=param_string_length),parameter,public :: hydr_name_solver = "fates_hydro_solver"
   
   !Soil BGC parameters, mostly used for testing FATES when not coupled to the dynamics bgc hlm
   ! ----------------------------------------------------------------------------------------------
   real(r8),protected,public :: bgc_soil_salinity ! site-level soil salinity for FATES when not coupled to dynamic soil BGC of salinity
   character(len=param_string_length),parameter,public :: bgc_name_soil_salinity= "fates_soil_salinity"      

   ! Switch designating whether to use net or gross assimilation in the stomata model
   integer, protected, public :: stomatal_assim_model
   character(len=param_string_length), parameter, public :: stomatal_assim_name = "fates_leaf_stomatal_assim_model"

   ! Integer code that options how damage events are structured
   integer, protected, public :: damage_event_code
   character(len=param_string_length), parameter, public :: damage_name_event_code = "fates_damage_event_code"

   integer,protected,public :: damage_canopy_layer_code  ! Code that changes whether damage affects canopy trees (1), understory trees (2)
   character(len=param_string_length),parameter,public :: damage_name_canopy_layer_code = "fates_damage_canopy_layer_code"
   
   ! Maximum allowable primary and secondary patches
   ! These values are USED FOR ALLOCATIONS IN BOTH FATES AND CLM/ELM!!!!
   ! The number of patches specified in the parameter file may be over-written.
   ! For instance, in SP mode, we want the same number of primary patches as the number of PFTs
   ! in the fates parameter file, and zero secondary.
   
   integer, public :: maxpatch_primary
   character(len=param_string_length), parameter, public :: maxpatch_primary_name = "fates_maxpatch_primary"
   
   integer, public :: maxpatch_secondary
   character(len=param_string_length), parameter, public :: maxpatch_secondary_name = "fates_maxpatch_secondary"

   integer, public :: maxpatch_total

   ! Maximum allowable cohorts per patch
   integer, protected, public :: max_cohort_per_patch
   character(len=param_string_length), parameter, public :: maxcohort_name = "fates_maxcohort"

   
   
   ! Logging Control Parameters (ONLY RELEVANT WHEN USE_FATES_LOGGING = TRUE)
   ! ----------------------------------------------------------------------------------------------

   real(r8),protected,public :: logging_dbhmin              ! Minimum dbh at which logging is applied (cm)
                                                            ! Typically associated with harvesting
   character(len=param_string_length),parameter,public :: logging_name_dbhmin = "fates_landuse_logging_dbhmin"

   real(r8),protected,public :: logging_dbhmax              ! Maximum dbh at which logging is applied (cm)
                                                            ! Typically associated with fire suppression
   character(len=param_string_length),parameter,public :: logging_name_dbhmax = "fates_landuse_logging_dbhmax"


   real(r8),protected,public :: logging_collateral_frac     ! Ratio of collateral mortality to direct logging mortality
   character(len=param_string_length),parameter,public :: logging_name_collateral_frac = "fates_landuse_logging_collateral_frac"

   real(r8),protected,public :: logging_coll_under_frac ! Fraction of understory plants that die when logging disturbance
                                                 ! is generated
   character(len=param_string_length),parameter,public :: logging_name_coll_under_frac = "fates_landuse_logging_coll_under_frac"
   
   real(r8),protected,public :: logging_direct_frac         ! Fraction of stems logged per event
   character(len=param_string_length),parameter,public :: logging_name_direct_frac = "fates_landuse_logging_direct_frac"

   real(r8),protected,public :: logging_mechanical_frac         ! Fraction of stems logged per event
   character(len=param_string_length),parameter,public :: logging_name_mechanical_frac = "fates_landuse_logging_mechanical_frac"

   real(r8),protected,public :: logging_event_code          ! Code that options how logging events are structured 
   character(len=param_string_length),parameter,public :: logging_name_event_code = "fates_landuse_logging_event_code"
   
   real(r8),protected,public :: logging_dbhmax_infra        ! "Tree diameter, above which infrastructure from logging does not impact damage or mortality.
   character(len=param_string_length),parameter,public :: logging_name_dbhmax_infra = "fates_landuse_logging_dbhmax_infra"
   
   real(r8),protected,public :: logging_export_frac        ! "fraction of trunk product being shipped offsite, the 
                                                    ! leftovers will be left onsite as large CWD
   character(len=param_string_length),parameter,public :: logging_name_export_frac ="fates_landuse_logging_export_frac"   

   real(r8),protected,public :: pprodharv10_forest_mean ! "mean harvest mortality proportion of deadstem to 10-yr 
                                                        ! product pool (pprodharv10) of all woody PFT types
   character(len=param_string_length),parameter,public :: logging_name_pprodharv10="fates_landuse_pprodharv10_forest_mean"

   real(r8),protected,public :: eca_plant_escalar  ! scaling factor for plant fine root biomass to 
                                               ! calculate nutrient carrier enzyme abundance (ECA)

   

   
   character(len=param_string_length),parameter,public :: eca_name_plant_escalar = "fates_cnp_eca_plant_escalar"

   public :: FatesParamsInit
   public :: FatesRegisterParams
   public :: FatesReceiveParams
   public :: FatesReportParams
  
contains

  !-----------------------------------------------------------------------
  subroutine FatesParamsInit()
    ! Initialize all parameters to nan to ensure that we get valid
    ! values back from the host.
    
    use shr_infnan_mod , only : nan => shr_infnan_nan, assignment(=)

    implicit none

    vai_top_bin_width                     = nan
    vai_width_increase_factor             = nan
    photo_temp_acclim_timescale           = nan
    photo_temp_acclim_thome_time          = nan
    photo_tempsens_model                  = -9
    maintresp_leaf_model                  = -9
    fates_mortality_disturbance_fraction  = nan
    ED_val_comp_excln                     = nan
    ED_val_vai_top_bin_width              = nan
    ED_val_vai_width_increase_factor      = nan
    ED_val_nignitions                     = nan
    ED_val_understorey_death              = nan
    ED_val_cwd_fcel                       = nan
    ED_val_cwd_flig                       = nan
<<<<<<< HEAD
    ED_val_base_mr_20                     = nan
=======
    maintresp_nonleaf_baserate            = nan
    ED_val_phen_drought_threshold         = nan
    ED_val_phen_doff_time                 = nan
>>>>>>> 1c7ec096
    ED_val_phen_a                         = nan
    ED_val_phen_b                         = nan
    ED_val_phen_c                         = nan
    ED_val_phen_chiltemp                  = nan
    ED_val_phen_mindayson                 = nan
    ED_val_phen_ncolddayslim              = nan
    ED_val_phen_coldtemp                  = nan
    ED_val_cohort_size_fusion_tol         = nan
    ED_val_cohort_age_fusion_tol          = nan
    ED_val_patch_fusion_tol               = nan
    ED_val_canopy_closure_thresh          = nan
    stomatal_model                        = -9
    stomatal_assim_model                  = -9
    maxpatch_primary                      = -9
    maxpatch_secondary                    = -9
    max_cohort_per_patch                  = -9
    hydr_kmax_rsurf1                      = nan
    hydr_kmax_rsurf2                      = nan
    hydr_psi0                             = nan
    hydr_psicap                           = nan
    hydr_solver                           = -9
    bgc_soil_salinity                     = nan
    logging_dbhmin                        = nan
    logging_dbhmax                        = nan
    logging_collateral_frac               = nan
    logging_direct_frac                   = nan
    logging_mechanical_frac               = nan
    logging_event_code                    = nan
    logging_dbhmax_infra                  = nan
    logging_export_frac                   = nan
    pprodharv10_forest_mean               = nan
    eca_plant_escalar                     = nan
    q10_mr                                = nan
    q10_froz                              = nan
    theta_cj_c3                           = nan
    theta_cj_c4                           = nan
    dev_arbitrary                         = nan
    damage_event_code                     = -9
    damage_canopy_layer_code              = -9
  end subroutine FatesParamsInit

  !-----------------------------------------------------------------------
  subroutine FatesRegisterParams(fates_params)
    ! Register the parameters we want the host to provide, and
    ! indicate whether they are fates parameters or host parameters
    ! that need to be synced with host values.

    use FatesParametersInterface, only : fates_parameters_type, dimension_name_scalar, dimension_shape_1d
    use FatesParametersInterface, only : dimension_name_history_size_bins, dimension_name_history_age_bins
    use FatesParametersInterface, only : dimension_name_history_height_bins, dimension_name_hydr_organs
    use FatesParametersInterface, only : dimension_name_history_coage_bins, dimension_name_history_damage_bins
    use FatesParametersInterface, only : dimension_shape_scalar


    implicit none

    class(fates_parameters_type), intent(inout) :: fates_params

    character(len=param_string_length), parameter :: dim_names_scalar(1) = (/dimension_name_scalar/)
    character(len=param_string_length), parameter :: dim_names_sizeclass(1) = (/dimension_name_history_size_bins/)
    character(len=param_string_length), parameter :: dim_names_ageclass(1) = (/dimension_name_history_age_bins/)
    character(len=param_string_length), parameter :: dim_names_height(1) = (/dimension_name_history_height_bins/)
    character(len=param_string_length), parameter :: dim_names_coageclass(1) = (/dimension_name_history_coage_bins/)
    character(len=param_string_length), parameter :: dim_names_hydro_organs(1) = (/dimension_name_hydr_organs/)
    character(len=param_string_length), parameter :: dim_names_damageclass(1)= (/dimension_name_history_damage_bins/)
    
    call FatesParamsInit()

    call fates_params%RegisterParameter(name=ED_name_photo_temp_acclim_timescale, dimension_shape=dimension_shape_scalar, &
         dimension_names=dim_names_scalar)

    call fates_params%RegisterParameter(name=ED_name_photo_temp_acclim_thome_time, dimension_shape=dimension_shape_scalar, &
         dimension_names=dim_names_scalar)

    call fates_params%RegisterParameter(name=name_photo_tempsens_model,dimension_shape=dimension_shape_scalar, &
         dimension_names=dim_names_scalar)

    call fates_params%RegisterParameter(name=name_maintresp_model,dimension_shape=dimension_shape_scalar, &
         dimension_names=dim_names_scalar)
    
    call fates_params%RegisterParameter(name=name_theta_cj_c3, dimension_shape=dimension_shape_scalar, &
         dimension_names=dim_names_scalar)
    
    call fates_params%RegisterParameter(name=name_theta_cj_c4, dimension_shape=dimension_shape_scalar, &
         dimension_names=dim_names_scalar)
    
    call fates_params%RegisterParameter(name=ED_name_mort_disturb_frac, dimension_shape=dimension_shape_scalar, &
         dimension_names=dim_names_scalar)

    call fates_params%RegisterParameter(name=ED_name_comp_excln, dimension_shape=dimension_shape_scalar, &
         dimension_names=dim_names_scalar)

    call fates_params%RegisterParameter(name=ED_name_vai_top_bin_width, dimension_shape=dimension_shape_scalar, &
         dimension_names=dim_names_scalar)

    call fates_params%RegisterParameter(name=ED_name_vai_width_increase_factor, dimension_shape=dimension_shape_scalar, &
         dimension_names=dim_names_scalar)

    call fates_params%RegisterParameter(name=ED_name_nignitions, dimension_shape=dimension_shape_scalar, &
         dimension_names=dim_names_scalar)

    call fates_params%RegisterParameter(name=ED_name_understorey_death, dimension_shape=dimension_shape_scalar, &
         dimension_names=dim_names_scalar)

    call fates_params%RegisterParameter(name=ED_name_cwd_fcel, dimension_shape=dimension_shape_scalar, &
         dimension_names=dim_names_scalar)

    call fates_params%RegisterParameter(name=ED_name_cwd_flig, dimension_shape=dimension_shape_scalar, &
         dimension_names=dim_names_scalar)

    call fates_params%RegisterParameter(name=fates_name_maintresp_nonleaf_baserate, dimension_shape=dimension_shape_scalar, &
         dimension_names=dim_names_scalar)

    call fates_params%RegisterParameter(name=ED_name_phen_a, dimension_shape=dimension_shape_scalar, &
         dimension_names=dim_names_scalar)

    call fates_params%RegisterParameter(name=ED_name_phen_b, dimension_shape=dimension_shape_scalar, &
         dimension_names=dim_names_scalar)

    call fates_params%RegisterParameter(name=ED_name_phen_c, dimension_shape=dimension_shape_scalar, &
         dimension_names=dim_names_scalar)

    call fates_params%RegisterParameter(name=ED_name_phen_chiltemp, dimension_shape=dimension_shape_scalar, &
         dimension_names=dim_names_scalar)

    call fates_params%RegisterParameter(name=ED_name_phen_mindayson, dimension_shape=dimension_shape_scalar, &
         dimension_names=dim_names_scalar)

    call fates_params%RegisterParameter(name=ED_name_phen_ncolddayslim, dimension_shape=dimension_shape_scalar, &
         dimension_names=dim_names_scalar)

    call fates_params%RegisterParameter(name=ED_name_phen_coldtemp, dimension_shape=dimension_shape_scalar, &
         dimension_names=dim_names_scalar)

    call fates_params%RegisterParameter(name=ED_name_cohort_size_fusion_tol, dimension_shape=dimension_shape_scalar, &
         dimension_names=dim_names_scalar)

    call fates_params%RegisterParameter(name=ED_name_cohort_age_fusion_tol, dimension_shape=dimension_shape_scalar, &
         dimension_names=dim_names_scalar)

    call fates_params%RegisterParameter(name=ED_name_patch_fusion_tol, dimension_shape=dimension_shape_scalar, &
         dimension_names=dim_names_scalar)

    call fates_params%RegisterParameter(name=ED_name_canopy_closure_thresh, dimension_shape=dimension_shape_scalar, &
         dimension_names=dim_names_scalar)

    call fates_params%RegisterParameter(name=ED_name_stomatal_model, dimension_shape=dimension_shape_scalar, &
         dimension_names=dim_names_scalar)

    call fates_params%RegisterParameter(name=stomatal_assim_name, dimension_shape=dimension_shape_scalar, &
         dimension_names=dim_names_scalar)

    call fates_params%RegisterParameter(name=maxpatch_primary_name, dimension_shape=dimension_shape_scalar, &
         dimension_names=dim_names_scalar)

    call fates_params%RegisterParameter(name=maxpatch_secondary_name, dimension_shape=dimension_shape_scalar, &
         dimension_names=dim_names_scalar)

    call fates_params%RegisterParameter(name=maxcohort_name, dimension_shape=dimension_shape_scalar, &
         dimension_names=dim_names_scalar)
    
    call fates_params%RegisterParameter(name=hydr_name_solver, dimension_shape=dimension_shape_scalar, &
         dimension_names=dim_names_scalar)

    call fates_params%RegisterParameter(name=hydr_name_kmax_rsurf1, dimension_shape=dimension_shape_scalar, &
         dimension_names=dim_names_scalar)

    call fates_params%RegisterParameter(name=hydr_name_kmax_rsurf2, dimension_shape=dimension_shape_scalar, &
         dimension_names=dim_names_scalar)
    
    call fates_params%RegisterParameter(name=hydr_name_psi0, dimension_shape=dimension_shape_scalar, &
         dimension_names=dim_names_scalar)

    call fates_params%RegisterParameter(name=hydr_name_psicap, dimension_shape=dimension_shape_scalar, &
         dimension_names=dim_names_scalar)

    call fates_params%RegisterParameter(name=bgc_name_soil_salinity, dimension_shape=dimension_shape_scalar, &
         dimension_names=dim_names_scalar) 

    call fates_params%RegisterParameter(name=logging_name_dbhmin, dimension_shape=dimension_shape_scalar, &
         dimension_names=dim_names_scalar)

    call fates_params%RegisterParameter(name=logging_name_dbhmax, dimension_shape=dimension_shape_scalar, &
         dimension_names=dim_names_scalar)

    call fates_params%RegisterParameter(name=logging_name_collateral_frac, dimension_shape=dimension_shape_scalar, &
         dimension_names=dim_names_scalar)

    call fates_params%RegisterParameter(name=logging_name_coll_under_frac, dimension_shape=dimension_shape_scalar, &
         dimension_names=dim_names_scalar)

    call fates_params%RegisterParameter(name=logging_name_direct_frac, dimension_shape=dimension_shape_scalar, &
         dimension_names=dim_names_scalar)

    call fates_params%RegisterParameter(name=logging_name_mechanical_frac, dimension_shape=dimension_shape_scalar, &
         dimension_names=dim_names_scalar)

    call fates_params%RegisterParameter(name=logging_name_event_code, dimension_shape=dimension_shape_scalar, &
         dimension_names=dim_names_scalar)

    call fates_params%RegisterParameter(name=logging_name_dbhmax_infra, dimension_shape=dimension_shape_scalar, &
         dimension_names=dim_names_scalar)

    call fates_params%RegisterParameter(name=logging_name_export_frac, dimension_shape=dimension_shape_scalar, &
         dimension_names=dim_names_scalar)

    call fates_params%RegisterParameter(name=logging_name_pprodharv10, dimension_shape=dimension_shape_scalar, &
         dimension_names=dim_names_scalar)

    call fates_params%RegisterParameter(name=eca_name_plant_escalar, dimension_shape=dimension_shape_scalar, & 
         dimension_names=dim_names_scalar)

    call fates_params%RegisterParameter(name=fates_name_q10_mr, dimension_shape=dimension_shape_scalar, &
         dimension_names=dim_names_scalar)

    call fates_params%RegisterParameter(name=fates_name_q10_froz, dimension_shape=dimension_shape_scalar, &
         dimension_names=dim_names_scalar)

    call fates_params%RegisterParameter(name=name_dev_arbitrary, dimension_shape=dimension_shape_scalar, &
         dimension_names=dim_names_scalar)

    call fates_params%RegisterParameter(name=damage_name_event_code, dimension_shape=dimension_shape_scalar, &
         dimension_names=dim_names_scalar)
    
    call fates_params%RegisterParameter(name=damage_name_canopy_layer_code, dimension_shape=dimension_shape_scalar, &
         dimension_names=dim_names_scalar)
    
    ! non-scalar parameters

    call fates_params%RegisterParameter(name=ED_name_hydr_htftype_node, dimension_shape=dimension_shape_1d, &
         dimension_names=dim_names_hydro_organs)
    
    call fates_params%RegisterParameter(name=ED_name_history_sizeclass_bin_edges, dimension_shape=dimension_shape_1d, &
         dimension_names=dim_names_sizeclass)

    call fates_params%RegisterParameter(name=ED_name_history_ageclass_bin_edges, dimension_shape=dimension_shape_1d, &
         dimension_names=dim_names_ageclass)

    call fates_params%RegisterParameter(name=ED_name_history_height_bin_edges, dimension_shape=dimension_shape_1d, &
         dimension_names=dim_names_height)

    call fates_params%RegisterParameter(name=fates_name_active_crown_fire, dimension_shape=dimension_shape_scalar, &
         dimension_names=dim_names_scalar)
    
    call fates_params%RegisterParameter(name=fates_name_cg_strikes, dimension_shape=dimension_shape_scalar, &
         dimension_names=dim_names_scalar)
    
    call fates_params%RegisterParameter(name=ED_name_history_coageclass_bin_edges, dimension_shape=dimension_shape_1d, &
         dimension_names=dim_names_coageclass)

    call fates_params%RegisterParameter(name=ED_name_history_damage_bin_edges, dimension_shape=dimension_shape_1d, &
         dimension_names=dim_names_damageclass)

  end subroutine FatesRegisterParams

  
  !-----------------------------------------------------------------------
  subroutine FatesReceiveParams(fates_params)
    
    use FatesParametersInterface, only : fates_parameters_type, dimension_name_scalar

    implicit none

    class(fates_parameters_type), intent(inout) :: fates_params

    real(r8) :: tmpreal ! local real variable for changing type on read
    real(r8), allocatable :: hydr_htftype_real(:)
    
    call fates_params%RetrieveParameter(name=ED_name_photo_temp_acclim_timescale, &
         data=photo_temp_acclim_timescale)

    call fates_params%RetrieveParameter(name=ED_name_photo_temp_acclim_thome_time, &
         data=photo_temp_acclim_thome_time)

    call fates_params%RetrieveParameter(name=name_photo_tempsens_model, &
         data=tmpreal)
    photo_tempsens_model = nint(tmpreal)

    call fates_params%RetrieveParameter(name=name_maintresp_model, &
         data=tmpreal)
    maintresp_leaf_model = nint(tmpreal)
    
    call fates_params%RetrieveParameter(name=ED_name_mort_disturb_frac, &
          data=fates_mortality_disturbance_fraction)

    call fates_params%RetrieveParameter(name=ED_name_comp_excln, &
         data=ED_val_comp_excln)

    call fates_params%RetrieveParameter(name=ED_name_vai_top_bin_width, &
         data=ED_val_vai_top_bin_width)

    call fates_params%RetrieveParameter(name=ED_name_vai_width_increase_factor, &
         data=ED_val_vai_width_increase_factor)

    call fates_params%RetrieveParameter(name=ED_name_nignitions, &
         data=ED_val_nignitions)

    call fates_params%RetrieveParameter(name=ED_name_understorey_death, &
         data=ED_val_understorey_death)

    call fates_params%RetrieveParameter(name=ED_name_cwd_fcel, &
         data=ED_val_cwd_fcel)

    call fates_params%RetrieveParameter(name=ED_name_cwd_flig, &
         data=ED_val_cwd_flig)

    call fates_params%RetrieveParameter(name=fates_name_maintresp_nonleaf_baserate, &
         data=maintresp_nonleaf_baserate)

    call fates_params%RetrieveParameter(name=ED_name_phen_a, &
         data=ED_val_phen_a)

    call fates_params%RetrieveParameter(name=ED_name_phen_b, &
         data=ED_val_phen_b)

    call fates_params%RetrieveParameter(name=ED_name_phen_c, &
         data=ED_val_phen_c)

    call fates_params%RetrieveParameter(name=ED_name_phen_chiltemp, &
         data=ED_val_phen_chiltemp)

    call fates_params%RetrieveParameter(name=ED_name_phen_mindayson, &
         data=ED_val_phen_mindayson)

    call fates_params%RetrieveParameter(name=ED_name_phen_ncolddayslim, &
         data=ED_val_phen_ncolddayslim)

    call fates_params%RetrieveParameter(name=ED_name_phen_coldtemp, &
         data=ED_val_phen_coldtemp)

    call fates_params%RetrieveParameter(name=ED_name_cohort_size_fusion_tol, &
         data=ED_val_cohort_size_fusion_tol)

    call fates_params%RetrieveParameter(name=ED_name_cohort_age_fusion_tol, &
         data=ED_val_cohort_age_fusion_tol)

    call fates_params%RetrieveParameter(name=ED_name_patch_fusion_tol, &
         data=ED_val_patch_fusion_tol)
    
    call fates_params%RetrieveParameter(name=ED_name_canopy_closure_thresh, &
         data=ED_val_canopy_closure_thresh)

    call fates_params%RetrieveParameter(name=ED_name_stomatal_model, &
         data=tmpreal)
    stomatal_model = nint(tmpreal)

    call fates_params%RetrieveParameter(name=stomatal_assim_name, &
         data=tmpreal)
    stomatal_assim_model = nint(tmpreal)

    call fates_params%RetrieveParameter(name=maxpatch_primary_name, &
         data=tmpreal)
    maxpatch_primary = nint(tmpreal)

    call fates_params%RetrieveParameter(name=maxpatch_secondary_name, &
         data=tmpreal)
    maxpatch_secondary = nint(tmpreal)

    maxpatch_total = maxpatch_primary+maxpatch_secondary
    
    call fates_params%RetrieveParameter(name=maxcohort_name, &
         data=tmpreal)
    max_cohort_per_patch = nint(tmpreal)
    
    call fates_params%RetrieveParameter(name=hydr_name_kmax_rsurf1, &
          data=hydr_kmax_rsurf1)

    call fates_params%RetrieveParameter(name=hydr_name_kmax_rsurf2, &
          data=hydr_kmax_rsurf2)	 
    
    call fates_params%RetrieveParameter(name=hydr_name_psi0, &
          data=hydr_psi0)

    call fates_params%RetrieveParameter(name=hydr_name_psicap, &
          data=hydr_psicap)

    call fates_params%RetrieveParameter(name=hydr_name_solver, &
         data=tmpreal)
    hydr_solver = nint(tmpreal)
    
    call fates_params%RetrieveParameter(name=bgc_name_soil_salinity, &
          data=bgc_soil_salinity)	  

    call fates_params%RetrieveParameter(name=logging_name_dbhmin, &
          data=logging_dbhmin)

    call fates_params%RetrieveParameter(name=logging_name_dbhmax, &
          data=logging_dbhmax)

    call fates_params%RetrieveParameter(name=logging_name_collateral_frac, &
          data=logging_collateral_frac)
    
    call fates_params%RetrieveParameter(name=logging_name_coll_under_frac, &
          data=logging_coll_under_frac)

    call fates_params%RetrieveParameter(name=logging_name_direct_frac, &
          data=logging_direct_frac)

    call fates_params%RetrieveParameter(name=logging_name_mechanical_frac, &
          data=logging_mechanical_frac)
    
    call fates_params%RetrieveParameter(name=logging_name_event_code, &
          data=logging_event_code)

    call fates_params%RetrieveParameter(name=logging_name_dbhmax_infra, &
          data=logging_dbhmax_infra)

    call fates_params%RetrieveParameter(name=logging_name_export_frac, &
          data=logging_export_frac)

    call fates_params%RetrieveParameter(name=logging_name_pprodharv10, &
         data=pprodharv10_forest_mean)
    
    call fates_params%RetrieveParameter(name=eca_name_plant_escalar, &
          data=eca_plant_escalar)

    call fates_params%RetrieveParameter(name=name_theta_cj_c3, &
          data=theta_cj_c3)

     call fates_params%RetrieveParameter(name=name_theta_cj_c4, &
          data=theta_cj_c4)
     
    call fates_params%RetrieveParameter(name=fates_name_q10_mr, &
          data=q10_mr)
    
    call fates_params%RetrieveParameter(name=fates_name_q10_froz, &
         data=q10_froz)
    
    call fates_params%RetrieveParameter(name=name_dev_arbitrary, &
         data=dev_arbitrary)

    call fates_params%RetrieveParameter(name=fates_name_active_crown_fire, & 
          data=tmpreal)
    active_crown_fire = (abs(tmpreal-1.0_r8)<nearzero)

    call fates_params%RetrieveParameter(name=fates_name_cg_strikes, &
          data=cg_strikes)

    call fates_params%RetrieveParameter(name=damage_name_event_code, &
         data=tmpreal)
    damage_event_code = nint(tmpreal)
    
    call fates_params%RetrieveParameter(name=damage_name_canopy_layer_code, &
         data=tmpreal)
    damage_canopy_layer_code = nint(tmpreal)
    
    ! parameters that are arrays of size defined within the params file and thus need allocating as well
    call fates_params%RetrieveParameterAllocate(name=ED_name_history_sizeclass_bin_edges, &
          data=ED_val_history_sizeclass_bin_edges)

    call fates_params%RetrieveParameterAllocate(name=ED_name_history_ageclass_bin_edges, &
          data=ED_val_history_ageclass_bin_edges)

    call fates_params%RetrieveParameterAllocate(name=ED_name_history_height_bin_edges, &
          data=ED_val_history_height_bin_edges)

    call fates_params%RetrieveParameterAllocate(name=ED_name_history_coageclass_bin_edges, &
         data=ED_val_history_coageclass_bin_edges)

    call fates_params%RetrieveParameterAllocate(name=ED_name_history_damage_bin_edges, &
         data=ED_val_history_damage_bin_edges)

    call fates_params%RetrieveParameterAllocate(name=ED_name_hydr_htftype_node, &
         data=hydr_htftype_real)
    allocate(hydr_htftype_node(size(hydr_htftype_real)))
    hydr_htftype_node(:) = nint(hydr_htftype_real(:))
    deallocate(hydr_htftype_real)

  end subroutine FatesReceiveParams
  
  ! =====================================================================================

  subroutine FatesReportParams(is_master)

     logical,intent(in) :: is_master

     character(len=32),parameter :: fmt0 = '(a,(F12.4))'
     character(len=32),parameter :: fmti = '(a,(I4))'
     logical, parameter :: debug_report = .false.
     
     if(debug_report .and. is_master) then
        
        write(fates_log(),*) '-----------  FATES Scalar Parameters -----------------'
        write(fates_log(),fmt0) 'vai_top_bin_width = ',vai_top_bin_width
        write(fates_log(),fmt0) 'vai_width_increase_factor = ',vai_width_increase_factor
        write(fates_log(),fmt0) 'photo_temp_acclim_timescale (days) = ',photo_temp_acclim_timescale
        write(fates_log(),fmt0) 'photo_temp_acclim_thome_time (years) = ',photo_temp_acclim_thome_time
        write(fates_log(),fmti) 'hydr_htftype_node = ',hydr_htftype_node
        write(fates_log(),fmt0) 'fates_mortality_disturbance_fraction = ',fates_mortality_disturbance_fraction
        write(fates_log(),fmt0) 'ED_val_comp_excln = ',ED_val_comp_excln
        write(fates_log(),fmt0) 'ED_val_vai_top_bin_width = ',ED_val_vai_top_bin_width
        write(fates_log(),fmt0) 'ED_val_vai_width_increase_factor = ',ED_val_vai_width_increase_factor
        write(fates_log(),fmt0) 'ED_val_nignitions = ',ED_val_nignitions
        write(fates_log(),fmt0) 'ED_val_understorey_death = ',ED_val_understorey_death
        write(fates_log(),fmt0) 'ED_val_cwd_fcel = ',ED_val_cwd_fcel
        write(fates_log(),fmt0) 'ED_val_cwd_flig = ',ED_val_cwd_flig
<<<<<<< HEAD
        write(fates_log(),fmt0) 'ED_val_base_mr_20 = ', ED_val_base_mr_20
=======
        write(fates_log(),fmt0) 'fates_maintresp_nonleaf_baserate = ', maintresp_nonleaf_baserate
        write(fates_log(),fmt0) 'ED_val_phen_drought_threshold = ',ED_val_phen_drought_threshold
        write(fates_log(),fmt0) 'ED_val_phen_doff_time = ',ED_val_phen_doff_time
>>>>>>> 1c7ec096
        write(fates_log(),fmt0) 'ED_val_phen_a = ',ED_val_phen_a
        write(fates_log(),fmt0) 'ED_val_phen_b = ',ED_val_phen_b
        write(fates_log(),fmt0) 'ED_val_phen_c = ',ED_val_phen_c
        write(fates_log(),fmt0) 'ED_val_phen_chiltemp = ',ED_val_phen_chiltemp
        write(fates_log(),fmt0) 'ED_val_phen_mindayson = ',ED_val_phen_mindayson
        write(fates_log(),fmt0) 'ED_val_phen_ncolddayslim = ',ED_val_phen_ncolddayslim
        write(fates_log(),fmt0) 'ED_val_phen_coldtemp = ',ED_val_phen_coldtemp
        write(fates_log(),fmt0) 'ED_val_cohort_size_fusion_tol = ',ED_val_cohort_size_fusion_tol
        write(fates_log(),fmt0) 'ED_val_cohort_age_fusion_tol = ',ED_val_cohort_age_fusion_tol
        write(fates_log(),fmt0) 'ED_val_patch_fusion_tol = ',ED_val_patch_fusion_tol
        write(fates_log(),fmt0) 'ED_val_canopy_closure_thresh = ',ED_val_canopy_closure_thresh
        write(fates_log(),fmt0) 'stomatal_model = ',stomatal_model
        write(fates_log(),fmt0) 'stomatal_assim_model = ',stomatal_assim_model            
        write(fates_log(),fmt0) 'hydro_kmax_rsurf1 = ',hydr_kmax_rsurf1
        write(fates_log(),fmt0) 'hydro_kmax_rsurf2 = ',hydr_kmax_rsurf2  
        write(fates_log(),fmt0) 'hydro_psi0 = ',hydr_psi0
        write(fates_log(),fmt0) 'hydro_psicap = ',hydr_psicap
        write(fates_log(),fmt0) 'hydro_solver = ',hydr_solver
        write(fates_log(),fmt0) 'bgc_soil_salinity = ', bgc_soil_salinity
        write(fates_log(),fmt0) 'logging_dbhmin = ',logging_dbhmin
        write(fates_log(),fmt0) 'logging_dbhmax = ',logging_dbhmax
        write(fates_log(),fmt0) 'logging_collateral_frac = ',logging_collateral_frac
        write(fates_log(),fmt0) 'logging_coll_under_frac = ',logging_coll_under_frac
        write(fates_log(),fmt0) 'logging_direct_frac = ',logging_direct_frac
        write(fates_log(),fmt0) 'logging_mechanical_frac = ',logging_mechanical_frac
        write(fates_log(),fmt0) 'logging_event_code = ',logging_event_code
        write(fates_log(),fmt0) 'logging_dbhmax_infra = ',logging_dbhmax_infra
        write(fates_log(),fmt0) 'eca_plant_escalar = ',eca_plant_escalar
        write(fates_log(),fmt0) 'q10_mr = ',q10_mr
        write(fates_log(),fmt0) 'q10_froz = ',q10_froz
        write(fates_log(),fmt0) 'cg_strikes = ',cg_strikes
        write(fates_log(),'(a,L2)') 'active_crown_fire = ',active_crown_fire
        write(fates_log(),fmt0) 'damage_event_code = ',damage_event_code
        write(fates_log(),fmt0) 'damage_canopy_layer_code = ', damage_canopy_layer_code
        write(fates_log(),*) '------------------------------------------------------'

     end if

  end subroutine FatesReportParams

  
end module EDParamsMod<|MERGE_RESOLUTION|>--- conflicted
+++ resolved
@@ -38,28 +38,6 @@
                                                       ! 1=non-acclimating, 2=Kumarathunge et al., 2019
    
    real(r8),protected, public :: fates_mortality_disturbance_fraction ! the fraction of canopy mortality that results in disturbance
-<<<<<<< HEAD
-   real(r8),protected, public :: ED_val_comp_excln
-   real(r8),protected, public :: ED_val_vai_top_bin_width
-   real(r8),protected, public :: ED_val_vai_width_increase_factor
-   real(r8),protected, public :: ED_val_nignitions
-   real(r8),protected, public :: ED_val_understorey_death
-   real(r8),protected, public :: ED_val_cwd_fcel
-   real(r8),protected, public :: ED_val_cwd_flig
-   real(r8),protected, public :: ED_val_base_mr_20
-   real(r8),protected, public :: ED_val_phen_a
-   real(r8),protected, public :: ED_val_phen_b
-   real(r8),protected, public :: ED_val_phen_c
-   real(r8),protected, public :: ED_val_phen_chiltemp
-   real(r8),protected, public :: ED_val_phen_mindayson
-   real(r8),protected, public :: ED_val_phen_ncolddayslim
-   real(r8),protected, public :: ED_val_phen_coldtemp
-   real(r8),protected, public :: ED_val_cohort_size_fusion_tol
-   real(r8),protected, public :: ED_val_cohort_age_fusion_tol
-   real(r8),protected, public :: ED_val_patch_fusion_tol
-   real(r8),protected, public :: ED_val_canopy_closure_thresh ! site-level canopy closure point where trees take on forest (narrow) versus savannah (wide) crown allometry
-   integer,protected, public  :: stomatal_model  !switch for choosing between stomatal conductance models, 1 for Ball-Berry, 2 for Medlyn
-=======
    real(r8),protected, public :: ED_val_comp_excln                    ! weighting factor for canopy layer exclusion and promotion
    real(r8),protected, public :: ED_val_vai_top_bin_width             ! width in VAI units of uppermost leaf+stem layer scattering element
    real(r8),protected, public :: ED_val_vai_width_increase_factor     ! factor by which each leaf+stem scattering element increases in VAI width
@@ -68,8 +46,6 @@
    real(r8),protected, public :: ED_val_cwd_fcel                      ! Cellulose fraction for CWD
    real(r8),protected, public :: ED_val_cwd_flig                      ! Lignin fraction of coarse woody debris
    real(r8),protected, public :: maintresp_nonleaf_baserate           ! Base maintenance respiration rate for plant tissues
-   real(r8),protected, public :: ED_val_phen_drought_threshold        ! threshold for drought phenology
-   real(r8),protected, public :: ED_val_phen_doff_time                ! day threshold compared against days since leaves became off-allometry
    real(r8),protected, public :: ED_val_phen_a                        ! GDD accumulation function, intercept parameter: gdd_thesh = a + b exp(c*ncd)
    real(r8),protected, public :: ED_val_phen_b                        ! GDD accumulation function, multiplier parameter: gdd_thesh = a + b exp(c*ncd)
    real(r8),protected, public :: ED_val_phen_c                        ! GDD accumulation function, exponent parameter: gdd_thesh = a + b exp(c*ncd)
@@ -82,7 +58,6 @@
    real(r8),protected, public :: ED_val_patch_fusion_tol              ! minimum fraction in difference in profiles between patches
    real(r8),protected, public :: ED_val_canopy_closure_thresh         ! site-level canopy closure point where trees take on forest (narrow) versus savannah (wide) crown allometry
    integer,protected, public  :: stomatal_model                       ! switch for choosing between stomatal conductance models, 1 for Ball-Berry, 2 for Medlyn
->>>>>>> 1c7ec096
    
    logical,protected, public :: active_crown_fire        ! flag, 1=active crown fire 0=no active crown fire
    character(len=param_string_length),parameter :: fates_name_active_crown_fire = "fates_fire_active_crown_fire"
@@ -128,13 +103,7 @@
    character(len=param_string_length),parameter,public :: ED_name_understorey_death = "fates_mort_understorey_death"
    character(len=param_string_length),parameter,public :: ED_name_cwd_fcel= "fates_frag_cwd_fcel"   
    character(len=param_string_length),parameter,public :: ED_name_cwd_flig= "fates_frag_cwd_flig"   
-<<<<<<< HEAD
-   character(len=param_string_length),parameter,public :: ED_name_base_mr_20= "fates_base_mr_20"   
-=======
    character(len=param_string_length),parameter,public :: fates_name_maintresp_nonleaf_baserate= "fates_maintresp_nonleaf_baserate"
-   character(len=param_string_length),parameter,public :: ED_name_phen_drought_threshold= "fates_phen_drought_threshold"   
-   character(len=param_string_length),parameter,public :: ED_name_phen_doff_time= "fates_phen_mindaysoff"
->>>>>>> 1c7ec096
    character(len=param_string_length),parameter,public :: ED_name_phen_a= "fates_phen_gddthresh_a"   
    character(len=param_string_length),parameter,public :: ED_name_phen_b= "fates_phen_gddthresh_b"   
    character(len=param_string_length),parameter,public :: ED_name_phen_c= "fates_phen_gddthresh_c"   
@@ -302,13 +271,7 @@
     ED_val_understorey_death              = nan
     ED_val_cwd_fcel                       = nan
     ED_val_cwd_flig                       = nan
-<<<<<<< HEAD
-    ED_val_base_mr_20                     = nan
-=======
     maintresp_nonleaf_baserate            = nan
-    ED_val_phen_drought_threshold         = nan
-    ED_val_phen_doff_time                 = nan
->>>>>>> 1c7ec096
     ED_val_phen_a                         = nan
     ED_val_phen_b                         = nan
     ED_val_phen_c                         = nan
@@ -805,13 +768,7 @@
         write(fates_log(),fmt0) 'ED_val_understorey_death = ',ED_val_understorey_death
         write(fates_log(),fmt0) 'ED_val_cwd_fcel = ',ED_val_cwd_fcel
         write(fates_log(),fmt0) 'ED_val_cwd_flig = ',ED_val_cwd_flig
-<<<<<<< HEAD
-        write(fates_log(),fmt0) 'ED_val_base_mr_20 = ', ED_val_base_mr_20
-=======
         write(fates_log(),fmt0) 'fates_maintresp_nonleaf_baserate = ', maintresp_nonleaf_baserate
-        write(fates_log(),fmt0) 'ED_val_phen_drought_threshold = ',ED_val_phen_drought_threshold
-        write(fates_log(),fmt0) 'ED_val_phen_doff_time = ',ED_val_phen_doff_time
->>>>>>> 1c7ec096
         write(fates_log(),fmt0) 'ED_val_phen_a = ',ED_val_phen_a
         write(fates_log(),fmt0) 'ED_val_phen_b = ',ED_val_phen_b
         write(fates_log(),fmt0) 'ED_val_phen_c = ',ED_val_phen_c
