module EDParamsMod

   !
   ! module that deals with reading the ED parameter file
   !

   use FatesConstantsMod, only : r8 => fates_r8
   use FatesConstantsMod, only : nearzero
   use FatesParametersInterface, only : param_string_length
   use FatesGlobals        , only : fates_log
   use FatesGlobals        , only : endrun => fates_endrun

   ! CIME Globals
   use shr_log_mod         , only : errMsg => shr_log_errMsg

   implicit none
   private
   save

   !
   ! this is what the user can use for the actual values
   !

   real(r8),protected, public :: vai_top_bin_width           ! width in VAI units of uppermost leaf+stem
                                                             ! layer scattering element in each canopy layer [m2/m2]
                                                             ! (NOT YET IMPLEMENTED)
   real(r8),protected, public :: vai_width_increase_factor   ! factor by which each leaf+stem scattering element
                                                             ! increases in VAI width (1 = uniform spacing)
                                                             ! (NOT YET IMPLEMENTED)
   real(r8),protected, public :: photo_temp_acclim_timescale ! Length of the window for the exponential moving average (ema)
                                                             ! of vegetation temperature used in photosynthesis
                                                             ! temperature acclimation (NOT YET IMPLEMENTED)

   integer,protected, public :: maintresp_model       ! switch for choosing between leaf maintenance
                                                      ! respiration model. 1=Ryan (1991) (NOT YET IMPLEMENTED)
   integer,protected, public :: photo_tempsens_model  ! switch for choosing the model that defines the temperature
                                                      ! sensitivity of photosynthetic parameters (vcmax, jmax).
                                                      ! 1=non-acclimating (NOT YET IMPLEMENTED)
   
   real(r8),protected, public :: fates_mortality_disturbance_fraction ! the fraction of canopy mortality that results in disturbance
   real(r8),protected, public :: ED_val_comp_excln
   real(r8),protected, public :: ED_val_vai_top_bin_width
   real(r8),protected, public :: ED_val_vai_width_increase_factor
   real(r8),protected, public :: ED_val_nignitions
   real(r8),protected, public :: ED_val_understorey_death
   real(r8),protected, public :: ED_val_cwd_fcel
   real(r8),protected, public :: ED_val_cwd_flig
   real(r8),protected, public :: ED_val_base_mr_20
   real(r8),protected, public :: ED_val_phen_drought_threshold
   real(r8),protected, public :: ED_val_phen_doff_time
   real(r8),protected, public :: ED_val_phen_a
   real(r8),protected, public :: ED_val_phen_b
   real(r8),protected, public :: ED_val_phen_c
   real(r8),protected, public :: ED_val_phen_chiltemp
   real(r8),protected, public :: ED_val_phen_mindayson
   real(r8),protected, public :: ED_val_phen_ncolddayslim
   real(r8),protected, public :: ED_val_phen_coldtemp
   real(r8),protected, public :: ED_val_cohort_size_fusion_tol
   real(r8),protected, public :: ED_val_cohort_age_fusion_tol
   real(r8),protected, public :: ED_val_patch_fusion_tol
   real(r8),protected, public :: ED_val_canopy_closure_thresh ! site-level canopy closure point where trees take on forest (narrow) versus savannah (wide) crown allometry
   integer,protected, public  :: stomatal_model  !switch for choosing between stomatal conductance models, 1 for Ball-Berry, 2 for Medlyn
   
   logical,protected, public :: active_crown_fire        ! flag, 1=active crown fire 0=no active crown fire
   character(len=param_string_length),parameter :: fates_name_active_crown_fire = "fates_fire_active_crown_fire"


   real(r8), protected, public :: cg_strikes             ! fraction of cloud to ground lightning strikes (0-1)
   character(len=param_string_length),parameter :: fates_name_cg_strikes="fates_fire_cg_strikes"

   ! empirical curvature parameters for ac, aj photosynthesis co-limitation, c3 and c4 plants respectively
   real(r8),protected,public  :: theta_cj_c3
   real(r8),protected,public  :: theta_cj_c4
   
   real(r8),protected,public  :: q10_mr     ! Q10 for respiration rate (for soil fragmenation and plant respiration)    (unitless)
   real(r8),protected,public  :: q10_froz   ! Q10 for frozen-soil respiration rates (for soil fragmentation)            (unitless)

   ! Unassociated pft dimensioned free parameter that developers can use for testing arbitrary new hypotheses
   ! (THIS PARAMETER IS UNUSED, FEEL FREE TO USE IT FOR WHATEVER PURPOSE YOU LIKE. WE CAN
   !  HELP MIGRATE YOUR USAGE OF THE PARMETER TO A PERMANENT HOME LATER)
   real(r8),protected,public  :: dev_arbitrary 
   character(len=param_string_length),parameter,public :: name_dev_arbitrary = "fates_dev_arbitrary"
   
   ! parameters whose size is defined in the parameter file
   real(r8),protected,allocatable,public :: ED_val_history_sizeclass_bin_edges(:)
   real(r8),protected,allocatable,public :: ED_val_history_ageclass_bin_edges(:)
   real(r8),protected,allocatable,public :: ED_val_history_height_bin_edges(:)
   real(r8),protected,allocatable,public :: ED_val_history_coageclass_bin_edges(:)
   real(r8),protected,allocatable,public :: ED_val_history_damage_bin_edges(:)
   
   ! Switch that defines the current pressure-volume and pressure-conductivity model
   ! to be used at each node (compartment/organ)
   ! 1  = Christofferson et al. 2016 (TFS),   2 = Van Genuchten 1980
   integer, protected,allocatable,public :: hydr_htftype_node(:)

   character(len=param_string_length),parameter,public :: ED_name_photo_temp_acclim_timescale = "fates_leaf_photo_temp_acclim_timescale"
   character(len=param_string_length),parameter,public :: name_photo_tempsens_model = "fates_leaf_photo_tempsens_model"
   character(len=param_string_length),parameter,public :: name_maintresp_model = "fates_maintresp_model"
   character(len=param_string_length),parameter,public :: ED_name_hydr_htftype_node = "fates_hydro_htftype_node"
   character(len=param_string_length),parameter,public :: ED_name_mort_disturb_frac = "fates_mort_disturb_frac"
   character(len=param_string_length),parameter,public :: ED_name_comp_excln = "fates_comp_excln"
   character(len=param_string_length),parameter,public :: ED_name_vai_top_bin_width = "fates_vai_top_bin_width"
   character(len=param_string_length),parameter,public :: ED_name_vai_width_increase_factor = "fates_vai_width_increase_factor"
   character(len=param_string_length),parameter,public :: ED_name_nignitions = "fates_fire_nignitions"
   character(len=param_string_length),parameter,public :: ED_name_understorey_death = "fates_mort_understorey_death"
   character(len=param_string_length),parameter,public :: ED_name_cwd_fcel= "fates_frag_cwd_fcel"   
   character(len=param_string_length),parameter,public :: ED_name_cwd_flig= "fates_frag_cwd_flig"   
   character(len=param_string_length),parameter,public :: ED_name_base_mr_20= "fates_base_mr_20"   
   character(len=param_string_length),parameter,public :: ED_name_phen_drought_threshold= "fates_phen_drought_threshold"   
   character(len=param_string_length),parameter,public :: ED_name_phen_doff_time= "fates_phen_mindaysoff"
   character(len=param_string_length),parameter,public :: ED_name_phen_a= "fates_phen_gddthresh_a"   
   character(len=param_string_length),parameter,public :: ED_name_phen_b= "fates_phen_gddthresh_b"   
   character(len=param_string_length),parameter,public :: ED_name_phen_c= "fates_phen_gddthresh_c"   
   character(len=param_string_length),parameter,public :: ED_name_phen_chiltemp= "fates_phen_chilltemp"   
   character(len=param_string_length),parameter,public :: ED_name_phen_mindayson= "fates_phen_mindayson"   
   character(len=param_string_length),parameter,public :: ED_name_phen_ncolddayslim= "fates_phen_ncolddayslim"   
   character(len=param_string_length),parameter,public :: ED_name_phen_coldtemp= "fates_phen_coldtemp"   
   character(len=param_string_length),parameter,public :: ED_name_cohort_size_fusion_tol= "fates_cohort_size_fusion_tol"
   character(len=param_string_length),parameter,public :: ED_name_cohort_age_fusion_tol = "fates_cohort_age_fusion_tol"
   character(len=param_string_length),parameter,public :: ED_name_patch_fusion_tol= "fates_patch_fusion_tol"
   character(len=param_string_length),parameter,public :: ED_name_canopy_closure_thresh= "fates_canopy_closure_thresh"      
   character(len=param_string_length),parameter,public :: ED_name_stomatal_model= "fates_leaf_stomatal_model"

   character(len=param_string_length),parameter,public :: name_theta_cj_c3 = "fates_leaf_theta_cj_c3"
   character(len=param_string_length),parameter,public :: name_theta_cj_c4 = "fates_leaf_theta_cj_c4"
   
   character(len=param_string_length),parameter :: fates_name_q10_mr="fates_q10_mr"
   character(len=param_string_length),parameter :: fates_name_q10_froz="fates_q10_froz"

   ! non-scalar parameter names
   character(len=param_string_length),parameter,public :: ED_name_history_sizeclass_bin_edges= "fates_history_sizeclass_bin_edges"      
   character(len=param_string_length),parameter,public :: ED_name_history_ageclass_bin_edges= "fates_history_ageclass_bin_edges"      
   character(len=param_string_length),parameter,public :: ED_name_history_height_bin_edges= "fates_history_height_bin_edges"
  
   character(len=param_string_length),parameter,public :: ED_name_history_coageclass_bin_edges = "fates_history_coageclass_bin_edges"
   character(len=param_string_length),parameter,public :: ED_name_history_damage_bin_edges = "fates_history_damage_bin_edges"

   ! Hydraulics Control Parameters (ONLY RELEVANT WHEN USE_FATES_HYDR = TRUE)
   ! ----------------------------------------------------------------------------------------------
   real(r8),protected,public :: hydr_kmax_rsurf1         !  maximum conducitivity for unit root surface 
                                                  !  soil to root direction (kg water/m2 root area/Mpa/s)
   character(len=param_string_length),parameter,public :: hydr_name_kmax_rsurf1 = "fates_hydro_kmax_rsurf1"  
   
   real(r8),protected,public :: hydr_kmax_rsurf2         !  maximum conducitivity for unit root surface 
                                                  !  root to soil direciton (kg water/m2 root area/Mpa/s)
   character(len=param_string_length),parameter,public :: hydr_name_kmax_rsurf2 = "fates_hydro_kmax_rsurf2" 

   real(r8),protected,public :: hydr_psi0          !  sapwood water potential at saturation (MPa)
   character(len=param_string_length),parameter,public :: hydr_name_psi0 = "fates_hydro_psi0"

   real(r8),protected,public :: hydr_psicap        !  sapwood water potential at which capillary reserves exhausted (MPa)
   character(len=param_string_length),parameter,public :: hydr_name_psicap = "fates_hydro_psicap"

   
   ! Switch that defines which hydraulic solver to use
   ! 1 = Taylor solution that solves plant fluxes with 1 layer
   !     sequentially placing solution on top of previous layer solves
   ! 2 = Picard solution that solves all fluxes in a plant and
   !     the soil simultaneously, 2D: soil x (root + shell)
   ! 3 = Newton-Raphson (Deprecated) solution that solves all fluxes in a plant and
   !     the soil simultaneously, 2D: soil x (root + shell)
   
   integer,protected,public :: hydr_solver        !  switch designating hydraulics numerical solver
   character(len=param_string_length),parameter,public :: hydr_name_solver = "fates_hydro_solver"
   
   !Soil BGC parameters, mostly used for testing FATES when not coupled to the dynamics bgc hlm
   ! ----------------------------------------------------------------------------------------------
   real(r8),protected,public :: bgc_soil_salinity ! site-level soil salinity for FATES when not coupled to dynamic soil BGC of salinity
   character(len=param_string_length),parameter,public :: bgc_name_soil_salinity= "fates_soil_salinity"      

<<<<<<< HEAD
  
=======
   ! Switch designating whether to use net or gross assimilation in the stomata model
   integer, protected, public :: stomatal_assim_model
   character(len=param_string_length), parameter, public :: stomatal_assim_name = "fates_leaf_stomatal_assim_model"

   ! Integer code that options how damage events are structured
   integer, protected, public :: damage_event_code
   character(len=param_string_length), parameter, public :: damage_name_event_code = "fates_damage_event_code"

   integer,protected,public :: damage_canopy_layer_code  ! Code that changes whether damage affects canopy trees (1), understory trees (2)
   character(len=param_string_length),parameter,public :: damage_name_canopy_layer_code = "fates_damage_canopy_layer_code"
   
   ! Maximum allowable primary and secondary patches
   ! These values are USED FOR ALLOCATIONS IN BOTH FATES AND CLM/ELM!!!!
   ! The number of patches specified in the parameter file may be over-written.
   ! For instance, in SP mode, we want the same number of primary patches as the number of PFTs
   ! in the fates parameter file, and zero secondary.
   
   integer, public :: maxpatch_primary
   character(len=param_string_length), parameter, public :: maxpatch_primary_name = "fates_maxpatch_primary"
   
   integer, public :: maxpatch_secondary
   character(len=param_string_length), parameter, public :: maxpatch_secondary_name = "fates_maxpatch_secondary"

   integer, public :: maxpatch_total

   ! Maximum allowable cohorts per patch
   integer, protected, public :: max_cohort_per_patch
   character(len=param_string_length), parameter, public :: maxcohort_name = "fates_maxcohort"

   
   
>>>>>>> 682dc264
   ! Logging Control Parameters (ONLY RELEVANT WHEN USE_FATES_LOGGING = TRUE)
   ! ----------------------------------------------------------------------------------------------

   real(r8),protected,public :: logging_dbhmin              ! Minimum dbh at which logging is applied (cm)
                                                            ! Typically associated with harvesting
   character(len=param_string_length),parameter,public :: logging_name_dbhmin = "fates_landuse_logging_dbhmin"

   real(r8),protected,public :: logging_dbhmax              ! Maximum dbh at which logging is applied (cm)
                                                            ! Typically associated with fire suppression
   character(len=param_string_length),parameter,public :: logging_name_dbhmax = "fates_landuse_logging_dbhmax"


   real(r8),protected,public :: logging_collateral_frac     ! Ratio of collateral mortality to direct logging mortality
   character(len=param_string_length),parameter,public :: logging_name_collateral_frac = "fates_landuse_logging_collateral_frac"

   real(r8),protected,public :: logging_coll_under_frac ! Fraction of understory plants that die when logging disturbance
                                                 ! is generated
   character(len=param_string_length),parameter,public :: logging_name_coll_under_frac = "fates_landuse_logging_coll_under_frac"
   
   real(r8),protected,public :: logging_direct_frac         ! Fraction of stems logged per event
   character(len=param_string_length),parameter,public :: logging_name_direct_frac = "fates_landuse_logging_direct_frac"

   real(r8),protected,public :: logging_mechanical_frac         ! Fraction of stems logged per event
   character(len=param_string_length),parameter,public :: logging_name_mechanical_frac = "fates_landuse_logging_mechanical_frac"

   real(r8),protected,public :: logging_event_code          ! Code that options how logging events are structured 
   character(len=param_string_length),parameter,public :: logging_name_event_code = "fates_landuse_logging_event_code"
   
   real(r8),protected,public :: logging_dbhmax_infra        ! "Tree diameter, above which infrastructure from logging does not impact damage or mortality.
   character(len=param_string_length),parameter,public :: logging_name_dbhmax_infra = "fates_landuse_logging_dbhmax_infra"
   
   real(r8),protected,public :: logging_export_frac        ! "fraction of trunk product being shipped offsite, the 
                                                    ! leftovers will be left onsite as large CWD
   character(len=param_string_length),parameter,public :: logging_name_export_frac ="fates_landuse_logging_export_frac"   

   real(r8),protected,public :: pprodharv10_forest_mean ! "mean harvest mortality proportion of deadstem to 10-yr 
                                                        ! product pool (pprodharv10) of all woody PFT types
   character(len=param_string_length),parameter,public :: logging_name_pprodharv10="fates_landuse_pprodharv10_forest_mean"

   real(r8),protected,public :: eca_plant_escalar  ! scaling factor for plant fine root biomass to 
                                               ! calculate nutrient carrier enzyme abundance (ECA)

   

   
   character(len=param_string_length),parameter,public :: eca_name_plant_escalar = "fates_cnp_eca_plant_escalar"

   ! Damage Control Parameters (ONLY RELEVANT WHEN USE_FATES_DAMAGE = TRUE)
   !---------------------------------------------------------------------------------------------------------------
   real(r8),protected,public :: damage_event_code          ! Code that options how damage events are structured 
   character(len=param_string_length),parameter,public :: damage_name_event_code = "fates_damage_event_code"

   real(r8),protected,public :: damage_canopy_layer_code  ! Code that changes whether damage affects canopy trees (1), understory trees (2)
   character(len=param_string_length),parameter,public :: damage_name_canopy_layer_code = "fates_damage_canopy_layer_code"
  
   public :: FatesParamsInit
   public :: FatesRegisterParams
   public :: FatesReceiveParams
   public :: FatesReportParams
  
contains

  !-----------------------------------------------------------------------
  subroutine FatesParamsInit()
    ! Initialize all parameters to nan to ensure that we get valid
    ! values back from the host.
    
    use shr_infnan_mod , only : nan => shr_infnan_nan, assignment(=)

    implicit none

    vai_top_bin_width                     = nan
    vai_width_increase_factor             = nan
    photo_temp_acclim_timescale           = nan
    photo_tempsens_model                  = -9
    maintresp_model                       = -9
    fates_mortality_disturbance_fraction  = nan
    ED_val_comp_excln                     = nan
    ED_val_vai_top_bin_width              = nan
    ED_val_vai_width_increase_factor      = nan
    ED_val_nignitions                     = nan
    ED_val_understorey_death              = nan
    ED_val_cwd_fcel                       = nan
    ED_val_cwd_flig                       = nan
    ED_val_base_mr_20                     = nan
    ED_val_phen_drought_threshold         = nan
    ED_val_phen_doff_time                 = nan
    ED_val_phen_a                         = nan
    ED_val_phen_b                         = nan
    ED_val_phen_c                         = nan
    ED_val_phen_chiltemp                  = nan
    ED_val_phen_mindayson                 = nan
    ED_val_phen_ncolddayslim              = nan
    ED_val_phen_coldtemp                  = nan
    ED_val_cohort_size_fusion_tol         = nan
    ED_val_cohort_age_fusion_tol          = nan
    ED_val_patch_fusion_tol               = nan
    ED_val_canopy_closure_thresh          = nan
    stomatal_model                        = -9
    stomatal_assim_model                  = -9
    maxpatch_primary                      = -9
    maxpatch_secondary                    = -9
    max_cohort_per_patch                  = -9
    hydr_kmax_rsurf1                      = nan
    hydr_kmax_rsurf2                      = nan
    hydr_psi0                             = nan
    hydr_psicap                           = nan
    hydr_solver                           = -9
    bgc_soil_salinity                     = nan
    logging_dbhmin                        = nan
    logging_dbhmax                        = nan
    logging_collateral_frac               = nan
    logging_direct_frac                   = nan
    logging_mechanical_frac               = nan
    logging_event_code                    = nan
    logging_dbhmax_infra                  = nan
    logging_export_frac                   = nan
    pprodharv10_forest_mean               = nan
    eca_plant_escalar                     = nan
    q10_mr                                = nan
    q10_froz                              = nan
    theta_cj_c3                           = nan
    theta_cj_c4                           = nan
    dev_arbitrary                         = nan
<<<<<<< HEAD
    damage_event_code                     = nan
    damage_canopy_layer_code              = nan
=======
    damage_event_code                     = -9
    damage_canopy_layer_code              = -9
>>>>>>> 682dc264
  end subroutine FatesParamsInit

  !-----------------------------------------------------------------------
  subroutine FatesRegisterParams(fates_params)
    ! Register the parameters we want the host to provide, and
    ! indicate whether they are fates parameters or host parameters
    ! that need to be synced with host values.

    use FatesParametersInterface, only : fates_parameters_type, dimension_name_scalar, dimension_shape_1d
    use FatesParametersInterface, only : dimension_name_history_size_bins, dimension_name_history_age_bins
    use FatesParametersInterface, only : dimension_name_history_height_bins, dimension_name_hydr_organs
    use FatesParametersInterface, only : dimension_name_history_coage_bins, dimension_name_history_damage_bins
    use FatesParametersInterface, only : dimension_shape_scalar

    implicit none

    class(fates_parameters_type), intent(inout) :: fates_params

    character(len=param_string_length), parameter :: dim_names_scalar(1) = (/dimension_name_scalar/)
    character(len=param_string_length), parameter :: dim_names_sizeclass(1) = (/dimension_name_history_size_bins/)
    character(len=param_string_length), parameter :: dim_names_ageclass(1) = (/dimension_name_history_age_bins/)
    character(len=param_string_length), parameter :: dim_names_height(1) = (/dimension_name_history_height_bins/)
    character(len=param_string_length), parameter :: dim_names_coageclass(1) = (/dimension_name_history_coage_bins/)
    character(len=param_string_length), parameter :: dim_names_damageclass(1)= (/dimension_name_history_damage_bins/)
    character(len=param_string_length), parameter :: dim_names_hydro_organs(1) = (/dimension_name_hydr_organs/)
    character(len=param_string_length), parameter :: dim_names_damageclass(1)= (/dimension_name_history_damage_bins/)
    
    call FatesParamsInit()

    call fates_params%RegisterParameter(name=ED_name_photo_temp_acclim_timescale, dimension_shape=dimension_shape_scalar, &
         dimension_names=dim_names_scalar)

    call fates_params%RegisterParameter(name=name_photo_tempsens_model,dimension_shape=dimension_shape_scalar, &
         dimension_names=dim_names_scalar)

    call fates_params%RegisterParameter(name=name_maintresp_model,dimension_shape=dimension_shape_scalar, &
         dimension_names=dim_names_scalar)
    
    call fates_params%RegisterParameter(name=name_theta_cj_c3, dimension_shape=dimension_shape_scalar, &
         dimension_names=dim_names_scalar)
    
    call fates_params%RegisterParameter(name=name_theta_cj_c4, dimension_shape=dimension_shape_scalar, &
         dimension_names=dim_names_scalar)
    
    call fates_params%RegisterParameter(name=ED_name_mort_disturb_frac, dimension_shape=dimension_shape_scalar, &
         dimension_names=dim_names_scalar)

    call fates_params%RegisterParameter(name=ED_name_comp_excln, dimension_shape=dimension_shape_scalar, &
         dimension_names=dim_names_scalar)

    call fates_params%RegisterParameter(name=ED_name_vai_top_bin_width, dimension_shape=dimension_shape_scalar, &
         dimension_names=dim_names_scalar)

    call fates_params%RegisterParameter(name=ED_name_vai_width_increase_factor, dimension_shape=dimension_shape_scalar, &
         dimension_names=dim_names_scalar)

    call fates_params%RegisterParameter(name=ED_name_nignitions, dimension_shape=dimension_shape_scalar, &
         dimension_names=dim_names_scalar)

    call fates_params%RegisterParameter(name=ED_name_understorey_death, dimension_shape=dimension_shape_scalar, &
         dimension_names=dim_names_scalar)
 
    call fates_params%RegisterParameter(name=ED_name_cwd_fcel, dimension_shape=dimension_shape_scalar, &
         dimension_names=dim_names_scalar)

    call fates_params%RegisterParameter(name=ED_name_cwd_flig, dimension_shape=dimension_shape_scalar, &
         dimension_names=dim_names_scalar)

    call fates_params%RegisterParameter(name=ED_name_base_mr_20, dimension_shape=dimension_shape_scalar, &
         dimension_names=dim_names_scalar)

    call fates_params%RegisterParameter(name=ED_name_phen_drought_threshold, dimension_shape=dimension_shape_scalar, &
         dimension_names=dim_names_scalar)

    call fates_params%RegisterParameter(name=ED_name_phen_doff_time, dimension_shape=dimension_shape_scalar, &
         dimension_names=dim_names_scalar)

    call fates_params%RegisterParameter(name=ED_name_phen_a, dimension_shape=dimension_shape_scalar, &
         dimension_names=dim_names_scalar)

    call fates_params%RegisterParameter(name=ED_name_phen_b, dimension_shape=dimension_shape_scalar, &
         dimension_names=dim_names_scalar)

    call fates_params%RegisterParameter(name=ED_name_phen_c, dimension_shape=dimension_shape_scalar, &
         dimension_names=dim_names_scalar)

    call fates_params%RegisterParameter(name=ED_name_phen_chiltemp, dimension_shape=dimension_shape_scalar, &
         dimension_names=dim_names_scalar)

    call fates_params%RegisterParameter(name=ED_name_phen_mindayson, dimension_shape=dimension_shape_scalar, &
         dimension_names=dim_names_scalar)

    call fates_params%RegisterParameter(name=ED_name_phen_ncolddayslim, dimension_shape=dimension_shape_scalar, &
         dimension_names=dim_names_scalar)

    call fates_params%RegisterParameter(name=ED_name_phen_coldtemp, dimension_shape=dimension_shape_scalar, &
         dimension_names=dim_names_scalar)

    call fates_params%RegisterParameter(name=ED_name_cohort_size_fusion_tol, dimension_shape=dimension_shape_scalar, &
         dimension_names=dim_names_scalar)

    call fates_params%RegisterParameter(name=ED_name_cohort_age_fusion_tol, dimension_shape=dimension_shape_scalar, &
         dimension_names=dim_names_scalar)

    call fates_params%RegisterParameter(name=ED_name_patch_fusion_tol, dimension_shape=dimension_shape_scalar, &
         dimension_names=dim_names_scalar)

    call fates_params%RegisterParameter(name=ED_name_canopy_closure_thresh, dimension_shape=dimension_shape_scalar, &
         dimension_names=dim_names_scalar)

    call fates_params%RegisterParameter(name=ED_name_stomatal_model, dimension_shape=dimension_shape_scalar, &
         dimension_names=dim_names_scalar)

    call fates_params%RegisterParameter(name=stomatal_assim_name, dimension_shape=dimension_shape_scalar, &
         dimension_names=dim_names_scalar)

    call fates_params%RegisterParameter(name=maxpatch_primary_name, dimension_shape=dimension_shape_scalar, &
         dimension_names=dim_names_scalar)

    call fates_params%RegisterParameter(name=maxpatch_secondary_name, dimension_shape=dimension_shape_scalar, &
         dimension_names=dim_names_scalar)

    call fates_params%RegisterParameter(name=maxcohort_name, dimension_shape=dimension_shape_scalar, &
         dimension_names=dim_names_scalar)
    
    call fates_params%RegisterParameter(name=hydr_name_solver, dimension_shape=dimension_shape_scalar, &
         dimension_names=dim_names_scalar)
    
    call fates_params%RegisterParameter(name=hydr_name_kmax_rsurf1, dimension_shape=dimension_shape_scalar, &
         dimension_names=dim_names_scalar)

    call fates_params%RegisterParameter(name=hydr_name_kmax_rsurf2, dimension_shape=dimension_shape_scalar, &
         dimension_names=dim_names_scalar)
    
    call fates_params%RegisterParameter(name=hydr_name_psi0, dimension_shape=dimension_shape_scalar, &
         dimension_names=dim_names_scalar)

    call fates_params%RegisterParameter(name=hydr_name_psicap, dimension_shape=dimension_shape_scalar, &
         dimension_names=dim_names_scalar)

    call fates_params%RegisterParameter(name=bgc_name_soil_salinity, dimension_shape=dimension_shape_scalar, &
         dimension_names=dim_names_scalar) 
 
    call fates_params%RegisterParameter(name=logging_name_dbhmin, dimension_shape=dimension_shape_scalar, &
         dimension_names=dim_names_scalar)

    call fates_params%RegisterParameter(name=logging_name_dbhmax, dimension_shape=dimension_shape_scalar, &
         dimension_names=dim_names_scalar)

    call fates_params%RegisterParameter(name=logging_name_collateral_frac, dimension_shape=dimension_shape_scalar, &
         dimension_names=dim_names_scalar)

    call fates_params%RegisterParameter(name=logging_name_coll_under_frac, dimension_shape=dimension_shape_scalar, &
         dimension_names=dim_names_scalar)

    call fates_params%RegisterParameter(name=logging_name_direct_frac, dimension_shape=dimension_shape_scalar, &
         dimension_names=dim_names_scalar)

    call fates_params%RegisterParameter(name=logging_name_mechanical_frac, dimension_shape=dimension_shape_scalar, &
         dimension_names=dim_names_scalar)

    call fates_params%RegisterParameter(name=logging_name_event_code, dimension_shape=dimension_shape_scalar, &
         dimension_names=dim_names_scalar)

    call fates_params%RegisterParameter(name=logging_name_dbhmax_infra, dimension_shape=dimension_shape_scalar, &
         dimension_names=dim_names_scalar)

    call fates_params%RegisterParameter(name=logging_name_export_frac, dimension_shape=dimension_shape_scalar, &
         dimension_names=dim_names_scalar)

    call fates_params%RegisterParameter(name=logging_name_pprodharv10, dimension_shape=dimension_shape_scalar, &
         dimension_names=dim_names_scalar)

    call fates_params%RegisterParameter(name=eca_name_plant_escalar, dimension_shape=dimension_shape_scalar, & 
         dimension_names=dim_names_scalar)

    call fates_params%RegisterParameter(name=fates_name_q10_mr, dimension_shape=dimension_shape_scalar, &
         dimension_names=dim_names_scalar)

    call fates_params%RegisterParameter(name=fates_name_q10_froz, dimension_shape=dimension_shape_scalar, &
         dimension_names=dim_names_scalar)

    call fates_params%RegisterParameter(name=name_dev_arbitrary, dimension_shape=dimension_shape_scalar, &
         dimension_names=dim_names_scalar)

    call fates_params%RegisterParameter(name=damage_name_event_code, dimension_shape=dimension_shape_scalar, &
         dimension_names=dim_names_scalar)
<<<<<<< HEAD

    call fates_params%RegisterParameter(name=damage_name_canopy_layer_code, dimension_shape=dimension_shape_scalar, &
         dimension_names=dim_names_scalar)

=======
    
    call fates_params%RegisterParameter(name=damage_name_canopy_layer_code, dimension_shape=dimension_shape_scalar, &
         dimension_names=dim_names_scalar)
    
>>>>>>> 682dc264
    ! non-scalar parameters

    call fates_params%RegisterParameter(name=ED_name_hydr_htftype_node, dimension_shape=dimension_shape_1d, &
         dimension_names=dim_names_hydro_organs)
    
    call fates_params%RegisterParameter(name=ED_name_history_sizeclass_bin_edges, dimension_shape=dimension_shape_1d, &
         dimension_names=dim_names_sizeclass)

    call fates_params%RegisterParameter(name=ED_name_history_ageclass_bin_edges, dimension_shape=dimension_shape_1d, &
         dimension_names=dim_names_ageclass)

    call fates_params%RegisterParameter(name=ED_name_history_height_bin_edges, dimension_shape=dimension_shape_1d, &
         dimension_names=dim_names_height)

    call fates_params%RegisterParameter(name=fates_name_active_crown_fire, dimension_shape=dimension_shape_scalar, &
         dimension_names=dim_names_scalar)
    
    call fates_params%RegisterParameter(name=fates_name_cg_strikes, dimension_shape=dimension_shape_scalar, &
         dimension_names=dim_names_scalar)
    
    call fates_params%RegisterParameter(name=ED_name_history_coageclass_bin_edges, dimension_shape=dimension_shape_1d, &
         dimension_names=dim_names_coageclass)

    call fates_params%RegisterParameter(name=ED_name_history_damage_bin_edges, dimension_shape=dimension_shape_1d, &
         dimension_names=dim_names_damageclass)
<<<<<<< HEAD

=======
>>>>>>> 682dc264

  end subroutine FatesRegisterParams

  
  !-----------------------------------------------------------------------
  subroutine FatesReceiveParams(fates_params)
    
    use FatesParametersInterface, only : fates_parameters_type, dimension_name_scalar

    implicit none

    class(fates_parameters_type), intent(inout) :: fates_params

    real(r8) :: tmpreal ! local real variable for changing type on read
    real(r8), allocatable :: hydr_htftype_real(:)
<<<<<<< HEAD

    call fates_params%RetreiveParameter(name=ED_name_photo_temp_acclim_timescale, &
=======
    
    call fates_params%RetrieveParameter(name=ED_name_photo_temp_acclim_timescale, &
>>>>>>> 682dc264
         data=photo_temp_acclim_timescale)

    call fates_params%RetrieveParameter(name=name_photo_tempsens_model, &
         data=tmpreal)
    photo_tempsens_model = nint(tmpreal)

    call fates_params%RetrieveParameter(name=name_maintresp_model, &
         data=tmpreal)
    maintresp_model = nint(tmpreal)
    
    call fates_params%RetrieveParameter(name=ED_name_mort_disturb_frac, &
          data=fates_mortality_disturbance_fraction)

    call fates_params%RetrieveParameter(name=ED_name_comp_excln, &
         data=ED_val_comp_excln)

    call fates_params%RetrieveParameter(name=ED_name_vai_top_bin_width, &
         data=ED_val_vai_top_bin_width)

    call fates_params%RetrieveParameter(name=ED_name_vai_width_increase_factor, &
         data=ED_val_vai_width_increase_factor)

    call fates_params%RetrieveParameter(name=ED_name_nignitions, &
         data=ED_val_nignitions)

    call fates_params%RetrieveParameter(name=ED_name_understorey_death, &
         data=ED_val_understorey_death)

    call fates_params%RetrieveParameter(name=ED_name_cwd_fcel, &
         data=ED_val_cwd_fcel)

    call fates_params%RetrieveParameter(name=ED_name_cwd_flig, &
         data=ED_val_cwd_flig)

    call fates_params%RetrieveParameter(name=ED_name_base_mr_20, &
         data=ED_val_base_mr_20)

    call fates_params%RetrieveParameter(name=ED_name_phen_drought_threshold, &
         data=ED_val_phen_drought_threshold)

    call fates_params%RetrieveParameter(name=ED_name_phen_doff_time, &
         data=ED_val_phen_doff_time)

    call fates_params%RetrieveParameter(name=ED_name_phen_a, &
         data=ED_val_phen_a)

    call fates_params%RetrieveParameter(name=ED_name_phen_b, &
         data=ED_val_phen_b)

    call fates_params%RetrieveParameter(name=ED_name_phen_c, &
         data=ED_val_phen_c)

    call fates_params%RetrieveParameter(name=ED_name_phen_chiltemp, &
         data=ED_val_phen_chiltemp)

    call fates_params%RetrieveParameter(name=ED_name_phen_mindayson, &
         data=ED_val_phen_mindayson)

    call fates_params%RetrieveParameter(name=ED_name_phen_ncolddayslim, &
         data=ED_val_phen_ncolddayslim)

    call fates_params%RetrieveParameter(name=ED_name_phen_coldtemp, &
         data=ED_val_phen_coldtemp)

    call fates_params%RetrieveParameter(name=ED_name_cohort_size_fusion_tol, &
         data=ED_val_cohort_size_fusion_tol)

    call fates_params%RetrieveParameter(name=ED_name_cohort_age_fusion_tol, &
         data=ED_val_cohort_age_fusion_tol)

    call fates_params%RetrieveParameter(name=ED_name_patch_fusion_tol, &
         data=ED_val_patch_fusion_tol)
    
    call fates_params%RetrieveParameter(name=ED_name_canopy_closure_thresh, &
         data=ED_val_canopy_closure_thresh)

    call fates_params%RetrieveParameter(name=ED_name_stomatal_model, &
         data=tmpreal)
    stomatal_model = nint(tmpreal)

    call fates_params%RetrieveParameter(name=stomatal_assim_name, &
         data=tmpreal)
    stomatal_assim_model = nint(tmpreal)

    call fates_params%RetrieveParameter(name=maxpatch_primary_name, &
         data=tmpreal)
    maxpatch_primary = nint(tmpreal)

    call fates_params%RetrieveParameter(name=maxpatch_secondary_name, &
         data=tmpreal)
    maxpatch_secondary = nint(tmpreal)

    maxpatch_total = maxpatch_primary+maxpatch_secondary
    
    call fates_params%RetrieveParameter(name=maxcohort_name, &
         data=tmpreal)
    max_cohort_per_patch = nint(tmpreal)
    
    call fates_params%RetrieveParameter(name=hydr_name_kmax_rsurf1, &
          data=hydr_kmax_rsurf1)

    call fates_params%RetrieveParameter(name=hydr_name_kmax_rsurf2, &
          data=hydr_kmax_rsurf2)	 
    
    call fates_params%RetrieveParameter(name=hydr_name_psi0, &
          data=hydr_psi0)

    call fates_params%RetrieveParameter(name=hydr_name_psicap, &
          data=hydr_psicap)
<<<<<<< HEAD
	  
    call fates_params%RetreiveParameter(name=bgc_name_soil_salinity, &
         data=bgc_soil_salinity)
=======

    call fates_params%RetrieveParameter(name=hydr_name_solver, &
         data=tmpreal)
    hydr_solver = nint(tmpreal)
    
    call fates_params%RetrieveParameter(name=bgc_name_soil_salinity, &
          data=bgc_soil_salinity)	  
>>>>>>> 682dc264

    call fates_params%RetrieveParameter(name=logging_name_dbhmin, &
          data=logging_dbhmin)

    call fates_params%RetrieveParameter(name=logging_name_dbhmax, &
          data=logging_dbhmax)

    call fates_params%RetrieveParameter(name=logging_name_collateral_frac, &
          data=logging_collateral_frac)
    
    call fates_params%RetrieveParameter(name=logging_name_coll_under_frac, &
          data=logging_coll_under_frac)

    call fates_params%RetrieveParameter(name=logging_name_direct_frac, &
          data=logging_direct_frac)

    call fates_params%RetrieveParameter(name=logging_name_mechanical_frac, &
          data=logging_mechanical_frac)
    
    call fates_params%RetrieveParameter(name=logging_name_event_code, &
          data=logging_event_code)

    call fates_params%RetrieveParameter(name=logging_name_dbhmax_infra, &
          data=logging_dbhmax_infra)

    call fates_params%RetrieveParameter(name=logging_name_export_frac, &
          data=logging_export_frac)

    call fates_params%RetrieveParameter(name=logging_name_pprodharv10, &
         data=pprodharv10_forest_mean)
    
    call fates_params%RetrieveParameter(name=eca_name_plant_escalar, &
          data=eca_plant_escalar)

    call fates_params%RetrieveParameter(name=name_theta_cj_c3, &
          data=theta_cj_c3)

     call fates_params%RetrieveParameter(name=name_theta_cj_c4, &
          data=theta_cj_c4)
     
    call fates_params%RetrieveParameter(name=fates_name_q10_mr, &
          data=q10_mr)
    
    call fates_params%RetrieveParameter(name=fates_name_q10_froz, &
         data=q10_froz)
    
    call fates_params%RetrieveParameter(name=name_dev_arbitrary, &
         data=dev_arbitrary)

    call fates_params%RetrieveParameter(name=fates_name_active_crown_fire, & 
          data=tmpreal)
    active_crown_fire = (abs(tmpreal-1.0_r8)<nearzero)

    call fates_params%RetrieveParameter(name=fates_name_cg_strikes, &
          data=cg_strikes)

<<<<<<< HEAD
    call fates_params%RetreiveParameter(name=damage_name_event_code, &
         data=damage_event_code)

    call fates_params%RetreiveParameter(name=damage_name_canopy_layer_code, &
         data=damage_canopy_layer_code)

=======
    call fates_params%RetrieveParameter(name=damage_name_event_code, &
         data=tmpreal)
    damage_event_code = nint(tmpreal)
    
    call fates_params%RetrieveParameter(name=damage_name_canopy_layer_code, &
         data=tmpreal)
    damage_canopy_layer_code = nint(tmpreal)
    
>>>>>>> 682dc264
    ! parameters that are arrays of size defined within the params file and thus need allocating as well
    call fates_params%RetrieveParameterAllocate(name=ED_name_history_sizeclass_bin_edges, &
          data=ED_val_history_sizeclass_bin_edges)

    call fates_params%RetrieveParameterAllocate(name=ED_name_history_ageclass_bin_edges, &
          data=ED_val_history_ageclass_bin_edges)

    call fates_params%RetrieveParameterAllocate(name=ED_name_history_height_bin_edges, &
          data=ED_val_history_height_bin_edges)
<<<<<<< HEAD
    
    call fates_params%RetreiveParameterAllocate(name=ED_name_history_coageclass_bin_edges, &
         data=ED_val_history_coageclass_bin_edges)

    call fates_params%RetreiveParameterAllocate(name=ED_name_history_damage_bin_edges, &
         data=ED_val_history_damage_bin_edges)

    call fates_params%RetreiveParameterAllocate(name=ED_name_hydr_htftype_node, &
=======

    call fates_params%RetrieveParameterAllocate(name=ED_name_history_coageclass_bin_edges, &
         data=ED_val_history_coageclass_bin_edges)

    call fates_params%RetrieveParameterAllocate(name=ED_name_history_damage_bin_edges, &
         data=ED_val_history_damage_bin_edges)

    call fates_params%RetrieveParameterAllocate(name=ED_name_hydr_htftype_node, &
>>>>>>> 682dc264
         data=hydr_htftype_real)
    allocate(hydr_htftype_node(size(hydr_htftype_real)))
    hydr_htftype_node(:) = nint(hydr_htftype_real(:))
    deallocate(hydr_htftype_real)

  end subroutine FatesReceiveParams
  
  ! =====================================================================================

  subroutine FatesReportParams(is_master)

     logical,intent(in) :: is_master

     character(len=32),parameter :: fmt0 = '(a,(F12.4))'
     character(len=32),parameter :: fmti = '(a,(I4))'
     logical, parameter :: debug_report = .false.
     
     if(debug_report .and. is_master) then
        
        write(fates_log(),*) '-----------  FATES Scalar Parameters -----------------'
        write(fates_log(),fmt0) 'vai_top_bin_width = ',vai_top_bin_width
        write(fates_log(),fmt0) 'vai_width_increase_factor = ',vai_width_increase_factor
        write(fates_log(),fmt0) 'photo_temp_acclim_timescale = ',photo_temp_acclim_timescale
        write(fates_log(),fmti) 'hydr_htftype_node = ',hydr_htftype_node
        write(fates_log(),fmt0) 'fates_mortality_disturbance_fraction = ',fates_mortality_disturbance_fraction
        write(fates_log(),fmt0) 'ED_val_comp_excln = ',ED_val_comp_excln
        write(fates_log(),fmt0) 'ED_val_vai_top_bin_width = ',ED_val_vai_top_bin_width
        write(fates_log(),fmt0) 'ED_val_vai_width_increase_factor = ',ED_val_vai_width_increase_factor
        write(fates_log(),fmt0) 'ED_val_nignitions = ',ED_val_nignitions
        write(fates_log(),fmt0) 'ED_val_understorey_death = ',ED_val_understorey_death
        write(fates_log(),fmt0) 'ED_val_cwd_fcel = ',ED_val_cwd_fcel
        write(fates_log(),fmt0) 'ED_val_cwd_flig = ',ED_val_cwd_flig
        write(fates_log(),fmt0) 'ED_val_base_mr_20 = ', ED_val_base_mr_20
        write(fates_log(),fmt0) 'ED_val_phen_drought_threshold = ',ED_val_phen_drought_threshold
        write(fates_log(),fmt0) 'ED_val_phen_doff_time = ',ED_val_phen_doff_time
        write(fates_log(),fmt0) 'ED_val_phen_a = ',ED_val_phen_a
        write(fates_log(),fmt0) 'ED_val_phen_b = ',ED_val_phen_b
        write(fates_log(),fmt0) 'ED_val_phen_c = ',ED_val_phen_c
        write(fates_log(),fmt0) 'ED_val_phen_chiltemp = ',ED_val_phen_chiltemp
        write(fates_log(),fmt0) 'ED_val_phen_mindayson = ',ED_val_phen_mindayson
        write(fates_log(),fmt0) 'ED_val_phen_ncolddayslim = ',ED_val_phen_ncolddayslim
        write(fates_log(),fmt0) 'ED_val_phen_coldtemp = ',ED_val_phen_coldtemp
        write(fates_log(),fmt0) 'ED_val_cohort_size_fusion_tol = ',ED_val_cohort_size_fusion_tol
        write(fates_log(),fmt0) 'ED_val_cohort_age_fusion_tol = ',ED_val_cohort_age_fusion_tol
        write(fates_log(),fmt0) 'ED_val_patch_fusion_tol = ',ED_val_patch_fusion_tol
        write(fates_log(),fmt0) 'ED_val_canopy_closure_thresh = ',ED_val_canopy_closure_thresh
        write(fates_log(),fmt0) 'stomatal_model = ',stomatal_model
        write(fates_log(),fmt0) 'stomatal_assim_model = ',stomatal_assim_model            
        write(fates_log(),fmt0) 'hydro_kmax_rsurf1 = ',hydr_kmax_rsurf1
        write(fates_log(),fmt0) 'hydro_kmax_rsurf2 = ',hydr_kmax_rsurf2  
        write(fates_log(),fmt0) 'hydro_psi0 = ',hydr_psi0
        write(fates_log(),fmt0) 'hydro_psicap = ',hydr_psicap
        write(fates_log(),fmt0) 'hydro_solver = ',hydr_solver
        write(fates_log(),fmt0) 'bgc_soil_salinity = ', bgc_soil_salinity
        write(fates_log(),fmt0) 'logging_dbhmin = ',logging_dbhmin
        write(fates_log(),fmt0) 'logging_dbhmax = ',logging_dbhmax
        write(fates_log(),fmt0) 'logging_collateral_frac = ',logging_collateral_frac
        write(fates_log(),fmt0) 'logging_coll_under_frac = ',logging_coll_under_frac
        write(fates_log(),fmt0) 'logging_direct_frac = ',logging_direct_frac
        write(fates_log(),fmt0) 'logging_mechanical_frac = ',logging_mechanical_frac
        write(fates_log(),fmt0) 'logging_event_code = ',logging_event_code
        write(fates_log(),fmt0) 'logging_dbhmax_infra = ',logging_dbhmax_infra
        write(fates_log(),fmt0) 'eca_plant_escalar = ',eca_plant_escalar
        write(fates_log(),fmt0) 'q10_mr = ',q10_mr
        write(fates_log(),fmt0) 'q10_froz = ',q10_froz
        write(fates_log(),fmt0) 'cg_strikes = ',cg_strikes
        write(fates_log(),'(a,L2)') 'active_crown_fire = ',active_crown_fire
        write(fates_log(),fmt0) 'damage_event_code = ',damage_event_code
        write(fates_log(),fmt0) 'damage_canopy_layer_code = ', damage_canopy_layer_code
        write(fates_log(),*) '------------------------------------------------------'

     end if

  end subroutine FatesReportParams

  
end module EDParamsMod<|MERGE_RESOLUTION|>--- conflicted
+++ resolved
@@ -131,7 +131,6 @@
    character(len=param_string_length),parameter,public :: ED_name_history_sizeclass_bin_edges= "fates_history_sizeclass_bin_edges"      
    character(len=param_string_length),parameter,public :: ED_name_history_ageclass_bin_edges= "fates_history_ageclass_bin_edges"      
    character(len=param_string_length),parameter,public :: ED_name_history_height_bin_edges= "fates_history_height_bin_edges"
-  
    character(len=param_string_length),parameter,public :: ED_name_history_coageclass_bin_edges = "fates_history_coageclass_bin_edges"
    character(len=param_string_length),parameter,public :: ED_name_history_damage_bin_edges = "fates_history_damage_bin_edges"
 
@@ -168,9 +167,6 @@
    real(r8),protected,public :: bgc_soil_salinity ! site-level soil salinity for FATES when not coupled to dynamic soil BGC of salinity
    character(len=param_string_length),parameter,public :: bgc_name_soil_salinity= "fates_soil_salinity"      
 
-<<<<<<< HEAD
-  
-=======
    ! Switch designating whether to use net or gross assimilation in the stomata model
    integer, protected, public :: stomatal_assim_model
    character(len=param_string_length), parameter, public :: stomatal_assim_name = "fates_leaf_stomatal_assim_model"
@@ -202,7 +198,6 @@
 
    
    
->>>>>>> 682dc264
    ! Logging Control Parameters (ONLY RELEVANT WHEN USE_FATES_LOGGING = TRUE)
    ! ----------------------------------------------------------------------------------------------
 
@@ -250,14 +245,6 @@
    
    character(len=param_string_length),parameter,public :: eca_name_plant_escalar = "fates_cnp_eca_plant_escalar"
 
-   ! Damage Control Parameters (ONLY RELEVANT WHEN USE_FATES_DAMAGE = TRUE)
-   !---------------------------------------------------------------------------------------------------------------
-   real(r8),protected,public :: damage_event_code          ! Code that options how damage events are structured 
-   character(len=param_string_length),parameter,public :: damage_name_event_code = "fates_damage_event_code"
-
-   real(r8),protected,public :: damage_canopy_layer_code  ! Code that changes whether damage affects canopy trees (1), understory trees (2)
-   character(len=param_string_length),parameter,public :: damage_name_canopy_layer_code = "fates_damage_canopy_layer_code"
-  
    public :: FatesParamsInit
    public :: FatesRegisterParams
    public :: FatesReceiveParams
@@ -327,13 +314,8 @@
     theta_cj_c3                           = nan
     theta_cj_c4                           = nan
     dev_arbitrary                         = nan
-<<<<<<< HEAD
-    damage_event_code                     = nan
-    damage_canopy_layer_code              = nan
-=======
     damage_event_code                     = -9
     damage_canopy_layer_code              = -9
->>>>>>> 682dc264
   end subroutine FatesParamsInit
 
   !-----------------------------------------------------------------------
@@ -348,6 +330,7 @@
     use FatesParametersInterface, only : dimension_name_history_coage_bins, dimension_name_history_damage_bins
     use FatesParametersInterface, only : dimension_shape_scalar
 
+
     implicit none
 
     class(fates_parameters_type), intent(inout) :: fates_params
@@ -357,7 +340,6 @@
     character(len=param_string_length), parameter :: dim_names_ageclass(1) = (/dimension_name_history_age_bins/)
     character(len=param_string_length), parameter :: dim_names_height(1) = (/dimension_name_history_height_bins/)
     character(len=param_string_length), parameter :: dim_names_coageclass(1) = (/dimension_name_history_coage_bins/)
-    character(len=param_string_length), parameter :: dim_names_damageclass(1)= (/dimension_name_history_damage_bins/)
     character(len=param_string_length), parameter :: dim_names_hydro_organs(1) = (/dimension_name_hydr_organs/)
     character(len=param_string_length), parameter :: dim_names_damageclass(1)= (/dimension_name_history_damage_bins/)
     
@@ -395,7 +377,7 @@
 
     call fates_params%RegisterParameter(name=ED_name_understorey_death, dimension_shape=dimension_shape_scalar, &
          dimension_names=dim_names_scalar)
- 
+
     call fates_params%RegisterParameter(name=ED_name_cwd_fcel, dimension_shape=dimension_shape_scalar, &
          dimension_names=dim_names_scalar)
 
@@ -476,7 +458,7 @@
 
     call fates_params%RegisterParameter(name=bgc_name_soil_salinity, dimension_shape=dimension_shape_scalar, &
          dimension_names=dim_names_scalar) 
- 
+
     call fates_params%RegisterParameter(name=logging_name_dbhmin, dimension_shape=dimension_shape_scalar, &
          dimension_names=dim_names_scalar)
 
@@ -521,17 +503,10 @@
 
     call fates_params%RegisterParameter(name=damage_name_event_code, dimension_shape=dimension_shape_scalar, &
          dimension_names=dim_names_scalar)
-<<<<<<< HEAD
-
+    
     call fates_params%RegisterParameter(name=damage_name_canopy_layer_code, dimension_shape=dimension_shape_scalar, &
          dimension_names=dim_names_scalar)
-
-=======
-    
-    call fates_params%RegisterParameter(name=damage_name_canopy_layer_code, dimension_shape=dimension_shape_scalar, &
-         dimension_names=dim_names_scalar)
-    
->>>>>>> 682dc264
+    
     ! non-scalar parameters
 
     call fates_params%RegisterParameter(name=ED_name_hydr_htftype_node, dimension_shape=dimension_shape_1d, &
@@ -557,10 +532,6 @@
 
     call fates_params%RegisterParameter(name=ED_name_history_damage_bin_edges, dimension_shape=dimension_shape_1d, &
          dimension_names=dim_names_damageclass)
-<<<<<<< HEAD
-
-=======
->>>>>>> 682dc264
 
   end subroutine FatesRegisterParams
 
@@ -576,13 +547,8 @@
 
     real(r8) :: tmpreal ! local real variable for changing type on read
     real(r8), allocatable :: hydr_htftype_real(:)
-<<<<<<< HEAD
-
-    call fates_params%RetreiveParameter(name=ED_name_photo_temp_acclim_timescale, &
-=======
     
     call fates_params%RetrieveParameter(name=ED_name_photo_temp_acclim_timescale, &
->>>>>>> 682dc264
          data=photo_temp_acclim_timescale)
 
     call fates_params%RetrieveParameter(name=name_photo_tempsens_model, &
@@ -692,11 +658,6 @@
 
     call fates_params%RetrieveParameter(name=hydr_name_psicap, &
           data=hydr_psicap)
-<<<<<<< HEAD
-	  
-    call fates_params%RetreiveParameter(name=bgc_name_soil_salinity, &
-         data=bgc_soil_salinity)
-=======
 
     call fates_params%RetrieveParameter(name=hydr_name_solver, &
          data=tmpreal)
@@ -704,7 +665,6 @@
     
     call fates_params%RetrieveParameter(name=bgc_name_soil_salinity, &
           data=bgc_soil_salinity)	  
->>>>>>> 682dc264
 
     call fates_params%RetrieveParameter(name=logging_name_dbhmin, &
           data=logging_dbhmin)
@@ -761,14 +721,6 @@
     call fates_params%RetrieveParameter(name=fates_name_cg_strikes, &
           data=cg_strikes)
 
-<<<<<<< HEAD
-    call fates_params%RetreiveParameter(name=damage_name_event_code, &
-         data=damage_event_code)
-
-    call fates_params%RetreiveParameter(name=damage_name_canopy_layer_code, &
-         data=damage_canopy_layer_code)
-
-=======
     call fates_params%RetrieveParameter(name=damage_name_event_code, &
          data=tmpreal)
     damage_event_code = nint(tmpreal)
@@ -777,7 +729,6 @@
          data=tmpreal)
     damage_canopy_layer_code = nint(tmpreal)
     
->>>>>>> 682dc264
     ! parameters that are arrays of size defined within the params file and thus need allocating as well
     call fates_params%RetrieveParameterAllocate(name=ED_name_history_sizeclass_bin_edges, &
           data=ED_val_history_sizeclass_bin_edges)
@@ -787,16 +738,6 @@
 
     call fates_params%RetrieveParameterAllocate(name=ED_name_history_height_bin_edges, &
           data=ED_val_history_height_bin_edges)
-<<<<<<< HEAD
-    
-    call fates_params%RetreiveParameterAllocate(name=ED_name_history_coageclass_bin_edges, &
-         data=ED_val_history_coageclass_bin_edges)
-
-    call fates_params%RetreiveParameterAllocate(name=ED_name_history_damage_bin_edges, &
-         data=ED_val_history_damage_bin_edges)
-
-    call fates_params%RetreiveParameterAllocate(name=ED_name_hydr_htftype_node, &
-=======
 
     call fates_params%RetrieveParameterAllocate(name=ED_name_history_coageclass_bin_edges, &
          data=ED_val_history_coageclass_bin_edges)
@@ -805,7 +746,6 @@
          data=ED_val_history_damage_bin_edges)
 
     call fates_params%RetrieveParameterAllocate(name=ED_name_hydr_htftype_node, &
->>>>>>> 682dc264
          data=hydr_htftype_real)
     allocate(hydr_htftype_node(size(hydr_htftype_real)))
     hydr_htftype_node(:) = nint(hydr_htftype_real(:))
