--- conflicted
+++ resolved
@@ -43,18 +43,6 @@
    real(r8),protected, public :: sdlng2sap_par_timescale !Length of the window for the exponential 
                                                                !moving average of par at the seedling layer used to 
                                                                !calculate seedling to sapling transition rates
-<<<<<<< HEAD
-   integer,protected, public :: photo_tempsens_model  ! switch for choosing the model that defines the temperature
-                                                      ! sensitivity of photosynthetic parameters (vcmax, jmax).
-                                                      ! 1=non-acclimating, 2=Kumarathunge et al., 2019
-
-   integer,protected, public :: radiation_model       ! Switch betrween Norman (1) and Two-stream (2) radiation models
-   integer,protected, public :: mort_cstarvation_model ! Switch for carbon starvation mortality:
-                                                       ! 1 -- Linear model
-                                                       ! 2 -- Exponential model
-
-=======
->>>>>>> d554ed4a
    real(r8),protected, public :: fates_mortality_disturbance_fraction ! the fraction of canopy mortality that results in disturbance
    real(r8),protected, public :: ED_val_comp_excln                    ! weighting factor for canopy layer exclusion and promotion
    real(r8),protected, public :: ED_val_vai_top_bin_width             ! width in VAI units of uppermost leaf+stem layer scattering element
@@ -75,19 +63,7 @@
    real(r8),protected, public :: ED_val_cohort_age_fusion_tol         ! minimum fraction in differece in cohort age between cohorts
    real(r8),protected, public :: ED_val_patch_fusion_tol              ! minimum fraction in difference in profiles between patches
    real(r8),protected, public :: ED_val_canopy_closure_thresh         ! site-level canopy closure point where trees take on forest (narrow) versus savannah (wide) crown allometry
-<<<<<<< HEAD
-   integer,protected, public  :: stomatal_model                       ! switch for choosing between stomatal conductance models, 1 for Ball-Berry, 2 for Medlyn
-   integer,protected, public  :: dayl_switch                          ! switch for turning on or off day length factor scaling for photosynthetic parameters
-   integer,protected, public  :: regeneration_model                   ! Switch for choosing between regeneration models:
-                                                                      ! (1) for Fates default
-                                                                      ! (2) for the Tree Recruitment Scheme (Hanbury-Brown et al., 2022)
-                                                                      ! (3) for the Tree Recruitment Scheme without seedling dynamics
-   
-   logical,protected, public :: rxfire_switch         ! switch between 1=use management fire and 0=no management fire
-   
-=======
-
->>>>>>> d554ed4a
+  
    logical,protected, public :: active_crown_fire        ! flag, 1=active crown fire 0=no active crown fire
    character(len=param_string_length),parameter :: fates_name_active_crown_fire = "fates_fire_active_crown_fire"
 
@@ -172,17 +148,6 @@
    character(len=param_string_length),parameter,public :: ED_name_cohort_age_fusion_tol = "fates_cohort_age_fusion_tol"
    character(len=param_string_length),parameter,public :: ED_name_patch_fusion_tol= "fates_patch_fusion_tol"
    character(len=param_string_length),parameter,public :: ED_name_canopy_closure_thresh= "fates_canopy_closure_thresh"      
-<<<<<<< HEAD
-   character(len=param_string_length),parameter,public :: ED_name_stomatal_model= "fates_leaf_stomatal_model"
-   character(len=param_string_length),parameter,public :: ED_name_dayl_switch= "fates_daylength_factor_switch"
-   character(len=param_string_length),parameter,public :: ED_name_regeneration_model= "fates_regeneration_model"
-   character(len=param_string_length),parameter,public :: fates_name_rxfire_switch= "fates_rxfire_switch"
-
-   character(len=param_string_length),parameter,public :: name_theta_cj_c3 = "fates_leaf_theta_cj_c3"
-   character(len=param_string_length),parameter,public :: name_theta_cj_c4 = "fates_leaf_theta_cj_c4"
-   
-=======
->>>>>>> d554ed4a
    character(len=param_string_length),parameter :: fates_name_q10_mr="fates_q10_mr"
    character(len=param_string_length),parameter :: fates_name_q10_froz="fates_q10_froz"
 
@@ -473,24 +438,6 @@
     call fates_params%RegisterParameter(name=ED_name_canopy_closure_thresh, dimension_shape=dimension_shape_scalar, &
          dimension_names=dim_names_scalar)
 
-<<<<<<< HEAD
-    call fates_params%RegisterParameter(name=ED_name_stomatal_model, dimension_shape=dimension_shape_scalar, &
-         dimension_names=dim_names_scalar)
-
-    call fates_params%RegisterParameter(name=ED_name_dayl_switch, dimension_shape=dimension_shape_scalar, &
-         dimension_names=dim_names_scalar)
-
-    call fates_params%RegisterParameter(name=ED_name_regeneration_model, dimension_shape=dimension_shape_scalar, &
-         dimension_names=dim_names_scalar)
-     
-    call fates_params%RegisterParameter(name=fates_name_rxfire_switch, dimension_shape=dimension_shape_scalar, &
-         dimension_names=dim_names_scalar)
-	 
-    call fates_params%RegisterParameter(name=stomatal_assim_name, dimension_shape=dimension_shape_scalar, &
-         dimension_names=dim_names_scalar)
-
-=======
->>>>>>> d554ed4a
     call fates_params%RegisterParameter(name=maxcohort_name, dimension_shape=dimension_shape_scalar, &
          dimension_names=dim_names_scalar)
     
@@ -701,29 +648,6 @@
     call fates_params%RetrieveParameter(name=ED_name_canopy_closure_thresh, &
          data=ED_val_canopy_closure_thresh)
 
-<<<<<<< HEAD
-    call fates_params%RetrieveParameter(name=ED_name_stomatal_model, &
-         data=tmpreal)
-    stomatal_model = nint(tmpreal)
-
-    call fates_params%RetrieveParameter(name=ED_name_dayl_switch, &
-         data=tmpreal)
-    dayl_switch = nint(tmpreal)
-
-    call fates_params%RetrieveParameter(name=ED_name_regeneration_model, &
-         data=tmpreal)
-    regeneration_model = nint(tmpreal)
-
-    call fates_params%RetrieveParameter(name=fates_name_rxfire_switch, & 
-          data=tmpreal)
-    rxfire_switch = (abs(tmpreal-1.0_r8)<nearzero)
-    
-    call fates_params%RetrieveParameter(name=stomatal_assim_name, &
-         data=tmpreal)
-    stomatal_assim_model = nint(tmpreal)
-    
-=======
->>>>>>> d554ed4a
     call fates_params%RetrieveParameter(name=maxcohort_name, &
          data=tmpreal)
     max_cohort_per_patch = nint(tmpreal)
@@ -902,14 +826,6 @@
         write(fates_log(),fmt0) 'ED_val_cohort_age_fusion_tol = ',ED_val_cohort_age_fusion_tol
         write(fates_log(),fmt0) 'ED_val_patch_fusion_tol = ',ED_val_patch_fusion_tol
         write(fates_log(),fmt0) 'ED_val_canopy_closure_thresh = ',ED_val_canopy_closure_thresh
-<<<<<<< HEAD
-        write(fates_log(),fmt0) 'regeneration_model = ',regeneration_model
-        write(fates_log(),'(a,L2)') 'rxfire_switch = ',rxfire_switch
-        write(fates_log(),fmt0) 'dayl_switch = ',dayl_switch      
-        write(fates_log(),fmt0) 'stomatal_model = ',stomatal_model
-        write(fates_log(),fmt0) 'stomatal_assim_model = ',stomatal_assim_model            
-=======
->>>>>>> d554ed4a
         write(fates_log(),fmt0) 'hydro_kmax_rsurf1 = ',hydr_kmax_rsurf1
         write(fates_log(),fmt0) 'hydro_kmax_rsurf2 = ',hydr_kmax_rsurf2  
         write(fates_log(),fmt0) 'hydro_psi0 = ',hydr_psi0
@@ -928,6 +844,7 @@
         write(fates_log(),fmt0) 'q10_froz = ',q10_froz
         write(fates_log(),fmt0) 'cg_strikes = ',cg_strikes
         write(fates_log(),'(a,L2)') 'active_crown_fire = ',active_crown_fire
+        write(fates_log(),'(a,L2)') 'rxfire_switch = ',rxfire_switch
         write(fates_log(),fmt0) 'damage_event_code = ',damage_event_code
         write(fates_log(),fmt0) 'damage_canopy_layer_code = ', damage_canopy_layer_code
 	write(fates_log(),fmt0) 'landuse_grazing_carbon_use_eff = ', landuse_grazing_carbon_use_eff
