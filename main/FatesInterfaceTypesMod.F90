module FatesInterfaceTypesMod
  
  use FatesConstantsMod   , only : r8 => fates_r8
  use FatesConstantsMod   , only : itrue,ifalse
  use FatesGlobals        , only : fates_global_verbose
  use FatesGlobals        , only : fates_log
  use FatesGlobals        , only : endrun => fates_endrun
  use shr_log_mod         , only : errMsg => shr_log_errMsg
  use shr_infnan_mod      , only : nan => shr_infnan_nan, assignment(=)
  
  implicit none

   private        ! By default everything is private

   character(len=*), parameter, private :: sourcefile = &
         __FILE__
   
   ! -------------------------------------------------------------------------------------
   ! Parameters that are dictated by the Host Land Model
   ! THESE ARE NOT DYNAMIC. SHOULD BE SET ONCE DURING INTIALIZATION.
   ! -------------------------------------------------------------------------------------

  
   integer, public :: hlm_numSWb  ! Number of broad-bands in the short-wave radiation
                                             ! specturm to track 
                                             ! (typically 2 as a default, VIS/NIR, in ED variants <2016)

   integer, public :: hlm_ivis    ! The HLMs assumption of the array index associated with the 
                                             ! visible portion of the spectrum in short-wave radiation arrays

   integer, public :: hlm_inir    ! The HLMs assumption of the array index associated with the 
                                             ! NIR portion of the spectrum in short-wave radiation arrays

   integer, public :: hlm_maxlevsoil   ! Max number of soil layers


   integer, public :: hlm_is_restart   ! Is the HLM signalling that this is a restart
                                                  ! type simulation?
                                                  ! 1=TRUE, 0=FALSE
   
   character(len=16), public :: hlm_name ! This character string passed by the HLM
                                                    ! is used during the processing of IO data, 
                                                    ! so that FATES knows which IO variables it 
                                                    ! should prepare.  For instance
                                                    ! ATS, ALM and CLM will only want variables 
                                                    ! specficially packaged for them.
                                                    ! This string sets which filter is enacted.

   character(len=16), public :: hlm_decomp ! This string defines which soil decomposition
                                           ! scheme is active
                                           ! expected values are one of CENTURY,MIMICS,CTC
   
   
   character(len=16), public :: hlm_nu_com ! This string defines which soil
                                                      ! nutrient competition scheme is in use.
                                                      ! current options with
                                                      ! E3SM: RD, ECA
                                                      ! CESM: NONE
                                                      ! ATS: ?
                                                      ! NORESM: ?
   

   integer, public :: hlm_nitrogen_spec   ! This flag signals which nitrogen
                                                     ! species are active if any:
                                                     ! 0: none
                                                     ! 1: nh4 only
                                                     ! 2: nh4 and no3

   integer, public :: hlm_phosphorus_spec ! Signals if phosphorous is turned on in the HLM
                                                     ! 0: none
                                                     ! 1: p is on

   real(r8), public :: hlm_stepsize        ! The step-size of the host land model (s)
                                           ! moreover, this is the shortest main-model timestep
                                           ! at which fates will be called on the main model integration loop
  
   real(r8), public :: hlm_hio_ignore_val  ! This value can be flushed to history 
                                                      ! diagnostics, such that the
                                                      ! HLM will interpret that the value should not 
                                                      ! be included in the average.
   
   integer, public :: hlm_masterproc  ! Is this the master processor, typically useful
                                                 ! for knowing if the current machine should be 
                                                 ! printing out messages to the logs or terminals
                                                 ! 1 = TRUE (is master) 0 = FALSE (is not master)

   integer, public :: hlm_ipedof      ! The HLM pedotransfer index
                                                 ! this is only used by the plant hydraulics
                                                 ! submodule to check and/or enable consistency
                                                 ! between the pedotransfer functions of the HLM
                                                 ! and how it moves and stores water in its
                                                 ! rhizosphere shells
   
   integer, public :: hlm_parteh_mode   ! This flag signals which Plant Allocation and Reactive
                                                   ! Transport (exensible) Hypothesis (PARTEH) to use


   integer, public :: hlm_use_ch4       ! This flag signals whether the methane model in ELM/CLM is
                                        ! active, and therefore whether or not boundary conditions
                                        ! need to be prepped
   
   integer, public :: hlm_use_vertsoilc ! This flag signals whether or not the 
                                                   ! host model is using vertically discretized
                                                   ! soil carbon
                                                   ! 1 = TRUE,  0 = FALSE
   
   integer, public :: hlm_spitfire_mode  ! Flag to signal SPITFIRE mode
                                         ! See namelist_definition_clm4_5.xml
                                         ! ignitions: 1=constant, >1=external data sources (lightning and/or anthropogenic)

   integer, public :: hlm_use_lu_harvest      ! This flag signals whether or not to use
                                                         ! harvest data from the hlm
                                                         ! 0 = do not use lu harvest from hlm
                                                         ! 1 = use lu harvest from hlm  
                                                         ! If 1, it automatically sets
                                                         ! hlm_use_logging to 1

   integer, public :: hlm_num_lu_harvest_cats    ! number of hlm harvest categories (e.g. primary forest harvest, secondary young forest harvest, etc.)
                                                         ! this is the first dimension of:
                                                         ! harvest_rates in dynHarvestMod
                                                         ! bc_in%hlm_harvest_rates and bc_in%hlm_harvest_catnames


   integer, public :: hlm_sf_nofire_def               ! Definition of a no-fire case for hlm_spitfire_mode
   integer, public :: hlm_sf_scalar_lightning_def     ! Definition of a scalar-lightning case for hlm_spitfire_mode
   integer, public :: hlm_sf_successful_ignitions_def ! Definition of a successful-ignition dataset case for hlm_spitfire_mode
   integer, public :: hlm_sf_anthro_ignitions_def      ! Definition of an anthropogenic-ignition dataset case for hlm_spitfire_mode
   

   integer, public :: hlm_use_logging       ! This flag signals whether or not to use
                                                       ! the logging module
                                                         ! If hlm_use_lu_harvest is zero,
                                                         ! then logging is determined by
                                                         ! the fates parameter file
                                                         ! If hlm_use_lu_harvest is non-zero,
                                                         ! then this flag is automatically
                                                         ! set to 1 and logging is determined
                                                         ! by the lu harvest input from the hlm

   integer, public :: hlm_use_planthydro    ! This flag signals whether or not to use
                                                       ! plant hydraulics (bchristo/xu methods)
                                                       ! 1 = TRUE, 0 = FALSE
                                                       ! THIS IS CURRENTLY NOT SUPPORTED 

   integer, public :: hlm_use_cohort_age_tracking ! This flag signals whether or not to use
                                                  ! cohort age tracking. 1 = TRUE, 0 = FALSE


   integer, public :: hlm_use_tree_damage         ! This flag signals whether or not to turn on the
                                                  ! tree damage module
   
   integer, public :: hlm_use_ed_st3              ! This flag signals whether or not to use
                                                  ! (ST)atic (ST)and (ST)ructure mode (ST3)
                                                  ! Essentially, this gives us the ability
                                                  ! to turn off "dynamics", ie growth, disturbance
                                                  ! recruitment and mortality.
                                                  ! (EXPERIMENTAL!!!!! - RGK 07-2017)
                                                  ! 1 = TRUE, 0 = FALSE
                                                  ! default should be FALSE (dynamics on)
                                                  ! cannot be true with prescribed_phys

   integer, public :: hlm_use_ed_prescribed_phys ! This flag signals whether or not to use
                                                            ! prescribed physiology, somewhat the opposite
                                                            ! to ST3, in this case can turn off
                                                            ! fast processes like photosynthesis and respiration
                                                            ! and prescribe NPP
                                                            ! (NOT CURRENTLY IMPLEMENTED - PLACEHOLDER)
                                                            ! 1 = TRUE, 0 = FALSE
                                                            ! default should be FALSE (biophysics on)
                                                            ! cannot be true with st3 mode

   integer, public :: hlm_use_inventory_init     ! Initialize this simulation from
                                                            ! an inventory file. If this is toggled on
                                                            ! an inventory control file must be specified
                                                            ! as well.
                                                            ! 1 = TRUE, 0 = FALSE
   
   character(len=256), public :: hlm_inventory_ctrl_file ! This is the full path to the
                                                                    ! inventory control file that
                                                                    ! specifieds the availabel inventory datasets
                                                                    ! there locations and their formats
                                                                    ! This need only be defined when
                                                                    ! hlm_use_inventory_init = 1

  integer, public ::  hlm_use_fixed_biogeog                         !  Flag to use FATES fixed biogeography mode
                                                                    !  1 = TRUE, 0 = FALSE 

  integer, public ::  hlm_use_nocomp                                !  Flag to use FATES no competition mode
                                                                    !  1 = TRUE, 0 = FALSE

  integer, public ::  hlm_use_sp                                    !  Flag to use FATES satellite phenology (LAI) mode
                                                                    !  1 = TRUE, 0 = FALSE
   ! -------------------------------------------------------------------------------------
   ! Parameters that are dictated by FATES and known to be required knowledge
   !  needed by the HLMs
   ! -------------------------------------------------------------------------------------

   ! Variables mostly used for dimensioning host land model (HLM) array spaces
   
   integer, public :: fates_maxElementsPerPatch ! maxElementsPerPatch is the value that is ultimately
                                                           ! used to set the size of the largest arrays necessary
                                                           ! in things like restart files (probably hosted by the 
                                                           ! HLM). The size of these arrays are not a parameter
                                                           ! because it is simply the maximum of several different
                                                           ! dimensions. It is possible that this would be the
                                                           ! maximum number of cohorts per patch, but
                                                           ! but it could be other things.

   integer, public :: fates_maxElementsPerSite  ! This is the max number of individual items one can store per 
                                                           ! each grid cell and effects the striding in the ED restart 
                                                           ! data as some fields are arrays where each array is
                                                           ! associated with one cohort

   ! The number of patches that FATES wants the HLM to allocate
   ! for non sp/no-comp, this is the same number of patches that
   ! fates tracks, plus 1 for the bare-ground. For sp/nocomp, it is the
   ! maximum between the number fates tracks, and the numper of PFTs+CFTs
   ! in the surface file.
   ! for an SP simulation, if there are more PFTs and CFTs in the surface
   ! dataset than the number of PFTs in FATES, we have to allocate with
   ! the prior so that we can hold the LAI data
   integer, public :: fates_maxPatchesPerSite
   
   integer, public :: max_comp_per_site         ! This is the maximum number of nutrient aquisition
                                                           ! competitors that will be generated on each site
   
   ! -------------------------------------------------------------------------------------
   ! These vectors are used for history output mapping
   ! CLM/ALM have limited support for multi-dimensional history output arrays.
   ! FATES structure and composition is multi-dimensional, so we end up "multi-plexing"
   ! multiple dimensions into one dimension.  These new dimensions need definitions,
   ! mapping to component dimensions, and definitions for those component dimensions as
   ! well.
   ! -------------------------------------------------------------------------------------
   
   real(r8), public, allocatable :: fates_hdim_levcoage(:)         ! cohort age class lower bound dimension
   integer , public, allocatable :: fates_hdim_pfmap_levcapf(:)    ! map of pfts into cohort age class x pft dimension
   integer , public, allocatable :: fates_hdim_camap_levcapf(:)    ! map of cohort age class into cohort age x pft dimension
   real(r8), public, allocatable :: fates_hdim_levsclass(:)        ! plant size class lower bound dimension
   integer , public, allocatable :: fates_hdim_pfmap_levscpf(:)    ! map of pfts into size-class x pft dimension
   integer , public, allocatable :: fates_hdim_scmap_levscpf(:)    ! map of size-class into size-class x pft dimension
   real(r8), public, allocatable :: fates_hdim_levage(:)           ! patch age lower bound dimension
   real(r8), public, allocatable :: fates_hdim_levheight(:)        ! height lower bound dimension
   integer , public, allocatable :: fates_hdim_levpft(:)           ! plant pft dimension
   integer , public, allocatable :: fates_hdim_levfuel(:)          ! fire fuel size class (fsc) dimension
   integer , public, allocatable :: fates_hdim_levcwdsc(:)         ! cwd class dimension
   integer , public, allocatable :: fates_hdim_levcan(:)           ! canopy-layer dimension 
   integer , public, allocatable :: fates_hdim_levleaf(:)          ! leaf-layer dimension 
   integer , public, allocatable :: fates_hdim_levelem(:)              ! element dimension
   integer , public, allocatable :: fates_hdim_canmap_levcnlf(:)   ! canopy-layer map into the canopy-layer x leaf-layer dim
   integer , public, allocatable :: fates_hdim_lfmap_levcnlf(:)    ! leaf-layer map into the can-layer x leaf-layer dimension
   integer , public, allocatable :: fates_hdim_canmap_levcnlfpf(:) ! can-layer map into the can-layer x pft x leaf-layer dim
   integer , public, allocatable :: fates_hdim_lfmap_levcnlfpf(:)  ! leaf-layer map into the can-layer x pft x leaf-layer dim
   integer , public, allocatable :: fates_hdim_pftmap_levcnlfpf(:) ! pft map into the canopy-layer x pft x leaf-layer dim
   integer , public, allocatable :: fates_hdim_scmap_levscag(:)    ! map of size-class into size-class x patch age dimension
   integer , public, allocatable :: fates_hdim_agmap_levscag(:)    ! map of patch-age into size-class x patch age dimension
   integer , public, allocatable :: fates_hdim_scmap_levscagpft(:)     ! map of size-class into size-class x patch age x pft dimension
   integer , public, allocatable :: fates_hdim_agmap_levscagpft(:)     ! map of patch-age into size-class x patch age x pft dimension
   integer , public, allocatable :: fates_hdim_pftmap_levscagpft(:)    ! map of pft into size-class x patch age x pft dimension
   integer , public, allocatable :: fates_hdim_agmap_levagepft(:)      ! map of patch-age into patch age x pft dimension
   integer , public, allocatable :: fates_hdim_pftmap_levagepft(:)     ! map of pft into patch age x pft dimension
   integer , public, allocatable :: fates_hdim_agmap_levagefuel(:)     ! map of patch-age into patch age x fsc dimension
   integer , public, allocatable :: fates_hdim_fscmap_levagefuel(:)    ! map of fuel size-class into patch age x fsc dimension
   
   integer , public, allocatable :: fates_hdim_elmap_levelpft(:)       ! map of elements in the element x pft dimension
   integer , public, allocatable :: fates_hdim_elmap_levelcwd(:)       ! map of elements in the element x cwd dimension
   integer , public, allocatable :: fates_hdim_elmap_levelage(:)       ! map of elements in the element x age dimension
   integer , public, allocatable :: fates_hdim_pftmap_levelpft(:)       ! map of pfts in the element x pft dimension
   integer , public, allocatable :: fates_hdim_cwdmap_levelcwd(:)       ! map of cwds in the element x cwd dimension
   integer , public, allocatable :: fates_hdim_agemap_levelage(:)       ! map of ages in the element x age dimension
   
   integer , public, allocatable :: fates_hdim_pftmap_levcdpf(:)   ! map of pfts into size x crowndamage x pft dimension
   integer , public, allocatable :: fates_hdim_cdmap_levcdpf(:)    ! map of crowndamage into size x crowndamage x pft
   integer , public, allocatable :: fates_hdim_scmap_levcdpf(:)    ! map of size into size x crowndamage x pft
   integer , public, allocatable :: fates_hdim_cdmap_levcdsc(:)    ! map of crowndamage into size x crowndamage
   integer , public, allocatable :: fates_hdim_scmap_levcdsc(:)    ! map of size into size x crowndamage
   integer , public, allocatable :: fates_hdim_levdamage(:)        ! plant damage class lower bound dimension   
   
   ! ------------------------------------------------------------------------------------
   !                              DYNAMIC BOUNDARY CONDITIONS
   ! ------------------------------------------------------------------------------------


   ! -------------------------------------------------------------------------------------
   ! Scalar Timing Variables
   ! It is assumed that all of the sites on a given machine will be synchronous.
   ! It is also assumed that the HLM will control time.
   ! -------------------------------------------------------------------------------------
   integer, public  :: hlm_current_year    ! Current year
   integer, public  :: hlm_current_month   ! month of year
   integer, public  :: hlm_current_day     ! day of month
   integer, public  :: hlm_current_tod     ! time of day (seconds past 0Z)
   integer, public  :: hlm_current_date    ! time of day (seconds past 0Z)
   integer, public  :: hlm_reference_date  ! YYYYMMDD
   real(r8), public :: hlm_model_day       ! elapsed days between current date and ref
   integer, public  :: hlm_day_of_year     ! The integer day of the year
   integer, public  :: hlm_days_per_year   ! The HLM controls time, some HLMs may 
                                                      ! include a leap
   real(r8), public :: hlm_freq_day        ! fraction of year for daily time-step 
                                                      ! (1/days_per_year_, this is a frequency
   

   ! -------------------------------------------------------------------------------------
   !
   ! Constant parameters that are dictated by the fates parameter file
   !
   ! -------------------------------------------------------------------------------------

   integer, public :: numpft           ! The total number of PFTs defined in the simulation
   integer, public :: nlevsclass       ! The total number of cohort size class bins output to history
   integer, public :: nlevage          ! The total number of patch age bins output to history
   integer, public :: nlevheight       ! The total number of height bins output to history
   integer, public :: nlevcoage        ! The total number of cohort age bins output to history 
   integer, public :: nleafage         ! The total number of leaf age classes
   integer, public :: nlevdamage       ! The total number of damage classes
   
   ! -------------------------------------------------------------------------------------
   ! Structured Boundary Conditions (SITE/PATCH SCALE)
   ! For floating point arrays, it is sometimes the convention to define the arrays as
   ! POINTER instead of ALLOCATABLE.  This usually achieves the same result with subtle
   ! differences.  POINTER arrays can point to scalar values, discontinuous array slices
   ! or alias other variables, ALLOCATABLES cannnot.  According to S. Lionel 
   ! (Intel-Forum Post), ALLOCATABLES are better perfomance wise as long as they point 
   ! to contiguous memory spaces and do not alias other variables, the case here.
   ! Naming conventions:   _si  means site dimensions (scalar in that case)
   !                       _pa  means patch dimensions
   !                       _rb  means radiation band
   !                       _sl  means soil layer
   !                       _sisl means site x soil layer
   ! ------------------------------------------------------------------------------------

   type, public :: bc_in_type

      ! The actual number of FATES' ED patches
      integer :: npatches


      ! Soil layer structure

      integer              :: nlevsoil           ! the number of soil layers in this column
      integer              :: nlevdecomp         ! the number of soil layers in the column
                                                 ! that are biogeochemically active
      real(r8),allocatable :: zi_sisl(:)         ! interface level below a "z" level (m)
                                                 ! this contains a zero index for surface.
      real(r8),allocatable :: dz_sisl(:)         ! layer thickness (m)
      real(r8),allocatable :: z_sisl(:)          ! layer depth (m)

      ! Decomposition Layer Structure
      real(r8), allocatable :: dz_decomp_sisl(:) ! This should match dz_sisl(), unless
                                                 ! only one layer is chosen, in that
                                                 ! case, it has its own depth, which
                                                 ! has traditionally been 1 meter

      integer,allocatable  :: decomp_id(:)       ! The decomposition layer index that each
                                                 ! soil layer maps to. This will either
                                                 ! be equivalent (ie integer ascending)
                                                 ! Or, all will be 1.

      ! Decomposition fractions
      real(r8),allocatable :: w_scalar_sisl(:)   ! fraction by which decomposition is limited by moisture availability
      real(r8),allocatable :: t_scalar_sisl(:)   ! fraction by which decomposition is limited by temperature
      
      ! Fire Model

      ! 24-hour lightning or ignitions [#/km2/day]
      real(r8),allocatable :: lightning24(:)

      ! Population density [#/km2]
      real(r8),allocatable :: pop_density(:)
      
      ! Average precipitation over the last 24 hours [mm/s]
      real(r8), allocatable :: precip24_pa(:)
      
      ! Average relative humidity over past 24 hours [-]
      real(r8), allocatable :: relhumid24_pa(:)

      ! Patch 24-hour running mean of wind (m/s ?)
      real(r8), allocatable :: wind24_pa(:)

      ! Radiation variables for calculating sun/shade fractions
      ! ---------------------------------------------------------------------------------

      ! Downwelling direct beam radiation (patch,radiation-band) [W/m2]
      real(r8), allocatable :: solad_parb(:,:)  

      ! Downwelling diffuse (I-ndirect) radiation (patch,radiation-band) [W/m2]
      real(r8), allocatable :: solai_parb(:,:)

      
      ! Nutrient input fluxes (these are integrated fluxes over the day, most
      !                        likely calculated over shorter dynamics steps,
      !                        and then incremented until the end of the day)
      !
      ! Note 1: If these are indexed by COHORT, they don't also need to be indexed
      !         by decomposition layer. So it is allocated with 2nd dim=1.
      ! Note 2: Has it's own zero'ing call
      real(r8), pointer :: plant_nh4_uptake_flux(:,:) ! Ammonium uptake flux for
                                                      ! each competitor [gN/m2/day]

      real(r8), pointer :: plant_no3_uptake_flux(:,:) ! Nitrate uptake flux for
                                                      ! each competitor [gN/m2/day]
      
      real(r8), pointer :: plant_p_uptake_flux(:,:)   ! Phosphorus input flux for
                                                      ! each competitor [gP/m2/day]


      ! Photosynthesis variables
      ! ---------------------------------------------------------------------------------

      ! Patch level filter flag for photosynthesis calculations
      ! has a short memory, flags:
      ! 1 = patch has not been called
      ! 2 = patch is currently marked for photosynthesis
      ! 3 = patch has been called for photosynthesis at least once
      integer, allocatable  :: filter_photo_pa(:)

      ! atmospheric pressure (Pa)
      real(r8)              :: forc_pbot             

      ! daylength scaling factor (0-1)
      real(r8), allocatable :: dayl_factor_pa(:)
      
      ! saturation vapor pressure at t_veg (Pa)
      real(r8), allocatable :: esat_tv_pa(:)

      ! vapor pressure of canopy air (Pa)
      real(r8), allocatable :: eair_pa(:)

      ! Atmospheric O2 partial pressure (Pa)
      real(r8), allocatable :: oair_pa(:)

      ! Atmospheric CO2 partial pressure (Pa)
      real(r8), allocatable :: cair_pa(:)

      ! boundary layer resistance (s/m)
      real(r8), allocatable :: rb_pa(:)

      ! vegetation temperature (Kelvin)
      real(r8), allocatable :: t_veg_pa(:)
             
      ! air temperature at agcm reference height (kelvin)
      real(r8), allocatable :: tgcm_pa(:)

      ! soil temperature (Kelvin)
      real(r8), allocatable :: t_soisno_sl(:)

      ! Canopy Radiation Boundaries
      ! ---------------------------------------------------------------------------------
      
      ! Filter for vegetation patches with a positive zenith angle (daylight)
      logical, allocatable :: filter_vegzen_pa(:)

      ! Cosine of the zenith angle (0-1), by patch
      ! Note RGK: It does not seem like the code would currently generate
      !           different zenith angles for different patches (nor should it)
      !           I am leaving it at this scale for simplicity.  Patches should
      !           have no spacially variable information
      real(r8), allocatable :: coszen_pa(:)

      ! fraction of canopy that is covered in snow
      real(r8), allocatable :: fcansno_pa(:)
       
      ! Abledo of the ground for direct radiation, by site broadband (0-1)
      real(r8), allocatable :: albgr_dir_rb(:)

      ! Albedo of the ground for diffuse radiation, by site broadband (0-1)
      real(r8), allocatable :: albgr_dif_rb(:)
      
      ! LitterFlux Boundaries
      ! the index of the deepest model soil level where roots may be
      ! due to permafrost or bedrock constraints
      integer  :: max_rooting_depth_index_col

      ! BGC Accounting

      real(r8) :: tot_het_resp  ! total heterotrophic respiration  (gC/m2/s)
      real(r8) :: tot_somc      ! total soil organic matter carbon (gc/m2)
      real(r8) :: tot_litc      ! total litter carbon tracked in the HLM (gc/m2)

      ! Canopy Structure

      real(r8) :: snow_depth_si    ! Depth of snow in snowy areas of site (m)
      real(r8) :: frac_sno_eff_si  ! Fraction of ground covered by snow (0-1)

      ! Hydrology variables for BTRAN
      ! ---------------------------------------------------------------------------------

      ! Soil suction potential of layers in each site, negative, [mm]
      real(r8), allocatable :: smp_sl(:)
      
      !soil salinity of layers in each site [ppt]
      real(r8), allocatable :: salinity_sl(:)

      ! Effective porosity = porosity - vol_ic, of layers in each site [-]
      real(r8), allocatable :: eff_porosity_sl(:)

      ! volumetric soil water at saturation (porosity)
      real(r8), allocatable :: watsat_sl(:)

      ! Temperature of soil layers [K]
      real(r8), allocatable :: tempk_sl(:)

      ! Liquid volume in soil layer (m3/m3)
      real(r8), allocatable :: h2o_liqvol_sl(:)

      ! Site level filter for uptake response functions
      logical               :: filter_btran


      ! ALL HYDRO DATA STRUCTURES SHOULD NOW BE ALLOCATED ON RHIZOSPHERE LEVELS
      
      ! Plant-Hydro
      ! ---------------------------------------------------------------------------------
      
      real(r8),allocatable :: qflx_transp_pa(:)    ! Transpiration flux as dictated by the HLM's
                                                   ! canopy solver. [mm H2O/s] [+ into root]
      real(r8),allocatable :: swrad_net_pa(:)      ! Net absorbed shortwave radiation (W/m2)
      real(r8),allocatable :: lwrad_net_pa(:)      ! Net absorbed longwave radiation (W/m2)
      real(r8),allocatable :: watsat_sisl(:)       ! volumetric soil water at saturation (porosity)
      real(r8),allocatable :: watres_sisl(:)       ! volumetric residual soil water
      real(r8),allocatable :: sucsat_sisl(:)       ! minimum soil suction (mm) 
      real(r8),allocatable :: bsw_sisl(:)          ! Clapp and Hornberger "b"
      real(r8),allocatable :: hksat_sisl(:)        ! hydraulic conductivity at saturation (mm H2O /s)
      real(r8),allocatable :: h2o_liq_sisl(:)      ! Liquid water mass in each layer (kg/m2)
      real(r8) :: smpmin_si                        ! restriction for min of soil potential (mm)
      
      ! Land use
      ! ---------------------------------------------------------------------------------
      real(r8),allocatable :: hlm_harvest_rates(:)    ! annual harvest rate per cat from hlm for a site

      character(len=64), allocatable :: hlm_harvest_catnames(:)  ! names of hlm_harvest d1

      integer :: hlm_harvest_units  ! what units are the harvest rates specified in? [area vs carbon]
    
<<<<<<< HEAD
      real(r8) :: pprodharv10_forest_mean  ! harvest mortality proportion of deadstem to 10-yr pool

      real(r8) :: site_area    ! Actual area of current site [m2], only used in carbon-based harvest

=======
>>>>>>> 2021c435
      ! Fixed biogeography mode 
      real(r8), allocatable :: pft_areafrac(:)     ! Fractional area of the FATES column occupied by each PFT  
    
     ! Satellite Phenology (SP) input variables.  (where each patch only has one PFT)
     ! ---------------------------------------------------------------------------------
     real(r8),allocatable :: hlm_sp_tlai(:)  ! Interpolated daily total LAI (leaf area index) input from HLM per patch/pft 
     real(r8),allocatable :: hlm_sp_tsai(:)  ! Interpolated sailt total SAI (stem area index) input from HLM per patch/pft
     real(r8),allocatable :: hlm_sp_htop(:)  ! Interpolated daily canopy vegetation height    input from HLM per patch/pft

   end type bc_in_type


   type, public :: bc_out_type

      ! Sunlit fraction of the canopy for this patch [0-1]
      real(r8),allocatable :: fsun_pa(:)

      ! Sunlit canopy LAI
      real(r8),allocatable :: laisun_pa(:)
      
      ! Shaded canopy LAI
      real(r8),allocatable :: laisha_pa(:)
      
      ! Logical stating whether a soil layer can have water uptake by plants
      ! The only condition right now is that liquid water exists
      ! The name (suction) is used to indicate that soil suction should be calculated
      logical, allocatable :: active_suction_sl(:)

      ! Effective fraction of roots in each soil layer 
      real(r8), allocatable :: rootr_pasl(:,:)

      ! Integrated (vertically) transpiration wetness factor (0 to 1) 
      ! (diagnostic, should not be used by HLM)
      real(r8), allocatable :: btran_pa(:)

      ! Sunlit canopy resistance [s/m]
      real(r8), allocatable :: rssun_pa(:)

      ! Shaded canopy resistance [s/m]
      real(r8), allocatable :: rssha_pa(:)

      ! leaf photosynthesis (umol CO2 /m**2/ s)
      ! (NOT CURRENTLY USED, PLACE-HOLDER)
      !real(r8), allocatable :: psncanopy_pa(:)

      ! leaf maintenance respiration rate (umol CO2/m**2/s) 
      ! (NOT CURRENTLY USED, PLACE-HOLDER)
      !real(r8), allocatable :: lmrcanopy_pa(:)

      ! Canopy Radiation Boundaries
      ! ---------------------------------------------------------------------------------
      
      ! Surface albedo (direct) (HLMs use this for atm coupling and balance checks)
      real(r8), allocatable :: albd_parb(:,:)
      
      ! Surface albedo (diffuse) (HLMs use this for atm coupling and balance checks)
      real(r8), allocatable :: albi_parb(:,:)                 
      
      ! Flux absorbed by canopy per unit direct flux (HLMs use this for balance checks)
      real(r8), allocatable :: fabd_parb(:,:) 
      
      ! Flux absorbed by canopy per unit diffuse flux (HLMs use this for balance checks)
      real(r8), allocatable :: fabi_parb(:,:)

      ! Down direct flux below canopy per unit direct flx (HLMs use this for balance checks)
      real(r8), allocatable :: ftdd_parb(:,:)

      ! Down diffuse flux below canopy per unit direct flx (HLMs use this for balance checks)
      real(r8), allocatable :: ftid_parb(:,:)
      
      ! Down diffuse flux below canopy per unit diffuse flx (HLMs use this for balance checks)
      real(r8), allocatable :: ftii_parb(:,:)


      ! Mass fluxes to BGC from fragmentation of litter into decomposing pools
      
      real(r8), allocatable :: litt_flux_cel_c_si(:) ! cellulose carbon litter, fates->BGC g/m3/s
      real(r8), allocatable :: litt_flux_lig_c_si(:) ! lignin carbon litter, fates->BGC g/m3/s
      real(r8), allocatable :: litt_flux_lab_c_si(:) ! labile carbon litter, fates->BGC g/m3/s
      real(r8), allocatable :: litt_flux_cel_n_si(:) ! cellulose nitrogen litter, fates->BGC g/m3/s
      real(r8), allocatable :: litt_flux_lig_n_si(:) ! lignin nitrogen litter, fates->BGC g/m3/s
      real(r8), allocatable :: litt_flux_lab_n_si(:) ! labile nitrogen litter, fates->BGC g/m3/s
      real(r8), allocatable :: litt_flux_cel_p_si(:) ! cellulose phosphorus litter, fates->BGC g/m3/s
      real(r8), allocatable :: litt_flux_lig_p_si(:) ! lignin phosphorus litter, fates->BGC g/m3/s
      real(r8), allocatable :: litt_flux_lab_p_si(:) ! labile phosphorus litter, fates->BGC g/m3/s

      
      ! MIMICS Boundary Conditions
      ! -----------------------------------------------------------------------------------
      real(r8) :: litt_flux_ligc_per_n  ! lignin carbon per total nitrogen
                                        ! in the fragmentation flux, per square meter [g/g]
      

      ! Nutrient competition boundary conditions
      ! (These are all pointer allocations, this is because the host models
      !  will point to these arrays)
      ! ---------------------------------------------------------------------------------

      integer               :: num_plant_comps ! Number of unique competitors

      real(r8), allocatable :: source_nh4(:) ! FATES generated source of ammonium to the mineralized N pool
                                             ! in the BGC model [gN/m3]
      real(r8), allocatable :: source_p(:)   ! FATES generated source of phosphorus to mineralized P
                                             ! pool in the BGC model [gP/m3]
      
      real(r8), pointer :: veg_rootc(:,:)    ! Total fine-root carbon of each competitor
                                             ! [gC/m3 of site area]  
                                             ! (maxcohort_per_site x nlevdecomp)
      real(r8), pointer :: decompmicc(:)     ! Microbial decomposer biomass [gc/m3] 
                                             ! (numpft x nledecomp_full)
      integer, pointer :: ft_index(:)        ! functional type index of each competitor
                                             ! (maxcohort_per_site)
      real(r8), pointer :: cn_scalar(:)      ! C:N scaling factor for root n uptake 
                                             ! kinetics (exact meaning differs between
                                             ! soil BGC hypotheses)
      real(r8), pointer :: cp_scalar(:)      ! C:P scaling factor for root p uptake
                                             ! kinetics (exact meaning differs between
                                             ! soil BGC hypotheses)




      ! RD Nutrient Boundary Conditions
      ! ---------------------------------------------------------------------------------

      real(r8), pointer :: n_demand(:)       ! Nitrogen demand from each competitor
                                             ! for use in ELMs CTC/RD [g/m2/s] 
      real(r8), pointer :: p_demand(:)       ! Phosophorus demand from each competitor
                                             ! for use in ELMs CTC/RD [g/m2/s] 




      
      ! CH4 Boundary Conditions
      ! -----------------------------------------------------------------------------------
      real(r8), pointer :: annavg_agnpp_pa(:)    ! annual average patch npp above ground (gC/m2/s)
      real(r8), pointer :: annavg_bgnpp_pa(:)    ! annual average patch npp below ground (gC/m2/s)
      real(r8), pointer :: annsum_npp_pa(:)      ! annual sum patch npp (gC/m2/yr)
      real(r8), pointer :: frootc_pa(:)          ! Carbon in fine roots (gC/m2)
      real(r8), pointer :: root_resp(:)          ! (gC/m2/s) root respiration (fine root MR + total root GR)
      real(r8), pointer :: rootfr_pa(:,:)        ! Rooting fraction with depth
      real(r8), pointer :: woody_frac_aere_pa(:) ! Woody plant fraction (by crown area) of all plants
                                                 ! used for calculating patch-level aerenchyma porosity
      
      ! Canopy Structure

      real(r8), allocatable :: elai_pa(:)  ! exposed leaf area index
      real(r8), allocatable :: esai_pa(:)  ! exposed stem area index
      real(r8), allocatable :: tlai_pa(:)  ! total leaf area index
      real(r8), allocatable :: tsai_pa(:)  ! total stem area index
      real(r8), allocatable :: htop_pa(:)  ! top of the canopy [m]
      real(r8), allocatable :: hbot_pa(:)  ! bottom of canopy? [m]

      real(r8), allocatable :: z0m_pa(:)   ! roughness length [m]
      real(r8), allocatable :: displa_pa(:) ! displacement height [m]
      real(r8), allocatable :: dleaf_pa(:)  ! leaf characteristic dimension/width/diameter [m]

      real(r8), allocatable :: canopy_fraction_pa(:) ! Area fraction of each patch in the site
                                                     ! Use most likely for weighting
                                                     ! This is currently the projected canopy
                                                     ! area of each patch [0-1]

      real(r8), allocatable :: frac_veg_nosno_alb_pa(:) ! This is not really a fraction
                                                        ! this is actually binary based on if any
                                                        ! vegetation in the patch is exposed.
                                                        ! [0,1]

     integer, allocatable :: nocomp_pft_label_pa(:) ! in nocomp and SP mode, each patch has a PFT identity. 

      ! FATES Hydraulics


      
      real(r8) :: plant_stored_h2o_si         ! stored water in LIVE+DEAD vegetation (kg/m2 H2O)
                                              ! Assuming density of 1Mg/m3 ~= mm/m2 H2O
                                              ! This must be set and transfered prior to clm_drv()
                                              ! following the calls to ed_update_site()
                                              ! ed_update_site() is called during both the restart
                                              ! and coldstart process

      real(r8),allocatable :: qflx_soil2root_sisl(:)   ! Water flux from soil into root by site and soil layer
                                                       ! [mm H2O/s] [+ into root]
      
      real(r8),allocatable :: qflx_ro_sisl(:)          ! Water flux runoff generated by
                                                       ! root to soil flux super-saturating the soils
                                                       ! This does seem unlikely, but we need accomodate
                                                       ! small fluxes for various reasons
                                                       ! [mm H2O/s]

      ! FATES LULCC
      real(r8) :: hrv_deadstemc_to_prod10c   ! Harvested C flux to 10-yr wood product pool [Site-Level, gC m-2 s-1]
      real(r8) :: hrv_deadstemc_to_prod100c  ! Harvested C flux to 100-yr wood product pool [Site-Level, gC m-2 s-1]
<<<<<<< HEAD
      real(r8) :: gpp_site  ! Site level GPP, for NBP diagnosis in HLM [Site-Level, gC m-2 s-1]
      real(r8) :: ar_site   ! Site level Autotrophic Resp, for NBP diagnosis in HLM [Site-Level, gC m-2 s-1]

=======
      
>>>>>>> 2021c435
   end type bc_out_type


   ! This type holds parameter constants
   ! These parameter constants only need to specified once, and never modified again.
   ! After re-factoring this module to split the procedures from the data-types
   ! we can then set the datatypes as protected.

   type, public :: bc_pconst_type

       ! Nutrient competition boundary conditions for ECA hypothesis
       ! Note, these "could" be stored globaly for each machine, saving them on
       ! each column is inefficient. Each of these are dimensioned by PFT.
       
       integer           :: max_plant_comps
       real(r8), pointer :: eca_km_nh4(:)
       real(r8), pointer :: eca_vmax_nh4(:)
       real(r8), pointer :: eca_km_no3(:)
       real(r8), pointer :: eca_vmax_no3(:)
       real(r8), pointer :: eca_km_p(:)     
       real(r8), pointer :: eca_vmax_p(:)
       real(r8), pointer :: eca_km_ptase(:)     
       real(r8), pointer :: eca_vmax_ptase(:)
       real(r8), pointer :: eca_alpha_ptase(:)
       real(r8), pointer :: eca_lambda_ptase(:)
       real(r8)          :: eca_plant_escalar

       integer, pointer  :: j_uptake(:)         ! Mapping between decomposition
                                                ! layers and the uptake layers
                                                ! in FATES (is either incrementally
                                                ! increasing, or all 1s)

   end type bc_pconst_type
  


 contains
   
   ! ====================================================================================
   
   
    
  end module FatesInterfaceTypesMod<|MERGE_RESOLUTION|>--- conflicted
+++ resolved
@@ -532,13 +532,10 @@
 
       integer :: hlm_harvest_units  ! what units are the harvest rates specified in? [area vs carbon]
     
-<<<<<<< HEAD
       real(r8) :: pprodharv10_forest_mean  ! harvest mortality proportion of deadstem to 10-yr pool
 
       real(r8) :: site_area    ! Actual area of current site [m2], only used in carbon-based harvest
 
-=======
->>>>>>> 2021c435
       ! Fixed biogeography mode 
       real(r8), allocatable :: pft_areafrac(:)     ! Fractional area of the FATES column occupied by each PFT  
     
@@ -732,13 +729,9 @@
       ! FATES LULCC
       real(r8) :: hrv_deadstemc_to_prod10c   ! Harvested C flux to 10-yr wood product pool [Site-Level, gC m-2 s-1]
       real(r8) :: hrv_deadstemc_to_prod100c  ! Harvested C flux to 100-yr wood product pool [Site-Level, gC m-2 s-1]
-<<<<<<< HEAD
       real(r8) :: gpp_site  ! Site level GPP, for NBP diagnosis in HLM [Site-Level, gC m-2 s-1]
       real(r8) :: ar_site   ! Site level Autotrophic Resp, for NBP diagnosis in HLM [Site-Level, gC m-2 s-1]
 
-=======
-      
->>>>>>> 2021c435
    end type bc_out_type
 
 
