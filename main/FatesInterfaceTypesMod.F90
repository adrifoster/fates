--- conflicted
+++ resolved
@@ -446,7 +446,6 @@
       real(r8),allocatable :: hksat_sisl(:)        ! hydraulic conductivity at saturation (mm H2O /s)
       real(r8),allocatable :: h2o_liq_sisl(:)      ! Liquid water mass in each layer (kg/m2)
       real(r8) :: smpmin_si                        ! restriction for min of soil potential (mm)
-<<<<<<< HEAD
       
       ! Land use
       ! ---------------------------------------------------------------------------------
@@ -455,12 +454,9 @@
       real(r8),allocatable :: hlm_harvest(:)    ! annual harvest rate per cat from hlm for a site
       character(len=64), allocatable :: hlm_harvest_catnames(:)  ! names of hlm_harvest d1
 
-=======
-   
       ! Fixed biogeography mode 
       real(r8), allocatable :: pft_areafrac(:)     ! Fractional area of the FATES column occupied by each PFT  
     
->>>>>>> 7c065e21
    end type bc_in_type
 
 
