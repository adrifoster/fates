--- conflicted
+++ resolved
@@ -743,18 +743,14 @@
                                                        ! small fluxes for various reasons
                                                        ! [mm H2O/s]
 
-<<<<<<< HEAD
       real(r8),allocatable :: seed_out(:)            ! amount of seed leaving the site [kg/site/day]
       
-=======
-
       ! FATES LULCC
       real(r8) :: hrv_deadstemc_to_prod10c   ! Harvested C flux to 10-yr wood product pool [Site-Level, gC m-2 s-1]
       real(r8) :: hrv_deadstemc_to_prod100c  ! Harvested C flux to 100-yr wood product pool [Site-Level, gC m-2 s-1]
       real(r8) :: gpp_site  ! Site level GPP, for NBP diagnosis in HLM [Site-Level, gC m-2 s-1]
       real(r8) :: ar_site   ! Site level Autotrophic Resp, for NBP diagnosis in HLM [Site-Level, gC m-2 s-1]
 
->>>>>>> 7f448b09
    end type bc_out_type
 
 
