--- conflicted
+++ resolved
@@ -158,11 +158,6 @@
    integer, public :: hlm_use_tree_damage         ! This flag signals whether or not to turn on the
                                                   ! tree damage module
 
-<<<<<<< HEAD
-   integer, public :: hlm_electron_transport_model ! This switch signals which electron transport model to use
-                                                   !  1. Farquhar  von Caemmerer and Berry (1980)
-                                                   !  2. Johnson and Berry (2021)
-=======
    integer, public :: hlm_daylength_factor_switch ! This switch enables the use of the daylength factor from the HLM
                                                   ! 1 = TRUE, 0 = FALSE
 
@@ -198,7 +193,6 @@
                                                    ! (1) for Farquhar von Caemmerer & Berry  (FvCB)
                                                    ! (2) for Johnson & Berry (2021) (JB) 
    
->>>>>>> 0220e91c
    
    integer, public :: hlm_regeneration_model      ! Switch for choosing between regeneration models:
                                                   ! (1) for Fates default
