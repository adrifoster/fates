module FatesInterfaceTypesMod
  
  use FatesConstantsMod   , only : r8 => fates_r8
  use FatesConstantsMod   , only : itrue,ifalse
  use FatesGlobals        , only : fates_global_verbose
  use FatesGlobals        , only : fates_log
  use FatesGlobals        , only : endrun => fates_endrun
  use shr_log_mod         , only : errMsg => shr_log_errMsg
  use shr_infnan_mod      , only : nan => shr_infnan_nan, assignment(=)
  
  implicit none

   private        ! By default everything is private

   character(len=*), parameter, private :: sourcefile = &
         __FILE__
   
   ! -------------------------------------------------------------------------------------
   ! Parameters that are dictated by the Host Land Model
   ! THESE ARE NOT DYNAMIC. SHOULD BE SET ONCE DURING INTIALIZATION.
   ! -------------------------------------------------------------------------------------

  
   integer, public :: hlm_numSWb  ! Number of broad-bands in the short-wave radiation
                                             ! specturm to track 
                                             ! (typically 2 as a default, VIS/NIR, in ED variants <2016)

   integer, public :: hlm_ivis    ! The HLMs assumption of the array index associated with the 
                                             ! visible portion of the spectrum in short-wave radiation arrays

   integer, public :: hlm_inir    ! The HLMs assumption of the array index associated with the 
                                             ! NIR portion of the spectrum in short-wave radiation arrays

   integer, public :: hlm_maxlevsoil   ! Max number of soil layers


   integer, public :: hlm_is_restart   ! Is the HLM signalling that this is a restart
                                                  ! type simulation?
                                                  ! 1=TRUE, 0=FALSE
   
   character(len=16), public :: hlm_name ! This character string passed by the HLM
                                                    ! is used during the processing of IO data, 
                                                    ! so that FATES knows which IO variables it 
                                                    ! should prepare.  For instance
                                                    ! ATS, ALM and CLM will only want variables 
                                                    ! specficially packaged for them.
                                                    ! This string sets which filter is enacted.

   character(len=16), public :: hlm_decomp ! This string defines which soil decomposition
                                           ! scheme is active
                                           ! expected values are one of CENTURY,MIMICS,CTC
   
   
   character(len=16), public :: hlm_nu_com ! This string defines which soil
                                                      ! nutrient competition scheme is in use.
                                                      ! current options with
                                                      ! E3SM: RD, ECA
                                                      ! CESM: NONE
                                                      ! ATS: ?
                                                      ! NORESM: ?
   

   integer, public :: hlm_nitrogen_spec   ! This flag signals which nitrogen
                                                     ! species are active if any:
                                                     ! 0: none
                                                     ! 1: nh4 only
                                                     ! 2: nh4 and no3

   integer, public :: hlm_phosphorus_spec ! Signals if phosphorous is turned on in the HLM
                                                     ! 0: none
                                                     ! 1: p is on

   real(r8), public :: hlm_stepsize        ! The step-size of the host land model (s)
                                           ! moreover, this is the shortest main-model timestep
                                           ! at which fates will be called on the main model integration loop
  
   real(r8), public :: hlm_hio_ignore_val  ! This value can be flushed to history 
                                                      ! diagnostics, such that the
                                                      ! HLM will interpret that the value should not 
                                                      ! be included in the average.
   
   integer, public :: hlm_masterproc  ! Is this the master processor, typically useful
                                                 ! for knowing if the current machine should be 
                                                 ! printing out messages to the logs or terminals
                                                 ! 1 = TRUE (is master) 0 = FALSE (is not master)

   integer, public :: hlm_ipedof      ! The HLM pedotransfer index
                                                 ! this is only used by the plant hydraulics
                                                 ! submodule to check and/or enable consistency
                                                 ! between the pedotransfer functions of the HLM
                                                 ! and how it moves and stores water in its
                                                 ! rhizosphere shells
   
   integer, public :: hlm_parteh_mode   ! This flag signals which Plant Allocation and Reactive
                                                   ! Transport (exensible) Hypothesis (PARTEH) to use

   integer, public :: hlm_seeddisp_cadence ! This flag signals at what cadence to disperse seeds across gridcells
                                                   ! 0 => no seed dispersal
                                                   ! 1, 2, 3 => daily, monthly, yearly dispersal

   integer, public :: hlm_use_ch4       ! This flag signals whether the methane model in ELM/CLM is
                                        ! active, and therefore whether or not boundary conditions
                                        ! need to be prepped
   
   integer, public :: hlm_use_vertsoilc ! This flag signals whether or not the 
                                                   ! host model is using vertically discretized
                                                   ! soil carbon
                                                   ! 1 = TRUE,  0 = FALSE
   
   integer, public :: hlm_spitfire_mode  ! Flag to signal SPITFIRE mode
                                         ! See namelist_definition_clm4_5.xml
                                         ! ignitions: 1=constant, >1=external data sources (lightning and/or anthropogenic)

   integer, public :: hlm_use_lu_harvest      ! This flag signals whether or not to use
                                                         ! harvest data from the hlm
                                                         ! 0 = do not use lu harvest from hlm
                                                         ! 1 = use lu harvest from hlm  
                                                         ! If 1, it automatically sets
                                                         ! hlm_use_logging to 1

   integer, public :: hlm_num_lu_harvest_cats    ! number of hlm harvest categories (e.g. primary forest harvest, secondary young forest harvest, etc.)
                                                         ! this is the first dimension of:
                                                         ! harvest_rates in dynHarvestMod
                                                         ! bc_in%hlm_harvest_rates and bc_in%hlm_harvest_catnames

<<<<<<< HEAD
   ! Switch indicating if high-frequency multi-dimensional history output should be
   ! used in this run
   logical, public, parameter :: hio_include_hifr_multi = .true.        
   
=======
   integer, public :: hlm_use_luh                   ! flag to signal whether or not to use luh2 drivers
   integer, public :: hlm_num_luh2_states           ! number of land use state types provided in LUH2 forcing dataset

   integer, public :: hlm_num_luh2_transitions      ! number of land use transition types provided in LUH2 forcing dataset


>>>>>>> 81be091e
   integer, public :: hlm_sf_nofire_def               ! Definition of a no-fire case for hlm_spitfire_mode
   integer, public :: hlm_sf_scalar_lightning_def     ! Definition of a scalar-lightning case for hlm_spitfire_mode
   integer, public :: hlm_sf_successful_ignitions_def ! Definition of a successful-ignition dataset case for hlm_spitfire_mode
   integer, public :: hlm_sf_anthro_ignitions_def      ! Definition of an anthropogenic-ignition dataset case for hlm_spitfire_mode
   

   integer, public :: hlm_use_logging       ! This flag signals whether or not to use
                                                       ! the logging module
                                                         ! If hlm_use_lu_harvest is zero,
                                                         ! then logging is determined by
                                                         ! the fates parameter file
                                                         ! If hlm_use_lu_harvest is non-zero,
                                                         ! then this flag is automatically
                                                         ! set to 1 and logging is determined
                                                         ! by the lu harvest input from the hlm

   integer, public :: hlm_use_planthydro    ! This flag signals whether or not to use
                                                       ! plant hydraulics (bchristo/xu methods)
                                                       ! 1 = TRUE, 0 = FALSE
                                                       ! THIS IS CURRENTLY NOT SUPPORTED 

   integer, public :: hlm_use_cohort_age_tracking ! This flag signals whether or not to use
                                                  ! cohort age tracking. 1 = TRUE, 0 = FALSE


   integer, public :: hlm_use_tree_damage         ! This flag signals whether or not to turn on the
                                                  ! tree damage module
   
   integer, public :: hlm_use_ed_st3              ! This flag signals whether or not to use
                                                  ! (ST)atic (ST)and (ST)ructure mode (ST3)
                                                  ! Essentially, this gives us the ability
                                                  ! to turn off "dynamics", ie growth, disturbance
                                                  ! recruitment and mortality.
                                                  ! (EXPERIMENTAL!!!!! - RGK 07-2017)
                                                  ! 1 = TRUE, 0 = FALSE
                                                  ! default should be FALSE (dynamics on)
                                                  ! cannot be true with prescribed_phys

   integer, public :: hlm_use_ed_prescribed_phys ! This flag signals whether or not to use
                                                            ! prescribed physiology, somewhat the opposite
                                                            ! to ST3, in this case can turn off
                                                            ! fast processes like photosynthesis and respiration
                                                            ! and prescribe NPP
                                                            ! (NOT CURRENTLY IMPLEMENTED - PLACEHOLDER)
                                                            ! 1 = TRUE, 0 = FALSE
                                                            ! default should be FALSE (biophysics on)
                                                            ! cannot be true with st3 mode

   integer, public :: hlm_use_inventory_init     ! Initialize this simulation from
                                                            ! an inventory file. If this is toggled on
                                                            ! an inventory control file must be specified
                                                            ! as well.
                                                            ! 1 = TRUE, 0 = FALSE
   
   character(len=256), public :: hlm_inventory_ctrl_file ! This is the full path to the
                                                                    ! inventory control file that
                                                                    ! specifieds the availabel inventory datasets
                                                                    ! there locations and their formats
                                                                    ! This need only be defined when
                                                                    ! hlm_use_inventory_init = 1

  integer, public ::  hlm_use_fixed_biogeog                         !  Flag to use FATES fixed biogeography mode
                                                                    !  1 = TRUE, 0 = FALSE 

  integer, public ::  hlm_use_nocomp                                !  Flag to use FATES no competition mode
                                                                    !  1 = TRUE, 0 = FALSE

  integer, public ::  hlm_use_sp                                    !  Flag to use FATES satellite phenology (LAI) mode
                                                                    !  1 = TRUE, 0 = FALSE

   ! -------------------------------------------------------------------------------------
   ! Parameters that are dictated by FATES and known to be required knowledge
   !  needed by the HLMs
   ! -------------------------------------------------------------------------------------

   ! Variables mostly used for dimensioning host land model (HLM) array spaces
   
   integer, public :: fates_maxElementsPerPatch ! maxElementsPerPatch is the value that is ultimately
                                                           ! used to set the size of the largest arrays necessary
                                                           ! in things like restart files (probably hosted by the 
                                                           ! HLM). The size of these arrays are not a parameter
                                                           ! because it is simply the maximum of several different
                                                           ! dimensions. It is possible that this would be the
                                                           ! maximum number of cohorts per patch, but
                                                           ! but it could be other things.

   integer, public :: fates_maxElementsPerSite  ! This is the max number of individual items one can store per 
                                                           ! each grid cell and effects the striding in the ED restart 
                                                           ! data as some fields are arrays where each array is
                                                           ! associated with one cohort

   ! The number of patches that FATES wants the HLM to allocate
   ! for non sp/no-comp, this is the same number of patches that
   ! fates tracks, plus 1 for the bare-ground. For sp/nocomp, it is the
   ! maximum between the number fates tracks, and the numper of PFTs+CFTs
   ! in the surface file.
   ! for an SP simulation, if there are more PFTs and CFTs in the surface
   ! dataset than the number of PFTs in FATES, we have to allocate with
   ! the prior so that we can hold the LAI data
   integer, public :: fates_maxPatchesPerSite
   
   integer, public :: max_comp_per_site         ! This is the maximum number of nutrient aquisition
                                                           ! competitors that will be generated on each site
   
   
   integer, public :: fates_dispersal_kernel_mode   ! Flag to signal the type of kernel used for grid cell seed dispersal

   integer, parameter, public :: fates_dispersal_kernel_exponential = 1  ! exponential dispersal kernel
   integer, parameter, public :: fates_dispersal_kernel_exppower = 2     ! exponential power (ExP) dispersal kernel
   integer, parameter, public :: fates_dispersal_kernel_logsech = 3      ! logistic-sech (LogS) dispersal kernel

   integer, parameter, public :: fates_dispersal_cadence_none = 0     ! no dispersal (use seed rain only)
   integer, parameter, public :: fates_dispersal_cadence_daily = 1    ! Disperse seeds daily
   integer, parameter, public :: fates_dispersal_cadence_monthly = 2  ! Disperse seeds monthly
   integer, parameter, public :: fates_dispersal_cadence_yearly = 3   ! Disperse seeds yearly
   
   ! -------------------------------------------------------------------------------------
   ! These vectors are used for history output mapping
   ! CLM/ALM have limited support for multi-dimensional history output arrays.
   ! FATES structure and composition is multi-dimensional, so we end up "multi-plexing"
   ! multiple dimensions into one dimension.  These new dimensions need definitions,
   ! mapping to component dimensions, and definitions for those component dimensions as
   ! well.
   ! -------------------------------------------------------------------------------------
   
   real(r8), public, allocatable :: fates_hdim_levcoage(:)         ! cohort age class lower bound dimension
   integer , public, allocatable :: fates_hdim_pfmap_levcapf(:)    ! map of pfts into cohort age class x pft dimension
   integer , public, allocatable :: fates_hdim_camap_levcapf(:)    ! map of cohort age class into cohort age x pft dimension
   real(r8), public, allocatable :: fates_hdim_levsclass(:)        ! plant size class lower bound dimension
   integer , public, allocatable :: fates_hdim_pfmap_levscpf(:)    ! map of pfts into size-class x pft dimension
   integer , public, allocatable :: fates_hdim_scmap_levscpf(:)    ! map of size-class into size-class x pft dimension
   real(r8), public, allocatable :: fates_hdim_levage(:)           ! patch age lower bound dimension
   real(r8), public, allocatable :: fates_hdim_levheight(:)        ! height lower bound dimension
   integer , public, allocatable :: fates_hdim_levpft(:)           ! plant pft dimension
   integer , public, allocatable :: fates_hdim_levlanduse(:)       ! land use label dimension
   integer , public, allocatable :: fates_hdim_levfuel(:)          ! fire fuel size class (fsc) dimension
   integer , public, allocatable :: fates_hdim_levcwdsc(:)         ! cwd class dimension
   integer , public, allocatable :: fates_hdim_levcan(:)           ! canopy-layer dimension 
   real(r8), public, allocatable :: fates_hdim_levleaf(:)          ! leaf-layer dimension, integrated VAI [m2/m2]
   integer , public, allocatable :: fates_hdim_levelem(:)              ! element dimension
   integer , public, allocatable :: fates_hdim_canmap_levcnlf(:)   ! canopy-layer map into the canopy-layer x leaf-layer dim
   integer , public, allocatable :: fates_hdim_lfmap_levcnlf(:)    ! leaf-layer map into the can-layer x leaf-layer dimension
   integer , public, allocatable :: fates_hdim_canmap_levcnlfpf(:) ! can-layer map into the can-layer x pft x leaf-layer dim
   integer , public, allocatable :: fates_hdim_lfmap_levcnlfpf(:)  ! leaf-layer map into the can-layer x pft x leaf-layer dim
   integer , public, allocatable :: fates_hdim_pftmap_levcnlfpf(:) ! pft map into the canopy-layer x pft x leaf-layer dim
   integer , public, allocatable :: fates_hdim_scmap_levscag(:)    ! map of size-class into size-class x patch age dimension
   integer , public, allocatable :: fates_hdim_agmap_levscag(:)    ! map of patch-age into size-class x patch age dimension
   integer , public, allocatable :: fates_hdim_scmap_levscagpft(:)     ! map of size-class into size-class x patch age x pft dimension
   integer , public, allocatable :: fates_hdim_agmap_levscagpft(:)     ! map of patch-age into size-class x patch age x pft dimension
   integer , public, allocatable :: fates_hdim_pftmap_levscagpft(:)    ! map of pft into size-class x patch age x pft dimension
   integer , public, allocatable :: fates_hdim_agmap_levagepft(:)      ! map of patch-age into patch age x pft dimension
   integer , public, allocatable :: fates_hdim_pftmap_levagepft(:)     ! map of pft into patch age x pft dimension
   integer , public, allocatable :: fates_hdim_agmap_levagefuel(:)     ! map of patch-age into patch age x fsc dimension
   integer , public, allocatable :: fates_hdim_fscmap_levagefuel(:)    ! map of fuel size-class into patch age x fsc dimension
   
   integer , public, allocatable :: fates_hdim_elmap_levelpft(:)       ! map of elements in the element x pft dimension
   integer , public, allocatable :: fates_hdim_elmap_levelcwd(:)       ! map of elements in the element x cwd dimension
   integer , public, allocatable :: fates_hdim_elmap_levelage(:)       ! map of elements in the element x age dimension
   integer , public, allocatable :: fates_hdim_pftmap_levelpft(:)       ! map of pfts in the element x pft dimension
   integer , public, allocatable :: fates_hdim_cwdmap_levelcwd(:)       ! map of cwds in the element x cwd dimension
   integer , public, allocatable :: fates_hdim_agemap_levelage(:)       ! map of ages in the element x age dimension
   
   integer , public, allocatable :: fates_hdim_pftmap_levcdpf(:)   ! map of pfts into size x crowndamage x pft dimension
   integer , public, allocatable :: fates_hdim_cdmap_levcdpf(:)    ! map of crowndamage into size x crowndamage x pft
   integer , public, allocatable :: fates_hdim_scmap_levcdpf(:)    ! map of size into size x crowndamage x pft
   integer , public, allocatable :: fates_hdim_cdmap_levcdsc(:)    ! map of crowndamage into size x crowndamage
   integer , public, allocatable :: fates_hdim_scmap_levcdsc(:)    ! map of size into size x crowndamage
   integer , public, allocatable :: fates_hdim_levdamage(:)        ! plant damage class lower bound dimension   
   
   ! ------------------------------------------------------------------------------------
   !                              DYNAMIC BOUNDARY CONDITIONS
   ! ------------------------------------------------------------------------------------


   ! -------------------------------------------------------------------------------------
   ! Scalar Timing Variables
   ! It is assumed that all of the sites on a given machine will be synchronous.
   ! It is also assumed that the HLM will control time.
   ! -------------------------------------------------------------------------------------
   integer, public  :: hlm_current_year    ! Current year
   integer, public  :: hlm_current_month   ! month of year
   integer, public  :: hlm_current_day     ! day of month
   integer, public  :: hlm_current_tod     ! time of day (seconds past 0Z)
   integer, public  :: hlm_current_date    ! time of day (seconds past 0Z)
   integer, public  :: hlm_reference_date  ! YYYYMMDD
   real(r8), public :: hlm_model_day       ! elapsed days between current date and ref
   integer, public  :: hlm_day_of_year     ! The integer day of the year
   integer, public  :: hlm_days_per_year   ! The HLM controls time, some HLMs may 
                                                      ! include a leap
   real(r8), public :: hlm_freq_day        ! fraction of year for daily time-step 
                                                      ! (1/days_per_year_, this is a frequency
   

   ! -------------------------------------------------------------------------------------
   !
   ! Constant parameters that are dictated by the fates parameter file
   !
   ! -------------------------------------------------------------------------------------

   integer, public :: numpft           ! The total number of PFTs defined in the simulation
   integer, public :: nlevsclass       ! The total number of cohort size class bins output to history
   integer, public :: nlevage          ! The total number of patch age bins output to history
   integer, public :: nlevheight       ! The total number of height bins output to history
   integer, public :: nlevcoage        ! The total number of cohort age bins output to history 
   integer, public :: nleafage         ! The total number of leaf age classes
   integer, public :: nlevdamage       ! The total number of damage classes
   
   ! -------------------------------------------------------------------------------------
   ! Structured Boundary Conditions (SITE/PATCH SCALE)
   ! For floating point arrays, it is sometimes the convention to define the arrays as
   ! POINTER instead of ALLOCATABLE.  This usually achieves the same result with subtle
   ! differences.  POINTER arrays can point to scalar values, discontinuous array slices
   ! or alias other variables, ALLOCATABLES cannnot.  According to S. Lionel 
   ! (Intel-Forum Post), ALLOCATABLES are better perfomance wise as long as they point 
   ! to contiguous memory spaces and do not alias other variables, the case here.
   ! Naming conventions:   _si  means site dimensions (scalar in that case)
   !                       _pa  means patch dimensions
   !                       _rb  means radiation band
   !                       _sl  means soil layer
   !                       _sisl means site x soil layer
   ! ------------------------------------------------------------------------------------

   type, public :: bc_in_type

      ! The actual number of FATES' ED patches
      integer :: npatches


      ! Soil layer structure

      integer              :: nlevsoil           ! the number of soil layers in this column
      integer              :: nlevdecomp         ! the number of soil layers in the column
                                                 ! that are biogeochemically active
      real(r8),allocatable :: zi_sisl(:)         ! interface level below a "z" level (m)
                                                 ! this contains a zero index for surface.
      real(r8),allocatable :: dz_sisl(:)         ! layer thickness (m)
      real(r8),allocatable :: z_sisl(:)          ! layer depth (m)

      ! Decomposition Layer Structure
      real(r8), allocatable :: dz_decomp_sisl(:) ! This should match dz_sisl(), unless
                                                 ! only one layer is chosen, in that
                                                 ! case, it has its own depth, which
                                                 ! has traditionally been 1 meter

      integer,allocatable  :: decomp_id(:)       ! The decomposition layer index that each
                                                 ! soil layer maps to. This will either
                                                 ! be equivalent (ie integer ascending)
                                                 ! Or, all will be 1.

      ! Decomposition fractions
      real(r8),allocatable :: w_scalar_sisl(:)   ! fraction by which decomposition is limited by moisture availability
      real(r8),allocatable :: t_scalar_sisl(:)   ! fraction by which decomposition is limited by temperature
      
      ! Fire Model

      ! 24-hour lightning or ignitions [#/km2/day]
      real(r8),allocatable :: lightning24(:)

      ! Population density [#/km2]
      real(r8),allocatable :: pop_density(:)
      
      ! Average precipitation over the last 24 hours [mm/s]
      real(r8), allocatable :: precip24_pa(:)
      
      ! Average relative humidity over past 24 hours [-]
      real(r8), allocatable :: relhumid24_pa(:)

      ! Patch 24-hour running mean of wind (m/s ?)
      real(r8), allocatable :: wind24_pa(:)

      ! Radiation variables for calculating sun/shade fractions
      ! ---------------------------------------------------------------------------------

      ! Downwelling direct beam radiation (patch,radiation-band) [W/m2]
      real(r8), allocatable :: solad_parb(:,:)  

      ! Downwelling diffuse (I-ndirect) radiation (patch,radiation-band) [W/m2]
      real(r8), allocatable :: solai_parb(:,:)

      
      ! Nutrient input fluxes (these are integrated fluxes over the day, most
      !                        likely calculated over shorter dynamics steps,
      !                        and then incremented until the end of the day)
      !
      ! Note 1: If these are indexed by COHORT, they don't also need to be indexed
      !         by decomposition layer. So it is allocated with 2nd dim=1.
      ! Note 2: Has it's own zero'ing call
      real(r8), pointer :: plant_nh4_uptake_flux(:,:) ! Ammonium uptake flux for
                                                      ! each competitor [gN/m2/day]

      real(r8), pointer :: plant_no3_uptake_flux(:,:) ! Nitrate uptake flux for
                                                      ! each competitor [gN/m2/day]
      
      real(r8), pointer :: plant_p_uptake_flux(:,:)   ! Phosphorus input flux for
                                                      ! each competitor [gP/m2/day]


      ! Photosynthesis variables
      ! ---------------------------------------------------------------------------------

      ! Patch level filter flag for photosynthesis calculations
      ! has a short memory, flags:
      ! 1 = patch has not been called
      ! 2 = patch is currently marked for photosynthesis
      ! 3 = patch has been called for photosynthesis at least once
      integer, allocatable  :: filter_photo_pa(:)

      ! atmospheric pressure (Pa)
      real(r8)              :: forc_pbot             

      ! daylength scaling factor (0-1)
      real(r8), allocatable :: dayl_factor_pa(:)
      
      ! saturation vapor pressure at t_veg (Pa)
      real(r8), allocatable :: esat_tv_pa(:)

      ! vapor pressure of canopy air (Pa)
      real(r8), allocatable :: eair_pa(:)

      ! Atmospheric O2 partial pressure (Pa)
      real(r8), allocatable :: oair_pa(:)

      ! Atmospheric CO2 partial pressure (Pa)
      real(r8), allocatable :: cair_pa(:)

      ! boundary layer resistance (s/m)
      real(r8), allocatable :: rb_pa(:)

      ! vegetation temperature (Kelvin)
      real(r8), allocatable :: t_veg_pa(:)
             
      ! air temperature at agcm reference height (kelvin)
      real(r8), allocatable :: tgcm_pa(:)

      ! soil temperature (Kelvin)
      real(r8), allocatable :: t_soisno_sl(:)

      ! Canopy Radiation Boundaries
      ! ---------------------------------------------------------------------------------
      
      ! Filter for vegetation patches with a positive zenith angle (daylight)
      logical, allocatable :: filter_vegzen_pa(:)

      ! Cosine of the zenith angle (0-1), by patch
      ! Note RGK: It does not seem like the code would currently generate
      !           different zenith angles for different patches (nor should it)
      !           I am leaving it at this scale for simplicity.  Patches should
      !           have no spacially variable information
      real(r8), allocatable :: coszen_pa(:)

      ! fraction of canopy that is covered in snow
      real(r8), allocatable :: fcansno_pa(:)
       
      ! Abledo of the ground for direct radiation, by site broadband (0-1)
      real(r8), allocatable :: albgr_dir_rb(:)

      ! Albedo of the ground for diffuse radiation, by site broadband (0-1)
      real(r8), allocatable :: albgr_dif_rb(:)
      
      ! LitterFlux Boundaries
      ! the index of the deepest model soil level where roots may be
      ! due to permafrost or bedrock constraints
      integer  :: max_rooting_depth_index_col

      ! BGC Accounting

      real(r8) :: tot_het_resp  ! total heterotrophic respiration  (gC/m2/s)
      real(r8) :: tot_somc      ! total soil organic matter carbon (gc/m2)
      real(r8) :: tot_litc      ! total litter carbon tracked in the HLM (gc/m2)

      ! Canopy Structure

      real(r8) :: snow_depth_si    ! Depth of snow in snowy areas of site (m)
      real(r8) :: frac_sno_eff_si  ! Fraction of ground covered by snow (0-1)

      ! Hydrology variables for BTRAN
      ! ---------------------------------------------------------------------------------

      ! Soil suction potential of layers in each site, negative, [mm]
      real(r8), allocatable :: smp_sl(:)
      
      !soil salinity of layers in each site [ppt]
      real(r8), allocatable :: salinity_sl(:)

      ! Effective porosity = porosity - vol_ic, of layers in each site [-]
      real(r8), allocatable :: eff_porosity_sl(:)

      ! volumetric soil water at saturation (porosity)
      real(r8), allocatable :: watsat_sl(:)

      ! Temperature of soil layers [K]
      real(r8), allocatable :: tempk_sl(:)

      ! Liquid volume in soil layer (m3/m3)
      real(r8), allocatable :: h2o_liqvol_sl(:)

      ! Site level filter for uptake response functions
      logical               :: filter_btran


      ! ALL HYDRO DATA STRUCTURES SHOULD NOW BE ALLOCATED ON RHIZOSPHERE LEVELS
      
      ! Plant-Hydro
      ! ---------------------------------------------------------------------------------
      
      real(r8),allocatable :: qflx_transp_pa(:)    ! Transpiration flux as dictated by the HLM's
                                                   ! canopy solver. [mm H2O/s] [+ into root]
      real(r8),allocatable :: swrad_net_pa(:)      ! Net absorbed shortwave radiation (W/m2)
      real(r8),allocatable :: lwrad_net_pa(:)      ! Net absorbed longwave radiation (W/m2)
      real(r8),allocatable :: watsat_sisl(:)       ! volumetric soil water at saturation (porosity)
      real(r8),allocatable :: watres_sisl(:)       ! volumetric residual soil water
      real(r8),allocatable :: sucsat_sisl(:)       ! minimum soil suction (mm) 
      real(r8),allocatable :: bsw_sisl(:)          ! Clapp and Hornberger "b"
      real(r8),allocatable :: hksat_sisl(:)        ! hydraulic conductivity at saturation (mm H2O /s)
      real(r8),allocatable :: h2o_liq_sisl(:)      ! Liquid water mass in each layer (kg/m2)
      real(r8) :: smpmin_si                        ! restriction for min of soil potential (mm)

      ! Land use
      ! ---------------------------------------------------------------------------------
      real(r8),allocatable :: hlm_harvest_rates(:)    ! annual harvest rate per cat from hlm for a site
      character(len=64), allocatable :: hlm_harvest_catnames(:)  ! names of hlm_harvest d1
      real(r8),allocatable :: hlm_luh_states(:)
      character(len=64),allocatable :: hlm_luh_state_names(:)
      real(r8),allocatable :: hlm_luh_transitions(:)
      character(len=64),allocatable :: hlm_luh_transition_names(:)


      integer :: hlm_harvest_units  ! what units are the harvest rates specified in? [area vs carbon]
    
      real(r8) :: site_area    ! Actual area of current site [m2], only used in carbon-based harvest

      ! Fixed biogeography mode 
      real(r8), allocatable :: pft_areafrac(:)     ! Fractional area of the FATES column occupied by each PFT  
    
     ! Satellite Phenology (SP) input variables.  (where each patch only has one PFT)
     ! ---------------------------------------------------------------------------------
     real(r8),allocatable :: hlm_sp_tlai(:)  ! Interpolated daily total LAI (leaf area index) input from HLM per patch/pft 
     real(r8),allocatable :: hlm_sp_tsai(:)  ! Interpolated sailt total SAI (stem area index) input from HLM per patch/pft
     real(r8),allocatable :: hlm_sp_htop(:)  ! Interpolated daily canopy vegetation height    input from HLM per patch/pft

   end type bc_in_type


   type, public :: bc_out_type

      ! Sunlit fraction of the canopy for this patch [0-1]
      real(r8),allocatable :: fsun_pa(:)

      ! Sunlit canopy LAI
      real(r8),allocatable :: laisun_pa(:)
      
      ! Shaded canopy LAI
      real(r8),allocatable :: laisha_pa(:)
      
      ! Logical stating whether a soil layer can have water uptake by plants
      ! The only condition right now is that liquid water exists
      ! The name (suction) is used to indicate that soil suction should be calculated
      logical, allocatable :: active_suction_sl(:)

      ! Effective fraction of roots in each soil layer 
      real(r8), allocatable :: rootr_pasl(:,:)

      ! Integrated (vertically) transpiration wetness factor (0 to 1) 
      ! (diagnostic, should not be used by HLM)
      real(r8), allocatable :: btran_pa(:)

      ! Sunlit canopy resistance [s/m]
      real(r8), allocatable :: rssun_pa(:)

      ! Shaded canopy resistance [s/m]
      real(r8), allocatable :: rssha_pa(:)

      ! leaf photosynthesis (umol CO2 /m**2/ s)
      ! (NOT CURRENTLY USED, PLACE-HOLDER)
      !real(r8), allocatable :: psncanopy_pa(:)

      ! leaf maintenance respiration rate (umol CO2/m**2/s) 
      ! (NOT CURRENTLY USED, PLACE-HOLDER)
      !real(r8), allocatable :: lmrcanopy_pa(:)

      ! Canopy Radiation Boundaries
      ! ---------------------------------------------------------------------------------
      
      ! Surface albedo (direct) (HLMs use this for atm coupling and balance checks)
      real(r8), allocatable :: albd_parb(:,:)
      
      ! Surface albedo (diffuse) (HLMs use this for atm coupling and balance checks)
      real(r8), allocatable :: albi_parb(:,:)                 
      
      ! Flux absorbed by canopy per unit direct flux (HLMs use this for balance checks)
      real(r8), allocatable :: fabd_parb(:,:) 
      
      ! Flux absorbed by canopy per unit diffuse flux (HLMs use this for balance checks)
      real(r8), allocatable :: fabi_parb(:,:)

      ! Down direct flux below canopy per unit direct flx (HLMs use this for balance checks)
      real(r8), allocatable :: ftdd_parb(:,:)

      ! Down diffuse flux below canopy per unit direct flx (HLMs use this for balance checks)
      real(r8), allocatable :: ftid_parb(:,:)
      
      ! Down diffuse flux below canopy per unit diffuse flx (HLMs use this for balance checks)
      real(r8), allocatable :: ftii_parb(:,:)


      ! Mass fluxes to BGC from fragmentation of litter into decomposing pools
      
      real(r8), allocatable :: litt_flux_cel_c_si(:) ! cellulose carbon litter, fates->BGC g/m3/s
      real(r8), allocatable :: litt_flux_lig_c_si(:) ! lignin carbon litter, fates->BGC g/m3/s
      real(r8), allocatable :: litt_flux_lab_c_si(:) ! labile carbon litter, fates->BGC g/m3/s
      real(r8), allocatable :: litt_flux_cel_n_si(:) ! cellulose nitrogen litter, fates->BGC g/m3/s
      real(r8), allocatable :: litt_flux_lig_n_si(:) ! lignin nitrogen litter, fates->BGC g/m3/s
      real(r8), allocatable :: litt_flux_lab_n_si(:) ! labile nitrogen litter, fates->BGC g/m3/s
      real(r8), allocatable :: litt_flux_cel_p_si(:) ! cellulose phosphorus litter, fates->BGC g/m3/s
      real(r8), allocatable :: litt_flux_lig_p_si(:) ! lignin phosphorus litter, fates->BGC g/m3/s
      real(r8), allocatable :: litt_flux_lab_p_si(:) ! labile phosphorus litter, fates->BGC g/m3/s

      
      ! MIMICS Boundary Conditions
      ! -----------------------------------------------------------------------------------
      real(r8) :: litt_flux_ligc_per_n  ! lignin carbon per total nitrogen
                                        ! in the fragmentation flux, per square meter [g/g]
      

      ! Nutrient competition boundary conditions
      ! (These are all pointer allocations, this is because the host models
      !  will point to these arrays)
      ! ---------------------------------------------------------------------------------

      integer               :: num_plant_comps ! Number of unique competitors

      real(r8), allocatable :: source_nh4(:) ! FATES generated source of ammonium to the mineralized N pool
                                             ! in the BGC model [gN/m3]
      real(r8), allocatable :: source_p(:)   ! FATES generated source of phosphorus to mineralized P
                                             ! pool in the BGC model [gP/m3]
      
      real(r8), pointer :: veg_rootc(:,:)    ! Total fine-root carbon of each competitor
                                             ! [gC/m3 of site area]  
                                             ! (maxcohort_per_site x nlevdecomp)
      real(r8), pointer :: decompmicc(:)     ! Microbial decomposer biomass [gc/m3] 
                                             ! (numpft x nledecomp_full)
      integer, pointer :: ft_index(:)        ! functional type index of each competitor
                                             ! (maxcohort_per_site)
      real(r8), pointer :: cn_scalar(:)      ! C:N scaling factor for root n uptake 
                                             ! kinetics (exact meaning differs between
                                             ! soil BGC hypotheses)
      real(r8), pointer :: cp_scalar(:)      ! C:P scaling factor for root p uptake
                                             ! kinetics (exact meaning differs between
                                             ! soil BGC hypotheses)




      ! RD Nutrient Boundary Conditions
      ! ---------------------------------------------------------------------------------

      !real(r8), pointer :: n_demand(:)       ! Nitrogen demand from each competitor
      !                                       ! for use in ELMs CTC/RD [g/m2/s] 
      !real(r8), pointer :: p_demand(:)       ! Phosophorus demand from each competitor
      !                                       ! for use in ELMs CTC/RD [g/m2/s] 




      
      ! CH4 Boundary Conditions
      ! -----------------------------------------------------------------------------------
      real(r8), pointer :: annavg_agnpp_pa(:)    ! annual average patch npp above ground (gC/m2/s)
      real(r8), pointer :: annavg_bgnpp_pa(:)    ! annual average patch npp below ground (gC/m2/s)
      real(r8), pointer :: annsum_npp_pa(:)      ! annual sum patch npp (gC/m2/yr)
      real(r8), pointer :: frootc_pa(:)          ! Carbon in fine roots (gC/m2)
      real(r8), pointer :: root_resp(:)          ! (gC/m2/s) root respiration (fine root MR + total root GR)
      real(r8), pointer :: rootfr_pa(:,:)        ! Rooting fraction with depth
      real(r8), pointer :: woody_frac_aere_pa(:) ! Woody plant fraction (by crown area) of all plants
                                                 ! used for calculating patch-level aerenchyma porosity
      
      real(r8)          :: ema_npp               ! site-level NPP smoothed over time, see PrepCH4BCs()
                                                 ! used for N fixation in ELM/CLM right now
      ! Canopy Structure

      real(r8), allocatable :: elai_pa(:)  ! exposed leaf area index
      real(r8), allocatable :: esai_pa(:)  ! exposed stem area index
      real(r8), allocatable :: tlai_pa(:)  ! total leaf area index
      real(r8), allocatable :: tsai_pa(:)  ! total stem area index
      real(r8), allocatable :: htop_pa(:)  ! top of the canopy [m]
      real(r8), allocatable :: hbot_pa(:)  ! bottom of canopy? [m]

      real(r8), allocatable :: z0m_pa(:)   ! roughness length [m]
      real(r8), allocatable :: displa_pa(:) ! displacement height [m]
      real(r8), allocatable :: dleaf_pa(:)  ! leaf characteristic dimension/width/diameter [m]

      real(r8), allocatable :: canopy_fraction_pa(:) ! Area fraction of each patch in the site
                                                     ! Use most likely for weighting
                                                     ! This is currently the projected canopy
                                                     ! area of each patch [0-1]

      real(r8), allocatable :: frac_veg_nosno_alb_pa(:) ! This is not really a fraction
                                                        ! this is actually binary based on if any
                                                        ! vegetation in the patch is exposed.
                                                        ! [0,1]

     integer, allocatable :: nocomp_pft_label_pa(:) ! in nocomp and SP mode, each patch has a PFT identity. 

      ! FATES Hydraulics


      
      real(r8) :: plant_stored_h2o_si         ! stored water in LIVE+DEAD vegetation (kg/m2 H2O)
                                              ! Assuming density of 1Mg/m3 ~= mm/m2 H2O
                                              ! This must be set and transfered prior to clm_drv()
                                              ! following the calls to ed_update_site()
                                              ! ed_update_site() is called during both the restart
                                              ! and coldstart process

      real(r8),allocatable :: qflx_soil2root_sisl(:)   ! Water flux from soil into root by site and soil layer
                                                       ! [mm H2O/s] [+ into root]
      
      real(r8),allocatable :: qflx_ro_sisl(:)          ! Water flux runoff generated by
                                                       ! root to soil flux super-saturating the soils
                                                       ! This does seem unlikely, but we need accomodate
                                                       ! small fluxes for various reasons
                                                       ! [mm H2O/s]

      ! FATES LULCC
      real(r8) :: hrv_deadstemc_to_prod10c   ! Harvested C flux to 10-yr wood product pool [Site-Level, gC m-2 s-1]
      real(r8) :: hrv_deadstemc_to_prod100c  ! Harvested C flux to 100-yr wood product pool [Site-Level, gC m-2 s-1]
      real(r8) :: gpp_site  ! Site level GPP, for NBP diagnosis in HLM [Site-Level, gC m-2 s-1]
      real(r8) :: ar_site   ! Site level Autotrophic Resp, for NBP diagnosis in HLM [Site-Level, gC m-2 s-1]

   end type bc_out_type


   ! This type holds parameter constants
   ! These parameter constants only need to specified once, and never modified again.
   ! After re-factoring this module to split the procedures from the data-types
   ! we can then set the datatypes as protected.

   type, public :: bc_pconst_type

       ! Nutrient competition boundary conditions for ECA hypothesis
       ! Note, these "could" be stored globaly for each machine, saving them on
       ! each column is inefficient. Each of these are dimensioned by PFT.
       
       integer           :: max_plant_comps

       real(r8), pointer :: vmax_nh4(:)
       real(r8), pointer :: vmax_no3(:)
       real(r8), pointer :: vmax_p(:)
       
       real(r8), pointer :: eca_km_nh4(:)
       real(r8), pointer :: eca_km_no3(:)
       real(r8), pointer :: eca_km_p(:)
       
       real(r8), pointer :: eca_km_ptase(:)     
       real(r8), pointer :: eca_vmax_ptase(:)
       real(r8), pointer :: eca_alpha_ptase(:)
       real(r8), pointer :: eca_lambda_ptase(:)
       real(r8)          :: eca_plant_escalar

       integer, pointer  :: j_uptake(:)         ! Mapping between decomposition
                                                ! layers and the uptake layers
                                                ! in FATES (is either incrementally
                                                ! increasing, or all 1s)

   end type bc_pconst_type
  
 contains
       
    ! ======================================================================================
      
       
  end module FatesInterfaceTypesMod<|MERGE_RESOLUTION|>--- conflicted
+++ resolved
@@ -123,19 +123,11 @@
                                                          ! harvest_rates in dynHarvestMod
                                                          ! bc_in%hlm_harvest_rates and bc_in%hlm_harvest_catnames
 
-<<<<<<< HEAD
-   ! Switch indicating if high-frequency multi-dimensional history output should be
-   ! used in this run
-   logical, public, parameter :: hio_include_hifr_multi = .true.        
-   
-=======
    integer, public :: hlm_use_luh                   ! flag to signal whether or not to use luh2 drivers
    integer, public :: hlm_num_luh2_states           ! number of land use state types provided in LUH2 forcing dataset
 
    integer, public :: hlm_num_luh2_transitions      ! number of land use transition types provided in LUH2 forcing dataset
 
-
->>>>>>> 81be091e
    integer, public :: hlm_sf_nofire_def               ! Definition of a no-fire case for hlm_spitfire_mode
    integer, public :: hlm_sf_scalar_lightning_def     ! Definition of a scalar-lightning case for hlm_spitfire_mode
    integer, public :: hlm_sf_successful_ignitions_def ! Definition of a successful-ignition dataset case for hlm_spitfire_mode
