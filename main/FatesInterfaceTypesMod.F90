--- conflicted
+++ resolved
@@ -531,11 +531,8 @@
       character(len=64), allocatable :: hlm_harvest_catnames(:)  ! names of hlm_harvest d1
 
       integer :: hlm_harvest_units  ! what units are the harvest rates specified in? [area vs carbon]
-<<<<<<< HEAD
     
       real(r8) :: site_area    ! Actual area of current site [m2], only used in carbon-based harvest
-=======
->>>>>>> 474fa84c
 
       ! Fixed biogeography mode 
       real(r8), allocatable :: pft_areafrac(:)     ! Fractional area of the FATES column occupied by each PFT  
