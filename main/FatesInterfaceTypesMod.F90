module FatesInterfaceTypesMod
  
  use FatesConstantsMod   , only : r8 => fates_r8
  use FatesConstantsMod   , only : itrue,ifalse
  use FatesGlobals        , only : fates_global_verbose
  use FatesGlobals        , only : fates_log
  use FatesGlobals        , only : endrun => fates_endrun
  use shr_log_mod         , only : errMsg => shr_log_errMsg
  use shr_infnan_mod      , only : nan => shr_infnan_nan, assignment(=)
  use EDTypesMod          , only : ed_site_type
  
  implicit none

   private        ! By default everything is private

   character(len=*), parameter, private :: sourcefile = &
         __FILE__
   
   ! -------------------------------------------------------------------------------------
   ! Parameters that are dictated by the Host Land Model
   ! THESE ARE NOT DYNAMIC. SHOULD BE SET ONCE DURING INTIALIZATION.
   ! -------------------------------------------------------------------------------------

  
   integer, public :: hlm_numSWb  ! Number of broad-bands in the short-wave radiation
                                             ! specturm to track 
                                             ! (typically 2 as a default, VIS/NIR, in ED variants <2016)

   integer, public :: hlm_ivis    ! The HLMs assumption of the array index associated with the 
                                             ! visible portion of the spectrum in short-wave radiation arrays

   integer, public :: hlm_inir    ! The HLMs assumption of the array index associated with the 
                                             ! NIR portion of the spectrum in short-wave radiation arrays


   integer, public :: hlm_numlevgrnd   ! Number of ground layers
                                                  ! NOTE! SOIL LAYERS ARE NOT A GLOBAL, THEY 
                                                  ! ARE VARIABLE BY SITE

   integer, public :: hlm_is_restart   ! Is the HLM signalling that this is a restart
                                                  ! type simulation?
                                                  ! 1=TRUE, 0=FALSE
   
   character(len=16), public :: hlm_name ! This character string passed by the HLM
                                                    ! is used during the processing of IO data, 
                                                    ! so that FATES knows which IO variables it 
                                                    ! should prepare.  For instance
                                                    ! ATS, ALM and CLM will only want variables 
                                                    ! specficially packaged for them.
                                                    ! This string sets which filter is enacted.
   
  
   real(r8), public :: hlm_hio_ignore_val  ! This value can be flushed to history 
                                                      ! diagnostics, such that the
                                                      ! HLM will interpret that the value should not 
                                                      ! be included in the average.
   
   integer, public :: hlm_masterproc  ! Is this the master processor, typically useful
                                                 ! for knowing if the current machine should be 
                                                 ! printing out messages to the logs or terminals
                                                 ! 1 = TRUE (is master) 0 = FALSE (is not master)

   integer, public :: hlm_ipedof      ! The HLM pedotransfer index
                                                 ! this is only used by the plant hydraulics
                                                 ! submodule to check and/or enable consistency
                                                 ! between the pedotransfer functions of the HLM
                                                 ! and how it moves and stores water in its
                                                 ! rhizosphere shells
   
   integer, public :: hlm_max_patch_per_site ! The HLM needs to exchange some patch
                                                        ! level quantities with FATES
                                                        ! FATES does not dictate those allocations
                                                        ! since it happens pretty early in
                                                        ! the model initialization sequence.
                                                        ! So we want to at least query it,
                                                        ! compare it to our maxpatchpersite,
                                                        ! and gracefully halt if we are over-allocating

   integer, public :: hlm_parteh_mode   ! This flag signals which Plant Allocation and Reactive
                                                   ! Transport (exensible) Hypothesis (PARTEH) to use


   integer, public :: hlm_use_vertsoilc ! This flag signals whether or not the 
                                                   ! host model is using vertically discretized
                                                   ! soil carbon
                                                   ! 1 = TRUE,  0 = FALSE
   
   integer, public :: hlm_spitfire_mode  ! Flag to signal SPITFIRE mode
                                         ! See namelist_definition_clm4_5.xml
                                         ! ignitions: 1=constant, >1=external data sources (lightning and/or anthropogenic)

   integer, public :: hlm_use_lu_harvest      ! This flag signals whether or not to use
                                                         ! harvest area data from the hlm
                                                         ! 0 = do not use lu harvest from hlm
                                                         ! 1 = use area fraction of vegetated land
                                                         ! from from hlm
                                                         ! 2 = use carbon from hlm
                                                         ! If 1 or 2, it automatically sets
                                                         ! hlm_use_logging to 1

   integer, public :: hlm_num_lu_harvest_cats    ! number of hlm harvest categories (e.g. primary forest harvest, secondary young forest harvest, etc.)
                                                         ! this is the first dimension of:
                                                         ! harvest_rates in dynHarvestMod
                                                         ! bc_in%hlm_harvest_rates and bc_in%hlm_harvest_catnames


   integer, public :: hlm_sf_nofire_def               ! Definition of a no-fire case for hlm_spitfire_mode
   integer, public :: hlm_sf_scalar_lightning_def     ! Definition of a scalar-lightning case for hlm_spitfire_mode
   integer, public :: hlm_sf_successful_ignitions_def ! Definition of a successful-ignition dataset case for hlm_spitfire_mode
   integer, public :: hlm_sf_anthro_ignitions_def      ! Definition of an anthropogenic-ignition dataset case for hlm_spitfire_mode
   

   integer, public :: hlm_use_logging       ! This flag signals whether or not to use
                                                       ! the logging module
                                                         ! If hlm_use_lu_harvest is zero,
                                                         ! then logging is determined by
                                                         ! the fates parameter file
                                                         ! If hlm_use_lu_harvest is non-zero,
                                                         ! then this flag is automatically
                                                         ! set to 1 and logging is determined
                                                         ! by the lu harvest input from the hlm

   integer, public :: hlm_use_planthydro    ! This flag signals whether or not to use
                                                       ! plant hydraulics (bchristo/xu methods)
                                                       ! 1 = TRUE, 0 = FALSE
                                                       ! THIS IS CURRENTLY NOT SUPPORTED 

   integer, public :: hlm_use_cohort_age_tracking ! This flag signals whether or not to use
                                                             ! cohort age tracking. 1 = TRUE, 0 = FALSE

   integer, public :: hlm_use_ed_st3        ! This flag signals whether or not to use
                                                       ! (ST)atic (ST)and (ST)ructure mode (ST3)
                                                       ! Essentially, this gives us the ability
                                                       ! to turn off "dynamics", ie growth, disturbance
                                                       ! recruitment and mortality.
                                                       ! (EXPERIMENTAL!!!!! - RGK 07-2017)
                                                       ! 1 = TRUE, 0 = FALSE
                                                       ! default should be FALSE (dynamics on)
                                                       ! cannot be true with prescribed_phys

   integer, public :: hlm_use_ed_prescribed_phys ! This flag signals whether or not to use
                                                            ! prescribed physiology, somewhat the opposite
                                                            ! to ST3, in this case can turn off
                                                            ! fast processes like photosynthesis and respiration
                                                            ! and prescribe NPP
                                                            ! (NOT CURRENTLY IMPLEMENTED - PLACEHOLDER)
                                                            ! 1 = TRUE, 0 = FALSE
                                                            ! default should be FALSE (biophysics on)
                                                            ! cannot be true with st3 mode

   integer, public :: hlm_use_inventory_init     ! Initialize this simulation from
                                                            ! an inventory file. If this is toggled on
                                                            ! an inventory control file must be specified
                                                            ! as well.
                                                            ! 1 = TRUE, 0 = FALSE
   
   character(len=256), public :: hlm_inventory_ctrl_file ! This is the full path to the
                                                                    ! inventory control file that
                                                                    ! specifieds the availabel inventory datasets
                                                                    ! there locations and their formats
                                                                    ! This need only be defined when
                                                                    ! hlm_use_inventory_init = 1

  integer, public ::  hlm_use_fixed_biogeog                         !  Flag to use FATES fixed biogeography mode
                                                                    !  1 = TRUE, 0 = FALSE 

<<<<<<< HEAD
  integer, public ::  hlm_use_nocomp                                !  Flag to use FATES no competition mode
                                                                    !  1 = TRUE, 0 = FALSE

  integer, public ::  hlm_use_sp                                    !  Flag to use FATES satellite phenology (LAI) mode
=======
  integer, public ::  hlm_use_nocomp                                !  Flag to use FATES nocomp mode
>>>>>>> 025aabf0
                                                                    !  1 = TRUE, 0 = FALSE

   ! -------------------------------------------------------------------------------------
   ! Parameters that are dictated by FATES and known to be required knowledge
   !  needed by the HLMs
   ! -------------------------------------------------------------------------------------

   ! Variables mostly used for dimensioning host land model (HLM) array spaces
   
   integer, public :: fates_maxElementsPerPatch ! maxElementsPerPatch is the value that is ultimately
                                                           ! used to set the size of the largest arrays necessary
                                                           ! in things like restart files (probably hosted by the 
                                                           ! HLM). The size of these arrays are not a parameter
                                                           ! because it is simply the maximum of several different
                                                           ! dimensions. It is possible that this would be the
                                                           ! maximum number of cohorts per patch, but
                                                           ! but it could be other things.

   integer, public :: fates_maxElementsPerSite  ! This is the max number of individual items one can store per 
                                                           ! each grid cell and effects the striding in the ED restart 
                                                           ! data as some fields are arrays where each array is
                                                           ! associated with one cohort

   ! -------------------------------------------------------------------------------------
   ! These vectors are used for history output mapping
   ! CLM/ALM have limited support for multi-dimensional history output arrays.
   ! FATES structure and composition is multi-dimensional, so we end up "multi-plexing"
   ! multiple dimensions into one dimension.  These new dimensions need definitions,
   ! mapping to component dimensions, and definitions for those component dimensions as
   ! well.
   ! -------------------------------------------------------------------------------------
   
   real(r8), public, allocatable :: fates_hdim_levcoage(:)         ! cohort age class lower bound dimension
   integer , public, allocatable :: fates_hdim_pfmap_levcapf(:)    ! map of pfts into cohort age class x pft dimension
   integer , public, allocatable :: fates_hdim_camap_levcapf(:)    ! map of cohort age class into cohort age x pft dimension
  

   real(r8), public, allocatable :: fates_hdim_levsclass(:)        ! plant size class lower bound dimension
   integer , public, allocatable :: fates_hdim_pfmap_levscpf(:)    ! map of pfts into size-class x pft dimension
   integer , public, allocatable :: fates_hdim_scmap_levscpf(:)    ! map of size-class into size-class x pft dimension
   real(r8), public, allocatable :: fates_hdim_levage(:)           ! patch age lower bound dimension
   real(r8), public, allocatable :: fates_hdim_levheight(:)        ! height lower bound dimension
   integer , public, allocatable :: fates_hdim_levpft(:)           ! plant pft dimension
   integer , public, allocatable :: fates_hdim_levfuel(:)          ! fire fuel class dimension
   integer , public, allocatable :: fates_hdim_levcwdsc(:)         ! cwd class dimension
   integer , public, allocatable :: fates_hdim_levcan(:)           ! canopy-layer dimension 
   integer , public, allocatable :: fates_hdim_levelem(:)              ! element dimension
   integer , public, allocatable :: fates_hdim_canmap_levcnlf(:)   ! canopy-layer map into the canopy-layer x leaf-layer dim
   integer , public, allocatable :: fates_hdim_lfmap_levcnlf(:)    ! leaf-layer map into the can-layer x leaf-layer dimension
   integer , public, allocatable :: fates_hdim_canmap_levcnlfpf(:) ! can-layer map into the can-layer x pft x leaf-layer dim
   integer , public, allocatable :: fates_hdim_lfmap_levcnlfpf(:)  ! leaf-layer map into the can-layer x pft x leaf-layer dim
   integer , public, allocatable :: fates_hdim_pftmap_levcnlfpf(:) ! pft map into the canopy-layer x pft x leaf-layer dim
   integer , public, allocatable :: fates_hdim_scmap_levscag(:)    ! map of size-class into size-class x patch age dimension
   integer , public, allocatable :: fates_hdim_agmap_levscag(:)    ! map of patch-age into size-class x patch age dimension
   integer , public, allocatable :: fates_hdim_scmap_levscagpft(:)     ! map of size-class into size-class x patch age x pft dimension
   integer , public, allocatable :: fates_hdim_agmap_levscagpft(:)     ! map of patch-age into size-class x patch age x pft dimension
   integer , public, allocatable :: fates_hdim_pftmap_levscagpft(:)    ! map of pft into size-class x patch age x pft dimension
   integer , public, allocatable :: fates_hdim_agmap_levagepft(:)      ! map of patch-age into patch age x pft dimension
   integer , public, allocatable :: fates_hdim_pftmap_levagepft(:)     ! map of pft into patch age x pft dimension
   
   integer , public, allocatable :: fates_hdim_elmap_levelpft(:)       ! map of elements in the element x pft dimension
   integer , public, allocatable :: fates_hdim_elmap_levelcwd(:)       ! map of elements in the element x cwd dimension
   integer , public, allocatable :: fates_hdim_elmap_levelage(:)       ! map of elements in the element x age dimension
   integer , public, allocatable :: fates_hdim_pftmap_levelpft(:)       ! map of pfts in the element x pft dimension
   integer , public, allocatable :: fates_hdim_cwdmap_levelcwd(:)       ! map of cwds in the element x cwd dimension
   integer , public, allocatable :: fates_hdim_agemap_levelage(:)       ! map of ages in the element x age dimension

   ! ------------------------------------------------------------------------------------
   !                              DYNAMIC BOUNDARY CONDITIONS
   ! ------------------------------------------------------------------------------------


   ! -------------------------------------------------------------------------------------
   ! Scalar Timing Variables
   ! It is assumed that all of the sites on a given machine will be synchronous.
   ! It is also assumed that the HLM will control time.
   ! -------------------------------------------------------------------------------------
   integer, public  :: hlm_current_year    ! Current year
   integer, public  :: hlm_current_month   ! month of year
   integer, public  :: hlm_current_day     ! day of month
   integer, public  :: hlm_current_tod     ! time of day (seconds past 0Z)
   integer, public  :: hlm_current_date    ! time of day (seconds past 0Z)
   integer, public  :: hlm_reference_date  ! YYYYMMDD
   real(r8), public :: hlm_model_day       ! elapsed days between current date and ref
   integer, public  :: hlm_day_of_year     ! The integer day of the year
   integer, public  :: hlm_days_per_year   ! The HLM controls time, some HLMs may 
                                                      ! include a leap
   real(r8), public :: hlm_freq_day        ! fraction of year for daily time-step 
                                                      ! (1/days_per_year_, this is a frequency
   

   ! -------------------------------------------------------------------------------------
   !
   ! Constant parameters that are dictated by the fates parameter file
   !
   ! -------------------------------------------------------------------------------------

   integer, public :: numpft           ! The total number of PFTs defined in the simulation
   integer, public :: nlevsclass       ! The total number of cohort size class bins output to history
   integer, public :: nlevage          ! The total number of patch age bins output to history
   integer, public :: nlevheight       ! The total number of height bins output to history
   integer, public :: nlevcoage        ! The total number of cohort age bins output to history 
   integer, public :: nleafage         ! The total number of leaf age classes

   ! -------------------------------------------------------------------------------------
   ! Structured Boundary Conditions (SITE/PATCH SCALE)
   ! For floating point arrays, it is sometimes the convention to define the arrays as
   ! POINTER instead of ALLOCATABLE.  This usually achieves the same result with subtle
   ! differences.  POINTER arrays can point to scalar values, discontinuous array slices
   ! or alias other variables, ALLOCATABLES cannnot.  According to S. Lionel 
   ! (Intel-Forum Post), ALLOCATABLES are better perfomance wise as long as they point 
   ! to contiguous memory spaces and do not alias other variables, the case here.
   ! Naming conventions:   _si  means site dimensions (scalar in that case)
   !                       _pa  means patch dimensions
   !                       _rb  means radiation band
   !                       _sl  means soil layer
   !                       _sisl means site x soil layer
   ! ------------------------------------------------------------------------------------

   type, public :: bc_in_type

      ! The actual number of FATES' ED patches
      integer :: npatches


      ! Soil layer structure

      integer              :: nlevsoil           ! the number of soil layers in this column
      integer              :: nlevdecomp         ! the number of soil layers in the column
                                                 ! that are biogeochemically active
      real(r8),allocatable :: zi_sisl(:)         ! interface level below a "z" level (m)
                                                 ! this contains a zero index for surface.
      real(r8),allocatable :: dz_sisl(:)         ! layer thickness (m)
      real(r8),allocatable :: z_sisl(:)          ! layer depth (m)

      ! Decomposition Layer Structure
      real(r8), allocatable :: dz_decomp_sisl(:) ! This should match dz_sisl(), unless
                                                 ! only one layer is chosen, in that
                                                 ! case, it has its own depth, which
                                                 ! has traditionally been 1 meter

      integer,allocatable  :: decomp_id(:)       ! The decomposition layer index that each
                                                 ! soil layer maps to. This will either
                                                 ! be equivalent (ie integer ascending)
                                                 ! Or, all will be 1.
      

      ! Vegetation Dynamics
      ! ---------------------------------------------------------------------------------

      ! 24-hour lightning or ignitions [#/km2/day]
      real(r8),allocatable :: lightning24(:)

      ! Population density [#/km2]
      real(r8),allocatable :: pop_density(:)

      ! Patch 24 hour vegetation temperature [K]
      real(r8),allocatable :: t_veg24_pa(:)  
      
      ! Fire Model

      ! Average precipitation over the last 24 hours [mm/s]
      real(r8), allocatable :: precip24_pa(:)

      ! Average relative humidity over past 24 hours [-]
      real(r8), allocatable :: relhumid24_pa(:)

      ! Patch 24-hour running mean of wind (m/s ?)
      real(r8), allocatable :: wind24_pa(:)


      ! Radiation variables for calculating sun/shade fractions
      ! ---------------------------------------------------------------------------------

      ! Downwelling direct beam radiation (patch,radiation-band) [W/m2]
      real(r8), allocatable :: solad_parb(:,:)  

      ! Downwelling diffuse (I-ndirect) radiation (patch,radiation-band) [W/m2]
      real(r8), allocatable :: solai_parb(:,:)



      ! Photosynthesis variables
      ! ---------------------------------------------------------------------------------

      ! Patch level filter flag for photosynthesis calculations
      ! has a short memory, flags:
      ! 1 = patch has not been called
      ! 2 = patch is currently marked for photosynthesis
      ! 3 = patch has been called for photosynthesis at least once
      integer, allocatable  :: filter_photo_pa(:)

      ! atmospheric pressure (Pa)
      real(r8)              :: forc_pbot             

      ! daylength scaling factor (0-1)
      real(r8), allocatable :: dayl_factor_pa(:)
      
      ! saturation vapor pressure at t_veg (Pa)
      real(r8), allocatable :: esat_tv_pa(:)

      ! vapor pressure of canopy air (Pa)
      real(r8), allocatable :: eair_pa(:)

      ! Atmospheric O2 partial pressure (Pa)
      real(r8), allocatable :: oair_pa(:)

      ! Atmospheric CO2 partial pressure (Pa)
      real(r8), allocatable :: cair_pa(:)

      ! boundary layer resistance (s/m)
      real(r8), allocatable :: rb_pa(:)

      ! vegetation temperature (Kelvin)
      real(r8), allocatable :: t_veg_pa(:)
             
      ! air temperature at agcm reference height (kelvin)
      real(r8), allocatable :: tgcm_pa(:)

      ! soil temperature (Kelvin)
      real(r8), allocatable :: t_soisno_sl(:)

      ! Canopy Radiation Boundaries
      ! ---------------------------------------------------------------------------------
      
      ! Filter for vegetation patches with a positive zenith angle (daylight)
      logical, allocatable :: filter_vegzen_pa(:)

      ! Cosine of the zenith angle (0-1), by patch
      ! Note RGK: It does not seem like the code would currently generate
      !           different zenith angles for different patches (nor should it)
      !           I am leaving it at this scale for simplicity.  Patches should
      !           have no spacially variable information
      real(r8), allocatable :: coszen_pa(:)
      
      ! Abledo of the ground for direct radiation, by site broadband (0-1)
      real(r8), allocatable :: albgr_dir_rb(:)

      ! Albedo of the ground for diffuse radiation, by site broadband (0-1)
      real(r8), allocatable :: albgr_dif_rb(:)
      
      ! LitterFlux Boundaries
      ! the index of the deepest model soil level where roots may be
      ! due to permafrost or bedrock constraints
      integer  :: max_rooting_depth_index_col

      ! BGC Accounting

      real(r8) :: tot_het_resp  ! total heterotrophic respiration  (gC/m2/s)
      real(r8) :: tot_somc      ! total soil organic matter carbon (gc/m2)
      real(r8) :: tot_litc      ! total litter carbon tracked in the HLM (gc/m2)

      ! Canopy Structure

      real(r8) :: snow_depth_si    ! Depth of snow in snowy areas of site (m)
      real(r8) :: frac_sno_eff_si  ! Fraction of ground covered by snow (0-1)

      ! Hydrology variables for BTRAN
      ! ---------------------------------------------------------------------------------

      ! Soil suction potential of layers in each site, negative, [mm]
      real(r8), allocatable :: smp_sl(:)
      
      !soil salinity of layers in each site [ppt]
      real(r8), allocatable :: salinity_sl(:)

      ! Effective porosity = porosity - vol_ic, of layers in each site [-]
      real(r8), allocatable :: eff_porosity_sl(:)

      ! volumetric soil water at saturation (porosity)
      real(r8), allocatable :: watsat_sl(:)

      ! Temperature of ground layers [K]
      real(r8), allocatable :: tempk_sl(:)

      ! Liquid volume in ground layer (m3/m3)
      real(r8), allocatable :: h2o_liqvol_sl(:)

      ! Site level filter for uptake response functions
      logical               :: filter_btran


      ! ALL HYDRO DATA STRUCTURES SHOULD NOW BE ALLOCATED ON RHIZOSPHERE LEVELS
      
      ! Plant-Hydro
      ! ---------------------------------------------------------------------------------
      
      real(r8),allocatable :: qflx_transp_pa(:)    ! Transpiration flux as dictated by the HLM's
                                                   ! canopy solver. [mm H2O/s] [+ into root]
      real(r8),allocatable :: swrad_net_pa(:)      ! Net absorbed shortwave radiation (W/m2)
      real(r8),allocatable :: lwrad_net_pa(:)      ! Net absorbed longwave radiation (W/m2)
      real(r8),allocatable :: watsat_sisl(:)       ! volumetric soil water at saturation (porosity)
      real(r8),allocatable :: watres_sisl(:)       ! volumetric residual soil water
      real(r8),allocatable :: sucsat_sisl(:)       ! minimum soil suction (mm) 
      real(r8),allocatable :: bsw_sisl(:)          ! Clapp and Hornberger "b"
      real(r8),allocatable :: hksat_sisl(:)        ! hydraulic conductivity at saturation (mm H2O /s)
      real(r8),allocatable :: h2o_liq_sisl(:)      ! Liquid water mass in each layer (kg/m2)
      real(r8) :: smpmin_si                        ! restriction for min of soil potential (mm)
      
      ! Land use
      ! ---------------------------------------------------------------------------------
      real(r8),allocatable :: hlm_harvest_rates(:)    ! annual harvest rate per cat from hlm for a site

      character(len=64), allocatable :: hlm_harvest_catnames(:)  ! names of hlm_harvest d1

      integer :: hlm_harvest_units  ! what units are the harvest rates specified in? [area vs carbon]

      ! Fixed biogeography mode 
      real(r8), allocatable :: pft_areafrac(:)     ! Fractional area of the FATES column occupied by each PFT  
    
     ! Satellite Phenology (SP) input variables.  (where each patch only has one PFT)
     ! ---------------------------------------------------------------------------------
     real(r8),allocatable :: hlm_sp_tlai(:)  ! Interpolated daily total LAI (leaf area index) input from HLM per patch/pft 
     real(r8),allocatable :: hlm_sp_tsai(:)  ! Interpolated sailt total SAI (stem area index) input from HLM per patch/pft
     real(r8),allocatable :: hlm_sp_htop(:)  ! Interpolated daily canopy vegetation height    input from HLM per patch/pft

   end type bc_in_type


   type, public :: bc_out_type

      ! Sunlit fraction of the canopy for this patch [0-1]
      real(r8),allocatable :: fsun_pa(:)

      ! Sunlit canopy LAI
      real(r8),allocatable :: laisun_pa(:)
      
      ! Shaded canopy LAI
      real(r8),allocatable :: laisha_pa(:)
      
      ! Logical stating whether a ground layer can have water uptake by plants
      ! The only condition right now is that liquid water exists
      ! The name (suction) is used to indicate that soil suction should be calculated
      logical, allocatable :: active_suction_sl(:)

      ! Effective fraction of roots in each soil layer 
      real(r8), allocatable :: rootr_pasl(:,:)

      ! Integrated (vertically) transpiration wetness factor (0 to 1) 
      ! (diagnostic, should not be used by HLM)
      real(r8), allocatable :: btran_pa(:)

      ! Sunlit canopy resistance [s/m]
      real(r8), allocatable :: rssun_pa(:)

      ! Shaded canopy resistance [s/m]
      real(r8), allocatable :: rssha_pa(:)

      ! leaf photosynthesis (umol CO2 /m**2/ s)
      ! (NOT CURRENTLY USED, PLACE-HOLDER)
      !real(r8), allocatable :: psncanopy_pa(:)

      ! leaf maintenance respiration rate (umol CO2/m**2/s) 
      ! (NOT CURRENTLY USED, PLACE-HOLDER)
      !real(r8), allocatable :: lmrcanopy_pa(:)

      ! Canopy Radiation Boundaries
      ! ---------------------------------------------------------------------------------
      
      ! Surface albedo (direct) (HLMs use this for atm coupling and balance checks)
      real(r8), allocatable :: albd_parb(:,:)
      
      ! Surface albedo (diffuse) (HLMs use this for atm coupling and balance checks)
      real(r8), allocatable :: albi_parb(:,:)                 
      
      ! Flux absorbed by canopy per unit direct flux (HLMs use this for balance checks)
      real(r8), allocatable :: fabd_parb(:,:) 
      
      ! Flux absorbed by canopy per unit diffuse flux (HLMs use this for balance checks)
      real(r8), allocatable :: fabi_parb(:,:)

      ! Down direct flux below canopy per unit direct flx (HLMs use this for balance checks)
      real(r8), allocatable :: ftdd_parb(:,:)

      ! Down diffuse flux below canopy per unit direct flx (HLMs use this for balance checks)
      real(r8), allocatable :: ftid_parb(:,:)
      
      ! Down diffuse flux below canopy per unit diffuse flx (HLMs use this for balance checks)
      real(r8), allocatable :: ftii_parb(:,:)


      ! Mass fluxes to BGC from fragmentation of litter into decomposing pools
      
      real(r8), allocatable :: litt_flux_cel_c_si(:) ! cellulose carbon litter, fates->BGC g/m3/s
      real(r8), allocatable :: litt_flux_lig_c_si(:) ! lignan carbon litter, fates->BGC g/m3/s
      real(r8), allocatable :: litt_flux_lab_c_si(:) ! labile carbon litter, fates->BGC g/m3/s
      real(r8), allocatable :: litt_flux_cel_n_si(:) ! cellulose nitrogen litter, fates->BGC g/m3/s
      real(r8), allocatable :: litt_flux_lig_n_si(:) ! lignan nitrogen litter, fates->BGC g/m3/s
      real(r8), allocatable :: litt_flux_lab_n_si(:) ! labile nitrogen litter, fates->BGC g/m3/s
      real(r8), allocatable :: litt_flux_cel_p_si(:) ! cellulose phosphorus litter, fates->BGC g/m3/s
      real(r8), allocatable :: litt_flux_lig_p_si(:) ! lignan phosphorus litter, fates->BGC g/m3/s
      real(r8), allocatable :: litt_flux_lab_p_si(:) ! labile phosphorus litter, fates->BGC g/m3/s
      
      ! Canopy Structure

      real(r8), allocatable :: elai_pa(:)  ! exposed leaf area index
      real(r8), allocatable :: esai_pa(:)  ! exposed stem area index
      real(r8), allocatable :: tlai_pa(:)  ! total leaf area index
      real(r8), allocatable :: tsai_pa(:)  ! total stem area index
      real(r8), allocatable :: htop_pa(:)  ! top of the canopy [m]
      real(r8), allocatable :: hbot_pa(:)  ! bottom of canopy? [m]

      real(r8), allocatable :: z0m_pa(:)   ! roughness length [m]
      real(r8), allocatable :: displa_pa(:) ! displacement height [m]
      real(r8), allocatable :: dleaf_pa(:)  ! leaf characteristic dimension/width/diameter [m]

      real(r8), allocatable :: canopy_fraction_pa(:) ! Area fraction of each patch in the site
                                                     ! Use most likely for weighting
                                                     ! This is currently the projected canopy
                                                     ! area of each patch [0-1]

      real(r8), allocatable :: frac_veg_nosno_alb_pa(:) ! This is not really a fraction
                                                        ! this is actually binary based on if any
                                                        ! vegetation in the patch is exposed.
                                                        ! [0,1]

      ! FATES Hydraulics


      
      real(r8) :: plant_stored_h2o_si         ! stored water in LIVE+DEAD vegetation (kg/m2 H2O)
                                              ! Assuming density of 1Mg/m3 ~= mm/m2 H2O
                                              ! This must be set and transfered prior to clm_drv()
                                              ! following the calls to ed_update_site()
                                              ! ed_update_site() is called during both the restart
                                              ! and coldstart process

      real(r8),allocatable :: qflx_soil2root_sisl(:)   ! Water flux from soil into root by site and soil layer
                                                       ! [mm H2O/s] [+ into root]
      
      real(r8),allocatable :: qflx_ro_sisl(:)          ! Water flux runoff generated by
                                                       ! root to soil flux super-saturating the soils
                                                       ! This does seem unlikely, but we need accomodate
                                                       ! small fluxes for various reasons
                                                       ! [mm H2O/s]


   end type bc_out_type


   type, public :: fates_interface_type
      
      ! This is the root of the ED/FATES hierarchy of instantaneous state variables
      ! ie the root of the linked lists. Each path list is currently associated with a 
      ! grid-cell, this is intended to be migrated to columns 

      integer                         :: nsites

      type(ed_site_type), pointer :: sites(:)

      ! These are boundary conditions that the FATES models are required to be filled.  
      ! These values are filled by the driver or HLM.  Once filled, these have an 
      ! intent(in) status.  Each site has a derived type structure, which may include 
      ! a scalar for site level data, a patch vector, potentially cohort vectors (but 
      ! not yet atm) and other dimensions such as soil-depth or pft.  These vectors 
      ! are initialized by maximums, and the allocations are static in time to avoid
      ! having to allocate/de-allocate memory

      type(bc_in_type), allocatable   :: bc_in(:)

      ! These are the boundary conditions that the FATES model returns to its HLM or 
      ! driver. It has the same allocation strategy and similar vector types.
      
      type(bc_out_type), allocatable  :: bc_out(:)


   end type fates_interface_type


 contains
   
   ! ====================================================================================
   
   
    
  end module FatesInterfaceTypesMod<|MERGE_RESOLUTION|>--- conflicted
+++ resolved
@@ -164,16 +164,11 @@
   integer, public ::  hlm_use_fixed_biogeog                         !  Flag to use FATES fixed biogeography mode
                                                                     !  1 = TRUE, 0 = FALSE 
 
-<<<<<<< HEAD
   integer, public ::  hlm_use_nocomp                                !  Flag to use FATES no competition mode
                                                                     !  1 = TRUE, 0 = FALSE
 
   integer, public ::  hlm_use_sp                                    !  Flag to use FATES satellite phenology (LAI) mode
-=======
-  integer, public ::  hlm_use_nocomp                                !  Flag to use FATES nocomp mode
->>>>>>> 025aabf0
                                                                     !  1 = TRUE, 0 = FALSE
-
    ! -------------------------------------------------------------------------------------
    ! Parameters that are dictated by FATES and known to be required knowledge
    !  needed by the HLMs
