Module HistoryIOMod

  
  use shr_kind_mod    , only : r8 => shr_kind_r8
  use FatesGlobals    , only : fates_log
  use EDTypesMod      , only : cp_hio_ignore_val
  use pftconMod       , only : pftcon

  implicit none

  ! These variables hold the index of the history output structure so we don't
  ! have to constantly do name lookup when we want to populate the dataset
  ! These indices are set during "define_history_vars()" call to "set_history_var()"
  ! during the initialize phase.  Definitions are not provide, for an explanation of
  ! the variable go to its registry.  (IH_ signifies "index history")
  
  ! Indices to 1D Patch variables

  integer, private :: ih_trimming_pa
  integer, private :: ih_area_plant_pa
  integer, private :: ih_area_treespread_pa
  integer, private :: ih_canopy_spread_pa
  integer, private :: ih_nesterov_fire_danger_pa
  integer, private :: ih_spitfire_ROS_pa
  integer, private :: ih_effect_wspeed_pa
  integer, private :: ih_TFC_ROS_pa
  integer, private :: ih_fire_intensity_pa
  integer, private :: ih_fire_area_pa
  integer, private :: ih_scorch_height_pa
  integer, private :: ih_fire_fuel_bulkd_pa
  integer, private :: ih_fire_fuel_eff_moist_pa
  integer, private :: ih_fire_fuel_sav_pa
  integer, private :: ih_fire_fuel_mef_pa
  integer, private :: ih_sum_fuel_pa
  integer, private :: ih_litter_in_pa
  integer, private :: ih_litter_out_pa

  integer, private :: ih_efpot_pa        ! NA
  integer, private :: ih_rb_pa           ! NA

  integer, private :: ih_daily_temp
  integer, private :: ih_daily_rh
  integer, private :: ih_daily_prec
  integer, private :: ih_seed_bank_pa
  integer, private :: ih_seeds_in_pa
  integer, private :: ih_seed_decay_pa
  integer, private :: ih_seed_germination_pa
  integer, private :: ih_bstore_pa
  integer, private :: ih_bdead_pa
  integer, private :: ih_balive_pa
  integer, private :: ih_bleaf_pa
  integer, private :: ih_btotal_pa
  integer, private :: ih_npp_pa
  integer, private :: ih_gpp_pa
  integer, private :: ih_aresp_pa
  integer, private :: ih_maint_resp_pa
  integer, private :: ih_growth_resp_pa
  
  ! Indices to (patch x pft) variables   (using nlevgrnd as surrogate)

  integer, private :: ih_biomass_pa_pft
  integer, private :: ih_leafbiomass_pa_pft
  integer, private :: ih_storebiomass_pa_pft
  integer, private :: ih_nindivs_pa_pft

  ! Indices to (site) variables


  integer, private :: ih_nep_si
  integer, private :: ih_nep_timeintegrated_si
  integer, private :: ih_npp_timeintegrated_si
  integer, private :: ih_hr_timeintegrated_si
  integer, private :: ih_nbp_si
  integer, private :: ih_npp_si
  integer, private :: ih_fire_c_to_atm_si
  integer, private :: ih_ed_to_bgc_this_edts_si
  integer, private :: ih_ed_to_bgc_last_edts_si
  integer, private :: ih_seed_rain_flux_si
  integer, private :: ih_totecosysc_si
  integer, private :: ih_totecosysc_old_si
  integer, private :: ih_totedc_si
  integer, private :: ih_totedc_old_si
  integer, private :: ih_totbgcc_si
  integer, private :: ih_totbgcc_old_si
  integer, private :: ih_biomass_stock_si
  integer, private :: ih_litter_stock_si
  integer, private :: ih_cwd_stock_si
  integer, private :: ih_seed_stock_si
  integer, private :: ih_cbal_err_fates_si
  integer, private :: ih_cbal_err_bgc_si
  integer, private :: ih_cbal_err_tot_si
  integer, private :: ih_npatches_si
  integer, private :: ih_ncohorts_si
  
  ! Indices to (site x scpf) variables
  integer, private :: ih_nplant_si_scpf
  integer, private :: ih_gpp_si_scpf
  integer, private :: ih_npp_totl_si_scpf
  integer, private :: ih_npp_leaf_si_scpf
  integer, private :: ih_npp_seed_si_scpf
  integer, private :: ih_npp_fnrt_si_scpf
  integer, private :: ih_npp_bgsw_si_scpf
  integer, private :: ih_npp_bgdw_si_scpf
  integer, private :: ih_npp_agsw_si_scpf
  integer, private :: ih_npp_agdw_si_scpf
  integer, private :: ih_npp_stor_si_scpf
  integer, private :: ih_litt_leaf_si_scpf
  integer, private :: ih_litt_fnrt_si_scpf
  integer, private :: ih_litt_sawd_si_scpf
  integer, private :: ih_litt_ddwd_si_scpf
  integer, private :: ih_r_leaf_si_scpf
  integer, private :: ih_r_stem_si_scpf
  integer, private :: ih_r_root_si_scpf
  integer, private :: ih_r_stor_si_scpf

  integer, private :: ih_ddbh_si_scpf
  integer, private :: ih_ba_si_scpf
  integer, private :: ih_m1_si_scpf
  integer, private :: ih_m2_si_scpf
  integer, private :: ih_m3_si_scpf
  integer, private :: ih_m4_si_scpf
  integer, private :: ih_m5_si_scpf


  ! The number of variable dim/kind types we have defined (static)
  integer, parameter                :: n_iovar_dk = 6


  ! This structure is not allocated by thread, but the upper and lower boundaries
  ! of the dimension for each thread is saved in the clump_ entry
  type iovar_dim_type
     character(len=32) :: name            ! This should match the name of the dimension 
     integer :: lb                       ! lower bound
     integer :: ub                       ! upper bound
     integer,allocatable :: clump_lb(:)  ! lower bound of thread's portion of HIO array
     integer,allocatable :: clump_ub(:)  ! upper bound of thread's portion of HIO array
  end type iovar_dim_type
  

  
  ! This structure is allocated by thread, and must be calculated after the FATES
  ! sites are allocated, and their mapping to the HLM is identified.  This structure
  ! is not combined with iovar_bounds, because that one is multi-instanced.  This
  ! structure is used more during the update phase, wherease _bounds is used
  ! more for things like flushing
  type iovar_map_type
     integer, allocatable :: site_index(:)   ! maps site indexes to the HIO site position
     integer, allocatable :: patch1_index(:) ! maps site index to the HIO patch 1st position
  end type iovar_map_type


   
  ! This structure is not multi-threaded
  type iovar_dimkind_type
     character(len=32)    :: name        ! String labelling this IO type
     integer              :: ndims       ! number of dimensions in this IO type
     integer, allocatable :: dimsize(:)  ! The size of each dimension
     logical              :: active
     type(iovar_dim_type), pointer :: dim1_ptr
     type(iovar_dim_type), pointer :: dim2_ptr
  end type iovar_dimkind_type


  
  ! This type is instanteated in the HLM-FATES interface (clmfates_interfaceMod.F90)
  type iovar_def_type
     character(len=32)    :: vname
     character(len=24)    :: units
     character(len=128)   :: long
     character(len=24)    :: use_default ! States whether a variable should be turned
                                         ! on the output files by default (active/inactive)
                                         ! It is a good idea to set inactive for very large
                                         ! or infrequently used output datasets
     character(len=24)    :: vtype
     character(len=1)     :: avgflag
     integer              :: upfreq  ! Update frequency (this is for checks and flushing)
                                     ! 1 = dynamics "dyn" (daily)
                                     ! 2 = production "prod" (prob model tstep)
     real(r8)             :: flushval
     type(iovar_dimkind_type),pointer :: iovar_dk_ptr
     ! Pointers (only one of these is allocated per variable)
     real(r8), pointer     :: r81d(:)
     real(r8), pointer     :: r82d(:,:)
     real(r8), pointer     :: r83d(:,:,:)
     integer,  pointer     :: int1d(:)
     integer,  pointer     :: int2d(:,:)
     integer,  pointer     :: int3d(:,:,:)
  end type iovar_def_type


  type, public :: fates_hio_interface_type
     
     ! Instance of the list of history output varialbes
     type(iovar_def_type), pointer :: hvars(:)
     integer                       :: n_hvars
     
     ! Instanteat one registry of the different dimension/kinds (dk)
     ! All output variables will have a pointer to one of these dk's
     type(iovar_dimkind_type), pointer :: iovar_dk(:)
     
     ! This is a structure that explains where FATES patch boundaries
     ! on each thread point to in the host IO array, this structure
     ! is allocated by number of threads
     type(iovar_dim_type) :: iopa_dim
     
     ! This is a structure that explains where FATES patch boundaries
     ! on each thread point to in the host IO array, this structure
     ! is allocated by number of threads
     type(iovar_dim_type) :: iosi_dim
     
     ! This is a structure that contains the boundaries for the
     ! ground level (includes rock) dimension
     type(iovar_dim_type) :: iogrnd_dim

     ! This is a structure that contains the boundaries for the
     ! number of size-class x pft dimension
     type(iovar_dim_type) :: ioscpf_dim


     type(iovar_map_type), pointer :: iovar_map(:)
     
   contains
     
     procedure, public :: update_history_dyn
     procedure, public :: update_history_prod
     procedure, public :: update_history_cbal
     procedure, public :: define_history_vars
     procedure, public :: set_history_var
     procedure, public :: init_iovar_dk_maps
     procedure, public :: iotype_index
     procedure, public :: set_dim_ptrs
     procedure, public :: get_hvar_bounds
     procedure, public :: dim_init
     procedure, public :: set_dim_thread_bounds
     procedure, private :: flush_hvars

  end type fates_hio_interface_type
   


contains

   ! ===================================================================================
  
   subroutine update_history_cbal(this,nc,sites,nsites)

     use EDtypesMod          , only : ed_site_type
     
     ! Arguments
     class(fates_hio_interface_type)                 :: this
     integer                 , intent(in)            :: nc   ! clump index
     type(ed_site_type)      , intent(inout), target :: sites(nsites)
     integer                 , intent(in)            :: nsites

     ! Locals
     integer  :: s        ! The local site index
     integer  :: io_si     ! The site index of the IO array
     
     
     associate( hio_nep_si            => this%hvars(ih_nep_si)%r81d, &
                 hio_nbp_si            => this%hvars(ih_nbp_si)%r81d, &
                 hio_fire_c_to_atm_si  => this%hvars(ih_fire_c_to_atm_si)%r81d, &
                 hio_totecosysc_si     => this%hvars(ih_totecosysc_si)%r81d, &
                 hio_cbal_err_fates_si => this%hvars(ih_cbal_err_fates_si)%r81d, &
                 hio_cbal_err_bgc_si   => this%hvars(ih_cbal_err_bgc_si)%r81d, &
                 hio_cbal_err_tot_si   => this%hvars(ih_cbal_err_tot_si)%r81d, &
                 hio_biomass_stock_si  => this%hvars(ih_biomass_stock_si)%r81d, &
                 hio_litter_stock_si   => this%hvars(ih_litter_stock_si)%r81d, &
                 hio_cwd_stock_si      => this%hvars(ih_cwd_stock_si)%r81d, &
                 hio_seed_stock_si     => this%hvars(ih_seed_stock_si)%r81d )

        ! ---------------------------------------------------------------------------------
        ! Flush arrays to values defined by %flushval (see registry entry in
        ! subroutine define_history_vars()
        ! ---------------------------------------------------------------------------------
        call this%flush_hvars(nc,upfreq_in=3)
        
        
        do s = 1,nsites
         
           io_si  = this%iovar_map(nc)%site_index(s)

           hio_nep_si(io_si) = sites(s)%nep
           hio_nbp_si(io_si) = sites(s)%nbp
           hio_fire_c_to_atm_si(io_si) = sites(s)%fire_c_to_atm
           hio_totecosysc_si(io_si) = sites(s)%totecosysc
           hio_cbal_err_fates_si(io_si) = sites(s)%cbal_err_fates
           hio_cbal_err_bgc_si(io_si) = sites(s)%cbal_err_bgc
           hio_cbal_err_tot_si(io_si) = sites(s)%cbal_err_tot
           hio_biomass_stock_si(io_si) = sites(s)%biomass_stock
           hio_litter_stock_si(io_si) = sites(s)%ed_litter_stock
           hio_cwd_stock_si(io_si) = sites(s)%cwd_stock
           hio_seed_stock_si(io_si) = sites(s)%seed_stock

        end do

      end associate

   end subroutine update_history_cbal
   

  ! ====================================================================================
  
<<<<<<< HEAD
  subroutine update_history_dyn(this,nc,sites,nsites)
=======
  subroutine update_history_dyn(this,nc,nsites,sites,fcolumn)
>>>>>>> 0e980328
    
    ! ---------------------------------------------------------------------------------
    ! This is the call to update the history IO arrays that are expected to only change
    ! after Ecosystem Dynamics have been processed.
    ! ---------------------------------------------------------------------------------
    
    use EDtypesMod          , only : ed_site_type,   &
                                     ed_cohort_type, &
                                     ed_patch_type,  &
                                     AREA,           &
                                     sclass_ed,      &
                                     nlevsclass_ed
    use EDParamsMod      , only : ED_val_ag_biomass

    ! Arguments
    class(fates_hio_interface_type)                 :: this
    integer                 , intent(in)            :: nc   ! clump index
    integer                 , intent(in)            :: nsites
<<<<<<< HEAD
=======
    type(ed_site_type)      , intent(inout), target :: sites(nsites)
    integer                 , intent(in)            :: fcolumn(nsites)
>>>>>>> 0e980328
    
    ! Locals
    integer  :: s        ! The local site index
    integer  :: io_si     ! The site index of the IO array
    integer  :: ipa      ! The local "I"ndex of "PA"tches 
    integer  :: io_pa    ! The patch index of the IO array
    integer  :: io_pa1   ! The first patch index in the IO array for each site
    integer  :: io_soipa 
    integer  :: lb1,ub1,lb2,ub2  ! IO array bounds for the calling thread
    integer  :: ivar             ! index of IO variable object vector
    integer  :: ft               ! functional type index
    integer  :: scpf             ! index of the size-class x pft bin
    integer  :: sc               ! index of the size-class bin

    real(r8) :: n_density   ! individual of cohort per m2.
    real(r8) :: n_perm2     ! individuals per m2 for the whole column
    real(r8) :: patch_scaling_scalar ! ratio of canopy to patch area for counteracting patch scaling
    real(r8) :: dbh         ! diameter ("at breast height")

    type(iovar_def_type),pointer :: hvar
    type(ed_patch_type),pointer  :: cpatch
    type(ed_cohort_type),pointer :: ccohort

    real(r8), parameter :: daysecs = 86400.0_r8 ! What modeler doesn't recognize 86400?
    real(r8), parameter :: yeardays = 365.0_r8  ! Should this be 365.25?
    
    associate( hio_npatches_si         => this%hvars(ih_npatches_si)%r81d, &
               hio_ncohorts_si         => this%hvars(ih_ncohorts_si)%r81d, &
               hio_trimming_pa         => this%hvars(ih_trimming_pa)%r81d, &
               hio_area_plant_pa       => this%hvars(ih_area_plant_pa)%r81d, &
               hio_area_treespread_pa  => this%hvars(ih_area_treespread_pa)%r81d, & 
               hio_canopy_spread_pa    => this%hvars(ih_canopy_spread_pa)%r81d, &
               hio_biomass_pa_pft      => this%hvars(ih_biomass_pa_pft)%r82d, &
               hio_leafbiomass_pa_pft  => this%hvars(ih_leafbiomass_pa_pft)%r82d, &
               hio_storebiomass_pa_pft => this%hvars(ih_storebiomass_pa_pft)%r82d, &
               hio_nindivs_pa_pft      => this%hvars(ih_nindivs_pa_pft)%r82d, &
               hio_nesterov_fire_danger_pa => this%hvars(ih_nesterov_fire_danger_pa)%r81d, &
               hio_spitfire_ros_pa     => this%hvars(ih_spitfire_ROS_pa)%r81d, &
               hio_tfc_ros_pa          => this%hvars(ih_TFC_ROS_pa)%r81d, &
               hio_effect_wspeed_pa    => this%hvars(ih_effect_wspeed_pa)%r81d, &
               hio_fire_intensity_pa   => this%hvars(ih_fire_intensity_pa)%r81d, &
               hio_fire_area_pa        => this%hvars(ih_fire_area_pa)%r81d, &
               hio_scorch_height_pa    => this%hvars(ih_scorch_height_pa)%r81d, &
               hio_fire_fuel_bulkd_pa  => this%hvars(ih_fire_fuel_bulkd_pa)%r81d, &
               hio_fire_fuel_eff_moist_pa => this%hvars(ih_fire_fuel_eff_moist_pa)%r81d, &
               hio_fire_fuel_sav_pa    => this%hvars(ih_fire_fuel_sav_pa)%r81d, &
               hio_fire_fuel_mef_pa    => this%hvars(ih_fire_fuel_mef_pa)%r81d, &
               hio_sum_fuel_pa         => this%hvars(ih_sum_fuel_pa)%r81d,  &
               hio_litter_in_pa        => this%hvars(ih_litter_in_pa)%r81d, &
               hio_litter_out_pa       => this%hvars(ih_litter_out_pa)%r81d, &
               hio_seed_bank_pa        => this%hvars(ih_seed_bank_pa)%r81d, &
               hio_seeds_in_pa         => this%hvars(ih_seeds_in_pa)%r81d, &
               hio_seed_decay_pa       => this%hvars(ih_seed_decay_pa)%r81d, &
               hio_seed_germination_pa => this%hvars(ih_seed_germination_pa)%r81d, &
               hio_bstore_pa           => this%hvars(ih_bstore_pa)%r81d, &
               hio_bdead_pa            => this%hvars(ih_bdead_pa)%r81d, &
               hio_balive_pa           => this%hvars(ih_balive_pa)%r81d, &
               hio_bleaf_pa            => this%hvars(ih_bleaf_pa)%r81d, &
               hio_btotal_pa           => this%hvars(ih_btotal_pa)%r81d, &
               hio_gpp_si_scpf         => this%hvars(ih_gpp_si_scpf)%r82d, &
               hio_npp_totl_si_scpf    => this%hvars(ih_npp_totl_si_scpf)%r82d, &
               hio_npp_leaf_si_scpf    => this%hvars(ih_npp_leaf_si_scpf)%r82d, &
               hio_npp_seed_si_scpf    => this%hvars(ih_npp_seed_si_scpf)%r82d, &
               hio_npp_fnrt_si_scpf    => this%hvars(ih_npp_fnrt_si_scpf)%r82d, &
               hio_npp_bgsw_si_scpf    => this%hvars(ih_npp_bgsw_si_scpf)%r82d, &
               hio_npp_bgdw_si_scpf    => this%hvars(ih_npp_bgdw_si_scpf)%r82d, &
               hio_npp_agsw_si_scpf    => this%hvars(ih_npp_agsw_si_scpf)%r82d, &
               hio_npp_agdw_si_scpf    => this%hvars(ih_npp_agdw_si_scpf)%r82d, &
               hio_npp_stor_si_scpf    => this%hvars(ih_npp_stor_si_scpf)%r82d, &
               hio_ddbh_si_scpf        => this%hvars(ih_ddbh_si_scpf)%r82d, &
               hio_ba_si_scpf          => this%hvars(ih_ba_si_scpf)%r82d, &
               hio_nplant_si_scpf      => this%hvars(ih_nplant_si_scpf)%r82d, &
               hio_m1_si_scpf          => this%hvars(ih_m1_si_scpf)%r82d, &
               hio_m2_si_scpf          => this%hvars(ih_m2_si_scpf)%r82d, &
               hio_m3_si_scpf          => this%hvars(ih_m3_si_scpf)%r82d, &
               hio_m4_si_scpf          => this%hvars(ih_m4_si_scpf)%r82d, &
               hio_m5_si_scpf          => this%hvars(ih_m5_si_scpf)%r82d )
               
      ! ---------------------------------------------------------------------------------
      ! Flush arrays to values defined by %flushval (see registry entry in
      ! subroutine define_history_vars()
      ! ---------------------------------------------------------------------------------
      call this%flush_hvars(nc,upfreq_in=1)

      ! ---------------------------------------------------------------------------------
      ! Loop through the FATES scale hierarchy and fill the history IO arrays
      ! ---------------------------------------------------------------------------------
      
      do s = 1,nsites
         
         io_si  = this%iovar_map(nc)%site_index(s)
         io_pa1 = this%iovar_map(nc)%patch1_index(s)
         io_soipa = io_pa1-1
         
         ! Set trimming on the soil patch to 1.0
         hio_trimming_pa(io_soipa) = 1.0_r8
         
         ipa = 0
         cpatch => sites(s)%oldest_patch
         do while(associated(cpatch))
            
            io_pa = io_pa1 + ipa

            ! Increment the number of patches per site
            hio_npatches_si(io_si) = hio_npatches_si(io_si) + 1._r8
            
            ccohort => cpatch%shortest
            do while(associated(ccohort))
               
               ft = ccohort%pft
               
               ! Increment the number of cohorts per site
               hio_ncohorts_si(io_si) = hio_ncohorts_si(io_si) + 1._r8
               
               if ((cpatch%area .gt. 0._r8) .and. (cpatch%total_canopy_area .gt. 0._r8)) then
                  
                  ! for quantities that are at the CLM patch level, because of the way 
                  ! that CLM patches are weighted for radiative purposes this # density needs 
                  ! to be over either ED patch canopy area or ED patch total area, whichever is less
                  n_density = ccohort%n/min(cpatch%area,cpatch%total_canopy_area) 
                  
                  ! for quantities that are natively at column level, calculate plant 
                  ! density using whole area
                  n_perm2   = ccohort%n/AREA   
                  
               else
                  n_density = 0.0_r8
                  n_perm2   = 0.0_r8
               endif
               
               if(associated(cpatch%tallest))then
                  hio_trimming_pa(io_pa) = cpatch%tallest%canopy_trim
               else
                  hio_trimming_pa(io_pa) = 0.0_r8
               endif
               
               hio_area_plant_pa(io_pa) = 1.0_r8
               
               if (min(cpatch%total_canopy_area,cpatch%area)>0.0_r8) then
                  hio_area_treespread_pa(io_pa) = cpatch%total_tree_area  &
                       / min(cpatch%total_canopy_area,cpatch%area)
               else
                  hio_area_treespread_pa(io_pa) = 0.0_r8
               end if
               
               ! Update biomass components
               hio_bleaf_pa(io_pa)  = hio_bleaf_pa(io_pa)  + n_density * ccohort%bl       * 1.e3_r8
               hio_bstore_pa(io_pa) = hio_bstore_pa(io_pa) + n_density * ccohort%bstore   * 1.e3_r8
               hio_btotal_pa(io_pa) = hio_btotal_pa(io_pa) + n_density * ccohort%b        * 1.e3_r8
               hio_bdead_pa(io_pa)  = hio_bdead_pa(io_pa)  + n_density * ccohort%bdead    * 1.e3_r8
               hio_balive_pa(io_pa) = hio_balive_pa(io_pa) + n_density * ccohort%balive   * 1.e3_r8
               
               ! Update PFT partitioned biomass components
               hio_biomass_pa_pft(io_pa,ft) = hio_biomass_pa_pft(io_pa,ft) + &
                    n_density * ccohort%b * 1.e3_r8
               
               hio_leafbiomass_pa_pft(io_pa,ft) = hio_leafbiomass_pa_pft(io_pa,ft) + &
                    n_density * ccohort%bl       * 1.e3_r8
             
               hio_storebiomass_pa_pft(io_pa,ft) = hio_storebiomass_pa_pft(io_pa,ft) + &
                    n_density * ccohort%bstore   * 1.e3_r8
               
               hio_nindivs_pa_pft(io_pa,ft) = hio_nindivs_pa_pft(io_pa,ft) + &
                    ccohort%n

               ! Site by Size-Class x PFT (SCPF) 
               ! ------------------------------------------------------------------------

               dbh = ccohort%dbh !-0.5*(1./365.25)*ccohort%ddbhdt
               sc  = count(dbh-sclass_ed.ge.0.0)
               scpf = (ft-1)*nlevsclass_ed+sc

               ! Flux Variables (cohorts must had experienced a day before any of these values
               ! have any meaning, otherwise they are just inialization values
               if( .not.(ccohort%isnew) ) then

                  hio_gpp_si_scpf(io_si,scpf)      = hio_gpp_si_scpf(io_si,scpf)      + &
                                                     n_perm2*ccohort%gpp ! [kgC/m2/yr]
                  hio_npp_totl_si_scpf(io_si,scpf) = hio_npp_totl_si_scpf(io_si,scpf) + &
                                                     ccohort%npp*n_perm2
                  hio_npp_leaf_si_scpf(io_si,scpf) = hio_npp_leaf_si_scpf(io_si,scpf) + &
                                                     ccohort%npp_leaf*n_perm2
                  hio_npp_fnrt_si_scpf(io_si,scpf) = hio_npp_fnrt_si_scpf(io_si,scpf) + &
                                                     ccohort%npp_froot*n_perm2
                  hio_npp_bgsw_si_scpf(io_si,scpf) = hio_npp_bgsw_si_scpf(io_si,scpf) + &
                                                     ccohort%npp_bsw*(1._r8-ED_val_ag_biomass)*n_perm2
                  hio_npp_agsw_si_scpf(io_si,scpf) = hio_npp_agsw_si_scpf(io_si,scpf) + &
                                                     ccohort%npp_bsw*ED_val_ag_biomass*n_perm2
                  hio_npp_bgdw_si_scpf(io_si,scpf) = hio_npp_bgdw_si_scpf(io_si,scpf) + &
                                                     ccohort%npp_bdead*(1._r8-ED_val_ag_biomass)*n_perm2
                  hio_npp_agdw_si_scpf(io_si,scpf) = hio_npp_agdw_si_scpf(io_si,scpf) + &
                                                     ccohort%npp_bdead*ED_val_ag_biomass*n_perm2
                  hio_npp_seed_si_scpf(io_si,scpf) = hio_npp_seed_si_scpf(io_si,scpf) + &
                                                     ccohort%npp_bseed*n_perm2
                  hio_npp_stor_si_scpf(io_si,scpf) = hio_npp_stor_si_scpf(io_si,scpf) + &
                                                     ccohort%npp_store*n_perm2

                  if( abs(ccohort%npp-(ccohort%npp_leaf+ccohort%npp_froot+ &
                        ccohort%npp_bsw+ccohort%npp_bdead+ &
                        ccohort%npp_bseed+ccohort%npp_store))>1.e-9) then
                     write(fates_log(),*) 'NPP Partitions are not balancing'
                     write(fates_log(),*) 'Fractional Error: ', &
                          abs(ccohort%npp-(ccohort%npp_leaf+ccohort%npp_froot+ &
                           ccohort%npp_bsw+ccohort%npp_bdead+ &
                           ccohort%npp_bseed+ccohort%npp_store))/ccohort%npp
                     write(fates_log(),*) 'Terms: ',ccohort%npp,ccohort%npp_leaf,ccohort%npp_froot, &
                           ccohort%npp_bsw,ccohort%npp_bdead, &
                           ccohort%npp_bseed,ccohort%npp_store
                     write(fates_log(),*) ' NPP components during FATES-HLM linking does not balance '
                     stop ! we need termination control for FATES!!!
                     ! call endrun(msg=errMsg(__FILE__, __LINE__))
                  end if
                  
                  ! Woody State Variables (basal area and number density and mortality)
                  if (pftcon%woody(ft) == 1) then

                     hio_m1_si_scpf(io_si,scpf) = hio_m1_si_scpf(io_si,scpf) + ccohort%bmort*n_perm2*AREA
                     hio_m2_si_scpf(io_si,scpf) = hio_m2_si_scpf(io_si,scpf) + ccohort%hmort*n_perm2*AREA
                     hio_m3_si_scpf(io_si,scpf) = hio_m3_si_scpf(io_si,scpf) + ccohort%cmort*n_perm2*AREA
                     hio_m4_si_scpf(io_si,scpf) = hio_m4_si_scpf(io_si,scpf) + ccohort%imort*n_perm2*AREA
                     hio_m5_si_scpf(io_si,scpf) = hio_m5_si_scpf(io_si,scpf) + ccohort%fmort*n_perm2*AREA

                     ! basal area  [m2/ha]
                     hio_ba_si_scpf(io_si,scpf) = hio_ba_si_scpf(io_si,scpf) + &
                           0.25_r8*3.14159_r8*((dbh/100.0_r8)**2.0_r8)*n_perm2*AREA
                     
                     ! number density [/ha]
                     hio_nplant_si_scpf(io_si,scpf) = hio_nplant_si_scpf(io_si,scpf) + AREA*n_perm2
                     
                     ! Growth Incrments must have NaN check and woody check
                     if(ccohort%ddbhdt == ccohort%ddbhdt) then
                        hio_ddbh_si_scpf(io_si,scpf) = hio_ddbh_si_scpf(io_si,scpf) + &
                              ccohort%ddbhdt*n_perm2*AREA
                     else
                        hio_ddbh_si_scpf(io_si,scpf) = -999.9
                     end if
                  end if

               end if
               
               ccohort => ccohort%taller
            enddo ! cohort loop
            
            ! Patch specific variables that are already calculated
            ! These things are all duplicated. Should they all be converted to LL or array structures RF? 
            ! define scalar to counteract the patch albedo scaling logic for conserved quantities
            
            if (cpatch%area .gt. 0._r8 .and. cpatch%total_canopy_area .gt.0 ) then
               patch_scaling_scalar  = min(1._r8, cpatch%area / cpatch%total_canopy_area)
            else
               patch_scaling_scalar = 0._r8
            endif
            
            ! Update Fire Variables
            hio_nesterov_fire_danger_pa(io_pa) = sites(s)%acc_NI
            hio_spitfire_ros_pa(io_pa)         = cpatch%ROS_front 
            hio_effect_wspeed_pa(io_pa)        = cpatch%effect_wspeed
            hio_tfc_ros_pa(io_pa)              = cpatch%TFC_ROS
            hio_fire_intensity_pa(io_pa)       = cpatch%FI
            hio_fire_area_pa(io_pa)            = cpatch%frac_burnt
            hio_scorch_height_pa(io_pa)        = cpatch%SH
            hio_fire_fuel_bulkd_pa(io_pa)      = cpatch%fuel_bulkd
            hio_fire_fuel_eff_moist_pa(io_pa)  = cpatch%fuel_eff_moist
            hio_fire_fuel_sav_pa(io_pa)        = cpatch%fuel_sav
            hio_fire_fuel_mef_pa(io_pa)        = cpatch%fuel_mef
            hio_sum_fuel_pa(io_pa)             = cpatch%sum_fuel * 1.e3_r8 * patch_scaling_scalar
            
            ! Update Litter Flux Variables
            hio_litter_in_pa(io_pa)            = (sum(cpatch%CWD_AG_in) +sum(cpatch%leaf_litter_in)) &
                 * 1.e3_r8 * 365.0_r8 * daysecs * patch_scaling_scalar
            hio_litter_out_pa(io_pa)           = (sum(cpatch%CWD_AG_out)+sum(cpatch%leaf_litter_out)) &
                 * 1.e3_r8 * 365.0_r8 * daysecs * patch_scaling_scalar
            hio_seed_bank_pa(io_pa)            = sum(cpatch%seed_bank) * 1.e3_r8 * patch_scaling_scalar
            hio_seeds_in_pa(io_pa)             = sum(cpatch%seeds_in) * &
                 1.e3_r8 * 365.0_r8 * daysecs * patch_scaling_scalar
            hio_seed_decay_pa(io_pa)           = sum(cpatch%seed_decay) &
                 * 1.e3_r8 * 365.0_r8 * daysecs * patch_scaling_scalar
            hio_seed_germination_pa(io_pa)     = sum(cpatch%seed_germination) &
                 * 1.e3_r8 * 365.0_r8 * daysecs * patch_scaling_scalar

            
            hio_canopy_spread_pa(io_pa)        = cpatch%spread(1) 
            
            
            ipa = ipa + 1
            cpatch => cpatch%younger
         end do !patch loop
       
      enddo ! site loop
      
    end associate

    return
  end subroutine update_history_dyn
 
 ! ======================================================================================

<<<<<<< HEAD
 subroutine update_history_prod(this,nc,sites,nsites,dt_tstep)
=======
  subroutine update_history_prod(this,nc,nsites,sites,fcolumn,dt_tstep)
>>>>>>> 0e980328
    
    ! ---------------------------------------------------------------------------------
    ! This is the call to update the history IO arrays that are expected to only change
    ! after rapid timescale productivity calculations (gpp and respiration).
    ! ---------------------------------------------------------------------------------
    
    use EDtypesMod          , only : ed_site_type,   &
                                     ed_cohort_type, &
                                     ed_patch_type,  &
                                     AREA
    ! Arguments
    class(fates_hio_interface_type)                 :: this
    integer                 , intent(in)            :: nc   ! clump index
    integer                 , intent(in)            :: nsites
<<<<<<< HEAD
=======
    type(ed_site_type)      , intent(inout), target :: sites(nsites)
    integer                 , intent(in)            :: fcolumn(nsites)
>>>>>>> 0e980328
    real(r8)                , intent(in)            :: dt_tstep
    
    ! Locals
    integer  :: s        ! The local site index
    integer  :: io_si     ! The site index of the IO array
    integer  :: ipa      ! The local "I"ndex of "PA"tches 
    integer  :: io_pa    ! The patch index of the IO array
    integer  :: io_pa1   ! The first patch index in the IO array for each site
    integer  :: io_soipa 
    integer  :: lb1,ub1,lb2,ub2  ! IO array bounds for the calling thread
    integer  :: ivar             ! index of IO variable object vector

    real(r8) :: n_density   ! individual of cohort per m2.
    real(r8) :: n_perm2     ! individuals per m2 for the whole column

    type(iovar_def_type),pointer :: hvar
    type(ed_patch_type),pointer  :: cpatch
    type(ed_cohort_type),pointer :: ccohort

    real(r8), parameter :: daysecs = 86400.0_r8 ! What modeler doesn't recognize 86400?
    real(r8), parameter :: yeardays = 365.0_r8  ! Should this be 365.25?
    
    associate( hio_gpp_pa         => this%hvars(ih_gpp_pa)%r81d, &
               hio_npp_pa         => this%hvars(ih_npp_pa)%r81d, &
               hio_aresp_pa       => this%hvars(ih_aresp_pa)%r81d, &
               hio_maint_resp_pa  => this%hvars(ih_maint_resp_pa)%r81d, &
               hio_growth_resp_pa => this%hvars(ih_growth_resp_pa)%r81d, &
               hio_npp_si         => this%hvars(ih_npp_si)%r81d )

      ! Flush the relevant history variables 
      call this%flush_hvars(nc,upfreq_in=2)

      do s = 1,nsites
         
         io_si  = this%iovar_map(nc)%site_index(s)
         io_pa1 = this%iovar_map(nc)%patch1_index(s)
         io_soipa = io_pa1-1
         
         ipa = 0
         cpatch => sites(s)%oldest_patch
         do while(associated(cpatch))
            
            io_pa = io_pa1 + ipa

            ccohort => cpatch%shortest
            do while(associated(ccohort))
               
               ! TODO: we need a standardized logical function on this (used lots, RGK)
               if ((cpatch%area .gt. 0._r8) .and. (cpatch%total_canopy_area .gt. 0._r8)) then
                  n_density = ccohort%n/min(cpatch%area,cpatch%total_canopy_area) 
                  n_perm2   = ccohort%n/AREA   
               else
                  n_density = 0.0_r8
                  n_perm2   = 0.0_r8
               endif
               
               if ( .not. ccohort%isnew ) then
                  
                  ! scale up cohort fluxes to their patches
                  hio_npp_pa(io_pa) = hio_npp_pa(io_pa) + &
                        ccohort%npp_tstep * 1.e3_r8 * n_density / dt_tstep
                  hio_gpp_pa(io_pa) = hio_gpp_pa(io_pa) + &
                        ccohort%gpp_tstep * 1.e3_r8 * n_density / dt_tstep
                  hio_aresp_pa(io_pa) = hio_aresp_pa(io_pa) + &
                        ccohort%resp_tstep * 1.e3_r8 * n_density / dt_tstep
                  hio_growth_resp_pa(io_pa) = hio_growth_resp_pa(io_pa) + &
                        ccohort%resp_g * 1.e3_r8 * n_density / dt_tstep
                  hio_maint_resp_pa(io_pa) = hio_maint_resp_pa(io_pa) + &
                        ccohort%resp_m * 1.e3_r8 * n_density / dt_tstep
                  
                  ! map ed cohort-level npp fluxes to clm column fluxes
                  hio_npp_si(io_si) = hio_npp_si(io_si) + ccohort%npp_tstep * n_perm2 * 1.e3_r8 /dt_tstep

               endif

               ccohort => ccohort%taller
            enddo ! cohort loop
            ipa = ipa + 1
            cpatch => cpatch%younger
         end do !patch loop
         
      enddo ! site loop

    end associate
 
  end subroutine update_history_prod

 ! ======================================================================================

 subroutine flush_hvars(this,nc,upfreq_in)
 
   class(fates_hio_interface_type)        :: this
   integer,intent(in)                     :: nc
   integer,intent(in)                     :: upfreq_in

   integer                      :: ivar
   type(iovar_def_type),pointer :: hvar
   integer                      :: lb1,ub1,lb2,ub2


   do ivar=1,ubound(this%hvars,1)
      hvar => this%hvars(ivar)
      if (hvar%upfreq==upfreq_in) then ! Only flush variables with update on dynamics step
         call this%get_hvar_bounds(hvar,nc,lb1,ub1,lb2,ub2)
         select case(trim(hvar%iovar_dk_ptr%name))
         case('PA_R8') 
            hvar%r81d(lb1:ub1) = hvar%flushval
         case('SI_R8') 
            hvar%r81d(lb1:ub1) = hvar%flushval
         case('PA_GRND_R8') 
            hvar%r82d(lb1:ub1,lb2:ub2) = hvar%flushval
         case('PA_SCPF_R8') 
            hvar%r82d(lb1:ub1,lb2:ub2) = hvar%flushval
         case('SI_GRND_R8') 
            hvar%r82d(lb1:ub1,lb2:ub2) = hvar%flushval
         case('SI_SCPF_R8') 
            hvar%r82d(lb1:ub1,lb2:ub2) = hvar%flushval
         case('PA_INT')
            hvar%int1d(lb1:ub1) = nint(hvar%flushval)
         case default
            write(fates_log(),*) 'iotyp undefined while flushing history variables'
            stop
            !end_run
         end select
      end if
   end do
   
 end subroutine flush_hvars

 ! ====================================================================================
  
  subroutine define_history_vars(this,callstep,nvar)
    
    ! ---------------------------------------------------------------------------------
    ! 
    !                    REGISTRY OF HISTORY OUTPUT VARIABLES
    !
    ! This subroutine is called in two contexts, either in count mode or inialize mode
    ! In count mode, we just walk through the list of registerred variables, compare
    ! if the variable of interest list the current host model and add it to the count
    ! if true.  This count is used just to allocate the variable space.  After this
    ! has been done, we go through the list a second time populating a memory structure.
    ! This phase is the "initialize" phase.  These two phases are differntiated by the
    ! string "callstep", which should be either "count" or "initialize".
    !
    ! Note 1 there are different ways you can flush or initialize the output fields.
    ! If you flush to a native type, (such as zero), the entire slab which covers
    ! indices which may not be relevant to FATES, are flushed to this value.  So
    ! in that case, lakes and crops that are not controlled by FATES will zero'd
    ! and when values are scaled up to the land-grid, the zero's for non FATES will
    ! be included.  This is good and correct if nothing is there.  
    !
    ! But, what if crops exist in the host model and occupy a fraction of the land-surface
    ! shared with natural vegetation? In that case, you want to flush your arrays
    ! with a value that the HLM treats as "do not average"
    ! 
    ! If your HLM makes use of, and you want, INTEGER OUTPUT, pass the flushval as
    ! a real.  The applied flush value will use the NINT() intrinsic function
    ! ---------------------------------------------------------------------------------
    
    class(fates_hio_interface_type)        :: this
    character(len=*),intent(in)            :: callstep  ! are we 'count'ing or 'initializ'ing?
    integer,optional,intent(out)           :: nvar
    integer                                :: ivar
    
    if(.not. (trim(callstep).eq.'count' .or. trim(callstep).eq.'initialize') ) then
       write(fates_log(),*) 'defining history variables in FATES requires callstep count or initialize'
       ! end_run('MESSAGE')
    end if
    
    ivar=0
    
    ! Site level counting variables
    call this%set_history_var(vname='ED_NPATCHES',units='none',                &
         long='Total number of ED patches per site', use_default='active',      &
         avgflag='A',vtype='SI_R8',hlms='CLM:ALM',flushval=1.0_r8, upfreq=1,    &
         ivar=ivar, callstep=callstep,index = ih_npatches_si)

    call this%set_history_var(vname='ED_NCOHORTS',units='none',                &
         long='Total number of ED cohorts per site', use_default='active',      &
         avgflag='A',vtype='SI_R8',hlms='CLM:ALM',flushval=1.0_r8, upfreq=1,    &
         ivar=ivar, callstep=callstep,index = ih_ncohorts_si)
    
    ! Patch variables
    call this%set_history_var(vname='TRIMMING',units='none',                   &
         long='Degree to which canopy expansion is limited by leaf economics',  & 
         use_default='active', &
         avgflag='A',vtype='PA_R8',hlms='CLM:ALM',flushval=1.0_r8, upfreq=1,    &
         ivar=ivar, callstep=callstep,index = ih_trimming_pa)
    
    call this%set_history_var(vname='AREA_PLANT',units='m2',                   &
         long='area occupied by all plants', use_default='active',              &
         avgflag='A',vtype='PA_R8',hlms='CLM:ALM',flushval=0.0_r8, upfreq=1,    &
         ivar=ivar, callstep=callstep,index = ih_area_plant_pa)
    
    call this%set_history_var(vname='AREA_TREES',units='m2',                   &
         long='area occupied by woody plants', use_default='active',            &
         avgflag='A',vtype='PA_R8',hlms='CLM:ALM',flushval=0.0_r8, upfreq=1,    &
         ivar=ivar, callstep=callstep,index = ih_area_treespread_pa)

    call this%set_history_var(vname='CANOPY_SPREAD',units='0-1',               &
         long='Scaling factor between tree basal area and canopy area',         &
         use_default='active',                                                  &
         avgflag='A',vtype='PA_R8',hlms='CLM:ALM',flushval=0.0_r8, upfreq=1,    &
         ivar=ivar, callstep=callstep,index = ih_canopy_spread_pa)

    call this%set_history_var(vname='PFTbiomass',units='gC/m2',                   &
         long='total PFT level biomass', use_default='active',                     &
         avgflag='A', vtype='PA_GRND_R8',hlms='CLM:ALM',flushval=0.0_r8, upfreq=1, &
         ivar=ivar, callstep=callstep, index = ih_biomass_pa_pft )

    call this%set_history_var(vname='PFTleafbiomass', units='gC/m2',              &
         long='total PFT level leaf biomass', use_default='active',                &
         avgflag='A', vtype='PA_GRND_R8',hlms='CLM:ALM',flushval=0.0_r8, upfreq=1, &
         ivar=ivar, callstep=callstep, index = ih_leafbiomass_pa_pft )

    call this%set_history_var(vname='PFTstorebiomass',  units='gC/m2',            &
         long='total PFT level stored biomass', use_default='active',              &
         avgflag='A', vtype='PA_GRND_R8',hlms='CLM:ALM',flushval=0.0_r8, upfreq=1, &
         ivar=ivar, callstep=callstep, index = ih_storebiomass_pa_pft )
    
    call this%set_history_var(vname='PFTnindivs',  units='indiv / m2',            &
         long='total PFT level number of individuals', use_default='active',       &
         avgflag='A', vtype='PA_GRND_R8',hlms='CLM:ALM',flushval=0.0_r8, upfreq=1, &
         ivar=ivar, callstep=callstep, index = ih_nindivs_pa_pft )

    ! Fire Variables

    call this%set_history_var(vname='FIRE_NESTEROV_INDEX', units='none',       &
         long='nesterov_fire_danger index', use_default='active',               &
         avgflag='A', vtype='PA_R8',hlms='CLM:ALM',flushval=0.0_r8, upfreq=1,   &
         ivar=ivar,callstep=callstep, index = ih_nesterov_fire_danger_pa)

    call this%set_history_var(vname='FIRE_ROS', units='m/min',                 &
         long='fire rate of spread m/min', use_default='active',                &
         avgflag='A', vtype='PA_R8',hlms='CLM:ALM',flushval=0.0_r8, upfreq=1,   &
         ivar=ivar,callstep=callstep, index = ih_spitfire_ROS_pa)

    call this%set_history_var(vname='EFFECT_WSPEED', units='none',             &
         long ='effective windspeed for fire spread', use_default='active',     &
         avgflag='A', vtype='PA_R8',hlms='CLM:ALM',flushval=0.0_r8, upfreq=1,   &
         ivar=ivar,callstep=callstep, index = ih_effect_wspeed_pa )

    call this%set_history_var(vname='FIRE_TFC_ROS', units='none',              &
         long ='total fuel consumed', use_default='active',                     &
         avgflag='A', vtype='PA_R8',hlms='CLM:ALM',flushval=0.0_r8, upfreq=1,   &
         ivar=ivar,callstep=callstep, index = ih_TFC_ROS_pa )

    call this%set_history_var(vname='FIRE_INTENSITY', units='kJ/m/s',          &
         long='spitfire fire intensity: kJ/m/s', use_default='active',          &
         avgflag='A', vtype='PA_R8',hlms='CLM:ALM',flushval=0.0_r8, upfreq=1,   &
         ivar=ivar,callstep=callstep, index = ih_fire_intensity_pa )

    call this%set_history_var(vname='FIRE_AREA', units='fraction',             &
         long='spitfire fire area:m2', use_default='active',                    &
         avgflag='A', vtype='PA_R8',hlms='CLM:ALM',flushval=0.0_r8, upfreq=1,   &
         ivar=ivar,callstep=callstep, index = ih_fire_area_pa )

    call this%set_history_var(vname='SCORCH_HEIGHT', units='m',                &
         long='spitfire fire area:m2', use_default='active',                    &
         avgflag='A', vtype='PA_R8',hlms='CLM:ALM',flushval=0.0_r8, upfreq=1,   &
         ivar=ivar,callstep=callstep, index = ih_scorch_height_pa )

    call this%set_history_var(vname='fire_fuel_mef', units='m',                &
         long='spitfire fuel moisture',  use_default='active',                  &
         avgflag='A', vtype='PA_R8',hlms='CLM:ALM',flushval=0.0_r8, upfreq=1,   &
         ivar=ivar,callstep=callstep, index = ih_fire_fuel_mef_pa )

    call this%set_history_var(vname='fire_fuel_bulkd', units='m',              &
         long='spitfire fuel bulk density',  use_default='active',              &
         avgflag='A', vtype='PA_R8',hlms='CLM:ALM',flushval=0.0_r8, upfreq=1,   &
         ivar=ivar,callstep=callstep, index = ih_fire_fuel_bulkd_pa )

    call this%set_history_var(vname='FIRE_FUEL_EFF_MOIST', units='m',          &
         long='spitfire fuel moisture', use_default='active',                   &
         avgflag='A', vtype='PA_R8',hlms='CLM:ALM',flushval=0.0_r8, upfreq=1,   &
         ivar=ivar,callstep=callstep, index = ih_fire_fuel_eff_moist_pa )

    call this%set_history_var(vname='fire_fuel_sav', units='m',                &
         long='spitfire fuel surface/volume ',  use_default='active',           &
         avgflag='A', vtype='PA_R8',hlms='CLM:ALM',flushval=0.0_r8, upfreq=1,   &
         ivar=ivar,callstep=callstep, index = ih_fire_fuel_sav_pa )

    call this%set_history_var(vname='SUM_FUEL', units='gC m-2',                &
         long='total ground fuel related to ros (omits 1000hr fuels)',          & 
         use_default='active',                                                  & 
         avgflag='A', vtype='PA_R8',hlms='CLM:ALM',flushval=0.0_r8, upfreq=1,   &
         ivar=ivar,callstep=callstep, index = ih_sum_fuel_pa )

    ! Litter Variables

    call this%set_history_var(vname='LITTER_IN', units='gC m-2 s-1',           &
         long='Litter flux in leaves',  use_default='active',                   &
         avgflag='A', vtype='PA_R8',hlms='CLM:ALM',flushval=0.0_r8, upfreq=1,   &
         ivar=ivar,callstep=callstep, index = ih_litter_in_pa )

    call this%set_history_var(vname='LITTER_OUT', units='gC m-2 s-1',          &
         long='Litter flux out leaves',  use_default='active',                  & 
         avgflag='A', vtype='PA_R8',hlms='CLM:ALM',flushval=0.0_r8, upfreq=1,   &
         ivar=ivar,callstep=callstep, index = ih_litter_out_pa )

    call this%set_history_var(vname='SEED_BANK', units='gC m-2',               &
         long='Total Seed Mass of all PFTs',  use_default='active',             &
         avgflag='A', vtype='PA_R8',hlms='CLM:ALM',flushval=0.0_r8, upfreq=1,   &
         ivar=ivar,callstep=callstep, index = ih_seed_bank_pa )

    call this%set_history_var(vname='SEEDS_IN', units='gC m-2 s-1',            &
         long='Seed Production Rate',  use_default='active',                    &
         avgflag='A', vtype='PA_R8',hlms='CLM:ALM',flushval=0.0_r8, upfreq=1,   &
         ivar=ivar,callstep=callstep, index = ih_seeds_in_pa )

    call this%set_history_var(vname='SEED_GERMINATION', units='gC m-2 s-1',    &
         long='Seed mass converted into new cohorts',   use_default='active',   &
         avgflag='A', vtype='PA_R8',hlms='CLM:ALM',flushval=0.0_r8, upfreq=1,   &
         ivar=ivar,callstep=callstep, index = ih_seed_germination_pa )

    call this%set_history_var(vname='SEED_DECAY', units='gC m-2 s-1',          &
         long='Seed mass decay', use_default='active',                          &
         avgflag='A', vtype='PA_R8',hlms='CLM:ALM',flushval=0.0_r8, upfreq=1,   &
         ivar=ivar,callstep=callstep, index = ih_seed_decay_pa )
    
    call this%set_history_var(vname='ED_bstore', units='gC m-2',                  &
         long='Storage biomass', use_default='active',                          &
         avgflag='A', vtype='PA_R8',hlms='CLM:ALM',flushval=0.0_r8, upfreq=1,   &
         ivar=ivar,callstep=callstep, index = ih_bstore_pa )

    call this%set_history_var(vname='ED_bdead', units='gC m-2',                   &
         long='Dead (structural) biomass (live trees, not CWD)',                &
         use_default='active',                                                  &
         avgflag='A', vtype='PA_R8',hlms='CLM:ALM',flushval=0.0_r8, upfreq=1,   &
         ivar=ivar,callstep=callstep, index = ih_bdead_pa )

    call this%set_history_var(vname='ED_balive', units='gC m-2',                  &
         long='Live biomass', use_default='active',                             &
         avgflag='A', vtype='PA_R8',hlms='CLM:ALM',flushval=0.0_r8, upfreq=1,   &
         ivar=ivar,callstep=callstep, index = ih_balive_pa )

    call this%set_history_var(vname='ED_bleaf', units='gC m-2',                   &
         long='Leaf biomass',  use_default='active',                            &
         avgflag='A', vtype='PA_R8',hlms='CLM:ALM',flushval=0.0_r8, upfreq=1,   &
         ivar=ivar,callstep=callstep, index = ih_bleaf_pa )

    call this%set_history_var(vname='ED_biomass', units='gC m-2',                  &
         long='Total biomass',  use_default='active',                           &
         avgflag='A', vtype='PA_R8',hlms='CLM:ALM',flushval=0.0_r8, upfreq=1,   &
         ivar=ivar,callstep=callstep, index = ih_btotal_pa )

    
    ! Ecosystem Carbon Fluxes (updated rapidly, upfreq=2)

    call this%set_history_var(vname='NPP_column', units='gC/m^2/s',                &
         long='net primary production on the site',  use_default='active',      &
         avgflag='A', vtype='SI_R8',hlms='CLM:ALM',flushval=0.0_r8, upfreq=2,   &
         ivar=ivar,callstep=callstep, index = ih_npp_si )

    call this%set_history_var(vname='GPP', units='gC/m^2/s',                   &
         long='gross primary production',  use_default='active',                &
         avgflag='A', vtype='PA_R8',hlms='CLM:ALM',flushval=0.0_r8, upfreq=2,   &
         ivar=ivar,callstep=callstep, index = ih_gpp_pa )

    call this%set_history_var(vname='NPP', units='gC/m^2/s',                   &
         long='net primary production', use_default='active',                   &
         avgflag='A', vtype='PA_R8',hlms='CLM:ALM',flushval=0.0_r8, upfreq=2,   &
         ivar=ivar,callstep=callstep, index = ih_npp_pa )

    call this%set_history_var(vname='AR', units='gC/m^2/s',                 &
         long='autotrophic respiration', use_default='active',                  &
         avgflag='A', vtype='PA_R8',hlms='CLM:ALM',flushval=0.0_r8, upfreq=2,   &
         ivar=ivar,callstep=callstep, index = ih_aresp_pa )

    call this%set_history_var(vname='GROWTH_RESP', units='gC/m^2/s',           &
         long='growth respiration', use_default='active',                       &
         avgflag='A', vtype='PA_R8',hlms='CLM:ALM',flushval=0.0_r8, upfreq=2,   &
         ivar=ivar,callstep=callstep, index = ih_growth_resp_pa )

    call this%set_history_var(vname='MAINT_RESP', units='gC/m^2/s',            &
         long='maintenance respiration', use_default='active',                  &
         avgflag='A', vtype='PA_R8',hlms='CLM:ALM',flushval=0.0_r8, upfreq=2,   &
         ivar=ivar,callstep=callstep, index = ih_maint_resp_pa )


    ! Carbon Flux (grid dimension x scpf) (THESE ARE DEFAULT INACTIVE!!!
    !                                     (BECAUSE THEY TAKE UP SPACE!!!
    ! ===================================================================================

    call this%set_history_var(vname='GPP_SCPF',units='kgC/m2/yr',            &
          long='gross primary production', use_default='inactive',           &
          avgflag='A', vtype='SI_SCPF_R8',hlms='CLM:ALM',flushval=0.0_r8,    &
          upfreq=1, ivar=ivar,callstep=callstep, index = ih_gpp_si_scpf )

    call this%set_history_var(vname='NPP_SCPF',units='kgC/m2/yr',            &
          long='total net primary production', use_default='inactive',       &
          avgflag='A', vtype='SI_SCPF_R8',hlms='CLM:ALM',flushval=0.0_r8,    &
          upfreq=1, ivar=ivar,callstep=callstep, index = ih_npp_totl_si_scpf )


    call this%set_history_var(vname='NPP_LEAF_SCPF',units='kgC/m2/yr',       &
          long='NPP flux into leaves', use_default='inactive',               &
          avgflag='A', vtype='SI_SCPF_R8',hlms='CLM:ALM',flushval=0.0_r8,    &
          upfreq=1, ivar=ivar,callstep=callstep, index = ih_npp_leaf_si_scpf )

    call this%set_history_var(vname='NPP_SEED_SCPF',units='kgC/m2/yr',       &
          long='NPP flux into seeds', use_default='inactive',                &
          avgflag='A', vtype='SI_SCPF_R8',hlms='CLM:ALM',flushval=0.0_r8,    &
          upfreq=1, ivar=ivar,callstep=callstep, index = ih_npp_seed_si_scpf )

    call this%set_history_var(vname='NPP_FNRT_SCPF',units='kgC/m2/yr',       &
          long='NPP flux into fine roots', use_default='inactive',           &
          avgflag='A', vtype='SI_SCPF_R8',hlms='CLM:ALM',flushval=0.0_r8,    &
          upfreq=1, ivar=ivar,callstep=callstep, index = ih_npp_fnrt_si_scpf )

    call this%set_history_var(vname='NPP_BGSW_SCPF',units='kgC/m2/yr',       &
          long='NPP flux into below-ground sapwood', use_default='inactive', &
          avgflag='A', vtype='SI_SCPF_R8',hlms='CLM:ALM',flushval=0.0_r8,    &
          upfreq=1, ivar=ivar,callstep=callstep, index = ih_npp_bgsw_si_scpf )

    call this%set_history_var(vname='NPP_BGDW_SCPF',units='kgC/m2/yr',       &
          long='NPP flux into below-ground deadwood', use_default='inactive',&
          avgflag='A', vtype='SI_SCPF_R8',hlms='CLM:ALM',flushval=0.0_r8,    &
          upfreq=1, ivar=ivar,callstep=callstep, index = ih_npp_bgdw_si_scpf )

    call this%set_history_var(vname='NPP_AGSW_SCPF',units='kgC/m2/yr',       &
          long='NPP flux into above-ground sapwood', use_default='inactive', &
          avgflag='A', vtype='SI_SCPF_R8',hlms='CLM:ALM',flushval=0.0_r8,    &
          upfreq=1, ivar=ivar,callstep=callstep, index = ih_npp_agsw_si_scpf )

    call this%set_history_var(vname = 'NPP_AGDW_SCPF', units='kgC/m2/yr',    &
          long='NPP flux into above-ground deadwood', use_default='inactive',&
          avgflag='A', vtype='SI_SCPF_R8',hlms='CLM:ALM',flushval=0.0_r8,    &
          upfreq=1, ivar=ivar,callstep=callstep, index = ih_npp_agdw_si_scpf )

    call this%set_history_var(vname = 'NPP_STOR_SCPF', units='kgC/m2/yr',    &
          long='NPP flux into storage', use_default='inactive',              &
          avgflag='A', vtype='SI_SCPF_R8',hlms='CLM:ALM',flushval=0.0_r8,    &
          upfreq=1, ivar=ivar,callstep=callstep, index = ih_npp_stor_si_scpf )

    call this%set_history_var(vname='DDBH_SCPF', units = 'cm/yr/ha',         &
          long='diameter growth increment and pft/size',use_default='inactive',&
          avgflag='A', vtype='SI_SCPF_R8',hlms='CLM:ALM',flushval=0.0_r8,    &
          upfreq=1, ivar=ivar,callstep=callstep, index = ih_ddbh_si_scpf )

    call this%set_history_var(vname='BA_SCPF',units = 'm2/ha',               &
          long='basal area by patch and pft/size', use_default='inactive',   &
          avgflag='A', vtype='SI_SCPF_R8',hlms='CLM:ALM',flushval=0.0_r8,    &
          upfreq=1, ivar=ivar,callstep=callstep, index = ih_ba_si_scpf )

    call this%set_history_var(vname='NPLANT_SCPF',units = 'N/ha',         &
          long='stem number density by patch and pft/size', use_default='inactive', &
          avgflag='A', vtype='SI_SCPF_R8',hlms='CLM:ALM',flushval=0.0_r8,    &
          upfreq=1, ivar=ivar,callstep=callstep, index = ih_nplant_si_scpf )

    call this%set_history_var(vname='M1_SCPF',units = 'N/ha/yr',          &
          long='background mortality count by patch and pft/size', use_default='inactive',&
          avgflag='A', vtype='SI_SCPF_R8',hlms='CLM:ALM',flushval=0.0_r8,    &
          upfreq=1, ivar=ivar,callstep=callstep, index = ih_m1_si_scpf )
    
    call this%set_history_var(vname='M2_SCPF',units = 'N/ha/yr',          &
          long='hydraulic mortality count by patch and pft/size',use_default='inactive',&
          avgflag='A', vtype='SI_SCPF_R8',hlms='CLM:ALM',flushval=0.0_r8,    &
          upfreq=1, ivar=ivar,callstep=callstep, index = ih_m2_si_scpf )

    call this%set_history_var(vname='M3_SCPF',units = 'N/ha/yr',          &
          long='carbon starvation mortality count by patch and pft/size',use_default='inactive', &
          avgflag='A', vtype='SI_SCPF_R8',hlms='CLM:ALM',flushval=0.0_r8,    &
          upfreq=1, ivar=ivar,callstep=callstep, index = ih_m3_si_scpf )

    call this%set_history_var(vname='M4_SCPF',units = 'N/ha/yr',          &
          long='impact mortality count by patch and pft/size',use_default='inactive',&
          avgflag='A', vtype='SI_SCPF_R8',hlms='CLM:ALM',flushval=0.0_r8,    &
          upfreq=1, ivar=ivar,callstep=callstep, index = ih_m4_si_scpf )

    call this%set_history_var(vname='M5_SCPF',units = 'N/ha/yr',          &
          long='fire mortality count by patch and pft/size',use_default='inactive',&
          avgflag='A', vtype='SI_SCPF_R8',hlms='CLM:ALM',flushval=0.0_r8,    &
          upfreq=1, ivar=ivar,callstep=callstep, index = ih_m5_si_scpf )


    ! CARBON BALANCE VARIABLES THAT DEPEND ON HLM BGC INPUTS

    call this%set_history_var(vname='NEP', units='gC/m^2/s', &
          long='net ecosystem production', use_default='active', &
          avgflag='A', vtype='SI_R8',hlms='CLM:ALM',flushval=cp_hio_ignore_val,    &
          upfreq=3, ivar=ivar,callstep=callstep, index = ih_nep_si )


    call this%set_history_var(vname='Fire_Closs', units='gC/m^2/s', &
          long='ED/SPitfire Carbon loss to atmosphere', use_default='active', &
          avgflag='A', vtype='SI_R8',hlms='CLM:ALM',flushval=cp_hio_ignore_val,    &
          upfreq=3, ivar=ivar,callstep=callstep, index = ih_fire_c_to_atm_si )
   
    call this%set_history_var(vname='NBP', units='gC/m^2/s', &
          long='net biosphere production', use_default='active', &
          avgflag='A', vtype='SI_R8',hlms='CLM:ALM',flushval=cp_hio_ignore_val,    &
          upfreq=3, ivar=ivar,callstep=callstep, index = ih_nbp_si )
   
    call this%set_history_var(vname='TOTECOSYSC', units='gC/m^2',  &
         long='total ecosystem carbon', use_default='active', &
         avgflag='A', vtype='SI_R8',hlms='CLM:ALM',flushval=cp_hio_ignore_val,    &
         upfreq=3, ivar=ivar,callstep=callstep, index = ih_totecosysc_si )
    
    call this%set_history_var(vname='CBALANCE_ERROR_ED', units='gC/m^2/s',  &
         long='total carbon balance error on ED side', use_default='active', &
         avgflag='A', vtype='SI_R8',hlms='CLM:ALM',flushval=cp_hio_ignore_val,    &
         upfreq=3, ivar=ivar,callstep=callstep, index = ih_cbal_err_fates_si )

    call this%set_history_var(vname='CBALANCE_ERROR_BGC', units='gC/m^2/s',  &
         long='total carbon balance error on HLMs BGC side', use_default='active', &
         avgflag='A', vtype='SI_R8',hlms='CLM:ALM',flushval=cp_hio_ignore_val,    &
         upfreq=3, ivar=ivar,callstep=callstep, index = ih_cbal_err_bgc_si )
    
    call this%set_history_var(vname='CBALANCE_ERROR_TOTAL', units='gC/m^2/s', &
          long='total carbon balance error total', use_default='active', &
          avgflag='A', vtype='SI_R8',hlms='CLM:ALM',flushval=cp_hio_ignore_val,    &
          upfreq=3, ivar=ivar,callstep=callstep, index = ih_cbal_err_tot_si )
    
    call this%set_history_var(vname='BIOMASS_STOCK_COL', units='gC/m^2',  &
          long='total ED biomass carbon at the column level', use_default='active', &
          avgflag='A', vtype='SI_R8',hlms='CLM:ALM',flushval=cp_hio_ignore_val,    &
          upfreq=3, ivar=ivar,callstep=callstep, index = ih_biomass_stock_si )
    
    call this%set_history_var(vname='ED_LITTER_STOCK_COL', units='gC/m^2', &
          long='total ED litter carbon at the column level', use_default='active', &
          avgflag='A', vtype='SI_R8',hlms='CLM:ALM',flushval=cp_hio_ignore_val,    &
          upfreq=3, ivar=ivar,callstep=callstep, index = ih_litter_stock_si )
    
    call this%set_history_var(vname='CWD_STOCK_COL', units='gC/m^2', &
          long='total CWD carbon at the column level', use_default='active', &
          avgflag='A', vtype='SI_R8',hlms='CLM:ALM',flushval=cp_hio_ignore_val,    &
          upfreq=3, ivar=ivar,callstep=callstep, index = ih_cwd_stock_si )
   
    call this%set_history_var(vname='SEED_STOCK_COL', units='gC/m^2', &
         long='total seed carbon at the column level', use_default='active', &
         avgflag='A', vtype='SI_R8',hlms='CLM:ALM', flushval=cp_hio_ignore_val,    &
         upfreq=3, ivar=ivar,callstep=callstep, index = ih_seed_stock_si )
    

    ! Must be last thing before return
    if(present(nvar)) nvar = ivar
    
    return
    
  end subroutine define_history_vars
  
  ! =====================================================================================
   
  subroutine set_history_var(this,vname,units,long,use_default,avgflag,vtype,hlms, &
                             flushval,upfreq,ivar,callstep,index)


    use FatesUtilsMod, only : check_hlm_list
    use EDTypesMod, only    : cp_hlm_name

    ! arguments
    class(fates_hio_interface_type) :: this
    character(len=*),intent(in)  :: vname
    character(len=*),intent(in)  :: units
    character(len=*),intent(in)  :: long
    character(len=*),intent(in)  :: use_default
    character(len=*),intent(in)  :: avgflag
    character(len=*),intent(in)  :: vtype
    character(len=*),intent(in)  :: hlms
    real(r8),intent(in)          :: flushval ! IF THE TYPE IS AN INT WE WILL round with NINT
    integer,intent(in)           :: upfreq
    character(len=*),intent(in)  :: callstep
    integer, intent(inout)       :: ivar
    integer, intent(inout)       :: index  ! This is the index for the variable of
                                           ! interest that is associated with an
                                           ! explict name (for fast reference during update)
                                           ! A zero is passed back when the variable is
                                           ! not used

    ! locals
    type(iovar_def_type),pointer :: hvar
    integer :: ub1,lb1,ub2,lb2    ! Bounds for allocating the var
    integer :: ityp
    
    if( check_hlm_list(trim(hlms),trim(cp_hlm_name)) ) then
       
       ivar  = ivar+1
       index = ivar    
       
       if(trim(callstep).eq.'initialize')then
          
          hvar => this%hvars(ivar)
          hvar%vname = vname
          hvar%units = units
          hvar%long  = long
          hvar%use_default = use_default
          hvar%vtype = vtype
          hvar%avgflag = avgflag
          hvar%flushval = flushval
          hvar%upfreq = upfreq
          ityp=this%iotype_index(trim(vtype))
          hvar%iovar_dk_ptr => this%iovar_dk(ityp)
          this%iovar_dk(ityp)%active = .true.
          
          nullify(hvar%r81d)
          nullify(hvar%r82d)
          nullify(hvar%r83d)
          nullify(hvar%int1d)
          nullify(hvar%int2d)
          nullify(hvar%int3d)
          
          call this%get_hvar_bounds(hvar,0,lb1,ub1,lb2,ub2)
          
          select case(trim(vtype))
          case('PA_R8')
             allocate(hvar%r81d(lb1:ub1))
          case('SI_R8')
             allocate(hvar%r81d(lb1:ub1))
          case('PA_GRND_R8')
             allocate(hvar%r82d(lb1:ub1,lb2:ub2))
          case('PA_SCPF_R8')
             allocate(hvar%r82d(lb1:ub1,lb2:ub2))
          case('SI_GRND_R8')
             allocate(hvar%r82d(lb1:ub1,lb2:ub2))
          case('SI_SCPF_R8')
             allocate(hvar%r82d(lb1:ub1,lb2:ub2))
          case default
             write(fates_log(),*) 'Incompatible vtype passed to set_history_var'
             write(fates_log(),*) 'vtype = ',trim(vtype),' ?'
             stop
             ! end_run
          end select
          
       end if
    else
       
       index = 0
    end if
    
    return
  end subroutine set_history_var
  
  ! =====================================================================================

  subroutine get_hvar_bounds(this,hvar,thread,lb1,ub1,lb2,ub2)

     class(fates_hio_interface_type) :: this
     type(iovar_def_type),target,intent(in) :: hvar
     integer,intent(in)              :: thread
     integer,intent(out)             :: lb1
     integer,intent(out)             :: ub1
     integer,intent(out)             :: lb2
     integer,intent(out)             :: ub2

     ! local
     integer :: ndims

     lb1 = 0
     ub1 = 0
     lb2 = 0
     ub2 = 0

     ndims = hvar%iovar_dk_ptr%ndims

     ! The thread = 0 case is the boundaries for the whole proc/node
     if (thread==0) then
        lb1 = hvar%iovar_dk_ptr%dim1_ptr%lb
        ub1 = hvar%iovar_dk_ptr%dim1_ptr%ub
        if(ndims>1)then
           lb2 = hvar%iovar_dk_ptr%dim2_ptr%lb
           ub2 = hvar%iovar_dk_ptr%dim2_ptr%ub
        end if
     else
        lb1 = hvar%iovar_dk_ptr%dim1_ptr%clump_lb(thread)
        ub1 = hvar%iovar_dk_ptr%dim1_ptr%clump_ub(thread)
        if(ndims>1)then
           lb2 = hvar%iovar_dk_ptr%dim2_ptr%clump_lb(thread)
           ub2 = hvar%iovar_dk_ptr%dim2_ptr%clump_ub(thread)
        end if
     end if
     
     return
  end subroutine get_hvar_bounds


  ! ====================================================================================
  
  subroutine init_iovar_dk_maps(this)
    
    ! ----------------------------------------------------------------------------------
    ! This subroutine simply initializes the structures that define the different
    ! array and type formats for different IO variables
    !
    ! PA_R8   : 1D patch scale 8-byte reals
    ! SI_R8   : 1D site scale 8-byte reals
    !
    ! The allocation on the structures is not dynamic and should only add up to the
    ! number of entries listed here.
    !
    ! note (RGK) %active is not used yet. Was intended as a check on the HLM->FATES
    ! control parameter passing to ensure all active dimension types received all
    ! dimensioning specifications from the host, but we currently arent using those
    ! passing functions..
    ! ----------------------------------------------------------------------------------
    
    ! Arguments
    class(fates_hio_interface_type) :: this
       
    ! Locals
    integer            :: ityp
    integer, parameter :: unset_int = -999
    
    allocate(this%iovar_dk(n_iovar_dk))

    ! 1d Patch
    ityp = 1
    this%iovar_dk(ityp)%name  = 'PA_R8'
    this%iovar_dk(ityp)%ndims = 1
    allocate(this%iovar_dk(ityp)%dimsize(this%iovar_dk(ityp)%ndims))
    this%iovar_dk(ityp)%dimsize(:) = unset_int
    this%iovar_dk(ityp)%active = .false.  
    nullify(this%iovar_dk(ityp)%dim1_ptr)
    nullify(this%iovar_dk(ityp)%dim2_ptr)

    ! 1d Site
    ityp = 2
    this%iovar_dk(ityp)%name  = 'SI_R8'
    this%iovar_dk(ityp)%ndims = 1
    allocate(this%iovar_dk(ityp)%dimsize(this%iovar_dk(ityp)%ndims))
    this%iovar_dk(ityp)%dimsize(:) = unset_int
    this%iovar_dk(ityp)%active = .false.
    nullify(this%iovar_dk(ityp)%dim1_ptr)
    nullify(this%iovar_dk(ityp)%dim2_ptr)

    ! patch x ground
    ityp = 3
    this%iovar_dk(ityp)%name = 'PA_GRND_R8'
    this%iovar_dk(ityp)%ndims = 2
    allocate(this%iovar_dk(ityp)%dimsize(this%iovar_dk(ityp)%ndims))
    this%iovar_dk(ityp)%dimsize(:) = unset_int
    this%iovar_dk(ityp)%active = .false.
    nullify(this%iovar_dk(ityp)%dim1_ptr)
    nullify(this%iovar_dk(ityp)%dim2_ptr)

    ! patch x size-class/pft
    ityp = 4
    this%iovar_dk(ityp)%name = 'PA_SCPF_R8'
    this%iovar_dk(ityp)%ndims = 2
    allocate(this%iovar_dk(ityp)%dimsize(this%iovar_dk(ityp)%ndims))
    this%iovar_dk(ityp)%dimsize(:) = unset_int
    this%iovar_dk(ityp)%active = .false.
    nullify(this%iovar_dk(ityp)%dim1_ptr)
    nullify(this%iovar_dk(ityp)%dim2_ptr)

    ! site x ground
    ityp = 5
    this%iovar_dk(ityp)%name = 'SI_GRND_R8'
    this%iovar_dk(ityp)%ndims = 2
    allocate(this%iovar_dk(ityp)%dimsize(this%iovar_dk(ityp)%ndims))
    this%iovar_dk(ityp)%dimsize(:) = unset_int
    this%iovar_dk(ityp)%active = .false.
    nullify(this%iovar_dk(ityp)%dim1_ptr)
    nullify(this%iovar_dk(ityp)%dim2_ptr)

    ! site x size-class/pft
    ityp = 6
    this%iovar_dk(ityp)%name = 'SI_SCPF_R8'
    this%iovar_dk(ityp)%ndims = 2
    allocate(this%iovar_dk(ityp)%dimsize(this%iovar_dk(ityp)%ndims))
    this%iovar_dk(ityp)%dimsize(:) = unset_int
    this%iovar_dk(ityp)%active = .false.
    nullify(this%iovar_dk(ityp)%dim1_ptr)
    nullify(this%iovar_dk(ityp)%dim2_ptr)


   
    
    
    
    return
  end subroutine init_iovar_dk_maps
  
  ! ===================================================================================
  
  subroutine set_dim_ptrs(this,dk_name,idim,dim_target)
    
    ! arguments
    class(fates_hio_interface_type) :: this
    character(len=*),intent(in)     :: dk_name
    integer,intent(in)              :: idim  ! dimension index
    type(iovar_dim_type),target     :: dim_target
    
    
    ! local
    integer                         :: ityp
    
    ityp = this%iotype_index(trim(dk_name))
    
    ! First check to see if the dimension is allocated
    if(this%iovar_dk(ityp)%ndims<idim)then
       write(fates_log(),*)'Trying to define dimension size to a dim-type structure'
       write(fates_log(),*)'but the dimension index does not exist'
       write(fates_log(),*)'type: ',dk_name,' ndims: ',this%iovar_dk(ityp)%ndims,' input dim:',idim
       stop
       !end_run
    end if
    
    if(idim==1) then
       this%iovar_dk(ityp)%dim1_ptr => dim_target
    elseif(idim==2) then
       this%iovar_dk(ityp)%dim2_ptr => dim_target
    end if

    ! With the map, we can set the dimension size
    this%iovar_dk(ityp)%dimsize(idim) = dim_target%ub - dim_target%lb + 1

    
    return
 end subroutine set_dim_ptrs
  
  ! ====================================================================================
  
  function iotype_index(this,iotype_name) result(ityp)
    
    ! argument
    class(fates_hio_interface_type) :: this
    character(len=*),intent(in)     :: iotype_name

    ! local
    integer :: ityp
    
    do ityp=1,n_iovar_dk
       if(trim(iotype_name).eq.trim(this%iovar_dk(ityp)%name))then
          return
       end if
    end do
    write(fates_log(),*) 'An IOTYPE THAT DOESNT EXIST WAS SPECIFIED'
    !end_run
    
  end function iotype_index
   
  ! =====================================================================================

  subroutine dim_init(this,iovar_dim,dim_name,nthreads,lb_in,ub_in)

    ! arguments
    class(fates_hio_interface_type) :: this
    type(iovar_dim_type),target     :: iovar_dim
    character(len=*),intent(in)     :: dim_name
    integer,intent(in)              :: nthreads
    integer,intent(in)              :: lb_in
    integer,intent(in)              :: ub_in

    allocate(iovar_dim%clump_lb(nthreads))
    allocate(iovar_dim%clump_ub(nthreads))
    
    iovar_dim%name = trim(dim_name)
    iovar_dim%lb = lb_in
    iovar_dim%ub = ub_in

    return
  end subroutine dim_init

  ! =====================================================================================

  subroutine set_dim_thread_bounds(this,iovar_dim,nc,lb_in,ub_in)

    class(fates_hio_interface_type) :: this
    type(iovar_dim_type),target     :: iovar_dim
    integer,intent(in)              :: nc    ! Thread index
    integer,intent(in)              :: lb_in
    integer,intent(in)              :: ub_in
    
    iovar_dim%clump_lb(nc) = lb_in
    iovar_dim%clump_ub(nc) = ub_in

    return
  end subroutine set_dim_thread_bounds

   ! ====================================================================================
   ! DEPRECATED, TRANSITIONAL OR FUTURE CODE SECTION
   ! ====================================================================================

   !subroutine set_fates_hio_str(tag,iotype_name,iostr_val)

!       ! Arguments
!       character(len=*),intent(in)           :: tag
!       character(len=*), optional,intent(in) :: iotype_name
!       integer, optional, intent(in)         :: iostr_val

!       ! local variables
!       logical              :: all_set
!       integer,  parameter  :: unset_int = -999
!       real(r8), parameter  :: unset_double = -999.9
!       integer              :: ityp, idim

!       select case (trim(tag))
!       case('flush_to_unset')
!          write(*,*) ''
!          write(*,*) 'Flushing FATES IO types prior to transfer from host'
!          do ityp=1,ubound(iovar_str,1)
!             iovar_str(ityp)%dimsize = unset_int
!             iovar_str(ityp)%active  = .false.
!          end do

!       case('check_allset')
!          do ityp=1,ubound(iovar_str,1)
!             write(*,*) 'Checking to see if ',iovar_str(ityp)%name,' IO communicators were sent to FATES'
!             if(iovar_str(ityp)%active)then
!                if(iovar_str(ityp)%offset .eq. unset_int) then
!                   write(*,*) 'FATES offset information of IO type:',iovar_str(ityp)%name
!                   write(*,*) 'was never set'
!                   ! end_run('MESSAGE')
!                end if
!                do idim=1,iovar_str(ityp)%ndims
!                   if(iovar_str(ityp)%dimsize(idim) .eq. unset_int) then
!                      write(*,*) 'FATES dimension information of IO type:',iovar_str(ityp)%name
!                      write(*,*) 'was never set'
!                      ! end_run('MESSAGE')
!                   end if
!                end do
!             end if
!          end do
!          write(*,*) 'Checked. All history IO specifications properly sent to FATES.'
!       case default

!          ! Must have two arguments if this is not a check or flush
!          if(present(iostr_val) .and. present(iotype_name))then
!
!             ! Tag in this case is dimsize or offset
!             select case (trim(tag))
!
!             case('offset')
!                ityp=iotype_index(trim(iotype_name))
!                iovar_str(ityp)%offset = iostr_val
!                write(*,*) 'Transfering offset for IOTYPE',iotype_name,' to FATES'

!             case('dimsize1')
!                ityp=iotype_index(trim(iotype_name))
!                iovar_str(ityp)%dimsize(1) = iostr_val
!                write(*,*) 'Transfering 1st dimension size for IOTYPE',iotype_name,' to FATES'

!             case('dimsize2')
!                ityp=iotype_index(trim(iotype_name))
!                if(ubound(iovar_str(ityp)%dimsize,1)==1)then
!                   write(fates_log(),*) 'Transfering second dimensional bound to unallocated space'
!                   write(fates_log(),*) 'type:',iotype_name
!                   ! end_run
!                end if
!                iovar_str(ityp)%dimsize(2) = iostr_val
!                write(*,*) 'Transfering 2nd dimension size for IOTYPE',iotype_name,' to FATES'

!             case('dimsize3')
!                ityp=iotype_index(trim(iotype_name))
!                if(ubound(iovar_str(ityp)%dimsize,1)<3)then
!                   write(fates_log(),*) 'Transfering third dimensional bound to unallocated space'
!                   write(fates_log(),*) 'type:',iotype_name
!                   ! end_run
!                end if
!                iovar_str(ityp)%dimsize(3) = iostr_val
!                write(*,*) 'Transfering 3rd dimension size for IOTYPE',iotype_name,' to FATES'

!             case default
!                write(*,*) 'IO parameter not recognized:',trim(tag)
!                ! end_run
!             end select
!          else
!             write(*,*) 'no value was provided for the tag'
!          end if
!
!       end select
!       return
!     end subroutine set_fates_hio_str



end module HistoryIOMod<|MERGE_RESOLUTION|>--- conflicted
+++ resolved
@@ -242,15 +242,15 @@
 
    ! ===================================================================================
   
-   subroutine update_history_cbal(this,nc,sites,nsites)
+   subroutine update_history_cbal(this,nc,nsites,sites)
 
      use EDtypesMod          , only : ed_site_type
      
      ! Arguments
      class(fates_hio_interface_type)                 :: this
      integer                 , intent(in)            :: nc   ! clump index
+     integer                 , intent(in)            :: nsites
      type(ed_site_type)      , intent(inout), target :: sites(nsites)
-     integer                 , intent(in)            :: nsites
 
      ! Locals
      integer  :: s        ! The local site index
@@ -301,11 +301,7 @@
 
   ! ====================================================================================
   
-<<<<<<< HEAD
-  subroutine update_history_dyn(this,nc,sites,nsites)
-=======
-  subroutine update_history_dyn(this,nc,nsites,sites,fcolumn)
->>>>>>> 0e980328
+  subroutine update_history_dyn(this,nc,nsites,sites)
     
     ! ---------------------------------------------------------------------------------
     ! This is the call to update the history IO arrays that are expected to only change
@@ -324,11 +320,7 @@
     class(fates_hio_interface_type)                 :: this
     integer                 , intent(in)            :: nc   ! clump index
     integer                 , intent(in)            :: nsites
-<<<<<<< HEAD
-=======
     type(ed_site_type)      , intent(inout), target :: sites(nsites)
-    integer                 , intent(in)            :: fcolumn(nsites)
->>>>>>> 0e980328
     
     ! Locals
     integer  :: s        ! The local site index
@@ -626,12 +618,8 @@
  
  ! ======================================================================================
 
-<<<<<<< HEAD
- subroutine update_history_prod(this,nc,sites,nsites,dt_tstep)
-=======
-  subroutine update_history_prod(this,nc,nsites,sites,fcolumn,dt_tstep)
->>>>>>> 0e980328
-    
+ subroutine update_history_prod(this,nc,nsites,sites,dt_tstep)
+
     ! ---------------------------------------------------------------------------------
     ! This is the call to update the history IO arrays that are expected to only change
     ! after rapid timescale productivity calculations (gpp and respiration).
@@ -645,11 +633,7 @@
     class(fates_hio_interface_type)                 :: this
     integer                 , intent(in)            :: nc   ! clump index
     integer                 , intent(in)            :: nsites
-<<<<<<< HEAD
-=======
     type(ed_site_type)      , intent(inout), target :: sites(nsites)
-    integer                 , intent(in)            :: fcolumn(nsites)
->>>>>>> 0e980328
     real(r8)                , intent(in)            :: dt_tstep
     
     ! Locals
@@ -1133,7 +1117,6 @@
           long='net ecosystem production', use_default='active', &
           avgflag='A', vtype='SI_R8',hlms='CLM:ALM',flushval=cp_hio_ignore_val,    &
           upfreq=3, ivar=ivar,callstep=callstep, index = ih_nep_si )
-
 
     call this%set_history_var(vname='Fire_Closs', units='gC/m^2/s', &
           long='ED/SPitfire Carbon loss to atmosphere', use_default='active', &
