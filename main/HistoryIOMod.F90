--- conflicted
+++ resolved
@@ -500,50 +500,12 @@
                ! have any meaning, otherwise they are just inialization values
                if( .not.(ccohort%isnew) ) then
 
-<<<<<<< HEAD
-                  hio_gpp_si_scpf(io_si,scpf)      = hio_gpp_si_scpf(io_si,scpf)      + &
-                                                     n_perm2*ccohort%gpp_acc_hold ! [kgC/m2/yr]
-                  hio_npp_totl_si_scpf(io_si,scpf) = hio_npp_totl_si_scpf(io_si,scpf) + &
-                                                     ccohort%npp_acc_hold*n_perm2
-                  hio_npp_leaf_si_scpf(io_si,scpf) = hio_npp_leaf_si_scpf(io_si,scpf) + &
-                                                     ccohort%npp_leaf*n_perm2
-                  hio_npp_fnrt_si_scpf(io_si,scpf) = hio_npp_fnrt_si_scpf(io_si,scpf) + &
-                                                     ccohort%npp_froot*n_perm2
-                  hio_npp_bgsw_si_scpf(io_si,scpf) = hio_npp_bgsw_si_scpf(io_si,scpf) + &
-                                                     ccohort%npp_bsw*(1._r8-ED_val_ag_biomass)*n_perm2
-                  hio_npp_agsw_si_scpf(io_si,scpf) = hio_npp_agsw_si_scpf(io_si,scpf) + &
-                                                     ccohort%npp_bsw*ED_val_ag_biomass*n_perm2
-                  hio_npp_bgdw_si_scpf(io_si,scpf) = hio_npp_bgdw_si_scpf(io_si,scpf) + &
-                                                     ccohort%npp_bdead*(1._r8-ED_val_ag_biomass)*n_perm2
-                  hio_npp_agdw_si_scpf(io_si,scpf) = hio_npp_agdw_si_scpf(io_si,scpf) + &
-                                                     ccohort%npp_bdead*ED_val_ag_biomass*n_perm2
-                  hio_npp_seed_si_scpf(io_si,scpf) = hio_npp_seed_si_scpf(io_si,scpf) + &
-                                                     ccohort%npp_bseed*n_perm2
-                  hio_npp_stor_si_scpf(io_si,scpf) = hio_npp_stor_si_scpf(io_si,scpf) + &
-                                                     ccohort%npp_store*n_perm2
-
-                  if( abs(ccohort%npp_acc_hold-(ccohort%npp_leaf+ccohort%npp_froot+ &
-                        ccohort%npp_bsw+ccohort%npp_bdead+ &
-                        ccohort%npp_bseed+ccohort%npp_store))>1.e-9) then
-                     write(fates_log(),*) 'NPP Partitions are not balancing'
-                     write(fates_log(),*) 'Fractional Error: ', &
-                          abs(ccohort%npp_acc_hold-(ccohort%npp_leaf+ccohort%npp_froot+ &
-                           ccohort%npp_bsw+ccohort%npp_bdead+ &
-                           ccohort%npp_bseed+ccohort%npp_store))/ccohort%npp_acc_hold
-                     write(fates_log(),*) 'Terms: ',ccohort%npp_acc_hold,ccohort%npp_leaf,ccohort%npp_froot, &
-                           ccohort%npp_bsw,ccohort%npp_bdead, &
-                           ccohort%npp_bseed,ccohort%npp_store
-                     write(fates_log(),*) ' NPP components during FATES-HLM linking does not balance '
-                     stop ! we need termination control for FATES!!!
-                     ! call endrun(msg=errMsg(__FILE__, __LINE__))
-                  end if
-=======
                   associate( scpf => ccohort%size_by_pft_class )
 
                     hio_gpp_si_scpf(io_si,scpf)      = hio_gpp_si_scpf(io_si,scpf)      + &
-                                                       n_perm2*ccohort%gpp ! [kgC/m2/yr]
+                                                       n_perm2*ccohort%gpp_acc_hold  ! [kgC/m2/yr]
                     hio_npp_totl_si_scpf(io_si,scpf) = hio_npp_totl_si_scpf(io_si,scpf) + &
-                                                       ccohort%npp*n_perm2
+                                                       ccohort%npp_acc_hold *n_perm2
                     hio_npp_leaf_si_scpf(io_si,scpf) = hio_npp_leaf_si_scpf(io_si,scpf) + &
                                                        ccohort%npp_leaf*n_perm2
                     hio_npp_fnrt_si_scpf(io_si,scpf) = hio_npp_fnrt_si_scpf(io_si,scpf) + &
@@ -561,22 +523,21 @@
                     hio_npp_stor_si_scpf(io_si,scpf) = hio_npp_stor_si_scpf(io_si,scpf) + &
                                                        ccohort%npp_store*n_perm2
 
-                    if( abs(ccohort%npp-(ccohort%npp_leaf+ccohort%npp_froot+ &
+                    if( abs(ccohort%npp_acc_hold-(ccohort%npp_leaf+ccohort%npp_froot+ &
                          ccohort%npp_bsw+ccohort%npp_bdead+ &
                          ccohort%npp_bseed+ccohort%npp_store))>1.e-9) then
                        write(fates_log(),*) 'NPP Partitions are not balancing'
                        write(fates_log(),*) 'Fractional Error: ', &
-                            abs(ccohort%npp-(ccohort%npp_leaf+ccohort%npp_froot+ &
+                            abs(ccohort%npp_acc_hold-(ccohort%npp_leaf+ccohort%npp_froot+ &
                             ccohort%npp_bsw+ccohort%npp_bdead+ &
-                            ccohort%npp_bseed+ccohort%npp_store))/ccohort%npp
-                       write(fates_log(),*) 'Terms: ',ccohort%npp,ccohort%npp_leaf,ccohort%npp_froot, &
+                            ccohort%npp_bseed+ccohort%npp_store))/ccohort%npp_acc_hold
+                       write(fates_log(),*) 'Terms: ',ccohort%npp_acc_hold,ccohort%npp_leaf,ccohort%npp_froot, &
                             ccohort%npp_bsw,ccohort%npp_bdead, &
                             ccohort%npp_bseed,ccohort%npp_store
                        write(fates_log(),*) ' NPP components during FATES-HLM linking does not balance '
                        stop ! we need termination control for FATES!!!
                        ! call endrun(msg=errMsg(__FILE__, __LINE__))
                     end if
->>>>>>> a481ece4
                   
                     ! Woody State Variables (basal area and number density and mortality)
                     if (pftcon%woody(ft) == 1) then
