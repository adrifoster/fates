module FatesIODimensionsMod

  use FatesConstantsMod, only : fates_short_string_length
  
  implicit none
  private

    ! The following dimension names must be replicated in
    ! CLM/ALMs histFileMod.F90 and 
    character(*), parameter, public :: levcapf = 'fates_levcapf'      ! matches histFileMod
    character(*), parameter, public :: levcacls = 'fates_levcacls'    ! matches histFileMod
   
    character(*), parameter, public  :: cohort = 'cohort'           ! matches clm_varcon
    character(*), parameter, public  :: column = 'column'           ! matches clm_varcon
    character(*), parameter, public  :: levsoil = 'levsoi'          ! matches clm_varcon
    character(*), parameter, public  :: levscag = 'fates_levscag'      ! matches histFileMod
    character(*), parameter, public  :: levscagpft = 'fates_levscagpf' ! matches histFileMod
    character(*), parameter, public  :: levagepft = 'fates_levagepft'  ! matches histFileMod
    character(*), parameter, public  :: levscpf = 'fates_levscpf'      ! matches histFileMod
    character(*), parameter, public  :: levscls = 'fates_levscls'      ! matches histFileMod
    character(*), parameter, public  :: levpft = 'fates_levpft'        ! matches histFileMod
    character(*), parameter, public  :: levage = 'fates_levage'        ! matches histFileMod
    character(*), parameter, public  :: levheight = 'fates_levheight'  ! matches histFileMod
    character(*), parameter, public  :: levfuel = 'fates_levfuel'      ! matches histFileMod
    character(*), parameter, public  :: levcwdsc = 'fates_levcwdsc'    ! matches histFileMod
    character(*), parameter, public  :: levcan = 'fates_levcan'        ! matches histFileMod
    character(*), parameter, public  :: levcnlf = 'fates_levcnlf'      ! matches histFileMod
    character(*), parameter, public  :: levcnlfpft = 'fates_levcnlfpf' ! matches histFileMod
    character(*), parameter, public  :: levagefuel = 'fates_levagefuel' ! matches histFileMod
<<<<<<< HEAD
    character(*), parameter, public  :: levclscpf = 'fates_levclscpf'   
=======
    character(*), parameter, public  :: levcdsc = 'fates_levcdsc' ! matches histFileMod
    character(*), parameter, public  :: levcdpf = 'fates_levcdpf' ! matches histFileMod
    character(*), parameter, public  :: levcdam = 'fates_levcdam' ! matches histFileMod
    
>>>>>>> 2021c435
    character(*), parameter, public  :: levelem =  'fates_levelem'
    character(*), parameter, public  :: levelpft = 'fates_levelpft'
    character(*), parameter, public  :: levelcwd = 'fates_levelcwd'
    character(*), parameter, public  :: levelage = 'fates_levelage'
    
    ! column = This is a structure that records where FATES column boundaries
    ! on each thread point to in the host IO array, this structure
    ! is allocated by number of threads

    ! levsoil = This is a structure that records the boundaries for the
    ! soil level (includes rock) dimension

    ! levscpf = This is a structure that records the boundaries for the
    ! number of size-class x pft dimension

    ! levcapf = This is a structure that records the boundaries for the
    ! number of cohort-age-class x pft dimension

    ! levscls = This is a structure that records the boundaries for the
    ! number of size-class dimension

    ! levcacls = This is a structure that records the boundaries for the 
    ! number of cohort age class dimension

    ! levpft = This is a structure that records the boundaries for the
    ! number of pft dimension

    ! levage = This is a structure that records the boundaries for the
    ! number of patch-age-class dimension

    ! levheight = This is a structure that records the boundaries for the
    ! number of height dimension

    ! levfuel = This is a structure that records the boundaries for the
    ! number of fuel-size-class dimension

    ! levcwdsc = This is a structure that records the boundaries for the
    ! number of coarse-woody-debris-size-class dimension

    ! levcan = This is a structure that records the boundaries for the
    ! number of canopy layer dimension

    ! levcnlf = This is a structure that records the boundaries for the
    ! number of cnanopy layer x leaf layer dimension

    ! levcnlfpft = This is a structure that records the boundaries for the
    ! number of canopy layer x leaf layer x pft dimension

    ! levscag = This is a strcture that records the boundaries for the 
    ! number of size-classes x patch age

    ! levscagpft = This is a strcture that records the boundaries for the 
    ! number of size-classes x patch age x pft

    ! levagepft = This is a strcture that records the boundaries for the 
    ! number of patch age x pft

    ! levagefuel = This is a strcture that records the boundaries for the 
    ! number of patch age x fuel size class

    ! levclscpf = '' number of canopy layers x pft x size class
    
    ! levelem  = This records the boundaries for the number of elements
    ! levelpft = This records the boundaries for elements x pft
    ! levelcwd = This records the boundaries for element x cwd
    ! levelage = This records the boundaries for element x age

    ! levcdsc = This is a structure that records the boundaries for the
    ! number of crown damage x size classes dimension

    ! levcdpf = This is a structure that records the boundaries for the
    ! number of crown damage x size classes x pft dimension

    ! levcdam = This is the structure that records the boundaries for the
    ! number of crown damage classes dimension
    
    type, public :: fates_bounds_type
       integer :: cohort_begin
       integer :: cohort_end
       integer :: column_begin          ! FATES does not have a "column" type
       integer :: column_end            ! we call this a "site" (rgk 11-2016)
       integer :: soil_begin
       integer :: soil_end
       integer :: sizeage_class_begin
       integer :: sizeage_class_end
       integer :: sizeagepft_class_begin
       integer :: sizeagepft_class_end
       integer :: agepft_class_begin
       integer :: agepft_class_end
       integer :: sizepft_class_begin
       integer :: sizepft_class_end
       integer :: coagepf_class_begin
       integer :: coagepf_class_end
       integer :: size_class_begin
       integer :: size_class_end
       integer :: coage_class_begin
       integer :: coage_class_end
       integer :: pft_class_begin
       integer :: pft_class_end
       integer :: age_class_begin
       integer :: age_class_end
       integer :: height_begin
       integer :: height_end
       integer :: fuel_begin
       integer :: fuel_end
       integer :: cwdsc_begin
       integer :: cwdsc_end
       integer :: can_begin
       integer :: can_end
       integer :: cnlf_begin
       integer :: cnlf_end
       integer :: cnlfpft_begin
       integer :: cnlfpft_end
       integer :: cdsc_begin
       integer :: cdsc_end
       integer :: cdpf_begin
       integer :: cdpf_end
       integer :: cdam_begin
       integer :: cdam_end
       integer :: elem_begin
       integer :: elem_end
       integer :: elpft_begin
       integer :: elpft_end
       integer :: elcwd_begin
       integer :: elcwd_end
       integer :: elage_begin
       integer :: elage_end
       integer :: agefuel_begin
       integer :: agefuel_end
       integer :: clscpf_begin
       integer :: clscpf_end
    end type fates_bounds_type
    


  ! This structure is not allocated by thread, but the upper and lower boundaries
  ! of the dimension for each thread is saved in the clump_ entry
  type, public :: fates_io_dimension_type
     character(len=fates_short_string_length) :: name
     integer :: lower_bound
     integer :: upper_bound
     integer, allocatable :: clump_lower_bound(:) ! lower bound of thread's portion of HIO array
     integer, allocatable :: clump_upper_bound(:) ! upper bound of thread's portion of HIO array
   contains
     procedure :: Init
     procedure :: SetThreadBounds
  end type fates_io_dimension_type

contains

  ! =====================================================================================
  subroutine Init(this, name, num_threads, lower_bound, upper_bound)

    implicit none

    ! arguments
    class(fates_io_dimension_type), intent(inout) :: this
    character(len=*), intent(in) :: name
    integer, intent(in) :: num_threads
    integer, intent(in) :: lower_bound
    integer, intent(in) :: upper_bound

    this%name = trim(name)
    this%lower_bound = lower_bound
    this%upper_bound = upper_bound

    allocate(this%clump_lower_bound(num_threads))
    this%clump_lower_bound(:) = -1

    allocate(this%clump_upper_bound(num_threads))
    this%clump_upper_bound(:) = -1

  end subroutine Init

  ! =====================================================================================

  subroutine SetThreadBounds(this, thread_index, lower_bound, upper_bound)

    implicit none

    class(fates_io_dimension_type), intent(inout) :: this
    integer, intent(in) :: thread_index
    integer, intent(in) :: lower_bound
    integer, intent(in) :: upper_bound

    this%clump_lower_bound(thread_index) = lower_bound
    this%clump_upper_bound(thread_index) = upper_bound

  end subroutine SetThreadBounds
  
end module FatesIODimensionsMod<|MERGE_RESOLUTION|>--- conflicted
+++ resolved
@@ -27,14 +27,12 @@
     character(*), parameter, public  :: levcnlf = 'fates_levcnlf'      ! matches histFileMod
     character(*), parameter, public  :: levcnlfpft = 'fates_levcnlfpf' ! matches histFileMod
     character(*), parameter, public  :: levagefuel = 'fates_levagefuel' ! matches histFileMod
-<<<<<<< HEAD
+
     character(*), parameter, public  :: levclscpf = 'fates_levclscpf'   
-=======
     character(*), parameter, public  :: levcdsc = 'fates_levcdsc' ! matches histFileMod
     character(*), parameter, public  :: levcdpf = 'fates_levcdpf' ! matches histFileMod
     character(*), parameter, public  :: levcdam = 'fates_levcdam' ! matches histFileMod
     
->>>>>>> 2021c435
     character(*), parameter, public  :: levelem =  'fates_levelem'
     character(*), parameter, public  :: levelpft = 'fates_levelpft'
     character(*), parameter, public  :: levelcwd = 'fates_levelcwd'
