--- conflicted
+++ resolved
@@ -26,12 +26,7 @@
     character(*), parameter, public  :: levcan = 'fates_levcan'        ! matches histFileMod
     character(*), parameter, public  :: levcnlf = 'fates_levcnlf'      ! matches histFileMod
     character(*), parameter, public  :: levcnlfpft = 'fates_levcnlfpf' ! matches histFileMod
-<<<<<<< HEAD
-    character(*), parameter, public  :: levagefuel = 'fates_levagefuel' ! matches histFileMod
-
     character(*), parameter, public  :: levclscpf = 'fates_levclscpf'   
-=======
->>>>>>> 8ef6a1e9
     character(*), parameter, public  :: levcdsc = 'fates_levcdsc' ! matches histFileMod
     character(*), parameter, public  :: levcdpf = 'fates_levcdpf' ! matches histFileMod
     character(*), parameter, public  :: levcdam = 'fates_levcdam' ! matches histFileMod
