--- conflicted
+++ resolved
@@ -12,10 +12,6 @@
   use FatesConstantsMod         , only : nearzero
   use FatesConstantsMod         , only : n_landuse_cats
   use FatesConstantsMod         , only : fates_unset_r8
-<<<<<<< HEAD
-=======
-  use FatesConstantsMod         , only : primaryforest
->>>>>>> a90710a2
   use FatesConstantsMod         , only : nearzero
   use FatesGlobals              , only : endrun => fates_endrun
   use EDParamsMod               , only : nclmax
@@ -686,7 +682,6 @@
                 newparea = area
              end if  !nocomp mode
 
-<<<<<<< HEAD
              luh_state_loop: do i_lu_state = 1, n_active_landuse_cats
                 lu_state_present_if: if ( state_vector(i_lu_state) .gt. nearzero ) then
 
@@ -696,7 +691,9 @@
                    new_patch_area_gt_zero: if(newparea_withlanduse.gt.0._r8)then ! Stop patches being initilialized when PFT not present in nocomop mode
                       allocate(newp)
 
-                      call create_patch(sites(s), newp, age, newparea_withlanduse, i_lu_state, nocomp_pft)
+                      call newp%Create(age, newparea_withlanduse, i_lu_state, nocomp_pft,     &
+                           hlm_numSWb, numpft, sites(s)%nlevsoil, hlm_current_tod,      &
+                           regeneration_model)
 
                       if(is_first_patch.eq.itrue)then !is this the first patch?
                          ! set poointers for first patch (or only patch, if nocomp is false)
@@ -745,59 +742,6 @@
                 end if lu_state_present_if
              end do luh_state_loop
           end do new_patch_nocomp_loop !no new patches
-=======
-             if(newparea.gt.0._r8)then ! Stop patches being initilialized when PFT not present in nocomop mode
-                allocate(newp)
-                call newp%Create(age, newparea, primaryforest, nocomp_pft,     &
-                  hlm_numSWb, numpft, sites(s)%nlevsoil, hlm_current_tod,      &
-                  regeneration_model)
-
-                if(is_first_patch.eq.itrue)then !is this the first patch?
-                   ! set poointers for first patch (or only patch, if nocomp is false)
-                   newp%patchno = 1
-                   newp%younger => null()
-                   newp%older   => null()
-                   sites(s)%youngest_patch => newp
-                   sites(s)%oldest_patch   => newp
-                   is_first_patch = ifalse
-                else
-                   ! Set pointers for N>1 patches. Note this only happens when nocomp mode s on.
-                   ! The new patch is the 'youngest' one, arbitrarily.
-                   newp%patchno = nocomp_pft
-                   newp%older     => sites(s)%youngest_patch
-                   newp%younger   => null()
-                   sites(s)%youngest_patch%younger => newp
-                   sites(s)%youngest_patch   => newp
-                end if
-
-                ! Initialize the litter pools to zero, these
-                ! pools will be populated by looping over the existing patches
-                ! and transfering in mass
-                if(hlm_use_sp.eq.itrue)then
-                   litt_init = fates_unset_r8
-                else
-                   litt_init = 0._r8
-                end if
-                do el=1,num_elements
-                   call newp%litter(el)%InitConditions(init_leaf_fines=litt_init, &
-                        init_root_fines=litt_init, &
-                        init_ag_cwd=litt_init, &
-                        init_bg_cwd=litt_init, &
-                        init_seed=litt_init,   &
-                        init_seed_germ=litt_init)
-                end do
-
-                sitep => sites(s)
-                if(hlm_use_sp.eq.itrue)then
-                   if(nocomp_pft.ne.0)then !don't initialize cohorts for SP bare ground patch
-                      call init_cohorts(sitep, newp, bc_in(s))
-                   end if
-                else ! normal non SP case always call init cohorts
-                   call init_cohorts(sitep, newp, bc_in(s))
-                end if
-             end if
-          end do !no new patches
->>>>>>> a90710a2
 
           !check if the total area adds to the same as site area
           tota = 0.0_r8
