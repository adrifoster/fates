--- conflicted
+++ resolved
@@ -1,7 +1,7 @@
 module EDInitMod
 
   ! ============================================================================
-  ! Contains all modules to set up the ED structure. 
+  ! Contains all modules to set up the ED structure.
   ! ============================================================================
 
   use FatesConstantsMod         , only : r8 => fates_r8
@@ -39,12 +39,7 @@
   use EDTypesMod                , only : phen_dstat_moistoff
   use EDTypesMod                , only : phen_cstat_notcold
   use EDTypesMod                , only : phen_dstat_moiston
-<<<<<<< HEAD
-
-  use FatesInterfaceTypesMod         , only : bc_in_type
-=======
   use FatesInterfaceTypesMod         , only : bc_in_type,bc_out_type
->>>>>>> 1723d144
   use FatesInterfaceTypesMod         , only : hlm_use_planthydro
   use FatesInterfaceTypesMod         , only : hlm_use_inventory_init
   use FatesInterfaceTypesMod         , only : hlm_use_fixed_biogeog
@@ -109,8 +104,8 @@
     ! !DESCRIPTION:
     !
     !
-    ! !ARGUMENTS    
-    type(ed_site_type), intent(inout)    :: site_in
+    ! !ARGUMENTS
+    type(ed_site_type), intent(inout) :: site_in
     type(bc_in_type),intent(in),target   :: bc_in
     type(bc_out_type),intent(in),target  :: bc_out
     !
@@ -147,39 +142,20 @@
     allocate(site_in%sp_htop(1:numpft))
 
     do el=1,num_elements
-<<<<<<< HEAD
        allocate(site_in%flux_diags(el)%leaf_litter_input(1:numpft))
        allocate(site_in%flux_diags(el)%root_litter_input(1:numpft))
        allocate(site_in%flux_diags(el)%nutrient_efflux_scpf(nlevsclass*numpft))
        allocate(site_in%flux_diags(el)%nutrient_uptake_scpf(nlevsclass*numpft))
-       allocate(site_in%flux_diags(el)%nutrient_needgrow_scpf(nlevsclass*numpft))
-       allocate(site_in%flux_diags(el)%nutrient_needmax_scpf(nlevsclass*numpft))
-=======
-        allocate(site_in%flux_diags(el)%leaf_litter_input(1:numpft))
-        allocate(site_in%flux_diags(el)%root_litter_input(1:numpft))
-        allocate(site_in%flux_diags(el)%nutrient_efflux_scpf(nlevsclass*numpft))
-        allocate(site_in%flux_diags(el)%nutrient_uptake_scpf(nlevsclass*numpft))
         allocate(site_in%flux_diags(el)%nutrient_need_scpf(nlevsclass*numpft))
->>>>>>> 1723d144
     end do
 
-    ! Initialize the static soil 
+    ! Initialize the static soil
     ! arrays from the boundary (initial) condition
-<<<<<<< HEAD
-
 
     site_in%zi_soil(:) = bc_in%zi_sisl(:)
     site_in%dz_soil(:) = bc_in%dz_sisl(:)
     site_in%z_soil(:)  = bc_in%z_sisl(:)
 
-
-=======
-    
-    site_in%zi_soil(:) = bc_in%zi_sisl(:)
-    site_in%dz_soil(:) = bc_in%dz_sisl(:)
-    site_in%z_soil(:)  = bc_in%z_sisl(:)
-    
->>>>>>> 1723d144
     !
   end subroutine init_site_vars
 
@@ -191,7 +167,7 @@
     ! !USES:
     use shr_infnan_mod , only : nan => shr_infnan_nan, assignment(=)
     !
-    ! !ARGUMENTS    
+    ! !ARGUMENTS
     type(ed_site_type), intent(inout) ::  site_in
     !
     ! !LOCAL VARIABLES:
@@ -202,7 +178,7 @@
     site_in%youngest_patch   => null() ! pointer to yngest patch at the site
 
 
-    ! PHENOLOGY 
+    ! PHENOLOGY
 
     site_in%cstatus          = fates_unset_int    ! are leaves in this pixel on or off?
     site_in%dstatus          = fates_unset_int
@@ -218,9 +194,9 @@
     site_in%vegtemp_memory(:) = nan              ! record of last 10 days temperature for senescence model.
 
 
-    ! FIRE 
+    ! FIRE
     site_in%acc_ni           = 0.0_r8     ! daily nesterov index accumulating over time. time unlimited theoretically.
-    site_in%NF               = 0.0_r8     ! daily lightning strikes per km2 
+    site_in%NF               = 0.0_r8     ! daily lightning strikes per km2
     site_in%NF_successful    = 0.0_r8     ! daily successful iginitions per km2
 
     do el=1,num_elements
@@ -272,7 +248,7 @@
     !
     ! !USES:
     !
-    ! !ARGUMENTS    
+    ! !ARGUMENTS
 
     integer, intent(in)                        :: nsites
     type(ed_site_type) , intent(inout), target :: sites(nsites)
@@ -284,13 +260,13 @@
     real(r8) :: GDD
     integer  :: dstat      ! drought status phenology flag
     real(r8) :: acc_NI
-    real(r8) :: watermem 
+    real(r8) :: watermem
     integer  :: cleafon    ! DOY for cold-decid leaf-on, initial guess
     integer  :: cleafoff   ! DOY for cold-decid leaf-off, initial guess
     integer  :: dleafoff   ! DOY for drought-decid leaf-off, initial guess
     integer  :: dleafon    ! DOY for drought-decid leaf-on, initial guess
     integer  :: ft         ! PFT loop
-    real(r8) :: sumarea    ! area of PFTs in nocomp mode. 
+    real(r8) :: sumarea    ! area of PFTs in nocomp mode.
     integer  :: hlm_pft    ! used in fixed biogeog mode
     integer  :: fates_pft  ! used in fixed biogeog mode
     !----------------------------------------------------------------------
@@ -305,7 +281,7 @@
 
        GDD      = 30.0_r8
        cleafon  = 100
-       cleafoff = 300 
+       cleafoff = 300
        cstat    = phen_cstat_notcold     ! Leaves are on
        acc_NI   = 0.0_r8
        dstat    = phen_dstat_moiston     ! Leaves are on
@@ -333,10 +309,10 @@
           sites(s)%dstatus = dstat
 
           sites(s)%acc_NI     = acc_NI
-          sites(s)%NF         = 0.0_r8         
+          sites(s)%NF         = 0.0_r8
           sites(s)%NF_successful  = 0.0_r8
 
-          if(hlm_use_fixed_biogeog.eq.itrue)then  
+          if(hlm_use_fixed_biogeog.eq.itrue)then
              ! MAPPING OF FATES PFTs on to HLM_PFTs
              ! add up the area associated with each FATES PFT
              ! where pft_areafrac is the area of land in each HLM PFT and (from surface dataset)
@@ -344,23 +320,23 @@
 
              sites(s)%area_pft(1:numpft) = 0._r8
              do hlm_pft = 1,size( EDPftvarcon_inst%hlm_pft_map,2)
-                do fates_pft = 1,numpft ! loop round all fates pfts for all hlm pfts        
+                do fates_pft = 1,numpft ! loop round all fates pfts for all hlm pfts
                    sites(s)%area_pft(fates_pft) = sites(s)%area_pft(fates_pft) + &
-                        EDPftvarcon_inst%hlm_pft_map(fates_pft,hlm_pft) * bc_in(s)%pft_areafrac(hlm_pft) 
+                        EDPftvarcon_inst%hlm_pft_map(fates_pft,hlm_pft) * bc_in(s)%pft_areafrac(hlm_pft)
                 end do
              end do !hlm_pft
 
              do ft =  1,numpft
                 if(sites(s)%area_pft(ft).lt.0.01_r8.and.sites(s)%area_pft(ft).gt.0.0_r8)then
                    write(fates_log(),*)  'removing small pft patches',s,ft,sites(s)%area_pft(ft)
-                   sites(s)%area_pft(ft)=0.0_r8 
+                   sites(s)%area_pft(ft)=0.0_r8
                    ! remove tiny patches to prevent numerical errors in terminate patches
               endif
                 if(sites(s)%area_pft(ft).lt.0._r8)then
                    write(fates_log(),*) 'negative area',s,ft,sites(s)%area_pft(ft)
                    call endrun(msg=errMsg(sourcefile, __LINE__))
                 end if
-                sites(s)%area_pft(ft)= sites(s)%area_pft(ft) * AREA ! rescale units to m2.      
+                sites(s)%area_pft(ft)= sites(s)%area_pft(ft) * AREA ! rescale units to m2.
              end do
 
              ! re-normalize PFT area to ensure it sums to one.
@@ -368,30 +344,30 @@
              ! the bare ground will no longer be proscribed and should emerge from FATES
              ! this may or may not be the right way to deal with this?
 
-             if(hlm_use_sp.eq.ifalse)then ! when not in SP mode, subsume bare ground evenly into the existing patches. 
-                !n.b. that it might be better if nocomp mode used the same bare groud logic as SP mode. 
+             if(hlm_use_sp.eq.ifalse)then ! when not in SP mode, subsume bare ground evenly into the existing patches.
+                !n.b. that it might be better if nocomp mode used the same bare groud logic as SP mode.
                 sumarea = sum(sites(s)%area_pft(1:numpft))
                 do ft =  1,numpft
                    if(sumarea.gt.0._r8)then
                       sites(s)%area_pft(ft) = area * sites(s)%area_pft(ft)/sumarea
                    else
-                      sites(s)%area_pft(ft) = area/numpft 
-                      ! in nocomp mode where there is only bare ground, we assign equal area to 
-                      ! all pfts and let the model figure out whether land should be bare or not. 
+                      sites(s)%area_pft(ft) = area/numpft
+                      ! in nocomp mode where there is only bare ground, we assign equal area to
+                      ! all pfts and let the model figure out whether land should be bare or not.
                    end if
                 end do !ft
              else ! for sp mode, assert a bare ground patch
-                sumarea = sum(sites(s)%area_pft(1:numpft)) 
-
-               ! In all the other FATES modes, bareground is the area in which plants 
-               ! do not grow of their own accord. In SP mod wweassert that the  canopy is full for 
+                sumarea = sum(sites(s)%area_pft(1:numpft))
+
+               ! In all the other FATES modes, bareground is the area in which plants
+               ! do not grow of their own accord. In SP mod wweassert that the  canopy is full for
                ! each PFT patche. Thus,  we also need to assert a bare ground area in
                !  order to not have all of the ground filled by leaves.
 
-               ! Further to that, one could calculate bare ground as the remaining area when 
+               ! Further to that, one could calculate bare ground as the remaining area when
                ! all fhe canopies are accounted for, but this means we don't pass balance checks
                !  on canopy are inside FATES, and so in SP mode, we define the bare groud
-               ! patch as having a PFT identifier as zero.  
+               ! patch as having a PFT identifier as zero.
 
                 if(sumarea.lt.area)then !make some bare ground
                    sites(s)%area_bareground = area - sumarea
@@ -429,11 +405,11 @@
     !
 
 
-    use FatesPlantHydraulicsMod, only : updateSizeDepRhizHydProps 
+    use FatesPlantHydraulicsMod, only : updateSizeDepRhizHydProps
     use FatesInventoryInitMod,   only : initialize_sites_by_inventory
 
     !
-    ! !ARGUMENTS    
+    ! !ARGUMENTS
     integer, intent(in)                        :: nsites
     type(ed_site_type) , intent(inout), target :: sites(nsites)
     type(bc_in_type), intent(in)               :: bc_in(nsites)
@@ -450,7 +426,7 @@
     integer  :: n
     integer  :: start_patch
     integer  :: num_new_patches
-    integer  :: nocomp_pft     
+    integer  :: nocomp_pft
     real(r8) :: newparea
     real(r8) :: tota !check on area
     integer  :: is_first_patch
@@ -482,7 +458,7 @@
        call initialize_sites_by_inventory(nsites,sites,bc_in)
 
 
-       ! For carbon balance checks, we need to initialize the 
+       ! For carbon balance checks, we need to initialize the
        ! total carbon stock
        do s = 1, nsites
           do el=1,num_elements
@@ -508,7 +484,7 @@
           if(hlm_use_nocomp.eq.itrue)then
              num_new_patches = numpft
              if(hlm_use_sp.eq.itrue)then
-                !num_new_patches = numpft + 1 ! bare ground patch in SP mode. 
+                !num_new_patches = numpft + 1 ! bare ground patch in SP mode.
                 start_patch = 0 ! start at the bare ground patch
              endif
              !           allocate(newppft(numpft))
@@ -516,38 +492,38 @@
              num_new_patches = 1
           end if !nocomp
 
-          is_first_patch = itrue 
+          is_first_patch = itrue
           do n = start_patch, num_new_patches
 
-             ! set the PFT index for patches if in nocomp mode. 
+             ! set the PFT index for patches if in nocomp mode.
              if(hlm_use_nocomp.eq.itrue)then
                 nocomp_pft = n
              else
                 nocomp_pft = fates_unset_int
              end if
 
-             if(hlm_use_nocomp.eq.itrue)then 
-                ! In no competition mode, if we are using the fixed_biogeog filter 
+             if(hlm_use_nocomp.eq.itrue)then
+                ! In no competition mode, if we are using the fixed_biogeog filter
                 ! then each PFT has the area dictated  by the surface dataset.
 
-                ! If we are not using fixed biogeog model, each PFT gets the same area. 
-                ! i.e. each grid cell is divided exactly into the number of FATES PFTs.  
+                ! If we are not using fixed biogeog model, each PFT gets the same area.
+                ! i.e. each grid cell is divided exactly into the number of FATES PFTs.
 
                 if(hlm_use_fixed_biogeog.eq.itrue)then
                    newparea = sites(s)%area_pft(nocomp_pft)
                 else
                    newparea = area / numpft
                 end if
-             else  ! The default case is initialized w/ one patch with the area of the whole site. 
-                newparea = area       
+             else  ! The default case is initialized w/ one patch with the area of the whole site.
+                newparea = area
              end if  !nocomp mode
 
              if(hlm_use_sp.eq.itrue.and.n.eq.0)then ! bare ground patch
-                newparea = sites(s)%area_bareground 
+                newparea = sites(s)%area_bareground
                 nocomp_pft = 0
              end if
 
-             if(newparea.gt.0._r8)then ! Stop patches being initilialized when PFT not present in nocomop mode 
+             if(newparea.gt.0._r8)then ! Stop patches being initilialized when PFT not present in nocomop mode
                 allocate(newp)
 
                 call create_patch(sites(s), newp, age, newparea, primaryforest, nocomp_pft)
@@ -560,8 +536,8 @@
                    sites(s)%youngest_patch => newp
                    sites(s)%oldest_patch   => newp
                    is_first_patch = ifalse
-                else ! the new patch is the 'oldest' one, arbitrarily. 
-                   ! Set pointers for N>1 patches. Note this only happens when nocomp mode s on. 
+                else ! the new patch is the 'oldest' one, arbitrarily.
+                   ! Set pointers for N>1 patches. Note this only happens when nocomp mode s on.
                    ! The new patch is the 'youngest' one, arbitrarily.
                    newp%patchno = nocomp_pft
                    newp%older => recall_older_patch
@@ -569,7 +545,7 @@
                    recall_older_patch%younger => newp
                    sites(s)%youngest_patch   => newp
                 end if
-                recall_older_patch => newp ! remember this patch for the next one to point at. 
+                recall_older_patch => newp ! remember this patch for the next one to point at.
 
                 ! Initialize the litter pools to zero, these
                 ! pools will be populated by looping over the existing patches
@@ -604,22 +580,22 @@
 
           if(abs(tota-area).gt.nearzero*area)then
              if(abs(tota-area).lt.1.0e-10_r8)then ! this is a precision error
-                if(sites(s)%oldest_patch%area.gt.(tota-area+nearzero))then 
-                   ! remove or add extra area 
+                if(sites(s)%oldest_patch%area.gt.(tota-area+nearzero))then
+                   ! remove or add extra area
                    ! if the oldest patch has enough area, use that
                    sites(s)%oldest_patch%area = sites(s)%oldest_patch%area - (tota-area)
                    write(*,*) 'fixing patch precision - oldest',s, tota-area
-                else ! or otherwise take the area from the youngest patch. 
-                   sites(s)%youngest_patch%area = sites(s)%oldest_patch%area - (tota-area)  
+                else ! or otherwise take the area from the youngest patch.
+                   sites(s)%youngest_patch%area = sites(s)%oldest_patch%area - (tota-area)
                    write(*,*) 'fixing patch precision -youngest ',s, tota-area
                 endif
-             else !this is a big error not just a precision error. 
+             else !this is a big error not just a precision error.
                 write(*,*) 'issue with patch area in EDinit',tota-area,tota
                 call endrun(msg=errMsg(sourcefile, __LINE__))
              endif  ! big error
           end if ! too much patch area
 
-          ! For carbon balance checks, we need to initialize the 
+          ! For carbon balance checks, we need to initialize the
           ! total carbon stock
           do el=1,num_elements
              call SiteMassStock(sites(s),el,sites(s)%mass_balance(el)%old_stock, &
@@ -663,7 +639,7 @@
     ! This sets the rhizosphere shells based on the plant initialization
     ! The initialization of the plant-relevant hydraulics variables
     ! were set from a call inside of the init_cohorts()->create_cohort() subroutine
-    if (hlm_use_planthydro.eq.itrue) then 
+    if (hlm_use_planthydro.eq.itrue) then
        do s = 1, nsites
           sitep => sites(s)
           call updateSizeDepRhizHydProps(sitep, bc_in(s))
@@ -681,7 +657,7 @@
     !
     ! !USES:
     !
-    ! !ARGUMENTS    
+    ! !ARGUMENTS
     type(ed_site_type), intent(inout),  pointer  :: site_in
     type(ed_patch_type), intent(inout), pointer  :: patch_in
     type(bc_in_type), intent(in)                 :: bc_in
@@ -694,7 +670,7 @@
     integer  :: iage       ! index for leaf age loop
     integer  :: el         ! index for element loop
     integer  :: element_id ! element index consistent with defs in PRTGeneric
-    integer  :: use_pft_local(numpft) ! determine whether this PFT is used for this patch and site. 
+    integer  :: use_pft_local(numpft) ! determine whether this PFT is used for this patch and site.
     real(r8) :: c_agw      ! biomass above ground (non-leaf)     [kgC]
     real(r8) :: c_bgw      ! biomass below ground (non-fineroot) [kgC]
     real(r8) :: c_leaf     ! biomass in leaves [kgC]
@@ -718,32 +694,31 @@
     patch_in%tallest  => null()
     patch_in%shortest => null()
 
-    ! Manage interactions of fixed biogeog (site level filter) and 
-    ! nocomp (patch level filter) 
-    ! Need to cover all potential biogeog x nocomp combinations 
+    ! Manage interactions of fixed biogeog (site level filter) and
+    ! nocomp (patch level filter)
+    ! Need to cover all potential biogeog x nocomp combinations
     ! 1. biogeog = false. nocomp = false: all PFTs on (DEFAULT)
     ! 2. biogeog = true.  nocomp = false: site level filter
     ! 3. biogeog = false. nocomp = true : patch level filter
     ! 4. biogeog = true.  nocomp = true : patch and site level filter
-    ! in principle this could be a patch level variable. 
-    do pft =  1,numpft 
+    ! in principle this could be a patch level variable.
+    do pft =  1,numpft
        ! Turn every PFT ON, unless we are in a special case.
        use_pft_local(pft) = itrue ! Case 1
        if(hlm_use_fixed_biogeog.eq.itrue)then !filter geographically
           use_pft_local(pft) = site_in%use_this_pft(pft) ! Case 2
           if(hlm_use_nocomp.eq.itrue.and.pft.ne.patch_in%nocomp_pft_label)then
              ! Having set the biogeog filter as on or off, turn off all PFTs
-             ! whose identiy does not correspond to this patch label. 
+             ! whose identiy does not correspond to this patch label.
              use_pft_local(pft) = ifalse ! Case 3
           endif
-       else 
-          if(hlm_use_nocomp.eq.itrue.and.pft.ne.patch_in%nocomp_pft_label)then 
-             ! This case has all PFTs on their own patch everywhere. 
-             use_pft_local(pft) = ifalse ! Case 4 
+       else
+          if(hlm_use_nocomp.eq.itrue.and.pft.ne.patch_in%nocomp_pft_label)then
+             ! This case has all PFTs on their own patch everywhere.
+             use_pft_local(pft) = ifalse ! Case 4
           endif
        endif
 
-<<<<<<< HEAD
     end do
     do pft =  1,numpft
        if(use_pft_local(pft).eq.itrue)then
@@ -757,7 +732,7 @@
                 ! as opposed to numpft's. So we should up the initial density
                 ! to compensate (otherwise runs are very hard to compare)
                 ! this multiplies it by the number of PFTs there would have been in
-                ! the single shared patch in competition mode.          
+                ! the single shared patch in competition mode.
                 ! n.b. that this is the same as currentcohort%n = %initd(pft) &AREA
                 temp_cohort%n           =  temp_cohort%n * sum(site_in%use_this_pft)
              endif
@@ -768,8 +743,8 @@
 
              if(hlm_use_sp.eq.itrue)then
                 init = itrue
-                ! At this point, we do not know the bc_in values of tlai tsai and htop, 
-                ! so this is initializing to an arbitrary value for the very first timestep. 
+                ! At this point, we do not know the bc_in values of tlai tsai and htop,
+                ! so this is initializing to an arbitrary value for the very first timestep.
                 ! Not sure if there's a way around this or not.
                 call assign_cohort_SP_properties(temp_cohort, 0.5_r8,0.2_r8, 0.1_r8,patch_in%area,init,c_leaf)
 
@@ -779,8 +754,8 @@
                 ! Calculate the plant diameter from height
                 call h2d_allom(temp_cohort%hite,pft,temp_cohort%dbh)
 
-                ! Calculate the leaf biomass from allometry                                                        
-                ! (calculates a maximum first, then applies canopy trim)                                   
+                ! Calculate the leaf biomass from allometry
+                ! (calculates a maximum first, then applies canopy trim)
                 call bleaf(temp_cohort%dbh,pft,temp_cohort%canopy_trim,c_leaf)
              end if  ! sp mode
 
@@ -852,21 +827,22 @@
 
                 case(nitrogen_element)
 
-                   m_struct = c_struct*prt_params%nitr_stoich_p2(pft,struct_organ)
-                   m_leaf   = c_leaf*prt_params%nitr_stoich_p2(pft,leaf_organ)
-                   m_fnrt   = c_fnrt*prt_params%nitr_stoich_p2(pft,fnrt_organ)
-                   m_sapw   = c_sapw*prt_params%nitr_stoich_p2(pft,sapw_organ)
-                   m_store  = c_store*prt_params%nitr_stoich_p2(pft,store_organ)
+             m_struct = c_struct*prt_params%nitr_stoich_p2(pft,prt_params%organ_param_id(struct_organ))
+             m_leaf   = c_leaf*prt_params%nitr_stoich_p2(pft,prt_params%organ_param_id(leaf_organ))
+             m_fnrt   = c_fnrt*prt_params%nitr_stoich_p2(pft,prt_params%organ_param_id(fnrt_organ))
+             m_sapw   = c_sapw*prt_params%nitr_stoich_p2(pft,prt_params%organ_param_id(sapw_organ))
                    m_repro  = 0._r8
+             m_store = StorageNutrientTarget(pft,element_id,m_leaf,m_fnrt,m_sapw,m_struct)
 
                 case(phosphorus_element)
 
-                   m_struct = c_struct*prt_params%phos_stoich_p2(pft,struct_organ)
-                   m_leaf   = c_leaf*prt_params%phos_stoich_p2(pft,leaf_organ)
-                   m_fnrt   = c_fnrt*prt_params%phos_stoich_p2(pft,fnrt_organ)
-                   m_sapw   = c_sapw*prt_params%phos_stoich_p2(pft,sapw_organ)
-                   m_store  = c_store*prt_params%phos_stoich_p2(pft,store_organ)
+             m_struct = c_struct*prt_params%phos_stoich_p2(pft,prt_params%organ_param_id(struct_organ))
+             m_leaf   = c_leaf*prt_params%phos_stoich_p2(pft,prt_params%organ_param_id(leaf_organ))
+             m_fnrt   = c_fnrt*prt_params%phos_stoich_p2(pft,prt_params%organ_param_id(fnrt_organ))
+             m_sapw   = c_sapw*prt_params%phos_stoich_p2(pft,prt_params%organ_param_id(sapw_organ))
                    m_repro  = 0._r8
+             m_store = StorageNutrientTarget(pft,element_id,m_leaf,m_fnrt,m_sapw,m_struct)
+
                 end select
 
                 select case(hlm_parteh_mode)
@@ -889,63 +865,6 @@
                    call endrun(msg=errMsg(sourcefile, __LINE__))
                 end select
 
-=======
-       if ( debug ) write(fates_log(),*) 'EDInitMod.F90 call create_cohort '
-
-       temp_cohort%coage = 0.0_r8
-       
-       
-       ! --------------------------------------------------------------------------------
-       ! Initialize the mass of every element in every organ of the organ
-       ! --------------------------------------------------------------------------------
-
-       prt_obj => null()
-       call InitPRTObject(prt_obj)
-
-       do el = 1,num_elements
-
-          element_id = element_list(el)
-          
-          ! If this is carbon12, then the initialization is straight forward
-          ! otherwise, we use stoichiometric ratios
-          select case(element_id)
-          case(carbon12_element)
-             
-             m_struct = c_struct
-             m_leaf   = c_leaf
-             m_fnrt   = c_fnrt
-             m_sapw   = c_sapw
-             m_store  = c_store
-             m_repro  = 0._r8
-             
-          case(nitrogen_element)
-             
-             m_struct = c_struct*prt_params%nitr_stoich_p2(pft,prt_params%organ_param_id(struct_organ))
-             m_leaf   = c_leaf*prt_params%nitr_stoich_p2(pft,prt_params%organ_param_id(leaf_organ))
-             m_fnrt   = c_fnrt*prt_params%nitr_stoich_p2(pft,prt_params%organ_param_id(fnrt_organ))
-             m_sapw   = c_sapw*prt_params%nitr_stoich_p2(pft,prt_params%organ_param_id(sapw_organ))
-             m_repro  = 0._r8
-             m_store = StorageNutrientTarget(pft,element_id,m_leaf,m_fnrt,m_sapw,m_struct)
-             
-          case(phosphorus_element)
-
-             m_struct = c_struct*prt_params%phos_stoich_p2(pft,prt_params%organ_param_id(struct_organ))
-             m_leaf   = c_leaf*prt_params%phos_stoich_p2(pft,prt_params%organ_param_id(leaf_organ))
-             m_fnrt   = c_fnrt*prt_params%phos_stoich_p2(pft,prt_params%organ_param_id(fnrt_organ))
-             m_sapw   = c_sapw*prt_params%phos_stoich_p2(pft,prt_params%organ_param_id(sapw_organ))
-             m_repro  = 0._r8
-             m_store = StorageNutrientTarget(pft,element_id,m_leaf,m_fnrt,m_sapw,m_struct)
-             
-          end select
-
-          select case(hlm_parteh_mode)
-          case (prt_carbon_allom_hyp,prt_cnp_flex_allom_hyp )
-
-             ! Put all of the leaf mass into the first bin
-             call SetState(prt_obj,leaf_organ, element_id,m_leaf,1)
-             do iage = 2,nleafage
-                call SetState(prt_obj,leaf_organ, element_id,0._r8,iage)
->>>>>>> 1723d144
              end do
 
              call prt_obj%CheckInitialConditions()
@@ -964,7 +883,7 @@
 
     ! Zero the mass flux pools of the new cohorts
     !    temp_cohort => patch_in%tallest
-    !    do while(associated(temp_cohort)) 
+    !    do while(associated(temp_cohort))
     !       call temp_cohort%prt%ZeroRates()
     !       temp_cohort => temp_cohort%shorter
     !    end do
