module EDInitMod

  ! ============================================================================
  ! Contains all modules to set up the ED structure. 
  ! ============================================================================

  use FatesConstantsMod         , only : r8 => fates_r8
  use FatesConstantsMod         , only : ifalse
  use FatesConstantsMod         , only : itrue
  use FatesConstantsMod         , only : fates_unset_int
  use FatesConstantsMod         , only : primaryforest
  use FatesGlobals              , only : endrun => fates_endrun
  use EDTypesMod                , only : nclmax
  use FatesGlobals              , only : fates_log
  use FatesInterfaceMod         , only : hlm_is_restart
  use EDPftvarcon               , only : EDPftvarcon_inst
  use EDCohortDynamicsMod       , only : create_cohort, fuse_cohorts, sort_cohorts
  use EDCohortDynamicsMod       , only : InitPRTObject
  use EDPatchDynamicsMod        , only : create_patch
  use ChecksBalancesMod         , only : SiteMassStock
  use EDTypesMod                , only : ed_site_type, ed_patch_type, ed_cohort_type
  use EDTypesMod                , only : ncwd
  use EDTypesMod                , only : numWaterMem
  use EDTypesMod                , only : num_vegtemp_mem
  use EDTypesMod                , only : maxpft
  use EDTypesMod                , only : AREA
  use EDTypesMod                , only : init_spread_near_bare_ground
  use EDTypesMod                , only : init_spread_inventory
  use EDTypesMod                , only : leaves_on
  use EDTypesMod                , only : leaves_off
<<<<<<< HEAD
  use EDTypesMod                , only : num_elements
  use EDTypesMod                , only : element_list
=======
  use EDTypesMod                , only : phen_cstat_nevercold
  use EDTypesMod                , only : phen_cstat_iscold
  use EDTypesMod                , only : phen_dstat_timeoff
  use EDTypesMod                , only : phen_dstat_moistoff
  use EDTypesMod                , only : phen_cstat_notcold
  use EDTypesMod                , only : phen_dstat_moiston
>>>>>>> d2f09078
  use FatesInterfaceMod         , only : bc_in_type
  use FatesInterfaceMod         , only : hlm_use_planthydro
  use FatesInterfaceMod         , only : hlm_use_inventory_init
  use FatesInterfaceMod         , only : numpft
  use FatesInterfaceMod         , only : nleafage
  use FatesInterfaceMod         , only : nlevsclass
  use FatesAllometryMod         , only : h2d_allom
  use FatesAllometryMod         , only : bagw_allom
  use FatesAllometryMod         , only : bbgw_allom
  use FatesAllometryMod         , only : bleaf
  use FatesAllometryMod         , only : bfineroot
  use FatesAllometryMod         , only : bsap_allom
  use FatesAllometryMod         , only : bdead_allom
  use FatesAllometryMod         , only : bstore_allom

  use FatesInterfaceMod,      only : hlm_parteh_mode
  use PRTGenericMod,          only : prt_carbon_allom_hyp
  use PRTGenericMod,          only : prt_cnp_flex_allom_hyp
  use PRTGenericMod,          only : prt_vartypes
  use PRTGenericMod,          only : leaf_organ
  use PRTGenericMod,          only : fnrt_organ
  use PRTGenericMod,          only : sapw_organ
  use PRTGenericMod,          only : store_organ
  use PRTGenericMod,          only : struct_organ
  use PRTGenericMod,          only : repro_organ
  use PRTGenericMod,          only : carbon12_element
  use PRTGenericMod,          only : nitrogen_element
  use PRTGenericMod,          only : phosphorus_element
  use PRTGenericMod,          only : SetState

  ! CIME GLOBALS
  use shr_log_mod               , only : errMsg => shr_log_errMsg

  implicit none
  private

  logical   ::  debug = .false.

  character(len=*), parameter, private :: sourcefile = &
        __FILE__

  public  :: zero_site
  public  :: init_site_vars
  public  :: init_patches
  public  :: set_site_properties
  private :: init_cohorts

  ! ============================================================================

contains

  ! ============================================================================

  subroutine init_site_vars( site_in, bc_in )
    !
    ! !DESCRIPTION:
    !
    !
    ! !ARGUMENTS    
    type(ed_site_type), intent(inout) :: site_in
    type(bc_in_type),intent(in)       :: bc_in
    !
    ! !LOCAL VARIABLES:
    !----------------------------------------------------------------------
    integer :: el

    !
    allocate(site_in%term_nindivs_canopy(1:nlevsclass,1:numpft))
    allocate(site_in%term_nindivs_ustory(1:nlevsclass,1:numpft))
    allocate(site_in%demotion_rate(1:nlevsclass))
    allocate(site_in%promotion_rate(1:nlevsclass))
    allocate(site_in%imort_rate(1:nlevsclass,1:numpft))
    allocate(site_in%fmort_rate_canopy(1:nlevsclass,1:numpft))
    allocate(site_in%fmort_rate_ustory(1:nlevsclass,1:numpft))
    allocate(site_in%fmort_rate_cambial(1:nlevsclass,1:numpft))
    allocate(site_in%fmort_rate_crown(1:nlevsclass,1:numpft))
    allocate(site_in%growthflux_fusion(1:nlevsclass,1:numpft))
    allocate(site_in%mass_balance(1:num_elements))
    allocate(site_in%flux_diags(1:num_elements))
   
    site_in%nlevsoil   = bc_in%nlevsoil
    allocate(site_in%rootfrac_scr(site_in%nlevsoil))
    allocate(site_in%zi_soil(0:site_in%nlevsoil))
    allocate(site_in%dz_soil(site_in%nlevsoil))
    allocate(site_in%z_soil(site_in%nlevsoil))

    do el=1,num_elements
        allocate(site_in%flux_diags(el)%leaf_litter_input(1:numpft))
        allocate(site_in%flux_diags(el)%root_litter_input(1:numpft))
    end do

    ! Initialize the static soil 
    ! arrays from the boundary (initial) condition

   
    site_in%zi_soil(:) = bc_in%zi_sisl(:)
    site_in%dz_soil(:) = bc_in%dz_sisl(:)
    site_in%z_soil(:)  = bc_in%z_sisl(:)


    !
    end subroutine init_site_vars

  ! ============================================================================
  subroutine zero_site( site_in )
    !
    ! !DESCRIPTION:
    !
    ! !USES:
    use shr_infnan_mod , only : nan => shr_infnan_nan, assignment(=)
    !
    ! !ARGUMENTS    
    type(ed_site_type), intent(inout) ::  site_in
    !
    ! !LOCAL VARIABLES:
    integer :: el
    !----------------------------------------------------------------------

    site_in%oldest_patch     => null() ! pointer to oldest patch at the site
    site_in%youngest_patch   => null() ! pointer to yngest patch at the site
    

    ! PHENOLOGY 

<<<<<<< HEAD
=======
    site_in%cstatus          = fates_unset_int    ! are leaves in this pixel on or off?
    site_in%dstatus          = fates_unset_int
    site_in%grow_deg_days    = nan  ! growing degree days
    site_in%nchilldays       = fates_unset_int
    site_in%ncolddays        = fates_unset_int
    site_in%cleafondate      = fates_unset_int  ! doy of leaf on
    site_in%cleafoffdate     = fates_unset_int  ! doy of leaf off
    site_in%dleafondate      = fates_unset_int  ! doy of leaf on drought
    site_in%dleafoffdate     = fates_unset_int  ! doy of leaf on drought
    site_in%water_memory(:)  = nan
    site_in%vegtemp_memory(:) = nan              ! record of last 10 days temperature for senescence model.

    ! SEED
    site_in%seed_bank(:)     = 0._r8

>>>>>>> d2f09078
    ! FIRE 
    site_in%acc_ni           = 0.0_r8     ! daily nesterov index accumulating over time. time unlimited theoretically.
    site_in%frac_burnt       = 0.0_r8     ! burn area read in from external file

    do el=1,num_elements
       ! Zero the state variables used for checking mass conservation
       call site_in%mass_balance(el)%ZeroMassBalState()
       call site_in%mass_balance(el)%ZeroMassBalFlux()
       call site_in%flux_diags(el)%ZeroFluxDiags()
    end do
       

    ! termination and recruitment info
    site_in%term_nindivs_canopy(:,:) = 0._r8
    site_in%term_nindivs_ustory(:,:) = 0._r8
    site_in%term_carbonflux_canopy = 0._r8
    site_in%term_carbonflux_ustory = 0._r8
    site_in%recruitment_rate(:) = 0._r8
    site_in%imort_rate(:,:) = 0._r8
    site_in%imort_carbonflux = 0._r8
    site_in%fmort_rate_canopy(:,:) = 0._r8
    site_in%fmort_rate_ustory(:,:) = 0._r8
    site_in%fmort_carbonflux_canopy = 0._r8
    site_in%fmort_carbonflux_ustory = 0._r8
    site_in%fmort_rate_cambial(:,:) = 0._r8
    site_in%fmort_rate_crown(:,:) = 0._r8

    ! fusoin-induced growth flux of individuals
    site_in%growthflux_fusion(:,:) = 0._r8

    ! demotion/promotion info
    site_in%demotion_rate(:) = 0._r8
    site_in%demotion_carbonflux = 0._r8
    site_in%promotion_rate(:) = 0._r8
    site_in%promotion_carbonflux = 0._r8
    
    ! Resources management (logging/harvesting, etc)
    site_in%resources_management%trunk_product_site  = 0.0_r8

    ! canopy spread
    site_in%spread = 0._r8

  end subroutine zero_site

  ! ============================================================================
  subroutine set_site_properties( nsites, sites, bc_in)
    !
    ! !DESCRIPTION:
    !
    ! !USES:
    !
    ! !ARGUMENTS    

    integer, intent(in)                        :: nsites
    type(ed_site_type) , intent(inout), target :: sites(nsites)
    type(bc_in_type), intent(in)               :: bc_in(nsites)

    !
    ! !LOCAL VARIABLES:
    integer  :: s
    integer  :: cstat      ! cold status phenology flag
    real(r8) :: GDD
    integer  :: dstat      ! drought status phenology flag
    real(r8) :: acc_NI
    real(r8) :: watermem 
    integer  :: cleafon    ! DOY for cold-decid leaf-on, initial guess
    integer  :: cleafoff   ! DOY for cold-decid leaf-off, initial guess
    integer  :: dleafoff   ! DOY for drought-decid leaf-off, initial guess
    integer  :: dleafon    ! DOY for drought-decid leaf-on, initial guess
    !----------------------------------------------------------------------


    ! If this is not a restart, we need to start with some reasonable
    ! starting points. If this is a restart, we leave the values
    ! as unset ints and reals, and let the restart values be read in
    ! after this routine

    if ( hlm_is_restart == ifalse ) then

       GDD      = 30.0_r8
       cleafon  = 100
       cleafoff = 300 
       cstat    = phen_cstat_notcold     ! Leaves are on
       acc_NI   = 0.0_r8
       dstat    = phen_dstat_moiston     ! Leaves are on
       dleafoff = 300
       dleafon  = 100
       watermem = 0.5_r8

       do s = 1,nsites
          sites(s)%nchilldays    = 0
          sites(s)%ncolddays     = 0        ! recalculated in phenology
                                            ! immediately, so yes this
                                            ! is memory-less, but needed
                                            ! for first value in history file

          sites(s)%cleafondate   = cleafon
          sites(s)%cleafoffdate  = cleafoff
          sites(s)%dleafoffdate  = dleafoff
          sites(s)%dleafondate   = dleafon
          sites(s)%grow_deg_days = GDD
          
          sites(s)%water_memory(1:numWaterMem) = watermem
<<<<<<< HEAD
       end if

       sites(s)%is_cold    = stat
       sites(s)%is_drought = dstat
       
       sites(s)%acc_NI     = acc_NI
       sites(s)%frac_burnt = 0.0_r8

       ! The mass balance accounting variables will be initialized
       ! after we have initialized a distribution of vegetation

    end do
=======
          sites(s)%vegtemp_memory(1:num_vegtemp_mem) = 0._r8
          
          sites(s)%cstatus = cstat
          sites(s)%dstatus = dstat
          
          sites(s)%acc_NI     = acc_NI
          sites(s)%frac_burnt = 0.0_r8
          sites(s)%old_stock  = 0.0_r8
          
       end do

    end if
>>>>>>> d2f09078

    return
  end subroutine set_site_properties


  ! ============================================================================
  subroutine init_patches( nsites, sites, bc_in)
     !
     ! !DESCRIPTION:
     ! initialize patches
     ! This may be call a near bare ground initialization, or it may
     ! load patches from an inventory.

     !
     

     use FatesPlantHydraulicsMod, only : updateSizeDepRhizHydProps 
     use FatesInventoryInitMod,   only : initialize_sites_by_inventory

     !
     ! !ARGUMENTS    
     integer, intent(in)                        :: nsites
     type(ed_site_type) , intent(inout), target :: sites(nsites)
     type(bc_in_type), intent(in)               :: bc_in(nsites)
     !
     ! !LOCAL VARIABLES:
     integer  :: s
     real(r8) :: cwd_ag_local(ncwd)
     real(r8) :: cwd_bg_local(ncwd)
     real(r8) :: leaf_litter_local(maxpft)
     real(r8) :: root_litter_local(maxpft)
     integer  :: el
     real(r8) :: age !notional age of this patch

     ! dummy locals
     real(r8) :: biomass_stock
     real(r8) :: litter_stock
     real(r8) :: seed_stock
     
     type(ed_site_type),  pointer :: sitep
     type(ed_patch_type), pointer :: newp

     ! List out some nominal patch values that are used for Near Bear Ground initializations
     ! as well as initializing inventory
     age                  = 0.0_r8
     ! ---------------------------------------------------------------------------------------------

     ! ---------------------------------------------------------------------------------------------
     ! Two primary options, either a Near Bear Ground (NBG) or Inventory based cold-start
     ! ---------------------------------------------------------------------------------------------

     if ( hlm_use_inventory_init.eq.itrue ) then

        ! Initialize the site-level crown area spread factor (0-1)
        ! It is likely that closed canopy forest inventories
        ! have smaller spread factors than bare ground (they are crowded)
        do s = 1, nsites
           sites(s)%spread     = init_spread_inventory
        enddo

        call initialize_sites_by_inventory(nsites,sites,bc_in)

        
        ! For carbon balance checks, we need to initialize the 
        ! total carbon stock
        do s = 1, nsites
            do el=1,num_elements
                call SiteMassStock(sites(s),el,sites(s)%mass_balance(el)%old_stock, &
                      biomass_stock,litter_stock,seed_stock)
            end do
        enddo

     else

        !FIX(SPM,032414) clean this up...inits out of this loop
        do s = 1, nsites

           ! Initialize the site-level crown area spread factor (0-1)
           ! It is likely that closed canopy forest inventories
           ! have smaller spread factors than bare ground (they are crowded)
           sites(s)%spread     = init_spread_near_bare_ground

           allocate(newp)

           newp%patchno = 1
           newp%younger => null()
           newp%older   => null()

           sites(s)%youngest_patch => newp
           sites(s)%youngest_patch => newp
           sites(s)%oldest_patch   => newp

           ! make new patch...

           call create_patch(sites(s), newp, age, area, &
                 bc_in(s)%nlevsoil, primaryforest)
           
           ! Initialize the litter pools to zero, these
           ! pools will be populated by looping over the existing patches
           ! and transfering in mass
           do el=1,num_elements
              call newp%litter(el)%InitConditions(init_leaf_fines=0._r8, &
                   init_root_fines=0._r8, &
                   init_ag_cwd=0._r8, &
                   init_bg_cwd=0._r8, &
                   init_seed=0._r8,   &
                   init_seed_germ=0._r8)
           end do
           
           sitep => sites(s)
           call init_cohorts(sitep, newp, bc_in(s))
           
           ! For carbon balance checks, we need to initialize the 
           ! total carbon stock
           do el=1,num_elements
              call SiteMassStock(sites(s),el,sites(s)%mass_balance(el)%old_stock, &
                   biomass_stock,litter_stock,seed_stock)
           end do
        enddo

     end if

     ! This sets the rhizosphere shells based on the plant initialization
     ! The initialization of the plant-relevant hydraulics variables
     ! were set from a call inside of the init_cohorts()->create_cohort() subroutine
     if (hlm_use_planthydro.eq.itrue) then 
        do s = 1, nsites
	   sitep => sites(s)
           call updateSizeDepRhizHydProps(sitep, bc_in(s))
        end do
     end if

     return
  end subroutine init_patches

  ! ============================================================================
  subroutine init_cohorts( site_in, patch_in, bc_in)
    !
    ! !DESCRIPTION:
    ! initialize new cohorts on bare ground
    !
    ! !USES:
    !
    ! !ARGUMENTS    
    type(ed_site_type), intent(inout),  pointer  :: site_in
    type(ed_patch_type), intent(inout), pointer  :: patch_in
    type(bc_in_type), intent(in)                 :: bc_in
    !
    ! !LOCAL VARIABLES:
    type(ed_cohort_type),pointer :: temp_cohort
    class(prt_vartypes),pointer  :: prt_obj
    integer  :: cstatus
    integer  :: pft
    integer  :: iage       ! index for leaf age loop
    integer  :: el         ! index for element loop
    integer  :: element_id ! element index consistent with defs in PRTGeneric
    real(r8) :: c_agw      ! biomass above ground (non-leaf)     [kgC]
    real(r8) :: c_bgw      ! biomass below ground (non-fineroot) [kgC]
    real(r8) :: c_leaf     ! biomass in leaves [kgC]
    real(r8) :: c_fnrt     ! biomass in fine roots [kgC]
    real(r8) :: c_sapw     ! biomass in sapwood [kgC]
    real(r8) :: c_struct   ! biomass in structure (dead) [kgC]
    real(r8) :: c_store    ! biomass in storage [kgC]
    real(r8) :: a_sapw     ! area in sapwood (dummy) [m2]
    real(r8) :: m_struct   ! Generic (any element) mass for structure [kg]
    real(r8) :: m_leaf     ! Generic mass for leaf  [kg]
    real(r8) :: m_fnrt     ! Generic mass for fine-root  [kg]
    real(r8) :: m_sapw     ! Generic mass for sapwood [kg]
    real(r8) :: m_store    ! Generic mass for storage [kg]
    real(r8) :: m_repro    ! Generic mass for reproductive tissues [kg]

    integer, parameter :: rstatus = 0

    !----------------------------------------------------------------------

    patch_in%tallest  => null()
    patch_in%shortest => null()
    
    do pft =  1,numpft

       if(EDPftvarcon_inst%initd(pft)>1.0E-7) then

       allocate(temp_cohort) ! temporary cohort

       temp_cohort%pft         = pft
       temp_cohort%n           = EDPftvarcon_inst%initd(pft) * patch_in%area
       temp_cohort%hite        = EDPftvarcon_inst%hgt_min(pft)

       ! Calculate the plant diameter from height
       call h2d_allom(temp_cohort%hite,pft,temp_cohort%dbh)

       temp_cohort%canopy_trim = 1.0_r8

       ! Calculate total above-ground biomass from allometry
       call bagw_allom(temp_cohort%dbh,pft,c_agw)

       ! Calculate coarse root biomass from allometry
       call bbgw_allom(temp_cohort%dbh,pft,c_bgw)

       ! Calculate the leaf biomass from allometry
       ! (calculates a maximum first, then applies canopy trim)
       call bleaf(temp_cohort%dbh,pft,temp_cohort%canopy_trim,c_leaf)

       ! Calculate fine root biomass from allometry
       ! (calculates a maximum and then trimming value)
       call bfineroot(temp_cohort%dbh,pft,temp_cohort%canopy_trim,c_fnrt)

       ! Calculate sapwood biomass
       call bsap_allom(temp_cohort%dbh,pft,temp_cohort%canopy_trim,a_sapw,c_sapw)
       
       call bdead_allom( c_agw, c_bgw, c_sapw, pft, c_struct )

       call bstore_allom(temp_cohort%dbh, pft, temp_cohort%canopy_trim, c_store)

       temp_cohort%laimemory = 0._r8
       cstatus = leaves_on
       
<<<<<<< HEAD
       if( EDPftvarcon_inst%season_decid(pft) == itrue .and. site_in%is_cold ) then
          temp_cohort%laimemory = c_leaf
          c_leaf = 0._r8
          cstatus = leaves_off
       endif
       
       if ( EDPftvarcon_inst%stress_decid(pft) == itrue .and. site_in%is_drought ) then
          temp_cohort%laimemory = c_leaf
          c_leaf = 0._r8
=======
       if( EDPftvarcon_inst%season_decid(pft) == itrue .and. &
            any(site_in%cstatus == [phen_cstat_nevercold,phen_cstat_iscold])) then
          temp_cohort%laimemory = b_leaf
          b_leaf = 0._r8
          cstatus = leaves_off
       endif

       if ( EDPftvarcon_inst%stress_decid(pft) == itrue .and. &
            any(site_in%dstatus == [phen_dstat_timeoff,phen_dstat_moistoff])) then
          temp_cohort%laimemory = b_leaf
          b_leaf = 0._r8
>>>>>>> d2f09078
          cstatus = leaves_off
       endif

       if ( debug ) write(fates_log(),*) 'EDInitMod.F90 call create_cohort '

       ! --------------------------------------------------------------------------------
       ! Initialize the mass of every element in every organ of the organ
       ! --------------------------------------------------------------------------------

       prt_obj => null()
       call InitPRTObject(prt_obj)

       do el = 1,num_elements

          element_id = element_list(el)
          
          ! If this is carbon12, then the initialization is straight forward
          ! otherwise, we use stoichiometric ratios
          select case(element_id)
          case(carbon12_element)
             
             m_struct = c_struct
             m_leaf   = c_leaf
             m_fnrt   = c_fnrt
             m_sapw   = c_sapw
             m_store  = c_store
             m_repro  = 0._r8
             
          case(nitrogen_element)
             
             m_struct = c_struct*EDPftvarcon_inst%prt_nitr_stoich_p2(pft,struct_organ)
             m_leaf   = c_leaf*EDPftvarcon_inst%prt_nitr_stoich_p2(pft,leaf_organ)
             m_fnrt   = c_fnrt*EDPftvarcon_inst%prt_nitr_stoich_p2(pft,fnrt_organ)
             m_sapw   = c_sapw*EDPftvarcon_inst%prt_nitr_stoich_p2(pft,sapw_organ)
             m_store  = c_store*EDPftvarcon_inst%prt_nitr_stoich_p2(pft,store_organ)
             m_repro  = 0._r8
             
          case(phosphorus_element)

             m_struct = c_struct*EDPftvarcon_inst%prt_phos_stoich_p2(pft,struct_organ)
             m_leaf   = c_leaf*EDPftvarcon_inst%prt_phos_stoich_p2(pft,leaf_organ)
             m_fnrt   = c_fnrt*EDPftvarcon_inst%prt_phos_stoich_p2(pft,fnrt_organ)
             m_sapw   = c_sapw*EDPftvarcon_inst%prt_phos_stoich_p2(pft,sapw_organ)
             m_store  = c_store*EDPftvarcon_inst%prt_phos_stoich_p2(pft,store_organ)
             m_repro  = 0._r8
          end select

          select case(hlm_parteh_mode)
          case (prt_carbon_allom_hyp,prt_cnp_flex_allom_hyp )
             
             ! Put all of the leaf mass into the first bin
             call SetState(prt_obj,leaf_organ, element_id,m_leaf,1)
             do iage = 2,nleafage
                call SetState(prt_obj,leaf_organ, element_id,0._r8,iage)
             end do
             
             call SetState(prt_obj,fnrt_organ, element_id, m_fnrt)
             call SetState(prt_obj,sapw_organ, element_id, m_sapw)
             call SetState(prt_obj,store_organ, element_id, m_store)
             call SetState(prt_obj,struct_organ, element_id, m_struct)
             call SetState(prt_obj,repro_organ, element_id, m_repro)
             
          case default
             write(fates_log(),*) 'Unspecified PARTEH module during create_cohort'
             call endrun(msg=errMsg(sourcefile, __LINE__))
          end select
       
          ! Add these magically appearing cohorts to the mass balance accounting
          site_in%mass_balance(el)%flux_generic_in =  &
               site_in%mass_balance(el)%flux_generic_in + &
               temp_cohort%n * (m_fnrt + m_leaf + m_sapw + m_store + m_struct + m_repro)

   
       end do

       call prt_obj%CheckInitialConditions()

       call create_cohort(site_in, patch_in, pft, temp_cohort%n, temp_cohort%hite, &
             temp_cohort%dbh, prt_obj, temp_cohort%laimemory, cstatus, rstatus,        &
             temp_cohort%canopy_trim, 1, site_in%spread, bc_in)

       deallocate(temp_cohort) ! get rid of temporary cohort

       endif

    enddo !numpft

    ! Zero the mass flux pools of the new cohorts
!    temp_cohort => patch_in%tallest
!    do while(associated(temp_cohort)) 
!       call temp_cohort%prt%ZeroRates()
!       temp_cohort => temp_cohort%shorter
!    end do

    call fuse_cohorts(site_in, patch_in,bc_in)
    call sort_cohorts(patch_in)

  end subroutine init_cohorts

  ! ===============================================================================================


end module EDInitMod<|MERGE_RESOLUTION|>--- conflicted
+++ resolved
@@ -28,17 +28,14 @@
   use EDTypesMod                , only : init_spread_inventory
   use EDTypesMod                , only : leaves_on
   use EDTypesMod                , only : leaves_off
-<<<<<<< HEAD
   use EDTypesMod                , only : num_elements
   use EDTypesMod                , only : element_list
-=======
   use EDTypesMod                , only : phen_cstat_nevercold
   use EDTypesMod                , only : phen_cstat_iscold
   use EDTypesMod                , only : phen_dstat_timeoff
   use EDTypesMod                , only : phen_dstat_moistoff
   use EDTypesMod                , only : phen_cstat_notcold
   use EDTypesMod                , only : phen_dstat_moiston
->>>>>>> d2f09078
   use FatesInterfaceMod         , only : bc_in_type
   use FatesInterfaceMod         , only : hlm_use_planthydro
   use FatesInterfaceMod         , only : hlm_use_inventory_init
@@ -163,8 +160,6 @@
 
     ! PHENOLOGY 
 
-<<<<<<< HEAD
-=======
     site_in%cstatus          = fates_unset_int    ! are leaves in this pixel on or off?
     site_in%dstatus          = fates_unset_int
     site_in%grow_deg_days    = nan  ! growing degree days
@@ -177,10 +172,7 @@
     site_in%water_memory(:)  = nan
     site_in%vegtemp_memory(:) = nan              ! record of last 10 days temperature for senescence model.
 
-    ! SEED
-    site_in%seed_bank(:)     = 0._r8
-
->>>>>>> d2f09078
+
     ! FIRE 
     site_in%acc_ni           = 0.0_r8     ! daily nesterov index accumulating over time. time unlimited theoretically.
     site_in%frac_burnt       = 0.0_r8     ! burn area read in from external file
@@ -284,20 +276,6 @@
           sites(s)%grow_deg_days = GDD
           
           sites(s)%water_memory(1:numWaterMem) = watermem
-<<<<<<< HEAD
-       end if
-
-       sites(s)%is_cold    = stat
-       sites(s)%is_drought = dstat
-       
-       sites(s)%acc_NI     = acc_NI
-       sites(s)%frac_burnt = 0.0_r8
-
-       ! The mass balance accounting variables will be initialized
-       ! after we have initialized a distribution of vegetation
-
-    end do
-=======
           sites(s)%vegtemp_memory(1:num_vegtemp_mem) = 0._r8
           
           sites(s)%cstatus = cstat
@@ -310,7 +288,6 @@
        end do
 
     end if
->>>>>>> d2f09078
 
     return
   end subroutine set_site_properties
@@ -528,29 +505,17 @@
        temp_cohort%laimemory = 0._r8
        cstatus = leaves_on
        
-<<<<<<< HEAD
-       if( EDPftvarcon_inst%season_decid(pft) == itrue .and. site_in%is_cold ) then
+       if( EDPftvarcon_inst%season_decid(pft) == itrue .and. &
+            any(site_in%cstatus == [phen_cstat_nevercold,phen_cstat_iscold])) then
           temp_cohort%laimemory = c_leaf
           c_leaf = 0._r8
           cstatus = leaves_off
        endif
-       
-       if ( EDPftvarcon_inst%stress_decid(pft) == itrue .and. site_in%is_drought ) then
+
+       if ( EDPftvarcon_inst%stress_decid(pft) == itrue .and. &
+            any(site_in%dstatus == [phen_dstat_timeoff,phen_dstat_moistoff])) then
           temp_cohort%laimemory = c_leaf
           c_leaf = 0._r8
-=======
-       if( EDPftvarcon_inst%season_decid(pft) == itrue .and. &
-            any(site_in%cstatus == [phen_cstat_nevercold,phen_cstat_iscold])) then
-          temp_cohort%laimemory = b_leaf
-          b_leaf = 0._r8
-          cstatus = leaves_off
-       endif
-
-       if ( EDPftvarcon_inst%stress_decid(pft) == itrue .and. &
-            any(site_in%dstatus == [phen_dstat_timeoff,phen_dstat_moistoff])) then
-          temp_cohort%laimemory = b_leaf
-          b_leaf = 0._r8
->>>>>>> d2f09078
           cstatus = leaves_off
        endif
 
