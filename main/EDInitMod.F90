module EDInitMod

  ! ============================================================================
  ! Contains all modules to set up the ED structure. 
  ! ============================================================================

  use FatesConstantsMod         , only : r8 => fates_r8
  use abortutils                , only : endrun
  use EDTypesMod                , only : cp_nclmax
  use FatesGlobals              , only : fates_log
  use clm_varctl                , only : use_ed_spit_fire 
  use clm_time_manager          , only : is_restart
<<<<<<< HEAD
  use CanopyStateType           , only : canopystate_type
  use WaterStateType            , only : waterstate_type
  use GridcellType              , only : grc
  use EDPftvarcon                 , only : EDPftvarcon_inst
=======
  use pftconMod                 , only : pftcon
>>>>>>> ac0a2a51
  use EDEcophysConType          , only : EDecophyscon
  use EDGrowthFunctionsMod      , only : bdead, bleaf, dbh
  use EDCohortDynamicsMod       , only : create_cohort, fuse_cohorts, sort_cohorts
  use EDPatchDynamicsMod        , only : create_patch
  use EDTypesMod                , only : ed_site_type, ed_patch_type, ed_cohort_type, area
  use EDTypesMod                , only : cohorts_per_col, ncwd, numpft_ed

  implicit none
  private

  logical   ::  DEBUG = .false.

  public  :: zero_site
  public  :: init_patches
  public  :: set_site_properties
  private :: init_cohorts

  ! ============================================================================

contains

  ! ============================================================================

  subroutine zero_site( site_in )
    !
    ! !DESCRIPTION:
    !
    ! !USES:
    use shr_infnan_mod , only : nan => shr_infnan_nan, assignment(=)
    !
    ! !ARGUMENTS    
    type(ed_site_type), intent(inout) ::  site_in
    !
    ! !LOCAL VARIABLES:
    !----------------------------------------------------------------------

    site_in%oldest_patch     => null() ! pointer to oldest patch at the site
    site_in%youngest_patch   => null() ! pointer to yngest patch at the site
    
    ! DISTURBANCE
    site_in%disturbance_rate = 0._r8  ! site level disturbance rates from mortality and fire.
    site_in%dist_type        = 0      ! disturbance dist_type id.
    site_in%total_burn_flux_to_atm = 0._r8 !

    ! PHENOLOGY 
    site_in%status           = 0    ! are leaves in this pixel on or off?
    site_in%dstatus          = 0
    site_in%ED_GDD_site      = nan  ! growing degree days
    site_in%ncd              = nan  ! no chilling days
    site_in%last_n_days(:)   = 999  ! record of last 10 days temperature for senescence model.
    site_in%leafondate       = 999  ! doy of leaf on
    site_in%leafoffdate      = 999  ! doy of leaf off
    site_in%dleafondate      = 999  ! doy of leaf on drought
    site_in%dleafoffdate     = 999  ! doy of leaf on drought
    site_in%water_memory(:)  = nan


    ! SEED
    site_in%seed_bank(:)     = 0._r8

    ! FIRE 
    site_in%acc_ni           = 0.0_r8     ! daily nesterov index accumulating over time. time unlimited theoretically.
    site_in%frac_burnt       = 0.0_r8     ! burn area read in from external file

    ! BGC Balance Checks
    site_in%fates_to_bgc_this_ts = 0.0_r8
    site_in%fates_to_bgc_last_ts = 0.0_r8

  end subroutine zero_site

  ! ============================================================================
  subroutine set_site_properties( nsites, sites)
    !
    ! !DESCRIPTION:
    !
    ! !USES:
    !
    ! !ARGUMENTS    

    integer, intent(in)                        :: nsites
    type(ed_site_type) , intent(inout), target :: sites(nsites)
    !
    ! !LOCAL VARIABLES:
    integer  :: s
    real(r8) :: leafon
    real(r8) :: leafoff
    real(r8) :: stat
    real(r8) :: NCD
    real(r8) :: GDD
    real(r8) :: dstat
    real(r8) :: acc_NI
    real(r8) :: watermem
    integer  :: dleafoff
    integer  :: dleafon
    !----------------------------------------------------------------------

    if ( .not. is_restart() ) then
       !initial guess numbers for site condition.
       NCD      = 0.0_r8
       GDD      = 30.0_r8
       leafon   = 100.0_r8
       leafoff  = 300.0_r8
       stat     = 2
       acc_NI   = 0.0_r8
       dstat    = 2
       dleafoff = 300
       dleafon  = 100
       watermem = 0.5_r8

    else ! assignements for restarts

       NCD      = 1.0_r8 ! NCD should be 1 on restart
       GDD      = 0.0_r8
       leafon   = 0.0_r8
       leafoff  = 0.0_r8
       stat     = 1
       acc_NI   = 0.0_r8
       dstat    = 2
       dleafoff = 300
       dleafon  = 100
       watermem = 0.5_r8

    endif

    do s = 1,nsites
       sites(s)%ncd          = NCD
       sites(s)%leafondate   = leafon
       sites(s)%leafoffdate  = leafoff
       sites(s)%dleafoffdate = dleafoff
       sites(s)%dleafondate  = dleafon
       sites(s)%ED_GDD_site  = GDD

       if ( .not. is_restart() ) then
          sites(s)%water_memory(1:10) = watermem
       end if

       sites(s)%status = stat
       !start off with leaves off to initialise
       sites(s)%dstatus= dstat
       
       sites(s)%acc_NI     = acc_NI
       sites(s)%frac_burnt = 0.0_r8
       sites(s)%old_stock  = 0.0_r8


    end do

    return
  end subroutine set_site_properties

  ! ============================================================================
  subroutine init_patches( nsites, sites)
    !
    ! !DESCRIPTION:
    !initialize patches on new ground
    !
    ! !USES:
    use EDParamsMod ,  only : ED_val_maxspread
    !
    ! !ARGUMENTS    
    integer, intent(in)                        :: nsites
    type(ed_site_type) , intent(inout), target :: sites(nsites)
    !
    ! !LOCAL VARIABLES:
    integer  :: s
    real(r8) :: cwd_ag_local(ncwd)
    real(r8) :: cwd_bg_local(ncwd)
    real(r8) :: spread_local(cp_nclmax)
    real(r8) :: leaf_litter_local(numpft_ed)
    real(r8) :: root_litter_local(numpft_ed)
    real(r8) :: age !notional age of this patch
    type(ed_patch_type), pointer :: newp
    !----------------------------------------------------------------------

    cwd_ag_local(:)      = 0.0_r8 !ED_val_init_litter -- arbitrary value for litter pools. kgC m-2
    cwd_bg_local(:)      = 0.0_r8 !ED_val_init_litter
    leaf_litter_local(:) = 0.0_r8
    root_litter_local(:) = 0.0_r8
    spread_local(:)      = ED_val_maxspread
    age                  = 0.0_r8

    !FIX(SPM,032414) clean this up...inits out of this loop
    do s = 1, nsites

       allocate(newp)

       newp%patchno = 1
       newp%younger => null()
       newp%older   => null()

       sites(s)%youngest_patch => newp
       sites(s)%youngest_patch => newp
       sites(s)%oldest_patch   => newp

       ! make new patch...
       call create_patch(sites(s), newp, age, AREA, &
            spread_local, cwd_ag_local, cwd_bg_local, leaf_litter_local,  &
            root_litter_local) 
       
       call init_cohorts(newp)

    enddo

  end subroutine init_patches

  ! ============================================================================
  subroutine init_cohorts( patch_in )
    !
    ! !DESCRIPTION:
    ! initialize new cohorts on bare ground
    !
    ! !USES:
    !
    ! !ARGUMENTS    
    type(ed_patch_type), intent(inout), pointer  :: patch_in
    !
    ! !LOCAL VARIABLES:
    type(ed_cohort_type),pointer :: temp_cohort
    integer :: cstatus
    integer :: pft
    !----------------------------------------------------------------------

    patch_in%tallest  => null()
    patch_in%shortest => null()

    do pft =  1,numpft_ed !FIX(RF,032414) - turning off veg dynamics

       if(EDecophyscon%initd(pft)>1.0E-7) then

       allocate(temp_cohort) ! temporary cohort

       temp_cohort%pft         = pft
       temp_cohort%n           = EDecophyscon%initd(pft) * patch_in%area
       temp_cohort%hite        = EDecophyscon%hgt_min(pft)
       temp_cohort%dbh         = Dbh(temp_cohort) ! FIX(RF, 090314) - comment out addition of ' + 0.0001_r8*pft   '  - seperate out PFTs a little bit...
       temp_cohort%canopy_trim = 1.0_r8
       temp_cohort%bdead       = Bdead(temp_cohort)
       temp_cohort%balive      = Bleaf(temp_cohort)*(1.0_r8 + EDPftvarcon_inst%froot_leaf(pft) &
            + EDecophyscon%sapwood_ratio(temp_cohort%pft)*temp_cohort%hite)
       temp_cohort%b           = temp_cohort%balive + temp_cohort%bdead

       if( EDPftvarcon_inst%evergreen(pft) == 1) then
          temp_cohort%bstore = Bleaf(temp_cohort) * EDecophyscon%cushion(pft)
          temp_cohort%laimemory = 0._r8
          cstatus = 2
       endif

       if( EDPftvarcon_inst%season_decid(pft) == 1 ) then !for dorment places
          temp_cohort%bstore = Bleaf(temp_cohort) * EDecophyscon%cushion(pft) !stored carbon in new seedlings.
          if(patch_in%siteptr%status == 2)then 
             temp_cohort%laimemory = 0.0_r8
          else
             temp_cohort%laimemory = Bleaf(temp_cohort)
          endif
          ! reduce biomass according to size of store, this will be recovered when elaves com on.
          temp_cohort%balive = temp_cohort%balive - temp_cohort%laimemory
          cstatus = patch_in%siteptr%status
       endif

       if ( EDPftvarcon_inst%stress_decid(pft) == 1 ) then
          temp_cohort%bstore = Bleaf(temp_cohort) * EDecophyscon%cushion(pft)
          temp_cohort%laimemory = Bleaf(temp_cohort)
          temp_cohort%balive = temp_cohort%balive - temp_cohort%laimemory
          cstatus = patch_in%siteptr%dstatus
       endif

       if ( DEBUG ) write(fates_log(),*) 'EDInitMod.F90 call create_cohort '

       call create_cohort(patch_in, pft, temp_cohort%n, temp_cohort%hite, temp_cohort%dbh, &
            temp_cohort%balive, temp_cohort%bdead, temp_cohort%bstore, &
            temp_cohort%laimemory,  cstatus, temp_cohort%canopy_trim, 1)

       deallocate(temp_cohort) ! get rid of temporary cohort

       endif

    enddo !numpft

    call fuse_cohorts(patch_in)
    call sort_cohorts(patch_in)

  end subroutine init_cohorts

end module EDInitMod<|MERGE_RESOLUTION|>--- conflicted
+++ resolved
@@ -10,14 +10,7 @@
   use FatesGlobals              , only : fates_log
   use clm_varctl                , only : use_ed_spit_fire 
   use clm_time_manager          , only : is_restart
-<<<<<<< HEAD
-  use CanopyStateType           , only : canopystate_type
-  use WaterStateType            , only : waterstate_type
-  use GridcellType              , only : grc
   use EDPftvarcon                 , only : EDPftvarcon_inst
-=======
-  use pftconMod                 , only : pftcon
->>>>>>> ac0a2a51
   use EDEcophysConType          , only : EDecophyscon
   use EDGrowthFunctionsMod      , only : bdead, bleaf, dbh
   use EDCohortDynamicsMod       , only : create_cohort, fuse_cohorts, sort_cohorts
