--- conflicted
+++ resolved
@@ -354,12 +354,10 @@
     real(r8) :: b_leaf     ! biomass in leaves [kgC]
     real(r8) :: b_fineroot ! biomass in fine roots [kgC]
     real(r8) :: b_sapwood  ! biomass in sapwood [kgC]
-<<<<<<< HEAD
     real(r8) :: b_dead     ! biomass in structure (dead) [kgC]
     real(r8) :: b_store    ! biomass in storage [kgC]
-=======
     real(r8) :: a_sapwood  ! area in sapwood (dummy) [m2]
->>>>>>> 81ca2d4c
+
     integer, parameter :: rstatus = 0
 
     !----------------------------------------------------------------------
