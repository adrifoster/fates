module EDInitMod

  ! ============================================================================
  ! Contains all modules to set up the ED structure.
  ! ============================================================================

  use FatesConstantsMod         , only : r8 => fates_r8
  use FatesConstantsMod         , only : ifalse
  use FatesConstantsMod         , only : itrue
  use FatesConstantsMod         , only : fates_unset_int
  use FatesConstantsMod         , only : primaryland
  use FatesConstantsMod         , only : nearzero
  use FatesConstantsMod         , only : rsnbl_math_prec
  use EDTypesMod                , only : min_patch_area_forced
  use FatesConstantsMod         , only : n_landuse_cats
  use FatesConstantsMod         , only : is_crop
  use FatesConstantsMod         , only : fates_unset_r8
  use FatesConstantsMod         , only : nearzero, area_error_4, area_error_3
  use FatesGlobals              , only : endrun => fates_endrun
  use EDParamsMod               , only : nclmax
  use EDParamsMod               , only : regeneration_model
  use FatesGlobals              , only : fates_log
  use FatesInterfaceTypesMod    , only : hlm_is_restart
  use FatesInterfaceTypesMod    , only : hlm_current_tod
  use EDPftvarcon               , only : EDPftvarcon_inst
  use PRTParametersMod          , only : prt_params
  use EDCohortDynamicsMod       , only : create_cohort, fuse_cohorts, sort_cohorts
  use EDCohortDynamicsMod       , only : InitPRTObject
  use EDPatchDynamicsMod        , only : set_patchno
  use EDPhysiologyMod           , only : calculate_sp_properties
  use ChecksBalancesMod         , only : SiteMassStock
  use FatesInterfaceTypesMod    , only : hlm_day_of_year
  use FatesRadiationMemMod      , only : num_swb
  use EDTypesMod                , only : ed_site_type
  use FatesPatchMod             , only : fates_patch_type
  use FatesCohortMod            , only : fates_cohort_type
  use EDTypesMod                , only : numWaterMem
  use EDTypesMod                , only : num_vegtemp_mem
  use EDTypesMod                , only : area, area_inv
  use EDTypesMod                , only : init_spread_near_bare_ground
  use EDTypesMod                , only : init_spread_inventory
  use FatesConstantsMod         , only : leaves_on
  use FatesConstantsMod         , only : leaves_off
  use FatesConstantsMod         , only : ihard_stress_decid
  use FatesConstantsMod         , only : isemi_stress_decid
  use PRTGenericMod             , only : num_elements
  use PRTGenericMod             , only : element_list
  use EDTypesMod                , only : phen_cstat_nevercold
  use EDTypesMod                , only : phen_cstat_iscold
  use EDTypesMod                , only : phen_dstat_timeoff
  use EDTypesMod                , only : phen_dstat_moistoff
  use EDTypesMod                , only : phen_cstat_notcold
  use EDTypesMod                , only : phen_dstat_moiston
  use FatesInterfaceTypesMod         , only : bc_in_type,bc_out_type
  use FatesInterfaceTypesMod         , only : hlm_use_planthydro
  use FatesInterfaceTypesMod         , only : hlm_use_inventory_init
  use FatesInterfaceTypesMod         , only : hlm_use_fixed_biogeog
  use FatesInterfaceTypesMod         , only : hlm_use_tree_damage
  use FatesInterfaceTypesMod         , only : hlm_use_sp
  use FatesInterfaceTypesMod         , only : hlm_use_luh
  use FatesInterfaceTypesMod         , only : numpft
  use FatesInterfaceTypesMod         , only : nleafage
  use FatesInterfaceTypesMod         , only : nlevsclass
  use FatesInterfaceTypesMod         , only : nlevcoage
  use FatesInterfaceTypesMod         , only : nlevdamage
  use FatesInterfaceTypesMod         , only : hlm_use_nocomp
  use FatesInterfaceTypesMod         , only : nlevage
  use FatesAllometryMod         , only : h2d_allom
  use FatesAllometryMod         , only : h_allom
  use FatesAllometryMod         , only : bagw_allom
  use FatesAllometryMod         , only : bbgw_allom
  use FatesAllometryMod         , only : bleaf
  use FatesAllometryMod         , only : bfineroot
  use FatesAllometryMod         , only : bsap_allom
  use FatesAllometryMod         , only : bdead_allom
  use FatesAllometryMod         , only : bstore_allom
  use FatesAllometryMod         , only : carea_allom
  use PRTGenericMod             , only : StorageNutrientTarget
  use FatesInterfaceTypesMod,      only : hlm_parteh_mode
  use PRTGenericMod,          only : prt_carbon_allom_hyp
  use PRTGenericMod,          only : prt_cnp_flex_allom_hyp
  use PRTGenericMod,          only : prt_vartypes
  use PRTGenericMod,          only : leaf_organ
  use PRTGenericMod,          only : fnrt_organ
  use PRTGenericMod,          only : sapw_organ
  use PRTGenericMod,          only : store_organ
  use PRTGenericMod,          only : struct_organ
  use PRTGenericMod,          only : repro_organ
  use PRTGenericMod,          only : carbon12_element
  use PRTGenericMod,          only : nitrogen_element
  use PRTGenericMod,          only : phosphorus_element
  use PRTGenericMod,          only : SetState
  use FatesSizeAgeTypeIndicesMod,only : get_age_class_index
  use DamageMainMod,          only : undamaged_class
  use FatesConstantsMod,      only : n_term_mort_types
  use FatesInterfaceTypesMod, only : hlm_num_luh2_transitions
  use FatesConstantsMod,      only : nocomp_bareground_land, nocomp_bareground
  use FatesConstantsMod,      only : min_nocomp_pftfrac_perlanduse
  use EdTypesMod,             only : dump_site
  use SFNesterovMod,          only : nesterov_index


  ! CIME GLOBALS
  use shr_log_mod               , only : errMsg => shr_log_errMsg
  use shr_infnan_mod   , only : isnan => shr_infnan_isnan

  implicit none
  private

  logical   ::  debug = .false.
  integer :: istat           ! return status code
  character(len=255) :: smsg ! Message string for deallocation errors
  character(len=*), parameter, private :: sourcefile = &
       __FILE__

  public  :: zero_site
  public  :: init_site_vars
  public  :: init_patches
  public  :: set_site_properties
  private :: init_cohorts


  ! ============================================================================

contains

  ! ============================================================================

  subroutine init_site_vars( site_in, bc_in, bc_out )
    !
    ! !DESCRIPTION:
    !
    !
    ! !ARGUMENTS
    type(ed_site_type), intent(inout) :: site_in
    type(bc_in_type),intent(in)       :: bc_in
    type(bc_out_type),intent(in)      :: bc_out
    !
    ! !LOCAL VARIABLES:
    !----------------------------------------------------------------------
    integer :: el

    !
    allocate(site_in%term_nindivs_canopy(1:n_term_mort_types,1:nlevsclass,1:numpft))
    allocate(site_in%term_nindivs_ustory(1:n_term_mort_types,1:nlevsclass,1:numpft))
    allocate(site_in%demotion_rate(1:nlevsclass))
    allocate(site_in%promotion_rate(1:nlevsclass))
    allocate(site_in%imort_rate(1:nlevsclass,1:numpft))
    allocate(site_in%fmort_rate_canopy(1:nlevsclass,1:numpft))
    allocate(site_in%fmort_rate_ustory(1:nlevsclass,1:numpft))
    allocate(site_in%fmort_rate_cambial(1:nlevsclass,1:numpft))
    allocate(site_in%fmort_rate_crown(1:nlevsclass,1:numpft))
    allocate(site_in%growthflux_fusion(1:nlevsclass,1:numpft))
    allocate(site_in%mass_balance(1:num_elements))
    allocate(site_in%iflux_balance(1:num_elements))

    if (hlm_use_tree_damage .eq. itrue) then 
       allocate(site_in%term_nindivs_canopy_damage(1:nlevdamage, 1:nlevsclass, 1:numpft))
       allocate(site_in%term_nindivs_ustory_damage(1:nlevdamage, 1:nlevsclass, 1:numpft))
       allocate(site_in%imort_rate_damage(1:nlevdamage, 1:nlevsclass, 1:numpft))
       allocate(site_in%imort_cflux_damage(1:nlevdamage, 1:nlevsclass))
       allocate(site_in%term_cflux_canopy_damage(1:nlevdamage, 1:nlevsclass))
       allocate(site_in%term_cflux_ustory_damage(1:nlevdamage, 1:nlevsclass))
       allocate(site_in%fmort_rate_canopy_damage(1:nlevdamage, 1:nlevsclass, 1:numpft))
       allocate(site_in%fmort_rate_ustory_damage(1:nlevdamage, 1:nlevsclass, 1:numpft)) 
       allocate(site_in%fmort_cflux_canopy_damage(1:nlevdamage, 1:nlevsclass))
       allocate(site_in%fmort_cflux_ustory_damage(1:nlevdamage, 1:nlevsclass)) 
    else
       allocate(site_in%term_nindivs_canopy_damage(1,1,1))
       allocate(site_in%term_nindivs_ustory_damage(1,1,1))
       allocate(site_in%imort_rate_damage(1,1,1))
       allocate(site_in%imort_cflux_damage(1,1))
       allocate(site_in%term_cflux_canopy_damage(1,1))
       allocate(site_in%term_cflux_ustory_damage(1,1))
       allocate(site_in%fmort_rate_canopy_damage(1,1,1))
       allocate(site_in%fmort_rate_ustory_damage(1,1,1))
       allocate(site_in%fmort_cflux_canopy_damage(1,1))
       allocate(site_in%fmort_cflux_ustory_damage(1,1))
    end if

    allocate(site_in%term_carbonflux_canopy(1:n_term_mort_types,1:numpft))
    allocate(site_in%term_carbonflux_ustory(1:n_term_mort_types,1:numpft))
    allocate(site_in%imort_carbonflux(1:numpft))
    allocate(site_in%fmort_carbonflux_canopy(1:numpft))
    allocate(site_in%fmort_carbonflux_ustory(1:numpft))

    allocate(site_in%term_abg_flux(1:nlevsclass,1:numpft))
    allocate(site_in%imort_abg_flux(1:nlevsclass,1:numpft))
    allocate(site_in%fmort_abg_flux(1:nlevsclass,1:numpft))

    site_in%nlevsoil   = bc_in%nlevsoil
    allocate(site_in%rootfrac_scr(site_in%nlevsoil))
    allocate(site_in%zi_soil(0:site_in%nlevsoil))
    allocate(site_in%dz_soil(site_in%nlevsoil))
    allocate(site_in%z_soil(site_in%nlevsoil))

    allocate(site_in%area_pft(1:numpft,1:n_landuse_cats))  
    allocate(site_in%landuse_vector_gt_min(1:n_landuse_cats))

    allocate(site_in%use_this_pft(1:numpft))
    allocate(site_in%area_by_age(1:nlevage))

    ! for CNP dynamics, track the mean l2fr of recruits
    ! for different pfts and canopy positions
    allocate(site_in%rec_l2fr(1:numpft,nclmax))


    ! SP mode
    allocate(site_in%sp_tlai(1:numpft))
    allocate(site_in%sp_tsai(1:numpft))
    allocate(site_in%sp_htop(1:numpft))

    ! Allocate site-level flux diagnostics
    ! -----------------------------------------------------------------------
    allocate(site_in%flux_diags%elem(1:num_elements))
    do el=1,num_elements
       allocate(site_in%flux_diags%elem(el)%leaf_litter_input(1:numpft))
       allocate(site_in%flux_diags%elem(el)%root_litter_input(1:numpft))
    end do
    allocate(site_in%flux_diags%nh4_uptake_scpf(numpft*nlevsclass))
    allocate(site_in%flux_diags%no3_uptake_scpf(numpft*nlevsclass))
    allocate(site_in%flux_diags%sym_nfix_scpf(numpft*nlevsclass))
    allocate(site_in%flux_diags%n_efflux_scpf(numpft*nlevsclass))
    allocate(site_in%flux_diags%p_uptake_scpf(numpft*nlevsclass))
    allocate(site_in%flux_diags%p_efflux_scpf(numpft*nlevsclass))
    
    

    ! Initialize the static soil
    ! arrays from the boundary (initial) condition
    site_in%zi_soil(:) = bc_in%zi_sisl(:)
    site_in%dz_soil(:) = bc_in%dz_sisl(:)
    site_in%z_soil(:)  = bc_in%z_sisl(:)

    ! Seed dispersal
    allocate(site_in%seed_in(1:numpft))
    allocate(site_in%seed_out(1:numpft))

    allocate(nesterov_index :: site_in%fireWeather)
    call site_in%fireWeather%Init()

  end subroutine init_site_vars

  ! ============================================================================
  subroutine zero_site( site_in )
    !
    ! !DESCRIPTION:
    !
    ! !USES:
    use shr_infnan_mod , only : nan => shr_infnan_nan, assignment(=)
    !
    ! !ARGUMENTS
    type(ed_site_type), intent(inout) ::  site_in
    !
    ! !LOCAL VARIABLES:
    integer :: el
    !----------------------------------------------------------------------

    site_in%oldest_patch     => null() ! pointer to oldest patch at the site
    site_in%youngest_patch   => null() ! pointer to yngest patch at the site


    ! PHENOLOGY

    site_in%cstatus          = fates_unset_int    ! are leaves in this pixel on or off?
    site_in%dstatus(:)       = fates_unset_int
    site_in%grow_deg_days    = nan  ! growing degree days
    site_in%snow_depth       = nan
    site_in%nchilldays       = fates_unset_int
    site_in%ncolddays        = fates_unset_int
    site_in%cleafondate      = fates_unset_int  ! doy of leaf on (cold)
    site_in%cleafoffdate     = fates_unset_int  ! doy of leaf off (cold)
    site_in%dleafondate(:)   = fates_unset_int  ! doy of leaf on (drought)
    site_in%dleafoffdate(:)  = fates_unset_int  ! doy of leaf off (drought)
    site_in%cndaysleafon     = fates_unset_int  ! days since leaf on (cold)
    site_in%cndaysleafoff    = fates_unset_int  ! days since leaf off (cold)
    site_in%dndaysleafon(:)  = fates_unset_int  ! days since leaf on (drought)
    site_in%dndaysleafoff(:) = fates_unset_int  ! days since leaf off (drought)
    site_in%elong_factor(:)  = nan              ! Elongation factor (0 - full abscission; 1 - fully flushed)

    site_in%liqvol_memory(:,:)  = nan
    site_in%smp_memory(:,:)  = nan
    site_in%vegtemp_memory(:) = nan              ! record of last 10 days temperature for senescence model.

    site_in%phen_model_date  = fates_unset_int

    ! Disturbance rates tracking
    site_in%primary_land_patchfusion_error = 0.0_r8
    site_in%disturbance_rates(:,:,:) = 0.0_r8
    site_in%landuse_transition_matrix(:,:) = 0.0_r8

    ! FIRE
    site_in%FDI              = 0.0_r8     ! daily fire danger index (0-1)
    site_in%NF               = 0.0_r8     ! daily lightning strikes per km2
    site_in%NF_successful    = 0.0_r8     ! daily successful iginitions per km2

    do el=1,num_elements
       ! Zero the state variables used for checking mass conservation
       call site_in%mass_balance(el)%ZeroMassBalState()
       call site_in%mass_balance(el)%ZeroMassBalFlux()
    end do

    call site_in%flux_diags%ZeroFluxDiags()
    
    ! This will be initialized in FatesSoilBGCFluxMod:PrepCH4BCs()
    ! It checks to see if the value is below -9000. If it is,
    ! it will assume the first value of the smoother is set
    site_in%ema_npp = -9999.9_r8

    ! termination and recruitment info
    site_in%term_nindivs_canopy(:,:,:) = 0._r8
    site_in%term_nindivs_ustory(:,:,:) = 0._r8
    site_in%term_crownarea_canopy = 0._r8
    site_in%term_crownarea_ustory = 0._r8
    site_in%imort_crownarea = 0._r8
    site_in%fmort_crownarea_canopy = 0._r8
    site_in%fmort_crownarea_ustory = 0._r8
    site_in%term_carbonflux_canopy(:,:) = 0._r8
    site_in%term_carbonflux_ustory(:,:) = 0._r8
    site_in%recruitment_rate(:) = 0._r8
    site_in%imort_rate(:,:) = 0._r8
    site_in%imort_carbonflux(:) = 0._r8
    site_in%fmort_rate_canopy(:,:) = 0._r8
    site_in%fmort_rate_ustory(:,:) = 0._r8
    site_in%fmort_carbonflux_canopy(:) = 0._r8
    site_in%fmort_carbonflux_ustory(:) = 0._r8
    site_in%fmort_rate_cambial(:,:) = 0._r8
    site_in%fmort_rate_crown(:,:) = 0._r8
    site_in%term_abg_flux(:,:) = 0._r8
    site_in%imort_abg_flux(:,:) = 0._r8
    site_in%fmort_abg_flux(:,:) = 0._r8

    ! fusoin-induced growth flux of individuals
    site_in%growthflux_fusion(:,:) = 0._r8

    ! demotion/promotion info
    site_in%demotion_rate(:) = 0._r8
    site_in%demotion_carbonflux = 0._r8
    site_in%promotion_rate(:) = 0._r8
    site_in%promotion_carbonflux = 0._r8

    ! damage transition info
    site_in%imort_rate_damage(:,:,:) = 0._r8
    site_in%term_nindivs_canopy_damage(:,:,:) = 0._r8
    site_in%term_nindivs_ustory_damage(:,:,:) = 0._r8
    site_in%imort_cflux_damage(:,:) = 0._r8
    site_in%term_cflux_canopy_damage(:,:) = 0._r8
    site_in%term_cflux_ustory_damage(:,:) = 0._r8
    site_in%crownarea_canopy_damage = 0._r8
    site_in%crownarea_ustory_damage = 0._r8
    site_in%fmort_rate_canopy_damage(:,:,:) = 0._r8
    site_in%fmort_rate_ustory_damage(:,:,:) = 0._r8
    site_in%fmort_cflux_canopy_damage(:,:) = 0._r8
    site_in%fmort_cflux_ustory_damage(:,:) = 0._r8

    ! Resources management (logging/harvesting, etc)
    site_in%resources_management%harvest_debt = 0.0_r8
    site_in%resources_management%harvest_debt_sec = 0.0_r8
    site_in%resources_management%trunk_product_site  = 0.0_r8

    ! canopy spread
    site_in%spread = 0._r8


    site_in%area_pft(:,:) = 0._r8
    site_in%area_bareground = 0._r8

    ! Seed dispersal
    site_in%seed_in(:) = 0.0_r8
    site_in%seed_out(:) = 0.0_r8

    site_in%use_this_pft(:) = fates_unset_int
    site_in%area_by_age(:) = 0._r8

    site_in%transition_landuse_from_off_to_on = .false.

  end subroutine zero_site

  ! ============================================================================
  subroutine set_site_properties( nsites, sites,bc_in )
    !
    ! !DESCRIPTION:
    !
    ! !USES:
    use EDParamsMod, only : crop_lu_pft_vector
    use EDParamsMod, only : max_nocomp_pfts_by_landuse
    !
    ! !ARGUMENTS

    integer, intent(in)                :: nsites
    type(ed_site_type) , intent(inout) :: sites(nsites)
    type(bc_in_type), intent(in)       :: bc_in(nsites)
    !
    ! !LOCAL VARIABLES:
    integer  :: s
    integer  :: cstat      ! cold status phenology flag
    real(r8) :: GDD
    integer  :: dstat      ! drought status phenology flag
    real(r8) :: liqvolmem
    real(r8) :: smpmem
    real(r8) :: elong_factor ! Elongation factor (0 - fully off; 1 - fully on)
    integer  :: cleafon    ! DOY for cold-decid leaf-on, initial guess
    integer  :: cleafoff   ! DOY for cold-decid leaf-off, initial guess
    integer  :: dleafoff   ! DOY for drought-decid leaf-off, initial guess
    integer  :: dleafon    ! DOY for drought-decid leaf-on, initial guess
    integer  :: cndleafon  ! days since leaf on  (cold), initial guess
    integer  :: cndleafoff ! days since leaf off  (cold), initial guess
    integer  :: dndleafon  ! days since leaf on  (drought), initial guess
    integer  :: dndleafoff ! days since leaf off (drought), initial guess
    integer  :: ft         ! PFT loop
    real(r8) :: sumarea    ! area of PFTs in nocomp mode.
    integer  :: hlm_pft    ! used in fixed biogeog mode
    integer  :: fates_pft  ! used in fixed biogeog mode
    integer  :: i_landusetype
    real(r8) :: temp_vec(numpft)  ! temporary vector
    integer  :: i_pftcount
    !----------------------------------------------------------------------


    ! If this is not a restart, we need to start with some reasonable
    ! starting points. If this is a restart, we leave the values
    ! as unset ints and reals, and let the restart values be read in
    ! after this routine

    if ( hlm_is_restart == ifalse ) then

       GDD      = 30.0_r8
       cleafon  = 100
       cleafoff = 300
       cndleafon  = 0
       cndleafoff = 0
       cstat    = phen_cstat_notcold     ! Leaves are on
       dstat    = phen_dstat_moiston     ! Leaves are on
       dleafoff = 300
       dleafon  = 100
       dndleafon  = 0
       dndleafoff = 0
       liqvolmem  = 0.5_r8 
       smpmem     = 0._r8
       elong_factor = 1._r8

       do s = 1,nsites
          sites(s)%nchilldays    = 0
          sites(s)%ncolddays     = 0        ! recalculated in phenology
                                            ! immediately, so yes this
                                            ! is memory-less, but needed
                                            ! for first value in history file
          sites(s)%phen_model_date         = 0
          sites(s)%cleafondate             = cleafon    - hlm_day_of_year
          sites(s)%cleafoffdate            = cleafoff   - hlm_day_of_year
          sites(s)%cndaysleafon            = cndleafon
          sites(s)%cndaysleafoff           = cndleafoff
          sites(s)%dleafoffdate (1:numpft) = dleafoff   - hlm_day_of_year
          sites(s)%dleafondate  (1:numpft) = dleafon    - hlm_day_of_year
          sites(s)%dndaysleafon (1:numpft) = dndleafon
          sites(s)%dndaysleafoff(1:numpft) = dndleafoff
          sites(s)%grow_deg_days   = GDD

          sites(s)%liqvol_memory(1:numWaterMem,1:numpft) = liqvolmem
          sites(s)%smp_memory(1:numWaterMem,1:numpft) = smpmem
          sites(s)%vegtemp_memory(1:num_vegtemp_mem) = 0._r8

          sites(s)%cstatus = cstat
          sites(s)%dstatus(1:numpft) = dstat
          sites(s)%elong_factor(1:numpft) = elong_factor

          sites(s)%NF         = 0.0_r8
          sites(s)%NF_successful  = 0.0_r8
          sites(s)%area_pft(:,:) = 0.0_r8

          do ft =  1,numpft
             sites(s)%rec_l2fr(ft,:) = prt_params%allom_l2fr(ft)
          end do

          ! Its difficult to come up with a resonable starting smoothing value, so
          ! we initialize on a cold-start to -1
          sites(s)%ema_npp = -9999._r8

          if(hlm_use_fixed_biogeog.eq.itrue)then

             use_fates_luh_if: if (hlm_use_luh .eq. itrue) then
                ! MAPPING OF FATES PFTs on to HLM_PFTs with land use
                ! add up the area associated with each FATES PFT
                ! where pft_areafrac_lu is the area of land in each HLM PFT and land use type (from surface dataset)
                ! hlm_pft_map is the area of that land in each FATES PFT (from param file)

                ! First check for NaNs in bc_in(s)%pft_areafrac_lu. If so, make everything bare ground.
                if ( .not. (any( isnan( bc_in(s)%pft_areafrac_lu (:,:) )) .or. isnan( bc_in(s)%baregroundfrac))) then
                   do i_landusetype = 1, n_landuse_cats
                      if (.not. is_crop(i_landusetype)) then
                         do hlm_pft = 1,size( EDPftvarcon_inst%hlm_pft_map,2)
                            do fates_pft = 1,numpft ! loop round all fates pfts for all hlm pfts
                               sites(s)%area_pft(fates_pft,i_landusetype) = sites(s)%area_pft(fates_pft,i_landusetype) + &
                                    EDPftvarcon_inst%hlm_pft_map(fates_pft,hlm_pft) * bc_in(s)%pft_areafrac_lu(hlm_pft,i_landusetype)
                            end do
                         end do !hlm_pft
                      else
                         ! for crops, we need to use different logic because the bc_in(s)%pft_areafrac_lu() information only exists for natural PFTs
                         sites(s)%area_pft(crop_lu_pft_vector(i_landusetype),i_landusetype) = 1._r8
                      endif
                   end do

                   sites(s)%area_bareground = bc_in(s)%baregroundfrac
                else
                   !if ( all( isnan( bc_in(s)%pft_areafrac_lu (:,:))) .and. isnan(bc_in(s)%baregroundfrac)) then
                      ! if given all NaNs, then make everything bare ground
                      sites(s)%area_bareground = 1._r8
                      sites(s)%area_pft(:,:) = 0._r8
                      write(fates_log(),*) 'Nan values for pftareafrac. dumping site info.'
                      call dump_site(sites(s))
                   !else
                   !   ! if only some things are NaN but not all, then something terrible has probably happened. crash.
                   !   write(fates_log(),*) 'some but, not all, of the data in the PFT by LU matrix at this site is NaN.'
                   !   write(fates_log(),*) 'recommend checking the dataset to see what has happened.'
                   !   call endrun(msg=errMsg(sourcefile, __LINE__))
                   !endif
                endif
<<<<<<< HEAD
                if(sites(s)%area_pft(ft).lt.0._r8)then
                   write(fates_log(),*) 'negative area',s,ft,sites(s)%area_pft(ft)
                   call endrun(msg=errMsg(sourcefile, __LINE__))
                end if
                sites(s)%area_pft(ft)= sites(s)%area_pft(ft) * area ! rescale units to m2.
=======

             else
                ! MAPPING OF FATES PFTs on to HLM_PFTs
                ! add up the area associated with each FATES PFT
                ! where pft_areafrac is the area of land in each HLM PFT and (from surface dataset)
                ! hlm_pft_map is the area of that land in each FATES PFT (from param file)

                do hlm_pft = 1,size( EDPftvarcon_inst%hlm_pft_map,2)
                   do fates_pft = 1,numpft ! loop round all fates pfts for all hlm pfts
                      sites(s)%area_pft(fates_pft,primaryland) = sites(s)%area_pft(fates_pft,primaryland) + &
                           EDPftvarcon_inst%hlm_pft_map(fates_pft,hlm_pft) * bc_in(s)%pft_areafrac(hlm_pft)
                   end do
                   sites(s)%area_bareground = bc_in(s)%pft_areafrac(0)
                end do !hlm_pft

             endif use_fates_luh_if

             ! handle some edge cases
             do i_landusetype = 1, n_landuse_cats
                do ft =  1,numpft

                   ! remove tiny patches to prevent numerical errors in terminate patches
                   if (sites(s)%area_pft(ft, i_landusetype) .lt. min_nocomp_pftfrac_perlanduse &
                        .and. sites(s)%area_pft(ft, i_landusetype) .gt. nearzero) then
                      if(debug) write(fates_log(),*)  'removing small numbers in site%area_pft',s,ft,i_landusetype,sites(s)%area_pft(ft, i_landusetype)
                      sites(s)%area_pft(ft, i_landusetype)=0.0_r8
                   endif

                   ! if any areas are negative, then end run
                   if(sites(s)%area_pft(ft, i_landusetype).lt.0._r8)then
                      write(fates_log(),*) 'negative area',s,ft,i_landusetype,sites(s)%area_pft(ft, i_landusetype)
                      call endrun(msg=errMsg(sourcefile, __LINE__))
                   end if
                end do
>>>>>>> 825579d0
             end do

             ! if in nocomp mode, and the number of nocomp PFTs of a given land use type is greater than the maximum number of patches
             ! allowed to be allocated for that land use type, then only keep the number of PFTs correspondign to the number of patches
             ! allowed on that land use type, starting with the PFTs with greatest area coverage and working down
             if (hlm_use_nocomp .eq. itrue) then
                do i_landusetype = 1, n_landuse_cats
                   ! count how many PFTs have areas greater than zero and compare to the number of patches allowed
                   if (COUNT(sites(s)%area_pft(:, i_landusetype) .gt. 0._r8) > max_nocomp_pfts_by_landuse(i_landusetype)) then
                      ! write current vector to log file
                      if(debug) write(fates_log(),*)  'too many PFTs for LU type ', i_landusetype, sites(s)%area_pft(:, i_landusetype)

                      ! start from largest area, put that PFT's area into a temp vector, and then work down to successively smaller-area PFTs,
                      ! at the end replace the original vector with the temp vector
                      temp_vec(:) = 0._r8
                      do i_pftcount = 1, max_nocomp_pfts_by_landuse(i_landusetype)
                         temp_vec(MAXLOC(sites(s)%area_pft(:, i_landusetype))) = &
                              sites(s)%area_pft(MAXLOC(sites(s)%area_pft(:, i_landusetype)), i_landusetype)
                         sites(s)%area_pft(MAXLOC(sites(s)%area_pft(:, i_landusetype)), i_landusetype) = 0._r8
                      end do
                      sites(s)%area_pft(:, i_landusetype) = temp_vec(:)

                      ! write adjusted vector to log file
                      if(debug) write(fates_log(),*)  'new PFT vector for LU type', i_landusetype, sites(s)%area_pft(:, i_landusetype)
                   endif
                end do
             end if

             ! re-normalize PFT area to ensure it sums to one for each (active) land use type
             ! for nocomp cases, track bare ground area as a separate quantity
             do i_landusetype = 1, n_landuse_cats
                sumarea = sum(sites(s)%area_pft(:,i_landusetype))
                if(sumarea.gt.nearzero)then
                      sites(s)%area_pft(:, i_landusetype) = sites(s)%area_pft(:, i_landusetype)/sumarea
                else
                   ! if no PFT area in primary lands, set bare ground fraction to one.
                   if ( i_landusetype .eq. primaryland) then
                      sites(s)%area_bareground = 1._r8
                      sites(s)%area_pft(:, i_landusetype) = 0._r8
                   endif
                end if
             end do
                
          end if !fixed biogeog

          do ft = 1,numpft
             ! Setting this to true ensures that all pfts
             ! are used for nocomp with no biogeog
             sites(s)%use_this_pft(ft) = itrue
             if(hlm_use_fixed_biogeog.eq.itrue)then
                if(any(sites(s)%area_pft(ft,:).gt.0.0_r8))then
                   sites(s)%use_this_pft(ft) = itrue
                else
                   sites(s)%use_this_pft(ft) = ifalse
                end if !area
             end if !SBG
          end do !ft

          ! need to set the minimum amount of allowable land-use fraction on a given site. this is a function of the minimum allowable patch size,
          ! and for nocomp simulations also the bare ground fraction and the minimum pft fraction for a given land-use type.
          if (hlm_use_nocomp .eq. itrue ) then
             if ( (1._r8 - sites(s)%area_bareground) .gt. nearzero) then
                sites(s)%min_allowed_landuse_fraction =   min_patch_area_forced / (AREA * min_nocomp_pftfrac_perlanduse * (1._r8 - sites(s)%area_bareground))
             else
                ! if all bare ground, shouldn't matter. but make it one anyway to really ignore land use (which should all be NaNs anyway)
                sites(s)%min_allowed_landuse_fraction = 1._r8
             endif
          else
             sites(s)%min_allowed_landuse_fraction =  min_patch_area_forced / AREA
          endif

       end do !site loop
    end if !restart

    return
  end subroutine set_site_properties


  ! ============================================================================
  subroutine init_patches( nsites, sites, bc_in)
    !
    ! !DESCRIPTION:
    ! initialize patches
    ! This may be call a near bare ground initialization, or it may
    ! load patches from an inventory.

    use FatesPlantHydraulicsMod, only : updateSizeDepRhizHydProps
    use FatesInventoryInitMod,   only : initialize_sites_by_inventory
    use FatesLandUseChangeMod,   only : GetLUHStatedata

    !
    ! !ARGUMENTS
    integer, intent(in)                        :: nsites
    type(ed_site_type) , intent(inout), target :: sites(nsites)
    type(bc_in_type), intent(in)               :: bc_in(nsites)
    !
    ! !LOCAL VARIABLES:
    integer  :: s
    integer  :: el
    real(r8) :: age !notional age of this patch
    integer  :: ageclass
    real(r8) :: area_diff
    real(r8) :: area_error

    ! dummy locals
    real(r8) :: biomass_stock
    real(r8) :: litter_stock
    real(r8) :: seed_stock
    integer  :: n
    integer  :: start_patch
    integer  :: num_nocomp_pfts
    integer  :: nocomp_pft
    real(r8) :: newparea, newparea_withlanduse
    real(r8) :: total !check on area
    real(r8) :: litt_init  !invalid for satphen, 0 otherwise
    real(r8) :: old_carea
    logical  :: is_first_patch
    ! integer  :: n_luh_states
    ! integer  :: luh_state_counter
    real(r8) :: state_vector(n_landuse_cats)  ! [m2/m2]
    integer  :: i_lu, i_lu_state
    integer  :: n_active_landuse_cats
    integer  :: end_landuse_idx

    type(ed_site_type),  pointer :: sitep
    type(fates_patch_type), pointer :: newppft(:)
    type(fates_patch_type), pointer :: newp
    type(fates_cohort_type), pointer :: cohort
    type(fates_patch_type), pointer :: currentPatch

    ! List out some nominal patch values that are used for Near Bear Ground initializations
    ! as well as initializing inventory
    age                  = 0.0_r8
    ! ---------------------------------------------------------------------------------------------

    ! ---------------------------------------------------------------------------------------------
    ! Two primary options, either a Near Bear Ground (NBG) or Inventory based cold-start
    ! ---------------------------------------------------------------------------------------------

    if ( hlm_use_inventory_init.eq.itrue ) then

       ! Initialize the site-level crown area spread factor (0-1)
       ! It is likely that closed canopy forest inventories
       ! have smaller spread factors than bare ground (they are crowded)
       do s = 1, nsites
          sites(s)%spread     = init_spread_inventory
       enddo

       call initialize_sites_by_inventory(nsites,sites,bc_in)


       ! For carbon balance checks, we need to initialize the
       ! total carbon stock
       do s = 1, nsites
          do el=1,num_elements
             call SiteMassStock(sites(s),el,sites(s)%mass_balance(el)%old_stock, &
                  biomass_stock,litter_stock,seed_stock)
          end do
          call set_patchno(sites(s))
       enddo
       
    else

       if(hlm_use_nocomp.eq.itrue)then
          num_nocomp_pfts = numpft
       else !default
          num_nocomp_pfts = 1
       end if !nocomp

       sites_loop: do s = 1, nsites
          sites(s)%sp_tlai(:) = 0._r8
          sites(s)%sp_tsai(:) = 0._r8
          sites(s)%sp_htop(:) = 0._r8

          ! Initialize the site-level crown area spread factor (0-1)
          ! It is likely that closed canopy forest inventories
          ! have smaller spread factors than bare ground (they are crowded)
          sites(s)%spread     = init_spread_near_bare_ground

          ! read in luh state data to determine initial land use types
          if (hlm_use_luh .eq. itrue) then

             ! Set the number of active land use categories to the maximum number
             ! This could be updated in the future to allow a variable number of
             ! categories based on which states are zero
             n_active_landuse_cats = n_landuse_cats
             call GetLUHStatedata(bc_in(s), state_vector)

             ! if the land use state vector is greater than the minimum value, set landuse_vector_gt_min flag to true
             ! otherwise set to false.
             do i_lu_state = 1, n_landuse_cats
                if (state_vector(i_lu_state) .gt. sites(s)%min_allowed_landuse_fraction) then
                   sites(s)%landuse_vector_gt_min(i_lu_state) = .true.
                else
                   sites(s)%landuse_vector_gt_min(i_lu_state) = .false.
                end if
             end do

          else
             ! If LUH2 data is not being used, we initialize with primarylands,
             ! i.e. array index equals '1'
             n_active_landuse_cats = primaryland
             state_vector(:) = 0._r8
             state_vector(primaryland) = 1._r8
          endif

          ! confirm that state vector sums to 1.
          if (abs(sum(state_vector(:))-1._r8) .gt. rsnbl_math_prec) then
             write(fates_log(),*) 'error that the state vector must sum to 1, but doesnt'
             write(fates_log(),*) 'sum(state_vector)', sum(state_vector)
             write(fates_log(),*) state_vector
             call endrun(msg=errMsg(sourcefile, __LINE__))
          endif

          is_first_patch = .true.

          area_error = 0._r8
          ! first make a bare-ground patch if one is needed.
          make_bareground_patch_if: if (hlm_use_nocomp.eq.itrue .and. hlm_use_fixed_biogeog .eq.itrue) then

             newparea = area * sites(s)%area_bareground
             if (newparea  .gt. min_patch_area_forced) then
                
                allocate(newp)

                call newp%Create(age, newparea, nocomp_bareground_land, nocomp_bareground,     &
                     num_swb, numpft, sites(s)%nlevsoil, hlm_current_tod,      &
                     regeneration_model)

                ! set pointers for first patch (or only patch, if nocomp is false)
                newp%patchno = 1
                newp%younger => null()
                newp%older   => null()
                sites(s)%youngest_patch => newp
                sites(s)%oldest_patch   => newp
                is_first_patch = .false.

                ! Initialize the litter pools to zero, these
                ! pools will be populated by looping over the existing patches
                ! and transfering in mass
                if(hlm_use_sp.eq.itrue)then
                   litt_init = fates_unset_r8
                else
                   litt_init = 0._r8
                end if
                do el=1,num_elements
                   call newp%litter(el)%InitConditions(init_leaf_fines=litt_init, &
                        init_root_fines=litt_init, &
                        init_ag_cwd=litt_init, &
                        init_bg_cwd=litt_init, &
                        init_seed=litt_init,   &
                        init_seed_germ=litt_init)
                end do

             else
                area_error = area_error + newparea
             endif
          endif make_bareground_patch_if

          if (hlm_use_luh .eq. itrue) then
             end_landuse_idx = n_landuse_cats
          else
             end_landuse_idx = 1
          endif


          ! Next, create the non-bareground patches. We do this for either of two scenarios:
          ! If 1) we are not doing both nocomp & fixed-biogeo
          !    2) we are, but there is some non-zero bare-ground area
          not_all_bare_if: if( ((1._r8 - sites(s)%area_bareground) > nearzero) .or. &
                                     (.not.(hlm_use_nocomp.eq.itrue .and. hlm_use_fixed_biogeog.eq.itrue)) ) then
          
             ! now make one or more vegetated patches based on nocomp and land use logic
             luh_state_loop: do i_lu_state = 1, end_landuse_idx
                lu_state_present_if: if (state_vector(i_lu_state) .gt. nearzero) then
                   new_patch_nocomp_loop: do n = 1, num_nocomp_pfts
                      ! set the PFT index for patches if in nocomp mode.
                      if(hlm_use_nocomp.eq.itrue)then
                         nocomp_pft = n
                      else
                         nocomp_pft = fates_unset_int
                      end if
                      
                      if(hlm_use_nocomp.eq.itrue)then
                         ! In no competition mode, if we are using the fixed_biogeog filter
                         ! then each PFT has the area dictated  by the surface dataset.

                         ! If we are not using fixed biogeog model, each PFT gets the same area.
                         ! i.e. each grid cell is divided exactly into the number of FATES PFTs.

                         if(hlm_use_fixed_biogeog.eq.itrue)then
                            newparea = sites(s)%area_pft(nocomp_pft,i_lu_state) * area * state_vector(i_lu_state) &
                                 * (1._r8 - sites(s)%area_bareground)
                         else
                            newparea = area * state_vector(i_lu_state) / numpft
                         end if
                      else  ! The default case is initialized w/ one patch with the area of the whole site.
                         newparea = area * state_vector(i_lu_state)
                      end if  !nocomp mode

                      ! Stop patches being initilialized when PFT not present in nocomop mode
                      new_patch_area_gt_zero: if(newparea .gt. min_patch_area_forced) then 
                         allocate(newp)

                         call newp%Create(age, newparea, i_lu_state, nocomp_pft, &
                              num_swb, numpft, sites(s)%nlevsoil, hlm_current_tod, &
                              regeneration_model)

                         if (is_first_patch) then !is this the first patch?
                            ! set pointers for first patch (or only patch, if nocomp is false)
                            newp%patchno = 1
                            newp%younger => null()
                            newp%older   => null()
                            sites(s)%youngest_patch => newp
                            sites(s)%oldest_patch   => newp
                            is_first_patch = .false.
                         else
                            ! Set pointers for N>1 patches. Note this only happens when nocomp mode is on, or land use is on.
                            ! The new patch is the 'youngest' one, arbitrarily.
                            newp%patchno = nocomp_pft + (i_lu_state-1) * numpft
                            newp%older     => sites(s)%youngest_patch
                            newp%younger   => null()
                            sites(s)%youngest_patch%younger => newp
                            sites(s)%youngest_patch   => newp
                         end if

                         ! Initialize the litter pools to zero, these
                         ! pools will be populated by looping over the existing patches
                         ! and transfering in mass
                         if(hlm_use_sp.eq.itrue)then
                            litt_init = fates_unset_r8
                         else
                            litt_init = 0._r8
                         end if
                         do el=1,num_elements
                            call newp%litter(el)%InitConditions(init_leaf_fines=litt_init, &
                                 init_root_fines=litt_init, &
                                 init_ag_cwd=litt_init, &
                                 init_bg_cwd=litt_init, &
                                 init_seed=litt_init,   &
                                 init_seed_germ=litt_init)
                         end do

                         sitep => sites(s)
                         call init_cohorts(sitep, newp, bc_in(s))

                      else
                         area_error = area_error+ newparea
                      end if new_patch_area_gt_zero
                   end do new_patch_nocomp_loop
                end if lu_state_present_if
             end do luh_state_loop
          end if not_all_bare_if

          ! if we had to skip small patches above, resize things accordingly
          if ( area_error .gt. nearzero) then
             newp => sites(s)%oldest_patch
             do while (associated(newp))
                newp%area = newp%area * area/ (area - area_error)
                newp => newp%younger
             end do
          endif
          
          !check if the total area adds to the same as site area
          total = 0.0_r8
          newp => sites(s)%oldest_patch
          do while (associated(newp))
             total = total + newp%area
             newp => newp%younger
          end do
         
          area_diff = total - area
          if (abs(area_diff) > nearzero) then
             if (abs(area_diff) < area_error_4) then ! this is a precision error

                ! adjust areas of all patches so that they add up to total area
                newp => sites(s)%oldest_patch
                do while (associated(newp))
                   newp%area = newp%area * (area / total)
                   newp => newp%younger
                end do

             else !this is a big error not just a precision error.
                write(fates_log(),*) 'issue with patch area in EDinit', area_diff, total,sites(s)%lat,sites(s)%lon
                write(fates_log(),*) 'hlm_use_nocomp: ',hlm_use_nocomp
                write(fates_log(),*) 'hlm_use_fixed_biogeog: ',hlm_use_fixed_biogeog
                newp => sites(s)%oldest_patch
                do while (associated(newp))
                   write(fates_log(),*) newp%area, newp%nocomp_pft_label, newp%land_use_label
                   newp => newp%younger
                end do
                write(fates_log(),*) 'state_vector', state_vector
                write(fates_log(),*) 'area_error', area_error                
                write(fates_log(),*) 'area_bareground', sites(s)%area_bareground
                do i_lu_state = 1, end_landuse_idx
                   write(fates_log(),*) 'sites(s)%area_pft(:,i_lu_state)',i_lu_state, sites(s)%area_pft(:,i_lu_state)
                end do
                call endrun(msg=errMsg(sourcefile, __LINE__))
             end if  ! big error
          end if ! too much patch area
	  
          ! we might have messed up crown areas now - need to correct if SP mode
          if (hlm_use_sp .eq. itrue) then 
            newp => sites(s)%oldest_patch
            do while (associated(newp))
              cohort => newp%tallest
              do while (associated(cohort))
                if (abs(cohort%c_area - newp%area) < area_error_3) then ! correct if it's a very small error
                  old_carea = cohort%c_area 
                  cohort%c_area = cohort%c_area - (cohort%c_area - newp%area)
                  cohort%n = cohort%n*(cohort%c_area/old_carea)
                end if 
                cohort => cohort%shorter
              end do 
              newp => newp%younger
            end do
          end if 

          ! For carbon balance checks, we need to initialize the
          ! total carbon stock
          do el=1,num_elements
             call SiteMassStock(sites(s),el,sites(s)%mass_balance(el)%old_stock, &
                  biomass_stock,litter_stock,seed_stock)

             ! Initialize the integrated flux balance diagnostics
             ! No need to initialize the instantaneous states, those are re-calculated
             sites(s)%iflux_balance(el)%iflux_liveveg = &
                  (biomass_stock + seed_stock)*area_inv
             sites(s)%iflux_balance(el)%iflux_litter  = litter_stock * area_inv
             
          end do

          call set_patchno(sites(s))

       enddo sites_loop !s
    end if

    ! zero all the patch fire variables for the first timestep
    do s = 1, nsites
       currentPatch => sites(s)%youngest_patch
       do while(associated(currentPatch))

          currentPatch%litter_moisture(:)         = 0._r8
          currentPatch%fuel_eff_moist             = 0._r8
          currentPatch%livegrass                  = 0._r8
          currentPatch%sum_fuel                   = 0._r8
          currentPatch%fuel_bulkd                 = 0._r8
          currentPatch%fuel_sav                   = 0._r8
          currentPatch%fuel_mef                   = 0._r8
          currentPatch%ros_front                  = 0._r8
          currentPatch%tau_l                      = 0._r8
          currentPatch%fuel_frac(:)               = 0._r8
          currentPatch%tfc_ros                    = 0._r8
          currentPatch%fi                         = 0._r8
          currentPatch%fire                       = 0
          currentPatch%fd                         = 0._r8
          currentPatch%ros_back                   = 0._r8
          currentPatch%scorch_ht(:)               = 0._r8
          currentPatch%frac_burnt                 = 0._r8
          currentPatch%burnt_frac_litter(:)       = 0._r8

          currentPatch => currentPatch%older
       enddo
    enddo

    ! This sets the rhizosphere shells based on the plant initialization
    ! The initialization of the plant-relevant hydraulics variables
    ! were set from a call inside of the init_cohorts()->create_cohort() subroutine
    if (hlm_use_planthydro.eq.itrue) then
       do s = 1, nsites
          sitep => sites(s)
          call updateSizeDepRhizHydProps(sitep, bc_in(s))
       end do
    end if

<<<<<<< HEAD

    

    
=======
    ! check to make sure there are no very tiny patches
    do s = 1, nsites
       currentPatch => sites(s)%youngest_patch
       do while(associated(currentPatch))
          if (currentPatch%area .lt. min_patch_area_forced) then
             write(fates_log(),*) 'edinit somehow making tiny patches',currentPatch%land_use_label, currentPatch%nocomp_pft_label, currentPatch%area 
             call endrun(msg=errMsg(sourcefile, __LINE__))
          end if
          currentPatch => currentPatch%older
       end do
    end do

>>>>>>> 825579d0
    return
  end subroutine init_patches

  ! ============================================================================
 
   subroutine init_cohorts(site_in, patch_in, bc_in)
      !
      ! DESCRIPTION:
      ! initialize new cohorts on bare ground
      !

      ! ARGUMENTS
      type(ed_site_type),     intent(inout),  pointer  :: site_in
      type(fates_patch_type), intent(inout),  pointer  :: patch_in
      type(bc_in_type),       intent(in)               :: bc_in

      ! LOCAL VARIABLES:
      class(prt_vartypes),     pointer :: prt                   ! PARTEH object
      integer                          :: leaf_status           ! cohort phenology status [leaves on/off]
      integer                          :: pft                   ! index for PFT
      integer                          :: iage                  ! index for leaf age loop
      integer                          :: el                    ! index for element loop
      integer                          :: element_id            ! element index consistent with defs in PRTGeneric
      integer                          :: use_pft_local(numpft) ! determine whether this PFT is used for this patch and site
      integer                          :: crown_damage          ! crown damage class of the cohort [1 = undamaged, >1 = damaged] 
      real(r8)                         :: l2fr                  ! leaf to fineroot biomass ratio [kg kg-1]
      real(r8)                         :: canopy_trim           ! fraction of the maximum leaf biomass that we are targeting [0-1]
      real(r8)                         :: cohort_n              ! cohort density
      real(r8)                         :: dbh                   ! cohort dbh [cm]
      real(r8)                         :: height                ! cohort height [m]
      real(r8)                         :: c_area                ! cohort crown area [m2]
      real(r8)                         :: c_agw                 ! above ground (non-leaf) biomass [kgC]
      real(r8)                         :: c_bgw                 ! below ground (non-fineroot) biomss [kgC]
      real(r8)                         :: c_leaf                ! leaf biomass [kgC]
      real(r8)                         :: c_fnrt                ! fine root biomss [kgC]
      real(r8)                         :: c_sapw                ! sapwood biomass [kgC]
      real(r8)                         :: c_struct              ! structural (dead) biomass [kgC]
      real(r8)                         :: c_store               ! storage biomass [kgC]
      real(r8)                         :: a_sapw                ! sapwood area [m2]
      real(r8)                         :: m_struct              ! generic (any element) mass for structure [kg]
      real(r8)                         :: m_leaf                ! generic mass for leaf  [kg]
      real(r8)                         :: m_fnrt                ! generic mass for fine-root  [kg]
      real(r8)                         :: m_sapw                ! generic mass for sapwood [kg]
      real(r8)                         :: m_store               ! generic mass for storage [kg]
      real(r8)                         :: m_repro               ! generic mass for reproductive tissues [kg]
                                                                ! of all the organs in the recruits. Used for both [kg per plant] and [kg per cohort]
      real(r8)                         :: efleaf_coh         
      real(r8)                         :: effnrt_coh 
      real(r8)                         :: efstem_coh 
      real(r8)                         :: stem_drop_fraction    ! fraction of stem to absciss when leaves absciss
      real(r8)                         :: fnrt_drop_fraction    ! fraction of fine roots to absciss when leaves absciss
      integer, parameter               :: recruitstatus = 0     ! whether the newly created cohorts are recruited or initialized
      real(r8),parameter               :: zero_co_age = 0._r8   ! The age of a newly recruited cohort is zero
      !-------------------------------------------------------------------------------------

      patch_in%tallest  => null()
      patch_in%shortest => null()

      ! if any pfts are starting with large  size  then the whole  site needs a spread of 0
      do pft = 1, numpft
         if (EDPftvarcon_inst%initd(pft) < 0.0_r8) then   
            site_in%spread = init_spread_inventory
         end if
      end do

      
      ! Manage interactions of fixed biogeog (site level filter) and nocomp (patch level filter)
      ! Need to cover all potential biogeog x nocomp combinations
      ! 1. biogeog = false. nocomp = false: all PFTs on (DEFAULT)
      ! 2. biogeog = true.  nocomp = false: site level filter
      ! 3. biogeog = false. nocomp = true : patch level filter
      ! 4. biogeog = true.  nocomp = true : patch and site level filter
      ! in principle this could be a patch level variable.
      do pft = 1, numpft
         ! first turn every PFT ON, unless we are in a special case
         use_pft_local(pft) = itrue ! Case 1
         if (hlm_use_fixed_biogeog .eq. itrue) then !filter geographically
            use_pft_local(pft) = site_in%use_this_pft(pft) ! Case 2
            if (hlm_use_nocomp .eq. itrue .and. pft .ne. patch_in%nocomp_pft_label) then
               ! having set the biogeog filter as on or off, turn off all PFTs
               ! whose identity does not correspond to this patch label
               use_pft_local(pft) = ifalse ! Case 3
            endif
         else
            if (hlm_use_nocomp .eq. itrue .and. pft .ne. patch_in%nocomp_pft_label) then
               ! This case has all PFTs on their own patch everywhere
               use_pft_local(pft) = ifalse ! Case 4
            endif
         endif
      end do

      pft_loop: do pft =  1, numpft
         if_use_this_pft: if (use_pft_local(pft) .eq. itrue) then
            l2fr         = prt_params%allom_l2fr(pft)
            canopy_trim  = 1.0_r8
            crown_damage = 1  ! Assume no damage to begin with

            ! retrieve drop fraction of non-leaf tissues for phenology initialization
            fnrt_drop_fraction = prt_params%phen_fnrt_drop_fraction(pft)
            stem_drop_fraction = prt_params%phen_stem_drop_fraction(pft)

            ! initialize phenology variables
            if_spmode: if (hlm_use_sp == itrue) then 
               ! satellite phenology: do not override SP values with build-in phenology
               efleaf_coh = 1.0_r8 
               effnrt_coh = 1.0_r8
               efstem_coh = 1.0_r8 
               leaf_status = leaves_on
            else 
               ! use built-in phenology 
               if (prt_params%season_decid(pft) == itrue .and.                 &
                  any(site_in%cstatus == [phen_cstat_nevercold, phen_cstat_iscold])) then 
                  ! Cold deciduous, off season, assume complete abscission
                  efleaf_coh = 0.0_r8
                  effnrt_coh = 1.0_r8 - fnrt_drop_fraction 
                  efstem_coh = 1.0_r8 - stem_drop_fraction
                  leaf_status = leaves_off 
               else if (any(prt_params%stress_decid(pft) == [ihard_stress_decid, isemi_stress_decid])) then 
                  ! If the plant is drought deciduous, make sure leaf status is
                  ! always consistent with the leaf elongation factor.  For tissues
                  ! other than leaves, the actual drop fraction is a combination of the
                  ! elongation factor (e) and the drop fraction (x), which will ensure
                  ! that the remaining tissue biomass will be exactly e when x=1, and
                  ! exactly the original biomass when x = 0.
                  efleaf_coh = site_in%elong_factor(pft)
                  effnrt_coh = 1.0_r8 - (1.0_r8 - efleaf_coh)*fnrt_drop_fraction
                  efstem_coh = 1.0_r8 - (1.0_r8 - efleaf_coh)*stem_drop_fraction

                  if (efleaf_coh > 0.0_r8) then 
                     leaf_status = leaves_on 
                  else 
                     leaf_status = leaves_off 
                  end if 
               else 
                  ! Evergreens, or deciduous during growing season 
                  ! Assume leaves fully flushed 
                  efleaf_coh = 1.0_r8 
                  effnrt_coh = 1.0_r8 
                  efstem_coh = 1.0_r8 
                  leaf_status = leaves_on 
               end if 
            end if if_spmode 

            ! If positive EDPftvarcon_inst%initd is interpreted as initial recruit density.
            ! If negative EDPftvarcon_inst%initd is interpreted as initial dbh. 
            ! Dbh-initialization can only be used in nocomp mode.
            ! In the dbh-initialization case, we calculate crown area for a single tree and then calculate
            ! the density of plants  needed for a full canopy. 
            if_init_dens: if (EDPftvarcon_inst%initd(pft) > nearzero) then  ! interpret as initial density and calculate diameter

               cohort_n = EDPftvarcon_inst%initd(pft)*patch_in%area
               if (hlm_use_nocomp .eq. itrue) then !in nocomp mode we only have one PFT per patch
                  ! as opposed to numpft's. So we should up the initial density
                  ! to compensate (otherwise runs are very hard to compare)
                  ! this multiplies it by the number of PFTs there would have been in
                  ! the single shared patch in competition mode.
                  ! n.b. that this is the same as currentcohort%n = %initd(pft) &AREA
                  cohort_n = cohort_n*sum(site_in%use_this_pft)
               endif
               height = EDPftvarcon_inst%hgt_min(pft)

               ! h, dbh, leafc, n from SP values or from small initial size
               if (hlm_use_sp .eq. itrue) then
                  ! At this point, we do not know the bc_in values of tlai tsai and htop,
                  ! so this is initializing to an arbitrary value for the very first timestep.
                  ! Not sure if there's a way around this or not.
                  height = 0.5_r8
                  call calculate_SP_properties(height, 0.2_r8, 0.1_r8,         &
                     patch_in%area, pft, crown_damage, 1,                      &
                     EDPftvarcon_inst%vcmax25top(pft, 1), c_leaf, dbh,         &
                     cohort_n, c_area)
               else
                  ! calculate the plant diameter from height
                  call h2d_allom(height, pft, dbh)

                  ! Calculate the leaf biomass from allometry
                  ! (calculates a maximum first, then applies canopy trim)
                  call bleaf(dbh, pft, crown_damage, canopy_trim, efleaf_coh, c_leaf)
               endif  ! sp mode

            else ! interpret as initial diameter and calculate density 
               if (hlm_use_nocomp .eq. itrue) then
                  
                  dbh = abs(EDPftvarcon_inst%initd(pft))

                  ! calculate crown area of a single plant
                  call carea_allom(dbh, 1.0_r8, init_spread_inventory, pft, crown_damage,       &
                  c_area)

                  ! calculate initial density required to close canopy 
                  cohort_n = patch_in%area/c_area

                  ! Calculate the leaf biomass from allometry
                  ! (calculates a maximum first, then applies canopy trim)
                  call bleaf(dbh, pft, crown_damage, canopy_trim, efleaf_coh,  &
                       c_leaf)

                  ! calculate crown area of the cohort
                  call carea_allom(dbh, cohort_n, init_spread_inventory, pft, crown_damage,       &
                       c_area)

                  ! calculate height from diameter
                  call h_allom(dbh, pft, height)
 
               else
                  write(fates_log(),*) 'Negative fates_recruit_init_density can only be used in no comp mode'
                  call endrun(msg=errMsg(sourcefile, __LINE__))
               endif
            endif if_init_dens 

            ! calculate total above-ground biomass from allometry
            call bagw_allom(dbh, pft, crown_damage, efstem_coh, c_agw)

            ! calculate coarse root biomass from allometry
            call bbgw_allom(dbh, pft, efstem_coh, c_bgw)

            ! Calculate fine root biomass from allometry
            ! (calculates a maximum and then trimming value)
            call bfineroot(dbh, pft, canopy_trim, l2fr, effnrt_coh, c_fnrt)

            ! Calculate sapwood biomass
            call bsap_allom(dbh, pft, crown_damage, canopy_trim, efstem_coh,   &
               a_sapw, c_sapw)

            call bdead_allom(c_agw, c_bgw, c_sapw, pft, c_struct)
            call bstore_allom(dbh, pft, crown_damage, canopy_trim, c_store)

            if (debug) write(fates_log(),*) 'EDInitMod.F90 call create_cohort '

            ! --------------------------------------------------------------------------------
            ! Initialize the mass of every element in every organ of the organ
            ! --------------------------------------------------------------------------------

            prt => null()
            call InitPRTObject(prt)

            element_loop: do el = 1, num_elements

               element_id = element_list(el)
               ! If this is carbon12, then the initialization is straight forward
               ! otherwise, we use stoichiometric ratios
               select case(element_id)
               case(carbon12_element)
                  m_struct = c_struct
                  m_leaf   = c_leaf
                  m_fnrt   = c_fnrt
                  m_sapw   = c_sapw
                  m_store  = c_store
                  m_repro  = 0._r8
               case(nitrogen_element)
                  m_struct = c_struct*prt_params%nitr_stoich_p1(pft, prt_params%organ_param_id(struct_organ))
                  m_leaf   = c_leaf*prt_params%nitr_stoich_p1(pft, prt_params%organ_param_id(leaf_organ))
                  m_fnrt   = c_fnrt*prt_params%nitr_stoich_p1(pft, prt_params%organ_param_id(fnrt_organ))
                  m_sapw   = c_sapw*prt_params%nitr_stoich_p1(pft, prt_params%organ_param_id(sapw_organ))
                  m_repro  = 0._r8
                  m_store  = StorageNutrientTarget(pft, element_id, m_leaf, m_fnrt, m_sapw, m_struct)
               case(phosphorus_element)

                  m_struct = c_struct*prt_params%phos_stoich_p1(pft, prt_params%organ_param_id(struct_organ))
                  m_leaf   = c_leaf*prt_params%phos_stoich_p1(pft, prt_params%organ_param_id(leaf_organ))
                  m_fnrt   = c_fnrt*prt_params%phos_stoich_p1(pft, prt_params%organ_param_id(fnrt_organ))
                  m_sapw   = c_sapw*prt_params%phos_stoich_p1(pft, prt_params%organ_param_id(sapw_organ))
                  m_repro  = 0._r8
                  m_store  = StorageNutrientTarget(pft, element_id, m_leaf, m_fnrt, m_sapw, m_struct)
               end select

               select case(hlm_parteh_mode)
               case (prt_carbon_allom_hyp, prt_cnp_flex_allom_hyp )
                  ! Put all of the leaf mass into the first bin
                  call SetState(prt, leaf_organ, element_id, m_leaf, 1)
                  do iage = 2,nleafage
                     call SetState(prt, leaf_organ, element_id, 0._r8, iage)
                  end do
                  call SetState(prt, fnrt_organ, element_id, m_fnrt)
                  call SetState(prt, sapw_organ, element_id, m_sapw)
                  call SetState(prt, store_organ, element_id, m_store)
                  call SetState(prt, struct_organ, element_id, m_struct)
                  call SetState(prt, repro_organ, element_id, m_repro)

               case default
                  write(fates_log(),*) 'Unspecified PARTEH module during create_cohort'
                  call endrun(msg=errMsg(sourcefile, __LINE__))
               end select

            end do element_loop

            call prt%CheckInitialConditions()

            call create_cohort(site_in, patch_in, pft, cohort_n,               &
               height, zero_co_age, dbh, prt, efleaf_coh,                      &
               effnrt_coh, efstem_coh, leaf_status, recruitstatus,             &
               canopy_trim, c_area, 1, crown_damage, site_in%spread, bc_in)

         endif if_use_this_pft
      enddo pft_loop

      if (hlm_use_sp == ifalse) then
        call fuse_cohorts(site_in, patch_in,bc_in)
        call sort_cohorts(patch_in)
      end if 

   end subroutine init_cohorts

  ! ======================================================================================

end module EDInitMod<|MERGE_RESOLUTION|>--- conflicted
+++ resolved
@@ -515,13 +515,6 @@
                    !   call endrun(msg=errMsg(sourcefile, __LINE__))
                    !endif
                 endif
-<<<<<<< HEAD
-                if(sites(s)%area_pft(ft).lt.0._r8)then
-                   write(fates_log(),*) 'negative area',s,ft,sites(s)%area_pft(ft)
-                   call endrun(msg=errMsg(sourcefile, __LINE__))
-                end if
-                sites(s)%area_pft(ft)= sites(s)%area_pft(ft) * area ! rescale units to m2.
-=======
 
              else
                 ! MAPPING OF FATES PFTs on to HLM_PFTs
@@ -556,7 +549,6 @@
                       call endrun(msg=errMsg(sourcefile, __LINE__))
                    end if
                 end do
->>>>>>> 825579d0
              end do
 
              ! if in nocomp mode, and the number of nocomp PFTs of a given land use type is greater than the maximum number of patches
@@ -1032,12 +1024,6 @@
        end do
     end if
 
-<<<<<<< HEAD
-
-    
-
-    
-=======
     ! check to make sure there are no very tiny patches
     do s = 1, nsites
        currentPatch => sites(s)%youngest_patch
@@ -1050,7 +1036,6 @@
        end do
     end do
 
->>>>>>> 825579d0
     return
   end subroutine init_patches
 
