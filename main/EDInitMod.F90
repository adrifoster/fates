module EDInitMod

  ! ============================================================================
  ! Contains all modules to set up the ED structure. 
  ! ============================================================================

  use FatesConstantsMod         , only : r8 => fates_r8
  use FatesConstantsMod         , only : ifalse
  use FatesConstantsMod         , only : itrue
  use FatesConstantsMod         , only : fates_unset_int
  use FatesConstantsMod         , only : primaryforest
  use FatesGlobals              , only : endrun => fates_endrun
  use EDTypesMod                , only : nclmax
  use FatesGlobals              , only : fates_log
  use FatesInterfaceMod         , only : hlm_is_restart
  use EDPftvarcon               , only : EDPftvarcon_inst
  use EDCohortDynamicsMod       , only : create_cohort, fuse_cohorts, sort_cohorts
  use EDCohortDynamicsMod       , only : InitPRTObject
  use EDPatchDynamicsMod        , only : create_patch
  use ChecksBalancesMod         , only : SiteMassStock
  use EDTypesMod                , only : ed_site_type, ed_patch_type, ed_cohort_type
  use EDTypesMod                , only : numWaterMem
  use EDTypesMod                , only : num_vegtemp_mem
  use EDTypesMod                , only : maxpft
  use EDTypesMod                , only : AREA
  use EDTypesMod                , only : init_spread_near_bare_ground
  use EDTypesMod                , only : init_spread_inventory
  use EDTypesMod                , only : leaves_on
  use EDTypesMod                , only : leaves_off
  use EDTypesMod                , only : num_elements
  use EDTypesMod                , only : element_list
  use EDTypesMod                , only : phen_cstat_nevercold
  use EDTypesMod                , only : phen_cstat_iscold
  use EDTypesMod                , only : phen_dstat_timeoff
  use EDTypesMod                , only : phen_dstat_moistoff
  use EDTypesMod                , only : phen_cstat_notcold
  use EDTypesMod                , only : phen_dstat_moiston
  use FatesInterfaceMod         , only : bc_in_type
  use FatesInterfaceMod         , only : hlm_use_planthydro
  use FatesInterfaceMod         , only : hlm_use_inventory_init
  use FatesInterfaceMod         , only : numpft
  use FatesInterfaceMod         , only : nleafage
  use FatesInterfaceMod         , only : nlevsclass
  use FatesAllometryMod         , only : h2d_allom
  use FatesAllometryMod         , only : bagw_allom
  use FatesAllometryMod         , only : bbgw_allom
  use FatesAllometryMod         , only : bleaf
  use FatesAllometryMod         , only : bfineroot
  use FatesAllometryMod         , only : bsap_allom
  use FatesAllometryMod         , only : bdead_allom
  use FatesAllometryMod         , only : bstore_allom

  use FatesInterfaceMod,      only : hlm_parteh_mode
  use PRTGenericMod,          only : prt_carbon_allom_hyp
  use PRTGenericMod,          only : prt_cnp_flex_allom_hyp
  use PRTGenericMod,          only : prt_vartypes
  use PRTGenericMod,          only : leaf_organ
  use PRTGenericMod,          only : fnrt_organ
  use PRTGenericMod,          only : sapw_organ
  use PRTGenericMod,          only : store_organ
  use PRTGenericMod,          only : struct_organ
  use PRTGenericMod,          only : repro_organ
  use PRTGenericMod,          only : carbon12_element
  use PRTGenericMod,          only : nitrogen_element
  use PRTGenericMod,          only : phosphorus_element
  use PRTGenericMod,          only : SetState

  ! CIME GLOBALS
  use shr_log_mod               , only : errMsg => shr_log_errMsg

  implicit none
  private

  logical   ::  debug = .false.

  character(len=*), parameter, private :: sourcefile = &
        __FILE__

  public  :: zero_site
  public  :: init_site_vars
  public  :: init_patches
  public  :: set_site_properties
  private :: init_cohorts

  ! ============================================================================

contains

  ! ============================================================================

  subroutine init_site_vars( site_in, bc_in )
    !
    ! !DESCRIPTION:
    !
    !
    ! !ARGUMENTS    
    type(ed_site_type), intent(inout) :: site_in
    type(bc_in_type),intent(in)       :: bc_in
    !
    ! !LOCAL VARIABLES:
    !----------------------------------------------------------------------
    integer :: el

    !
    allocate(site_in%term_nindivs_canopy(1:nlevsclass,1:numpft))
    allocate(site_in%term_nindivs_ustory(1:nlevsclass,1:numpft))
    allocate(site_in%demotion_rate(1:nlevsclass))
    allocate(site_in%promotion_rate(1:nlevsclass))
    allocate(site_in%imort_rate(1:nlevsclass,1:numpft))
    allocate(site_in%fmort_rate_canopy(1:nlevsclass,1:numpft))
    allocate(site_in%fmort_rate_ustory(1:nlevsclass,1:numpft))
    allocate(site_in%fmort_rate_cambial(1:nlevsclass,1:numpft))
    allocate(site_in%fmort_rate_crown(1:nlevsclass,1:numpft))
    allocate(site_in%growthflux_fusion(1:nlevsclass,1:numpft))
    allocate(site_in%mass_balance(1:num_elements))
    allocate(site_in%flux_diags(1:num_elements))
   
    site_in%nlevsoil   = bc_in%nlevsoil
    allocate(site_in%rootfrac_scr(site_in%nlevsoil))
    allocate(site_in%zi_soil(0:site_in%nlevsoil))
    allocate(site_in%dz_soil(site_in%nlevsoil))
    allocate(site_in%z_soil(site_in%nlevsoil))

    do el=1,num_elements
        allocate(site_in%flux_diags(el)%leaf_litter_input(1:numpft))
        allocate(site_in%flux_diags(el)%root_litter_input(1:numpft))
    end do

    ! Initialize the static soil 
    ! arrays from the boundary (initial) condition

   
    site_in%zi_soil(:) = bc_in%zi_sisl(:)
    site_in%dz_soil(:) = bc_in%dz_sisl(:)
    site_in%z_soil(:)  = bc_in%z_sisl(:)


    !
    end subroutine init_site_vars

  ! ============================================================================
  subroutine zero_site( site_in )
    !
    ! !DESCRIPTION:
    !
    ! !USES:
    use shr_infnan_mod , only : nan => shr_infnan_nan, assignment(=)
    !
    ! !ARGUMENTS    
    type(ed_site_type), intent(inout) ::  site_in
    !
    ! !LOCAL VARIABLES:
    integer :: el
    !----------------------------------------------------------------------

    site_in%oldest_patch     => null() ! pointer to oldest patch at the site
    site_in%youngest_patch   => null() ! pointer to yngest patch at the site
    

    ! PHENOLOGY 

    site_in%cstatus          = fates_unset_int    ! are leaves in this pixel on or off?
    site_in%dstatus          = fates_unset_int
    site_in%grow_deg_days    = nan  ! growing degree days
    site_in%nchilldays       = fates_unset_int
    site_in%ncolddays        = fates_unset_int
    site_in%cleafondate      = fates_unset_int  ! doy of leaf on
    site_in%cleafoffdate     = fates_unset_int  ! doy of leaf off
    site_in%dleafondate      = fates_unset_int  ! doy of leaf on drought
    site_in%dleafoffdate     = fates_unset_int  ! doy of leaf on drought
    site_in%water_memory(:)  = nan
    site_in%vegtemp_memory(:) = nan              ! record of last 10 days temperature for senescence model.


    ! FIRE 
    site_in%acc_ni           = 0.0_r8     ! daily nesterov index accumulating over time. time unlimited theoretically.
    site_in%frac_burnt       = 0.0_r8     ! burn area read in from external file

    do el=1,num_elements
       ! Zero the state variables used for checking mass conservation
       call site_in%mass_balance(el)%ZeroMassBalState()
       call site_in%mass_balance(el)%ZeroMassBalFlux()
       call site_in%flux_diags(el)%ZeroFluxDiags()
    end do
       

    ! termination and recruitment info
    site_in%term_nindivs_canopy(:,:) = 0._r8
    site_in%term_nindivs_ustory(:,:) = 0._r8
    site_in%term_carbonflux_canopy = 0._r8
    site_in%term_carbonflux_ustory = 0._r8
    site_in%recruitment_rate(:) = 0._r8
    site_in%imort_rate(:,:) = 0._r8
    site_in%imort_carbonflux = 0._r8
    site_in%fmort_rate_canopy(:,:) = 0._r8
    site_in%fmort_rate_ustory(:,:) = 0._r8
    site_in%fmort_carbonflux_canopy = 0._r8
    site_in%fmort_carbonflux_ustory = 0._r8
    site_in%fmort_rate_cambial(:,:) = 0._r8
    site_in%fmort_rate_crown(:,:) = 0._r8

    ! fusoin-induced growth flux of individuals
    site_in%growthflux_fusion(:,:) = 0._r8

    ! demotion/promotion info
    site_in%demotion_rate(:) = 0._r8
    site_in%demotion_carbonflux = 0._r8
    site_in%promotion_rate(:) = 0._r8
    site_in%promotion_carbonflux = 0._r8
    
    ! Resources management (logging/harvesting, etc)
    site_in%resources_management%trunk_product_site  = 0.0_r8

    ! canopy spread
    site_in%spread = 0._r8

  end subroutine zero_site

  ! ============================================================================
  subroutine set_site_properties( nsites, sites )
    !
    ! !DESCRIPTION:
    !
    ! !USES:
    !
    ! !ARGUMENTS    

    integer, intent(in)                        :: nsites
    type(ed_site_type) , intent(inout), target :: sites(nsites)

    !
    ! !LOCAL VARIABLES:
    integer  :: s
    integer  :: cstat      ! cold status phenology flag
    real(r8) :: GDD
    integer  :: dstat      ! drought status phenology flag
    real(r8) :: acc_NI
    real(r8) :: watermem 
    integer  :: cleafon    ! DOY for cold-decid leaf-on, initial guess
    integer  :: cleafoff   ! DOY for cold-decid leaf-off, initial guess
    integer  :: dleafoff   ! DOY for drought-decid leaf-off, initial guess
    integer  :: dleafon    ! DOY for drought-decid leaf-on, initial guess
    !----------------------------------------------------------------------


    ! If this is not a restart, we need to start with some reasonable
    ! starting points. If this is a restart, we leave the values
    ! as unset ints and reals, and let the restart values be read in
    ! after this routine

    if ( hlm_is_restart == ifalse ) then

       GDD      = 30.0_r8
       cleafon  = 100
       cleafoff = 300 
       cstat    = phen_cstat_notcold     ! Leaves are on
       acc_NI   = 0.0_r8
       dstat    = phen_dstat_moiston     ! Leaves are on
       dleafoff = 300
       dleafon  = 100
       watermem = 0.5_r8

       do s = 1,nsites
          sites(s)%nchilldays    = 0
          sites(s)%ncolddays     = 0        ! recalculated in phenology
                                            ! immediately, so yes this
                                            ! is memory-less, but needed
                                            ! for first value in history file

          sites(s)%cleafondate   = cleafon
          sites(s)%cleafoffdate  = cleafoff
          sites(s)%dleafoffdate  = dleafoff
          sites(s)%dleafondate   = dleafon
          sites(s)%grow_deg_days = GDD
          
          sites(s)%water_memory(1:numWaterMem) = watermem
          sites(s)%vegtemp_memory(1:num_vegtemp_mem) = 0._r8
          
          sites(s)%cstatus = cstat
          sites(s)%dstatus = dstat
          
          sites(s)%acc_NI     = acc_NI
          sites(s)%frac_burnt = 0.0_r8

          
       end do

    end if

    return
  end subroutine set_site_properties


  ! ============================================================================
  subroutine init_patches( nsites, sites, bc_in)
     !
     ! !DESCRIPTION:
     ! initialize patches
     ! This may be call a near bare ground initialization, or it may
     ! load patches from an inventory.

     !
     

     use FatesPlantHydraulicsMod, only : updateSizeDepRhizHydProps 
     use FatesInventoryInitMod,   only : initialize_sites_by_inventory

     !
     ! !ARGUMENTS    
     integer, intent(in)                        :: nsites
     type(ed_site_type) , intent(inout), target :: sites(nsites)
     type(bc_in_type), intent(in)               :: bc_in(nsites)
     !
     ! !LOCAL VARIABLES:
     integer  :: s
     integer  :: el
     real(r8) :: age !notional age of this patch

     ! dummy locals
     real(r8) :: biomass_stock
     real(r8) :: litter_stock
     real(r8) :: seed_stock
     
     type(ed_site_type),  pointer :: sitep
     type(ed_patch_type), pointer :: newp

     ! List out some nominal patch values that are used for Near Bear Ground initializations
     ! as well as initializing inventory
     age                  = 0.0_r8
     ! ---------------------------------------------------------------------------------------------

     ! ---------------------------------------------------------------------------------------------
     ! Two primary options, either a Near Bear Ground (NBG) or Inventory based cold-start
     ! ---------------------------------------------------------------------------------------------

     if ( hlm_use_inventory_init.eq.itrue ) then

        ! Initialize the site-level crown area spread factor (0-1)
        ! It is likely that closed canopy forest inventories
        ! have smaller spread factors than bare ground (they are crowded)
        do s = 1, nsites
           sites(s)%spread     = init_spread_inventory
        enddo

        call initialize_sites_by_inventory(nsites,sites,bc_in)

        
        ! For carbon balance checks, we need to initialize the 
        ! total carbon stock
        do s = 1, nsites
            do el=1,num_elements
                call SiteMassStock(sites(s),el,sites(s)%mass_balance(el)%old_stock, &
                      biomass_stock,litter_stock,seed_stock)
            end do
        enddo

     else

        !FIX(SPM,032414) clean this up...inits out of this loop
        do s = 1, nsites

           ! Initialize the site-level crown area spread factor (0-1)
           ! It is likely that closed canopy forest inventories
           ! have smaller spread factors than bare ground (they are crowded)
           sites(s)%spread     = init_spread_near_bare_ground

           allocate(newp)

           newp%patchno = 1
           newp%younger => null()
           newp%older   => null()

           sites(s)%youngest_patch => newp
           sites(s)%youngest_patch => newp
           sites(s)%oldest_patch   => newp

           ! make new patch...

           call create_patch(sites(s), newp, age, area, primaryforest)
           
           ! Initialize the litter pools to zero, these
           ! pools will be populated by looping over the existing patches
           ! and transfering in mass
           do el=1,num_elements
              call newp%litter(el)%InitConditions(init_leaf_fines=0._r8, &
                   init_root_fines=0._r8, &
                   init_ag_cwd=0._r8, &
                   init_bg_cwd=0._r8, &
                   init_seed=0._r8,   &
                   init_seed_germ=0._r8)
           end do
           
           sitep => sites(s)
           call init_cohorts(sitep, newp, bc_in(s))
           
           ! For carbon balance checks, we need to initialize the 
           ! total carbon stock
           do el=1,num_elements
              call SiteMassStock(sites(s),el,sites(s)%mass_balance(el)%old_stock, &
                   biomass_stock,litter_stock,seed_stock)
           end do
        enddo

     end if

     ! This sets the rhizosphere shells based on the plant initialization
     ! The initialization of the plant-relevant hydraulics variables
     ! were set from a call inside of the init_cohorts()->create_cohort() subroutine
     if (hlm_use_planthydro.eq.itrue) then 
        do s = 1, nsites
	   sitep => sites(s)
           call updateSizeDepRhizHydProps(sitep, bc_in(s))
        end do
     end if

     return
  end subroutine init_patches

  ! ============================================================================
  subroutine init_cohorts( site_in, patch_in, bc_in)
    !
    ! !DESCRIPTION:
    ! initialize new cohorts on bare ground
    !
    ! !USES:
    !
    ! !ARGUMENTS    
    type(ed_site_type), intent(inout),  pointer  :: site_in
    type(ed_patch_type), intent(inout), pointer  :: patch_in
    type(bc_in_type), intent(in)                 :: bc_in
    !
    ! !LOCAL VARIABLES:
    type(ed_cohort_type),pointer :: temp_cohort
    class(prt_vartypes),pointer  :: prt_obj
    integer  :: cstatus
    integer  :: pft
<<<<<<< HEAD
    real(r8) :: b_agw      ! biomass above ground (non-leaf)     [kgC]
    real(r8) :: b_bgw      ! biomass below ground (non-fineroot) [kgC]
    real(r8) :: b_leaf     ! biomass in leaves [kgC]
    real(r8) :: b_fineroot ! biomass in fine roots [kgC]
    real(r8) :: b_sapwood  ! biomass in sapwood [kgC]
    real(r8) :: b_dead     ! biomass in structure (dead) [kgC]
    real(r8) :: b_store    ! biomass in storage [kgC]
    real(r8) :: a_sapwood  ! area in sapwood (dummy) [m2]
    real(r8) :: stem_drop_fraction
=======
    integer  :: iage       ! index for leaf age loop
    integer  :: el         ! index for element loop
    integer  :: element_id ! element index consistent with defs in PRTGeneric
    real(r8) :: c_agw      ! biomass above ground (non-leaf)     [kgC]
    real(r8) :: c_bgw      ! biomass below ground (non-fineroot) [kgC]
    real(r8) :: c_leaf     ! biomass in leaves [kgC]
    real(r8) :: c_fnrt     ! biomass in fine roots [kgC]
    real(r8) :: c_sapw     ! biomass in sapwood [kgC]
    real(r8) :: c_struct   ! biomass in structure (dead) [kgC]
    real(r8) :: c_store    ! biomass in storage [kgC]
    real(r8) :: a_sapw     ! area in sapwood (dummy) [m2]
    real(r8) :: m_struct   ! Generic (any element) mass for structure [kg]
    real(r8) :: m_leaf     ! Generic mass for leaf  [kg]
    real(r8) :: m_fnrt     ! Generic mass for fine-root  [kg]
    real(r8) :: m_sapw     ! Generic mass for sapwood [kg]
    real(r8) :: m_store    ! Generic mass for storage [kg]
    real(r8) :: m_repro    ! Generic mass for reproductive tissues [kg]
>>>>>>> 87ce2406

    integer, parameter :: rstatus = 0

    !----------------------------------------------------------------------

    patch_in%tallest  => null()
    patch_in%shortest => null()
    
    do pft =  1,numpft

       if(EDPftvarcon_inst%initd(pft)>1.0E-7) then

       allocate(temp_cohort) ! temporary cohort

       temp_cohort%pft         = pft
       temp_cohort%n           = EDPftvarcon_inst%initd(pft) * patch_in%area
       temp_cohort%hite        = EDPftvarcon_inst%hgt_min(pft)

       ! Calculate the plant diameter from height
       call h2d_allom(temp_cohort%hite,pft,temp_cohort%dbh)

       temp_cohort%canopy_trim = 1.0_r8

       ! Calculate total above-ground biomass from allometry
       call bagw_allom(temp_cohort%dbh,pft,c_agw)

       ! Calculate coarse root biomass from allometry
       call bbgw_allom(temp_cohort%dbh,pft,c_bgw)

       ! Calculate the leaf biomass from allometry
       ! (calculates a maximum first, then applies canopy trim)
       call bleaf(temp_cohort%dbh,pft,temp_cohort%canopy_trim,c_leaf)

       ! Calculate fine root biomass from allometry
       ! (calculates a maximum and then trimming value)
       call bfineroot(temp_cohort%dbh,pft,temp_cohort%canopy_trim,c_fnrt)

       ! Calculate sapwood biomass
       call bsap_allom(temp_cohort%dbh,pft,temp_cohort%canopy_trim,a_sapw,c_sapw)
       
       call bdead_allom( c_agw, c_bgw, c_sapw, pft, c_struct )

       call bstore_allom(temp_cohort%dbh, pft, temp_cohort%canopy_trim, c_store)

       temp_cohort%laimemory = 0._r8
       temp_cohort%sapwmemory = 0._r8
       temp_cohort%structmemory = 0._r8
       cstatus = leaves_on
       
       stem_drop_fraction = EDPftvarcon_inst%phen_stem_drop_fraction(temp_cohort%pft)
       
       if( EDPftvarcon_inst%season_decid(pft) == itrue .and. &
            any(site_in%cstatus == [phen_cstat_nevercold,phen_cstat_iscold])) then
<<<<<<< HEAD
          temp_cohort%laimemory = b_leaf
	  temp_cohort%sapwmemory = b_sapwood * stem_drop_fraction
          temp_cohort%structmemory = b_dead * stem_drop_fraction
          b_leaf = 0._r8
          b_sapwood = (1.0_r8-stem_drop_fraction) * b_sapwood
	  b_dead  = (1.0_r8-stem_drop_fraction) * b_dead
	  cstatus = leaves_off
=======
          temp_cohort%laimemory = c_leaf
          c_leaf = 0._r8
          cstatus = leaves_off
>>>>>>> 87ce2406
       endif

       if ( EDPftvarcon_inst%stress_decid(pft) == itrue .and. &
            any(site_in%dstatus == [phen_dstat_timeoff,phen_dstat_moistoff])) then
          temp_cohort%laimemory = c_leaf
          c_leaf = 0._r8
          cstatus = leaves_off
       endif

       if ( debug ) write(fates_log(),*) 'EDInitMod.F90 call create_cohort '

<<<<<<< HEAD
       call create_cohort(site_in, patch_in, pft, temp_cohort%n, temp_cohort%hite, temp_cohort%dbh, &
            b_leaf, b_fineroot, b_sapwood, b_dead, b_store, & 
            temp_cohort%laimemory,temp_cohort%sapwmemory,temp_cohort%structmemory, &
	    cstatus, rstatus, temp_cohort%canopy_trim, 1, &
            site_in%spread, first_leaf_aclass, bc_in)
=======
       ! --------------------------------------------------------------------------------
       ! Initialize the mass of every element in every organ of the organ
       ! --------------------------------------------------------------------------------

       prt_obj => null()
       call InitPRTObject(prt_obj)

       do el = 1,num_elements

          element_id = element_list(el)
          
          ! If this is carbon12, then the initialization is straight forward
          ! otherwise, we use stoichiometric ratios
          select case(element_id)
          case(carbon12_element)
             
             m_struct = c_struct
             m_leaf   = c_leaf
             m_fnrt   = c_fnrt
             m_sapw   = c_sapw
             m_store  = c_store
             m_repro  = 0._r8
             
          case(nitrogen_element)
             
             m_struct = c_struct*EDPftvarcon_inst%prt_nitr_stoich_p2(pft,struct_organ)
             m_leaf   = c_leaf*EDPftvarcon_inst%prt_nitr_stoich_p2(pft,leaf_organ)
             m_fnrt   = c_fnrt*EDPftvarcon_inst%prt_nitr_stoich_p2(pft,fnrt_organ)
             m_sapw   = c_sapw*EDPftvarcon_inst%prt_nitr_stoich_p2(pft,sapw_organ)
             m_store  = c_store*EDPftvarcon_inst%prt_nitr_stoich_p2(pft,store_organ)
             m_repro  = 0._r8
             
          case(phosphorus_element)

             m_struct = c_struct*EDPftvarcon_inst%prt_phos_stoich_p2(pft,struct_organ)
             m_leaf   = c_leaf*EDPftvarcon_inst%prt_phos_stoich_p2(pft,leaf_organ)
             m_fnrt   = c_fnrt*EDPftvarcon_inst%prt_phos_stoich_p2(pft,fnrt_organ)
             m_sapw   = c_sapw*EDPftvarcon_inst%prt_phos_stoich_p2(pft,sapw_organ)
             m_store  = c_store*EDPftvarcon_inst%prt_phos_stoich_p2(pft,store_organ)
             m_repro  = 0._r8
          end select

          select case(hlm_parteh_mode)
          case (prt_carbon_allom_hyp,prt_cnp_flex_allom_hyp )
             
             ! Put all of the leaf mass into the first bin
             call SetState(prt_obj,leaf_organ, element_id,m_leaf,1)
             do iage = 2,nleafage
                call SetState(prt_obj,leaf_organ, element_id,0._r8,iage)
             end do
             
             call SetState(prt_obj,fnrt_organ, element_id, m_fnrt)
             call SetState(prt_obj,sapw_organ, element_id, m_sapw)
             call SetState(prt_obj,store_organ, element_id, m_store)
             call SetState(prt_obj,struct_organ, element_id, m_struct)
             call SetState(prt_obj,repro_organ, element_id, m_repro)
             
          case default
             write(fates_log(),*) 'Unspecified PARTEH module during create_cohort'
             call endrun(msg=errMsg(sourcefile, __LINE__))
          end select
       
       end do

       call prt_obj%CheckInitialConditions()

       call create_cohort(site_in, patch_in, pft, temp_cohort%n, temp_cohort%hite, &
             temp_cohort%dbh, prt_obj, temp_cohort%laimemory, cstatus, rstatus,        &
             temp_cohort%canopy_trim, 1, site_in%spread, bc_in)
>>>>>>> 87ce2406

       deallocate(temp_cohort) ! get rid of temporary cohort

       endif

    enddo !numpft

    ! Zero the mass flux pools of the new cohorts
!    temp_cohort => patch_in%tallest
!    do while(associated(temp_cohort)) 
!       call temp_cohort%prt%ZeroRates()
!       temp_cohort => temp_cohort%shorter
!    end do

    call fuse_cohorts(site_in, patch_in,bc_in)
    call sort_cohorts(patch_in)

  end subroutine init_cohorts

  ! ===============================================================================================


end module EDInitMod<|MERGE_RESOLUTION|>--- conflicted
+++ resolved
@@ -434,17 +434,6 @@
     class(prt_vartypes),pointer  :: prt_obj
     integer  :: cstatus
     integer  :: pft
-<<<<<<< HEAD
-    real(r8) :: b_agw      ! biomass above ground (non-leaf)     [kgC]
-    real(r8) :: b_bgw      ! biomass below ground (non-fineroot) [kgC]
-    real(r8) :: b_leaf     ! biomass in leaves [kgC]
-    real(r8) :: b_fineroot ! biomass in fine roots [kgC]
-    real(r8) :: b_sapwood  ! biomass in sapwood [kgC]
-    real(r8) :: b_dead     ! biomass in structure (dead) [kgC]
-    real(r8) :: b_store    ! biomass in storage [kgC]
-    real(r8) :: a_sapwood  ! area in sapwood (dummy) [m2]
-    real(r8) :: stem_drop_fraction
-=======
     integer  :: iage       ! index for leaf age loop
     integer  :: el         ! index for element loop
     integer  :: element_id ! element index consistent with defs in PRTGeneric
@@ -462,7 +451,7 @@
     real(r8) :: m_sapw     ! Generic mass for sapwood [kg]
     real(r8) :: m_store    ! Generic mass for storage [kg]
     real(r8) :: m_repro    ! Generic mass for reproductive tissues [kg]
->>>>>>> 87ce2406
+    real(r8) :: stem_drop_fraction
 
     integer, parameter :: rstatus = 0
 
@@ -516,19 +505,13 @@
        
        if( EDPftvarcon_inst%season_decid(pft) == itrue .and. &
             any(site_in%cstatus == [phen_cstat_nevercold,phen_cstat_iscold])) then
-<<<<<<< HEAD
-          temp_cohort%laimemory = b_leaf
-	  temp_cohort%sapwmemory = b_sapwood * stem_drop_fraction
-          temp_cohort%structmemory = b_dead * stem_drop_fraction
-          b_leaf = 0._r8
-          b_sapwood = (1.0_r8-stem_drop_fraction) * b_sapwood
-	  b_dead  = (1.0_r8-stem_drop_fraction) * b_dead
-	  cstatus = leaves_off
-=======
-          temp_cohort%laimemory = c_leaf
-          c_leaf = 0._r8
-          cstatus = leaves_off
->>>>>>> 87ce2406
+         temp_cohort%laimemory = c_leaf
+         temp_cohort%sapwmemory = c_sapw * stem_drop_fraction
+         temp_cohort%structmemory = c_struct * stem_drop_fraction
+         c_leaf = 0._r8
+         c_sapw = (1.0_r8-stem_drop_fraction) * c_sapw
+	      c_struct  = (1.0_r8-stem_drop_fraction) * c_struct
+	      cstatus = leaves_off
        endif
 
        if ( EDPftvarcon_inst%stress_decid(pft) == itrue .and. &
@@ -540,13 +523,6 @@
 
        if ( debug ) write(fates_log(),*) 'EDInitMod.F90 call create_cohort '
 
-<<<<<<< HEAD
-       call create_cohort(site_in, patch_in, pft, temp_cohort%n, temp_cohort%hite, temp_cohort%dbh, &
-            b_leaf, b_fineroot, b_sapwood, b_dead, b_store, & 
-            temp_cohort%laimemory,temp_cohort%sapwmemory,temp_cohort%structmemory, &
-	    cstatus, rstatus, temp_cohort%canopy_trim, 1, &
-            site_in%spread, first_leaf_aclass, bc_in)
-=======
        ! --------------------------------------------------------------------------------
        ! Initialize the mass of every element in every organ of the organ
        ! --------------------------------------------------------------------------------
@@ -614,9 +590,9 @@
        call prt_obj%CheckInitialConditions()
 
        call create_cohort(site_in, patch_in, pft, temp_cohort%n, temp_cohort%hite, &
-             temp_cohort%dbh, prt_obj, temp_cohort%laimemory, cstatus, rstatus,        &
-             temp_cohort%canopy_trim, 1, site_in%spread, bc_in)
->>>>>>> 87ce2406
+             temp_cohort%dbh, prt_obj, temp_cohort%laimemory, cstatus, rstatus, &
+             temp_cohort%sapwmemory,temp_cohort%structmemory, temp_cohort%canopy_trim, 1, & 
+             site_in%spread, bc_in)
 
        deallocate(temp_cohort) ! get rid of temporary cohort
 
