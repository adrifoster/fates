--- conflicted
+++ resolved
@@ -344,16 +344,14 @@
     ! canopy spread
     site_in%spread = 0._r8
 
-<<<<<<< HEAD
+
     site_in%area_pft(:,:) = 0._r8
     site_in%area_bareground = 0._r8
-=======
+
     ! Seed dispersal
     site_in%seed_in(:) = 0.0_r8
     site_in%seed_out(:) = 0.0_r8
 
-    site_in%area_pft(:) = 0._r8
->>>>>>> 81be091e
     site_in%use_this_pft(:) = fates_unset_int
     site_in%area_by_age(:) = 0._r8
 
