module EDInitMod

  ! ============================================================================
  ! Contains all modules to set up the ED structure. 
  ! ============================================================================

  use FatesConstantsMod         , only : r8 => fates_r8
  use FatesConstantsMod         , only : ifalse
  use FatesConstantsMod         , only : itrue
  use FatesGlobals              , only : endrun => fates_endrun
  use EDTypesMod                , only : nclmax
  use FatesGlobals              , only : fates_log
  use FatesInterfaceMod         , only : hlm_is_restart
  use EDPftvarcon               , only : EDPftvarcon_inst
  use EDGrowthFunctionsMod      , only : bdead, bleaf, dbh
  use EDCohortDynamicsMod       , only : create_cohort, fuse_cohorts, sort_cohorts
  use EDPatchDynamicsMod        , only : create_patch
  use EDTypesMod                , only : ed_site_type, ed_patch_type, ed_cohort_type
  use EDTypesMod                , only : ncwd
  use EDTypesMod                , only : nuMWaterMem
  use EDTypesMod                , only : maxpft
  use EDTypesMod                , only : AREA
  use FatesInterfaceMod         , only : bc_in_type
  use FatesInterfaceMod         , only : hlm_use_planthydro
  use FatesInterfaceMod         , only : hlm_use_inventory_init
  use FatesInterfaceMod         , only : numpft
  use ChecksBalancesMod         , only : SiteCarbonStock
  use FatesInterfaceMod         , only : nlevsclass

  ! CIME GLOBALS
  use shr_log_mod               , only : errMsg => shr_log_errMsg

  implicit none
  private

  logical   ::  DEBUG = .false.

  character(len=*), parameter, private :: sourcefile = &
        __FILE__

  public  :: zero_site
  public  :: init_site_vars
  public  :: init_patches
  public  :: set_site_properties
  private :: init_cohorts

  ! ============================================================================

contains

  ! ============================================================================

  subroutine init_site_vars( site_in )
    !
    ! !DESCRIPTION:
    !
    !
    ! !ARGUMENTS    
    type(ed_site_type), intent(inout) ::  site_in
    !
    ! !LOCAL VARIABLES:
    !----------------------------------------------------------------------
    !
    allocate(site_in%terminated_nindivs(1:nlevsclass,1:numpft,2))
    allocate(site_in%demotion_rate(1:nlevsclass))
    allocate(site_in%promotion_rate(1:nlevsclass))
    allocate(site_in%imort_rate(1:nlevsclass,1:numpft))
    !
    end subroutine init_site_vars

  ! ============================================================================
  subroutine zero_site( site_in )
    !
    ! !DESCRIPTION:
    !
    ! !USES:
    use shr_infnan_mod , only : nan => shr_infnan_nan, assignment(=)
    !
    ! !ARGUMENTS    
    type(ed_site_type), intent(inout) ::  site_in
    !
    ! !LOCAL VARIABLES:
    !----------------------------------------------------------------------

    site_in%oldest_patch     => null() ! pointer to oldest patch at the site
    site_in%youngest_patch   => null() ! pointer to yngest patch at the site
    
    ! DISTURBANCE
    site_in%total_burn_flux_to_atm = 0._r8

    ! PHENOLOGY 
    site_in%status           = 0    ! are leaves in this pixel on or off?
    site_in%dstatus          = 0
    site_in%ED_GDD_site      = nan  ! growing degree days
    site_in%ncd              = nan  ! no chilling days
    site_in%last_n_days(:)   = 999  ! record of last 10 days temperature for senescence model.
    site_in%leafondate       = 999  ! doy of leaf on
    site_in%leafoffdate      = 999  ! doy of leaf off
    site_in%dleafondate      = 999  ! doy of leaf on drought
    site_in%dleafoffdate     = 999  ! doy of leaf on drought
    site_in%water_memory(:)  = nan


    ! SEED
    site_in%seed_bank(:)     = 0._r8

    ! FIRE 
    site_in%acc_ni           = 0.0_r8     ! daily nesterov index accumulating over time. time unlimited theoretically.
    site_in%frac_burnt       = 0.0_r8     ! burn area read in from external file

    ! BGC Balance Checks
    site_in%fates_to_bgc_this_ts = 0.0_r8
    site_in%fates_to_bgc_last_ts = 0.0_r8

    ! termination and recruitment info
    site_in%terminated_nindivs(:,:,:) = 0._r8
    site_in%termination_carbonflux(:) = 0._r8
    site_in%recruitment_rate(:) = 0._r8
    site_in%imort_rate(:,:) = 0._r8
    site_in%imort_carbonflux = 0._r8

    ! demotion/promotion info
    site_in%demotion_rate(:) = 0._r8
    site_in%demotion_carbonflux = 0._r8
    site_in%promotion_rate(:) = 0._r8
    site_in%promotion_carbonflux = 0._r8

    ! diagnostic site-level cwd and litter fluxes
    site_in%CWD_AG_diagnostic_input_carbonflux(:) = 0._r8
    site_in%CWD_BG_diagnostic_input_carbonflux(:) = 0._r8
    site_in%leaf_litter_diagnostic_input_carbonflux(:) = 0._r8
    site_in%root_litter_diagnostic_input_carbonflux(:) = 0._r8
    
    ! Resources management (logging/harvesting, etc)
    site_in%resources_management%trunk_product_site  = 0.0_r8

    ! canopy spread
    site_in%spread = 0._r8

  end subroutine zero_site

  ! ============================================================================
  subroutine set_site_properties( nsites, sites)
    !
    ! !DESCRIPTION:
    !
    ! !USES:
    !
    ! !ARGUMENTS    

    integer, intent(in)                        :: nsites
    type(ed_site_type) , intent(inout), target :: sites(nsites)
    !
    ! !LOCAL VARIABLES:
    integer  :: s
    real(r8) :: leafon
    real(r8) :: leafoff
    real(r8) :: stat
    real(r8) :: NCD
    real(r8) :: GDD
    real(r8) :: dstat
    real(r8) :: acc_NI
    real(r8) :: watermem
    integer  :: dleafoff
    integer  :: dleafon
    !----------------------------------------------------------------------

    if ( hlm_is_restart == ifalse ) then
       !initial guess numbers for site condition.
       NCD      = 0.0_r8
       GDD      = 30.0_r8
       leafon   = 100.0_r8
       leafoff  = 300.0_r8
       stat     = 2
       acc_NI   = 0.0_r8
       dstat    = 2
       dleafoff = 300
       dleafon  = 100
       watermem = 0.5_r8

    else ! assignements for restarts

       NCD      = 1.0_r8 ! NCD should be 1 on restart
       GDD      = 0.0_r8
       leafon   = 0.0_r8
       leafoff  = 0.0_r8
       stat     = 1
       acc_NI   = 0.0_r8
       dstat    = 2
       dleafoff = 300
       dleafon  = 100
       watermem = 0.5_r8

    endif

    do s = 1,nsites
       sites(s)%ncd          = NCD
       sites(s)%leafondate   = leafon
       sites(s)%leafoffdate  = leafoff
       sites(s)%dleafoffdate = dleafoff
       sites(s)%dleafondate  = dleafon
       sites(s)%ED_GDD_site  = GDD

       if ( hlm_is_restart == ifalse ) then
          sites(s)%water_memory(1:numWaterMem) = watermem
       end if

       sites(s)%status = stat
       !start off with leaves off to initialise
       sites(s)%dstatus= dstat
       
       sites(s)%acc_NI     = acc_NI
       sites(s)%frac_burnt = 0.0_r8
       sites(s)%old_stock  = 0.0_r8

       sites(s)%spread     = 1.0_r8
    end do

    return
  end subroutine set_site_properties

  ! ============================================================================
  subroutine init_patches( nsites, sites, bc_in)
     !
     ! !DESCRIPTION:
     ! initialize patches
     ! This may be call a near bare ground initialization, or it may
     ! load patches from an inventory.

     !
     

     use FatesPlantHydraulicsMod, only : updateSizeDepRhizHydProps 
     use FatesInventoryInitMod,   only : initialize_sites_by_inventory

     !
     ! !ARGUMENTS    
     integer, intent(in)                        :: nsites
     type(ed_site_type) , intent(inout), target :: sites(nsites)
     type(bc_in_type), intent(in)               :: bc_in(nsites)
     !
     ! !LOCAL VARIABLES:
     integer  :: s
     real(r8) :: cwd_ag_local(ncwd)
     real(r8) :: cwd_bg_local(ncwd)
     real(r8) :: leaf_litter_local(maxpft)
     real(r8) :: root_litter_local(maxpft)
     real(r8) :: age !notional age of this patch

     ! dummy locals
     real(r8) :: biomass_stock
     real(r8) :: litter_stock
     real(r8) :: seed_stock

     type(ed_patch_type), pointer :: newp

     ! List out some nominal patch values that are used for Near Bear Ground initializations
     ! as well as initializing inventory
     ! ---------------------------------------------------------------------------------------------
     cwd_ag_local(:)      = 0.0_r8 !ED_val_init_litter -- arbitrary value for litter pools. kgC m-2
     cwd_bg_local(:)      = 0.0_r8 !ED_val_init_litter
     leaf_litter_local(:) = 0.0_r8
     root_litter_local(:) = 0.0_r8
     age                  = 0.0_r8
     ! ---------------------------------------------------------------------------------------------

     ! ---------------------------------------------------------------------------------------------
     ! Two primary options, either a Near Bear Ground (NBG) or Inventory based cold-start
     ! ---------------------------------------------------------------------------------------------

     if ( hlm_use_inventory_init.eq.itrue ) then

        call initialize_sites_by_inventory(nsites,sites,bc_in)

<<<<<<< HEAD
=======
        do s = 1, nsites
           if (hlm_use_planthydro.eq.itrue) then
              call updateSizeDepRhizHydProps(sites(s), bc_in(s))
           end if
           ! For carbon balance checks, we need to initialize the 
           ! total carbon stock
           call SiteCarbonStock(sites(s),sites(s)%old_stock,biomass_stock,litter_stock,seed_stock)
           
        enddo
        
>>>>>>> a00482e8
     else

        !FIX(SPM,032414) clean this up...inits out of this loop
        do s = 1, nsites

           allocate(newp)

           newp%patchno = 1
           newp%younger => null()
           newp%older   => null()

           sites(s)%youngest_patch => newp
           sites(s)%youngest_patch => newp
           sites(s)%oldest_patch   => newp

           ! make new patch...
           call create_patch(sites(s), newp, age, AREA, &
                 cwd_ag_local, cwd_bg_local, leaf_litter_local,  &
                 root_litter_local) 

           call init_cohorts(newp, bc_in(s))

<<<<<<< HEAD
=======
           ! This sets the rhizosphere shells based on the plant initialization
           ! The initialization of the plant-relevant hydraulics variables
           ! were set from a call inside of the init_cohorts()->create_cohort() subroutine
           if (hlm_use_planthydro.eq.itrue) then
              call updateSizeDepRhizHydProps(sites(s), bc_in(s))
           end if


           ! For carbon balance checks, we need to initialize the 
           ! total carbon stock
           call SiteCarbonStock(sites(s),sites(s)%old_stock,biomass_stock,litter_stock,seed_stock)

>>>>>>> a00482e8
        enddo

     end if

     ! This sets the rhizosphere shells based on the plant initialization
     ! The initialization of the plant-relevant hydraulics variables
     ! were set from a call inside of the init_cohorts()->create_cohort() subroutine
     if (hlm_use_planthydro.eq.itrue) then 
        do s = 1, nsites
           call updateSizeDepRhizHydProps(sites(s), bc_in(s))
        end do
     end if

     return
  end subroutine init_patches

  ! ============================================================================
  subroutine init_cohorts( patch_in, bc_in)
    !
    ! !DESCRIPTION:
    ! initialize new cohorts on bare ground
    !
    ! !USES:
    !
    ! !ARGUMENTS    
    type(ed_patch_type), intent(inout), pointer  :: patch_in
    type(bc_in_type), intent(in)                 :: bc_in
    !
    ! !LOCAL VARIABLES:
    type(ed_cohort_type),pointer :: temp_cohort
    integer :: cstatus
    integer :: pft
    !----------------------------------------------------------------------

    patch_in%tallest  => null()
    patch_in%shortest => null()

    do pft =  1,numpft

       if(EDPftvarcon_inst%initd(pft)>1.0E-7) then

       allocate(temp_cohort) ! temporary cohort

       temp_cohort%pft         = pft
       temp_cohort%n           = EDPftvarcon_inst%initd(pft) * patch_in%area
       temp_cohort%hite        = EDPftvarcon_inst%hgt_min(pft)
       !temp_cohort%n           = 0.5_r8 * 0.0028_r8 * patch_in%area  ! BOC for fixed size runs EDPftvarcon_inst%initd(pft) * patch_in%area
       !temp_cohort%hite        = 28.65_r8                            ! BOC translates to DBH of 50cm. EDPftvarcon_inst%hgt_min(pft)
       temp_cohort%dbh         = Dbh(temp_cohort) ! FIX(RF, 090314) - comment out addition of ' + 0.0001_r8*pft   '  - seperate out PFTs a little bit...
       temp_cohort%canopy_trim = 1.0_r8
       temp_cohort%bdead       = Bdead(temp_cohort)
       temp_cohort%balive      = Bleaf(temp_cohort)*(1.0_r8 + EDPftvarcon_inst%allom_l2fr(pft) &
            + EDPftvarcon_inst%allom_latosa_int(temp_cohort%pft)*temp_cohort%hite)
       temp_cohort%b           = temp_cohort%balive + temp_cohort%bdead

       if( EDPftvarcon_inst%evergreen(pft) == 1) then
          temp_cohort%bstore = Bleaf(temp_cohort) * EDPftvarcon_inst%cushion(pft)
          temp_cohort%laimemory = 0._r8
          cstatus = 2
       endif

       if( EDPftvarcon_inst%season_decid(pft) == 1 ) then !for dorment places
          temp_cohort%bstore = Bleaf(temp_cohort) * EDPftvarcon_inst%cushion(pft) !stored carbon in new seedlings.
          if(patch_in%siteptr%status == 2)then 
             temp_cohort%laimemory = 0.0_r8
          else
             temp_cohort%laimemory = Bleaf(temp_cohort)
          endif
          ! reduce biomass according to size of store, this will be recovered when elaves com on.
          temp_cohort%balive = temp_cohort%balive - temp_cohort%laimemory
          cstatus = patch_in%siteptr%status
       endif

       if ( EDPftvarcon_inst%stress_decid(pft) == 1 ) then
          temp_cohort%bstore = Bleaf(temp_cohort) * EDPftvarcon_inst%cushion(pft)
          temp_cohort%laimemory = Bleaf(temp_cohort)
          temp_cohort%balive = temp_cohort%balive - temp_cohort%laimemory
          cstatus = patch_in%siteptr%dstatus
       endif

       if ( DEBUG ) write(fates_log(),*) 'EDInitMod.F90 call create_cohort '

       call create_cohort(patch_in, pft, temp_cohort%n, temp_cohort%hite, temp_cohort%dbh, &
            temp_cohort%balive, temp_cohort%bdead, temp_cohort%bstore, &
            temp_cohort%laimemory,  cstatus, temp_cohort%canopy_trim, 1, bc_in)

       deallocate(temp_cohort) ! get rid of temporary cohort

       endif

    enddo !numpft

    call fuse_cohorts(patch_in,bc_in)
    call sort_cohorts(patch_in)

  end subroutine init_cohorts

  ! ===============================================================================================


end module EDInitMod<|MERGE_RESOLUTION|>--- conflicted
+++ resolved
@@ -272,19 +272,13 @@
 
         call initialize_sites_by_inventory(nsites,sites,bc_in)
 
-<<<<<<< HEAD
-=======
         do s = 1, nsites
-           if (hlm_use_planthydro.eq.itrue) then
-              call updateSizeDepRhizHydProps(sites(s), bc_in(s))
-           end if
+
            ! For carbon balance checks, we need to initialize the 
            ! total carbon stock
            call SiteCarbonStock(sites(s),sites(s)%old_stock,biomass_stock,litter_stock,seed_stock)
            
         enddo
-        
->>>>>>> a00482e8
      else
 
         !FIX(SPM,032414) clean this up...inits out of this loop
@@ -307,21 +301,10 @@
 
            call init_cohorts(newp, bc_in(s))
 
-<<<<<<< HEAD
-=======
-           ! This sets the rhizosphere shells based on the plant initialization
-           ! The initialization of the plant-relevant hydraulics variables
-           ! were set from a call inside of the init_cohorts()->create_cohort() subroutine
-           if (hlm_use_planthydro.eq.itrue) then
-              call updateSizeDepRhizHydProps(sites(s), bc_in(s))
-           end if
-
-
            ! For carbon balance checks, we need to initialize the 
            ! total carbon stock
            call SiteCarbonStock(sites(s),sites(s)%old_stock,biomass_stock,litter_stock,seed_stock)
 
->>>>>>> a00482e8
         enddo
 
      end if
