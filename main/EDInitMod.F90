module EDInitMod

  ! ============================================================================
  ! Contains all modules to set up the ED structure. 
  ! ============================================================================

  use FatesConstantsMod         , only : r8 => fates_r8
  use FatesConstantsMod         , only : ifalse
  use FatesConstantsMod         , only : itrue
  use FatesConstantsMod         , only : fates_unset_int
  use FatesGlobals              , only : endrun => fates_endrun
  use EDTypesMod                , only : nclmax
  use FatesGlobals              , only : fates_log
  use FatesInterfaceMod         , only : hlm_is_restart
  use EDPftvarcon               , only : EDPftvarcon_inst
  use EDCohortDynamicsMod       , only : create_cohort, fuse_cohorts, sort_cohorts
  use EDPatchDynamicsMod        , only : create_patch
  use EDTypesMod                , only : ed_site_type, ed_patch_type, ed_cohort_type
  use EDTypesMod                , only : ncwd
  use EDTypesMod                , only : numWaterMem
  use EDTypesMod                , only : num_vegtemp_mem
  use EDTypesMod                , only : maxpft
  use EDTypesMod                , only : AREA
  use EDTypesMod                , only : init_spread_near_bare_ground
  use EDTypesMod                , only : init_spread_inventory
  use EDTypesMod                , only : first_leaf_aclass
  use EDTypesMod                , only : leaves_on
  use EDTypesMod                , only : leaves_off
  use FatesInterfaceMod         , only : bc_in_type
  use FatesInterfaceMod         , only : hlm_use_planthydro
  use FatesInterfaceMod         , only : hlm_use_inventory_init
  use FatesInterfaceMod         , only : numpft
  use FatesInterfaceMod         , only : nleafage
  use ChecksBalancesMod         , only : SiteCarbonStock
  use FatesInterfaceMod         , only : nlevsclass
  use FatesAllometryMod         , only : h2d_allom
  use FatesAllometryMod         , only : bagw_allom
  use FatesAllometryMod         , only : bbgw_allom
  use FatesAllometryMod         , only : bleaf
  use FatesAllometryMod         , only : bfineroot
  use FatesAllometryMod         , only : bsap_allom
  use FatesAllometryMod         , only : bdead_allom
  use FatesAllometryMod         , only : bstore_allom

  ! CIME GLOBALS
  use shr_log_mod               , only : errMsg => shr_log_errMsg

  implicit none
  private

  logical   ::  debug = .false.

  character(len=*), parameter, private :: sourcefile = &
        __FILE__

  public  :: zero_site
  public  :: init_site_vars
  public  :: init_patches
  public  :: set_site_properties
  private :: init_cohorts

  ! ============================================================================

contains

  ! ============================================================================

  subroutine init_site_vars( site_in )
    !
    ! !DESCRIPTION:
    !
    !
    ! !ARGUMENTS    
    type(ed_site_type), intent(inout) ::  site_in
    !
    ! !LOCAL VARIABLES:
    !----------------------------------------------------------------------
    !
    allocate(site_in%term_nindivs_canopy(1:nlevsclass,1:numpft))
    allocate(site_in%term_nindivs_ustory(1:nlevsclass,1:numpft))
    allocate(site_in%demotion_rate(1:nlevsclass))
    allocate(site_in%promotion_rate(1:nlevsclass))
    allocate(site_in%imort_rate(1:nlevsclass,1:numpft))
    allocate(site_in%fmort_rate_canopy(1:nlevsclass,1:numpft))
    allocate(site_in%fmort_rate_ustory(1:nlevsclass,1:numpft))
    allocate(site_in%fmort_rate_cambial(1:nlevsclass,1:numpft))
    allocate(site_in%fmort_rate_crown(1:nlevsclass,1:numpft))
    allocate(site_in%growthflux_fusion(1:nlevsclass,1:numpft))

    !
    end subroutine init_site_vars

  ! ============================================================================
  subroutine zero_site( site_in )
    !
    ! !DESCRIPTION:
    !
    ! !USES:
    use shr_infnan_mod , only : nan => shr_infnan_nan, assignment(=)
    !
    ! !ARGUMENTS    
    type(ed_site_type), intent(inout) ::  site_in
    !
    ! !LOCAL VARIABLES:
    !----------------------------------------------------------------------

    site_in%oldest_patch     => null() ! pointer to oldest patch at the site
    site_in%youngest_patch   => null() ! pointer to yngest patch at the site
    
    ! DISTURBANCE
    site_in%total_burn_flux_to_atm = 0._r8

    ! PHENOLOGY 
<<<<<<< HEAD
    site_in%status           = fates_unset_int    ! are leaves in this pixel on or off?
    site_in%dstatus          = fates_unset_int
=======
    site_in%is_cold          = .false.    ! Is cold deciduous leaf-off triggered?
    site_in%is_drought       = .false.    ! Is drought deciduous leaf-off triggered?
>>>>>>> 08bb1406
    site_in%ED_GDD_site      = nan  ! growing degree days
    site_in%ncd              = fates_unset_int
   
    site_in%cleafondate      = fates_unset_int  ! doy of leaf on
    site_in%cleafoffdate     = fates_unset_int  ! doy of leaf off
    site_in%dleafondate      = fates_unset_int  ! doy of leaf on drought
    site_in%dleafoffdate     = fates_unset_int  ! doy of leaf on drought
    site_in%water_memory(:)  = nan
    site_in%vegtemp_memory(:) = nan              ! record of last 10 days temperature for senescence model.

    ! SEED
    site_in%seed_bank(:)     = 0._r8

    ! FIRE 
    site_in%acc_ni           = 0.0_r8     ! daily nesterov index accumulating over time. time unlimited theoretically.
    site_in%frac_burnt       = 0.0_r8     ! burn area read in from external file

    ! BGC Balance Checks
    site_in%fates_to_bgc_this_ts = 0.0_r8
    site_in%fates_to_bgc_last_ts = 0.0_r8

    ! termination and recruitment info
    site_in%term_nindivs_canopy(:,:) = 0._r8
    site_in%term_nindivs_ustory(:,:) = 0._r8
    site_in%term_carbonflux_canopy = 0._r8
    site_in%term_carbonflux_ustory = 0._r8
    site_in%recruitment_rate(:) = 0._r8
    site_in%imort_rate(:,:) = 0._r8
    site_in%imort_carbonflux = 0._r8
    site_in%fmort_rate_canopy(:,:) = 0._r8
    site_in%fmort_rate_ustory(:,:) = 0._r8
    site_in%fmort_carbonflux_canopy = 0._r8
    site_in%fmort_carbonflux_ustory = 0._r8
    site_in%fmort_rate_cambial(:,:) = 0._r8
    site_in%fmort_rate_crown(:,:) = 0._r8

    ! fusoin-induced growth flux of individuals
    site_in%growthflux_fusion(:,:) = 0._r8

    ! demotion/promotion info
    site_in%demotion_rate(:) = 0._r8
    site_in%demotion_carbonflux = 0._r8
    site_in%promotion_rate(:) = 0._r8
    site_in%promotion_carbonflux = 0._r8

    ! diagnostic site-level cwd and litter fluxes
    site_in%CWD_AG_diagnostic_input_carbonflux(:) = 0._r8
    site_in%CWD_BG_diagnostic_input_carbonflux(:) = 0._r8
    site_in%leaf_litter_diagnostic_input_carbonflux(:) = 0._r8
    site_in%root_litter_diagnostic_input_carbonflux(:) = 0._r8
    
    ! Resources management (logging/harvesting, etc)
    site_in%resources_management%trunk_product_site  = 0.0_r8

    ! canopy spread
    site_in%spread = 0._r8

  end subroutine zero_site

  ! ============================================================================
  subroutine set_site_properties( nsites, sites)
    !
    ! !DESCRIPTION:
    !
    ! !USES:
    !
    ! !ARGUMENTS    

    integer, intent(in)                        :: nsites
    type(ed_site_type) , intent(inout), target :: sites(nsites)
    !
    ! !LOCAL VARIABLES:
    integer  :: s
<<<<<<< HEAD
   
    real(r8) :: stat
    integer  :: NCD
=======
    real(r8) :: leafon
    real(r8) :: leafoff
    logical  :: stat
    real(r8) :: NCD
>>>>>>> 08bb1406
    real(r8) :: GDD
    logical  :: dstat
    real(r8) :: acc_NI
    real(r8) :: watermem 
    real(r8) :: cleafon    ! DOY for cold-decid leaf-on, initial guess
    real(r8) :: cleafoff   ! DOY for cold-decid leaf-off, initial guess
    integer  :: dleafoff   ! DOY for drought-decid leaf-off, initial guess
    integer  :: dleafon    ! DOY for drought-decid leaf-on, initial guess
    !----------------------------------------------------------------------

    if ( hlm_is_restart == ifalse ) then
       !initial guess numbers for site condition.
       NCD      = 0
       GDD      = 30.0_r8
<<<<<<< HEAD
       cleafon  = 100.0_r8
       cleafoff = 300.0_r8 
       stat     = 2                ! Leaves are on
       acc_NI   = 0.0_r8
       dstat    = 2                ! Leaves are on
=======
       leafon   = 100.0_r8
       leafoff  = 300.0_r8
       stat     = .false.
       acc_NI   = 0.0_r8
       dstat    = .false.
>>>>>>> 08bb1406
       dleafoff = 300
       dleafon  = 100
       watermem = 0.5_r8

    else ! assignements for restarts

       NCD      = 1       ! NCD should be 1 on restart (RGK-PHEN: ?)
       GDD      = 0.0_r8
<<<<<<< HEAD
       cleafon  = 0.0_r8
       cleafoff = 0.0_r8
       stat     = 1       
=======
       leafon   = 0.0_r8
       leafoff  = 0.0_r8
       stat     = .false.
>>>>>>> 08bb1406
       acc_NI   = 0.0_r8
       dstat    = .false.
       dleafoff = 300
       dleafon  = 100
       watermem = 0.5_r8

    endif

    do s = 1,nsites
       sites(s)%ncd          = NCD
       sites(s)%cleafondate  = cleafon
       sites(s)%cleafoffdate = cleafoff
       sites(s)%dleafoffdate = dleafoff
       sites(s)%dleafondate  = dleafon
       sites(s)%ED_GDD_site  = GDD

       if ( hlm_is_restart == ifalse ) then
          sites(s)%water_memory(1:numWaterMem) = watermem
          sites(s)%vegtemp_memory(1:num_vegtemp_mem) = 0._r8
       end if

       sites(s)%is_cold    = stat
       sites(s)%is_drought = dstat
       
       sites(s)%acc_NI     = acc_NI
       sites(s)%frac_burnt = 0.0_r8
       sites(s)%old_stock  = 0.0_r8

    end do

    return
  end subroutine set_site_properties

  ! ============================================================================
  subroutine init_patches( nsites, sites, bc_in)
     !
     ! !DESCRIPTION:
     ! initialize patches
     ! This may be call a near bare ground initialization, or it may
     ! load patches from an inventory.

     !
     

     use FatesPlantHydraulicsMod, only : updateSizeDepRhizHydProps 
     use FatesInventoryInitMod,   only : initialize_sites_by_inventory

     !
     ! !ARGUMENTS    
     integer, intent(in)                        :: nsites
     type(ed_site_type) , intent(inout), target :: sites(nsites)
     type(bc_in_type), intent(in)               :: bc_in(nsites)
     !
     ! !LOCAL VARIABLES:
     integer  :: s
     real(r8) :: cwd_ag_local(ncwd)
     real(r8) :: cwd_bg_local(ncwd)
     real(r8) :: leaf_litter_local(maxpft)
     real(r8) :: root_litter_local(maxpft)
     real(r8) :: age !notional age of this patch

     ! dummy locals
     real(r8) :: biomass_stock
     real(r8) :: litter_stock
     real(r8) :: seed_stock
     
     type(ed_site_type),  pointer :: sitep
     type(ed_patch_type), pointer :: newp

     ! List out some nominal patch values that are used for Near Bear Ground initializations
     ! as well as initializing inventory
     ! ---------------------------------------------------------------------------------------------
     cwd_ag_local(:)      = 0.0_r8 !ED_val_init_litter -- arbitrary value for litter pools. kgC m-2
     cwd_bg_local(:)      = 0.0_r8 !ED_val_init_litter
     leaf_litter_local(:) = 0.0_r8
     root_litter_local(:) = 0.0_r8
     age                  = 0.0_r8
     ! ---------------------------------------------------------------------------------------------

     ! ---------------------------------------------------------------------------------------------
     ! Two primary options, either a Near Bear Ground (NBG) or Inventory based cold-start
     ! ---------------------------------------------------------------------------------------------

     if ( hlm_use_inventory_init.eq.itrue ) then

        ! Initialize the site-level crown area spread factor (0-1)
        ! It is likely that closed canopy forest inventories
        ! have smaller spread factors than bare ground (they are crowded)
        do s = 1, nsites
           sites(s)%spread     = init_spread_inventory
        enddo

        call initialize_sites_by_inventory(nsites,sites,bc_in)

        do s = 1, nsites

           ! For carbon balance checks, we need to initialize the 
           ! total carbon stock
           call SiteCarbonStock(sites(s),sites(s)%old_stock,biomass_stock,litter_stock,seed_stock)
           
        enddo
     else

        !FIX(SPM,032414) clean this up...inits out of this loop
        do s = 1, nsites

           ! Initialize the site-level crown area spread factor (0-1)
           ! It is likely that closed canopy forest inventories
           ! have smaller spread factors than bare ground (they are crowded)
           sites(s)%spread     = init_spread_near_bare_ground

           allocate(newp)

           newp%patchno = 1
           newp%younger => null()
           newp%older   => null()

           sites(s)%youngest_patch => newp
           sites(s)%youngest_patch => newp
           sites(s)%oldest_patch   => newp

           ! make new patch...
           call create_patch(sites(s), newp, age, AREA, &
                 cwd_ag_local, cwd_bg_local, leaf_litter_local,  &
                 root_litter_local, bc_in(s)%nlevsoil ) 
           
           sitep => sites(s)
           call init_cohorts(sitep, newp, bc_in(s))

           ! For carbon balance checks, we need to initialize the 
           ! total carbon stock
           call SiteCarbonStock(sites(s),sites(s)%old_stock,biomass_stock,litter_stock,seed_stock)

        enddo

     end if

     ! This sets the rhizosphere shells based on the plant initialization
     ! The initialization of the plant-relevant hydraulics variables
     ! were set from a call inside of the init_cohorts()->create_cohort() subroutine
     if (hlm_use_planthydro.eq.itrue) then 
        do s = 1, nsites
	   sitep => sites(s)
           call updateSizeDepRhizHydProps(sitep, bc_in(s))
        end do
     end if

     return
  end subroutine init_patches

  ! ============================================================================
  subroutine init_cohorts( site_in, patch_in, bc_in)
    !
    ! !DESCRIPTION:
    ! initialize new cohorts on bare ground
    !
    ! !USES:
    !
    ! !ARGUMENTS    
    type(ed_site_type), intent(inout),  pointer  :: site_in
    type(ed_patch_type), intent(inout), pointer  :: patch_in
    type(bc_in_type), intent(in)                 :: bc_in
    !
    ! !LOCAL VARIABLES:
    type(ed_cohort_type),pointer :: temp_cohort

    integer  :: cstatus
    integer  :: pft
    real(r8) :: b_agw      ! biomass above ground (non-leaf)     [kgC]
    real(r8) :: b_bgw      ! biomass below ground (non-fineroot) [kgC]
    real(r8) :: b_leaf     ! biomass in leaves [kgC]
    real(r8) :: b_fineroot ! biomass in fine roots [kgC]
    real(r8) :: b_sapwood  ! biomass in sapwood [kgC]
    real(r8) :: b_dead     ! biomass in structure (dead) [kgC]
    real(r8) :: b_store    ! biomass in storage [kgC]
    real(r8) :: a_sapwood  ! area in sapwood (dummy) [m2]

    integer, parameter :: rstatus = 0

    !----------------------------------------------------------------------

    patch_in%tallest  => null()
    patch_in%shortest => null()
    
    do pft =  1,numpft

       if(EDPftvarcon_inst%initd(pft)>1.0E-7) then

       allocate(temp_cohort) ! temporary cohort

       temp_cohort%pft         = pft
       temp_cohort%n           = EDPftvarcon_inst%initd(pft) * patch_in%area
       temp_cohort%hite        = EDPftvarcon_inst%hgt_min(pft)

       ! Calculate the plant diameter from height
       call h2d_allom(temp_cohort%hite,pft,temp_cohort%dbh)

       temp_cohort%canopy_trim = 1.0_r8

       ! Calculate total above-ground biomass from allometry
       call bagw_allom(temp_cohort%dbh,pft,b_agw)

       ! Calculate coarse root biomass from allometry
       call bbgw_allom(temp_cohort%dbh,pft,b_bgw)

       ! Calculate the leaf biomass from allometry
       ! (calculates a maximum first, then applies canopy trim)
       call bleaf(temp_cohort%dbh,pft,temp_cohort%canopy_trim,b_leaf)

       ! Calculate fine root biomass from allometry
       ! (calculates a maximum and then trimming value)
       call bfineroot(temp_cohort%dbh,pft,temp_cohort%canopy_trim,b_fineroot)

       ! Calculate sapwood biomass
       call bsap_allom(temp_cohort%dbh,pft,temp_cohort%canopy_trim,a_sapwood,b_sapwood)
       
       call bdead_allom( b_agw, b_bgw, b_sapwood, pft, b_dead )

       call bstore_allom(temp_cohort%dbh, pft, temp_cohort%canopy_trim, b_store)

       temp_cohort%laimemory = 0._r8
       cstatus = leaves_on
       
       if( EDPftvarcon_inst%season_decid(pft) == itrue .and. site_in%is_cold ) then
          temp_cohort%laimemory = b_leaf
          b_leaf = 0._r8
          cstatus = leaves_off
       endif
       
       if ( EDPftvarcon_inst%stress_decid(pft) == itrue .and. site_in%is_drought ) then
          temp_cohort%laimemory = b_leaf
          b_leaf = 0._r8
          cstatus = leaves_off
       endif

       if ( debug ) write(fates_log(),*) 'EDInitMod.F90 call create_cohort '

       call create_cohort(site_in, patch_in, pft, temp_cohort%n, temp_cohort%hite, temp_cohort%dbh, &
            b_leaf, b_fineroot, b_sapwood, b_dead, b_store, & 
            temp_cohort%laimemory, cstatus, rstatus, temp_cohort%canopy_trim, 1, &
            site_in%spread, first_leaf_aclass, bc_in)

       deallocate(temp_cohort) ! get rid of temporary cohort

       endif

    enddo !numpft

    ! Zero the mass flux pools of the new cohorts
!    temp_cohort => patch_in%tallest
!    do while(associated(temp_cohort)) 
!       call temp_cohort%prt%ZeroRates()
!       temp_cohort => temp_cohort%shorter
!    end do

    call fuse_cohorts(site_in, patch_in,bc_in)
    call sort_cohorts(patch_in)

  end subroutine init_cohorts

  ! ===============================================================================================


end module EDInitMod<|MERGE_RESOLUTION|>--- conflicted
+++ resolved
@@ -111,14 +111,10 @@
     site_in%total_burn_flux_to_atm = 0._r8
 
     ! PHENOLOGY 
-<<<<<<< HEAD
-    site_in%status           = fates_unset_int    ! are leaves in this pixel on or off?
+
+    site_in%cstatus          = fates_unset_int    ! are leaves in this pixel on or off?
     site_in%dstatus          = fates_unset_int
-=======
-    site_in%is_cold          = .false.    ! Is cold deciduous leaf-off triggered?
-    site_in%is_drought       = .false.    ! Is drought deciduous leaf-off triggered?
->>>>>>> 08bb1406
-    site_in%ED_GDD_site      = nan  ! growing degree days
+    site_in%grow_deg_days    = nan  ! growing degree days
     site_in%ncd              = fates_unset_int
    
     site_in%cleafondate      = fates_unset_int  ! doy of leaf on
@@ -191,18 +187,10 @@
     !
     ! !LOCAL VARIABLES:
     integer  :: s
-<<<<<<< HEAD
-   
-    real(r8) :: stat
+    integer  :: cstat      ! cold status phenology flag
     integer  :: NCD
-=======
-    real(r8) :: leafon
-    real(r8) :: leafoff
-    logical  :: stat
-    real(r8) :: NCD
->>>>>>> 08bb1406
     real(r8) :: GDD
-    logical  :: dstat
+    integer  :: dstat      ! drought status phenology flag
     real(r8) :: acc_NI
     real(r8) :: watermem 
     real(r8) :: cleafon    ! DOY for cold-decid leaf-on, initial guess
@@ -211,69 +199,46 @@
     integer  :: dleafon    ! DOY for drought-decid leaf-on, initial guess
     !----------------------------------------------------------------------
 
+
+    ! If this is not a restart, we need to start with some reasonable
+    ! starting points. If this is a restart, we leave the values
+    ! as unset ints and reals, and let the restart values be read in
+    ! after this routine
+
     if ( hlm_is_restart == ifalse ) then
-       !initial guess numbers for site condition.
+
        NCD      = 0
        GDD      = 30.0_r8
-<<<<<<< HEAD
        cleafon  = 100.0_r8
        cleafoff = 300.0_r8 
-       stat     = 2                ! Leaves are on
+       cstat    = 2                ! Leaves are on
        acc_NI   = 0.0_r8
        dstat    = 2                ! Leaves are on
-=======
-       leafon   = 100.0_r8
-       leafoff  = 300.0_r8
-       stat     = .false.
-       acc_NI   = 0.0_r8
-       dstat    = .false.
->>>>>>> 08bb1406
        dleafoff = 300
        dleafon  = 100
        watermem = 0.5_r8
 
-    else ! assignements for restarts
-
-       NCD      = 1       ! NCD should be 1 on restart (RGK-PHEN: ?)
-       GDD      = 0.0_r8
-<<<<<<< HEAD
-       cleafon  = 0.0_r8
-       cleafoff = 0.0_r8
-       stat     = 1       
-=======
-       leafon   = 0.0_r8
-       leafoff  = 0.0_r8
-       stat     = .false.
->>>>>>> 08bb1406
-       acc_NI   = 0.0_r8
-       dstat    = .false.
-       dleafoff = 300
-       dleafon  = 100
-       watermem = 0.5_r8
-
-    endif
-
-    do s = 1,nsites
-       sites(s)%ncd          = NCD
-       sites(s)%cleafondate  = cleafon
-       sites(s)%cleafoffdate = cleafoff
-       sites(s)%dleafoffdate = dleafoff
-       sites(s)%dleafondate  = dleafon
-       sites(s)%ED_GDD_site  = GDD
-
-       if ( hlm_is_restart == ifalse ) then
+       do s = 1,nsites
+          sites(s)%ncd           = NCD
+          sites(s)%cleafondate   = cleafon
+          sites(s)%cleafoffdate  = cleafoff
+          sites(s)%dleafoffdate  = dleafoff
+          sites(s)%dleafondate   = dleafon
+          sites(s)%grow_deg_days = GDD
+          
           sites(s)%water_memory(1:numWaterMem) = watermem
           sites(s)%vegtemp_memory(1:num_vegtemp_mem) = 0._r8
-       end if
-
-       sites(s)%is_cold    = stat
-       sites(s)%is_drought = dstat
-       
-       sites(s)%acc_NI     = acc_NI
-       sites(s)%frac_burnt = 0.0_r8
-       sites(s)%old_stock  = 0.0_r8
-
-    end do
+          
+          sites(s)%cstatus = cstat
+          sites(s)%dstatus = dstat
+          
+          sites(s)%acc_NI     = acc_NI
+          sites(s)%frac_burnt = 0.0_r8
+          sites(s)%old_stock  = 0.0_r8
+          
+       end do
+
+    end if
 
     return
   end subroutine set_site_properties
