module EDInitMod

  ! ============================================================================
  ! Contains all modules to set up the ED structure. 
  ! ============================================================================

  use FatesConstantsMod         , only : r8 => fates_r8
  use FatesConstantsMod         , only : ifalse
  use FatesConstantsMod         , only : itrue
  use FatesConstantsMod         , only : fates_unset_int
  use FatesConstantsMod         , only : primaryforest
  use FatesGlobals              , only : endrun => fates_endrun
  use EDTypesMod                , only : nclmax
  use FatesGlobals              , only : fates_log
  use FatesInterfaceTypesMod         , only : hlm_is_restart
  use EDPftvarcon               , only : EDPftvarcon_inst
  use EDCohortDynamicsMod       , only : create_cohort, fuse_cohorts, sort_cohorts
  use EDCohortDynamicsMod       , only : InitPRTObject
  use EDPatchDynamicsMod        , only : create_patch
  use ChecksBalancesMod         , only : SiteMassStock
  use EDTypesMod                , only : ed_site_type, ed_patch_type, ed_cohort_type
  use EDTypesMod                , only : numWaterMem
  use EDTypesMod                , only : num_vegtemp_mem
  use EDTypesMod                , only : maxpft
  use EDTypesMod                , only : AREA
  use EDTypesMod                , only : init_spread_near_bare_ground
  use EDTypesMod                , only : init_spread_inventory
  use EDTypesMod                , only : leaves_on
  use EDTypesMod                , only : leaves_off
  use EDTypesMod                , only : num_elements
  use EDTypesMod                , only : element_list
  use EDTypesMod                , only : phen_cstat_nevercold
  use EDTypesMod                , only : phen_cstat_iscold
  use EDTypesMod                , only : phen_dstat_timeoff
  use EDTypesMod                , only : phen_dstat_moistoff
  use EDTypesMod                , only : phen_cstat_notcold
  use EDTypesMod                , only : phen_dstat_moiston
<<<<<<< HEAD
  use FatesInterfaceMod         , only : bc_in_type
  use FatesInterfaceMod         , only : hlm_use_planthydro
  use FatesInterfaceMod         , only : hlm_use_inventory_init
  use FatesInterfaceMod         , only : hlm_use_fixed_biogeog
  use FatesInterfaceMod         , only : numpft
  use FatesInterfaceMod         , only : nleafage
  use FatesInterfaceMod         , only : nlevsclass
  use FatesInterfaceMod         , only : nlevcoage
=======
  use EDTypesMod                , only : element_pos
  use FatesInterfaceTypesMod         , only : bc_in_type
  use FatesInterfaceTypesMod         , only : hlm_use_planthydro
  use FatesInterfaceTypesMod         , only : hlm_use_inventory_init
  use FatesInterfaceTypesMod         , only : numpft
  use FatesInterfaceTypesMod         , only : nleafage
  use FatesInterfaceTypesMod         , only : nlevsclass
  use FatesInterfaceTypesMod         , only : nlevcoage
>>>>>>> 8abef143
  use FatesAllometryMod         , only : h2d_allom
  use FatesAllometryMod         , only : bagw_allom
  use FatesAllometryMod         , only : bbgw_allom
  use FatesAllometryMod         , only : bleaf
  use FatesAllometryMod         , only : bfineroot
  use FatesAllometryMod         , only : bsap_allom
  use FatesAllometryMod         , only : bdead_allom
  use FatesAllometryMod         , only : bstore_allom

  use FatesInterfaceTypesMod,      only : hlm_parteh_mode
  use PRTGenericMod,          only : prt_carbon_allom_hyp
  use PRTGenericMod,          only : prt_cnp_flex_allom_hyp
  use PRTGenericMod,          only : prt_vartypes
  use PRTGenericMod,          only : leaf_organ
  use PRTGenericMod,          only : fnrt_organ
  use PRTGenericMod,          only : sapw_organ
  use PRTGenericMod,          only : store_organ
  use PRTGenericMod,          only : struct_organ
  use PRTGenericMod,          only : repro_organ
  use PRTGenericMod,          only : carbon12_element
  use PRTGenericMod,          only : nitrogen_element
  use PRTGenericMod,          only : phosphorus_element
  use PRTGenericMod,          only : SetState

  ! CIME GLOBALS
  use shr_log_mod               , only : errMsg => shr_log_errMsg

  implicit none
  private

  logical   ::  debug = .false.

  character(len=*), parameter, private :: sourcefile = &
        __FILE__

  public  :: zero_site
  public  :: init_site_vars
  public  :: init_patches
  public  :: set_site_properties
  private :: init_cohorts


  ! ============================================================================

contains

  ! ============================================================================

  subroutine init_site_vars( site_in, bc_in )
    !
    ! !DESCRIPTION:
    !
    !
    ! !ARGUMENTS    
    type(ed_site_type), intent(inout) :: site_in
    type(bc_in_type),intent(in)       :: bc_in
    !
    ! !LOCAL VARIABLES:
    !----------------------------------------------------------------------
    integer :: el

    !
    allocate(site_in%term_nindivs_canopy(1:nlevsclass,1:numpft))
    allocate(site_in%term_nindivs_ustory(1:nlevsclass,1:numpft))
    allocate(site_in%demotion_rate(1:nlevsclass))
    allocate(site_in%promotion_rate(1:nlevsclass))
    allocate(site_in%imort_rate(1:nlevsclass,1:numpft))
    allocate(site_in%fmort_rate_canopy(1:nlevsclass,1:numpft))
    allocate(site_in%fmort_rate_ustory(1:nlevsclass,1:numpft))
    allocate(site_in%fmort_rate_cambial(1:nlevsclass,1:numpft))
    allocate(site_in%fmort_rate_crown(1:nlevsclass,1:numpft))
    allocate(site_in%growthflux_fusion(1:nlevsclass,1:numpft))
    allocate(site_in%mass_balance(1:num_elements))
    allocate(site_in%flux_diags(1:num_elements))
   
    site_in%nlevsoil   = bc_in%nlevsoil
    allocate(site_in%rootfrac_scr(site_in%nlevsoil))
    allocate(site_in%zi_soil(0:site_in%nlevsoil))
    allocate(site_in%dz_soil(site_in%nlevsoil))
    allocate(site_in%z_soil(site_in%nlevsoil))

    allocate(site_in%area_pft(1:numpft))
    allocate(site_in%use_this_pft(1:numpft))

    do el=1,num_elements
        allocate(site_in%flux_diags(el)%leaf_litter_input(1:numpft))
        allocate(site_in%flux_diags(el)%root_litter_input(1:numpft))
    end do

    ! Initialize the static soil 
    ! arrays from the boundary (initial) condition

   
    site_in%zi_soil(:) = bc_in%zi_sisl(:)
    site_in%dz_soil(:) = bc_in%dz_sisl(:)
    site_in%z_soil(:)  = bc_in%z_sisl(:)
    

    !
    end subroutine init_site_vars

  ! ============================================================================
  subroutine zero_site( site_in )
    !
    ! !DESCRIPTION:
    !
    ! !USES:
    use shr_infnan_mod , only : nan => shr_infnan_nan, assignment(=)
    !
    ! !ARGUMENTS    
    type(ed_site_type), intent(inout) ::  site_in
    !
    ! !LOCAL VARIABLES:
    integer :: el
    !----------------------------------------------------------------------

    site_in%oldest_patch     => null() ! pointer to oldest patch at the site
    site_in%youngest_patch   => null() ! pointer to yngest patch at the site
    

    ! PHENOLOGY 

    site_in%cstatus          = fates_unset_int    ! are leaves in this pixel on or off?
    site_in%dstatus          = fates_unset_int
    site_in%grow_deg_days    = nan  ! growing degree days
    site_in%nchilldays       = fates_unset_int
    site_in%ncolddays        = fates_unset_int
    site_in%cleafondate      = fates_unset_int  ! doy of leaf on
    site_in%cleafoffdate     = fates_unset_int  ! doy of leaf off
    site_in%dleafondate      = fates_unset_int  ! doy of leaf on drought
    site_in%dleafoffdate     = fates_unset_int  ! doy of leaf on drought
    site_in%water_memory(:)  = nan
    site_in%vegtemp_memory(:) = nan              ! record of last 10 days temperature for senescence model.


    ! FIRE 
    site_in%acc_ni           = 0.0_r8     ! daily nesterov index accumulating over time. time unlimited theoretically.
    site_in%NF               = 0.0_r8     ! daily lightning strikes per km2 
    site_in%frac_burnt       = 0.0_r8     ! burn area read in from external file

    do el=1,num_elements
       ! Zero the state variables used for checking mass conservation
       call site_in%mass_balance(el)%ZeroMassBalState()
       call site_in%mass_balance(el)%ZeroMassBalFlux()
       call site_in%flux_diags(el)%ZeroFluxDiags()
    end do
       

    ! termination and recruitment info
    site_in%term_nindivs_canopy(:,:) = 0._r8
    site_in%term_nindivs_ustory(:,:) = 0._r8
    site_in%term_carbonflux_canopy = 0._r8
    site_in%term_carbonflux_ustory = 0._r8
    site_in%recruitment_rate(:) = 0._r8
    site_in%imort_rate(:,:) = 0._r8
    site_in%imort_carbonflux = 0._r8
    site_in%fmort_rate_canopy(:,:) = 0._r8
    site_in%fmort_rate_ustory(:,:) = 0._r8
    site_in%fmort_carbonflux_canopy = 0._r8
    site_in%fmort_carbonflux_ustory = 0._r8
    site_in%fmort_rate_cambial(:,:) = 0._r8
    site_in%fmort_rate_crown(:,:) = 0._r8

    ! fusoin-induced growth flux of individuals
    site_in%growthflux_fusion(:,:) = 0._r8

    ! demotion/promotion info
    site_in%demotion_rate(:) = 0._r8
    site_in%demotion_carbonflux = 0._r8
    site_in%promotion_rate(:) = 0._r8
    site_in%promotion_carbonflux = 0._r8
    
    ! Resources management (logging/harvesting, etc)
    site_in%resources_management%trunk_product_site  = 0.0_r8

    ! canopy spread
    site_in%spread = 0._r8

    site_in%area_pft(:) = 0._r8
    site_in%use_this_pft(:) = fates_unset_int
  end subroutine zero_site

  ! ============================================================================
  subroutine set_site_properties( nsites, sites,bc_in )
    !
    ! !DESCRIPTION:
    !
    ! !USES:
    !
    ! !ARGUMENTS    

    integer, intent(in)                        :: nsites
    type(ed_site_type) , intent(inout), target :: sites(nsites)
    type(bc_in_type), intent(in)               :: bc_in(nsites)
    !
    ! !LOCAL VARIABLES:
    integer  :: s
    integer  :: cstat      ! cold status phenology flag
    real(r8) :: GDD
    integer  :: dstat      ! drought status phenology flag
    real(r8) :: acc_NI
    real(r8) :: watermem 
    integer  :: cleafon    ! DOY for cold-decid leaf-on, initial guess
    integer  :: cleafoff   ! DOY for cold-decid leaf-off, initial guess
    integer  :: dleafoff   ! DOY for drought-decid leaf-off, initial guess
    integer  :: dleafon    ! DOY for drought-decid leaf-on, initial guess
    integer  :: ft         ! PFT loop
    !----------------------------------------------------------------------


    ! If this is not a restart, we need to start with some reasonable
    ! starting points. If this is a restart, we leave the values
    ! as unset ints and reals, and let the restart values be read in
    ! after this routine

    if ( hlm_is_restart == ifalse ) then

       GDD      = 30.0_r8
       cleafon  = 100
       cleafoff = 300 
       cstat    = phen_cstat_notcold     ! Leaves are on
       acc_NI   = 0.0_r8
       dstat    = phen_dstat_moiston     ! Leaves are on
       dleafoff = 300
       dleafon  = 100
       watermem = 0.5_r8

       do s = 1,nsites
          sites(s)%nchilldays    = 0
          sites(s)%ncolddays     = 0        ! recalculated in phenology
                                            ! immediately, so yes this
                                            ! is memory-less, but needed
                                            ! for first value in history file

          sites(s)%cleafondate   = cleafon
          sites(s)%cleafoffdate  = cleafoff
          sites(s)%dleafoffdate  = dleafoff
          sites(s)%dleafondate   = dleafon
          sites(s)%grow_deg_days = GDD
          
          sites(s)%water_memory(1:numWaterMem) = watermem
          sites(s)%vegtemp_memory(1:num_vegtemp_mem) = 0._r8
          
          sites(s)%cstatus = cstat
          sites(s)%dstatus = dstat
          
          sites(s)%acc_NI     = acc_NI
          sites(s)%NF         = 0.0_r8         
          sites(s)%frac_burnt = 0.0_r8
         
         ! PLACEHOLDER FOR PFT AREA DATA MOVED ACROSS INTERFACE                                                                                   
          if(hlm_use_fixed_biogeog.eq.itrue)then
            do ft =  1,numpft
              sites(s)%area_pft(ft) = bc_in(s)%pft_areafrac(ft)
            end do
          end if

          do ft = 1,numpft
           sites(s)%use_this_pft(ft) = itrue
           if(hlm_use_fixed_biogeog.eq.itrue)then
             if(sites(s)%area_pft(ft).gt.0.0_r8)then
                sites(s)%use_this_pft(ft) = itrue
             else
                sites(s)%use_this_pft(ft) = ifalse
             end if !area
           end if !SBG
          end do !ft
          
       end do

    end if

    return
  end subroutine set_site_properties


  ! ============================================================================
  subroutine init_patches( nsites, sites, bc_in)
     !
     ! !DESCRIPTION:
     ! initialize patches
     ! This may be call a near bare ground initialization, or it may
     ! load patches from an inventory.

     !
     

     use FatesPlantHydraulicsMod, only : updateSizeDepRhizHydProps 
     use FatesInventoryInitMod,   only : initialize_sites_by_inventory

     !
     ! !ARGUMENTS    
     integer, intent(in)                        :: nsites
     type(ed_site_type) , intent(inout), target :: sites(nsites)
     type(bc_in_type), intent(in)               :: bc_in(nsites)
     !
     ! !LOCAL VARIABLES:
     integer  :: s
     integer  :: el
     real(r8) :: age !notional age of this patch

     ! dummy locals
     real(r8) :: biomass_stock
     real(r8) :: litter_stock
     real(r8) :: seed_stock
     
     type(ed_site_type),  pointer :: sitep
     type(ed_patch_type), pointer :: newp

     ! List out some nominal patch values that are used for Near Bear Ground initializations
     ! as well as initializing inventory
     age                  = 0.0_r8
     ! ---------------------------------------------------------------------------------------------

     ! ---------------------------------------------------------------------------------------------
     ! Two primary options, either a Near Bear Ground (NBG) or Inventory based cold-start
     ! ---------------------------------------------------------------------------------------------

     if ( hlm_use_inventory_init.eq.itrue ) then

        ! Initialize the site-level crown area spread factor (0-1)
        ! It is likely that closed canopy forest inventories
        ! have smaller spread factors than bare ground (they are crowded)
        do s = 1, nsites
           sites(s)%spread     = init_spread_inventory
        enddo

        call initialize_sites_by_inventory(nsites,sites,bc_in)

        
        ! For carbon balance checks, we need to initialize the 
        ! total carbon stock
        do s = 1, nsites
            do el=1,num_elements
                call SiteMassStock(sites(s),el,sites(s)%mass_balance(el)%old_stock, &
                      biomass_stock,litter_stock,seed_stock)
            end do
        enddo

     else

        !FIX(SPM,032414) clean this up...inits out of this loop
        do s = 1, nsites

           ! Initialize the site-level crown area spread factor (0-1)
           ! It is likely that closed canopy forest inventories
           ! have smaller spread factors than bare ground (they are crowded)
           sites(s)%spread     = init_spread_near_bare_ground

           allocate(newp)

           newp%patchno = 1
           newp%younger => null()
           newp%older   => null()

           sites(s)%youngest_patch => newp
           sites(s)%youngest_patch => newp
           sites(s)%oldest_patch   => newp

           ! make new patch...

           call create_patch(sites(s), newp, age, area, primaryforest)
           
           ! Initialize the litter pools to zero, these
           ! pools will be populated by looping over the existing patches
           ! and transfering in mass
           do el=1,num_elements
              call newp%litter(el)%InitConditions(init_leaf_fines=0._r8, &
                   init_root_fines=0._r8, &
                   init_ag_cwd=0._r8, &
                   init_bg_cwd=0._r8, &
                   init_seed=0._r8,   &
                   init_seed_germ=0._r8)
           end do
           
           sitep => sites(s)
           call init_cohorts(sitep, newp, bc_in(s))
           
           ! For carbon balance checks, we need to initialize the 
           ! total carbon stock
           do el=1,num_elements
              call SiteMassStock(sites(s),el,sites(s)%mass_balance(el)%old_stock, &
                   biomass_stock,litter_stock,seed_stock)
           end do
        enddo

     end if

     ! This sets the rhizosphere shells based on the plant initialization
     ! The initialization of the plant-relevant hydraulics variables
     ! were set from a call inside of the init_cohorts()->create_cohort() subroutine
     if (hlm_use_planthydro.eq.itrue) then 
        do s = 1, nsites
           sitep => sites(s)
           call updateSizeDepRhizHydProps(sitep, bc_in(s))
        end do
     end if

     return
  end subroutine init_patches

  ! ============================================================================
  subroutine init_cohorts( site_in, patch_in, bc_in)
    !
    ! !DESCRIPTION:
    ! initialize new cohorts on bare ground
    !
    ! !USES:
    !
    ! !ARGUMENTS    
    type(ed_site_type), intent(inout),  pointer  :: site_in
    type(ed_patch_type), intent(inout), pointer  :: patch_in
    type(bc_in_type), intent(in)                 :: bc_in
    !
    ! !LOCAL VARIABLES:
    type(ed_cohort_type),pointer :: temp_cohort
    class(prt_vartypes),pointer  :: prt_obj
    integer  :: cstatus
    integer  :: pft
    integer  :: iage       ! index for leaf age loop
    integer  :: el         ! index for element loop
    integer  :: element_id ! element index consistent with defs in PRTGeneric
    real(r8) :: c_agw      ! biomass above ground (non-leaf)     [kgC]
    real(r8) :: c_bgw      ! biomass below ground (non-fineroot) [kgC]
    real(r8) :: c_leaf     ! biomass in leaves [kgC]
    real(r8) :: c_fnrt     ! biomass in fine roots [kgC]
    real(r8) :: c_sapw     ! biomass in sapwood [kgC]
    real(r8) :: c_struct   ! biomass in structure (dead) [kgC]
    real(r8) :: c_store    ! biomass in storage [kgC]
    real(r8) :: a_sapw     ! area in sapwood (dummy) [m2]
    real(r8) :: m_struct   ! Generic (any element) mass for structure [kg]
    real(r8) :: m_leaf     ! Generic mass for leaf  [kg]
    real(r8) :: m_fnrt     ! Generic mass for fine-root  [kg]
    real(r8) :: m_sapw     ! Generic mass for sapwood [kg]
    real(r8) :: m_store    ! Generic mass for storage [kg]
    real(r8) :: m_repro    ! Generic mass for reproductive tissues [kg]
    real(r8) :: stem_drop_fraction

    integer, parameter :: rstatus = 0

    !----------------------------------------------------------------------

    patch_in%tallest  => null()
    patch_in%shortest => null()
    
    do pft =  1,numpft
     if(site_in%use_this_pft(pft).eq.itrue)then
       if(EDPftvarcon_inst%initd(pft)>1.0E-7) then

       allocate(temp_cohort) ! temporary cohort

       temp_cohort%pft         = pft
       temp_cohort%n           = EDPftvarcon_inst%initd(pft) * patch_in%area
       temp_cohort%hite        = EDPftvarcon_inst%hgt_min(pft)
       

       ! Calculate the plant diameter from height
       call h2d_allom(temp_cohort%hite,pft,temp_cohort%dbh)

       temp_cohort%canopy_trim = 1.0_r8

       ! Calculate total above-ground biomass from allometry
       call bagw_allom(temp_cohort%dbh,pft,c_agw)

       ! Calculate coarse root biomass from allometry
       call bbgw_allom(temp_cohort%dbh,pft,c_bgw)

       ! Calculate the leaf biomass from allometry
       ! (calculates a maximum first, then applies canopy trim)
       call bleaf(temp_cohort%dbh,pft,temp_cohort%canopy_trim,c_leaf)

       ! Calculate fine root biomass from allometry
       ! (calculates a maximum and then trimming value)
       call bfineroot(temp_cohort%dbh,pft,temp_cohort%canopy_trim,c_fnrt)

       ! Calculate sapwood biomass
       call bsap_allom(temp_cohort%dbh,pft,temp_cohort%canopy_trim,a_sapw,c_sapw)
       
       call bdead_allom( c_agw, c_bgw, c_sapw, pft, c_struct )

       call bstore_allom(temp_cohort%dbh, pft, temp_cohort%canopy_trim, c_store)

       temp_cohort%laimemory = 0._r8
       temp_cohort%sapwmemory = 0._r8
       temp_cohort%structmemory = 0._r8
       cstatus = leaves_on
       
       stem_drop_fraction = EDPftvarcon_inst%phen_stem_drop_fraction(temp_cohort%pft)
       
       if( EDPftvarcon_inst%season_decid(pft) == itrue .and. &
            any(site_in%cstatus == [phen_cstat_nevercold,phen_cstat_iscold])) then
         temp_cohort%laimemory = c_leaf
         temp_cohort%sapwmemory = c_sapw * stem_drop_fraction
         temp_cohort%structmemory = c_struct * stem_drop_fraction
         c_leaf = 0._r8
         c_sapw = (1.0_r8-stem_drop_fraction) * c_sapw
         c_struct  = (1.0_r8-stem_drop_fraction) * c_struct
         cstatus = leaves_off
       endif

       if ( EDPftvarcon_inst%stress_decid(pft) == itrue .and. &
            any(site_in%dstatus == [phen_dstat_timeoff,phen_dstat_moistoff])) then
          temp_cohort%laimemory = c_leaf
          temp_cohort%sapwmemory = c_sapw * stem_drop_fraction
          temp_cohort%structmemory = c_struct * stem_drop_fraction
          c_leaf = 0._r8
          c_sapw = (1.0_r8-stem_drop_fraction) * c_sapw
          c_struct  = (1.0_r8-stem_drop_fraction) * c_struct
          cstatus = leaves_off
       endif

       if ( debug ) write(fates_log(),*) 'EDInitMod.F90 call create_cohort '

       temp_cohort%coage = 0.0_r8
       
       
       ! --------------------------------------------------------------------------------
       ! Initialize the mass of every element in every organ of the organ
       ! --------------------------------------------------------------------------------

       prt_obj => null()
       call InitPRTObject(prt_obj)

       do el = 1,num_elements

          element_id = element_list(el)
          
          ! If this is carbon12, then the initialization is straight forward
          ! otherwise, we use stoichiometric ratios
          select case(element_id)
          case(carbon12_element)
             
             m_struct = c_struct
             m_leaf   = c_leaf
             m_fnrt   = c_fnrt
             m_sapw   = c_sapw
             m_store  = c_store
             m_repro  = 0._r8
             
          case(nitrogen_element)
             
             m_struct = c_struct*EDPftvarcon_inst%prt_nitr_stoich_p2(pft,struct_organ)
             m_leaf   = c_leaf*EDPftvarcon_inst%prt_nitr_stoich_p2(pft,leaf_organ)
             m_fnrt   = c_fnrt*EDPftvarcon_inst%prt_nitr_stoich_p2(pft,fnrt_organ)
             m_sapw   = c_sapw*EDPftvarcon_inst%prt_nitr_stoich_p2(pft,sapw_organ)
             m_store  = c_store*EDPftvarcon_inst%prt_nitr_stoich_p2(pft,store_organ)
             m_repro  = 0._r8
             
          case(phosphorus_element)

             m_struct = c_struct*EDPftvarcon_inst%prt_phos_stoich_p2(pft,struct_organ)
             m_leaf   = c_leaf*EDPftvarcon_inst%prt_phos_stoich_p2(pft,leaf_organ)
             m_fnrt   = c_fnrt*EDPftvarcon_inst%prt_phos_stoich_p2(pft,fnrt_organ)
             m_sapw   = c_sapw*EDPftvarcon_inst%prt_phos_stoich_p2(pft,sapw_organ)
             m_store  = c_store*EDPftvarcon_inst%prt_phos_stoich_p2(pft,store_organ)
             m_repro  = 0._r8
          end select

          select case(hlm_parteh_mode)
          case (prt_carbon_allom_hyp,prt_cnp_flex_allom_hyp )
             
             ! Put all of the leaf mass into the first bin
             call SetState(prt_obj,leaf_organ, element_id,m_leaf,1)
             do iage = 2,nleafage
                call SetState(prt_obj,leaf_organ, element_id,0._r8,iage)
             end do
             
             call SetState(prt_obj,fnrt_organ, element_id, m_fnrt)
             call SetState(prt_obj,sapw_organ, element_id, m_sapw)
             call SetState(prt_obj,store_organ, element_id, m_store)
             call SetState(prt_obj,struct_organ, element_id, m_struct)
             call SetState(prt_obj,repro_organ, element_id, m_repro)
             
          case default
             write(fates_log(),*) 'Unspecified PARTEH module during create_cohort'
             call endrun(msg=errMsg(sourcefile, __LINE__))
          end select
       
       end do

       call prt_obj%CheckInitialConditions()

       call create_cohort(site_in, patch_in, pft, temp_cohort%n, temp_cohort%hite, &
            temp_cohort%coage, temp_cohort%dbh, prt_obj, temp_cohort%laimemory, &
            temp_cohort%sapwmemory, temp_cohort%structmemory, cstatus, rstatus,        &
             temp_cohort%canopy_trim, 1, site_in%spread, bc_in)

       deallocate(temp_cohort) ! get rid of temporary cohort

       endif
     endif !use_this_pft
    enddo !numpft

    ! Zero the mass flux pools of the new cohorts
!    temp_cohort => patch_in%tallest
!    do while(associated(temp_cohort)) 
!       call temp_cohort%prt%ZeroRates()
!       temp_cohort => temp_cohort%shorter
!    end do

    call fuse_cohorts(site_in, patch_in,bc_in)
    call sort_cohorts(patch_in)

  end subroutine init_cohorts

  ! ===============================================================================================


end module EDInitMod<|MERGE_RESOLUTION|>--- conflicted
+++ resolved
@@ -35,16 +35,6 @@
   use EDTypesMod                , only : phen_dstat_moistoff
   use EDTypesMod                , only : phen_cstat_notcold
   use EDTypesMod                , only : phen_dstat_moiston
-<<<<<<< HEAD
-  use FatesInterfaceMod         , only : bc_in_type
-  use FatesInterfaceMod         , only : hlm_use_planthydro
-  use FatesInterfaceMod         , only : hlm_use_inventory_init
-  use FatesInterfaceMod         , only : hlm_use_fixed_biogeog
-  use FatesInterfaceMod         , only : numpft
-  use FatesInterfaceMod         , only : nleafage
-  use FatesInterfaceMod         , only : nlevsclass
-  use FatesInterfaceMod         , only : nlevcoage
-=======
   use EDTypesMod                , only : element_pos
   use FatesInterfaceTypesMod         , only : bc_in_type
   use FatesInterfaceTypesMod         , only : hlm_use_planthydro
@@ -53,7 +43,6 @@
   use FatesInterfaceTypesMod         , only : nleafage
   use FatesInterfaceTypesMod         , only : nlevsclass
   use FatesInterfaceTypesMod         , only : nlevcoage
->>>>>>> 8abef143
   use FatesAllometryMod         , only : h2d_allom
   use FatesAllometryMod         , only : bagw_allom
   use FatesAllometryMod         , only : bbgw_allom
