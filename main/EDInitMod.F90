module EDInitMod

  ! ============================================================================
  ! Contains all modules to set up the ED structure.
  ! ============================================================================

  use FatesConstantsMod         , only : r8 => fates_r8
  use FatesConstantsMod         , only : ifalse
  use FatesConstantsMod         , only : itrue
  use FatesConstantsMod         , only : fates_unset_int
  use FatesConstantsMod         , only : primaryforest
  use FatesConstantsMod   , only : nearzero
  use FatesGlobals              , only : endrun => fates_endrun
  use EDTypesMod                , only : nclmax
  use FatesGlobals              , only : fates_log
  use FatesInterfaceTypesMod    , only : hlm_is_restart
  use EDPftvarcon               , only : EDPftvarcon_inst
  use PRTParametersMod          , only : prt_params
  use EDCohortDynamicsMod       , only : create_cohort, fuse_cohorts, sort_cohorts
  use EDCohortDynamicsMod       , only : InitPRTObject
  use EDPatchDynamicsMod        , only : create_patch
  use EDPatchDynamicsMod        , only : set_patchno
  use EDPhysiologyMod           , only : assign_cohort_sp_properties
  use ChecksBalancesMod         , only : SiteMassStock
  use FatesInterfaceTypesMod    , only : hlm_day_of_year
  use EDTypesMod                , only : ed_site_type, ed_patch_type, ed_cohort_type
  use EDTypesMod                , only : numWaterMem
  use EDTypesMod                , only : num_vegtemp_mem
  use EDTypesMod                , only : maxpft
  use EDTypesMod                , only : AREA
  use EDTypesMod                , only : init_spread_near_bare_ground
  use EDTypesMod                , only : init_spread_inventory
  use EDTypesMod                , only : leaves_on
  use EDTypesMod                , only : leaves_off
  use PRTGenericMod             , only : num_elements
  use PRTGenericMod             , only : element_list
  use EDTypesMod                , only : phen_cstat_nevercold
  use EDTypesMod                , only : phen_cstat_iscold
  use EDTypesMod                , only : phen_dstat_timeoff
  use EDTypesMod                , only : phen_dstat_moistoff
  use EDTypesMod                , only : phen_cstat_notcold
  use EDTypesMod                , only : phen_dstat_moiston
  use FatesInterfaceTypesMod         , only : bc_in_type,bc_out_type
  use FatesInterfaceTypesMod         , only : hlm_use_planthydro
  use FatesInterfaceTypesMod         , only : hlm_use_inventory_init
  use FatesInterfaceTypesMod         , only : hlm_use_fixed_biogeog
  use FatesInterfaceTypesMod         , only : hlm_use_sp
  use FatesInterfaceTypesMod         , only : numpft
  use FatesInterfaceTypesMod         , only : nleafage
  use FatesInterfaceTypesMod         , only : nlevsclass
  use FatesInterfaceTypesMod         , only : nlevcoage
  use FatesInterfaceTypesMod         , only : hlm_use_nocomp
  use FatesInterfaceTypesMod         , only : nlevage

  use FatesAllometryMod         , only : h2d_allom
  use FatesAllometryMod         , only : bagw_allom
  use FatesAllometryMod         , only : bbgw_allom
  use FatesAllometryMod         , only : bleaf
  use FatesAllometryMod         , only : bfineroot
  use FatesAllometryMod         , only : bsap_allom
  use FatesAllometryMod         , only : bdead_allom
  use FatesAllometryMod         , only : bstore_allom
  use PRTGenericMod             , only : StorageNutrientTarget
  use FatesInterfaceTypesMod,      only : hlm_parteh_mode
  use PRTGenericMod,          only : prt_carbon_allom_hyp
  use PRTGenericMod,          only : prt_cnp_flex_allom_hyp
  use PRTGenericMod,          only : prt_vartypes
  use PRTGenericMod,          only : leaf_organ
  use PRTGenericMod,          only : fnrt_organ
  use PRTGenericMod,          only : sapw_organ
  use PRTGenericMod,          only : store_organ
  use PRTGenericMod,          only : struct_organ
  use PRTGenericMod,          only : repro_organ
  use PRTGenericMod,          only : carbon12_element
  use PRTGenericMod,          only : nitrogen_element
  use PRTGenericMod,          only : phosphorus_element
  use PRTGenericMod,          only : SetState
  use FatesSizeAgeTypeIndicesMod,only : get_age_class_index
  
  ! CIME GLOBALS
  use shr_log_mod               , only : errMsg => shr_log_errMsg

  implicit none
  private

  logical   ::  debug = .false.

  character(len=*), parameter, private :: sourcefile = &
       __FILE__

  public  :: zero_site
  public  :: init_site_vars
  public  :: init_patches
  public  :: set_site_properties
  private :: init_cohorts


  ! ============================================================================

contains

  ! ============================================================================

  subroutine init_site_vars( site_in, bc_in, bc_out )
    !
    ! !DESCRIPTION:
    !
    !
    ! !ARGUMENTS
    type(ed_site_type), intent(inout) :: site_in
    type(bc_in_type),intent(in),target   :: bc_in
    type(bc_out_type),intent(in),target  :: bc_out
    !
    ! !LOCAL VARIABLES:
    !----------------------------------------------------------------------
    integer :: el

    !
    allocate(site_in%term_nindivs_canopy(1:nlevsclass,1:numpft))
    allocate(site_in%term_nindivs_ustory(1:nlevsclass,1:numpft))
    allocate(site_in%demotion_rate(1:nlevsclass))
    allocate(site_in%promotion_rate(1:nlevsclass))
    allocate(site_in%imort_rate(1:nlevsclass,1:numpft))
    allocate(site_in%fmort_rate_canopy(1:nlevsclass,1:numpft))
    allocate(site_in%fmort_rate_ustory(1:nlevsclass,1:numpft))
    allocate(site_in%fmort_rate_cambial(1:nlevsclass,1:numpft))
    allocate(site_in%fmort_rate_crown(1:nlevsclass,1:numpft))
    allocate(site_in%growthflux_fusion(1:nlevsclass,1:numpft))
    allocate(site_in%mass_balance(1:num_elements))
    allocate(site_in%flux_diags(1:num_elements))
    
    allocate(site_in%term_carbonflux_canopy(1:numpft))
    allocate(site_in%term_carbonflux_ustory(1:numpft))
    allocate(site_in%imort_carbonflux(1:numpft))
    allocate(site_in%fmort_carbonflux_canopy(1:numpft))
    allocate(site_in%fmort_carbonflux_ustory(1:numpft))
    
    site_in%nlevsoil   = bc_in%nlevsoil
    allocate(site_in%rootfrac_scr(site_in%nlevsoil))
    allocate(site_in%zi_soil(0:site_in%nlevsoil))
    allocate(site_in%dz_soil(site_in%nlevsoil))
    allocate(site_in%z_soil(site_in%nlevsoil))

    if (hlm_use_nocomp .eq. itrue) then
       allocate(site_in%area_pft(0:numpft))
    else  ! SP and nocomp require a bare-ground patch.
       allocate(site_in%area_pft(1:numpft))  
    endif

    allocate(site_in%use_this_pft(1:numpft))
    allocate(site_in%area_by_age(1:nlevage))

    ! for CNP dynamics, track the mean l2fr of recruits
    ! for different pfts and canopy positions
    allocate(site_in%rec_l2fr(1:numpft,nclmax))
    
    
    ! SP mode
    allocate(site_in%sp_tlai(1:numpft))
    allocate(site_in%sp_tsai(1:numpft))
    allocate(site_in%sp_htop(1:numpft))

    do el=1,num_elements
       allocate(site_in%flux_diags(el)%leaf_litter_input(1:numpft))
       allocate(site_in%flux_diags(el)%root_litter_input(1:numpft))
    end do

    ! Initialize the static soil
    ! arrays from the boundary (initial) condition

    site_in%zi_soil(:) = bc_in%zi_sisl(:)
    site_in%dz_soil(:) = bc_in%dz_sisl(:)
    site_in%z_soil(:)  = bc_in%z_sisl(:)

    !
  end subroutine init_site_vars

  ! ============================================================================
  subroutine zero_site( site_in )
    !
    ! !DESCRIPTION:
    !
    ! !USES:
    use shr_infnan_mod , only : nan => shr_infnan_nan, assignment(=)
    !
    ! !ARGUMENTS
    type(ed_site_type), intent(inout) ::  site_in
    !
    ! !LOCAL VARIABLES:
    integer :: el
    !----------------------------------------------------------------------

    site_in%oldest_patch     => null() ! pointer to oldest patch at the site
    site_in%youngest_patch   => null() ! pointer to yngest patch at the site


    ! PHENOLOGY

    site_in%cstatus          = fates_unset_int    ! are leaves in this pixel on or off?
    site_in%dstatus          = fates_unset_int
    site_in%grow_deg_days    = nan  ! growing degree days
    site_in%snow_depth       = nan
    site_in%nchilldays       = fates_unset_int
    site_in%ncolddays        = fates_unset_int
    site_in%cleafondate      = fates_unset_int
    site_in%cleafoffdate     = fates_unset_int
    site_in%dleafondate      = fates_unset_int
    site_in%dleafoffdate     = fates_unset_int
    site_in%water_memory(:)  = nan
    site_in%vegtemp_memory(:) = nan              ! record of last 10 days temperature for senescence model.

    site_in%phen_model_date  = fates_unset_int

    ! Disturbance rates tracking
    site_in%primary_land_patchfusion_error = 0.0_r8
    site_in%potential_disturbance_rates(:) = 0.0_r8
    site_in%disturbance_rates_secondary_to_secondary(:) = 0.0_r8
    site_in%disturbance_rates_primary_to_secondary(:) = 0.0_r8
    site_in%disturbance_rates_primary_to_primary(:) = 0.0_r8

    ! FIRE
    site_in%acc_ni           = 0.0_r8     ! daily nesterov index accumulating over time. time unlimited theoretically.
    site_in%FDI              = 0.0_r8     ! daily fire danger index (0-1)
    site_in%NF               = 0.0_r8     ! daily lightning strikes per km2
    site_in%NF_successful    = 0.0_r8     ! daily successful iginitions per km2

    do el=1,num_elements
       ! Zero the state variables used for checking mass conservation
       call site_in%mass_balance(el)%ZeroMassBalState()
       call site_in%mass_balance(el)%ZeroMassBalFlux()
       call site_in%flux_diags(el)%ZeroFluxDiags()
    end do


    ! termination and recruitment info
    site_in%term_nindivs_canopy(:,:) = 0._r8
    site_in%term_nindivs_ustory(:,:) = 0._r8
    site_in%term_carbonflux_canopy(:) = 0._r8
    site_in%term_carbonflux_ustory(:) = 0._r8
    site_in%recruitment_rate(:) = 0._r8
    site_in%imort_rate(:,:) = 0._r8
    site_in%imort_carbonflux(:) = 0._r8
    site_in%fmort_rate_canopy(:,:) = 0._r8
    site_in%fmort_rate_ustory(:,:) = 0._r8
    site_in%fmort_carbonflux_canopy(:) = 0._r8
    site_in%fmort_carbonflux_ustory(:) = 0._r8
    site_in%fmort_rate_cambial(:,:) = 0._r8
    site_in%fmort_rate_crown(:,:) = 0._r8

    ! fusoin-induced growth flux of individuals
    site_in%growthflux_fusion(:,:) = 0._r8

    ! demotion/promotion info
    site_in%demotion_rate(:) = 0._r8
    site_in%demotion_carbonflux = 0._r8
    site_in%promotion_rate(:) = 0._r8
    site_in%promotion_carbonflux = 0._r8

    ! Resources management (logging/harvesting, etc)
    site_in%resources_management%trunk_product_site  = 0.0_r8

    ! canopy spread
    site_in%spread = 0._r8

    site_in%area_pft(:) = 0._r8
    site_in%use_this_pft(:) = fates_unset_int
    site_in%area_by_age(:) = 0._r8
    
  end subroutine zero_site

  ! ============================================================================
  subroutine set_site_properties( nsites, sites,bc_in )
    !
    ! !DESCRIPTION:
    !
    ! !USES:
    !
    ! !ARGUMENTS

    integer, intent(in)                        :: nsites
    type(ed_site_type) , intent(inout), target :: sites(nsites)
    type(bc_in_type), intent(in)               :: bc_in(nsites)
    !
    ! !LOCAL VARIABLES:
    integer  :: s
    integer  :: cstat      ! cold status phenology flag
    real(r8) :: GDD
    integer  :: dstat      ! drought status phenology flag
    real(r8) :: acc_NI
    real(r8) :: watermem
    integer  :: cleafon    ! DOY for cold-decid leaf-on, initial guess
    integer  :: cleafoff   ! DOY for cold-decid leaf-off, initial guess
    integer  :: dleafoff   ! DOY for drought-decid leaf-off, initial guess
    integer  :: dleafon    ! DOY for drought-decid leaf-on, initial guess
    integer  :: ft         ! PFT loop
    real(r8) :: sumarea    ! area of PFTs in nocomp mode.
    integer  :: hlm_pft    ! used in fixed biogeog mode
    integer  :: fates_pft  ! used in fixed biogeog mode
    !----------------------------------------------------------------------


    ! If this is not a restart, we need to start with some reasonable
    ! starting points. If this is a restart, we leave the values
    ! as unset ints and reals, and let the restart values be read in
    ! after this routine

    if ( hlm_is_restart == ifalse ) then

       GDD      = 30.0_r8
       cleafon  = 100
       cleafoff = 300
       cstat    = phen_cstat_notcold     ! Leaves are on
       acc_NI   = 0.0_r8
       dstat    = phen_dstat_moiston     ! Leaves are on
       dleafoff = 300
       dleafon  = 100
       watermem = 0.5_r8

       do s = 1,nsites
          sites(s)%nchilldays    = 0
          sites(s)%ncolddays     = 0        ! recalculated in phenology
                                            ! immediately, so yes this
                                            ! is memory-less, but needed
                                            ! for first value in history file
          sites(s)%phen_model_date = 0
          sites(s)%cleafondate     = cleafon  - hlm_day_of_year
          sites(s)%cleafoffdate    = cleafoff - hlm_day_of_year
          sites(s)%dleafoffdate    = dleafoff - hlm_day_of_year
          sites(s)%dleafondate     = dleafon  - hlm_day_of_year
          sites(s)%grow_deg_days   = GDD

          sites(s)%water_memory(1:numWaterMem) = watermem
          sites(s)%vegtemp_memory(1:num_vegtemp_mem) = 0._r8

          sites(s)%cstatus = cstat
          sites(s)%dstatus = dstat

          sites(s)%acc_NI     = acc_NI
          sites(s)%NF         = 0.0_r8
          sites(s)%NF_successful  = 0.0_r8

          do ft =  1,numpft
             sites(s)%rec_l2fr(ft,:) = prt_params%allom_l2fr(ft)
          end do
             
          if(hlm_use_fixed_biogeog.eq.itrue)then
             ! MAPPING OF FATES PFTs on to HLM_PFTs
             ! add up the area associated with each FATES PFT
             ! where pft_areafrac is the area of land in each HLM PFT and (from surface dataset)
             ! hlm_pft_map is the area of that land in each FATES PFT (from param file)

             sites(s)%area_pft(1:numpft) = 0._r8
             do hlm_pft = 1,size( EDPftvarcon_inst%hlm_pft_map,2)
                do fates_pft = 1,numpft ! loop round all fates pfts for all hlm pfts
                   sites(s)%area_pft(fates_pft) = sites(s)%area_pft(fates_pft) + &
                        EDPftvarcon_inst%hlm_pft_map(fates_pft,hlm_pft) * bc_in(s)%pft_areafrac(hlm_pft)
                end do
             end do !hlm_pft

             do ft =  1,numpft
                if(sites(s)%area_pft(ft).lt.0.01_r8.and.sites(s)%area_pft(ft).gt.0.0_r8)then
                   if(debug) write(fates_log(),*)  'removing small pft patches',s,ft,sites(s)%area_pft(ft)
                   sites(s)%area_pft(ft)=0.0_r8
                   ! remove tiny patches to prevent numerical errors in terminate patches
                endif
                if(sites(s)%area_pft(ft).lt.0._r8)then
                   write(fates_log(),*) 'negative area',s,ft,sites(s)%area_pft(ft)
                   call endrun(msg=errMsg(sourcefile, __LINE__))
                end if
                sites(s)%area_pft(ft)= sites(s)%area_pft(ft) * AREA ! rescale units to m2.
             end do

             ! re-normalize PFT area to ensure it sums to one.
             ! note that in areas of 'bare ground' (PFT 0 in CLM/ELM)
             ! the bare ground will no longer be proscribed and should emerge from FATES
             ! this may or may not be the right way to deal with this?

             if(hlm_use_nocomp.eq.ifalse)then ! when not in nocomp (i.e. or SP) mode, 
                ! subsume bare ground evenly into the existing patches.

                sumarea = sum(sites(s)%area_pft(1:numpft))
                do ft =  1,numpft
                   if(sumarea.gt.0._r8)then
                      sites(s)%area_pft(ft) = area * sites(s)%area_pft(ft)/sumarea
                   else
                      sites(s)%area_pft(ft) = area/numpft
                      ! in nocomp mode where there is only bare ground, we assign equal area to
                      ! all pfts and let the model figure out whether land should be bare or not.
                   end if
                end do !ft
             else ! for sp and nocomp mode, assert a bare ground patch if needed
                sumarea = sum(sites(s)%area_pft(1:numpft))
                
               ! In all the other FATES modes, bareground is the area in which plants
               ! do not grow of their own accord. In SP mode we assert that the canopy is full for
               ! each PFT patch. Thus, we also need to assert a bare ground area in
               ! order to not have all of the ground filled by leaves.

               ! Further to that, one could calculate bare ground as the remaining area when
               ! all fhe canopies are accounted for, but this means we don't pass balance checks
               ! on canopy are inside FATES, and so in SP mode, we define the bare groud
               ! patch as having a PFT identifier as zero.

                if(sumarea.lt.area)then !make some bare ground
                   sites(s)%area_pft(0) = area - sumarea
                else
                   sites(s)%area_pft(0) = 0.0_r8
                end if
             end if !sp mode
          end if !fixed biogeog

          do ft = 1,numpft
             ! Setting this to true ensures that all pfts
             ! are used for nocomp with no biogeog
             sites(s)%use_this_pft(ft) = itrue
             if(hlm_use_fixed_biogeog.eq.itrue)then
                if(sites(s)%area_pft(ft).gt.0.0_r8)then
                   sites(s)%use_this_pft(ft) = itrue
                else
                   sites(s)%use_this_pft(ft) = ifalse
                end if !area
             end if !SBG
          end do !ft
       end do !site loop
    end if !restart

    return
  end subroutine set_site_properties


  ! ============================================================================
  subroutine init_patches( nsites, sites, bc_in)
    !
    ! !DESCRIPTION:
    ! initialize patches
    ! This may be call a near bare ground initialization, or it may
    ! load patches from an inventory.

    use FatesPlantHydraulicsMod, only : updateSizeDepRhizHydProps
    use FatesInventoryInitMod,   only : initialize_sites_by_inventory

    !
    ! !ARGUMENTS
    integer, intent(in)                        :: nsites
    type(ed_site_type) , intent(inout), target :: sites(nsites)
    type(bc_in_type), intent(in)               :: bc_in(nsites)
    !
    ! !LOCAL VARIABLES:
    integer  :: s
    integer  :: el
    real(r8) :: age !notional age of this patch
    integer  :: ageclass
    
    ! dummy locals
    real(r8) :: biomass_stock
    real(r8) :: litter_stock
    real(r8) :: seed_stock
    integer  :: n
    integer  :: start_patch
    integer  :: num_new_patches
    integer  :: nocomp_pft
    real(r8) :: newparea
    real(r8) :: tota !check on area
    integer  :: is_first_patch

    type(ed_site_type),  pointer :: sitep
    type(ed_patch_type), pointer :: newppft(:)
    type(ed_patch_type), pointer :: newp
    type(ed_patch_type), pointer :: currentPatch

    ! List out some nominal patch values that are used for Near Bear Ground initializations
    ! as well as initializing inventory
    age                  = 0.0_r8
    ! ---------------------------------------------------------------------------------------------

    ! ---------------------------------------------------------------------------------------------
    ! Two primary options, either a Near Bear Ground (NBG) or Inventory based cold-start
    ! ---------------------------------------------------------------------------------------------

    if ( hlm_use_inventory_init.eq.itrue ) then

       ! Initialize the site-level crown area spread factor (0-1)
       ! It is likely that closed canopy forest inventories
       ! have smaller spread factors than bare ground (they are crowded)
       do s = 1, nsites
          sites(s)%spread     = init_spread_inventory
       enddo

       call initialize_sites_by_inventory(nsites,sites,bc_in)


       ! For carbon balance checks, we need to initialize the
       ! total carbon stock
       do s = 1, nsites
          do el=1,num_elements
             call SiteMassStock(sites(s),el,sites(s)%mass_balance(el)%old_stock, &
                  biomass_stock,litter_stock,seed_stock)
          end do
       enddo

    else

       do s = 1, nsites
          sites(s)%sp_tlai(:) = 0._r8
          sites(s)%sp_tsai(:) = 0._r8
          sites(s)%sp_htop(:) = 0._r8

          ! Initialize the site-level crown area spread factor (0-1)
          ! It is likely that closed canopy forest inventories
          ! have smaller spread factors than bare ground (they are crowded)
          sites(s)%spread     = init_spread_near_bare_ground

          start_patch = 1   ! start at the first vegetated patch
          if(hlm_use_nocomp.eq.itrue)then
             num_new_patches = numpft
             if( hlm_use_fixed_biogeog .eq.itrue )then
                start_patch = 0 ! start at the bare ground patch
             endif
             !           allocate(newppft(numpft))
          else !default
             num_new_patches = 1
          end if !nocomp

          is_first_patch = itrue
          do n = start_patch, num_new_patches

             ! set the PFT index for patches if in nocomp mode.
             if(hlm_use_nocomp.eq.itrue)then
                nocomp_pft = n
             else
                nocomp_pft = fates_unset_int
             end if

             if(hlm_use_nocomp.eq.itrue)then
                ! In no competition mode, if we are using the fixed_biogeog filter
                ! then each PFT has the area dictated  by the surface dataset.

                ! If we are not using fixed biogeog model, each PFT gets the same area.
                ! i.e. each grid cell is divided exactly into the number of FATES PFTs.

                if(hlm_use_fixed_biogeog.eq.itrue)then
                   newparea = sites(s)%area_pft(nocomp_pft)
                else
                   newparea = area / numpft
                end if
             else  ! The default case is initialized w/ one patch with the area of the whole site.
                newparea = area
             end if  !nocomp mode

             if(newparea.gt.0._r8)then ! Stop patches being initilialized when PFT not present in nocomop mode
                allocate(newp)

                call create_patch(sites(s), newp, age, newparea, primaryforest, nocomp_pft)

                if(is_first_patch.eq.itrue)then !is this the first patch?
                   ! set poointers for first patch (or only patch, if nocomp is false)
                   newp%patchno = 1
                   newp%younger => null()
                   newp%older   => null()
                   sites(s)%youngest_patch => newp
                   sites(s)%oldest_patch   => newp
                   is_first_patch = ifalse
                else
                   ! Set pointers for N>1 patches. Note this only happens when nocomp mode s on.
                   ! The new patch is the 'youngest' one, arbitrarily.
                   newp%patchno = nocomp_pft
                   newp%older     => sites(s)%youngest_patch
                   newp%younger   => null()
                   sites(s)%youngest_patch%younger => newp
                   sites(s)%youngest_patch   => newp
                end if

                ! Initialize the litter pools to zero, these
                ! pools will be populated by looping over the existing patches
                ! and transfering in mass
                do el=1,num_elements
                   call newp%litter(el)%InitConditions(init_leaf_fines=0._r8, &
                        init_root_fines=0._r8, &
                        init_ag_cwd=0._r8, &
                        init_bg_cwd=0._r8, &
                        init_seed=0._r8,   &
                        init_seed_germ=0._r8)
                end do

                sitep => sites(s)
                if(hlm_use_sp.eq.itrue)then
                   if(nocomp_pft.ne.0)then !don't initialize cohorts for SP bare ground patch
                      call init_cohorts(sitep, newp, bc_in(s))
                   end if
                else ! normal non SP case always call init cohorts
                   call init_cohorts(sitep, newp, bc_in(s))
                end if
             end if
          end do !no new patches

          !check if the total area adds to the same as site area
          tota = 0.0_r8
          newp => sites(s)%oldest_patch
          do while (associated(newp))
             tota=tota+newp%area
             newp=>newp%younger
          end do

          if(abs(tota-area).gt.nearzero*area)then
             if(abs(tota-area).lt.1.0e-10_r8)then ! this is a precision error
                if(sites(s)%oldest_patch%area.gt.(tota-area+nearzero))then
                   ! remove or add extra area
                   ! if the oldest patch has enough area, use that
                   sites(s)%oldest_patch%area = sites(s)%oldest_patch%area - (tota-area)
                   if(debug) write(fates_log(),*) 'fixing patch precision - oldest',s, tota-area
                else ! or otherwise take the area from the youngest patch.
                   sites(s)%youngest_patch%area = sites(s)%oldest_patch%area - (tota-area)
                   if(debug) write(fates_log(),*) 'fixing patch precision -youngest ',s, tota-area
                endif
             else !this is a big error not just a precision error.
                write(fates_log(),*) 'issue with patch area in EDinit',tota-area,tota
                call endrun(msg=errMsg(sourcefile, __LINE__))
             endif  ! big error
          end if ! too much patch area

          ! For carbon balance checks, we need to initialize the
          ! total carbon stock
          do el=1,num_elements
             call SiteMassStock(sites(s),el,sites(s)%mass_balance(el)%old_stock, &
                  biomass_stock,litter_stock,seed_stock)
          end do

          call set_patchno(sites(s))

       enddo !s
    end if

     ! zero all the patch fire variables for the first timestep
    do s = 1, nsites
      currentPatch => sites(s)%youngest_patch
      do while(associated(currentPatch))

         currentPatch%litter_moisture(:)         = 0._r8
         currentPatch%fuel_eff_moist             = 0._r8
         currentPatch%livegrass                  = 0._r8
         currentPatch%sum_fuel                   = 0._r8
         currentPatch%fuel_bulkd                 = 0._r8
         currentPatch%fuel_sav                   = 0._r8
         currentPatch%fuel_mef                   = 0._r8
         currentPatch%ros_front                  = 0._r8
         currentPatch%effect_wspeed              = 0._r8
         currentPatch%tau_l                      = 0._r8
         currentPatch%fuel_frac(:)               = 0._r8
         currentPatch%tfc_ros                    = 0._r8
         currentPatch%fi                         = 0._r8
         currentPatch%fire                       = 0
         currentPatch%fd                         = 0._r8
         currentPatch%ros_back                   = 0._r8
         currentPatch%scorch_ht(:)               = 0._r8
         currentPatch%frac_burnt                 = 0._r8
         currentPatch%burnt_frac_litter(:)       = 0._r8

         currentPatch => currentPatch%older
      enddo
   enddo

    ! This sets the rhizosphere shells based on the plant initialization
    ! The initialization of the plant-relevant hydraulics variables
    ! were set from a call inside of the init_cohorts()->create_cohort() subroutine
    if (hlm_use_planthydro.eq.itrue) then
       do s = 1, nsites
          sitep => sites(s)
          call updateSizeDepRhizHydProps(sitep, bc_in(s))
       end do
    end if

    return
  end subroutine init_patches

  ! ============================================================================
  subroutine init_cohorts( site_in, patch_in, bc_in)
    !
    ! !DESCRIPTION:
    ! initialize new cohorts on bare ground
    !
    ! !USES:
    !
    ! !ARGUMENTS
    type(ed_site_type), intent(inout),  pointer  :: site_in
    type(ed_patch_type), intent(inout), pointer  :: patch_in
    type(bc_in_type), intent(in)                 :: bc_in
    !
    ! !LOCAL VARIABLES:
    type(ed_cohort_type),pointer :: temp_cohort
    class(prt_vartypes),pointer  :: prt_obj
    integer  :: cstatus
    integer  :: pft
    integer  :: iage       ! index for leaf age loop
    integer  :: el         ! index for element loop
    integer  :: element_id ! element index consistent with defs in PRTGeneric
    integer  :: use_pft_local(numpft) ! determine whether this PFT is used for this patch and site.
    real(r8) :: c_agw      ! biomass above ground (non-leaf)     [kgC]
    real(r8) :: c_bgw      ! biomass below ground (non-fineroot) [kgC]
    real(r8) :: c_leaf     ! biomass in leaves [kgC]
    real(r8) :: c_fnrt     ! biomass in fine roots [kgC]
    real(r8) :: c_sapw     ! biomass in sapwood [kgC]
    real(r8) :: c_struct   ! biomass in structure (dead) [kgC]
    real(r8) :: c_store    ! biomass in storage [kgC]
    real(r8) :: a_sapw     ! area in sapwood (dummy) [m2]
    real(r8) :: m_struct   ! Generic (any element) mass for structure [kg]
    real(r8) :: m_leaf     ! Generic mass for leaf  [kg]
    real(r8) :: m_fnrt     ! Generic mass for fine-root  [kg]
    real(r8) :: m_sapw     ! Generic mass for sapwood [kg]
    real(r8) :: m_store    ! Generic mass for storage [kg]
    real(r8) :: m_repro    ! Generic mass for reproductive tissues [kg]
    real(r8) :: stem_drop_fraction

    integer, parameter :: rstatus = 0
    integer init
    !----------------------------------------------------------------------

    patch_in%tallest  => null()
    patch_in%shortest => null()

    ! Manage interactions of fixed biogeog (site level filter) and
    ! nocomp (patch level filter)
    ! Need to cover all potential biogeog x nocomp combinations
    ! 1. biogeog = false. nocomp = false: all PFTs on (DEFAULT)
    ! 2. biogeog = true.  nocomp = false: site level filter
    ! 3. biogeog = false. nocomp = true : patch level filter
    ! 4. biogeog = true.  nocomp = true : patch and site level filter
    ! in principle this could be a patch level variable.
    do pft =  1,numpft
       ! Turn every PFT ON, unless we are in a special case.
       use_pft_local(pft) = itrue ! Case 1
       if(hlm_use_fixed_biogeog.eq.itrue)then !filter geographically
          use_pft_local(pft) = site_in%use_this_pft(pft) ! Case 2
          if(hlm_use_nocomp.eq.itrue.and.pft.ne.patch_in%nocomp_pft_label)then
             ! Having set the biogeog filter as on or off, turn off all PFTs
             ! whose identiy does not correspond to this patch label.
             use_pft_local(pft) = ifalse ! Case 3
          endif
       else
          if(hlm_use_nocomp.eq.itrue.and.pft.ne.patch_in%nocomp_pft_label)then
             ! This case has all PFTs on their own patch everywhere.
             use_pft_local(pft) = ifalse ! Case 4
          endif
       endif

    end do
    do pft =  1,numpft
       if(use_pft_local(pft).eq.itrue)then
          if(EDPftvarcon_inst%initd(pft)>nearzero) then

             allocate(temp_cohort) ! temporary cohort

             temp_cohort%pft         = pft
             temp_cohort%n           = EDPftvarcon_inst%initd(pft) * patch_in%area
             if(hlm_use_nocomp.eq.itrue)then !in nocomp mode we only have one PFT per patch
                ! as opposed to numpft's. So we should up the initial density
                ! to compensate (otherwise runs are very hard to compare)
                ! this multiplies it by the number of PFTs there would have been in
                ! the single shared patch in competition mode.
                ! n.b. that this is the same as currentcohort%n = %initd(pft) &AREA
                temp_cohort%n           =  temp_cohort%n * sum(site_in%use_this_pft)
             endif

             temp_cohort%canopy_trim = 1.0_r8
             temp_cohort%l2fr = prt_params%allom_l2fr(pft)
             
             !  h,dbh,leafc,n from SP values or from small initial size.

             if(hlm_use_sp.eq.itrue)then
                init = itrue
                ! At this point, we do not know the bc_in values of tlai tsai and htop,
                ! so this is initializing to an arbitrary value for the very first timestep.
                ! Not sure if there's a way around this or not.
                call assign_cohort_SP_properties(temp_cohort, 0.5_r8,0.2_r8, 0.1_r8,patch_in%area,init,c_leaf)

             else
                temp_cohort%hite        = EDPftvarcon_inst%hgt_min(pft)

                ! Calculate the plant diameter from height
                call h2d_allom(temp_cohort%hite,pft,temp_cohort%dbh)

                ! Calculate the leaf biomass from allometry
                ! (calculates a maximum first, then applies canopy trim)
                call bleaf(temp_cohort%dbh,pft,temp_cohort%canopy_trim,c_leaf)
             end if  ! sp mode

             ! Calculate total above-ground biomass from allometry
             call bagw_allom(temp_cohort%dbh,pft,c_agw)

             ! Calculate coarse root biomass from allometry
             call bbgw_allom(temp_cohort%dbh,pft,c_bgw)

             ! Calculate fine root biomass from allometry
             ! (calculates a maximum and then trimming value)
             call bfineroot(temp_cohort%dbh,pft,temp_cohort%canopy_trim,temp_cohort%l2fr,c_fnrt)

             ! Calculate sapwood biomass
             call bsap_allom(temp_cohort%dbh,pft,temp_cohort%canopy_trim,a_sapw,c_sapw)

             call bdead_allom( c_agw, c_bgw, c_sapw, pft, c_struct )

             call bstore_allom(temp_cohort%dbh, pft, temp_cohort%canopy_trim, c_store)

             cstatus = leaves_on

             stem_drop_fraction = EDPftvarcon_inst%phen_stem_drop_fraction(temp_cohort%pft)

             if(hlm_use_sp.eq.ifalse)then ! do not override SP vales with phenology

                if( prt_params%season_decid(pft) == itrue .and. &
                    any(site_in%cstatus == [phen_cstat_nevercold,phen_cstat_iscold])) then
                   c_leaf = 0._r8
                   c_sapw = (1.0_r8-stem_drop_fraction) * c_sapw
                   c_struct  = (1.0_r8-stem_drop_fraction) * c_struct
                   cstatus = leaves_off
                endif

                if ( prt_params%stress_decid(pft) == itrue .and. &
                     any(site_in%dstatus == [phen_dstat_timeoff,phen_dstat_moistoff])) then
                   c_leaf = 0._r8
                   c_sapw = (1.0_r8-stem_drop_fraction) * c_sapw
                   c_struct  = (1.0_r8-stem_drop_fraction) * c_struct
                   cstatus = leaves_off
                endif

             end if ! SP mode

             if ( debug ) write(fates_log(),*) 'EDInitMod.F90 call create_cohort '

             temp_cohort%coage = 0.0_r8


             ! --------------------------------------------------------------------------------
             ! Initialize the mass of every element in every organ of the organ
             ! --------------------------------------------------------------------------------

             prt_obj => null()
             call InitPRTObject(prt_obj)

             do el = 1,num_elements

                element_id = element_list(el)

                ! If this is carbon12, then the initialization is straight forward
                ! otherwise, we use stoichiometric ratios
                select case(element_id)
                case(carbon12_element)

                   m_struct = c_struct
                   m_leaf   = c_leaf
                   m_fnrt   = c_fnrt
                   m_sapw   = c_sapw
                   m_store  = c_store
                   m_repro  = 0._r8

                case(nitrogen_element)

<<<<<<< HEAD
             m_struct = c_struct*prt_params%nitr_stoich_p2(pft,prt_params%organ_param_id(struct_organ))
             m_leaf   = c_leaf*prt_params%nitr_stoich_p2(pft,prt_params%organ_param_id(leaf_organ))
             m_fnrt   = c_fnrt*prt_params%nitr_stoich_p2(pft,prt_params%organ_param_id(fnrt_organ))
             m_sapw   = c_sapw*prt_params%nitr_stoich_p2(pft,prt_params%organ_param_id(sapw_organ))
             m_repro  = 0._r8
             m_store = StorageNutrientTarget(pft,element_id,m_leaf,m_fnrt,m_sapw,m_struct)

                case(phosphorus_element)

             m_struct = c_struct*prt_params%phos_stoich_p2(pft,prt_params%organ_param_id(struct_organ))
             m_leaf   = c_leaf*prt_params%phos_stoich_p2(pft,prt_params%organ_param_id(leaf_organ))
             m_fnrt   = c_fnrt*prt_params%phos_stoich_p2(pft,prt_params%organ_param_id(fnrt_organ))
             m_sapw   = c_sapw*prt_params%phos_stoich_p2(pft,prt_params%organ_param_id(sapw_organ))
             m_repro  = 0._r8
             m_store = StorageNutrientTarget(pft,element_id,m_leaf,m_fnrt,m_sapw,m_struct)
=======
                   m_struct = c_struct*prt_params%nitr_stoich_p1(pft,prt_params%organ_param_id(struct_organ))
                   m_leaf   = c_leaf*prt_params%nitr_stoich_p1(pft,prt_params%organ_param_id(leaf_organ))
                   m_fnrt   = c_fnrt*prt_params%nitr_stoich_p1(pft,prt_params%organ_param_id(fnrt_organ))
                   m_sapw   = c_sapw*prt_params%nitr_stoich_p1(pft,prt_params%organ_param_id(sapw_organ))
                   m_repro  = 0._r8
                   m_store  = StorageNutrientTarget(pft,element_id,m_leaf,m_fnrt,m_sapw,m_struct)

                case(phosphorus_element)

                   m_struct = c_struct*prt_params%phos_stoich_p1(pft,prt_params%organ_param_id(struct_organ))
                   m_leaf   = c_leaf*prt_params%phos_stoich_p1(pft,prt_params%organ_param_id(leaf_organ))
                   m_fnrt   = c_fnrt*prt_params%phos_stoich_p1(pft,prt_params%organ_param_id(fnrt_organ))
                   m_sapw   = c_sapw*prt_params%phos_stoich_p1(pft,prt_params%organ_param_id(sapw_organ))
                   m_repro  = 0._r8
                   m_store  = StorageNutrientTarget(pft,element_id,m_leaf,m_fnrt,m_sapw,m_struct)
>>>>>>> 2021c435

                end select

                select case(hlm_parteh_mode)
                case (prt_carbon_allom_hyp,prt_cnp_flex_allom_hyp )

                   ! Put all of the leaf mass into the first bin
                   call SetState(prt_obj,leaf_organ, element_id,m_leaf,1)
                   do iage = 2,nleafage
                      call SetState(prt_obj,leaf_organ, element_id,0._r8,iage)
                   end do

                   call SetState(prt_obj,fnrt_organ, element_id, m_fnrt)
                   call SetState(prt_obj,sapw_organ, element_id, m_sapw)
                   call SetState(prt_obj,store_organ, element_id, m_store)
                   call SetState(prt_obj,struct_organ, element_id, m_struct)
                   call SetState(prt_obj,repro_organ, element_id, m_repro)

                case default
                   write(fates_log(),*) 'Unspecified PARTEH module during create_cohort'
                   call endrun(msg=errMsg(sourcefile, __LINE__))
                end select

             end do

             call prt_obj%CheckInitialConditions()

             call create_cohort(site_in, patch_in, pft, temp_cohort%n, temp_cohort%hite, &
                  temp_cohort%coage, temp_cohort%dbh, prt_obj, cstatus, rstatus,        &
                  temp_cohort%canopy_trim, temp_cohort%c_area,1, site_in%spread, bc_in)


             deallocate(temp_cohort) ! get rid of temporary cohort

          endif
       endif !use_this_pft
    enddo !numpft

    ! (Keeping as an example)
    ! Pass patch level temperature to the new cohorts (this is a nominal 15C right now)
    !temp_cohort => patch_in%tallest
    !do while(associated(temp_cohort))
        !call temp_cohort%tveg_lpa%UpdateRmean(patch_in%tveg_lpa%GetMean())
        !temp_cohort => temp_cohort%shorter
    !end do

    call fuse_cohorts(site_in, patch_in,bc_in)
    call sort_cohorts(patch_in)


  end subroutine init_cohorts

  ! ===============================================================================================


end module EDInitMod<|MERGE_RESOLUTION|>--- conflicted
+++ resolved
@@ -854,23 +854,6 @@
 
                 case(nitrogen_element)
 
-<<<<<<< HEAD
-             m_struct = c_struct*prt_params%nitr_stoich_p2(pft,prt_params%organ_param_id(struct_organ))
-             m_leaf   = c_leaf*prt_params%nitr_stoich_p2(pft,prt_params%organ_param_id(leaf_organ))
-             m_fnrt   = c_fnrt*prt_params%nitr_stoich_p2(pft,prt_params%organ_param_id(fnrt_organ))
-             m_sapw   = c_sapw*prt_params%nitr_stoich_p2(pft,prt_params%organ_param_id(sapw_organ))
-             m_repro  = 0._r8
-             m_store = StorageNutrientTarget(pft,element_id,m_leaf,m_fnrt,m_sapw,m_struct)
-
-                case(phosphorus_element)
-
-             m_struct = c_struct*prt_params%phos_stoich_p2(pft,prt_params%organ_param_id(struct_organ))
-             m_leaf   = c_leaf*prt_params%phos_stoich_p2(pft,prt_params%organ_param_id(leaf_organ))
-             m_fnrt   = c_fnrt*prt_params%phos_stoich_p2(pft,prt_params%organ_param_id(fnrt_organ))
-             m_sapw   = c_sapw*prt_params%phos_stoich_p2(pft,prt_params%organ_param_id(sapw_organ))
-             m_repro  = 0._r8
-             m_store = StorageNutrientTarget(pft,element_id,m_leaf,m_fnrt,m_sapw,m_struct)
-=======
                    m_struct = c_struct*prt_params%nitr_stoich_p1(pft,prt_params%organ_param_id(struct_organ))
                    m_leaf   = c_leaf*prt_params%nitr_stoich_p1(pft,prt_params%organ_param_id(leaf_organ))
                    m_fnrt   = c_fnrt*prt_params%nitr_stoich_p1(pft,prt_params%organ_param_id(fnrt_organ))
@@ -886,7 +869,6 @@
                    m_sapw   = c_sapw*prt_params%phos_stoich_p1(pft,prt_params%organ_param_id(sapw_organ))
                    m_repro  = 0._r8
                    m_store  = StorageNutrientTarget(pft,element_id,m_leaf,m_fnrt,m_sapw,m_struct)
->>>>>>> 2021c435
 
                 end select
 
