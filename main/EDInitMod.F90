--- conflicted
+++ resolved
@@ -4,20 +4,11 @@
   ! Contains all modules to set up the ED structure. 
   ! ============================================================================
 
-<<<<<<< HEAD
-  use shr_kind_mod              , only : r8 => shr_kind_r8;
-  use spmdMod                   , only : masterproc
-  use decompMod                 , only : bounds_type
-  use abortutils                , only : endrun
-  use EDTypesMod                , only : cp_nclmax
-  use clm_varctl                , only : iulog, use_ed_spitfire 
-=======
   use FatesConstantsMod         , only : r8 => fates_r8
   use FatesGlobals              , only : endrun => fates_endrun
   use EDTypesMod                , only : nclmax
   use FatesGlobals              , only : fates_log
   use clm_varctl                , only : use_ed_spit_fire 
->>>>>>> fdec6aa1
   use clm_time_manager          , only : is_restart
   use pftconMod                 , only : pftcon
   use EDEcophysConType          , only : EDecophyscon
