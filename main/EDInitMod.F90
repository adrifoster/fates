module EDInitMod

  ! ============================================================================
  ! Contains all modules to set up the ED structure.
  ! ============================================================================

  use FatesConstantsMod         , only : r8 => fates_r8
  use FatesConstantsMod         , only : ifalse
  use FatesConstantsMod         , only : itrue
  use FatesConstantsMod         , only : fates_unset_int
  use FatesConstantsMod         , only : fates_unset_r8
  use FatesConstantsMod         , only : primaryforest
  use FatesConstantsMod         , only : area_error
  use FatesConstantsMod   , only : nearzero
  use FatesGlobals              , only : endrun => fates_endrun
  use EDTypesMod                , only : nclmax
  use FatesGlobals              , only : fates_log
  use FatesInterfaceTypesMod    , only : hlm_is_restart
  use EDPftvarcon               , only : EDPftvarcon_inst
  use PRTParametersMod          , only : prt_params
  use EDCohortDynamicsMod       , only : create_cohort, fuse_cohorts, sort_cohorts
  use EDCohortDynamicsMod       , only : InitPRTObject
  use EDPatchDynamicsMod        , only : create_patch
  use EDPatchDynamicsMod        , only : set_patchno
  use EDPhysiologyMod           , only : assign_cohort_sp_properties
  use ChecksBalancesMod         , only : SiteMassStock
  use FatesInterfaceTypesMod    , only : hlm_day_of_year
  use EDTypesMod                , only : ed_site_type, ed_patch_type, ed_cohort_type
  use EDTypesMod                , only : numWaterMem
  use EDTypesMod                , only : num_vegtemp_mem
  use EDTypesMod                , only : maxpft
  use EDTypesMod                , only : AREA
  use EDTypesMod                , only : init_spread_near_bare_ground
  use EDTypesMod                , only : init_spread_inventory
  use EDTypesMod                , only : leaves_on
  use EDTypesMod                , only : leaves_off
  use EDTypesMod                , only : ihard_stress_decid
  use EDTypesMod                , only : isemi_stress_decid
  use PRTGenericMod             , only : num_elements
  use PRTGenericMod             , only : element_list
  use EDTypesMod                , only : phen_cstat_nevercold
  use EDTypesMod                , only : phen_cstat_iscold
  use EDTypesMod                , only : phen_dstat_timeoff
  use EDTypesMod                , only : phen_dstat_moistoff
  use EDTypesMod                , only : phen_cstat_notcold
  use EDTypesMod                , only : phen_dstat_moiston
  use FatesInterfaceTypesMod         , only : bc_in_type,bc_out_type
  use FatesInterfaceTypesMod         , only : hlm_use_planthydro
  use FatesInterfaceTypesMod         , only : hlm_use_inventory_init
  use FatesInterfaceTypesMod         , only : hlm_use_fixed_biogeog
  use FatesInterfaceTypesMod         , only : hlm_use_tree_damage
  use FatesInterfaceTypesMod         , only : hlm_use_sp
  use FatesInterfaceTypesMod         , only : numpft
  use FatesInterfaceTypesMod         , only : nleafage
  use FatesInterfaceTypesMod         , only : nlevsclass
  use FatesInterfaceTypesMod         , only : nlevcoage
  use FatesInterfaceTypesMod         , only : nlevdamage
  use FatesInterfaceTypesMod         , only : hlm_use_nocomp
  use FatesInterfaceTypesMod         , only : nlevage

  use FatesAllometryMod         , only : h2d_allom
  use FatesAllometryMod         , only : bagw_allom
  use FatesAllometryMod         , only : bbgw_allom
  use FatesAllometryMod         , only : bleaf
  use FatesAllometryMod         , only : bfineroot
  use FatesAllometryMod         , only : bsap_allom
  use FatesAllometryMod         , only : bdead_allom
  use FatesAllometryMod         , only : bstore_allom
  use FatesAllometryMod         , only : carea_allom
  use PRTGenericMod             , only : StorageNutrientTarget
  use FatesInterfaceTypesMod,      only : hlm_parteh_mode
  use PRTGenericMod,          only : prt_carbon_allom_hyp
  use PRTGenericMod,          only : prt_cnp_flex_allom_hyp
  use PRTGenericMod,          only : prt_vartypes
  use PRTGenericMod,          only : leaf_organ
  use PRTGenericMod,          only : fnrt_organ
  use PRTGenericMod,          only : sapw_organ
  use PRTGenericMod,          only : store_organ
  use PRTGenericMod,          only : struct_organ
  use PRTGenericMod,          only : repro_organ
  use PRTGenericMod,          only : carbon12_element
  use PRTGenericMod,          only : nitrogen_element
  use PRTGenericMod,          only : phosphorus_element
  use PRTGenericMod,          only : SetState
  use FatesSizeAgeTypeIndicesMod,only : get_age_class_index
  use DamageMainMod,          only : undamaged_class

  ! CIME GLOBALS
  use shr_log_mod               , only : errMsg => shr_log_errMsg

  implicit none
  private

  logical   ::  debug = .false.

  integer :: istat           ! return status code
  character(len=255) :: smsg ! Message string for deallocation errors
  character(len=*), parameter, private :: sourcefile = &
       __FILE__

  public  :: zero_site
  public  :: init_site_vars
  public  :: init_patches
  public  :: set_site_properties
  private :: init_cohorts


  ! ============================================================================

contains

  ! ============================================================================

  subroutine init_site_vars( site_in, bc_in, bc_out )
    !
    ! !DESCRIPTION:
    !
    !
    ! !ARGUMENTS
    type(ed_site_type), intent(inout) :: site_in
    type(bc_in_type),intent(in)       :: bc_in
    type(bc_out_type),intent(in)      :: bc_out
    !
    ! !LOCAL VARIABLES:
    !----------------------------------------------------------------------
    integer :: el

    !
    allocate(site_in%term_nindivs_canopy(1:nlevsclass,1:numpft))
    allocate(site_in%term_nindivs_ustory(1:nlevsclass,1:numpft))
    allocate(site_in%demotion_rate(1:nlevsclass))
    allocate(site_in%promotion_rate(1:nlevsclass))
    allocate(site_in%imort_rate(1:nlevsclass,1:numpft))
    allocate(site_in%fmort_rate_canopy(1:nlevsclass,1:numpft))
    allocate(site_in%fmort_rate_ustory(1:nlevsclass,1:numpft))
    allocate(site_in%fmort_rate_cambial(1:nlevsclass,1:numpft))
    allocate(site_in%fmort_rate_crown(1:nlevsclass,1:numpft))
    allocate(site_in%growthflux_fusion(1:nlevsclass,1:numpft))
    allocate(site_in%mass_balance(1:num_elements))
    allocate(site_in%flux_diags(1:num_elements))

    if (hlm_use_tree_damage .eq. itrue) then 
       allocate(site_in%term_nindivs_canopy_damage(1:nlevdamage, 1:nlevsclass, 1:numpft))
       allocate(site_in%term_nindivs_ustory_damage(1:nlevdamage, 1:nlevsclass, 1:numpft))
       allocate(site_in%imort_rate_damage(1:nlevdamage, 1:nlevsclass, 1:numpft))
       allocate(site_in%imort_cflux_damage(1:nlevdamage, 1:nlevsclass))
       allocate(site_in%term_cflux_canopy_damage(1:nlevdamage, 1:nlevsclass))
       allocate(site_in%term_cflux_ustory_damage(1:nlevdamage, 1:nlevsclass))
       allocate(site_in%fmort_rate_canopy_damage(1:nlevdamage, 1:nlevsclass, 1:numpft))
       allocate(site_in%fmort_rate_ustory_damage(1:nlevdamage, 1:nlevsclass, 1:numpft)) 
       allocate(site_in%fmort_cflux_canopy_damage(1:nlevdamage, 1:nlevsclass))
       allocate(site_in%fmort_cflux_ustory_damage(1:nlevdamage, 1:nlevsclass)) 
    else
       allocate(site_in%term_nindivs_canopy_damage(1,1,1))
       allocate(site_in%term_nindivs_ustory_damage(1,1,1))
       allocate(site_in%imort_rate_damage(1,1,1))
       allocate(site_in%imort_cflux_damage(1,1))
       allocate(site_in%term_cflux_canopy_damage(1,1))
       allocate(site_in%term_cflux_ustory_damage(1,1))
       allocate(site_in%fmort_rate_canopy_damage(1,1,1))
       allocate(site_in%fmort_rate_ustory_damage(1,1,1))
       allocate(site_in%fmort_cflux_canopy_damage(1,1))
       allocate(site_in%fmort_cflux_ustory_damage(1,1))
    end if

    allocate(site_in%term_carbonflux_canopy(1:numpft))
    allocate(site_in%term_carbonflux_ustory(1:numpft))
    allocate(site_in%imort_carbonflux(1:numpft))
    allocate(site_in%fmort_carbonflux_canopy(1:numpft))
    allocate(site_in%fmort_carbonflux_ustory(1:numpft))

    allocate(site_in%term_abg_flux(1:nlevsclass,1:numpft))
    allocate(site_in%imort_abg_flux(1:nlevsclass,1:numpft))
    allocate(site_in%fmort_abg_flux(1:nlevsclass,1:numpft))

    site_in%nlevsoil   = bc_in%nlevsoil
    allocate(site_in%rootfrac_scr(site_in%nlevsoil))
    allocate(site_in%zi_soil(0:site_in%nlevsoil))
    allocate(site_in%dz_soil(site_in%nlevsoil))
    allocate(site_in%z_soil(site_in%nlevsoil))

    if (hlm_use_nocomp .eq. itrue .and. hlm_use_fixed_biogeog .eq. itrue) then
       allocate(site_in%area_pft(0:numpft))
    else  ! SP and nocomp require a bare-ground patch.
       allocate(site_in%area_pft(1:numpft))  
    endif

    allocate(site_in%use_this_pft(1:numpft))
    allocate(site_in%area_by_age(1:nlevage))

    ! for CNP dynamics, track the mean l2fr of recruits
    ! for different pfts and canopy positions
    allocate(site_in%rec_l2fr(1:numpft,nclmax))


    ! SP mode
    allocate(site_in%sp_tlai(1:numpft))
    allocate(site_in%sp_tsai(1:numpft))
    allocate(site_in%sp_htop(1:numpft))

    do el=1,num_elements
       allocate(site_in%flux_diags(el)%leaf_litter_input(1:numpft))
       allocate(site_in%flux_diags(el)%root_litter_input(1:numpft))
    end do

    ! Initialize the static soil
    ! arrays from the boundary (initial) condition

    site_in%zi_soil(:) = bc_in%zi_sisl(:)
    site_in%dz_soil(:) = bc_in%dz_sisl(:)
    site_in%z_soil(:)  = bc_in%z_sisl(:)

    !
  end subroutine init_site_vars

  ! ============================================================================
  subroutine zero_site( site_in )
    !
    ! !DESCRIPTION:
    !
    ! !USES:
    use shr_infnan_mod , only : nan => shr_infnan_nan, assignment(=)
    !
    ! !ARGUMENTS
    type(ed_site_type), intent(inout) ::  site_in
    !
    ! !LOCAL VARIABLES:
    integer :: el
    !----------------------------------------------------------------------

    site_in%oldest_patch     => null() ! pointer to oldest patch at the site
    site_in%youngest_patch   => null() ! pointer to yngest patch at the site


    ! PHENOLOGY

    site_in%cstatus          = fates_unset_int    ! are leaves in this pixel on or off?
    site_in%dstatus(:)       = fates_unset_int
    site_in%grow_deg_days    = nan  ! growing degree days
    site_in%snow_depth       = nan
    site_in%nchilldays       = fates_unset_int
    site_in%ncolddays        = fates_unset_int
    site_in%cleafondate      = fates_unset_int  ! doy of leaf on (cold)
    site_in%cleafoffdate     = fates_unset_int  ! doy of leaf off (cold)
    site_in%dleafondate(:)   = fates_unset_int  ! doy of leaf on (drought)
    site_in%dleafoffdate(:)  = fates_unset_int  ! doy of leaf off (drought)
    site_in%cndaysleafon     = fates_unset_int  ! days since leaf on (cold)
    site_in%cndaysleafoff    = fates_unset_int  ! days since leaf off (cold)
    site_in%dndaysleafon(:)  = fates_unset_int  ! days since leaf on (drought)
    site_in%dndaysleafoff(:) = fates_unset_int  ! days since leaf off (drought)
    site_in%elong_factor(:)  = nan              ! Elongation factor (0 - full abscission; 1 - fully flushed)

    site_in%liqvol_memory(:,:)  = nan
    site_in%smp_memory(:,:)  = nan
    site_in%vegtemp_memory(:) = nan              ! record of last 10 days temperature for senescence model.

    site_in%phen_model_date  = fates_unset_int

    ! Disturbance rates tracking
    site_in%primary_land_patchfusion_error = 0.0_r8
    site_in%potential_disturbance_rates(:) = 0.0_r8
    site_in%disturbance_rates_secondary_to_secondary(:) = 0.0_r8
    site_in%disturbance_rates_primary_to_secondary(:) = 0.0_r8
    site_in%disturbance_rates_primary_to_primary(:) = 0.0_r8

    ! FIRE
    site_in%acc_ni           = 0.0_r8     ! daily nesterov index accumulating over time. time unlimited theoretically.
    site_in%FDI              = 0.0_r8     ! daily fire danger index (0-1)
    site_in%NF               = 0.0_r8     ! daily lightning strikes per km2
    site_in%NF_successful    = 0.0_r8     ! daily successful iginitions per km2

    do el=1,num_elements
       ! Zero the state variables used for checking mass conservation
       call site_in%mass_balance(el)%ZeroMassBalState()
       call site_in%mass_balance(el)%ZeroMassBalFlux()
       call site_in%flux_diags(el)%ZeroFluxDiags()
    end do

    ! This will be initialized in FatesSoilBGCFluxMod:PrepCH4BCs()
    ! It checks to see if the value is below -9000. If it is,
    ! it will assume the first value of the smoother is set
    site_in%ema_npp = -9999.9_r8

    ! termination and recruitment info
    site_in%term_nindivs_canopy(:,:) = 0._r8
    site_in%term_nindivs_ustory(:,:) = 0._r8
    site_in%term_crownarea_canopy = 0._r8
    site_in%term_crownarea_ustory = 0._r8
    site_in%imort_crownarea = 0._r8
    site_in%fmort_crownarea_canopy = 0._r8
    site_in%fmort_crownarea_ustory = 0._r8
    site_in%term_carbonflux_canopy(:) = 0._r8
    site_in%term_carbonflux_ustory(:) = 0._r8
    site_in%recruitment_rate(:) = 0._r8
    site_in%imort_rate(:,:) = 0._r8
    site_in%imort_carbonflux(:) = 0._r8
    site_in%fmort_rate_canopy(:,:) = 0._r8
    site_in%fmort_rate_ustory(:,:) = 0._r8
    site_in%fmort_carbonflux_canopy(:) = 0._r8
    site_in%fmort_carbonflux_ustory(:) = 0._r8
    site_in%fmort_rate_cambial(:,:) = 0._r8
    site_in%fmort_rate_crown(:,:) = 0._r8
    site_in%term_abg_flux(:,:) = 0._r8
    site_in%imort_abg_flux(:,:) = 0._r8
    site_in%fmort_abg_flux(:,:) = 0._r8


    ! fusoin-induced growth flux of individuals
    site_in%growthflux_fusion(:,:) = 0._r8

    ! demotion/promotion info
    site_in%demotion_rate(:) = 0._r8
    site_in%demotion_carbonflux = 0._r8
    site_in%promotion_rate(:) = 0._r8
    site_in%promotion_carbonflux = 0._r8

    ! damage transition info
    site_in%imort_rate_damage(:,:,:) = 0._r8
    site_in%term_nindivs_canopy_damage(:,:,:) = 0._r8
    site_in%term_nindivs_ustory_damage(:,:,:) = 0._r8
    site_in%imort_cflux_damage(:,:) = 0._r8
    site_in%term_cflux_canopy_damage(:,:) = 0._r8
    site_in%term_cflux_ustory_damage(:,:) = 0._r8
    site_in%crownarea_canopy_damage = 0._r8
    site_in%crownarea_ustory_damage = 0._r8
    site_in%fmort_rate_canopy_damage(:,:,:) = 0._r8
    site_in%fmort_rate_ustory_damage(:,:,:) = 0._r8
    site_in%fmort_cflux_canopy_damage(:,:) = 0._r8
    site_in%fmort_cflux_ustory_damage(:,:) = 0._r8

    ! Resources management (logging/harvesting, etc)
    site_in%resources_management%harvest_debt = 0.0_r8
    site_in%resources_management%harvest_debt_sec = 0.0_r8
    site_in%resources_management%trunk_product_site  = 0.0_r8

    ! canopy spread
    site_in%spread = 0._r8

    site_in%area_pft(:) = 0._r8
    site_in%use_this_pft(:) = fates_unset_int
    site_in%area_by_age(:) = 0._r8

  end subroutine zero_site

  ! ============================================================================
  subroutine set_site_properties( nsites, sites,bc_in )
    !
    ! !DESCRIPTION:
    !
    ! !USES:
    !
    ! !ARGUMENTS

    integer, intent(in)                :: nsites
    type(ed_site_type) , intent(inout) :: sites(nsites)
    type(bc_in_type), intent(in)       :: bc_in(nsites)
    !
    ! !LOCAL VARIABLES:
    integer  :: s
    integer  :: cstat      ! cold status phenology flag
    real(r8) :: GDD
    integer  :: dstat      ! drought status phenology flag
    real(r8) :: acc_NI
    real(r8) :: liqvolmem
    real(r8) :: smpmem
    real(r8) :: elong_factor ! Elongation factor (0 - fully off; 1 - fully on)
    integer  :: cleafon    ! DOY for cold-decid leaf-on, initial guess
    integer  :: cleafoff   ! DOY for cold-decid leaf-off, initial guess
    integer  :: dleafoff   ! DOY for drought-decid leaf-off, initial guess
    integer  :: dleafon    ! DOY for drought-decid leaf-on, initial guess
    integer  :: cndleafon  ! days since leaf on  (cold), initial guess
    integer  :: cndleafoff ! days since leaf off  (cold), initial guess
    integer  :: dndleafon  ! days since leaf on  (drought), initial guess
    integer  :: dndleafoff ! days since leaf off (drought), initial guess
    integer  :: ft         ! PFT loop
    real(r8) :: sumarea    ! area of PFTs in nocomp mode.
    integer  :: hlm_pft    ! used in fixed biogeog mode
    integer  :: fates_pft  ! used in fixed biogeog mode
    !----------------------------------------------------------------------


    ! If this is not a restart, we need to start with some reasonable
    ! starting points. If this is a restart, we leave the values
    ! as unset ints and reals, and let the restart values be read in
    ! after this routine

    if ( hlm_is_restart == ifalse ) then

       GDD      = 30.0_r8
       cleafon  = 100
       cleafoff = 300
       cndleafon  = 0
       cndleafoff = 0
       cstat    = phen_cstat_notcold     ! Leaves are on
       acc_NI   = 0.0_r8
       dstat    = phen_dstat_moiston     ! Leaves are on
       dleafoff = 300
       dleafon  = 100
       dndleafon  = 0
       dndleafoff = 0
       liqvolmem  = 0.5_r8 
       smpmem     = 0._r8
       elong_factor = 1._r8

       do s = 1,nsites
          sites(s)%nchilldays    = 0
          sites(s)%ncolddays     = 0        ! recalculated in phenology
                                            ! immediately, so yes this
                                            ! is memory-less, but needed
                                            ! for first value in history file
          sites(s)%phen_model_date         = 0
          sites(s)%cleafondate             = cleafon    - hlm_day_of_year
          sites(s)%cleafoffdate            = cleafoff   - hlm_day_of_year
          sites(s)%cndaysleafon            = cndleafon
          sites(s)%cndaysleafoff           = cndleafoff
          sites(s)%dleafoffdate (1:numpft) = dleafoff   - hlm_day_of_year
          sites(s)%dleafondate  (1:numpft) = dleafon    - hlm_day_of_year
          sites(s)%dndaysleafon (1:numpft) = dndleafon
          sites(s)%dndaysleafoff(1:numpft) = dndleafoff
          sites(s)%grow_deg_days   = GDD

          sites(s)%liqvol_memory(1:numWaterMem,1:numpft) = liqvolmem
          sites(s)%smp_memory(1:numWaterMem,1:numpft) = smpmem
          sites(s)%vegtemp_memory(1:num_vegtemp_mem) = 0._r8

          sites(s)%cstatus = cstat
          sites(s)%dstatus(1:numpft) = dstat
          sites(s)%elong_factor(1:numpft) = elong_factor

          sites(s)%acc_NI     = acc_NI
          sites(s)%NF         = 0.0_r8
          sites(s)%NF_successful  = 0.0_r8
          sites(s)%area_pft(:) = 0.0_r8

          do ft =  1,numpft
             sites(s)%rec_l2fr(ft,:) = prt_params%allom_l2fr(ft)
          end do

          ! Its difficult to come up with a resonable starting smoothing value, so
          ! we initialize on a cold-start to -1
          sites(s)%ema_npp = -9999._r8

          if(hlm_use_fixed_biogeog.eq.itrue)then
             ! MAPPING OF FATES PFTs on to HLM_PFTs
             ! add up the area associated with each FATES PFT
             ! where pft_areafrac is the area of land in each HLM PFT and (from surface dataset)
             ! hlm_pft_map is the area of that land in each FATES PFT (from param file)

             do hlm_pft = 1,size( EDPftvarcon_inst%hlm_pft_map,2)
                do fates_pft = 1,numpft ! loop round all fates pfts for all hlm pfts
                   sites(s)%area_pft(fates_pft) = sites(s)%area_pft(fates_pft) + &
                        EDPftvarcon_inst%hlm_pft_map(fates_pft,hlm_pft) * bc_in(s)%pft_areafrac(hlm_pft)
                end do
             end do !hlm_pft

             do ft =  1,numpft
                if(sites(s)%area_pft(ft).lt.0.01_r8.and.sites(s)%area_pft(ft).gt.0.0_r8)then
                   if(debug) write(fates_log(),*)  'removing small pft patches',s,ft,sites(s)%area_pft(ft)
                   sites(s)%area_pft(ft)=0.0_r8
                   ! remove tiny patches to prevent numerical errors in terminate patches
                endif
                if(sites(s)%area_pft(ft).lt.0._r8)then
                   write(fates_log(),*) 'negative area',s,ft,sites(s)%area_pft(ft)
                   call endrun(msg=errMsg(sourcefile, __LINE__))
                end if
                sites(s)%area_pft(ft)= sites(s)%area_pft(ft) * AREA ! rescale units to m2.
             end do

             ! re-normalize PFT area to ensure it sums to one.
             ! note that in areas of 'bare ground' (PFT 0 in CLM/ELM)
             ! the bare ground will no longer be proscribed and should emerge from FATES
             ! this may or may not be the right way to deal with this?

             if(hlm_use_nocomp.eq.ifalse)then ! when not in nocomp (i.e. or SP) mode, 
                ! subsume bare ground evenly into the existing patches.

                sumarea = sum(sites(s)%area_pft(1:numpft))
                do ft =  1,numpft
                   if(sumarea.gt.0._r8)then
                      sites(s)%area_pft(ft) = area * sites(s)%area_pft(ft)/sumarea
                   else
                      sites(s)%area_pft(ft) = area/numpft
                      ! in nocomp mode where there is only bare ground, we assign equal area to
                      ! all pfts and let the model figure out whether land should be bare or not.
                   end if
                end do !ft
             else ! for sp and nocomp mode, assert a bare ground patch if needed
                sumarea = sum(sites(s)%area_pft(1:numpft))

                ! In all the other FATES modes, bareground is the area in which plants
                ! do not grow of their own accord. In SP mode we assert that the canopy is full for
                ! each PFT patch. Thus, we also need to assert a bare ground area in
                ! order to not have all of the ground filled by leaves.

                ! Further to that, one could calculate bare ground as the remaining area when
                ! all fhe canopies are accounted for, but this means we don't pass balance checks
                ! on canopy are inside FATES, and so in SP mode, we define the bare groud
                ! patch as having a PFT identifier as zero.

                if(sumarea.lt.area)then !make some bare ground
                   sites(s)%area_pft(0) = area - sumarea
                end if
             end if !sp mode
          end if !fixed biogeog

          do ft = 1,numpft
             ! Setting this to true ensures that all pfts
             ! are used for nocomp with no biogeog
             sites(s)%use_this_pft(ft) = itrue
             if(hlm_use_fixed_biogeog.eq.itrue)then
                if(sites(s)%area_pft(ft).gt.0.0_r8)then
                   sites(s)%use_this_pft(ft) = itrue
                else
                   sites(s)%use_this_pft(ft) = ifalse
                end if !area
             end if !SBG
          end do !ft
       end do !site loop
    end if !restart

    return
  end subroutine set_site_properties


  ! ============================================================================
  subroutine init_patches( nsites, sites, bc_in)
    !
    ! !DESCRIPTION:
    ! initialize patches
    ! This may be call a near bare ground initialization, or it may
    ! load patches from an inventory.

    use FatesPlantHydraulicsMod, only : updateSizeDepRhizHydProps
    use FatesInventoryInitMod,   only : initialize_sites_by_inventory

    !
    ! !ARGUMENTS
    integer, intent(in)                        :: nsites
    type(ed_site_type) , intent(inout), target :: sites(nsites)
    type(bc_in_type), intent(in)               :: bc_in(nsites)
    !
    ! !LOCAL VARIABLES:
    integer  :: s
    integer  :: el
    real(r8) :: age !notional age of this patch
    integer  :: ageclass

    ! dummy locals
    real(r8) :: biomass_stock
    real(r8) :: litter_stock
    real(r8) :: seed_stock
    integer  :: n
    integer  :: start_patch
    integer  :: num_new_patches
    integer  :: nocomp_pft
    real(r8) :: newparea
<<<<<<< HEAD
    real(r8) :: total !check on area
    real(r8) :: area_diff
=======
    real(r8) :: tota !check on area
    real(r8) :: litt_init  !invalid for satphen, 0 otherwise
>>>>>>> 3fcc9fca
    integer  :: is_first_patch

    type(ed_site_type),  pointer :: sitep
    type(ed_patch_type), pointer :: newppft(:)
    type(ed_patch_type), pointer :: newp
    type(ed_patch_type), pointer :: currentPatch

    ! List out some nominal patch values that are used for Near Bear Ground initializations
    ! as well as initializing inventory
    age                  = 0.0_r8
    ! ---------------------------------------------------------------------------------------------

    ! ---------------------------------------------------------------------------------------------
    ! Two primary options, either a Near Bear Ground (NBG) or Inventory based cold-start
    ! ---------------------------------------------------------------------------------------------

    if ( hlm_use_inventory_init.eq.itrue ) then

       ! Initialize the site-level crown area spread factor (0-1)
       ! It is likely that closed canopy forest inventories
       ! have smaller spread factors than bare ground (they are crowded)
       do s = 1, nsites
          sites(s)%spread     = init_spread_inventory
       enddo

       call initialize_sites_by_inventory(nsites,sites,bc_in)


       ! For carbon balance checks, we need to initialize the
       ! total carbon stock
       do s = 1, nsites
          do el=1,num_elements
             call SiteMassStock(sites(s),el,sites(s)%mass_balance(el)%old_stock, &
                  biomass_stock,litter_stock,seed_stock)
          end do
       enddo

    else

       do s = 1, nsites
          sites(s)%sp_tlai(:) = 0._r8
          sites(s)%sp_tsai(:) = 0._r8
          sites(s)%sp_htop(:) = 0._r8

          ! Initialize the site-level crown area spread factor (0-1)
          ! It is likely that closed canopy forest inventories
          ! have smaller spread factors than bare ground (they are crowded)
          sites(s)%spread     = init_spread_near_bare_ground

          start_patch = 1   ! start at the first vegetated patch
          if(hlm_use_nocomp.eq.itrue)then
             num_new_patches = numpft
             if( hlm_use_fixed_biogeog .eq.itrue )then
                start_patch = 0 ! start at the bare ground patch
             endif
             !           allocate(newppft(numpft))
          else !default
             num_new_patches = 1
          end if !nocomp

          is_first_patch = itrue
          do n = start_patch, num_new_patches

             ! set the PFT index for patches if in nocomp mode.
             if(hlm_use_nocomp.eq.itrue)then
                nocomp_pft = n
             else
                nocomp_pft = fates_unset_int
             end if

             if(hlm_use_nocomp.eq.itrue)then
                ! In no competition mode, if we are using the fixed_biogeog filter
                ! then each PFT has the area dictated  by the surface dataset.

                ! If we are not using fixed biogeog model, each PFT gets the same area.
                ! i.e. each grid cell is divided exactly into the number of FATES PFTs.

                if(hlm_use_fixed_biogeog.eq.itrue)then
                   newparea = sites(s)%area_pft(nocomp_pft)
                else
                   newparea = area / numpft
                end if
             else  ! The default case is initialized w/ one patch with the area of the whole site.
                newparea = area
             end if  !nocomp mode

             if(newparea.gt.0._r8)then ! Stop patches being initilialized when PFT not present in nocomop mode
                allocate(newp)

                call create_patch(sites(s), newp, age, newparea, primaryforest, nocomp_pft)

                if(is_first_patch.eq.itrue)then !is this the first patch?
                   ! set poointers for first patch (or only patch, if nocomp is false)
                   newp%patchno = 1
                   newp%younger => null()
                   newp%older   => null()
                   sites(s)%youngest_patch => newp
                   sites(s)%oldest_patch   => newp
                   is_first_patch = ifalse
                else
                   ! Set pointers for N>1 patches. Note this only happens when nocomp mode s on.
                   ! The new patch is the 'youngest' one, arbitrarily.
                   newp%patchno = nocomp_pft
                   newp%older     => sites(s)%youngest_patch
                   newp%younger   => null()
                   sites(s)%youngest_patch%younger => newp
                   sites(s)%youngest_patch   => newp
                end if

                ! Initialize the litter pools to zero, these
                ! pools will be populated by looping over the existing patches
                ! and transfering in mass
                if(hlm_use_sp.eq.itrue)then
                   litt_init = fates_unset_r8
                else
                   litt_init = 0._r8
                end if
                do el=1,num_elements
                   call newp%litter(el)%InitConditions(init_leaf_fines=litt_init, &
                        init_root_fines=litt_init, &
                        init_ag_cwd=litt_init, &
                        init_bg_cwd=litt_init, &
                        init_seed=litt_init,   &
                        init_seed_germ=litt_init)
                end do

                sitep => sites(s)
                if(hlm_use_sp.eq.itrue)then
                   if(nocomp_pft.ne.0)then !don't initialize cohorts for SP bare ground patch
                      call init_cohorts(sitep, newp, bc_in(s))
                   end if
                else ! normal non SP case always call init cohorts
                   call init_cohorts(sitep, newp, bc_in(s))
                end if
             end if
          end do !no new patches

          !check if the total area adds to the same as site area
          total = 0.0_r8
          newp => sites(s)%oldest_patch
          do while (associated(newp))
             total = total + newp%area
             newp => newp%younger
          end do
         
          area_diff = total - area
          if (abs(area_diff) > nearzero) then
             if (abs(area_diff) < area_error) then ! this is a precision error
                if (sites(s)%oldest_patch%area > area_diff + nearzero) then
                   ! remove or add extra area
                   ! if the oldest patch has enough area, use that
                   sites(s)%oldest_patch%area = sites(s)%oldest_patch%area - area_diff
                   if (debug) write(fates_log(),*) 'fixing patch precision - oldest', s, area_diff
                else ! or otherwise take the area from the youngest patch.
                   sites(s)%youngest_patch%area = sites(s)%youngest_patch%area - area_diff
                   if (debug) write(fates_log(),*) 'fixing patch precision -youngest ', s, area_diff
                end if
             else !this is a big error not just a precision error.
                write(fates_log(),*) 'issue with patch area in EDinit', area_diff, total
                call endrun(msg=errMsg(sourcefile, __LINE__))
             end if  ! big error
          end if ! too much patch area

          ! For carbon balance checks, we need to initialize the
          ! total carbon stock
          do el=1,num_elements
             call SiteMassStock(sites(s),el,sites(s)%mass_balance(el)%old_stock, &
                  biomass_stock,litter_stock,seed_stock)
          end do

          call set_patchno(sites(s))

       enddo !s
    end if

    ! zero all the patch fire variables for the first timestep
    do s = 1, nsites
       currentPatch => sites(s)%youngest_patch
       do while(associated(currentPatch))

          currentPatch%litter_moisture(:)         = 0._r8
          currentPatch%fuel_eff_moist             = 0._r8
          currentPatch%livegrass                  = 0._r8
          currentPatch%sum_fuel                   = 0._r8
          currentPatch%fuel_bulkd                 = 0._r8
          currentPatch%fuel_sav                   = 0._r8
          currentPatch%fuel_mef                   = 0._r8
          currentPatch%ros_front                  = 0._r8
          currentPatch%effect_wspeed              = 0._r8
          currentPatch%tau_l                      = 0._r8
          currentPatch%fuel_frac(:)               = 0._r8
          currentPatch%tfc_ros                    = 0._r8
          currentPatch%fi                         = 0._r8
          currentPatch%fire                       = 0
          currentPatch%fd                         = 0._r8
          currentPatch%ros_back                   = 0._r8
          currentPatch%scorch_ht(:)               = 0._r8
          currentPatch%frac_burnt                 = 0._r8
          currentPatch%burnt_frac_litter(:)       = 0._r8

          currentPatch => currentPatch%older
       enddo
    enddo

    ! This sets the rhizosphere shells based on the plant initialization
    ! The initialization of the plant-relevant hydraulics variables
    ! were set from a call inside of the init_cohorts()->create_cohort() subroutine
    if (hlm_use_planthydro.eq.itrue) then
       do s = 1, nsites
          sitep => sites(s)
          call updateSizeDepRhizHydProps(sitep, bc_in(s))
       end do
    end if

    return
  end subroutine init_patches

  ! ============================================================================
  subroutine init_cohorts( site_in, patch_in, bc_in)
    !
    ! !DESCRIPTION:
    ! initialize new cohorts on bare ground
    !
    ! !USES:

    !
    ! !ARGUMENTS
    type(ed_site_type), intent(inout),  pointer  :: site_in
    type(ed_patch_type), intent(inout), pointer  :: patch_in
    type(bc_in_type), intent(in)                 :: bc_in
    !
    ! !LOCAL VARIABLES:
    type(ed_cohort_type),pointer :: temp_cohort
    class(prt_vartypes),pointer  :: prt_obj
    integer  :: pft
    integer  :: crowndamage ! which crown damage class
    integer  :: iage       ! index for leaf age loop
    integer  :: el         ! index for element loop
    integer  :: element_id ! element index consistent with defs in PRTGeneric
    integer  :: use_pft_local(numpft) ! determine whether this PFT is used for this patch and site.
    real(r8) :: c_agw      ! biomass above ground (non-leaf)     [kgC]
    real(r8) :: c_bgw      ! biomass below ground (non-fineroot) [kgC]
    real(r8) :: c_leaf     ! biomass in leaves [kgC]
    real(r8) :: c_fnrt     ! biomass in fine roots [kgC]
    real(r8) :: c_sapw     ! biomass in sapwood [kgC]
    real(r8) :: c_struct   ! biomass in structure (dead) [kgC]
    real(r8) :: c_store    ! biomass in storage [kgC]
    real(r8) :: a_sapw     ! area in sapwood (dummy) [m2]
    real(r8) :: m_struct   ! Generic (any element) mass for structure [kg]
    real(r8) :: m_leaf     ! Generic mass for leaf  [kg]
    real(r8) :: m_fnrt     ! Generic mass for fine-root  [kg]
    real(r8) :: m_sapw     ! Generic mass for sapwood [kg]
    real(r8) :: m_store    ! Generic mass for storage [kg]
    real(r8) :: m_repro    ! Generic mass for reproductive tissues [kg]
    real(r8) :: fnrt_drop_fraction ! Fraction of fine roots to absciss when leaves absciss
    real(r8) :: stem_drop_fraction ! Fraction of stems to absciss when leaves absciss

    integer, parameter :: rstatus = 0
    integer init

    real(r8) :: dummy_n    ! set cohort n to a dummy value of 1
 
    !----------------------------------------------------------------------

    patch_in%tallest  => null()
    patch_in%shortest => null()

    ! Manage interactions of fixed biogeog (site level filter) and
    ! nocomp (patch level filter)
    ! Need to cover all potential biogeog x nocomp combinations
    ! 1. biogeog = false. nocomp = false: all PFTs on (DEFAULT)
    ! 2. biogeog = true.  nocomp = false: site level filter
    ! 3. biogeog = false. nocomp = true : patch level filter
    ! 4. biogeog = true.  nocomp = true : patch and site level filter
    ! in principle this could be a patch level variable.
    do pft =  1,numpft
       ! Turn every PFT ON, unless we are in a special case.
       use_pft_local(pft) = itrue ! Case 1
       if(hlm_use_fixed_biogeog.eq.itrue)then !filter geographically
          use_pft_local(pft) = site_in%use_this_pft(pft) ! Case 2
          if(hlm_use_nocomp.eq.itrue.and.pft.ne.patch_in%nocomp_pft_label)then
             ! Having set the biogeog filter as on or off, turn off all PFTs
             ! whose identiy does not correspond to this patch label.
             use_pft_local(pft) = ifalse ! Case 3
          endif
       else
          if(hlm_use_nocomp.eq.itrue.and.pft.ne.patch_in%nocomp_pft_label)then
             ! This case has all PFTs on their own patch everywhere.
             use_pft_local(pft) = ifalse ! Case 4
          endif
       endif
    end do


    pft_loop: do pft =  1,numpft

       if_use_this_pft: if(use_pft_local(pft).eq.itrue)then

          allocate(temp_cohort) ! temporary cohort
          temp_cohort%pft         = pft
          temp_cohort%l2fr = prt_params%allom_l2fr(pft)
          temp_cohort%canopy_trim = 1.0_r8
          temp_cohort%crowndamage = 1  ! Assume no damage to begin with

          ! Retrieve drop fraction of non-leaf tissues for phenology initialisation
          fnrt_drop_fraction = prt_params%phen_fnrt_drop_fraction(pft)
          stem_drop_fraction = prt_params%phen_stem_drop_fraction(pft)


          ! Initialise phenology variables.
          spmode_case: select case (hlm_use_sp)
          case (itrue)
             ! Satellite phenology: do not override SP values with built-in phenology
             temp_cohort%efleaf_coh = 1.0_r8
             temp_cohort%effnrt_coh = 1.0_r8
             temp_cohort%efstem_coh = 1.0_r8

             temp_cohort%status_coh = leaves_on
          case (ifalse)
             ! Use built-in phenology

             if( prt_params%season_decid(pft) == itrue .and. &
                 any(site_in%cstatus == [phen_cstat_nevercold,phen_cstat_iscold])) then
                ! Cold deciduous, off season, assume complete abscission.
                temp_cohort%efleaf_coh = 0._r8
                temp_cohort%effnrt_coh = 1.0_r8 - fnrt_drop_fraction
                temp_cohort%efstem_coh = 1.0_r8 - stem_drop_fraction

                temp_cohort%status_coh = leaves_off
             elseif ( any(prt_params%stress_decid(pft) == [ihard_stress_decid,isemi_stress_decid])) then
                ! If the plant is drought deciduous, make sure leaf status is
                ! always consistent with the leaf elongation factor.  For tissues
                ! other than leaves, the actual drop fraction is a combination of the
                ! elongation factor (e) and the drop fraction (x), which will ensure
                ! that the remaining tissue biomass will be exactly e when x=1, and
                ! exactly the original biomass when x = 0.
                temp_cohort%efleaf_coh = site_in%elong_factor(pft)
                temp_cohort%effnrt_coh = 1.0_r8 - (1.0_r8 - temp_cohort%efleaf_coh ) * fnrt_drop_fraction
                temp_cohort%efstem_coh = 1.0_r8 - (1.0_r8 - temp_cohort%efleaf_coh ) * stem_drop_fraction

                if (temp_cohort%efleaf_coh > 0.0_r8) then
                   temp_cohort%status_coh = leaves_on
                else
                   temp_cohort%status_coh = leaves_off
                end if
             else
                ! Evergreens, or deciduous during growing season. 
                ! Assume leaves are fully flushed.
                temp_cohort%efleaf_coh = 1.0_r8
                temp_cohort%effnrt_coh = 1.0_r8
                temp_cohort%efstem_coh = 1.0_r8

                temp_cohort%status_coh = leaves_on
             end if
          end select spmode_case
          
          ! If positive EDPftvarcon_inst%initd is interpreted as initial recruit density.
          ! If negative EDPftvarcon_inst%initd is interpreted as initial dbh. 
          ! Dbh-initialization can only be used in nocomp mode.
          ! In the dbh-initialization case, we calculate crown area for a single tree and then calculate
          ! the density of plants  needed for a full canopy. 

          if_init_dens: if (EDPftvarcon_inst%initd(pft)>nearzero) then   ! interpret as initial density and calculate diameter

             temp_cohort%n           = EDPftvarcon_inst%initd(pft) * patch_in%area
             if(hlm_use_nocomp.eq.itrue)then !in nocomp mode we only have one PFT per patch
                ! as opposed to numpft's. So we should up the initial density
                ! to compensate (otherwise runs are very hard to compare)
                ! this multiplies it by the number of PFTs there would have been in
                ! the single shared patch in competition mode.
                ! n.b. that this is the same as currentcohort%n = %initd(pft) &AREA
                temp_cohort%n           =  temp_cohort%n * sum(site_in%use_this_pft)
             endif


             !  h,dbh,leafc,n from SP values or from small initial size.
             if(hlm_use_sp.eq.itrue)then
                init = itrue
                ! At this point, we do not know the bc_in values of tlai tsai and htop,
                ! so this is initializing to an arbitrary value for the very first timestep.
                ! Not sure if there's a way around this or not.
                call assign_cohort_SP_properties(temp_cohort, 0.5_r8,0.2_r8, 0.1_r8,patch_in%area,init,c_leaf)

             else
                temp_cohort%hite        = EDPftvarcon_inst%hgt_min(pft)
                ! Calculate the plant diameter from height
                call h2d_allom(temp_cohort%hite,pft,temp_cohort%dbh)

                ! Calculate the leaf biomass from allometry
                ! (calculates a maximum first, then applies canopy trim)
                call bleaf(temp_cohort%dbh,pft,temp_cohort%crowndamage, &
                     temp_cohort%canopy_trim, temp_cohort%efleaf_coh, c_leaf)
             end if  ! sp mode

          else ! interpret as initial diameter and calculate density 
             if(hlm_use_nocomp .eq. itrue)then
                temp_cohort%dbh = abs(EDPftvarcon_inst%initd(pft))

                ! calculate crown area of a single plant
                dummy_n = 1.0_r8 ! make n=1 to get area of one tree
               
                call carea_allom(temp_cohort%dbh, dummy_n, init_spread_inventory, temp_cohort%pft, &
                     temp_cohort%crowndamage, temp_cohort%c_area)

                ! calculate initial density required to close canopy 
                temp_cohort%n  = patch_in%area / temp_cohort%c_area

                ! Calculate the leaf biomass from allometry
                ! (calculates a maximum first, then applies canopy trim)
                call bleaf(temp_cohort%dbh,pft,temp_cohort%crowndamage, &
                     temp_cohort%canopy_trim, temp_cohort%efleaf_coh,c_leaf)

             else
                write(fates_log(),*) 'Negative fates_recruit_init_density can only be used in no comp mode'
                call endrun(msg=errMsg(sourcefile, __LINE__))
             end if
          end if if_init_dens



          ! Calculate total above-ground biomass from allometry
          call bagw_allom(temp_cohort%dbh,pft,temp_cohort%crowndamage, temp_cohort%efstem_coh, c_agw)

          ! Calculate coarse root biomass from allometry
          call bbgw_allom(temp_cohort%dbh,pft, temp_cohort%efstem_coh, c_bgw)

          ! Calculate fine root biomass from allometry
          ! (calculates a maximum and then trimming value)
          call bfineroot(temp_cohort%dbh,pft,temp_cohort%canopy_trim,temp_cohort%l2fr, &
               temp_cohort%effnrt_coh, c_fnrt)

          ! Calculate sapwood biomass
          call bsap_allom(temp_cohort%dbh,pft,temp_cohort%crowndamage, &
               temp_cohort%canopy_trim, temp_cohort%efstem_coh, a_sapw, c_sapw)

          call bdead_allom( c_agw, c_bgw, c_sapw, pft, c_struct )

          call bstore_allom(temp_cohort%dbh, pft, temp_cohort%crowndamage, &
               temp_cohort%canopy_trim, c_store)

          if ( debug ) write(fates_log(),*) 'EDInitMod.F90 call create_cohort '

          temp_cohort%coage = 0.0_r8


          ! --------------------------------------------------------------------------------
          ! Initialize the mass of every element in every organ of the organ
          ! --------------------------------------------------------------------------------

          prt_obj => null()
          call InitPRTObject(prt_obj)

          element_loop: do el = 1,num_elements

             element_id = element_list(el)

             ! If this is carbon12, then the initialization is straight forward
             ! otherwise, we use stoichiometric ratios
             select case(element_id)
             case(carbon12_element)

                m_struct = c_struct
                m_leaf   = c_leaf
                m_fnrt   = c_fnrt
                m_sapw   = c_sapw
                m_store  = c_store
                m_repro  = 0._r8

             case(nitrogen_element)

                m_struct = c_struct*prt_params%nitr_stoich_p1(pft,prt_params%organ_param_id(struct_organ))
                m_leaf   = c_leaf*prt_params%nitr_stoich_p1(pft,prt_params%organ_param_id(leaf_organ))
                m_fnrt   = c_fnrt*prt_params%nitr_stoich_p1(pft,prt_params%organ_param_id(fnrt_organ))
                m_sapw   = c_sapw*prt_params%nitr_stoich_p1(pft,prt_params%organ_param_id(sapw_organ))
                m_repro  = 0._r8
                m_store  = StorageNutrientTarget(pft,element_id,m_leaf,m_fnrt,m_sapw,m_struct)

             case(phosphorus_element)

                m_struct = c_struct*prt_params%phos_stoich_p1(pft,prt_params%organ_param_id(struct_organ))
                m_leaf   = c_leaf*prt_params%phos_stoich_p1(pft,prt_params%organ_param_id(leaf_organ))
                m_fnrt   = c_fnrt*prt_params%phos_stoich_p1(pft,prt_params%organ_param_id(fnrt_organ))
                m_sapw   = c_sapw*prt_params%phos_stoich_p1(pft,prt_params%organ_param_id(sapw_organ))
                m_repro  = 0._r8
                m_store  = StorageNutrientTarget(pft,element_id,m_leaf,m_fnrt,m_sapw,m_struct)

             end select

             select case(hlm_parteh_mode)
             case (prt_carbon_allom_hyp,prt_cnp_flex_allom_hyp )

                ! Put all of the leaf mass into the first bin
                call SetState(prt_obj,leaf_organ, element_id,m_leaf,1)
                do iage = 2,nleafage
                   call SetState(prt_obj,leaf_organ, element_id,0._r8,iage)
                end do

                call SetState(prt_obj,fnrt_organ, element_id, m_fnrt)
                call SetState(prt_obj,sapw_organ, element_id, m_sapw)
                call SetState(prt_obj,store_organ, element_id, m_store)
                call SetState(prt_obj,struct_organ, element_id, m_struct)
                call SetState(prt_obj,repro_organ, element_id, m_repro)

             case default
                write(fates_log(),*) 'Unspecified PARTEH module during create_cohort'
                call endrun(msg=errMsg(sourcefile, __LINE__))
             end select

          end do element_loop

          call prt_obj%CheckInitialConditions()

          call create_cohort(site_in, patch_in, pft, temp_cohort%n, temp_cohort%hite, &
               temp_cohort%coage, temp_cohort%dbh, prt_obj, temp_cohort%efleaf_coh, &
               temp_cohort%effnrt_coh, temp_cohort%efstem_coh, temp_cohort%status_coh, &
               rstatus, temp_cohort%canopy_trim, &
               temp_cohort%c_area,1,temp_cohort%crowndamage, site_in%spread, bc_in)


          deallocate(temp_cohort, stat=istat, errmsg=smsg)
          if (istat/=0) then
             write(fates_log(),*) 'dealloc014: fail on deallocate(temp_cohort):'//trim(smsg)
             call endrun(msg=errMsg(sourcefile, __LINE__))
          end if

       end if if_use_this_pft
    end do pft_loop

    ! (Keeping as an example)
    ! Pass patch level temperature to the new cohorts (this is a nominal 15C right now)
    !temp_cohort => patch_in%tallest
    !do while(associated(temp_cohort))
    !call temp_cohort%tveg_lpa%UpdateRmean(patch_in%tveg_lpa%GetMean())
    !temp_cohort => temp_cohort%shorter
    !end do

    if (hlm_use_sp == ifalse) then
      call fuse_cohorts(site_in, patch_in,bc_in)
      call sort_cohorts(patch_in)
    end if 


  end subroutine init_cohorts

  ! ===============================================================================================


end module EDInitMod<|MERGE_RESOLUTION|>--- conflicted
+++ resolved
@@ -554,13 +554,8 @@
     integer  :: num_new_patches
     integer  :: nocomp_pft
     real(r8) :: newparea
-<<<<<<< HEAD
     real(r8) :: total !check on area
-    real(r8) :: area_diff
-=======
-    real(r8) :: tota !check on area
-    real(r8) :: litt_init  !invalid for satphen, 0 otherwise
->>>>>>> 3fcc9fca
+    real(r8) :: litt_init
     integer  :: is_first_patch
 
     type(ed_site_type),  pointer :: sitep
