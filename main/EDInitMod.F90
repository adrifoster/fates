module EDInitMod

  ! ============================================================================
  ! Contains all modules to set up the ED structure. 
  ! ============================================================================

  use FatesConstantsMod         , only : r8 => fates_r8
  use FatesConstantsMod         , only : ifalse
  use FatesConstantsMod         , only : itrue
  use FatesConstantsMod         , only : primaryforest
  use FatesGlobals              , only : endrun => fates_endrun
  use EDTypesMod                , only : nclmax
  use FatesGlobals              , only : fates_log
  use FatesInterfaceMod         , only : hlm_is_restart
  use EDPftvarcon               , only : EDPftvarcon_inst
  use EDCohortDynamicsMod       , only : create_cohort, fuse_cohorts, sort_cohorts
  use EDCohortDynamicsMod       , only : InitPRTObject
  use EDPatchDynamicsMod        , only : create_patch
  use ChecksBalancesMod         , only : SiteMassStock
  use EDTypesMod                , only : ed_site_type, ed_patch_type, ed_cohort_type
  use EDTypesMod                , only : ncwd
  use EDTypesMod                , only : nuMWaterMem
  use EDTypesMod                , only : maxpft
  use EDTypesMod                , only : AREA
  use EDTypesMod                , only : init_spread_near_bare_ground
  use EDTypesMod                , only : init_spread_inventory
  use EDTypesMod                , only : leaves_on
  use EDTypesMod                , only : leaves_off
  use EDTypesMod                , only : num_elements
  use EDTypesMod                , only : element_list
  use FatesInterfaceMod         , only : bc_in_type
  use FatesInterfaceMod         , only : hlm_use_planthydro
  use FatesInterfaceMod         , only : hlm_use_inventory_init
  use FatesInterfaceMod         , only : numpft
  use FatesInterfaceMod         , only : nleafage
  use FatesInterfaceMod         , only : nlevsclass
  use FatesAllometryMod         , only : h2d_allom
  use FatesAllometryMod         , only : bagw_allom
  use FatesAllometryMod         , only : bbgw_allom
  use FatesAllometryMod         , only : bleaf
  use FatesAllometryMod         , only : bfineroot
  use FatesAllometryMod         , only : bsap_allom
  use FatesAllometryMod         , only : bdead_allom
  use FatesAllometryMod         , only : bstore_allom

  use FatesInterfaceMod,      only : hlm_parteh_mode
  use PRTGenericMod,          only : prt_carbon_allom_hyp
  use PRTGenericMod,          only : prt_cnp_flex_allom_hyp
  use PRTGenericMod,          only : prt_vartypes
  use PRTGenericMod,          only : leaf_organ
  use PRTGenericMod,          only : fnrt_organ
  use PRTGenericMod,          only : sapw_organ
  use PRTGenericMod,          only : store_organ
  use PRTGenericMod,          only : struct_organ
  use PRTGenericMod,          only : repro_organ
  use PRTGenericMod,          only : carbon12_element
  use PRTGenericMod,          only : nitrogen_element
  use PRTGenericMod,          only : phosphorus_element
  use PRTGenericMod,          only : SetState

  ! CIME GLOBALS
  use shr_log_mod               , only : errMsg => shr_log_errMsg

  implicit none
  private

  logical   ::  debug = .false.

  character(len=*), parameter, private :: sourcefile = &
        __FILE__

  public  :: zero_site
  public  :: init_site_vars
  public  :: init_patches
  public  :: set_site_properties
  private :: init_cohorts

  ! ============================================================================

contains

  ! ============================================================================

  subroutine init_site_vars( site_in )
    !
    ! !DESCRIPTION:
    !
    !
    ! !ARGUMENTS    
    type(ed_site_type), intent(inout) ::  site_in
    !
    ! !LOCAL VARIABLES:
    !----------------------------------------------------------------------
    integer :: el

    !
    allocate(site_in%term_nindivs_canopy(1:nlevsclass,1:numpft))
    allocate(site_in%term_nindivs_ustory(1:nlevsclass,1:numpft))
    allocate(site_in%demotion_rate(1:nlevsclass))
    allocate(site_in%promotion_rate(1:nlevsclass))
    allocate(site_in%imort_rate(1:nlevsclass,1:numpft))
    allocate(site_in%fmort_rate_canopy(1:nlevsclass,1:numpft))
    allocate(site_in%fmort_rate_ustory(1:nlevsclass,1:numpft))
    allocate(site_in%fmort_rate_cambial(1:nlevsclass,1:numpft))
    allocate(site_in%fmort_rate_crown(1:nlevsclass,1:numpft))
    allocate(site_in%growthflux_fusion(1:nlevsclass,1:numpft))
    allocate(site_in%mass_balance(1:num_elements))
    allocate(site_in%flux_diags(1:num_elements))
    do el=1,num_elements
        allocate(site_in%flux_diags(el)%leaf_litter_input(1:numpft))
        allocate(site_in%flux_diags(el)%root_litter_input(1:numpft))
    end do


    !
    end subroutine init_site_vars

  ! ============================================================================
  subroutine zero_site( site_in )
    !
    ! !DESCRIPTION:
    !
    ! !USES:
    use shr_infnan_mod , only : nan => shr_infnan_nan, assignment(=)
    !
    ! !ARGUMENTS    
    type(ed_site_type), intent(inout) ::  site_in
    !
    ! !LOCAL VARIABLES:
    integer :: el
    !----------------------------------------------------------------------

    site_in%oldest_patch     => null() ! pointer to oldest patch at the site
    site_in%youngest_patch   => null() ! pointer to yngest patch at the site
    

    ! PHENOLOGY 
    site_in%is_cold          = .false.    ! Is cold deciduous leaf-off triggered?
    site_in%is_drought       = .false.    ! Is drought deciduous leaf-off triggered?
    site_in%ED_GDD_site      = nan  ! growing degree days
    site_in%ncd              = nan  ! no chilling days
    site_in%last_n_days(:)   = 999  ! record of last 10 days temperature for senescence model.
    site_in%leafondate       = 999  ! doy of leaf on
    site_in%leafoffdate      = 999  ! doy of leaf off
    site_in%dleafondate      = 999  ! doy of leaf on drought
    site_in%dleafoffdate     = 999  ! doy of leaf on drought
    site_in%water_memory(:)  = nan

    ! FIRE 
    site_in%acc_ni           = 0.0_r8     ! daily nesterov index accumulating over time. time unlimited theoretically.
    site_in%frac_burnt       = 0.0_r8     ! burn area read in from external file

    do el=1,num_elements
       ! Zero the state variables used for checking mass conservation
       call site_in%mass_balance(el)%ZeroMassBalState()
       call site_in%mass_balance(el)%ZeroMassBalFlux()
       call site_in%flux_diags(el)%ZeroFluxDiags()
    end do
       

    ! termination and recruitment info
    site_in%term_nindivs_canopy(:,:) = 0._r8
    site_in%term_nindivs_ustory(:,:) = 0._r8
    site_in%term_carbonflux_canopy = 0._r8
    site_in%term_carbonflux_ustory = 0._r8
    site_in%recruitment_rate(:) = 0._r8
    site_in%imort_rate(:,:) = 0._r8
    site_in%imort_carbonflux = 0._r8
    site_in%fmort_rate_canopy(:,:) = 0._r8
    site_in%fmort_rate_ustory(:,:) = 0._r8
    site_in%fmort_carbonflux_canopy = 0._r8
    site_in%fmort_carbonflux_ustory = 0._r8
    site_in%fmort_rate_cambial(:,:) = 0._r8
    site_in%fmort_rate_crown(:,:) = 0._r8

    ! fusoin-induced growth flux of individuals
    site_in%growthflux_fusion(:,:) = 0._r8

    ! demotion/promotion info
    site_in%demotion_rate(:) = 0._r8
    site_in%demotion_carbonflux = 0._r8
    site_in%promotion_rate(:) = 0._r8
    site_in%promotion_carbonflux = 0._r8
    
    ! Resources management (logging/harvesting, etc)
    site_in%resources_management%trunk_product_site  = 0.0_r8

    ! canopy spread
    site_in%spread = 0._r8

  end subroutine zero_site

  ! ============================================================================
  subroutine set_site_properties( nsites, sites, bc_in)
    !
    ! !DESCRIPTION:
    !
    ! !USES:
    !
    ! !ARGUMENTS    

    integer, intent(in)                        :: nsites
    type(ed_site_type) , intent(inout), target :: sites(nsites)
    type(bc_in_type), intent(in)               :: bc_in(nsites)

    !
    ! !LOCAL VARIABLES:
    integer  :: s
    real(r8) :: leafon
    real(r8) :: leafoff
    logical  :: stat
    real(r8) :: NCD
    real(r8) :: GDD
    logical  :: dstat
    real(r8) :: acc_NI
    real(r8) :: watermem
    integer  :: dleafoff
    integer  :: dleafon
    !----------------------------------------------------------------------

    if ( hlm_is_restart == ifalse ) then
       !initial guess numbers for site condition.
       NCD      = 0.0_r8
       GDD      = 30.0_r8
       leafon   = 100.0_r8
       leafoff  = 300.0_r8
       stat     = .false.
       acc_NI   = 0.0_r8
       dstat    = .false.
       dleafoff = 300
       dleafon  = 100
       watermem = 0.5_r8

    else ! assignements for restarts

       NCD      = 1.0_r8 ! NCD should be 1 on restart
       GDD      = 0.0_r8
       leafon   = 0.0_r8
       leafoff  = 0.0_r8
       stat     = .false.
       acc_NI   = 0.0_r8
       dstat    = .false.
       dleafoff = 300
       dleafon  = 100
       watermem = 0.5_r8

    endif

    do s = 1,nsites
       sites(s)%ncd          = NCD
       sites(s)%leafondate   = leafon
       sites(s)%leafoffdate  = leafoff
       sites(s)%dleafoffdate = dleafoff
       sites(s)%dleafondate  = dleafon
       sites(s)%ED_GDD_site  = GDD

       if ( hlm_is_restart == ifalse ) then
          sites(s)%water_memory(1:numWaterMem) = watermem
       end if

       sites(s)%is_cold    = stat
       sites(s)%is_drought = dstat
       
       sites(s)%acc_NI     = acc_NI
       sites(s)%frac_burnt = 0.0_r8

       ! The mass balance accounting variables will be initialized
       ! after we have initialized a distribution of vegetation

    end do

    return
  end subroutine set_site_properties


  ! ============================================================================
  subroutine init_patches( nsites, sites, bc_in)
     !
     ! !DESCRIPTION:
     ! initialize patches
     ! This may be call a near bare ground initialization, or it may
     ! load patches from an inventory.

     !
     

     use FatesPlantHydraulicsMod, only : updateSizeDepRhizHydProps 
     use FatesInventoryInitMod,   only : initialize_sites_by_inventory

     !
     ! !ARGUMENTS    
     integer, intent(in)                        :: nsites
     type(ed_site_type) , intent(inout), target :: sites(nsites)
     type(bc_in_type), intent(in)               :: bc_in(nsites)
     !
     ! !LOCAL VARIABLES:
     integer  :: s
     real(r8) :: cwd_ag_local(ncwd)
     real(r8) :: cwd_bg_local(ncwd)
     real(r8) :: leaf_litter_local(maxpft)
     real(r8) :: root_litter_local(maxpft)
     integer  :: el
     real(r8) :: age !notional age of this patch

     ! dummy locals
     real(r8) :: biomass_stock
     real(r8) :: litter_stock
     real(r8) :: seed_stock
     
     type(ed_site_type),  pointer :: sitep
     type(ed_patch_type), pointer :: newp

     ! List out some nominal patch values that are used for Near Bear Ground initializations
     ! as well as initializing inventory
     age                  = 0.0_r8
     ! ---------------------------------------------------------------------------------------------

     ! ---------------------------------------------------------------------------------------------
     ! Two primary options, either a Near Bear Ground (NBG) or Inventory based cold-start
     ! ---------------------------------------------------------------------------------------------

     if ( hlm_use_inventory_init.eq.itrue ) then

        ! Initialize the site-level crown area spread factor (0-1)
        ! It is likely that closed canopy forest inventories
        ! have smaller spread factors than bare ground (they are crowded)
        do s = 1, nsites
           sites(s)%spread     = init_spread_inventory
        enddo

        call initialize_sites_by_inventory(nsites,sites,bc_in)

        
        ! For carbon balance checks, we need to initialize the 
        ! total carbon stock
        do s = 1, nsites
            do el=1,num_elements
                call SiteMassStock(sites(s),el,sites(s)%mass_balance(el)%old_stock, &
                      biomass_stock,litter_stock,seed_stock)
            end do
        enddo

     else

        !FIX(SPM,032414) clean this up...inits out of this loop
        do s = 1, nsites

           ! Initialize the site-level crown area spread factor (0-1)
           ! It is likely that closed canopy forest inventories
           ! have smaller spread factors than bare ground (they are crowded)
           sites(s)%spread     = init_spread_near_bare_ground

           allocate(newp)

           newp%patchno = 1
           newp%younger => null()
           newp%older   => null()

           sites(s)%youngest_patch => newp
           sites(s)%youngest_patch => newp
           sites(s)%oldest_patch   => newp

           ! make new patch...
<<<<<<< HEAD
           call create_patch(sites(s), newp, age, area, bc_in(s)%nlevsoil)
           
           ! Initialize the litter pools to zero, these
           ! pools will be populated by looping over the existing patches
           ! and transfering in mass
           do el=1,num_elements
              call newp%litter(el)%InitConditions(init_leaf_fines=0._r8, &
                   init_root_fines=0._r8, &
                   init_ag_cwd=0._r8, &
                   init_bg_cwd=0._r8, &
                   init_seed=0._r8)
           end do
=======
           call create_patch(sites(s), newp, age, AREA, &
                 cwd_ag_local, cwd_bg_local, leaf_litter_local,  &
                 root_litter_local, bc_in(s)%nlevsoil, primaryforest ) 
>>>>>>> 5dd0d0e5
           
           sitep => sites(s)
           call init_cohorts(sitep, newp, bc_in(s))
           
           ! For carbon balance checks, we need to initialize the 
           ! total carbon stock
           do el=1,num_elements
              call SiteMassStock(sites(s),el,sites(s)%mass_balance(el)%old_stock, &
                   biomass_stock,litter_stock,seed_stock)
           end do
        enddo

     end if

     ! This sets the rhizosphere shells based on the plant initialization
     ! The initialization of the plant-relevant hydraulics variables
     ! were set from a call inside of the init_cohorts()->create_cohort() subroutine
     if (hlm_use_planthydro.eq.itrue) then 
        do s = 1, nsites
	   sitep => sites(s)
           call updateSizeDepRhizHydProps(sitep, bc_in(s))
        end do
     end if

     return
  end subroutine init_patches

  ! ============================================================================
  subroutine init_cohorts( site_in, patch_in, bc_in)
    !
    ! !DESCRIPTION:
    ! initialize new cohorts on bare ground
    !
    ! !USES:
    !
    ! !ARGUMENTS    
    type(ed_site_type), intent(inout),  pointer  :: site_in
    type(ed_patch_type), intent(inout), pointer  :: patch_in
    type(bc_in_type), intent(in)                 :: bc_in
    !
    ! !LOCAL VARIABLES:
    type(ed_cohort_type),pointer :: temp_cohort
    class(prt_vartypes),pointer  :: prt_obj
    integer  :: cstatus
    integer  :: pft
    integer  :: iage       ! index for leaf age loop
    integer  :: el         ! index for element loop
    integer  :: element_id ! element index consistent with defs in PRTGeneric
    real(r8) :: c_agw      ! biomass above ground (non-leaf)     [kgC]
    real(r8) :: c_bgw      ! biomass below ground (non-fineroot) [kgC]
    real(r8) :: c_leaf     ! biomass in leaves [kgC]
    real(r8) :: c_fnrt     ! biomass in fine roots [kgC]
    real(r8) :: c_sapw     ! biomass in sapwood [kgC]
    real(r8) :: c_struct   ! biomass in structure (dead) [kgC]
    real(r8) :: c_store    ! biomass in storage [kgC]
    real(r8) :: a_sapw     ! area in sapwood (dummy) [m2]
    real(r8) :: m_struct   ! Generic (any element) mass for structure [kg]
    real(r8) :: m_leaf     ! Generic mass for leaf  [kg]
    real(r8) :: m_fnrt     ! Generic mass for fine-root  [kg]
    real(r8) :: m_sapw     ! Generic mass for sapwood [kg]
    real(r8) :: m_store    ! Generic mass for storage [kg]
    real(r8) :: m_repro    ! Generic mass for reproductive tissues [kg]

    integer, parameter :: rstatus = 0

    !----------------------------------------------------------------------

    patch_in%tallest  => null()
    patch_in%shortest => null()
    
    do pft =  1,numpft

       if(EDPftvarcon_inst%initd(pft)>1.0E-7) then

       allocate(temp_cohort) ! temporary cohort

       temp_cohort%pft         = pft
       temp_cohort%n           = EDPftvarcon_inst%initd(pft) * patch_in%area
       temp_cohort%hite        = EDPftvarcon_inst%hgt_min(pft)

       ! Calculate the plant diameter from height
       call h2d_allom(temp_cohort%hite,pft,temp_cohort%dbh)

       temp_cohort%canopy_trim = 1.0_r8

       ! Calculate total above-ground biomass from allometry
       call bagw_allom(temp_cohort%dbh,pft,c_agw)

       ! Calculate coarse root biomass from allometry
       call bbgw_allom(temp_cohort%dbh,pft,c_bgw)

       ! Calculate the leaf biomass from allometry
       ! (calculates a maximum first, then applies canopy trim)
       call bleaf(temp_cohort%dbh,pft,temp_cohort%canopy_trim,c_leaf)

       ! Calculate fine root biomass from allometry
       ! (calculates a maximum and then trimming value)
       call bfineroot(temp_cohort%dbh,pft,temp_cohort%canopy_trim,c_fnrt)

       ! Calculate sapwood biomass
       call bsap_allom(temp_cohort%dbh,pft,temp_cohort%canopy_trim,a_sapw,c_sapw)
       
       call bdead_allom( c_agw, c_bgw, c_sapw, pft, c_struct )

       call bstore_allom(temp_cohort%dbh, pft, temp_cohort%canopy_trim, c_store)

       temp_cohort%laimemory = 0._r8
       cstatus = leaves_on
       
       if( EDPftvarcon_inst%season_decid(pft) == itrue .and. site_in%is_cold ) then
          temp_cohort%laimemory = c_leaf
          c_leaf = 0._r8
          cstatus = leaves_off
       endif
       
       if ( EDPftvarcon_inst%stress_decid(pft) == itrue .and. site_in%is_drought ) then
          temp_cohort%laimemory = c_leaf
          c_leaf = 0._r8
          cstatus = leaves_off
       endif

       if ( debug ) write(fates_log(),*) 'EDInitMod.F90 call create_cohort '

       ! --------------------------------------------------------------------------------
       ! Initialize the mass of every element in every organ of the organ
       ! --------------------------------------------------------------------------------

       prt_obj => null()
       call InitPRTObject(prt_obj)

       do el = 1,num_elements

          element_id = element_list(el)
          
          ! If this is carbon12, then the initialization is straight forward
          ! otherwise, we use stoichiometric ratios
          select case(element_id)
          case(carbon12_element)
             
             m_struct = c_struct
             m_leaf   = c_leaf
             m_fnrt   = c_fnrt
             m_sapw   = c_sapw
             m_store  = c_store
             m_repro  = 0._r8
             
          case(nitrogen_element)
             
             m_struct = c_struct*EDPftvarcon_inst%prt_nitr_stoich_p2(pft,struct_organ)
             m_leaf   = c_leaf*EDPftvarcon_inst%prt_nitr_stoich_p2(pft,leaf_organ)
             m_fnrt   = c_fnrt*EDPftvarcon_inst%prt_nitr_stoich_p2(pft,fnrt_organ)
             m_sapw   = c_sapw*EDPftvarcon_inst%prt_nitr_stoich_p2(pft,sapw_organ)
             m_store  = c_store*EDPftvarcon_inst%prt_nitr_stoich_p2(pft,store_organ)
             m_repro  = 0._r8
             
          case(phosphorus_element)

             m_struct = c_struct*EDPftvarcon_inst%prt_phos_stoich_p2(pft,struct_organ)
             m_leaf   = c_leaf*EDPftvarcon_inst%prt_phos_stoich_p2(pft,leaf_organ)
             m_fnrt   = c_fnrt*EDPftvarcon_inst%prt_phos_stoich_p2(pft,fnrt_organ)
             m_sapw   = c_sapw*EDPftvarcon_inst%prt_phos_stoich_p2(pft,sapw_organ)
             m_store  = c_store*EDPftvarcon_inst%prt_phos_stoich_p2(pft,store_organ)
             m_repro  = 0._r8
          end select

          select case(hlm_parteh_mode)
          case (prt_carbon_allom_hyp,prt_cnp_flex_allom_hyp )
             
             ! Put all of the leaf mass into the first bin
             call SetState(prt_obj,leaf_organ, element_id,m_leaf,1)
             do iage = 2,nleafage
                call SetState(prt_obj,leaf_organ, element_id,0._r8,iage)
             end do
             
             call SetState(prt_obj,fnrt_organ, element_id, m_fnrt)
             call SetState(prt_obj,sapw_organ, element_id, m_sapw)
             call SetState(prt_obj,store_organ, element_id, m_store)
             call SetState(prt_obj,struct_organ, element_id, m_struct)
             call SetState(prt_obj,repro_organ, element_id, m_repro)
             
          case default
             write(fates_log(),*) 'Unspecified PARTEH module during create_cohort'
             call endrun(msg=errMsg(sourcefile, __LINE__))
          end select
       
          ! Add these magically appearing cohorts to the mass balance accounting
          site_in%mass_balance(el)%flux_generic_in =  &
               site_in%mass_balance(el)%flux_generic_in + &
               temp_cohort%n * (m_fnrt + m_leaf + m_sapw + m_store + m_struct + m_repro)

   
       end do

       call prt_obj%CheckInitialConditions()

       call create_cohort(site_in, patch_in, pft, temp_cohort%n, temp_cohort%hite, &
             temp_cohort%dbh, prt_obj, temp_cohort%laimemory, cstatus, rstatus,        &
             temp_cohort%canopy_trim, 1, site_in%spread, bc_in)

       deallocate(temp_cohort) ! get rid of temporary cohort

       endif

    enddo !numpft

    ! Zero the mass flux pools of the new cohorts
!    temp_cohort => patch_in%tallest
!    do while(associated(temp_cohort)) 
!       call temp_cohort%prt%ZeroRates()
!       temp_cohort => temp_cohort%shorter
!    end do

    call fuse_cohorts(site_in, patch_in,bc_in)
    call sort_cohorts(patch_in)

  end subroutine init_cohorts

  ! ===============================================================================================


end module EDInitMod<|MERGE_RESOLUTION|>--- conflicted
+++ resolved
@@ -361,8 +361,9 @@
            sites(s)%oldest_patch   => newp
 
            ! make new patch...
-<<<<<<< HEAD
-           call create_patch(sites(s), newp, age, area, bc_in(s)%nlevsoil)
+
+           call create_patch(sites(s), newp, age, area, &
+                 bc_in(s)%nlevsoil, primaryforest)
            
            ! Initialize the litter pools to zero, these
            ! pools will be populated by looping over the existing patches
@@ -374,11 +375,6 @@
                    init_bg_cwd=0._r8, &
                    init_seed=0._r8)
            end do
-=======
-           call create_patch(sites(s), newp, age, AREA, &
-                 cwd_ag_local, cwd_bg_local, leaf_litter_local,  &
-                 root_litter_local, bc_in(s)%nlevsoil, primaryforest ) 
->>>>>>> 5dd0d0e5
            
            sitep => sites(s)
            call init_cohorts(sitep, newp, bc_in(s))
