--- conflicted
+++ resolved
@@ -90,11 +90,8 @@
   use PRTGenericMod,          only : SetState
   use FatesSizeAgeTypeIndicesMod,only : get_age_class_index
   use DamageMainMod,          only : undamaged_class
-<<<<<<< HEAD
   use FatesConstantsMod,      only : n_term_mort_types
-=======
   use FatesInterfaceTypesMod    , only : hlm_num_luh2_transitions
->>>>>>> 81be091e
 
   ! CIME GLOBALS
   use shr_log_mod               , only : errMsg => shr_log_errMsg
