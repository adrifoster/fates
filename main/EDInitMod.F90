--- conflicted
+++ resolved
@@ -64,10 +64,7 @@
     allocate(site_in%terminated_nindivs(1:nlevsclass,1:numpft,2))
     allocate(site_in%demotion_rate(1:nlevsclass))
     allocate(site_in%promotion_rate(1:nlevsclass))
-<<<<<<< HEAD
-=======
     allocate(site_in%imort_rate(1:nlevsclass,1:numpft))
->>>>>>> a00482e8
     !
     end subroutine init_site_vars
 
