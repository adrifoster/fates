--- conflicted
+++ resolved
@@ -70,17 +70,15 @@
     ! !LOCAL VARIABLES:
     !----------------------------------------------------------------------
     !
-    allocate(site_in%terminated_nindivs(1:nlevsclass,1:numpft,2))
+    allocate(site_in%terminated_nindivs(1:nlevsclass,1:numpft,1:nclmax))
     allocate(site_in%demotion_rate(1:nlevsclass))
     allocate(site_in%promotion_rate(1:nlevsclass))
     allocate(site_in%imort_rate(1:nlevsclass,1:numpft))
-<<<<<<< HEAD
     allocate(site_in%fmort_rate(1:nlevsclass,1:numpft,1:nclmax))
     allocate(site_in%fmort_rate_cambial(1:nlevsclass,1:numpft))
     allocate(site_in%fmort_rate_crown(1:nlevsclass,1:numpft))
-=======
     allocate(site_in%growthflux_fusion(1:nlevsclass,1:numpft))
->>>>>>> 120e49c4
+
     !
     end subroutine init_site_vars
 
