--- conflicted
+++ resolved
@@ -992,9 +992,6 @@
 
           deallocate(temp_cohort) ! get rid of temporary cohort
 
-<<<<<<< HEAD
-
-=======
              deallocate(temp_cohort, stat=istat, errmsg=smsg)
              if (istat/=0) then
                 write(fates_log(),*) 'dealloc014: fail on deallocate(temp_cohort):'//trim(smsg)
@@ -1002,7 +999,6 @@
              endif
              
           endif
->>>>>>> 2395e6f2
        endif !use_this_pft
     enddo !numpft
 
