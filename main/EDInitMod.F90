module EDInitMod

  ! ============================================================================
  ! Contains all modules to set up the ED structure.
  ! ============================================================================

  use FatesConstantsMod         , only : r8 => fates_r8
  use FatesConstantsMod         , only : ifalse
  use FatesConstantsMod         , only : itrue
  use FatesConstantsMod         , only : fates_unset_int
  use FatesConstantsMod         , only : primaryforest
  use FatesConstantsMod         , only : nearzero
  use FatesGlobals              , only : endrun => fates_endrun
  use FatesGlobals              , only : fates_log
  use FatesInterfaceTypesMod    , only : hlm_is_restart
  use FatesInterfaceTypesMod    , only : hlm_current_tod
  use FatesInterfaceTypesMod    , only : hlm_numSWb
  use EDPftvarcon               , only : EDPftvarcon_inst
  use PRTParametersMod          , only : prt_params
  use EDCohortDynamicsMod       , only : create_cohort, fuse_cohorts, sort_cohorts
  use EDCohortDynamicsMod       , only : InitPRTObject
  use EDPatchDynamicsMod        , only : set_patchno
  use EDPhysiologyMod           , only : calculate_sp_properties
  use ChecksBalancesMod         , only : SiteMassStock
  use FatesInterfaceTypesMod    , only : hlm_day_of_year
  use FatesSiteMod              , only : fates_site_type
  use FatesPatchMod             , only : fates_patch_type
  use FatesCohortMod            , only : fates_cohort_type
<<<<<<< HEAD
  use FatesConstantsMod         , only : numWaterMem
  use FatesConstantsMod         , only : num_vegtemp_mem
  use FatesConstantsMod         , only : AREA
  use FatesConstantsMod         , only : init_spread_near_bare_ground
  use FatesConstantsMod         , only : init_spread_inventory
  use FatesConstantsMod         , only : leaves_on, leaves_off
=======
  use EDTypesMod                , only : numWaterMem
  use EDTypesMod                , only : num_vegtemp_mem
  use EDTypesMod                , only : AREA
  use EDTypesMod                , only : init_spread_near_bare_ground
  use EDTypesMod                , only : init_spread_inventory
  use FatesConstantsMod         , only : leaves_on
  use FatesConstantsMod         , only : leaves_off
  use FatesConstantsMod         , only : ihard_stress_decid
  use FatesConstantsMod         , only : isemi_stress_decid
>>>>>>> 64c50364
  use PRTGenericMod             , only : num_elements
  use PRTGenericMod             , only : element_list
  use FatesConstantsMod                , only : phen_cstat_nevercold
  use FatesConstantsMod                , only : phen_cstat_iscold
  use FatesConstantsMod                , only : phen_dstat_timeoff
  use FatesConstantsMod                , only : phen_dstat_moistoff
  use FatesConstantsMod                , only : phen_cstat_notcold
  use FatesConstantsMod                , only : phen_dstat_moiston
  use FatesInterfaceTypesMod         , only : bc_in_type,bc_out_type
  use FatesInterfaceTypesMod         , only : hlm_use_planthydro
  use FatesInterfaceTypesMod         , only : hlm_use_inventory_init
  use FatesInterfaceTypesMod         , only : hlm_use_fixed_biogeog
  use FatesInterfaceTypesMod         , only : hlm_use_tree_damage
  use FatesInterfaceTypesMod         , only : hlm_use_sp
  use FatesInterfaceTypesMod         , only : numpft
  use FatesInterfaceTypesMod         , only : nleafage
  use FatesInterfaceTypesMod         , only : nlevsclass
  use FatesInterfaceTypesMod         , only : nlevcoage
  use FatesInterfaceTypesMod         , only : nlevdamage
  use FatesInterfaceTypesMod         , only : hlm_use_nocomp
  use FatesInterfaceTypesMod         , only : nlevage
  use FatesAllometryMod         , only : h2d_allom
  use FatesAllometryMod         , only : bagw_allom
  use FatesAllometryMod         , only : bbgw_allom
  use FatesAllometryMod         , only : bleaf
  use FatesAllometryMod         , only : bfineroot
  use FatesAllometryMod         , only : bsap_allom
  use FatesAllometryMod         , only : bdead_allom
  use FatesAllometryMod         , only : bstore_allom
  use FatesAllometryMod         , only : carea_allom
  use PRTGenericMod             , only : StorageNutrientTarget
  use FatesInterfaceTypesMod,      only : hlm_parteh_mode
  use PRTGenericMod,          only : prt_carbon_allom_hyp
  use PRTGenericMod,          only : prt_cnp_flex_allom_hyp
  use PRTGenericMod,          only : prt_vartypes
  use PRTGenericMod,          only : leaf_organ
  use PRTGenericMod,          only : fnrt_organ
  use PRTGenericMod,          only : sapw_organ
  use PRTGenericMod,          only : store_organ
  use PRTGenericMod,          only : struct_organ
  use PRTGenericMod,          only : repro_organ
  use PRTGenericMod,          only : carbon12_element
  use PRTGenericMod,          only : nitrogen_element
  use PRTGenericMod,          only : phosphorus_element
  use PRTGenericMod,          only : SetState
  use FatesSizeAgeTypeIndicesMod,only : get_age_class_index
  use DamageMainMod,          only : undamaged_class

  ! CIME GLOBALS
  use shr_log_mod               , only : errMsg => shr_log_errMsg

  implicit none
  private

  logical   ::  debug = .false.

  integer :: istat           ! return status code
  character(len=255) :: smsg ! Message string for deallocation errors
  character(len=*), parameter, private :: sourcefile = &
       __FILE__

  public  :: init_patches
  private :: init_cohorts

  ! ============================================================================

contains

  ! ============================================================================

<<<<<<< HEAD
=======
  subroutine init_site_vars( site_in, bc_in, bc_out )
    !
    ! !DESCRIPTION:
    !
    !
    ! !ARGUMENTS
    type(ed_site_type), intent(inout) :: site_in
    type(bc_in_type),intent(in)       :: bc_in
    type(bc_out_type),intent(in)      :: bc_out
    !
    ! !LOCAL VARIABLES:
    !----------------------------------------------------------------------
    integer :: el

    !
    allocate(site_in%term_nindivs_canopy(1:nlevsclass,1:numpft))
    allocate(site_in%term_nindivs_ustory(1:nlevsclass,1:numpft))
    allocate(site_in%demotion_rate(1:nlevsclass))
    allocate(site_in%promotion_rate(1:nlevsclass))
    allocate(site_in%imort_rate(1:nlevsclass,1:numpft))
    allocate(site_in%fmort_rate_canopy(1:nlevsclass,1:numpft))
    allocate(site_in%fmort_rate_ustory(1:nlevsclass,1:numpft))
    allocate(site_in%fmort_rate_cambial(1:nlevsclass,1:numpft))
    allocate(site_in%fmort_rate_crown(1:nlevsclass,1:numpft))
    allocate(site_in%growthflux_fusion(1:nlevsclass,1:numpft))
    allocate(site_in%mass_balance(1:num_elements))
    allocate(site_in%flux_diags(1:num_elements))

    if (hlm_use_tree_damage .eq. itrue) then 
       allocate(site_in%term_nindivs_canopy_damage(1:nlevdamage, 1:nlevsclass, 1:numpft))
       allocate(site_in%term_nindivs_ustory_damage(1:nlevdamage, 1:nlevsclass, 1:numpft))
       allocate(site_in%imort_rate_damage(1:nlevdamage, 1:nlevsclass, 1:numpft))
       allocate(site_in%imort_cflux_damage(1:nlevdamage, 1:nlevsclass))
       allocate(site_in%term_cflux_canopy_damage(1:nlevdamage, 1:nlevsclass))
       allocate(site_in%term_cflux_ustory_damage(1:nlevdamage, 1:nlevsclass))
       allocate(site_in%fmort_rate_canopy_damage(1:nlevdamage, 1:nlevsclass, 1:numpft))
       allocate(site_in%fmort_rate_ustory_damage(1:nlevdamage, 1:nlevsclass, 1:numpft)) 
       allocate(site_in%fmort_cflux_canopy_damage(1:nlevdamage, 1:nlevsclass))
       allocate(site_in%fmort_cflux_ustory_damage(1:nlevdamage, 1:nlevsclass)) 
    else
       allocate(site_in%term_nindivs_canopy_damage(1,1,1))
       allocate(site_in%term_nindivs_ustory_damage(1,1,1))
       allocate(site_in%imort_rate_damage(1,1,1))
       allocate(site_in%imort_cflux_damage(1,1))
       allocate(site_in%term_cflux_canopy_damage(1,1))
       allocate(site_in%term_cflux_ustory_damage(1,1))
       allocate(site_in%fmort_rate_canopy_damage(1,1,1))
       allocate(site_in%fmort_rate_ustory_damage(1,1,1))
       allocate(site_in%fmort_cflux_canopy_damage(1,1))
       allocate(site_in%fmort_cflux_ustory_damage(1,1))
    end if

    allocate(site_in%term_carbonflux_canopy(1:numpft))
    allocate(site_in%term_carbonflux_ustory(1:numpft))
    allocate(site_in%imort_carbonflux(1:numpft))
    allocate(site_in%fmort_carbonflux_canopy(1:numpft))
    allocate(site_in%fmort_carbonflux_ustory(1:numpft))

    allocate(site_in%term_abg_flux(1:nlevsclass,1:numpft))
    allocate(site_in%imort_abg_flux(1:nlevsclass,1:numpft))
    allocate(site_in%fmort_abg_flux(1:nlevsclass,1:numpft))

    site_in%nlevsoil   = bc_in%nlevsoil
    allocate(site_in%rootfrac_scr(site_in%nlevsoil))
    allocate(site_in%zi_soil(0:site_in%nlevsoil))
    allocate(site_in%dz_soil(site_in%nlevsoil))
    allocate(site_in%z_soil(site_in%nlevsoil))

    if (hlm_use_nocomp .eq. itrue .and. hlm_use_fixed_biogeog .eq. itrue) then
       allocate(site_in%area_pft(0:numpft))
    else  ! SP and nocomp require a bare-ground patch.
       allocate(site_in%area_pft(1:numpft))  
    endif

    allocate(site_in%use_this_pft(1:numpft))
    allocate(site_in%area_by_age(1:nlevage))

    ! for CNP dynamics, track the mean l2fr of recruits
    ! for different pfts and canopy positions
    allocate(site_in%rec_l2fr(1:numpft,nclmax))


    ! SP mode
    allocate(site_in%sp_tlai(1:numpft))
    allocate(site_in%sp_tsai(1:numpft))
    allocate(site_in%sp_htop(1:numpft))

    do el=1,num_elements
       allocate(site_in%flux_diags(el)%leaf_litter_input(1:numpft))
       allocate(site_in%flux_diags(el)%root_litter_input(1:numpft))
    end do

    ! Initialize the static soil
    ! arrays from the boundary (initial) condition

    site_in%zi_soil(:) = bc_in%zi_sisl(:)
    site_in%dz_soil(:) = bc_in%dz_sisl(:)
    site_in%z_soil(:)  = bc_in%z_sisl(:)

    !
  end subroutine init_site_vars

  ! ============================================================================
  subroutine zero_site( site_in )
    !
    ! !DESCRIPTION:
    !
    ! !USES:
    use shr_infnan_mod , only : nan => shr_infnan_nan, assignment(=)
    !
    ! !ARGUMENTS
    type(ed_site_type), intent(inout) ::  site_in
    !
    ! !LOCAL VARIABLES:
    integer :: el
    !----------------------------------------------------------------------

    site_in%oldest_patch     => null() ! pointer to oldest patch at the site
    site_in%youngest_patch   => null() ! pointer to yngest patch at the site


    ! PHENOLOGY

    site_in%cstatus          = fates_unset_int    ! are leaves in this pixel on or off?
    site_in%dstatus(:)       = fates_unset_int
    site_in%grow_deg_days    = nan  ! growing degree days
    site_in%snow_depth       = nan
    site_in%nchilldays       = fates_unset_int
    site_in%ncolddays        = fates_unset_int
    site_in%cleafondate      = fates_unset_int  ! doy of leaf on (cold)
    site_in%cleafoffdate     = fates_unset_int  ! doy of leaf off (cold)
    site_in%dleafondate(:)   = fates_unset_int  ! doy of leaf on (drought)
    site_in%dleafoffdate(:)  = fates_unset_int  ! doy of leaf off (drought)
    site_in%cndaysleafon     = fates_unset_int  ! days since leaf on (cold)
    site_in%cndaysleafoff    = fates_unset_int  ! days since leaf off (cold)
    site_in%dndaysleafon(:)  = fates_unset_int  ! days since leaf on (drought)
    site_in%dndaysleafoff(:) = fates_unset_int  ! days since leaf off (drought)
    site_in%elong_factor(:)  = nan              ! Elongation factor (0 - full abscission; 1 - fully flushed)

    site_in%liqvol_memory(:,:)  = nan
    site_in%smp_memory(:,:)  = nan
    site_in%vegtemp_memory(:) = nan              ! record of last 10 days temperature for senescence model.

    site_in%phen_model_date  = fates_unset_int

    ! Disturbance rates tracking
    site_in%primary_land_patchfusion_error = 0.0_r8
    site_in%potential_disturbance_rates(:) = 0.0_r8
    site_in%disturbance_rates_secondary_to_secondary(:) = 0.0_r8
    site_in%disturbance_rates_primary_to_secondary(:) = 0.0_r8
    site_in%disturbance_rates_primary_to_primary(:) = 0.0_r8

    ! FIRE
    site_in%acc_ni           = 0.0_r8     ! daily nesterov index accumulating over time. time unlimited theoretically.
    site_in%FDI              = 0.0_r8     ! daily fire danger index (0-1)
    site_in%NF               = 0.0_r8     ! daily lightning strikes per km2
    site_in%NF_successful    = 0.0_r8     ! daily successful iginitions per km2

    do el=1,num_elements
       ! Zero the state variables used for checking mass conservation
       call site_in%mass_balance(el)%ZeroMassBalState()
       call site_in%mass_balance(el)%ZeroMassBalFlux()
       call site_in%flux_diags(el)%ZeroFluxDiags()
    end do


    ! termination and recruitment info
    site_in%term_nindivs_canopy(:,:) = 0._r8
    site_in%term_nindivs_ustory(:,:) = 0._r8
    site_in%term_crownarea_canopy = 0._r8
    site_in%term_crownarea_ustory = 0._r8
    site_in%imort_crownarea = 0._r8
    site_in%fmort_crownarea_canopy = 0._r8
    site_in%fmort_crownarea_ustory = 0._r8
    site_in%term_carbonflux_canopy(:) = 0._r8
    site_in%term_carbonflux_ustory(:) = 0._r8
    site_in%recruitment_rate(:) = 0._r8
    site_in%imort_rate(:,:) = 0._r8
    site_in%imort_carbonflux(:) = 0._r8
    site_in%fmort_rate_canopy(:,:) = 0._r8
    site_in%fmort_rate_ustory(:,:) = 0._r8
    site_in%fmort_carbonflux_canopy(:) = 0._r8
    site_in%fmort_carbonflux_ustory(:) = 0._r8
    site_in%fmort_rate_cambial(:,:) = 0._r8
    site_in%fmort_rate_crown(:,:) = 0._r8
    site_in%term_abg_flux(:,:) = 0._r8
    site_in%imort_abg_flux(:,:) = 0._r8
    site_in%fmort_abg_flux(:,:) = 0._r8


    ! fusoin-induced growth flux of individuals
    site_in%growthflux_fusion(:,:) = 0._r8

    ! demotion/promotion info
    site_in%demotion_rate(:) = 0._r8
    site_in%demotion_carbonflux = 0._r8
    site_in%promotion_rate(:) = 0._r8
    site_in%promotion_carbonflux = 0._r8

    ! damage transition info
    site_in%imort_rate_damage(:,:,:) = 0._r8
    site_in%term_nindivs_canopy_damage(:,:,:) = 0._r8
    site_in%term_nindivs_ustory_damage(:,:,:) = 0._r8
    site_in%imort_cflux_damage(:,:) = 0._r8
    site_in%term_cflux_canopy_damage(:,:) = 0._r8
    site_in%term_cflux_ustory_damage(:,:) = 0._r8
    site_in%crownarea_canopy_damage = 0._r8
    site_in%crownarea_ustory_damage = 0._r8
    site_in%fmort_rate_canopy_damage(:,:,:) = 0._r8
    site_in%fmort_rate_ustory_damage(:,:,:) = 0._r8
    site_in%fmort_cflux_canopy_damage(:,:) = 0._r8
    site_in%fmort_cflux_ustory_damage(:,:) = 0._r8

    ! Resources management (logging/harvesting, etc)
    site_in%resources_management%harvest_debt = 0.0_r8
    site_in%resources_management%harvest_debt_sec = 0.0_r8
    site_in%resources_management%trunk_product_site  = 0.0_r8

    ! canopy spread
    site_in%spread = 0._r8

    site_in%area_pft(:) = 0._r8
    site_in%use_this_pft(:) = fates_unset_int
    site_in%area_by_age(:) = 0._r8

  end subroutine zero_site

  ! ============================================================================
  subroutine set_site_properties( nsites, sites,bc_in )
    !
    ! !DESCRIPTION:
    !
    ! !USES:
    !
    ! !ARGUMENTS

    integer, intent(in)                :: nsites
    type(ed_site_type) , intent(inout) :: sites(nsites)
    type(bc_in_type), intent(in)       :: bc_in(nsites)
    !
    ! !LOCAL VARIABLES:
    integer  :: s
    integer  :: cstat      ! cold status phenology flag
    real(r8) :: GDD
    integer  :: dstat      ! drought status phenology flag
    real(r8) :: acc_NI
    real(r8) :: liqvolmem
    real(r8) :: smpmem
    real(r8) :: elong_factor ! Elongation factor (0 - fully off; 1 - fully on)
    integer  :: cleafon    ! DOY for cold-decid leaf-on, initial guess
    integer  :: cleafoff   ! DOY for cold-decid leaf-off, initial guess
    integer  :: dleafoff   ! DOY for drought-decid leaf-off, initial guess
    integer  :: dleafon    ! DOY for drought-decid leaf-on, initial guess
    integer  :: cndleafon  ! days since leaf on  (cold), initial guess
    integer  :: cndleafoff ! days since leaf off  (cold), initial guess
    integer  :: dndleafon  ! days since leaf on  (drought), initial guess
    integer  :: dndleafoff ! days since leaf off (drought), initial guess
    integer  :: ft         ! PFT loop
    real(r8) :: sumarea    ! area of PFTs in nocomp mode.
    integer  :: hlm_pft    ! used in fixed biogeog mode
    integer  :: fates_pft  ! used in fixed biogeog mode
    !----------------------------------------------------------------------


    ! If this is not a restart, we need to start with some reasonable
    ! starting points. If this is a restart, we leave the values
    ! as unset ints and reals, and let the restart values be read in
    ! after this routine

    if ( hlm_is_restart == ifalse ) then

       GDD      = 30.0_r8
       cleafon  = 100
       cleafoff = 300
       cndleafon  = 0
       cndleafoff = 0
       cstat    = phen_cstat_notcold     ! Leaves are on
       acc_NI   = 0.0_r8
       dstat    = phen_dstat_moiston     ! Leaves are on
       dleafoff = 300
       dleafon  = 100
       dndleafon  = 0
       dndleafoff = 0
       liqvolmem  = 0.5_r8 
       smpmem     = 0._r8
       elong_factor = 1._r8

       do s = 1,nsites
          sites(s)%nchilldays    = 0
          sites(s)%ncolddays     = 0        ! recalculated in phenology
                                            ! immediately, so yes this
                                            ! is memory-less, but needed
                                            ! for first value in history file
          sites(s)%phen_model_date         = 0
          sites(s)%cleafondate             = cleafon    - hlm_day_of_year
          sites(s)%cleafoffdate            = cleafoff   - hlm_day_of_year
          sites(s)%cndaysleafon            = cndleafon
          sites(s)%cndaysleafoff           = cndleafoff
          sites(s)%dleafoffdate (1:numpft) = dleafoff   - hlm_day_of_year
          sites(s)%dleafondate  (1:numpft) = dleafon    - hlm_day_of_year
          sites(s)%dndaysleafon (1:numpft) = dndleafon
          sites(s)%dndaysleafoff(1:numpft) = dndleafoff
          sites(s)%grow_deg_days   = GDD

          sites(s)%liqvol_memory(1:numWaterMem,1:numpft) = liqvolmem
          sites(s)%smp_memory(1:numWaterMem,1:numpft) = smpmem
          sites(s)%vegtemp_memory(1:num_vegtemp_mem) = 0._r8

          sites(s)%cstatus = cstat
          sites(s)%dstatus(1:numpft) = dstat
          sites(s)%elong_factor(1:numpft) = elong_factor

          sites(s)%acc_NI     = acc_NI
          sites(s)%NF         = 0.0_r8
          sites(s)%NF_successful  = 0.0_r8
          sites(s)%area_pft(:) = 0.0_r8

          do ft =  1,numpft
             sites(s)%rec_l2fr(ft,:) = prt_params%allom_l2fr(ft)
          end do

          ! Its difficult to come up with a resonable starting smoothing value, so
          ! we initialize on a cold-start to -1
          sites(s)%ema_npp = -9999._r8

          if(hlm_use_fixed_biogeog.eq.itrue)then
             ! MAPPING OF FATES PFTs on to HLM_PFTs
             ! add up the area associated with each FATES PFT
             ! where pft_areafrac is the area of land in each HLM PFT and (from surface dataset)
             ! hlm_pft_map is the area of that land in each FATES PFT (from param file)

             do hlm_pft = 1,size( EDPftvarcon_inst%hlm_pft_map,2)
                do fates_pft = 1,numpft ! loop round all fates pfts for all hlm pfts
                   sites(s)%area_pft(fates_pft) = sites(s)%area_pft(fates_pft) + &
                        EDPftvarcon_inst%hlm_pft_map(fates_pft,hlm_pft) * bc_in(s)%pft_areafrac(hlm_pft)
                end do
             end do !hlm_pft

             do ft =  1,numpft
                if(sites(s)%area_pft(ft).lt.0.01_r8.and.sites(s)%area_pft(ft).gt.0.0_r8)then
                   if(debug) write(fates_log(),*)  'removing small pft patches',s,ft,sites(s)%area_pft(ft)
                   sites(s)%area_pft(ft)=0.0_r8
                   ! remove tiny patches to prevent numerical errors in terminate patches
                endif
                if(sites(s)%area_pft(ft).lt.0._r8)then
                   write(fates_log(),*) 'negative area',s,ft,sites(s)%area_pft(ft)
                   call endrun(msg=errMsg(sourcefile, __LINE__))
                end if
                sites(s)%area_pft(ft)= sites(s)%area_pft(ft) * AREA ! rescale units to m2.
             end do

             ! re-normalize PFT area to ensure it sums to one.
             ! note that in areas of 'bare ground' (PFT 0 in CLM/ELM)
             ! the bare ground will no longer be proscribed and should emerge from FATES
             ! this may or may not be the right way to deal with this?

             if(hlm_use_nocomp.eq.ifalse)then ! when not in nocomp (i.e. or SP) mode, 
                ! subsume bare ground evenly into the existing patches.

                sumarea = sum(sites(s)%area_pft(1:numpft))
                do ft =  1,numpft
                   if(sumarea.gt.0._r8)then
                      sites(s)%area_pft(ft) = area * sites(s)%area_pft(ft)/sumarea
                   else
                      sites(s)%area_pft(ft) = area/numpft
                      ! in nocomp mode where there is only bare ground, we assign equal area to
                      ! all pfts and let the model figure out whether land should be bare or not.
                   end if
                end do !ft
             else ! for sp and nocomp mode, assert a bare ground patch if needed
                sumarea = sum(sites(s)%area_pft(1:numpft))

                ! In all the other FATES modes, bareground is the area in which plants
                ! do not grow of their own accord. In SP mode we assert that the canopy is full for
                ! each PFT patch. Thus, we also need to assert a bare ground area in
                ! order to not have all of the ground filled by leaves.

                ! Further to that, one could calculate bare ground as the remaining area when
                ! all fhe canopies are accounted for, but this means we don't pass balance checks
                ! on canopy are inside FATES, and so in SP mode, we define the bare groud
                ! patch as having a PFT identifier as zero.

                if(sumarea.lt.area)then !make some bare ground
                   sites(s)%area_pft(0) = area - sumarea
                end if
             end if !sp mode
          end if !fixed biogeog

          do ft = 1,numpft
             ! Setting this to true ensures that all pfts
             ! are used for nocomp with no biogeog
             sites(s)%use_this_pft(ft) = itrue
             if(hlm_use_fixed_biogeog.eq.itrue)then
                if(sites(s)%area_pft(ft).gt.0.0_r8)then
                   sites(s)%use_this_pft(ft) = itrue
                else
                   sites(s)%use_this_pft(ft) = ifalse
                end if !area
             end if !SBG
          end do !ft
       end do !site loop
    end if !restart

    return
  end subroutine set_site_properties


  ! ============================================================================
>>>>>>> 64c50364
  subroutine init_patches( nsites, sites, bc_in)
    !
    ! !DESCRIPTION:
    ! initialize patches
    ! This may be call a near bare ground initialization, or it may
    ! load patches from an inventory.

    use FatesPlantHydraulicsMod, only : updateSizeDepRhizHydProps
    use FatesInventoryInitMod,   only : initialize_sites_by_inventory

    !
    ! !ARGUMENTS
    integer, intent(in)                        :: nsites
    type(fates_site_type) , intent(inout), target :: sites(nsites)
    type(bc_in_type), intent(in)               :: bc_in(nsites)
    !
    ! !LOCAL VARIABLES:
    integer  :: s
    integer  :: el
    real(r8) :: age !notional age of this patch
    integer  :: ageclass

    ! dummy locals
    real(r8) :: biomass_stock
    real(r8) :: litter_stock
    real(r8) :: seed_stock
    integer  :: n
    integer  :: start_patch
    integer  :: num_new_patches
    integer  :: nocomp_pft
    real(r8) :: newparea
    real(r8) :: tota !check on area
    integer  :: is_first_patch

    type(fates_site_type),  pointer :: sitep
    type(fates_patch_type), pointer :: newppft(:)
    type(fates_patch_type), pointer :: newp
    type(fates_patch_type), pointer :: currentPatch

    ! List out some nominal patch values that are used for Near Bear Ground initializations
    ! as well as initializing inventory
    age                  = 0.0_r8
    ! ---------------------------------------------------------------------------------------------

    ! ---------------------------------------------------------------------------------------------
    ! Two primary options, either a Near Bear Ground (NBG) or Inventory based cold-start
    ! ---------------------------------------------------------------------------------------------

    if ( hlm_use_inventory_init.eq.itrue ) then

       ! Initialize the site-level crown area spread factor (0-1)
       ! It is likely that closed canopy forest inventories
       ! have smaller spread factors than bare ground (they are crowded)
       do s = 1, nsites
          sites(s)%spread     = init_spread_inventory
       enddo

       call initialize_sites_by_inventory(nsites,sites,bc_in)


       ! For carbon balance checks, we need to initialize the
       ! total carbon stock
       do s = 1, nsites
          do el=1,num_elements
             call SiteMassStock(sites(s),el,sites(s)%mass_balance(el)%old_stock, &
                  biomass_stock,litter_stock,seed_stock)
          end do
       enddo

    else

       do s = 1, nsites
          sites(s)%sp_tlai(:) = 0._r8
          sites(s)%sp_tsai(:) = 0._r8
          sites(s)%sp_htop(:) = 0._r8

          ! Initialize the site-level crown area spread factor (0-1)
          ! It is likely that closed canopy forest inventories
          ! have smaller spread factors than bare ground (they are crowded)
          sites(s)%spread     = init_spread_near_bare_ground

          start_patch = 1   ! start at the first vegetated patch
          if(hlm_use_nocomp.eq.itrue)then
             num_new_patches = numpft
             if( hlm_use_fixed_biogeog .eq.itrue )then
                start_patch = 0 ! start at the bare ground patch
             endif
             !           allocate(newppft(numpft))
          else !default
             num_new_patches = 1
          end if !nocomp

          is_first_patch = itrue
          do n = start_patch, num_new_patches

             ! set the PFT index for patches if in nocomp mode.
             if(hlm_use_nocomp.eq.itrue)then
                nocomp_pft = n
             else
                nocomp_pft = fates_unset_int
             end if

             if(hlm_use_nocomp.eq.itrue)then
                ! In no competition mode, if we are using the fixed_biogeog filter
                ! then each PFT has the area dictated  by the surface dataset.

                ! If we are not using fixed biogeog model, each PFT gets the same area.
                ! i.e. each grid cell is divided exactly into the number of FATES PFTs.

                if(hlm_use_fixed_biogeog.eq.itrue)then
                   newparea = sites(s)%area_pft(nocomp_pft)
                else
                   newparea = area / numpft
                end if
             else  ! The default case is initialized w/ one patch with the area of the whole site.
                newparea = area
             end if  !nocomp mode

             if(newparea.gt.0._r8)then ! Stop patches being initilialized when PFT not present in nocomop mode
                allocate(newp)
                call newp%Create(age, newparea, primaryforest, nocomp_pft,     &
                  hlm_numSWb, numpft, sites(s)%nlevsoil, hlm_current_tod)

                if(is_first_patch.eq.itrue)then !is this the first patch?
                   ! set poointers for first patch (or only patch, if nocomp is false)
                   newp%patchno = 1
                   newp%younger => null()
                   newp%older   => null()
                   sites(s)%youngest_patch => newp
                   sites(s)%oldest_patch   => newp
                   is_first_patch = ifalse
                else
                   ! Set pointers for N>1 patches. Note this only happens when nocomp mode s on.
                   ! The new patch is the 'youngest' one, arbitrarily.
                   newp%patchno = nocomp_pft
                   newp%older     => sites(s)%youngest_patch
                   newp%younger   => null()
                   sites(s)%youngest_patch%younger => newp
                   sites(s)%youngest_patch   => newp
                end if

                ! Initialize the litter pools to zero, these
                ! pools will be populated by looping over the existing patches
                ! and transfering in mass
                do el=1,num_elements
                   call newp%litter(el)%InitConditions(init_leaf_fines=0._r8, &
                        init_root_fines=0._r8, &
                        init_ag_cwd=0._r8, &
                        init_bg_cwd=0._r8, &
                        init_seed=0._r8,   &
                        init_seed_germ=0._r8)
                end do

                sitep => sites(s)
                if(hlm_use_sp.eq.itrue)then
                   if(nocomp_pft.ne.0)then !don't initialize cohorts for SP bare ground patch
                      call init_cohorts(sitep, newp, bc_in(s))
                   end if
                else ! normal non SP case always call init cohorts
                   call init_cohorts(sitep, newp, bc_in(s))
                end if
             end if
          end do !no new patches

          !check if the total area adds to the same as site area
          tota = 0.0_r8
          newp => sites(s)%oldest_patch
          do while (associated(newp))
             tota=tota+newp%area
             newp=>newp%younger
          end do

          if(abs(tota-area).gt.nearzero*area)then
             if(abs(tota-area).lt.1.0e-10_r8)then ! this is a precision error
                if(sites(s)%oldest_patch%area.gt.(tota-area+nearzero))then
                   ! remove or add extra area
                   ! if the oldest patch has enough area, use that
                   sites(s)%oldest_patch%area = sites(s)%oldest_patch%area - (tota-area)
                   if(debug) write(fates_log(),*) 'fixing patch precision - oldest',s, tota-area
                else ! or otherwise take the area from the youngest patch.
                   sites(s)%youngest_patch%area = sites(s)%oldest_patch%area - (tota-area)
                   if(debug) write(fates_log(),*) 'fixing patch precision -youngest ',s, tota-area
                endif
             else !this is a big error not just a precision error.
                write(fates_log(),*) 'issue with patch area in EDinit',tota-area,tota
                call endrun(msg=errMsg(sourcefile, __LINE__))
             endif  ! big error
          end if ! too much patch area

          ! For carbon balance checks, we need to initialize the
          ! total carbon stock
          do el=1,num_elements
             call SiteMassStock(sites(s),el,sites(s)%mass_balance(el)%old_stock, &
                  biomass_stock,litter_stock,seed_stock)
          end do

          call set_patchno(sites(s))

       enddo !s
    end if

    ! zero all the patch fire variables for the first timestep
    do s = 1, nsites
       currentPatch => sites(s)%youngest_patch
       do while(associated(currentPatch))

          currentPatch%litter_moisture(:)         = 0._r8
          currentPatch%fuel_eff_moist             = 0._r8
          currentPatch%livegrass                  = 0._r8
          currentPatch%sum_fuel                   = 0._r8
          currentPatch%fuel_bulkd                 = 0._r8
          currentPatch%fuel_sav                   = 0._r8
          currentPatch%fuel_mef                   = 0._r8
          currentPatch%ros_front                  = 0._r8
          currentPatch%effect_wspeed              = 0._r8
          currentPatch%tau_l                      = 0._r8
          currentPatch%fuel_frac(:)               = 0._r8
          currentPatch%tfc_ros                    = 0._r8
          currentPatch%fi                         = 0._r8
          currentPatch%fire                       = 0
          currentPatch%fd                         = 0._r8
          currentPatch%ros_back                   = 0._r8
          currentPatch%scorch_ht(:)               = 0._r8
          currentPatch%frac_burnt                 = 0._r8
          currentPatch%burnt_frac_litter(:)       = 0._r8

          currentPatch => currentPatch%older
       enddo
    enddo

    ! This sets the rhizosphere shells based on the plant initialization
    ! The initialization of the plant-relevant hydraulics variables
    ! were set from a call inside of the init_cohorts()->create_cohort() subroutine
    if (hlm_use_planthydro.eq.itrue) then
       do s = 1, nsites
          sitep => sites(s)
          call updateSizeDepRhizHydProps(sitep, bc_in(s))
       end do
    end if

    return
  end subroutine init_patches

  ! ============================================================================
 
<<<<<<< HEAD
  subroutine init_cohorts(site_in, patch_in, bc_in)
    !
    ! DESCRIPTION:
    ! initialize new cohorts on bare ground
    !
    
    ! ARGUMENTS
    type(fates_site_type),     intent(inout),  pointer  :: site_in
    type(fates_patch_type), intent(inout),  pointer  :: patch_in
    type(bc_in_type),       intent(in)               :: bc_in
    
    ! LOCAL VARIABLES:
    class(prt_vartypes),     pointer :: prt                   ! PARTEH object
    integer                          :: leaf_status           ! cohort phenology status [leaves on/off]
    integer                          :: pft                   ! index for PFT
    integer                          :: iage                  ! index for leaf age loop
    integer                          :: el                    ! index for element loop
    integer                          :: element_id            ! element index consistent with defs in PRTGeneric
    integer                          :: use_pft_local(numpft) ! determine whether this PFT is used for this patch and site
    integer                          :: crown_damage          ! crown damage class of the cohort [1 = undamaged, >1 = damaged] 
    real(r8)                         :: l2fr                  ! leaf to fineroot biomass ratio [kg kg-1]
    real(r8)                         :: canopy_trim           ! fraction of the maximum leaf biomass that we are targeting [0-1]
    real(r8)                         :: cohort_n              ! cohort density
    real(r8)                         :: dbh                   ! cohort dbh [cm]
    real(r8)                         :: c_area                ! cohort crown area [m2]
    real(r8)                         :: c_agw                 ! above ground (non-leaf) biomass [kgC]
    real(r8)                         :: c_bgw                 ! below ground (non-fineroot) biomss [kgC]
    real(r8)                         :: c_leaf                ! leaf biomass [kgC]
    real(r8)                         :: c_fnrt                ! fine root biomss [kgC]
    real(r8)                         :: c_sapw                ! sapwood biomass [kgC]
    real(r8)                         :: c_struct              ! structural (dead) biomass [kgC]
    real(r8)                         :: c_store               ! storage biomass [kgC]
    real(r8)                         :: a_sapw                ! sapwood area [m2]
    real(r8)                         :: m_struct              ! generic (any element) mass for structure [kg]
    real(r8)                         :: m_leaf                ! generic mass for leaf  [kg]
    real(r8)                         :: m_fnrt                ! generic mass for fine-root  [kg]
    real(r8)                         :: m_sapw                ! generic mass for sapwood [kg]
    real(r8)                         :: m_store               ! generic mass for storage [kg]
    real(r8)                         :: m_repro               ! generic mass for reproductive tissues [kg]
    real(r8)                         :: stem_drop_fraction    ! of all the organs in the recruits. Used for both [kg per plant] and [kg per cohort]
    integer, parameter               :: recruitstatus = 0     ! whether the newly created cohorts are recruited or initialized
 
    !-------------------------------------------------------------------------------------

    patch_in%tallest  => null()
    patch_in%shortest => null()

    ! Manage interactions of fixed biogeog (site level filter) and nocomp (patch level filter)
    ! Need to cover all potential biogeog x nocomp combinations
    ! 1. biogeog = false. nocomp = false: all PFTs on (DEFAULT)
    ! 2. biogeog = true.  nocomp = false: site level filter
    ! 3. biogeog = false. nocomp = true : patch level filter
    ! 4. biogeog = true.  nocomp = true : patch and site level filter
    ! in principle this could be a patch level variable.
    do pft = 1, numpft
      ! first turn every PFT ON, unless we are in a special case
      use_pft_local(pft) = itrue ! Case 1
      if (hlm_use_fixed_biogeog .eq. itrue) then !filter geographically
        use_pft_local(pft) = site_in%use_this_pft(pft) ! Case 2
        if (hlm_use_nocomp .eq. itrue .and. pft .ne. patch_in%nocomp_pft_label) then
          ! having set the biogeog filter as on or off, turn off all PFTs
          ! whose identity does not correspond to this patch label
          use_pft_local(pft) = ifalse ! Case 3
        endif
      else
        if (hlm_use_nocomp .eq. itrue .and. pft .ne. patch_in%nocomp_pft_label) then
          ! This case has all PFTs on their own patch everywhere
          use_pft_local(pft) = ifalse ! Case 4
        endif
      endif
    end do

    do pft =  1, numpft
      if (use_pft_local(pft) .eq. itrue) then

        l2fr         = prt_params%allom_l2fr(pft)
        canopy_trim  = 1.0_r8
        crown_damage = 1  ! Assume no damage to begin with
          
        ! If positive EDPftvarcon_inst%initd is interpreted as initial recruit density.
        ! If negative EDPftvarcon_inst%initd is interpreted as initial dbh. 
        ! Dbh-initialization can only be used in nocomp mode.
        ! In the dbh-initialization case, we calculate crown area for a single tree and then calculate
        ! the density of plants  needed for a full canopy. 
        if (EDPftvarcon_inst%initd(pft) > nearzero) then  ! interpret as initial density and calculate diameter
          
          cohort_n = EDPftvarcon_inst%initd(pft)*patch_in%area
          if (hlm_use_nocomp .eq. itrue) then !in nocomp mode we only have one PFT per patch
            ! as opposed to numpft's. So we should up the initial density
            ! to compensate (otherwise runs are very hard to compare)
            ! this multiplies it by the number of PFTs there would have been in
            ! the single shared patch in competition mode.
            ! n.b. that this is the same as currentcohort%n = %initd(pft) &AREA
            cohort_n = cohort_n*sum(site_in%use_this_pft)
          endif
             
          ! h, dbh, leafc, n from SP values or from small initial size
          if (hlm_use_sp .eq. itrue) then
            ! At this point, we do not know the bc_in values of tlai tsai and htop,
            ! so this is initializing to an arbitrary value for the very first timestep.
            ! Not sure if there's a way around this or not.
            call calculate_SP_properties(0.5_r8, 0.2_r8, 0.1_r8, patch_in%area, pft,     &
              crown_damage, 1, EDPftvarcon_inst%vcmax25top(pft, 1), c_leaf, dbh,         &
              cohort_n, c_area)
          else
            ! calculate the plant diameter from height
            call h2d_allom(EDPftvarcon_inst%hgt_min(pft), pft, dbh)

            ! Calculate the leaf biomass from allometry
            ! (calculates a maximum first, then applies canopy trim)
            call bleaf(dbh, pft, crown_damage, canopy_trim, c_leaf)
          endif  ! sp mode

        else ! interpret as initial diameter and calculate density 
          if (hlm_use_nocomp .eq. itrue) then
            dbh = abs(EDPftvarcon_inst%initd(pft))
            ! calculate crown area of a single plant
            call carea_allom(dbh, 1.0_r8, init_spread_inventory, pft, crown_damage,       &
              c_area)

            ! calculate initial density required to close canopy 
            cohort_n = patch_in%area/c_area

            ! Calculate the leaf biomass from allometry
            ! (calculates a maximum first, then applies canopy trim)
            call bleaf(dbh, pft, crown_damage, canopy_trim, c_leaf)

          else
            write(fates_log(),*) 'Negative fates_recruit_init_density can only be used in no comp mode'
            call endrun(msg=errMsg(sourcefile, __LINE__))
          endif
        endif

        ! calculate total above-ground biomass from allometry
        call bagw_allom(dbh, pft, crown_damage, c_agw)

        ! calculate coarse root biomass from allometry
        call bbgw_allom(dbh, pft, c_bgw)

        ! Calculate fine root biomass from allometry
        ! (calculates a maximum and then trimming value)
        call bfineroot(dbh, pft, canopy_trim, l2fr, c_fnrt)

        ! Calculate sapwood biomass
        call bsap_allom(dbh, pft, crown_damage, canopy_trim, a_sapw, c_sapw)

        call bdead_allom(c_agw, c_bgw, c_sapw, pft, c_struct)
        call bstore_allom(dbh, pft, crown_damage, canopy_trim, c_store)

        leaf_status = leaves_on

        stem_drop_fraction = EDPftvarcon_inst%phen_stem_drop_fraction(pft)

        if (hlm_use_sp .eq. ifalse) then ! do not override SP vales with phenology

          if (prt_params%season_decid(pft) == itrue .and.                                &
            any(site_in%cstatus == [phen_cstat_nevercold, phen_cstat_iscold])) then
            c_leaf = 0._r8
            c_sapw = (1.0_r8 - stem_drop_fraction)*c_sapw
            c_struct  = (1.0_r8 - stem_drop_fraction)*c_struct
            leaf_status = leaves_off
          endif

          if (prt_params%stress_decid(pft) == itrue .and.                                &
            any(site_in%dstatus == [phen_dstat_timeoff, phen_dstat_moistoff])) then
            c_leaf = 0._r8
            c_sapw = (1.0_r8 - stem_drop_fraction)*c_sapw
            c_struct  = (1.0_r8-stem_drop_fraction)*c_struct
            leaf_status = leaves_off
          endif
        end if ! SP mode

        if (debug) write(fates_log(),*) 'EDInitMod.F90 call create_cohort '

        ! --------------------------------------------------------------------------------
        ! Initialize the mass of every element in every organ of the organ
        ! --------------------------------------------------------------------------------

        prt => null()
        call InitPRTObject(prt)

        do el = 1, num_elements

          element_id = element_list(el)
          ! If this is carbon12, then the initialization is straight forward
          ! otherwise, we use stoichiometric ratios
          select case(element_id)
          case(carbon12_element)

            m_struct = c_struct
            m_leaf   = c_leaf
            m_fnrt   = c_fnrt
            m_sapw   = c_sapw
            m_store  = c_store
            m_repro  = 0._r8

          case(nitrogen_element)

            m_struct = c_struct*prt_params%nitr_stoich_p1(pft, prt_params%organ_param_id(struct_organ))
            m_leaf   = c_leaf*prt_params%nitr_stoich_p1(pft, prt_params%organ_param_id(leaf_organ))
            m_fnrt   = c_fnrt*prt_params%nitr_stoich_p1(pft, prt_params%organ_param_id(fnrt_organ))
            m_sapw   = c_sapw*prt_params%nitr_stoich_p1(pft, prt_params%organ_param_id(sapw_organ))
            m_repro  = 0._r8
            m_store  = StorageNutrientTarget(pft, element_id, m_leaf, m_fnrt, m_sapw, m_struct)

          case(phosphorus_element)

            m_struct = c_struct*prt_params%phos_stoich_p1(pft, prt_params%organ_param_id(struct_organ))
            m_leaf   = c_leaf*prt_params%phos_stoich_p1(pft, prt_params%organ_param_id(leaf_organ))
            m_fnrt   = c_fnrt*prt_params%phos_stoich_p1(pft, prt_params%organ_param_id(fnrt_organ))
            m_sapw   = c_sapw*prt_params%phos_stoich_p1(pft, prt_params%organ_param_id(sapw_organ))
            m_repro  = 0._r8
            m_store  = StorageNutrientTarget(pft, element_id, m_leaf, m_fnrt, m_sapw, m_struct)

          end select

          select case(hlm_parteh_mode)
          case (prt_carbon_allom_hyp, prt_cnp_flex_allom_hyp )

            ! Put all of the leaf mass into the first bin
            call SetState(prt, leaf_organ, element_id, m_leaf, 1)
            do iage = 2,nleafage
              call SetState(prt, leaf_organ, element_id, 0._r8, iage)
            end do

            call SetState(prt, fnrt_organ, element_id, m_fnrt)
            call SetState(prt, sapw_organ, element_id, m_sapw)
            call SetState(prt, store_organ, element_id, m_store)
            call SetState(prt, struct_organ, element_id, m_struct)
            call SetState(prt, repro_organ, element_id, m_repro)

          case default
            write(fates_log(),*) 'Unspecified PARTEH module during create_cohort'
            call endrun(msg=errMsg(sourcefile, __LINE__))
          end select

        end do

        call prt%CheckInitialConditions()

        call create_cohort(site_in, patch_in, pft, cohort_n,                             &
          EDPftvarcon_inst%hgt_min(pft), 0.0_r8, dbh, prt, leaf_status, recruitstatus,   &
          canopy_trim, c_area, 1, crown_damage, site_in%spread, bc_in)

      endif !use_this_pft
    enddo !numpft

    ! (Keeping as an example)
    ! Pass patch level temperature to the new cohorts (this is a nominal 15C right now)
    !temp_cohort => patch_in%tallest
    !do while(associated(temp_cohort))
    !call temp_cohort%tveg_lpa%UpdateRmean(patch_in%tveg_lpa%GetMean())
    !temp_cohort => temp_cohort%shorter
    !end do

    call fuse_cohorts(site_in, patch_in,bc_in)
    call sort_cohorts(patch_in)

  end subroutine init_cohorts
=======
   subroutine init_cohorts(site_in, patch_in, bc_in)
      !
      ! DESCRIPTION:
      ! initialize new cohorts on bare ground
      !

      ! ARGUMENTS
      type(ed_site_type),     intent(inout),  pointer  :: site_in
      type(fates_patch_type), intent(inout),  pointer  :: patch_in
      type(bc_in_type),       intent(in)               :: bc_in

      ! LOCAL VARIABLES:
      class(prt_vartypes),     pointer :: prt                   ! PARTEH object
      integer                          :: leaf_status           ! cohort phenology status [leaves on/off]
      integer                          :: pft                   ! index for PFT
      integer                          :: iage                  ! index for leaf age loop
      integer                          :: el                    ! index for element loop
      integer                          :: element_id            ! element index consistent with defs in PRTGeneric
      integer                          :: use_pft_local(numpft) ! determine whether this PFT is used for this patch and site
      integer                          :: crown_damage          ! crown damage class of the cohort [1 = undamaged, >1 = damaged] 
      real(r8)                         :: l2fr                  ! leaf to fineroot biomass ratio [kg kg-1]
      real(r8)                         :: canopy_trim           ! fraction of the maximum leaf biomass that we are targeting [0-1]
      real(r8)                         :: cohort_n              ! cohort density
      real(r8)                         :: dbh                   ! cohort dbh [cm]
      real(r8)                         :: c_area                ! cohort crown area [m2]
      real(r8)                         :: c_agw                 ! above ground (non-leaf) biomass [kgC]
      real(r8)                         :: c_bgw                 ! below ground (non-fineroot) biomss [kgC]
      real(r8)                         :: c_leaf                ! leaf biomass [kgC]
      real(r8)                         :: c_fnrt                ! fine root biomss [kgC]
      real(r8)                         :: c_sapw                ! sapwood biomass [kgC]
      real(r8)                         :: c_struct              ! structural (dead) biomass [kgC]
      real(r8)                         :: c_store               ! storage biomass [kgC]
      real(r8)                         :: a_sapw                ! sapwood area [m2]
      real(r8)                         :: m_struct              ! generic (any element) mass for structure [kg]
      real(r8)                         :: m_leaf                ! generic mass for leaf  [kg]
      real(r8)                         :: m_fnrt                ! generic mass for fine-root  [kg]
      real(r8)                         :: m_sapw                ! generic mass for sapwood [kg]
      real(r8)                         :: m_store               ! generic mass for storage [kg]
      real(r8)                         :: m_repro               ! generic mass for reproductive tissues [kg]
                                                                ! of all the organs in the recruits. Used for both [kg per plant] and [kg per cohort]
      real(r8)                         :: efleaf_coh         
      real(r8)                         :: effnrt_coh 
      real(r8)                         :: efstem_coh 
      real(r8)                         :: stem_drop_fraction    ! fraction of stem to absciss when leaves absciss
      real(r8)                         :: fnrt_drop_fraction    ! fraction of fine roots to absciss when leaves absciss
      integer, parameter               :: recruitstatus = 0     ! whether the newly created cohorts are recruited or initialized

      !-------------------------------------------------------------------------------------

      patch_in%tallest  => null()
      patch_in%shortest => null()

      ! Manage interactions of fixed biogeog (site level filter) and nocomp (patch level filter)
      ! Need to cover all potential biogeog x nocomp combinations
      ! 1. biogeog = false. nocomp = false: all PFTs on (DEFAULT)
      ! 2. biogeog = true.  nocomp = false: site level filter
      ! 3. biogeog = false. nocomp = true : patch level filter
      ! 4. biogeog = true.  nocomp = true : patch and site level filter
      ! in principle this could be a patch level variable.
      do pft = 1, numpft
         ! first turn every PFT ON, unless we are in a special case
         use_pft_local(pft) = itrue ! Case 1
         if (hlm_use_fixed_biogeog .eq. itrue) then !filter geographically
            use_pft_local(pft) = site_in%use_this_pft(pft) ! Case 2
            if (hlm_use_nocomp .eq. itrue .and. pft .ne. patch_in%nocomp_pft_label) then
               ! having set the biogeog filter as on or off, turn off all PFTs
               ! whose identity does not correspond to this patch label
               use_pft_local(pft) = ifalse ! Case 3
            endif
         else
            if (hlm_use_nocomp .eq. itrue .and. pft .ne. patch_in%nocomp_pft_label) then
               ! This case has all PFTs on their own patch everywhere
               use_pft_local(pft) = ifalse ! Case 4
            endif
         endif
      end do

      pft_loop: do pft =  1, numpft
         if_use_this_pft: if (use_pft_local(pft) .eq. itrue) then
            l2fr         = prt_params%allom_l2fr(pft)
            canopy_trim  = 1.0_r8
            crown_damage = 1  ! Assume no damage to begin with

            ! retrieve drop fraction of non-leaf tissues for phenology initialization
            fnrt_drop_fraction = prt_params%phen_fnrt_drop_fraction(pft)
            stem_drop_fraction = prt_params%phen_stem_drop_fraction(pft)

            ! initialize phenology variables
            if_spmode: if (hlm_use_sp == itrue) then 
               ! satellite phenology: do not override SP values with build-in phenology
               efleaf_coh = 1.0_r8 
               effnrt_coh = 1.0_r8
               efstem_coh = 1.0_r8 
               leaf_status = leaves_on
            else 
               ! use built-in phenology 
               if (prt_params%season_decid(pft) == itrue .and.                 &
                  any(site_in%cstatus == [phen_cstat_nevercold, phen_cstat_iscold])) then 
                  ! Cold deciduous, off season, assume complete abscission
                  efleaf_coh = 0.0_r8
                  effnrt_coh = 1.0_r8 - fnrt_drop_fraction 
                  efstem_coh = 1.0_r8 - stem_drop_fraction
                  leaf_status = leaves_off 
               else if (any(prt_params%stress_decid(pft) == [ihard_stress_decid, isemi_stress_decid])) then 
                  ! If the plant is drought deciduous, make sure leaf status is
                  ! always consistent with the leaf elongation factor.  For tissues
                  ! other than leaves, the actual drop fraction is a combination of the
                  ! elongation factor (e) and the drop fraction (x), which will ensure
                  ! that the remaining tissue biomass will be exactly e when x=1, and
                  ! exactly the original biomass when x = 0.
                  efleaf_coh = site_in%elong_factor(pft)
                  effnrt_coh = 1.0_r8 - (1.0_r8 - efleaf_coh)*fnrt_drop_fraction
                  efstem_coh = 1.0_r8 - (1.0_r8 - efleaf_coh)*stem_drop_fraction

                  if (efleaf_coh > 0.0_r8) then 
                     leaf_status = leaves_on 
                  else 
                     leaf_status = leaves_off 
                  end if 
               else 
                  ! Evergreens, or deciduous during growing season 
                  ! Assume leaves fully flushed 
                  efleaf_coh = 1.0_r8 
                  effnrt_coh = 1.0_r8 
                  efstem_coh = 1.0_r8 
                  leaf_status = leaves_on 
               end if 
            end if if_spmode 

            ! If positive EDPftvarcon_inst%initd is interpreted as initial recruit density.
            ! If negative EDPftvarcon_inst%initd is interpreted as initial dbh. 
            ! Dbh-initialization can only be used in nocomp mode.
            ! In the dbh-initialization case, we calculate crown area for a single tree and then calculate
            ! the density of plants  needed for a full canopy. 
            if_init_dens: if (EDPftvarcon_inst%initd(pft) > nearzero) then  ! interpret as initial density and calculate diameter

               cohort_n = EDPftvarcon_inst%initd(pft)*patch_in%area
               if (hlm_use_nocomp .eq. itrue) then !in nocomp mode we only have one PFT per patch
                  ! as opposed to numpft's. So we should up the initial density
                  ! to compensate (otherwise runs are very hard to compare)
                  ! this multiplies it by the number of PFTs there would have been in
                  ! the single shared patch in competition mode.
                  ! n.b. that this is the same as currentcohort%n = %initd(pft) &AREA
                  cohort_n = cohort_n*sum(site_in%use_this_pft)
               endif

               ! h, dbh, leafc, n from SP values or from small initial size
               if (hlm_use_sp .eq. itrue) then
                  ! At this point, we do not know the bc_in values of tlai tsai and htop,
                  ! so this is initializing to an arbitrary value for the very first timestep.
                  ! Not sure if there's a way around this or not.
                  call calculate_SP_properties(0.5_r8, 0.2_r8, 0.1_r8,         &
                     patch_in%area, pft, crown_damage, 1,                      &
                     EDPftvarcon_inst%vcmax25top(pft, 1), c_leaf, dbh,         &
                     cohort_n, c_area)
               else
                  ! calculate the plant diameter from height
                  call h2d_allom(EDPftvarcon_inst%hgt_min(pft), pft, dbh)

                  ! Calculate the leaf biomass from allometry
                  ! (calculates a maximum first, then applies canopy trim)
                  call bleaf(dbh, pft, crown_damage, canopy_trim, efleaf_coh, c_leaf)
               endif  ! sp mode

            else ! interpret as initial diameter and calculate density 
               if (hlm_use_nocomp .eq. itrue) then
                  
                  dbh = abs(EDPftvarcon_inst%initd(pft))

                  ! calculate crown area of a single plant
                  call carea_allom(dbh, 1.0_r8, init_spread_inventory, pft, crown_damage,       &
                  c_area)

                  ! calculate initial density required to close canopy 
                  cohort_n = patch_in%area/c_area

                  ! Calculate the leaf biomass from allometry
                  ! (calculates a maximum first, then applies canopy trim)
                  call bleaf(dbh, pft, crown_damage, canopy_trim, efleaf_coh,  &
                     c_leaf)

               else
                  write(fates_log(),*) 'Negative fates_recruit_init_density can only be used in no comp mode'
                  call endrun(msg=errMsg(sourcefile, __LINE__))
               endif
            endif if_init_dens 

            ! calculate total above-ground biomass from allometry
            call bagw_allom(dbh, pft, crown_damage, efstem_coh, c_agw)

            ! calculate coarse root biomass from allometry
            call bbgw_allom(dbh, pft, efstem_coh, c_bgw)

            ! Calculate fine root biomass from allometry
            ! (calculates a maximum and then trimming value)
            call bfineroot(dbh, pft, canopy_trim, l2fr, effnrt_coh, c_fnrt)

            ! Calculate sapwood biomass
            call bsap_allom(dbh, pft, crown_damage, canopy_trim, efstem_coh,   &
               a_sapw, c_sapw)

            call bdead_allom(c_agw, c_bgw, c_sapw, pft, c_struct)
            call bstore_allom(dbh, pft, crown_damage, canopy_trim, c_store)

            if (debug) write(fates_log(),*) 'EDInitMod.F90 call create_cohort '

            ! --------------------------------------------------------------------------------
            ! Initialize the mass of every element in every organ of the organ
            ! --------------------------------------------------------------------------------

            prt => null()
            call InitPRTObject(prt)

            element_loop: do el = 1, num_elements

               element_id = element_list(el)
               ! If this is carbon12, then the initialization is straight forward
               ! otherwise, we use stoichiometric ratios
               select case(element_id)
               case(carbon12_element)
                  m_struct = c_struct
                  m_leaf   = c_leaf
                  m_fnrt   = c_fnrt
                  m_sapw   = c_sapw
                  m_store  = c_store
                  m_repro  = 0._r8
               case(nitrogen_element)
                  m_struct = c_struct*prt_params%nitr_stoich_p1(pft, prt_params%organ_param_id(struct_organ))
                  m_leaf   = c_leaf*prt_params%nitr_stoich_p1(pft, prt_params%organ_param_id(leaf_organ))
                  m_fnrt   = c_fnrt*prt_params%nitr_stoich_p1(pft, prt_params%organ_param_id(fnrt_organ))
                  m_sapw   = c_sapw*prt_params%nitr_stoich_p1(pft, prt_params%organ_param_id(sapw_organ))
                  m_repro  = 0._r8
                  m_store  = StorageNutrientTarget(pft, element_id, m_leaf, m_fnrt, m_sapw, m_struct)
               case(phosphorus_element)

                  m_struct = c_struct*prt_params%phos_stoich_p1(pft, prt_params%organ_param_id(struct_organ))
                  m_leaf   = c_leaf*prt_params%phos_stoich_p1(pft, prt_params%organ_param_id(leaf_organ))
                  m_fnrt   = c_fnrt*prt_params%phos_stoich_p1(pft, prt_params%organ_param_id(fnrt_organ))
                  m_sapw   = c_sapw*prt_params%phos_stoich_p1(pft, prt_params%organ_param_id(sapw_organ))
                  m_repro  = 0._r8
                  m_store  = StorageNutrientTarget(pft, element_id, m_leaf, m_fnrt, m_sapw, m_struct)
               end select

               select case(hlm_parteh_mode)
               case (prt_carbon_allom_hyp, prt_cnp_flex_allom_hyp )
                  ! Put all of the leaf mass into the first bin
                  call SetState(prt, leaf_organ, element_id, m_leaf, 1)
                  do iage = 2,nleafage
                     call SetState(prt, leaf_organ, element_id, 0._r8, iage)
                  end do
                  call SetState(prt, fnrt_organ, element_id, m_fnrt)
                  call SetState(prt, sapw_organ, element_id, m_sapw)
                  call SetState(prt, store_organ, element_id, m_store)
                  call SetState(prt, struct_organ, element_id, m_struct)
                  call SetState(prt, repro_organ, element_id, m_repro)

               case default
                  write(fates_log(),*) 'Unspecified PARTEH module during create_cohort'
                  call endrun(msg=errMsg(sourcefile, __LINE__))
               end select

            end do element_loop

            call prt%CheckInitialConditions()

            call create_cohort(site_in, patch_in, pft, cohort_n,               &
               EDPftvarcon_inst%hgt_min(pft), 0.0_r8, dbh, prt, efleaf_coh,    &
               effnrt_coh, efstem_coh, leaf_status, recruitstatus,             &
               canopy_trim, c_area, 1, crown_damage, site_in%spread, bc_in)

         endif if_use_this_pft
      enddo pft_loop

      call fuse_cohorts(site_in, patch_in,bc_in)
      call sort_cohorts(patch_in)

   end subroutine init_cohorts
>>>>>>> 64c50364

  ! ======================================================================================

end module EDInitMod<|MERGE_RESOLUTION|>--- conflicted
+++ resolved
@@ -26,14 +26,6 @@
   use FatesSiteMod              , only : fates_site_type
   use FatesPatchMod             , only : fates_patch_type
   use FatesCohortMod            , only : fates_cohort_type
-<<<<<<< HEAD
-  use FatesConstantsMod         , only : numWaterMem
-  use FatesConstantsMod         , only : num_vegtemp_mem
-  use FatesConstantsMod         , only : AREA
-  use FatesConstantsMod         , only : init_spread_near_bare_ground
-  use FatesConstantsMod         , only : init_spread_inventory
-  use FatesConstantsMod         , only : leaves_on, leaves_off
-=======
   use EDTypesMod                , only : numWaterMem
   use EDTypesMod                , only : num_vegtemp_mem
   use EDTypesMod                , only : AREA
@@ -43,7 +35,6 @@
   use FatesConstantsMod         , only : leaves_off
   use FatesConstantsMod         , only : ihard_stress_decid
   use FatesConstantsMod         , only : isemi_stress_decid
->>>>>>> 64c50364
   use PRTGenericMod             , only : num_elements
   use PRTGenericMod             , only : element_list
   use FatesConstantsMod                , only : phen_cstat_nevercold
@@ -114,417 +105,6 @@
 
   ! ============================================================================
 
-<<<<<<< HEAD
-=======
-  subroutine init_site_vars( site_in, bc_in, bc_out )
-    !
-    ! !DESCRIPTION:
-    !
-    !
-    ! !ARGUMENTS
-    type(ed_site_type), intent(inout) :: site_in
-    type(bc_in_type),intent(in)       :: bc_in
-    type(bc_out_type),intent(in)      :: bc_out
-    !
-    ! !LOCAL VARIABLES:
-    !----------------------------------------------------------------------
-    integer :: el
-
-    !
-    allocate(site_in%term_nindivs_canopy(1:nlevsclass,1:numpft))
-    allocate(site_in%term_nindivs_ustory(1:nlevsclass,1:numpft))
-    allocate(site_in%demotion_rate(1:nlevsclass))
-    allocate(site_in%promotion_rate(1:nlevsclass))
-    allocate(site_in%imort_rate(1:nlevsclass,1:numpft))
-    allocate(site_in%fmort_rate_canopy(1:nlevsclass,1:numpft))
-    allocate(site_in%fmort_rate_ustory(1:nlevsclass,1:numpft))
-    allocate(site_in%fmort_rate_cambial(1:nlevsclass,1:numpft))
-    allocate(site_in%fmort_rate_crown(1:nlevsclass,1:numpft))
-    allocate(site_in%growthflux_fusion(1:nlevsclass,1:numpft))
-    allocate(site_in%mass_balance(1:num_elements))
-    allocate(site_in%flux_diags(1:num_elements))
-
-    if (hlm_use_tree_damage .eq. itrue) then 
-       allocate(site_in%term_nindivs_canopy_damage(1:nlevdamage, 1:nlevsclass, 1:numpft))
-       allocate(site_in%term_nindivs_ustory_damage(1:nlevdamage, 1:nlevsclass, 1:numpft))
-       allocate(site_in%imort_rate_damage(1:nlevdamage, 1:nlevsclass, 1:numpft))
-       allocate(site_in%imort_cflux_damage(1:nlevdamage, 1:nlevsclass))
-       allocate(site_in%term_cflux_canopy_damage(1:nlevdamage, 1:nlevsclass))
-       allocate(site_in%term_cflux_ustory_damage(1:nlevdamage, 1:nlevsclass))
-       allocate(site_in%fmort_rate_canopy_damage(1:nlevdamage, 1:nlevsclass, 1:numpft))
-       allocate(site_in%fmort_rate_ustory_damage(1:nlevdamage, 1:nlevsclass, 1:numpft)) 
-       allocate(site_in%fmort_cflux_canopy_damage(1:nlevdamage, 1:nlevsclass))
-       allocate(site_in%fmort_cflux_ustory_damage(1:nlevdamage, 1:nlevsclass)) 
-    else
-       allocate(site_in%term_nindivs_canopy_damage(1,1,1))
-       allocate(site_in%term_nindivs_ustory_damage(1,1,1))
-       allocate(site_in%imort_rate_damage(1,1,1))
-       allocate(site_in%imort_cflux_damage(1,1))
-       allocate(site_in%term_cflux_canopy_damage(1,1))
-       allocate(site_in%term_cflux_ustory_damage(1,1))
-       allocate(site_in%fmort_rate_canopy_damage(1,1,1))
-       allocate(site_in%fmort_rate_ustory_damage(1,1,1))
-       allocate(site_in%fmort_cflux_canopy_damage(1,1))
-       allocate(site_in%fmort_cflux_ustory_damage(1,1))
-    end if
-
-    allocate(site_in%term_carbonflux_canopy(1:numpft))
-    allocate(site_in%term_carbonflux_ustory(1:numpft))
-    allocate(site_in%imort_carbonflux(1:numpft))
-    allocate(site_in%fmort_carbonflux_canopy(1:numpft))
-    allocate(site_in%fmort_carbonflux_ustory(1:numpft))
-
-    allocate(site_in%term_abg_flux(1:nlevsclass,1:numpft))
-    allocate(site_in%imort_abg_flux(1:nlevsclass,1:numpft))
-    allocate(site_in%fmort_abg_flux(1:nlevsclass,1:numpft))
-
-    site_in%nlevsoil   = bc_in%nlevsoil
-    allocate(site_in%rootfrac_scr(site_in%nlevsoil))
-    allocate(site_in%zi_soil(0:site_in%nlevsoil))
-    allocate(site_in%dz_soil(site_in%nlevsoil))
-    allocate(site_in%z_soil(site_in%nlevsoil))
-
-    if (hlm_use_nocomp .eq. itrue .and. hlm_use_fixed_biogeog .eq. itrue) then
-       allocate(site_in%area_pft(0:numpft))
-    else  ! SP and nocomp require a bare-ground patch.
-       allocate(site_in%area_pft(1:numpft))  
-    endif
-
-    allocate(site_in%use_this_pft(1:numpft))
-    allocate(site_in%area_by_age(1:nlevage))
-
-    ! for CNP dynamics, track the mean l2fr of recruits
-    ! for different pfts and canopy positions
-    allocate(site_in%rec_l2fr(1:numpft,nclmax))
-
-
-    ! SP mode
-    allocate(site_in%sp_tlai(1:numpft))
-    allocate(site_in%sp_tsai(1:numpft))
-    allocate(site_in%sp_htop(1:numpft))
-
-    do el=1,num_elements
-       allocate(site_in%flux_diags(el)%leaf_litter_input(1:numpft))
-       allocate(site_in%flux_diags(el)%root_litter_input(1:numpft))
-    end do
-
-    ! Initialize the static soil
-    ! arrays from the boundary (initial) condition
-
-    site_in%zi_soil(:) = bc_in%zi_sisl(:)
-    site_in%dz_soil(:) = bc_in%dz_sisl(:)
-    site_in%z_soil(:)  = bc_in%z_sisl(:)
-
-    !
-  end subroutine init_site_vars
-
-  ! ============================================================================
-  subroutine zero_site( site_in )
-    !
-    ! !DESCRIPTION:
-    !
-    ! !USES:
-    use shr_infnan_mod , only : nan => shr_infnan_nan, assignment(=)
-    !
-    ! !ARGUMENTS
-    type(ed_site_type), intent(inout) ::  site_in
-    !
-    ! !LOCAL VARIABLES:
-    integer :: el
-    !----------------------------------------------------------------------
-
-    site_in%oldest_patch     => null() ! pointer to oldest patch at the site
-    site_in%youngest_patch   => null() ! pointer to yngest patch at the site
-
-
-    ! PHENOLOGY
-
-    site_in%cstatus          = fates_unset_int    ! are leaves in this pixel on or off?
-    site_in%dstatus(:)       = fates_unset_int
-    site_in%grow_deg_days    = nan  ! growing degree days
-    site_in%snow_depth       = nan
-    site_in%nchilldays       = fates_unset_int
-    site_in%ncolddays        = fates_unset_int
-    site_in%cleafondate      = fates_unset_int  ! doy of leaf on (cold)
-    site_in%cleafoffdate     = fates_unset_int  ! doy of leaf off (cold)
-    site_in%dleafondate(:)   = fates_unset_int  ! doy of leaf on (drought)
-    site_in%dleafoffdate(:)  = fates_unset_int  ! doy of leaf off (drought)
-    site_in%cndaysleafon     = fates_unset_int  ! days since leaf on (cold)
-    site_in%cndaysleafoff    = fates_unset_int  ! days since leaf off (cold)
-    site_in%dndaysleafon(:)  = fates_unset_int  ! days since leaf on (drought)
-    site_in%dndaysleafoff(:) = fates_unset_int  ! days since leaf off (drought)
-    site_in%elong_factor(:)  = nan              ! Elongation factor (0 - full abscission; 1 - fully flushed)
-
-    site_in%liqvol_memory(:,:)  = nan
-    site_in%smp_memory(:,:)  = nan
-    site_in%vegtemp_memory(:) = nan              ! record of last 10 days temperature for senescence model.
-
-    site_in%phen_model_date  = fates_unset_int
-
-    ! Disturbance rates tracking
-    site_in%primary_land_patchfusion_error = 0.0_r8
-    site_in%potential_disturbance_rates(:) = 0.0_r8
-    site_in%disturbance_rates_secondary_to_secondary(:) = 0.0_r8
-    site_in%disturbance_rates_primary_to_secondary(:) = 0.0_r8
-    site_in%disturbance_rates_primary_to_primary(:) = 0.0_r8
-
-    ! FIRE
-    site_in%acc_ni           = 0.0_r8     ! daily nesterov index accumulating over time. time unlimited theoretically.
-    site_in%FDI              = 0.0_r8     ! daily fire danger index (0-1)
-    site_in%NF               = 0.0_r8     ! daily lightning strikes per km2
-    site_in%NF_successful    = 0.0_r8     ! daily successful iginitions per km2
-
-    do el=1,num_elements
-       ! Zero the state variables used for checking mass conservation
-       call site_in%mass_balance(el)%ZeroMassBalState()
-       call site_in%mass_balance(el)%ZeroMassBalFlux()
-       call site_in%flux_diags(el)%ZeroFluxDiags()
-    end do
-
-
-    ! termination and recruitment info
-    site_in%term_nindivs_canopy(:,:) = 0._r8
-    site_in%term_nindivs_ustory(:,:) = 0._r8
-    site_in%term_crownarea_canopy = 0._r8
-    site_in%term_crownarea_ustory = 0._r8
-    site_in%imort_crownarea = 0._r8
-    site_in%fmort_crownarea_canopy = 0._r8
-    site_in%fmort_crownarea_ustory = 0._r8
-    site_in%term_carbonflux_canopy(:) = 0._r8
-    site_in%term_carbonflux_ustory(:) = 0._r8
-    site_in%recruitment_rate(:) = 0._r8
-    site_in%imort_rate(:,:) = 0._r8
-    site_in%imort_carbonflux(:) = 0._r8
-    site_in%fmort_rate_canopy(:,:) = 0._r8
-    site_in%fmort_rate_ustory(:,:) = 0._r8
-    site_in%fmort_carbonflux_canopy(:) = 0._r8
-    site_in%fmort_carbonflux_ustory(:) = 0._r8
-    site_in%fmort_rate_cambial(:,:) = 0._r8
-    site_in%fmort_rate_crown(:,:) = 0._r8
-    site_in%term_abg_flux(:,:) = 0._r8
-    site_in%imort_abg_flux(:,:) = 0._r8
-    site_in%fmort_abg_flux(:,:) = 0._r8
-
-
-    ! fusoin-induced growth flux of individuals
-    site_in%growthflux_fusion(:,:) = 0._r8
-
-    ! demotion/promotion info
-    site_in%demotion_rate(:) = 0._r8
-    site_in%demotion_carbonflux = 0._r8
-    site_in%promotion_rate(:) = 0._r8
-    site_in%promotion_carbonflux = 0._r8
-
-    ! damage transition info
-    site_in%imort_rate_damage(:,:,:) = 0._r8
-    site_in%term_nindivs_canopy_damage(:,:,:) = 0._r8
-    site_in%term_nindivs_ustory_damage(:,:,:) = 0._r8
-    site_in%imort_cflux_damage(:,:) = 0._r8
-    site_in%term_cflux_canopy_damage(:,:) = 0._r8
-    site_in%term_cflux_ustory_damage(:,:) = 0._r8
-    site_in%crownarea_canopy_damage = 0._r8
-    site_in%crownarea_ustory_damage = 0._r8
-    site_in%fmort_rate_canopy_damage(:,:,:) = 0._r8
-    site_in%fmort_rate_ustory_damage(:,:,:) = 0._r8
-    site_in%fmort_cflux_canopy_damage(:,:) = 0._r8
-    site_in%fmort_cflux_ustory_damage(:,:) = 0._r8
-
-    ! Resources management (logging/harvesting, etc)
-    site_in%resources_management%harvest_debt = 0.0_r8
-    site_in%resources_management%harvest_debt_sec = 0.0_r8
-    site_in%resources_management%trunk_product_site  = 0.0_r8
-
-    ! canopy spread
-    site_in%spread = 0._r8
-
-    site_in%area_pft(:) = 0._r8
-    site_in%use_this_pft(:) = fates_unset_int
-    site_in%area_by_age(:) = 0._r8
-
-  end subroutine zero_site
-
-  ! ============================================================================
-  subroutine set_site_properties( nsites, sites,bc_in )
-    !
-    ! !DESCRIPTION:
-    !
-    ! !USES:
-    !
-    ! !ARGUMENTS
-
-    integer, intent(in)                :: nsites
-    type(ed_site_type) , intent(inout) :: sites(nsites)
-    type(bc_in_type), intent(in)       :: bc_in(nsites)
-    !
-    ! !LOCAL VARIABLES:
-    integer  :: s
-    integer  :: cstat      ! cold status phenology flag
-    real(r8) :: GDD
-    integer  :: dstat      ! drought status phenology flag
-    real(r8) :: acc_NI
-    real(r8) :: liqvolmem
-    real(r8) :: smpmem
-    real(r8) :: elong_factor ! Elongation factor (0 - fully off; 1 - fully on)
-    integer  :: cleafon    ! DOY for cold-decid leaf-on, initial guess
-    integer  :: cleafoff   ! DOY for cold-decid leaf-off, initial guess
-    integer  :: dleafoff   ! DOY for drought-decid leaf-off, initial guess
-    integer  :: dleafon    ! DOY for drought-decid leaf-on, initial guess
-    integer  :: cndleafon  ! days since leaf on  (cold), initial guess
-    integer  :: cndleafoff ! days since leaf off  (cold), initial guess
-    integer  :: dndleafon  ! days since leaf on  (drought), initial guess
-    integer  :: dndleafoff ! days since leaf off (drought), initial guess
-    integer  :: ft         ! PFT loop
-    real(r8) :: sumarea    ! area of PFTs in nocomp mode.
-    integer  :: hlm_pft    ! used in fixed biogeog mode
-    integer  :: fates_pft  ! used in fixed biogeog mode
-    !----------------------------------------------------------------------
-
-
-    ! If this is not a restart, we need to start with some reasonable
-    ! starting points. If this is a restart, we leave the values
-    ! as unset ints and reals, and let the restart values be read in
-    ! after this routine
-
-    if ( hlm_is_restart == ifalse ) then
-
-       GDD      = 30.0_r8
-       cleafon  = 100
-       cleafoff = 300
-       cndleafon  = 0
-       cndleafoff = 0
-       cstat    = phen_cstat_notcold     ! Leaves are on
-       acc_NI   = 0.0_r8
-       dstat    = phen_dstat_moiston     ! Leaves are on
-       dleafoff = 300
-       dleafon  = 100
-       dndleafon  = 0
-       dndleafoff = 0
-       liqvolmem  = 0.5_r8 
-       smpmem     = 0._r8
-       elong_factor = 1._r8
-
-       do s = 1,nsites
-          sites(s)%nchilldays    = 0
-          sites(s)%ncolddays     = 0        ! recalculated in phenology
-                                            ! immediately, so yes this
-                                            ! is memory-less, but needed
-                                            ! for first value in history file
-          sites(s)%phen_model_date         = 0
-          sites(s)%cleafondate             = cleafon    - hlm_day_of_year
-          sites(s)%cleafoffdate            = cleafoff   - hlm_day_of_year
-          sites(s)%cndaysleafon            = cndleafon
-          sites(s)%cndaysleafoff           = cndleafoff
-          sites(s)%dleafoffdate (1:numpft) = dleafoff   - hlm_day_of_year
-          sites(s)%dleafondate  (1:numpft) = dleafon    - hlm_day_of_year
-          sites(s)%dndaysleafon (1:numpft) = dndleafon
-          sites(s)%dndaysleafoff(1:numpft) = dndleafoff
-          sites(s)%grow_deg_days   = GDD
-
-          sites(s)%liqvol_memory(1:numWaterMem,1:numpft) = liqvolmem
-          sites(s)%smp_memory(1:numWaterMem,1:numpft) = smpmem
-          sites(s)%vegtemp_memory(1:num_vegtemp_mem) = 0._r8
-
-          sites(s)%cstatus = cstat
-          sites(s)%dstatus(1:numpft) = dstat
-          sites(s)%elong_factor(1:numpft) = elong_factor
-
-          sites(s)%acc_NI     = acc_NI
-          sites(s)%NF         = 0.0_r8
-          sites(s)%NF_successful  = 0.0_r8
-          sites(s)%area_pft(:) = 0.0_r8
-
-          do ft =  1,numpft
-             sites(s)%rec_l2fr(ft,:) = prt_params%allom_l2fr(ft)
-          end do
-
-          ! Its difficult to come up with a resonable starting smoothing value, so
-          ! we initialize on a cold-start to -1
-          sites(s)%ema_npp = -9999._r8
-
-          if(hlm_use_fixed_biogeog.eq.itrue)then
-             ! MAPPING OF FATES PFTs on to HLM_PFTs
-             ! add up the area associated with each FATES PFT
-             ! where pft_areafrac is the area of land in each HLM PFT and (from surface dataset)
-             ! hlm_pft_map is the area of that land in each FATES PFT (from param file)
-
-             do hlm_pft = 1,size( EDPftvarcon_inst%hlm_pft_map,2)
-                do fates_pft = 1,numpft ! loop round all fates pfts for all hlm pfts
-                   sites(s)%area_pft(fates_pft) = sites(s)%area_pft(fates_pft) + &
-                        EDPftvarcon_inst%hlm_pft_map(fates_pft,hlm_pft) * bc_in(s)%pft_areafrac(hlm_pft)
-                end do
-             end do !hlm_pft
-
-             do ft =  1,numpft
-                if(sites(s)%area_pft(ft).lt.0.01_r8.and.sites(s)%area_pft(ft).gt.0.0_r8)then
-                   if(debug) write(fates_log(),*)  'removing small pft patches',s,ft,sites(s)%area_pft(ft)
-                   sites(s)%area_pft(ft)=0.0_r8
-                   ! remove tiny patches to prevent numerical errors in terminate patches
-                endif
-                if(sites(s)%area_pft(ft).lt.0._r8)then
-                   write(fates_log(),*) 'negative area',s,ft,sites(s)%area_pft(ft)
-                   call endrun(msg=errMsg(sourcefile, __LINE__))
-                end if
-                sites(s)%area_pft(ft)= sites(s)%area_pft(ft) * AREA ! rescale units to m2.
-             end do
-
-             ! re-normalize PFT area to ensure it sums to one.
-             ! note that in areas of 'bare ground' (PFT 0 in CLM/ELM)
-             ! the bare ground will no longer be proscribed and should emerge from FATES
-             ! this may or may not be the right way to deal with this?
-
-             if(hlm_use_nocomp.eq.ifalse)then ! when not in nocomp (i.e. or SP) mode, 
-                ! subsume bare ground evenly into the existing patches.
-
-                sumarea = sum(sites(s)%area_pft(1:numpft))
-                do ft =  1,numpft
-                   if(sumarea.gt.0._r8)then
-                      sites(s)%area_pft(ft) = area * sites(s)%area_pft(ft)/sumarea
-                   else
-                      sites(s)%area_pft(ft) = area/numpft
-                      ! in nocomp mode where there is only bare ground, we assign equal area to
-                      ! all pfts and let the model figure out whether land should be bare or not.
-                   end if
-                end do !ft
-             else ! for sp and nocomp mode, assert a bare ground patch if needed
-                sumarea = sum(sites(s)%area_pft(1:numpft))
-
-                ! In all the other FATES modes, bareground is the area in which plants
-                ! do not grow of their own accord. In SP mode we assert that the canopy is full for
-                ! each PFT patch. Thus, we also need to assert a bare ground area in
-                ! order to not have all of the ground filled by leaves.
-
-                ! Further to that, one could calculate bare ground as the remaining area when
-                ! all fhe canopies are accounted for, but this means we don't pass balance checks
-                ! on canopy are inside FATES, and so in SP mode, we define the bare groud
-                ! patch as having a PFT identifier as zero.
-
-                if(sumarea.lt.area)then !make some bare ground
-                   sites(s)%area_pft(0) = area - sumarea
-                end if
-             end if !sp mode
-          end if !fixed biogeog
-
-          do ft = 1,numpft
-             ! Setting this to true ensures that all pfts
-             ! are used for nocomp with no biogeog
-             sites(s)%use_this_pft(ft) = itrue
-             if(hlm_use_fixed_biogeog.eq.itrue)then
-                if(sites(s)%area_pft(ft).gt.0.0_r8)then
-                   sites(s)%use_this_pft(ft) = itrue
-                else
-                   sites(s)%use_this_pft(ft) = ifalse
-                end if !area
-             end if !SBG
-          end do !ft
-       end do !site loop
-    end if !restart
-
-    return
-  end subroutine set_site_properties
-
-
-  ! ============================================================================
->>>>>>> 64c50364
   subroutine init_patches( nsites, sites, bc_in)
     !
     ! !DESCRIPTION:
@@ -770,267 +350,6 @@
 
   ! ============================================================================
  
-<<<<<<< HEAD
-  subroutine init_cohorts(site_in, patch_in, bc_in)
-    !
-    ! DESCRIPTION:
-    ! initialize new cohorts on bare ground
-    !
-    
-    ! ARGUMENTS
-    type(fates_site_type),     intent(inout),  pointer  :: site_in
-    type(fates_patch_type), intent(inout),  pointer  :: patch_in
-    type(bc_in_type),       intent(in)               :: bc_in
-    
-    ! LOCAL VARIABLES:
-    class(prt_vartypes),     pointer :: prt                   ! PARTEH object
-    integer                          :: leaf_status           ! cohort phenology status [leaves on/off]
-    integer                          :: pft                   ! index for PFT
-    integer                          :: iage                  ! index for leaf age loop
-    integer                          :: el                    ! index for element loop
-    integer                          :: element_id            ! element index consistent with defs in PRTGeneric
-    integer                          :: use_pft_local(numpft) ! determine whether this PFT is used for this patch and site
-    integer                          :: crown_damage          ! crown damage class of the cohort [1 = undamaged, >1 = damaged] 
-    real(r8)                         :: l2fr                  ! leaf to fineroot biomass ratio [kg kg-1]
-    real(r8)                         :: canopy_trim           ! fraction of the maximum leaf biomass that we are targeting [0-1]
-    real(r8)                         :: cohort_n              ! cohort density
-    real(r8)                         :: dbh                   ! cohort dbh [cm]
-    real(r8)                         :: c_area                ! cohort crown area [m2]
-    real(r8)                         :: c_agw                 ! above ground (non-leaf) biomass [kgC]
-    real(r8)                         :: c_bgw                 ! below ground (non-fineroot) biomss [kgC]
-    real(r8)                         :: c_leaf                ! leaf biomass [kgC]
-    real(r8)                         :: c_fnrt                ! fine root biomss [kgC]
-    real(r8)                         :: c_sapw                ! sapwood biomass [kgC]
-    real(r8)                         :: c_struct              ! structural (dead) biomass [kgC]
-    real(r8)                         :: c_store               ! storage biomass [kgC]
-    real(r8)                         :: a_sapw                ! sapwood area [m2]
-    real(r8)                         :: m_struct              ! generic (any element) mass for structure [kg]
-    real(r8)                         :: m_leaf                ! generic mass for leaf  [kg]
-    real(r8)                         :: m_fnrt                ! generic mass for fine-root  [kg]
-    real(r8)                         :: m_sapw                ! generic mass for sapwood [kg]
-    real(r8)                         :: m_store               ! generic mass for storage [kg]
-    real(r8)                         :: m_repro               ! generic mass for reproductive tissues [kg]
-    real(r8)                         :: stem_drop_fraction    ! of all the organs in the recruits. Used for both [kg per plant] and [kg per cohort]
-    integer, parameter               :: recruitstatus = 0     ! whether the newly created cohorts are recruited or initialized
- 
-    !-------------------------------------------------------------------------------------
-
-    patch_in%tallest  => null()
-    patch_in%shortest => null()
-
-    ! Manage interactions of fixed biogeog (site level filter) and nocomp (patch level filter)
-    ! Need to cover all potential biogeog x nocomp combinations
-    ! 1. biogeog = false. nocomp = false: all PFTs on (DEFAULT)
-    ! 2. biogeog = true.  nocomp = false: site level filter
-    ! 3. biogeog = false. nocomp = true : patch level filter
-    ! 4. biogeog = true.  nocomp = true : patch and site level filter
-    ! in principle this could be a patch level variable.
-    do pft = 1, numpft
-      ! first turn every PFT ON, unless we are in a special case
-      use_pft_local(pft) = itrue ! Case 1
-      if (hlm_use_fixed_biogeog .eq. itrue) then !filter geographically
-        use_pft_local(pft) = site_in%use_this_pft(pft) ! Case 2
-        if (hlm_use_nocomp .eq. itrue .and. pft .ne. patch_in%nocomp_pft_label) then
-          ! having set the biogeog filter as on or off, turn off all PFTs
-          ! whose identity does not correspond to this patch label
-          use_pft_local(pft) = ifalse ! Case 3
-        endif
-      else
-        if (hlm_use_nocomp .eq. itrue .and. pft .ne. patch_in%nocomp_pft_label) then
-          ! This case has all PFTs on their own patch everywhere
-          use_pft_local(pft) = ifalse ! Case 4
-        endif
-      endif
-    end do
-
-    do pft =  1, numpft
-      if (use_pft_local(pft) .eq. itrue) then
-
-        l2fr         = prt_params%allom_l2fr(pft)
-        canopy_trim  = 1.0_r8
-        crown_damage = 1  ! Assume no damage to begin with
-          
-        ! If positive EDPftvarcon_inst%initd is interpreted as initial recruit density.
-        ! If negative EDPftvarcon_inst%initd is interpreted as initial dbh. 
-        ! Dbh-initialization can only be used in nocomp mode.
-        ! In the dbh-initialization case, we calculate crown area for a single tree and then calculate
-        ! the density of plants  needed for a full canopy. 
-        if (EDPftvarcon_inst%initd(pft) > nearzero) then  ! interpret as initial density and calculate diameter
-          
-          cohort_n = EDPftvarcon_inst%initd(pft)*patch_in%area
-          if (hlm_use_nocomp .eq. itrue) then !in nocomp mode we only have one PFT per patch
-            ! as opposed to numpft's. So we should up the initial density
-            ! to compensate (otherwise runs are very hard to compare)
-            ! this multiplies it by the number of PFTs there would have been in
-            ! the single shared patch in competition mode.
-            ! n.b. that this is the same as currentcohort%n = %initd(pft) &AREA
-            cohort_n = cohort_n*sum(site_in%use_this_pft)
-          endif
-             
-          ! h, dbh, leafc, n from SP values or from small initial size
-          if (hlm_use_sp .eq. itrue) then
-            ! At this point, we do not know the bc_in values of tlai tsai and htop,
-            ! so this is initializing to an arbitrary value for the very first timestep.
-            ! Not sure if there's a way around this or not.
-            call calculate_SP_properties(0.5_r8, 0.2_r8, 0.1_r8, patch_in%area, pft,     &
-              crown_damage, 1, EDPftvarcon_inst%vcmax25top(pft, 1), c_leaf, dbh,         &
-              cohort_n, c_area)
-          else
-            ! calculate the plant diameter from height
-            call h2d_allom(EDPftvarcon_inst%hgt_min(pft), pft, dbh)
-
-            ! Calculate the leaf biomass from allometry
-            ! (calculates a maximum first, then applies canopy trim)
-            call bleaf(dbh, pft, crown_damage, canopy_trim, c_leaf)
-          endif  ! sp mode
-
-        else ! interpret as initial diameter and calculate density 
-          if (hlm_use_nocomp .eq. itrue) then
-            dbh = abs(EDPftvarcon_inst%initd(pft))
-            ! calculate crown area of a single plant
-            call carea_allom(dbh, 1.0_r8, init_spread_inventory, pft, crown_damage,       &
-              c_area)
-
-            ! calculate initial density required to close canopy 
-            cohort_n = patch_in%area/c_area
-
-            ! Calculate the leaf biomass from allometry
-            ! (calculates a maximum first, then applies canopy trim)
-            call bleaf(dbh, pft, crown_damage, canopy_trim, c_leaf)
-
-          else
-            write(fates_log(),*) 'Negative fates_recruit_init_density can only be used in no comp mode'
-            call endrun(msg=errMsg(sourcefile, __LINE__))
-          endif
-        endif
-
-        ! calculate total above-ground biomass from allometry
-        call bagw_allom(dbh, pft, crown_damage, c_agw)
-
-        ! calculate coarse root biomass from allometry
-        call bbgw_allom(dbh, pft, c_bgw)
-
-        ! Calculate fine root biomass from allometry
-        ! (calculates a maximum and then trimming value)
-        call bfineroot(dbh, pft, canopy_trim, l2fr, c_fnrt)
-
-        ! Calculate sapwood biomass
-        call bsap_allom(dbh, pft, crown_damage, canopy_trim, a_sapw, c_sapw)
-
-        call bdead_allom(c_agw, c_bgw, c_sapw, pft, c_struct)
-        call bstore_allom(dbh, pft, crown_damage, canopy_trim, c_store)
-
-        leaf_status = leaves_on
-
-        stem_drop_fraction = EDPftvarcon_inst%phen_stem_drop_fraction(pft)
-
-        if (hlm_use_sp .eq. ifalse) then ! do not override SP vales with phenology
-
-          if (prt_params%season_decid(pft) == itrue .and.                                &
-            any(site_in%cstatus == [phen_cstat_nevercold, phen_cstat_iscold])) then
-            c_leaf = 0._r8
-            c_sapw = (1.0_r8 - stem_drop_fraction)*c_sapw
-            c_struct  = (1.0_r8 - stem_drop_fraction)*c_struct
-            leaf_status = leaves_off
-          endif
-
-          if (prt_params%stress_decid(pft) == itrue .and.                                &
-            any(site_in%dstatus == [phen_dstat_timeoff, phen_dstat_moistoff])) then
-            c_leaf = 0._r8
-            c_sapw = (1.0_r8 - stem_drop_fraction)*c_sapw
-            c_struct  = (1.0_r8-stem_drop_fraction)*c_struct
-            leaf_status = leaves_off
-          endif
-        end if ! SP mode
-
-        if (debug) write(fates_log(),*) 'EDInitMod.F90 call create_cohort '
-
-        ! --------------------------------------------------------------------------------
-        ! Initialize the mass of every element in every organ of the organ
-        ! --------------------------------------------------------------------------------
-
-        prt => null()
-        call InitPRTObject(prt)
-
-        do el = 1, num_elements
-
-          element_id = element_list(el)
-          ! If this is carbon12, then the initialization is straight forward
-          ! otherwise, we use stoichiometric ratios
-          select case(element_id)
-          case(carbon12_element)
-
-            m_struct = c_struct
-            m_leaf   = c_leaf
-            m_fnrt   = c_fnrt
-            m_sapw   = c_sapw
-            m_store  = c_store
-            m_repro  = 0._r8
-
-          case(nitrogen_element)
-
-            m_struct = c_struct*prt_params%nitr_stoich_p1(pft, prt_params%organ_param_id(struct_organ))
-            m_leaf   = c_leaf*prt_params%nitr_stoich_p1(pft, prt_params%organ_param_id(leaf_organ))
-            m_fnrt   = c_fnrt*prt_params%nitr_stoich_p1(pft, prt_params%organ_param_id(fnrt_organ))
-            m_sapw   = c_sapw*prt_params%nitr_stoich_p1(pft, prt_params%organ_param_id(sapw_organ))
-            m_repro  = 0._r8
-            m_store  = StorageNutrientTarget(pft, element_id, m_leaf, m_fnrt, m_sapw, m_struct)
-
-          case(phosphorus_element)
-
-            m_struct = c_struct*prt_params%phos_stoich_p1(pft, prt_params%organ_param_id(struct_organ))
-            m_leaf   = c_leaf*prt_params%phos_stoich_p1(pft, prt_params%organ_param_id(leaf_organ))
-            m_fnrt   = c_fnrt*prt_params%phos_stoich_p1(pft, prt_params%organ_param_id(fnrt_organ))
-            m_sapw   = c_sapw*prt_params%phos_stoich_p1(pft, prt_params%organ_param_id(sapw_organ))
-            m_repro  = 0._r8
-            m_store  = StorageNutrientTarget(pft, element_id, m_leaf, m_fnrt, m_sapw, m_struct)
-
-          end select
-
-          select case(hlm_parteh_mode)
-          case (prt_carbon_allom_hyp, prt_cnp_flex_allom_hyp )
-
-            ! Put all of the leaf mass into the first bin
-            call SetState(prt, leaf_organ, element_id, m_leaf, 1)
-            do iage = 2,nleafage
-              call SetState(prt, leaf_organ, element_id, 0._r8, iage)
-            end do
-
-            call SetState(prt, fnrt_organ, element_id, m_fnrt)
-            call SetState(prt, sapw_organ, element_id, m_sapw)
-            call SetState(prt, store_organ, element_id, m_store)
-            call SetState(prt, struct_organ, element_id, m_struct)
-            call SetState(prt, repro_organ, element_id, m_repro)
-
-          case default
-            write(fates_log(),*) 'Unspecified PARTEH module during create_cohort'
-            call endrun(msg=errMsg(sourcefile, __LINE__))
-          end select
-
-        end do
-
-        call prt%CheckInitialConditions()
-
-        call create_cohort(site_in, patch_in, pft, cohort_n,                             &
-          EDPftvarcon_inst%hgt_min(pft), 0.0_r8, dbh, prt, leaf_status, recruitstatus,   &
-          canopy_trim, c_area, 1, crown_damage, site_in%spread, bc_in)
-
-      endif !use_this_pft
-    enddo !numpft
-
-    ! (Keeping as an example)
-    ! Pass patch level temperature to the new cohorts (this is a nominal 15C right now)
-    !temp_cohort => patch_in%tallest
-    !do while(associated(temp_cohort))
-    !call temp_cohort%tveg_lpa%UpdateRmean(patch_in%tveg_lpa%GetMean())
-    !temp_cohort => temp_cohort%shorter
-    !end do
-
-    call fuse_cohorts(site_in, patch_in,bc_in)
-    call sort_cohorts(patch_in)
-
-  end subroutine init_cohorts
-=======
    subroutine init_cohorts(site_in, patch_in, bc_in)
       !
       ! DESCRIPTION:
@@ -1308,7 +627,6 @@
       call sort_cohorts(patch_in)
 
    end subroutine init_cohorts
->>>>>>> 64c50364
 
   ! ======================================================================================
 
