--- conflicted
+++ resolved
@@ -129,7 +129,6 @@
     allocate(site_in%growthflux_fusion(1:nlevsclass,1:numpft))
     allocate(site_in%mass_balance(1:num_elements))
     allocate(site_in%flux_diags(1:num_elements))
-<<<<<<< HEAD
 
     if (hlm_use_crown_damage .eq. itrue) then 
        allocate(site_in%term_nindivs_canopy_damage(1:nlevdamage, 1:nlevsclass, 1:numpft))
@@ -155,16 +154,12 @@
        allocate(site_in%fmort_cflux_ustory_damage(1,1))
     end if
 
-       
-=======
-    
     allocate(site_in%term_carbonflux_canopy(1:numpft))
     allocate(site_in%term_carbonflux_ustory(1:numpft))
     allocate(site_in%imort_carbonflux(1:numpft))
     allocate(site_in%fmort_carbonflux_canopy(1:numpft))
     allocate(site_in%fmort_carbonflux_ustory(1:numpft))
     
->>>>>>> 682dc264
     site_in%nlevsoil   = bc_in%nlevsoil
     allocate(site_in%rootfrac_scr(site_in%nlevsoil))
     allocate(site_in%zi_soil(0:site_in%nlevsoil))
@@ -262,22 +257,11 @@
     ! termination and recruitment info
     site_in%term_nindivs_canopy(:,:) = 0._r8
     site_in%term_nindivs_ustory(:,:) = 0._r8
-<<<<<<< HEAD
-    site_in%term_carbonflux_canopy = 0._r8
-    site_in%term_carbonflux_ustory = 0._r8
     site_in%term_crownarea_canopy = 0._r8
     site_in%term_crownarea_ustory = 0._r8
-    site_in%recruitment_rate(:) = 0._r8
-    site_in%imort_rate(:,:) = 0._r8
-    site_in%imort_carbonflux = 0._r8
     site_in%imort_crownarea = 0._r8
-    site_in%fmort_rate_canopy(:,:) = 0._r8
-    site_in%fmort_rate_ustory(:,:) = 0._r8
-    site_in%fmort_carbonflux_canopy = 0._r8
-    site_in%fmort_carbonflux_ustory = 0._r8
     site_in%fmort_crownarea_canopy = 0._r8
     site_in%fmort_crownarea_ustory = 0._r8
-=======
     site_in%term_carbonflux_canopy(:) = 0._r8
     site_in%term_carbonflux_ustory(:) = 0._r8
     site_in%recruitment_rate(:) = 0._r8
@@ -287,7 +271,6 @@
     site_in%fmort_rate_ustory(:,:) = 0._r8
     site_in%fmort_carbonflux_canopy(:) = 0._r8
     site_in%fmort_carbonflux_ustory(:) = 0._r8
->>>>>>> 682dc264
     site_in%fmort_rate_cambial(:,:) = 0._r8
     site_in%fmort_rate_crown(:,:) = 0._r8
 
@@ -969,20 +952,12 @@
              end do
 
              call prt_obj%CheckInitialConditions()
-
-<<<<<<< HEAD
-       call create_cohort(site_in, patch_in, pft, temp_cohort%n, temp_cohort%hite, &
-            temp_cohort%coage, temp_cohort%dbh, prt_obj, temp_cohort%laimemory,&
-            temp_cohort%sapwmemory, temp_cohort%structmemory, cstatus, rstatus,        &
-            temp_cohort%canopy_trim, temp_cohort%c_area, 1, temp_cohort%crowndamage,&
-            site_in%spread, bc_in)
-=======
+             
              call create_cohort(site_in, patch_in, pft, temp_cohort%n, temp_cohort%hite, &
-                  temp_cohort%coage, temp_cohort%dbh, prt_obj, temp_cohort%leafmemory, &
+                  temp_cohort%coage, temp_cohort%dbh, prt_obj, temp_cohort%leafmemory,&
                   temp_cohort%sapwmemory, temp_cohort%structmemory, cstatus, rstatus,        &
-                  temp_cohort%canopy_trim, temp_cohort%c_area,1, site_in%spread, bc_in)
->>>>>>> 682dc264
-
+                  temp_cohort%canopy_trim, temp_cohort%c_area, 1, temp_cohort%crowndamage,&
+                  site_in%spread, bc_in)
 
              deallocate(temp_cohort) ! get rid of temporary cohort
 
