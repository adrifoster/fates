module EDInitMod

  ! ============================================================================
  ! Contains all modules to set up the ED structure.
  ! ============================================================================

  use FatesConstantsMod         , only : r8 => fates_r8
  use FatesConstantsMod         , only : ifalse
  use FatesConstantsMod         , only : itrue
  use FatesConstantsMod         , only : fates_unset_int
  use FatesConstantsMod         , only : primaryforest
  use FatesConstantsMod   , only : nearzero
  use FatesGlobals              , only : endrun => fates_endrun
  use EDTypesMod                , only : nclmax
  use FatesGlobals              , only : fates_log
  use FatesInterfaceTypesMod         , only : hlm_is_restart
  use EDPftvarcon               , only : EDPftvarcon_inst
  use PRTParametersMod          , only : prt_params
  use EDCohortDynamicsMod       , only : create_cohort, fuse_cohorts, sort_cohorts
  use EDCohortDynamicsMod       , only : InitPRTObject
  use EDPatchDynamicsMod        , only : create_patch
  use EDPatchDynamicsMod        , only : set_patchno
  use EDPhysiologyMod           , only : assign_cohort_sp_properties
  use ChecksBalancesMod         , only : SiteMassStock
  use EDTypesMod                , only : ed_site_type, ed_patch_type, ed_cohort_type
  use EDTypesMod                , only : numWaterMem
  use EDTypesMod                , only : num_vegtemp_mem
  use EDTypesMod                , only : maxpft
  use EDTypesMod                , only : AREA
  use EDTypesMod                , only : init_spread_near_bare_ground
  use EDTypesMod                , only : init_spread_inventory
  use EDTypesMod                , only : leaves_on
  use EDTypesMod                , only : leaves_off
  use PRTGenericMod             , only : num_elements
  use PRTGenericMod             , only : element_list
  use EDTypesMod                , only : phen_cstat_nevercold
  use EDTypesMod                , only : phen_cstat_iscold
  use EDTypesMod                , only : phen_dstat_timeoff
  use EDTypesMod                , only : phen_dstat_moistoff
  use EDTypesMod                , only : phen_cstat_notcold
  use EDTypesMod                , only : phen_dstat_moiston
  use FatesInterfaceTypesMod         , only : bc_in_type,bc_out_type
  use FatesInterfaceTypesMod         , only : hlm_use_planthydro
  use FatesInterfaceTypesMod         , only : hlm_use_inventory_init
  use FatesInterfaceTypesMod         , only : hlm_use_fixed_biogeog
  use FatesInterfaceTypesMod         , only : hlm_use_sp
  use FatesInterfaceTypesMod         , only : numpft
  use FatesInterfaceTypesMod         , only : nleafage
  use FatesInterfaceTypesMod         , only : nlevsclass
  use FatesInterfaceTypesMod         , only : nlevcoage
  use FatesInterfaceTypesMod         , only : hlm_use_nocomp
  use FatesInterfaceTypesMod         , only : nlevage

  use FatesAllometryMod         , only : h2d_allom
  use FatesAllometryMod         , only : bagw_allom
  use FatesAllometryMod         , only : bbgw_allom
  use FatesAllometryMod         , only : bleaf
  use FatesAllometryMod         , only : bfineroot
  use FatesAllometryMod         , only : bsap_allom
  use FatesAllometryMod         , only : bdead_allom
  use FatesAllometryMod         , only : bstore_allom
  use PRTGenericMod             , only : StorageNutrientTarget
  use FatesInterfaceTypesMod,      only : hlm_parteh_mode
  use PRTGenericMod,          only : prt_carbon_allom_hyp
  use PRTGenericMod,          only : prt_cnp_flex_allom_hyp
  use PRTGenericMod,          only : prt_vartypes
  use PRTGenericMod,          only : leaf_organ
  use PRTGenericMod,          only : fnrt_organ
  use PRTGenericMod,          only : sapw_organ
  use PRTGenericMod,          only : store_organ
  use PRTGenericMod,          only : struct_organ
  use PRTGenericMod,          only : repro_organ
  use PRTGenericMod,          only : carbon12_element
  use PRTGenericMod,          only : nitrogen_element
  use PRTGenericMod,          only : phosphorus_element
  use PRTGenericMod,          only : SetState
  use FatesSizeAgeTypeIndicesMod,only : get_age_class_index

  ! CIME GLOBALS
  use shr_log_mod               , only : errMsg => shr_log_errMsg

  implicit none
  private

  logical   ::  debug = .false.

  character(len=*), parameter, private :: sourcefile = &
       __FILE__

  public  :: zero_site
  public  :: init_site_vars
  public  :: init_patches
  public  :: set_site_properties
  private :: init_cohorts


  ! ============================================================================

contains

  ! ============================================================================

  subroutine init_site_vars( site_in, bc_in, bc_out )
    !
    ! !DESCRIPTION:
    !
    !
    ! !ARGUMENTS
    type(ed_site_type), intent(inout) :: site_in
    type(bc_in_type),intent(in),target   :: bc_in
    type(bc_out_type),intent(in),target  :: bc_out
    !
    ! !LOCAL VARIABLES:
    !----------------------------------------------------------------------
    integer :: el

    !
    allocate(site_in%term_nindivs_canopy(1:nlevsclass,1:numpft))
    allocate(site_in%term_nindivs_ustory(1:nlevsclass,1:numpft))
    allocate(site_in%demotion_rate(1:nlevsclass))
    allocate(site_in%promotion_rate(1:nlevsclass))
    allocate(site_in%imort_rate(1:nlevsclass,1:numpft))
    allocate(site_in%fmort_rate_canopy(1:nlevsclass,1:numpft))
    allocate(site_in%fmort_rate_ustory(1:nlevsclass,1:numpft))
    allocate(site_in%fmort_rate_cambial(1:nlevsclass,1:numpft))
    allocate(site_in%fmort_rate_crown(1:nlevsclass,1:numpft))
    allocate(site_in%growthflux_fusion(1:nlevsclass,1:numpft))
    allocate(site_in%mass_balance(1:num_elements))
    allocate(site_in%flux_diags(1:num_elements))

    site_in%nlevsoil   = bc_in%nlevsoil
    allocate(site_in%rootfrac_scr(site_in%nlevsoil))
    allocate(site_in%zi_soil(0:site_in%nlevsoil))
    allocate(site_in%dz_soil(site_in%nlevsoil))
    allocate(site_in%z_soil(site_in%nlevsoil))

    if (hlm_use_nocomp .eq. itrue) then
       allocate(site_in%area_pft(0:numpft))
    else  ! SP and nocomp require a bare-ground patch.
       allocate(site_in%area_pft(1:numpft))  
    endif

    allocate(site_in%use_this_pft(1:numpft))

<<<<<<< HEAD
    allocate(site_in%area_by_age(1:nlevage))
    
=======
    ! SP mode
    allocate(site_in%sp_tlai(1:numpft))
    allocate(site_in%sp_tsai(1:numpft))
    allocate(site_in%sp_htop(1:numpft))

>>>>>>> 5d449e4a
    do el=1,num_elements
       allocate(site_in%flux_diags(el)%leaf_litter_input(1:numpft))
       allocate(site_in%flux_diags(el)%root_litter_input(1:numpft))
       allocate(site_in%flux_diags(el)%nutrient_efflux_scpf(nlevsclass*numpft))
       allocate(site_in%flux_diags(el)%nutrient_uptake_scpf(nlevsclass*numpft))
        allocate(site_in%flux_diags(el)%nutrient_need_scpf(nlevsclass*numpft))
    end do

    ! Initialize the static soil
    ! arrays from the boundary (initial) condition

    site_in%zi_soil(:) = bc_in%zi_sisl(:)
    site_in%dz_soil(:) = bc_in%dz_sisl(:)
    site_in%z_soil(:)  = bc_in%z_sisl(:)

    !
  end subroutine init_site_vars

  ! ============================================================================
  subroutine zero_site( site_in )
    !
    ! !DESCRIPTION:
    !
    ! !USES:
    use shr_infnan_mod , only : nan => shr_infnan_nan, assignment(=)
    !
    ! !ARGUMENTS
    type(ed_site_type), intent(inout) ::  site_in
    !
    ! !LOCAL VARIABLES:
    integer :: el
    !----------------------------------------------------------------------

    site_in%oldest_patch     => null() ! pointer to oldest patch at the site
    site_in%youngest_patch   => null() ! pointer to yngest patch at the site


    ! PHENOLOGY

    site_in%cstatus          = fates_unset_int    ! are leaves in this pixel on or off?
    site_in%dstatus          = fates_unset_int
    site_in%grow_deg_days    = nan  ! growing degree days
    site_in%snow_depth       = nan
    site_in%nchilldays       = fates_unset_int
    site_in%ncolddays        = fates_unset_int
    site_in%cleafondate      = fates_unset_int  ! doy of leaf on
    site_in%cleafoffdate     = fates_unset_int  ! doy of leaf off
    site_in%dleafondate      = fates_unset_int  ! doy of leaf on drought
    site_in%dleafoffdate     = fates_unset_int  ! doy of leaf on drought
    site_in%water_memory(:)  = nan
    site_in%vegtemp_memory(:) = nan              ! record of last 10 days temperature for senescence model.


    ! FIRE
    site_in%acc_ni           = 0.0_r8     ! daily nesterov index accumulating over time. time unlimited theoretically.
    site_in%NF               = 0.0_r8     ! daily lightning strikes per km2
    site_in%NF_successful    = 0.0_r8     ! daily successful iginitions per km2

    do el=1,num_elements
       ! Zero the state variables used for checking mass conservation
       call site_in%mass_balance(el)%ZeroMassBalState()
       call site_in%mass_balance(el)%ZeroMassBalFlux()
       call site_in%flux_diags(el)%ZeroFluxDiags()
    end do


    ! termination and recruitment info
    site_in%term_nindivs_canopy(:,:) = 0._r8
    site_in%term_nindivs_ustory(:,:) = 0._r8
    site_in%term_carbonflux_canopy = 0._r8
    site_in%term_carbonflux_ustory = 0._r8
    site_in%recruitment_rate(:) = 0._r8
    site_in%imort_rate(:,:) = 0._r8
    site_in%imort_carbonflux = 0._r8
    site_in%fmort_rate_canopy(:,:) = 0._r8
    site_in%fmort_rate_ustory(:,:) = 0._r8
    site_in%fmort_carbonflux_canopy = 0._r8
    site_in%fmort_carbonflux_ustory = 0._r8
    site_in%fmort_rate_cambial(:,:) = 0._r8
    site_in%fmort_rate_crown(:,:) = 0._r8

    ! fusoin-induced growth flux of individuals
    site_in%growthflux_fusion(:,:) = 0._r8

    ! demotion/promotion info
    site_in%demotion_rate(:) = 0._r8
    site_in%demotion_carbonflux = 0._r8
    site_in%promotion_rate(:) = 0._r8
    site_in%promotion_carbonflux = 0._r8

    ! Resources management (logging/harvesting, etc)
    site_in%resources_management%trunk_product_site  = 0.0_r8

    ! canopy spread
    site_in%spread = 0._r8

    site_in%area_pft(:) = 0._r8
    site_in%use_this_pft(:) = fates_unset_int

    site_in%area_by_age(:) = 0._r8
  end subroutine zero_site

  ! ============================================================================
  subroutine set_site_properties( nsites, sites,bc_in )
    !
    ! !DESCRIPTION:
    !
    ! !USES:
    !
    ! !ARGUMENTS

    integer, intent(in)                        :: nsites
    type(ed_site_type) , intent(inout), target :: sites(nsites)
    type(bc_in_type), intent(in)               :: bc_in(nsites)
    !
    ! !LOCAL VARIABLES:
    integer  :: s
    integer  :: cstat      ! cold status phenology flag
    real(r8) :: GDD
    integer  :: dstat      ! drought status phenology flag
    real(r8) :: acc_NI
    real(r8) :: watermem
    integer  :: cleafon    ! DOY for cold-decid leaf-on, initial guess
    integer  :: cleafoff   ! DOY for cold-decid leaf-off, initial guess
    integer  :: dleafoff   ! DOY for drought-decid leaf-off, initial guess
    integer  :: dleafon    ! DOY for drought-decid leaf-on, initial guess
    integer  :: ft         ! PFT loop
    real(r8) :: sumarea    ! area of PFTs in nocomp mode.
    integer  :: hlm_pft    ! used in fixed biogeog mode
    integer  :: fates_pft  ! used in fixed biogeog mode
    !----------------------------------------------------------------------


    ! If this is not a restart, we need to start with some reasonable
    ! starting points. If this is a restart, we leave the values
    ! as unset ints and reals, and let the restart values be read in
    ! after this routine

    if ( hlm_is_restart == ifalse ) then

       GDD      = 30.0_r8
       cleafon  = 100
       cleafoff = 300
       cstat    = phen_cstat_notcold     ! Leaves are on
       acc_NI   = 0.0_r8
       dstat    = phen_dstat_moiston     ! Leaves are on
       dleafoff = 300
       dleafon  = 100
       watermem = 0.5_r8

       do s = 1,nsites
          sites(s)%nchilldays    = 0
          sites(s)%ncolddays     = 0        ! recalculated in phenology
          ! immediately, so yes this
          ! is memory-less, but needed
          ! for first value in history file

          sites(s)%cleafondate   = cleafon
          sites(s)%cleafoffdate  = cleafoff
          sites(s)%dleafoffdate  = dleafoff
          sites(s)%dleafondate   = dleafon
          sites(s)%grow_deg_days = GDD

          sites(s)%water_memory(1:numWaterMem) = watermem
          sites(s)%vegtemp_memory(1:num_vegtemp_mem) = 0._r8

          sites(s)%cstatus = cstat
          sites(s)%dstatus = dstat

          sites(s)%acc_NI     = acc_NI
          sites(s)%NF         = 0.0_r8
          sites(s)%NF_successful  = 0.0_r8

          if(hlm_use_fixed_biogeog.eq.itrue)then
             ! MAPPING OF FATES PFTs on to HLM_PFTs
             ! add up the area associated with each FATES PFT
             ! where pft_areafrac is the area of land in each HLM PFT and (from surface dataset)
             ! hlm_pft_map is the area of that land in each FATES PFT (from param file)

             sites(s)%area_pft(1:numpft) = 0._r8
             do hlm_pft = 1,size( EDPftvarcon_inst%hlm_pft_map,2)
                do fates_pft = 1,numpft ! loop round all fates pfts for all hlm pfts
                   sites(s)%area_pft(fates_pft) = sites(s)%area_pft(fates_pft) + &
                        EDPftvarcon_inst%hlm_pft_map(fates_pft,hlm_pft) * bc_in(s)%pft_areafrac(hlm_pft)
                end do
             end do !hlm_pft

             do ft =  1,numpft
                if(sites(s)%area_pft(ft).lt.0.01_r8.and.sites(s)%area_pft(ft).gt.0.0_r8)then
                   write(fates_log(),*)  'removing small pft patches',s,ft,sites(s)%area_pft(ft)
                   sites(s)%area_pft(ft)=0.0_r8
                   ! remove tiny patches to prevent numerical errors in terminate patches
                endif
                if(sites(s)%area_pft(ft).lt.0._r8)then
                   write(fates_log(),*) 'negative area',s,ft,sites(s)%area_pft(ft)
                   call endrun(msg=errMsg(sourcefile, __LINE__))
                end if
                sites(s)%area_pft(ft)= sites(s)%area_pft(ft) * AREA ! rescale units to m2.
             end do

             ! re-normalize PFT area to ensure it sums to one.
             ! note that in areas of 'bare ground' (PFT 0 in CLM/ELM)
             ! the bare ground will no longer be proscribed and should emerge from FATES
             ! this may or may not be the right way to deal with this?

             if(hlm_use_nocomp.eq.ifalse)then ! when not in nocomp (i.e. or SP) mode, 
                ! subsume bare ground evenly into the existing patches.

                sumarea = sum(sites(s)%area_pft(1:numpft))
                do ft =  1,numpft
                   if(sumarea.gt.0._r8)then
                      sites(s)%area_pft(ft) = area * sites(s)%area_pft(ft)/sumarea
                   else
                      sites(s)%area_pft(ft) = area/numpft
                      ! in nocomp mode where there is only bare ground, we assign equal area to
                      ! all pfts and let the model figure out whether land should be bare or not.
                   end if
                end do !ft
             else ! for sp and nocomp mode, assert a bare ground patch if needed
                sumarea = sum(sites(s)%area_pft(1:numpft))

               ! In all the other FATES modes, bareground is the area in which plants
               ! do not grow of their own accord. In SP mode we assert that the canopy is full for
               ! each PFT patch. Thus, we also need to assert a bare ground area in
               ! order to not have all of the ground filled by leaves.

               ! Further to that, one could calculate bare ground as the remaining area when
               ! all fhe canopies are accounted for, but this means we don't pass balance checks
               ! on canopy are inside FATES, and so in SP mode, we define the bare groud
               ! patch as having a PFT identifier as zero.

                if(sumarea.lt.area)then !make some bare ground
                   sites(s)%area_pft(0) = area - sumarea
                else
                   sites(s)%area_pft(0) = 0.0_r8
                end if
             end if !sp mode
          end if !fixed biogeog

          do ft = 1,numpft
             sites(s)%use_this_pft(ft) = itrue
             if(hlm_use_fixed_biogeog.eq.itrue)then
                if(sites(s)%area_pft(ft).gt.0.0_r8)then
                   sites(s)%use_this_pft(ft) = itrue
                else
                   sites(s)%use_this_pft(ft) = ifalse
                end if !area
             end if !SBG
          end do !ft
       end do !site loop
    end if !restart

    return
  end subroutine set_site_properties


  ! ============================================================================
  subroutine init_patches( nsites, sites, bc_in)
<<<<<<< HEAD
     !
     ! !DESCRIPTION:
     ! initialize patches
     ! This may be call a near bare ground initialization, or it may
     ! load patches from an inventory.

     !
     

     use FatesPlantHydraulicsMod, only : updateSizeDepRhizHydProps 
     use FatesInventoryInitMod,   only : initialize_sites_by_inventory

     !
     ! !ARGUMENTS    
     integer, intent(in)                        :: nsites
     type(ed_site_type) , intent(inout), target :: sites(nsites)
     type(bc_in_type), intent(in)               :: bc_in(nsites)
     !
     ! !LOCAL VARIABLES:
     integer  :: s
     integer  :: el
     integer  :: ageclass
     real(r8) :: age !notional age of this patch

     ! dummy locals
     real(r8) :: biomass_stock
     real(r8) :: litter_stock
     real(r8) :: seed_stock
     
     type(ed_site_type),  pointer :: sitep
     type(ed_patch_type), pointer :: newp
     type(ed_patch_type), pointer :: currentPatch

     
     ! ---------------------------------------------------------------------------------------------

     ! ---------------------------------------------------------------------------------------------
     ! Two primary options, either a Near Bear Ground (NBG) or Inventory based cold-start
     ! ---------------------------------------------------------------------------------------------

     if ( hlm_use_inventory_init.eq.itrue ) then

        ! Initialize the site-level crown area spread factor (0-1)
        ! It is likely that closed canopy forest inventories
        ! have smaller spread factors than bare ground (they are crowded)
        do s = 1, nsites
           sites(s)%spread     = init_spread_inventory
        enddo

        call initialize_sites_by_inventory(nsites,sites,bc_in)

        
        ! For carbon balance checks, we need to initialize the 
        ! total carbon stock
        do s = 1, nsites
            do el=1,num_elements
                call SiteMassStock(sites(s),el,sites(s)%mass_balance(el)%old_stock, &
                      biomass_stock,litter_stock,seed_stock)
            end do
        enddo

     else

        !FIX(SPM,032414) clean this up...inits out of this loop
        do s = 1, nsites

           ! Initialize the site-level crown area spread factor (0-1)
           ! It is likely that closed canopy forest inventories
           ! have smaller spread factors than bare ground (they are crowded)
           sites(s)%spread     = init_spread_near_bare_ground

           allocate(newp)

           newp%patchno = 1
           newp%younger => null()
           newp%older   => null()

           sites(s)%youngest_patch => newp
           sites(s)%youngest_patch => newp
           sites(s)%oldest_patch   => newp

           ! make new patch...
           ! List out some nominal patch values that are used for Near Bear Ground initializations
           ! as well as initializing inventory
           age = 0.0_r8
           call create_patch(sites(s), newp, age, area, primaryforest)
           
           ! Initialize the litter pools to zero, these
           ! pools will be populated by looping over the existing patches
           ! and transfering in mass
           do el=1,num_elements
              call newp%litter(el)%InitConditions(init_leaf_fines=0._r8, &
                   init_root_fines=0._r8, &
                   init_ag_cwd=0._r8, &
                   init_bg_cwd=0._r8, &
                   init_seed=0._r8,   &
                   init_seed_germ=0._r8)
           end do
           
           sitep => sites(s)
           call init_cohorts(sitep, newp, bc_in(s))
           
           ! For carbon balance checks, we need to initialize the 
           ! total carbon stock
           do el=1,num_elements
              call SiteMassStock(sites(s),el,sites(s)%mass_balance(el)%old_stock, &
                   biomass_stock,litter_stock,seed_stock)
           end do
        enddo

     end if

     do s = 1, nsites
        currentPatch => sites(s)%youngest_patch
        do while(associated(currentPatch))

           ! zero all the patch fire variables for the first timestep
           currentPatch%litter_moisture(:)         = 0._r8
           currentPatch%fuel_eff_moist             = 0._r8
           currentPatch%livegrass                  = 0._r8
           currentPatch%sum_fuel                   = 0._r8
           currentPatch%fuel_bulkd                 = 0._r8
           currentPatch%fuel_sav                   = 0._r8
           currentPatch%fuel_mef                   = 0._r8
           currentPatch%ros_front                  = 0._r8
           currentPatch%effect_wspeed              = 0._r8
           currentPatch%tau_l                      = 0._r8
           currentPatch%fuel_frac(:)               = 0._r8
           currentPatch%tfc_ros                    = 0._r8
           currentPatch%fi                         = 0._r8
           currentPatch%fire                       = 0
           currentPatch%fd                         = 0._r8
           currentPatch%ros_back                   = 0._r8
           currentPatch%scorch_ht(:)               = 0._r8
           currentPatch%frac_burnt                 = 0._r8
           currentPatch%burnt_frac_litter(:)       = 0._r8

           currentPatch => currentPatch%older
        enddo
     enddo
     
     ! This sets the rhizosphere shells based on the plant initialization
     ! The initialization of the plant-relevant hydraulics variables
     ! were set from a call inside of the init_cohorts()->create_cohort() subroutine
     if (hlm_use_planthydro.eq.itrue) then 
        do s = 1, nsites
           sitep => sites(s)
           call updateSizeDepRhizHydProps(sitep, bc_in(s))
        end do
     end if

     return
=======
    !
    ! !DESCRIPTION:
    ! initialize patches
    ! This may be call a near bare ground initialization, or it may
    ! load patches from an inventory.

    !


    use FatesPlantHydraulicsMod, only : updateSizeDepRhizHydProps
    use FatesInventoryInitMod,   only : initialize_sites_by_inventory

    !
    ! !ARGUMENTS
    integer, intent(in)                        :: nsites
    type(ed_site_type) , intent(inout), target :: sites(nsites)
    type(bc_in_type), intent(in)               :: bc_in(nsites)
    !
    ! !LOCAL VARIABLES:
    integer  :: s
    integer  :: el
    real(r8) :: age !notional age of this patch

    ! dummy locals
    real(r8) :: biomass_stock
    real(r8) :: litter_stock
    real(r8) :: seed_stock
    integer  :: n
    integer  :: start_patch
    integer  :: num_new_patches
    integer  :: nocomp_pft
    real(r8) :: newparea
    real(r8) :: tota !check on area
    integer  :: is_first_patch

    type(ed_site_type),  pointer :: sitep
    type(ed_patch_type), pointer :: newppft(:)
    type(ed_patch_type), pointer :: newp
    type(ed_patch_type), pointer :: currentPatch

    ! List out some nominal patch values that are used for Near Bear Ground initializations
    ! as well as initializing inventory
    age                  = 0.0_r8
    ! ---------------------------------------------------------------------------------------------

    ! ---------------------------------------------------------------------------------------------
    ! Two primary options, either a Near Bear Ground (NBG) or Inventory based cold-start
    ! ---------------------------------------------------------------------------------------------

    if ( hlm_use_inventory_init.eq.itrue ) then

       ! Initialize the site-level crown area spread factor (0-1)
       ! It is likely that closed canopy forest inventories
       ! have smaller spread factors than bare ground (they are crowded)
       do s = 1, nsites
          sites(s)%spread     = init_spread_inventory
       enddo

       call initialize_sites_by_inventory(nsites,sites,bc_in)


       ! For carbon balance checks, we need to initialize the
       ! total carbon stock
       do s = 1, nsites
          do el=1,num_elements
             call SiteMassStock(sites(s),el,sites(s)%mass_balance(el)%old_stock, &
                  biomass_stock,litter_stock,seed_stock)
          end do
       enddo

    else

       do s = 1, nsites
          sites(s)%sp_tlai(:) = 0._r8
          sites(s)%sp_tsai(:) = 0._r8
          sites(s)%sp_htop(:) = 0._r8

          ! Initialize the site-level crown area spread factor (0-1)
          ! It is likely that closed canopy forest inventories
          ! have smaller spread factors than bare ground (they are crowded)
          sites(s)%spread     = init_spread_near_bare_ground

          start_patch = 1   ! start at the first vegetated patch
          if(hlm_use_nocomp.eq.itrue)then
             num_new_patches = numpft
             if(hlm_use_sp.eq.itrue)then
                start_patch = 0 ! start at the bare ground patch
             endif
             !           allocate(newppft(numpft))
          else !default
             num_new_patches = 1
          end if !nocomp

          is_first_patch = itrue
          do n = start_patch, num_new_patches

             ! set the PFT index for patches if in nocomp mode.
             if(hlm_use_nocomp.eq.itrue)then
                nocomp_pft = n
             else
                nocomp_pft = fates_unset_int
             end if

             if(hlm_use_nocomp.eq.itrue)then
                ! In no competition mode, if we are using the fixed_biogeog filter
                ! then each PFT has the area dictated  by the surface dataset.

                ! If we are not using fixed biogeog model, each PFT gets the same area.
                ! i.e. each grid cell is divided exactly into the number of FATES PFTs.

                if(hlm_use_fixed_biogeog.eq.itrue)then
                   newparea = sites(s)%area_pft(nocomp_pft)
                else
                   newparea = area / numpft
                end if
             else  ! The default case is initialized w/ one patch with the area of the whole site.
                newparea = area
             end if  !nocomp mode

             if(newparea.gt.0._r8)then ! Stop patches being initilialized when PFT not present in nocomop mode
                allocate(newp)

                call create_patch(sites(s), newp, age, newparea, primaryforest, nocomp_pft)

                if(is_first_patch.eq.itrue)then !is this the first patch?
                   ! set poointers for first patch (or only patch, if nocomp is false)
                   newp%patchno = 1
                   newp%younger => null()
                   newp%older   => null()
                   sites(s)%youngest_patch => newp
                   sites(s)%oldest_patch   => newp
                   is_first_patch = ifalse
                else
                   ! Set pointers for N>1 patches. Note this only happens when nocomp mode s on.
                   ! The new patch is the 'youngest' one, arbitrarily.
                   newp%patchno = nocomp_pft
                   newp%older     => sites(s)%youngest_patch
                   newp%younger   => null()
                   sites(s)%youngest_patch%younger => newp
                   sites(s)%youngest_patch   => newp
                end if

                ! Initialize the litter pools to zero, these
                ! pools will be populated by looping over the existing patches
                ! and transfering in mass
                do el=1,num_elements
                   call newp%litter(el)%InitConditions(init_leaf_fines=0._r8, &
                        init_root_fines=0._r8, &
                        init_ag_cwd=0._r8, &
                        init_bg_cwd=0._r8, &
                        init_seed=0._r8,   &
                        init_seed_germ=0._r8)
                end do

                sitep => sites(s)
                if(hlm_use_sp.eq.itrue)then
                   if(nocomp_pft.ne.0)then !don't initialize cohorts for SP bare ground patch
                      call init_cohorts(sitep, newp, bc_in(s))
                   end if
                else ! normal non SP case always call init cohorts
                   call init_cohorts(sitep, newp, bc_in(s))
                end if
             end if
          end do !no new patches

          !check if the total area adds to the same as site area
          tota = 0.0_r8
          newp => sites(s)%oldest_patch
          do while (associated(newp))
             tota=tota+newp%area
             newp=>newp%younger
          end do

          if(abs(tota-area).gt.nearzero*area)then
             if(abs(tota-area).lt.1.0e-10_r8)then ! this is a precision error
                if(sites(s)%oldest_patch%area.gt.(tota-area+nearzero))then
                   ! remove or add extra area
                   ! if the oldest patch has enough area, use that
                   sites(s)%oldest_patch%area = sites(s)%oldest_patch%area - (tota-area)
                   write(*,*) 'fixing patch precision - oldest',s, tota-area
                else ! or otherwise take the area from the youngest patch.
                   sites(s)%youngest_patch%area = sites(s)%oldest_patch%area - (tota-area)
                   write(*,*) 'fixing patch precision -youngest ',s, tota-area
                endif
             else !this is a big error not just a precision error.
                write(*,*) 'issue with patch area in EDinit',tota-area,tota
                call endrun(msg=errMsg(sourcefile, __LINE__))
             endif  ! big error
          end if ! too much patch area

          ! For carbon balance checks, we need to initialize the
          ! total carbon stock
          do el=1,num_elements
             call SiteMassStock(sites(s),el,sites(s)%mass_balance(el)%old_stock, &
                  biomass_stock,litter_stock,seed_stock)
          end do

          call set_patchno(sites(s))

       enddo !s
    end if

     ! zero all the patch fire variables for the first timestep
    do s = 1, nsites
      currentPatch => sites(s)%youngest_patch
      do while(associated(currentPatch))

         currentPatch%litter_moisture(:)         = 0._r8
         currentPatch%fuel_eff_moist             = 0._r8
         currentPatch%livegrass                  = 0._r8
         currentPatch%sum_fuel                   = 0._r8
         currentPatch%fuel_bulkd                 = 0._r8
         currentPatch%fuel_sav                   = 0._r8
         currentPatch%fuel_mef                   = 0._r8
         currentPatch%ros_front                  = 0._r8
         currentPatch%effect_wspeed              = 0._r8
         currentPatch%tau_l                      = 0._r8
         currentPatch%fuel_frac(:)               = 0._r8
         currentPatch%tfc_ros                    = 0._r8
         currentPatch%fi                         = 0._r8
         currentPatch%fire                       = 0
         currentPatch%fd                         = 0._r8
         currentPatch%ros_back                   = 0._r8
         currentPatch%scorch_ht(:)               = 0._r8
         currentPatch%frac_burnt                 = 0._r8
         currentPatch%burnt_frac_litter(:)       = 0._r8

         currentPatch => currentPatch%older
      enddo
   enddo

    ! This sets the rhizosphere shells based on the plant initialization
    ! The initialization of the plant-relevant hydraulics variables
    ! were set from a call inside of the init_cohorts()->create_cohort() subroutine
    if (hlm_use_planthydro.eq.itrue) then
       do s = 1, nsites
          sitep => sites(s)
          call updateSizeDepRhizHydProps(sitep, bc_in(s))
       end do
    end if

    return
>>>>>>> 5d449e4a
  end subroutine init_patches

  ! ============================================================================
  subroutine init_cohorts( site_in, patch_in, bc_in)
    !
    ! !DESCRIPTION:
    ! initialize new cohorts on bare ground
    !
    ! !USES:
    !
    ! !ARGUMENTS
    type(ed_site_type), intent(inout),  pointer  :: site_in
    type(ed_patch_type), intent(inout), pointer  :: patch_in
    type(bc_in_type), intent(in)                 :: bc_in
    !
    ! !LOCAL VARIABLES:
    type(ed_cohort_type),pointer :: temp_cohort
    class(prt_vartypes),pointer  :: prt_obj
    integer  :: cstatus
    integer  :: pft
    integer  :: iage       ! index for leaf age loop
    integer  :: el         ! index for element loop
    integer  :: element_id ! element index consistent with defs in PRTGeneric
    integer  :: use_pft_local(numpft) ! determine whether this PFT is used for this patch and site.
    real(r8) :: c_agw      ! biomass above ground (non-leaf)     [kgC]
    real(r8) :: c_bgw      ! biomass below ground (non-fineroot) [kgC]
    real(r8) :: c_leaf     ! biomass in leaves [kgC]
    real(r8) :: c_fnrt     ! biomass in fine roots [kgC]
    real(r8) :: c_sapw     ! biomass in sapwood [kgC]
    real(r8) :: c_struct   ! biomass in structure (dead) [kgC]
    real(r8) :: c_store    ! biomass in storage [kgC]
    real(r8) :: a_sapw     ! area in sapwood (dummy) [m2]
    real(r8) :: m_struct   ! Generic (any element) mass for structure [kg]
    real(r8) :: m_leaf     ! Generic mass for leaf  [kg]
    real(r8) :: m_fnrt     ! Generic mass for fine-root  [kg]
    real(r8) :: m_sapw     ! Generic mass for sapwood [kg]
    real(r8) :: m_store    ! Generic mass for storage [kg]
    real(r8) :: m_repro    ! Generic mass for reproductive tissues [kg]
    real(r8) :: stem_drop_fraction

    integer, parameter :: rstatus = 0
    integer init
    !----------------------------------------------------------------------

    patch_in%tallest  => null()
    patch_in%shortest => null()

    ! Manage interactions of fixed biogeog (site level filter) and
    ! nocomp (patch level filter)
    ! Need to cover all potential biogeog x nocomp combinations
    ! 1. biogeog = false. nocomp = false: all PFTs on (DEFAULT)
    ! 2. biogeog = true.  nocomp = false: site level filter
    ! 3. biogeog = false. nocomp = true : patch level filter
    ! 4. biogeog = true.  nocomp = true : patch and site level filter
    ! in principle this could be a patch level variable.
    do pft =  1,numpft
       ! Turn every PFT ON, unless we are in a special case.
       use_pft_local(pft) = itrue ! Case 1
       if(hlm_use_fixed_biogeog.eq.itrue)then !filter geographically
          use_pft_local(pft) = site_in%use_this_pft(pft) ! Case 2
          if(hlm_use_nocomp.eq.itrue.and.pft.ne.patch_in%nocomp_pft_label)then
             ! Having set the biogeog filter as on or off, turn off all PFTs
             ! whose identiy does not correspond to this patch label.
             use_pft_local(pft) = ifalse ! Case 3
          endif
       else
          if(hlm_use_nocomp.eq.itrue.and.pft.ne.patch_in%nocomp_pft_label)then
             ! This case has all PFTs on their own patch everywhere.
             use_pft_local(pft) = ifalse ! Case 4
          endif
       endif

    end do
    do pft =  1,numpft
       if(use_pft_local(pft).eq.itrue)then
          if(EDPftvarcon_inst%initd(pft)>nearzero) then

             allocate(temp_cohort) ! temporary cohort

             temp_cohort%pft         = pft
             temp_cohort%n           = EDPftvarcon_inst%initd(pft) * patch_in%area
             if(hlm_use_nocomp.eq.itrue)then !in nocomp mode we only have one PFT per patch
                ! as opposed to numpft's. So we should up the initial density
                ! to compensate (otherwise runs are very hard to compare)
                ! this multiplies it by the number of PFTs there would have been in
                ! the single shared patch in competition mode.
                ! n.b. that this is the same as currentcohort%n = %initd(pft) &AREA
                temp_cohort%n           =  temp_cohort%n * sum(site_in%use_this_pft)
             endif

             temp_cohort%canopy_trim = 1.0_r8

             !  h,dbh,leafc,n from SP values or from small initial size.

             if(hlm_use_sp.eq.itrue)then
                init = itrue
                ! At this point, we do not know the bc_in values of tlai tsai and htop,
                ! so this is initializing to an arbitrary value for the very first timestep.
                ! Not sure if there's a way around this or not.
                call assign_cohort_SP_properties(temp_cohort, 0.5_r8,0.2_r8, 0.1_r8,patch_in%area,init,c_leaf)

             else
                temp_cohort%hite        = EDPftvarcon_inst%hgt_min(pft)

                ! Calculate the plant diameter from height
                call h2d_allom(temp_cohort%hite,pft,temp_cohort%dbh)

                ! Calculate the leaf biomass from allometry
                ! (calculates a maximum first, then applies canopy trim)
                call bleaf(temp_cohort%dbh,pft,temp_cohort%canopy_trim,c_leaf)
             end if  ! sp mode

             ! Calculate total above-ground biomass from allometry
             call bagw_allom(temp_cohort%dbh,pft,c_agw)

             ! Calculate coarse root biomass from allometry
             call bbgw_allom(temp_cohort%dbh,pft,c_bgw)

             ! Calculate fine root biomass from allometry
             ! (calculates a maximum and then trimming value)
             call bfineroot(temp_cohort%dbh,pft,temp_cohort%canopy_trim,c_fnrt)

             ! Calculate sapwood biomass
             call bsap_allom(temp_cohort%dbh,pft,temp_cohort%canopy_trim,a_sapw,c_sapw)

             call bdead_allom( c_agw, c_bgw, c_sapw, pft, c_struct )

             call bstore_allom(temp_cohort%dbh, pft, temp_cohort%canopy_trim, c_store)

             temp_cohort%laimemory = 0._r8
             temp_cohort%sapwmemory = 0._r8
             temp_cohort%structmemory = 0._r8
             cstatus = leaves_on

             stem_drop_fraction = EDPftvarcon_inst%phen_stem_drop_fraction(temp_cohort%pft)

             if(hlm_use_sp.eq.ifalse)then ! do not override SP vales with phenology

                if( prt_params%season_decid(pft) == itrue .and. &
                    any(site_in%cstatus == [phen_cstat_nevercold,phen_cstat_iscold])) then
                   temp_cohort%laimemory = c_leaf
                   temp_cohort%sapwmemory = c_sapw * stem_drop_fraction
                   temp_cohort%structmemory = c_struct * stem_drop_fraction
                   c_leaf = 0._r8
                   c_sapw = (1.0_r8-stem_drop_fraction) * c_sapw
                   c_struct  = (1.0_r8-stem_drop_fraction) * c_struct
                   cstatus = leaves_off
                endif

                if ( prt_params%stress_decid(pft) == itrue .and. &
                     any(site_in%dstatus == [phen_dstat_timeoff,phen_dstat_moistoff])) then
                   temp_cohort%laimemory = c_leaf
                   temp_cohort%sapwmemory = c_sapw * stem_drop_fraction
                   temp_cohort%structmemory = c_struct * stem_drop_fraction
                   c_leaf = 0._r8
                   c_sapw = (1.0_r8-stem_drop_fraction) * c_sapw
                   c_struct  = (1.0_r8-stem_drop_fraction) * c_struct
                   cstatus = leaves_off
                endif

             end if ! SP mode

             if ( debug ) write(fates_log(),*) 'EDInitMod.F90 call create_cohort '

             temp_cohort%coage = 0.0_r8


             ! --------------------------------------------------------------------------------
             ! Initialize the mass of every element in every organ of the organ
             ! --------------------------------------------------------------------------------

             prt_obj => null()
             call InitPRTObject(prt_obj)

             do el = 1,num_elements

                element_id = element_list(el)

                ! If this is carbon12, then the initialization is straight forward
                ! otherwise, we use stoichiometric ratios
                select case(element_id)
                case(carbon12_element)

                   m_struct = c_struct
                   m_leaf   = c_leaf
                   m_fnrt   = c_fnrt
                   m_sapw   = c_sapw
                   m_store  = c_store
                   m_repro  = 0._r8

                case(nitrogen_element)

             m_struct = c_struct*prt_params%nitr_stoich_p2(pft,prt_params%organ_param_id(struct_organ))
             m_leaf   = c_leaf*prt_params%nitr_stoich_p2(pft,prt_params%organ_param_id(leaf_organ))
             m_fnrt   = c_fnrt*prt_params%nitr_stoich_p2(pft,prt_params%organ_param_id(fnrt_organ))
             m_sapw   = c_sapw*prt_params%nitr_stoich_p2(pft,prt_params%organ_param_id(sapw_organ))
                   m_repro  = 0._r8
             m_store = StorageNutrientTarget(pft,element_id,m_leaf,m_fnrt,m_sapw,m_struct)

                case(phosphorus_element)

             m_struct = c_struct*prt_params%phos_stoich_p2(pft,prt_params%organ_param_id(struct_organ))
             m_leaf   = c_leaf*prt_params%phos_stoich_p2(pft,prt_params%organ_param_id(leaf_organ))
             m_fnrt   = c_fnrt*prt_params%phos_stoich_p2(pft,prt_params%organ_param_id(fnrt_organ))
             m_sapw   = c_sapw*prt_params%phos_stoich_p2(pft,prt_params%organ_param_id(sapw_organ))
                   m_repro  = 0._r8
             m_store = StorageNutrientTarget(pft,element_id,m_leaf,m_fnrt,m_sapw,m_struct)

                end select

                select case(hlm_parteh_mode)
                case (prt_carbon_allom_hyp,prt_cnp_flex_allom_hyp )

                   ! Put all of the leaf mass into the first bin
                   call SetState(prt_obj,leaf_organ, element_id,m_leaf,1)
                   do iage = 2,nleafage
                      call SetState(prt_obj,leaf_organ, element_id,0._r8,iage)
                   end do

                   call SetState(prt_obj,fnrt_organ, element_id, m_fnrt)
                   call SetState(prt_obj,sapw_organ, element_id, m_sapw)
                   call SetState(prt_obj,store_organ, element_id, m_store)
                   call SetState(prt_obj,struct_organ, element_id, m_struct)
                   call SetState(prt_obj,repro_organ, element_id, m_repro)

                case default
                   write(fates_log(),*) 'Unspecified PARTEH module during create_cohort'
                   call endrun(msg=errMsg(sourcefile, __LINE__))
                end select

             end do

             call prt_obj%CheckInitialConditions()

             call create_cohort(site_in, patch_in, pft, temp_cohort%n, temp_cohort%hite, &
                  temp_cohort%coage, temp_cohort%dbh, prt_obj, temp_cohort%laimemory, &
                  temp_cohort%sapwmemory, temp_cohort%structmemory, cstatus, rstatus,        &
                  temp_cohort%canopy_trim, temp_cohort%c_area,1, site_in%spread, bc_in)


             deallocate(temp_cohort) ! get rid of temporary cohort

          endif
       endif !use_this_pft
    enddo !numpft

<<<<<<< HEAD
    ! Pass patch level temperature to the new cohorts (this is a nominal 15C right now)
    temp_cohort => patch_in%tallest
    do while(associated(temp_cohort)) 
       call temp_cohort%tveg_lpa%UpdateRmean(patch_in%tveg_lpa%GetMean())
       temp_cohort => temp_cohort%shorter
    end do


=======
    ! Zero the mass flux pools of the new cohorts
    !    temp_cohort => patch_in%tallest
    !    do while(associated(temp_cohort))
    !       call temp_cohort%prt%ZeroRates()
    !       temp_cohort => temp_cohort%shorter
    !    end do
>>>>>>> 5d449e4a

    call fuse_cohorts(site_in, patch_in,bc_in)
    call sort_cohorts(patch_in)


  end subroutine init_cohorts

  ! ===============================================================================================


end module EDInitMod<|MERGE_RESOLUTION|>--- conflicted
+++ resolved
@@ -75,7 +75,7 @@
   use PRTGenericMod,          only : phosphorus_element
   use PRTGenericMod,          only : SetState
   use FatesSizeAgeTypeIndicesMod,only : get_age_class_index
-
+  
   ! CIME GLOBALS
   use shr_log_mod               , only : errMsg => shr_log_errMsg
 
@@ -141,17 +141,14 @@
     endif
 
     allocate(site_in%use_this_pft(1:numpft))
-
-<<<<<<< HEAD
     allocate(site_in%area_by_age(1:nlevage))
+
     
-=======
     ! SP mode
     allocate(site_in%sp_tlai(1:numpft))
     allocate(site_in%sp_tsai(1:numpft))
     allocate(site_in%sp_htop(1:numpft))
 
->>>>>>> 5d449e4a
     do el=1,num_elements
        allocate(site_in%flux_diags(el)%leaf_litter_input(1:numpft))
        allocate(site_in%flux_diags(el)%root_litter_input(1:numpft))
@@ -250,8 +247,8 @@
 
     site_in%area_pft(:) = 0._r8
     site_in%use_this_pft(:) = fates_unset_int
-
     site_in%area_by_age(:) = 0._r8
+    
   end subroutine zero_site
 
   ! ============================================================================
@@ -410,160 +407,6 @@
 
   ! ============================================================================
   subroutine init_patches( nsites, sites, bc_in)
-<<<<<<< HEAD
-     !
-     ! !DESCRIPTION:
-     ! initialize patches
-     ! This may be call a near bare ground initialization, or it may
-     ! load patches from an inventory.
-
-     !
-     
-
-     use FatesPlantHydraulicsMod, only : updateSizeDepRhizHydProps 
-     use FatesInventoryInitMod,   only : initialize_sites_by_inventory
-
-     !
-     ! !ARGUMENTS    
-     integer, intent(in)                        :: nsites
-     type(ed_site_type) , intent(inout), target :: sites(nsites)
-     type(bc_in_type), intent(in)               :: bc_in(nsites)
-     !
-     ! !LOCAL VARIABLES:
-     integer  :: s
-     integer  :: el
-     integer  :: ageclass
-     real(r8) :: age !notional age of this patch
-
-     ! dummy locals
-     real(r8) :: biomass_stock
-     real(r8) :: litter_stock
-     real(r8) :: seed_stock
-     
-     type(ed_site_type),  pointer :: sitep
-     type(ed_patch_type), pointer :: newp
-     type(ed_patch_type), pointer :: currentPatch
-
-     
-     ! ---------------------------------------------------------------------------------------------
-
-     ! ---------------------------------------------------------------------------------------------
-     ! Two primary options, either a Near Bear Ground (NBG) or Inventory based cold-start
-     ! ---------------------------------------------------------------------------------------------
-
-     if ( hlm_use_inventory_init.eq.itrue ) then
-
-        ! Initialize the site-level crown area spread factor (0-1)
-        ! It is likely that closed canopy forest inventories
-        ! have smaller spread factors than bare ground (they are crowded)
-        do s = 1, nsites
-           sites(s)%spread     = init_spread_inventory
-        enddo
-
-        call initialize_sites_by_inventory(nsites,sites,bc_in)
-
-        
-        ! For carbon balance checks, we need to initialize the 
-        ! total carbon stock
-        do s = 1, nsites
-            do el=1,num_elements
-                call SiteMassStock(sites(s),el,sites(s)%mass_balance(el)%old_stock, &
-                      biomass_stock,litter_stock,seed_stock)
-            end do
-        enddo
-
-     else
-
-        !FIX(SPM,032414) clean this up...inits out of this loop
-        do s = 1, nsites
-
-           ! Initialize the site-level crown area spread factor (0-1)
-           ! It is likely that closed canopy forest inventories
-           ! have smaller spread factors than bare ground (they are crowded)
-           sites(s)%spread     = init_spread_near_bare_ground
-
-           allocate(newp)
-
-           newp%patchno = 1
-           newp%younger => null()
-           newp%older   => null()
-
-           sites(s)%youngest_patch => newp
-           sites(s)%youngest_patch => newp
-           sites(s)%oldest_patch   => newp
-
-           ! make new patch...
-           ! List out some nominal patch values that are used for Near Bear Ground initializations
-           ! as well as initializing inventory
-           age = 0.0_r8
-           call create_patch(sites(s), newp, age, area, primaryforest)
-           
-           ! Initialize the litter pools to zero, these
-           ! pools will be populated by looping over the existing patches
-           ! and transfering in mass
-           do el=1,num_elements
-              call newp%litter(el)%InitConditions(init_leaf_fines=0._r8, &
-                   init_root_fines=0._r8, &
-                   init_ag_cwd=0._r8, &
-                   init_bg_cwd=0._r8, &
-                   init_seed=0._r8,   &
-                   init_seed_germ=0._r8)
-           end do
-           
-           sitep => sites(s)
-           call init_cohorts(sitep, newp, bc_in(s))
-           
-           ! For carbon balance checks, we need to initialize the 
-           ! total carbon stock
-           do el=1,num_elements
-              call SiteMassStock(sites(s),el,sites(s)%mass_balance(el)%old_stock, &
-                   biomass_stock,litter_stock,seed_stock)
-           end do
-        enddo
-
-     end if
-
-     do s = 1, nsites
-        currentPatch => sites(s)%youngest_patch
-        do while(associated(currentPatch))
-
-           ! zero all the patch fire variables for the first timestep
-           currentPatch%litter_moisture(:)         = 0._r8
-           currentPatch%fuel_eff_moist             = 0._r8
-           currentPatch%livegrass                  = 0._r8
-           currentPatch%sum_fuel                   = 0._r8
-           currentPatch%fuel_bulkd                 = 0._r8
-           currentPatch%fuel_sav                   = 0._r8
-           currentPatch%fuel_mef                   = 0._r8
-           currentPatch%ros_front                  = 0._r8
-           currentPatch%effect_wspeed              = 0._r8
-           currentPatch%tau_l                      = 0._r8
-           currentPatch%fuel_frac(:)               = 0._r8
-           currentPatch%tfc_ros                    = 0._r8
-           currentPatch%fi                         = 0._r8
-           currentPatch%fire                       = 0
-           currentPatch%fd                         = 0._r8
-           currentPatch%ros_back                   = 0._r8
-           currentPatch%scorch_ht(:)               = 0._r8
-           currentPatch%frac_burnt                 = 0._r8
-           currentPatch%burnt_frac_litter(:)       = 0._r8
-
-           currentPatch => currentPatch%older
-        enddo
-     enddo
-     
-     ! This sets the rhizosphere shells based on the plant initialization
-     ! The initialization of the plant-relevant hydraulics variables
-     ! were set from a call inside of the init_cohorts()->create_cohort() subroutine
-     if (hlm_use_planthydro.eq.itrue) then 
-        do s = 1, nsites
-           sitep => sites(s)
-           call updateSizeDepRhizHydProps(sitep, bc_in(s))
-        end do
-     end if
-
-     return
-=======
     !
     ! !DESCRIPTION:
     ! initialize patches
@@ -586,7 +429,8 @@
     integer  :: s
     integer  :: el
     real(r8) :: age !notional age of this patch
-
+    integer  :: ageclass
+    
     ! dummy locals
     real(r8) :: biomass_stock
     real(r8) :: litter_stock
@@ -806,7 +650,6 @@
     end if
 
     return
->>>>>>> 5d449e4a
   end subroutine init_patches
 
   ! ============================================================================
@@ -1053,24 +896,13 @@
        endif !use_this_pft
     enddo !numpft
 
-<<<<<<< HEAD
     ! Pass patch level temperature to the new cohorts (this is a nominal 15C right now)
     temp_cohort => patch_in%tallest
-    do while(associated(temp_cohort)) 
+    do while(associated(temp_cohort))
        call temp_cohort%tveg_lpa%UpdateRmean(patch_in%tveg_lpa%GetMean())
        temp_cohort => temp_cohort%shorter
     end do
 
-
-=======
-    ! Zero the mass flux pools of the new cohorts
-    !    temp_cohort => patch_in%tallest
-    !    do while(associated(temp_cohort))
-    !       call temp_cohort%prt%ZeroRates()
-    !       temp_cohort => temp_cohort%shorter
-    !    end do
->>>>>>> 5d449e4a
-
     call fuse_cohorts(site_in, patch_in,bc_in)
     call sort_cohorts(patch_in)
 
