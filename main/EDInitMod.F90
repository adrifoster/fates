--- conflicted
+++ resolved
@@ -1083,11 +1083,7 @@
             call prt%CheckInitialConditions()
 
             call create_cohort(site_in, patch_in, pft, cohort_n,               &
-<<<<<<< HEAD
-               height, 0.0_r8, dbh, prt, efleaf_coh,                             &
-=======
-               hite, zero_co_age, dbh, prt, efleaf_coh,                             &
->>>>>>> 21e18c67
+               height, zero_co_age, dbh, prt, efleaf_coh,                      &
                effnrt_coh, efstem_coh, leaf_status, recruitstatus,             &
                canopy_trim, c_area, 1, crown_damage, site_in%spread, bc_in)
 
