module EDInitMod

  ! ============================================================================
  ! Contains all modules to set up the ED structure. 
  ! ============================================================================

  use FatesConstantsMod         , only : r8 => fates_r8
  use FatesConstantsMod         , only : ifalse
  use FatesConstantsMod         , only : itrue
  use FatesConstantsMod         , only : fates_unset_int
  use FatesConstantsMod         , only : primaryforest
  use FatesGlobals              , only : endrun => fates_endrun
  use EDTypesMod                , only : nclmax
  use FatesGlobals              , only : fates_log
  use FatesInterfaceTypesMod         , only : hlm_is_restart
  use EDPftvarcon               , only : EDPftvarcon_inst
  use PRTParametersMod          , only : prt_params
  use EDCohortDynamicsMod       , only : create_cohort, fuse_cohorts, sort_cohorts
  use EDCohortDynamicsMod       , only : InitPRTObject
  use EDPatchDynamicsMod        , only : create_patch
  use ChecksBalancesMod         , only : SiteMassStock
  use EDTypesMod                , only : ed_site_type, ed_patch_type, ed_cohort_type
  use EDTypesMod                , only : numWaterMem
  use EDTypesMod                , only : num_vegtemp_mem
  use EDTypesMod                , only : maxpft
  use EDTypesMod                , only : AREA
  use EDTypesMod                , only : init_spread_near_bare_ground
  use EDTypesMod                , only : init_spread_inventory
  use EDTypesMod                , only : leaves_on
  use EDTypesMod                , only : leaves_off
  use PRTGenericMod             , only : num_elements
  use PRTGenericMod             , only : element_list
  use EDTypesMod                , only : phen_cstat_nevercold
  use EDTypesMod                , only : phen_cstat_iscold
  use EDTypesMod                , only : phen_dstat_timeoff
  use EDTypesMod                , only : phen_dstat_moistoff
  use EDTypesMod                , only : phen_cstat_notcold
  use EDTypesMod                , only : phen_dstat_moiston
  use FatesInterfaceTypesMod         , only : bc_in_type
  use FatesInterfaceTypesMod         , only : hlm_use_planthydro
  use FatesInterfaceTypesMod         , only : hlm_use_inventory_init
  use FatesInterfaceTypesMod         , only : hlm_use_fixed_biogeog
  use FatesInterfaceTypesMod         , only : numpft
  use FatesInterfaceTypesMod         , only : nleafage
  use FatesInterfaceTypesMod         , only : nlevsclass
  use FatesInterfaceTypesMod         , only : nlevcoage
  use FatesAllometryMod         , only : h2d_allom
  use FatesAllometryMod         , only : bagw_allom
  use FatesAllometryMod         , only : bbgw_allom
  use FatesAllometryMod         , only : bleaf
  use FatesAllometryMod         , only : bfineroot
  use FatesAllometryMod         , only : bsap_allom
  use FatesAllometryMod         , only : bdead_allom
  use FatesAllometryMod         , only : bstore_allom

  use FatesInterfaceTypesMod,      only : hlm_parteh_mode
  use PRTGenericMod,          only : prt_carbon_allom_hyp
  use PRTGenericMod,          only : prt_cnp_flex_allom_hyp
  use PRTGenericMod,          only : prt_vartypes
  use PRTGenericMod,          only : leaf_organ
  use PRTGenericMod,          only : fnrt_organ
  use PRTGenericMod,          only : sapw_organ
  use PRTGenericMod,          only : store_organ
  use PRTGenericMod,          only : struct_organ
  use PRTGenericMod,          only : repro_organ
  use PRTGenericMod,          only : carbon12_element
  use PRTGenericMod,          only : nitrogen_element
  use PRTGenericMod,          only : phosphorus_element
  use PRTGenericMod,          only : SetState

  ! CIME GLOBALS
  use shr_log_mod               , only : errMsg => shr_log_errMsg

  implicit none
  private

  logical   ::  debug = .false.

  character(len=*), parameter, private :: sourcefile = &
        __FILE__

  public  :: zero_site
  public  :: init_site_vars
  public  :: init_patches
  public  :: set_site_properties
  private :: init_cohorts


  ! ============================================================================

contains

  ! ============================================================================

  subroutine init_site_vars( site_in, bc_in )
    !
    ! !DESCRIPTION:
    !
    !
    ! !ARGUMENTS    
    type(ed_site_type), intent(inout) :: site_in
    type(bc_in_type),intent(in)       :: bc_in
    !
    ! !LOCAL VARIABLES:
    !----------------------------------------------------------------------
    integer :: el

    !
    allocate(site_in%term_nindivs_canopy(1:nlevsclass,1:numpft))
    allocate(site_in%term_nindivs_ustory(1:nlevsclass,1:numpft))
    allocate(site_in%demotion_rate(1:nlevsclass))
    allocate(site_in%promotion_rate(1:nlevsclass))
    allocate(site_in%imort_rate(1:nlevsclass,1:numpft))
    allocate(site_in%fmort_rate_canopy(1:nlevsclass,1:numpft))
    allocate(site_in%fmort_rate_ustory(1:nlevsclass,1:numpft))
    allocate(site_in%fmort_rate_cambial(1:nlevsclass,1:numpft))
    allocate(site_in%fmort_rate_crown(1:nlevsclass,1:numpft))
    allocate(site_in%growthflux_fusion(1:nlevsclass,1:numpft))
    allocate(site_in%mass_balance(1:num_elements))
    allocate(site_in%flux_diags(1:num_elements))
   
    site_in%nlevsoil   = bc_in%nlevsoil
    allocate(site_in%rootfrac_scr(site_in%nlevsoil))
    allocate(site_in%zi_soil(0:site_in%nlevsoil))
    allocate(site_in%dz_soil(site_in%nlevsoil))
    allocate(site_in%z_soil(site_in%nlevsoil))

    allocate(site_in%area_pft(1:numpft))
    allocate(site_in%use_this_pft(1:numpft))

    do el=1,num_elements
        allocate(site_in%flux_diags(el)%leaf_litter_input(1:numpft))
        allocate(site_in%flux_diags(el)%root_litter_input(1:numpft))
        allocate(site_in%flux_diags(el)%nutrient_efflux_scpf(nlevsclass*numpft))
        allocate(site_in%flux_diags(el)%nutrient_uptake_scpf(nlevsclass*numpft))
        allocate(site_in%flux_diags(el)%nutrient_needgrow_scpf(nlevsclass*numpft))
        allocate(site_in%flux_diags(el)%nutrient_needmax_scpf(nlevsclass*numpft))
    end do

    ! Initialize the static soil 
    ! arrays from the boundary (initial) condition

   
    site_in%zi_soil(:) = bc_in%zi_sisl(:)
    site_in%dz_soil(:) = bc_in%dz_sisl(:)
    site_in%z_soil(:)  = bc_in%z_sisl(:)
    

    !
    end subroutine init_site_vars

  ! ============================================================================
  subroutine zero_site( site_in )
    !
    ! !DESCRIPTION:
    !
    ! !USES:
    use shr_infnan_mod , only : nan => shr_infnan_nan, assignment(=)
    !
    ! !ARGUMENTS    
    type(ed_site_type), intent(inout) ::  site_in
    !
    ! !LOCAL VARIABLES:
    integer :: el
    !----------------------------------------------------------------------

    site_in%oldest_patch     => null() ! pointer to oldest patch at the site
    site_in%youngest_patch   => null() ! pointer to yngest patch at the site
    

    ! PHENOLOGY 

    site_in%cstatus          = fates_unset_int    ! are leaves in this pixel on or off?
    site_in%dstatus          = fates_unset_int
    site_in%grow_deg_days    = nan  ! growing degree days
    site_in%nchilldays       = fates_unset_int
    site_in%ncolddays        = fates_unset_int
    site_in%cleafondate      = fates_unset_int  ! doy of leaf on
    site_in%cleafoffdate     = fates_unset_int  ! doy of leaf off
    site_in%dleafondate      = fates_unset_int  ! doy of leaf on drought
    site_in%dleafoffdate     = fates_unset_int  ! doy of leaf on drought
    site_in%water_memory(:)  = nan
    site_in%vegtemp_memory(:) = nan              ! record of last 10 days temperature for senescence model.


    ! FIRE 
    site_in%acc_ni           = 0.0_r8     ! daily nesterov index accumulating over time. time unlimited theoretically.
    site_in%NF               = 0.0_r8     ! daily lightning strikes per km2 
    site_in%frac_burnt       = 0.0_r8     ! burn area read in from external file

    do el=1,num_elements
       ! Zero the state variables used for checking mass conservation
       call site_in%mass_balance(el)%ZeroMassBalState()
       call site_in%mass_balance(el)%ZeroMassBalFlux()
       call site_in%flux_diags(el)%ZeroFluxDiags()
    end do
       

    ! termination and recruitment info
    site_in%term_nindivs_canopy(:,:) = 0._r8
    site_in%term_nindivs_ustory(:,:) = 0._r8
    site_in%term_carbonflux_canopy = 0._r8
    site_in%term_carbonflux_ustory = 0._r8
    site_in%recruitment_rate(:) = 0._r8
    site_in%imort_rate(:,:) = 0._r8
    site_in%imort_carbonflux = 0._r8
    site_in%fmort_rate_canopy(:,:) = 0._r8
    site_in%fmort_rate_ustory(:,:) = 0._r8
    site_in%fmort_carbonflux_canopy = 0._r8
    site_in%fmort_carbonflux_ustory = 0._r8
    site_in%fmort_rate_cambial(:,:) = 0._r8
    site_in%fmort_rate_crown(:,:) = 0._r8

    ! fusoin-induced growth flux of individuals
    site_in%growthflux_fusion(:,:) = 0._r8

    ! demotion/promotion info
    site_in%demotion_rate(:) = 0._r8
    site_in%demotion_carbonflux = 0._r8
    site_in%promotion_rate(:) = 0._r8
    site_in%promotion_carbonflux = 0._r8
    
    ! Resources management (logging/harvesting, etc)
    site_in%resources_management%trunk_product_site  = 0.0_r8

    ! canopy spread
    site_in%spread = 0._r8

    site_in%area_pft(:) = 0._r8
    site_in%use_this_pft(:) = fates_unset_int
  end subroutine zero_site

  ! ============================================================================
  subroutine set_site_properties( nsites, sites,bc_in )
    !
    ! !DESCRIPTION:
    !
    ! !USES:
    !
    ! !ARGUMENTS    

    integer, intent(in)                        :: nsites
    type(ed_site_type) , intent(inout), target :: sites(nsites)
    type(bc_in_type), intent(in)               :: bc_in(nsites)
    !
    ! !LOCAL VARIABLES:
    integer  :: s
    integer  :: cstat      ! cold status phenology flag
    real(r8) :: GDD
    integer  :: dstat      ! drought status phenology flag
    real(r8) :: acc_NI
    real(r8) :: watermem 
    integer  :: cleafon    ! DOY for cold-decid leaf-on, initial guess
    integer  :: cleafoff   ! DOY for cold-decid leaf-off, initial guess
    integer  :: dleafoff   ! DOY for drought-decid leaf-off, initial guess
    integer  :: dleafon    ! DOY for drought-decid leaf-on, initial guess
    integer  :: ft         ! PFT loop
    !----------------------------------------------------------------------


    ! If this is not a restart, we need to start with some reasonable
    ! starting points. If this is a restart, we leave the values
    ! as unset ints and reals, and let the restart values be read in
    ! after this routine

    if ( hlm_is_restart == ifalse ) then

       GDD      = 30.0_r8
       cleafon  = 100
       cleafoff = 300 
       cstat    = phen_cstat_notcold     ! Leaves are on
       acc_NI   = 0.0_r8
       dstat    = phen_dstat_moiston     ! Leaves are on
       dleafoff = 300
       dleafon  = 100
       watermem = 0.5_r8

       do s = 1,nsites
          sites(s)%nchilldays    = 0
          sites(s)%ncolddays     = 0        ! recalculated in phenology
                                            ! immediately, so yes this
                                            ! is memory-less, but needed
                                            ! for first value in history file

          sites(s)%cleafondate   = cleafon
          sites(s)%cleafoffdate  = cleafoff
          sites(s)%dleafoffdate  = dleafoff
          sites(s)%dleafondate   = dleafon
          sites(s)%grow_deg_days = GDD
          
          sites(s)%water_memory(1:numWaterMem) = watermem
          sites(s)%vegtemp_memory(1:num_vegtemp_mem) = 0._r8
          
          sites(s)%cstatus = cstat
          sites(s)%dstatus = dstat
          
          sites(s)%acc_NI     = acc_NI
          sites(s)%NF         = 0.0_r8         
          sites(s)%frac_burnt = 0.0_r8
         
         ! PLACEHOLDER FOR PFT AREA DATA MOVED ACROSS INTERFACE                                                                                   
          if(hlm_use_fixed_biogeog.eq.itrue)then
            do ft =  1,numpft
              sites(s)%area_pft(ft) = bc_in(s)%pft_areafrac(ft)
            end do
          end if

          do ft = 1,numpft
           sites(s)%use_this_pft(ft) = itrue
           if(hlm_use_fixed_biogeog.eq.itrue)then
             if(sites(s)%area_pft(ft).gt.0.0_r8)then
                sites(s)%use_this_pft(ft) = itrue
             else
                sites(s)%use_this_pft(ft) = ifalse
             end if !area
           end if !SBG
          end do !ft
          
       end do

    end if

    return
  end subroutine set_site_properties


  ! ============================================================================
  subroutine init_patches( nsites, sites, bc_in)
     !
     ! !DESCRIPTION:
     ! initialize patches
     ! This may be call a near bare ground initialization, or it may
     ! load patches from an inventory.

     !
     

     use FatesPlantHydraulicsMod, only : updateSizeDepRhizHydProps 
     use FatesInventoryInitMod,   only : initialize_sites_by_inventory

     !
     ! !ARGUMENTS    
     integer, intent(in)                        :: nsites
     type(ed_site_type) , intent(inout), target :: sites(nsites)
     type(bc_in_type), intent(in)               :: bc_in(nsites)
     !
     ! !LOCAL VARIABLES:
     integer  :: s
     integer  :: el
     real(r8) :: age !notional age of this patch

     ! dummy locals
     real(r8) :: biomass_stock
     real(r8) :: litter_stock
     real(r8) :: seed_stock
     
     type(ed_site_type),  pointer :: sitep
     type(ed_patch_type), pointer :: newp

     ! List out some nominal patch values that are used for Near Bear Ground initializations
     ! as well as initializing inventory
     age                  = 0.0_r8
     ! ---------------------------------------------------------------------------------------------

     ! ---------------------------------------------------------------------------------------------
     ! Two primary options, either a Near Bear Ground (NBG) or Inventory based cold-start
     ! ---------------------------------------------------------------------------------------------

     if ( hlm_use_inventory_init.eq.itrue ) then

        ! Initialize the site-level crown area spread factor (0-1)
        ! It is likely that closed canopy forest inventories
        ! have smaller spread factors than bare ground (they are crowded)
        do s = 1, nsites
           sites(s)%spread     = init_spread_inventory
        enddo

        call initialize_sites_by_inventory(nsites,sites,bc_in)

        
        ! For carbon balance checks, we need to initialize the 
        ! total carbon stock
        do s = 1, nsites
            do el=1,num_elements
                call SiteMassStock(sites(s),el,sites(s)%mass_balance(el)%old_stock, &
                      biomass_stock,litter_stock,seed_stock)
            end do
        enddo

     else

        !FIX(SPM,032414) clean this up...inits out of this loop
        do s = 1, nsites

           ! Initialize the site-level crown area spread factor (0-1)
           ! It is likely that closed canopy forest inventories
           ! have smaller spread factors than bare ground (they are crowded)
           sites(s)%spread     = init_spread_near_bare_ground

           allocate(newp)

           newp%patchno = 1
           newp%younger => null()
           newp%older   => null()

           sites(s)%youngest_patch => newp
           sites(s)%youngest_patch => newp
           sites(s)%oldest_patch   => newp

           ! make new patch...

           call create_patch(sites(s), newp, age, area, primaryforest)
           
           ! Initialize the litter pools to zero, these
           ! pools will be populated by looping over the existing patches
           ! and transfering in mass
           do el=1,num_elements
              call newp%litter(el)%InitConditions(init_leaf_fines=0._r8, &
                   init_root_fines=0._r8, &
                   init_ag_cwd=0._r8, &
                   init_bg_cwd=0._r8, &
                   init_seed=0._r8,   &
                   init_seed_germ=0._r8)
           end do
           
           sitep => sites(s)
           call init_cohorts(sitep, newp, bc_in(s))
           
           ! For carbon balance checks, we need to initialize the 
           ! total carbon stock
           do el=1,num_elements
              call SiteMassStock(sites(s),el,sites(s)%mass_balance(el)%old_stock, &
                   biomass_stock,litter_stock,seed_stock)
           end do
        enddo

     end if

     ! This sets the rhizosphere shells based on the plant initialization
     ! The initialization of the plant-relevant hydraulics variables
     ! were set from a call inside of the init_cohorts()->create_cohort() subroutine
     if (hlm_use_planthydro.eq.itrue) then 
        do s = 1, nsites
           sitep => sites(s)
           call updateSizeDepRhizHydProps(sitep, bc_in(s))
        end do
     end if

     return
  end subroutine init_patches

  ! ============================================================================
  subroutine init_cohorts( site_in, patch_in, bc_in)
    !
    ! !DESCRIPTION:
    ! initialize new cohorts on bare ground
    !
    ! !USES:
    !
    ! !ARGUMENTS    
    type(ed_site_type), intent(inout),  pointer  :: site_in
    type(ed_patch_type), intent(inout), pointer  :: patch_in
    type(bc_in_type), intent(in)                 :: bc_in
    !
    ! !LOCAL VARIABLES:
    type(ed_cohort_type),pointer :: temp_cohort
    class(prt_vartypes),pointer  :: prt_obj
    integer  :: cstatus
    integer  :: pft
    integer  :: iage       ! index for leaf age loop
    integer  :: el         ! index for element loop
    integer  :: element_id ! element index consistent with defs in PRTGeneric
    real(r8) :: c_agw      ! biomass above ground (non-leaf)     [kgC]
    real(r8) :: c_bgw      ! biomass below ground (non-fineroot) [kgC]
    real(r8) :: c_leaf     ! biomass in leaves [kgC]
    real(r8) :: c_fnrt     ! biomass in fine roots [kgC]
    real(r8) :: c_sapw     ! biomass in sapwood [kgC]
    real(r8) :: c_struct   ! biomass in structure (dead) [kgC]
    real(r8) :: c_store    ! biomass in storage [kgC]
    real(r8) :: a_sapw     ! area in sapwood (dummy) [m2]
    real(r8) :: m_struct   ! Generic (any element) mass for structure [kg]
    real(r8) :: m_leaf     ! Generic mass for leaf  [kg]
    real(r8) :: m_fnrt     ! Generic mass for fine-root  [kg]
    real(r8) :: m_sapw     ! Generic mass for sapwood [kg]
    real(r8) :: m_store    ! Generic mass for storage [kg]
    real(r8) :: m_repro    ! Generic mass for reproductive tissues [kg]
    real(r8) :: stem_drop_fraction

    integer, parameter :: rstatus = 0

    !----------------------------------------------------------------------

    patch_in%tallest  => null()
    patch_in%shortest => null()
    
    do pft =  1,numpft
     if(site_in%use_this_pft(pft).eq.itrue)then
       if(EDPftvarcon_inst%initd(pft)>1.0E-7) then

       allocate(temp_cohort) ! temporary cohort

       temp_cohort%pft         = pft
       temp_cohort%n           = EDPftvarcon_inst%initd(pft) * patch_in%area
       temp_cohort%hite        = EDPftvarcon_inst%hgt_min(pft)
       

       ! Calculate the plant diameter from height
       call h2d_allom(temp_cohort%hite,pft,temp_cohort%dbh)

       temp_cohort%canopy_trim = 1.0_r8

       ! Calculate total above-ground biomass from allometry
       call bagw_allom(temp_cohort%dbh,pft,c_agw)

       ! Calculate coarse root biomass from allometry
       call bbgw_allom(temp_cohort%dbh,pft,c_bgw)

       ! Calculate the leaf biomass from allometry
       ! (calculates a maximum first, then applies canopy trim)
       call bleaf(temp_cohort%dbh,pft,temp_cohort%canopy_trim,c_leaf)

       ! Calculate fine root biomass from allometry
       ! (calculates a maximum and then trimming value)
       call bfineroot(temp_cohort%dbh,pft,temp_cohort%canopy_trim,c_fnrt)

       ! Calculate sapwood biomass
       call bsap_allom(temp_cohort%dbh,pft,temp_cohort%canopy_trim,a_sapw,c_sapw)
       
       call bdead_allom( c_agw, c_bgw, c_sapw, pft, c_struct )

       call bstore_allom(temp_cohort%dbh, pft, temp_cohort%canopy_trim, c_store)

       temp_cohort%laimemory = 0._r8
       temp_cohort%sapwmemory = 0._r8
       temp_cohort%structmemory = 0._r8
       cstatus = leaves_on
       
<<<<<<< HEAD
       if( prt_params%season_decid(pft) == itrue .and. &
=======
       stem_drop_fraction = EDPftvarcon_inst%phen_stem_drop_fraction(temp_cohort%pft)
       
       if( EDPftvarcon_inst%season_decid(pft) == itrue .and. &
>>>>>>> 9a4627a6
            any(site_in%cstatus == [phen_cstat_nevercold,phen_cstat_iscold])) then
         temp_cohort%laimemory = c_leaf
         temp_cohort%sapwmemory = c_sapw * stem_drop_fraction
         temp_cohort%structmemory = c_struct * stem_drop_fraction
         c_leaf = 0._r8
         c_sapw = (1.0_r8-stem_drop_fraction) * c_sapw
         c_struct  = (1.0_r8-stem_drop_fraction) * c_struct
         cstatus = leaves_off
       endif

       if ( prt_params%stress_decid(pft) == itrue .and. &
            any(site_in%dstatus == [phen_dstat_timeoff,phen_dstat_moistoff])) then
          temp_cohort%laimemory = c_leaf
          temp_cohort%sapwmemory = c_sapw * stem_drop_fraction
          temp_cohort%structmemory = c_struct * stem_drop_fraction
          c_leaf = 0._r8
          c_sapw = (1.0_r8-stem_drop_fraction) * c_sapw
          c_struct  = (1.0_r8-stem_drop_fraction) * c_struct
          cstatus = leaves_off
       endif

       if ( debug ) write(fates_log(),*) 'EDInitMod.F90 call create_cohort '

       temp_cohort%coage = 0.0_r8
       
       
       ! --------------------------------------------------------------------------------
       ! Initialize the mass of every element in every organ of the organ
       ! --------------------------------------------------------------------------------

       prt_obj => null()
       call InitPRTObject(prt_obj)

       do el = 1,num_elements

          element_id = element_list(el)
          
          ! If this is carbon12, then the initialization is straight forward
          ! otherwise, we use stoichiometric ratios
          select case(element_id)
          case(carbon12_element)
             
             m_struct = c_struct
             m_leaf   = c_leaf
             m_fnrt   = c_fnrt
             m_sapw   = c_sapw
             m_store  = c_store
             m_repro  = 0._r8
             
          case(nitrogen_element)
             
             m_struct = c_struct*prt_params%nitr_stoich_p2(pft,struct_organ)
             m_leaf   = c_leaf*prt_params%nitr_stoich_p2(pft,leaf_organ)
             m_fnrt   = c_fnrt*prt_params%nitr_stoich_p2(pft,fnrt_organ)
             m_sapw   = c_sapw*prt_params%nitr_stoich_p2(pft,sapw_organ)
             m_store  = c_store*prt_params%nitr_stoich_p2(pft,store_organ)
             m_repro  = 0._r8
             
          case(phosphorus_element)

             m_struct = c_struct*prt_params%phos_stoich_p2(pft,struct_organ)
             m_leaf   = c_leaf*prt_params%phos_stoich_p2(pft,leaf_organ)
             m_fnrt   = c_fnrt*prt_params%phos_stoich_p2(pft,fnrt_organ)
             m_sapw   = c_sapw*prt_params%phos_stoich_p2(pft,sapw_organ)
             m_store  = c_store*prt_params%phos_stoich_p2(pft,store_organ)
             m_repro  = 0._r8
          end select

          select case(hlm_parteh_mode)
          case (prt_carbon_allom_hyp,prt_cnp_flex_allom_hyp )

             ! Put all of the leaf mass into the first bin
             call SetState(prt_obj,leaf_organ, element_id,m_leaf,1)
             do iage = 2,nleafage
                call SetState(prt_obj,leaf_organ, element_id,0._r8,iage)
             end do
             
             call SetState(prt_obj,fnrt_organ, element_id, m_fnrt)
             call SetState(prt_obj,sapw_organ, element_id, m_sapw)
             call SetState(prt_obj,store_organ, element_id, m_store)
             call SetState(prt_obj,struct_organ, element_id, m_struct)
             call SetState(prt_obj,repro_organ, element_id, m_repro)
             
          case default
             write(fates_log(),*) 'Unspecified PARTEH module during create_cohort'
             call endrun(msg=errMsg(sourcefile, __LINE__))
          end select
       
       end do

       call prt_obj%CheckInitialConditions()

       call create_cohort(site_in, patch_in, pft, temp_cohort%n, temp_cohort%hite, &
            temp_cohort%coage, temp_cohort%dbh, prt_obj, temp_cohort%laimemory, &
            temp_cohort%sapwmemory, temp_cohort%structmemory, cstatus, rstatus,        &
             temp_cohort%canopy_trim, 1, site_in%spread, bc_in)

       deallocate(temp_cohort) ! get rid of temporary cohort

       endif
     endif !use_this_pft
    enddo !numpft

    ! Zero the mass flux pools of the new cohorts
!    temp_cohort => patch_in%tallest
!    do while(associated(temp_cohort)) 
!       call temp_cohort%prt%ZeroRates()
!       temp_cohort => temp_cohort%shorter
!    end do

    call fuse_cohorts(site_in, patch_in,bc_in)
    call sort_cohorts(patch_in)

  end subroutine init_cohorts

  ! ===============================================================================================


end module EDInitMod<|MERGE_RESOLUTION|>--- conflicted
+++ resolved
@@ -535,14 +535,11 @@
        temp_cohort%structmemory = 0._r8
        cstatus = leaves_on
        
-<<<<<<< HEAD
+       stem_drop_fraction = EDPftvarcon_inst%phen_stem_drop_fraction(temp_cohort%pft)
+       
        if( prt_params%season_decid(pft) == itrue .and. &
-=======
-       stem_drop_fraction = EDPftvarcon_inst%phen_stem_drop_fraction(temp_cohort%pft)
-       
-       if( EDPftvarcon_inst%season_decid(pft) == itrue .and. &
->>>>>>> 9a4627a6
             any(site_in%cstatus == [phen_cstat_nevercold,phen_cstat_iscold])) then
+          
          temp_cohort%laimemory = c_leaf
          temp_cohort%sapwmemory = c_sapw * stem_drop_fraction
          temp_cohort%structmemory = c_struct * stem_drop_fraction
