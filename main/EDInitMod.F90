module EDInitMod

  ! ============================================================================
  ! Contains all modules to set up the ED structure. 
  ! ============================================================================

  use FatesConstantsMod         , only : r8 => fates_r8
  use FatesConstantsMod         , only : ifalse
  use FatesConstantsMod         , only : itrue
<<<<<<< HEAD
  use FatesConstantsMod         , only : fates_unset_int
=======
  use FatesConstantsMod         , only : primaryforest
>>>>>>> 82498d5c
  use FatesGlobals              , only : endrun => fates_endrun
  use EDTypesMod                , only : nclmax
  use FatesGlobals              , only : fates_log
  use FatesInterfaceMod         , only : hlm_is_restart
  use EDPftvarcon               , only : EDPftvarcon_inst
  use EDCohortDynamicsMod       , only : create_cohort, fuse_cohorts, sort_cohorts
  use EDPatchDynamicsMod        , only : create_patch
  use EDTypesMod                , only : ed_site_type, ed_patch_type, ed_cohort_type
  use EDTypesMod                , only : ncwd
  use EDTypesMod                , only : numWaterMem
  use EDTypesMod                , only : num_vegtemp_mem
  use EDTypesMod                , only : maxpft
  use EDTypesMod                , only : AREA
  use EDTypesMod                , only : init_spread_near_bare_ground
  use EDTypesMod                , only : init_spread_inventory
  use EDTypesMod                , only : first_leaf_aclass
  use EDTypesMod                , only : leaves_on
  use EDTypesMod                , only : leaves_off
  use FatesInterfaceMod         , only : bc_in_type
  use FatesInterfaceMod         , only : hlm_use_planthydro
  use FatesInterfaceMod         , only : hlm_use_inventory_init
  use FatesInterfaceMod         , only : numpft
  use FatesInterfaceMod         , only : nleafage
  use ChecksBalancesMod         , only : SiteCarbonStock
  use FatesInterfaceMod         , only : nlevsclass
  use FatesAllometryMod         , only : h2d_allom
  use FatesAllometryMod         , only : bagw_allom
  use FatesAllometryMod         , only : bbgw_allom
  use FatesAllometryMod         , only : bleaf
  use FatesAllometryMod         , only : bfineroot
  use FatesAllometryMod         , only : bsap_allom
  use FatesAllometryMod         , only : bdead_allom
  use FatesAllometryMod         , only : bstore_allom

  ! CIME GLOBALS
  use shr_log_mod               , only : errMsg => shr_log_errMsg

  implicit none
  private

  logical   ::  debug = .false.

  character(len=*), parameter, private :: sourcefile = &
        __FILE__

  public  :: zero_site
  public  :: init_site_vars
  public  :: init_patches
  public  :: set_site_properties
  private :: init_cohorts

  ! ============================================================================

contains

  ! ============================================================================

  subroutine init_site_vars( site_in )
    !
    ! !DESCRIPTION:
    !
    !
    ! !ARGUMENTS    
    type(ed_site_type), intent(inout) ::  site_in
    !
    ! !LOCAL VARIABLES:
    !----------------------------------------------------------------------
    !
    allocate(site_in%term_nindivs_canopy(1:nlevsclass,1:numpft))
    allocate(site_in%term_nindivs_ustory(1:nlevsclass,1:numpft))
    allocate(site_in%demotion_rate(1:nlevsclass))
    allocate(site_in%promotion_rate(1:nlevsclass))
    allocate(site_in%imort_rate(1:nlevsclass,1:numpft))
    allocate(site_in%fmort_rate_canopy(1:nlevsclass,1:numpft))
    allocate(site_in%fmort_rate_ustory(1:nlevsclass,1:numpft))
    allocate(site_in%fmort_rate_cambial(1:nlevsclass,1:numpft))
    allocate(site_in%fmort_rate_crown(1:nlevsclass,1:numpft))
    allocate(site_in%growthflux_fusion(1:nlevsclass,1:numpft))

    !
    end subroutine init_site_vars

  ! ============================================================================
  subroutine zero_site( site_in )
    !
    ! !DESCRIPTION:
    !
    ! !USES:
    use shr_infnan_mod , only : nan => shr_infnan_nan, assignment(=)
    !
    ! !ARGUMENTS    
    type(ed_site_type), intent(inout) ::  site_in
    !
    ! !LOCAL VARIABLES:
    !----------------------------------------------------------------------

    site_in%oldest_patch     => null() ! pointer to oldest patch at the site
    site_in%youngest_patch   => null() ! pointer to yngest patch at the site
    
    ! DISTURBANCE
    site_in%total_burn_flux_to_atm = 0._r8

    ! PHENOLOGY 

    site_in%cstatus          = fates_unset_int    ! are leaves in this pixel on or off?
    site_in%dstatus          = fates_unset_int
    site_in%grow_deg_days    = nan  ! growing degree days
    site_in%ncd              = fates_unset_int
   
    site_in%cleafondate      = fates_unset_int  ! doy of leaf on
    site_in%cleafoffdate     = fates_unset_int  ! doy of leaf off
    site_in%dleafondate      = fates_unset_int  ! doy of leaf on drought
    site_in%dleafoffdate     = fates_unset_int  ! doy of leaf on drought
    site_in%water_memory(:)  = nan
    site_in%vegtemp_memory(:) = nan              ! record of last 10 days temperature for senescence model.

    ! SEED
    site_in%seed_bank(:)     = 0._r8

    ! FIRE 
    site_in%acc_ni           = 0.0_r8     ! daily nesterov index accumulating over time. time unlimited theoretically.
    site_in%frac_burnt       = 0.0_r8     ! burn area read in from external file

    ! BGC Balance Checks
    site_in%fates_to_bgc_this_ts = 0.0_r8
    site_in%fates_to_bgc_last_ts = 0.0_r8

    ! termination and recruitment info
    site_in%term_nindivs_canopy(:,:) = 0._r8
    site_in%term_nindivs_ustory(:,:) = 0._r8
    site_in%term_carbonflux_canopy = 0._r8
    site_in%term_carbonflux_ustory = 0._r8
    site_in%recruitment_rate(:) = 0._r8
    site_in%imort_rate(:,:) = 0._r8
    site_in%imort_carbonflux = 0._r8
    site_in%fmort_rate_canopy(:,:) = 0._r8
    site_in%fmort_rate_ustory(:,:) = 0._r8
    site_in%fmort_carbonflux_canopy = 0._r8
    site_in%fmort_carbonflux_ustory = 0._r8
    site_in%fmort_rate_cambial(:,:) = 0._r8
    site_in%fmort_rate_crown(:,:) = 0._r8

    ! fusoin-induced growth flux of individuals
    site_in%growthflux_fusion(:,:) = 0._r8

    ! demotion/promotion info
    site_in%demotion_rate(:) = 0._r8
    site_in%demotion_carbonflux = 0._r8
    site_in%promotion_rate(:) = 0._r8
    site_in%promotion_carbonflux = 0._r8

    ! diagnostic site-level cwd and litter fluxes
    site_in%CWD_AG_diagnostic_input_carbonflux(:) = 0._r8
    site_in%CWD_BG_diagnostic_input_carbonflux(:) = 0._r8
    site_in%leaf_litter_diagnostic_input_carbonflux(:) = 0._r8
    site_in%root_litter_diagnostic_input_carbonflux(:) = 0._r8
    
    ! Resources management (logging/harvesting, etc)
    site_in%resources_management%trunk_product_site  = 0.0_r8

    ! canopy spread
    site_in%spread = 0._r8

  end subroutine zero_site

  ! ============================================================================
  subroutine set_site_properties( nsites, sites)
    !
    ! !DESCRIPTION:
    !
    ! !USES:
    !
    ! !ARGUMENTS    

    integer, intent(in)                        :: nsites
    type(ed_site_type) , intent(inout), target :: sites(nsites)
    !
    ! !LOCAL VARIABLES:
    integer  :: s
    integer  :: cstat      ! cold status phenology flag
    integer  :: NCD
    real(r8) :: GDD
    integer  :: dstat      ! drought status phenology flag
    real(r8) :: acc_NI
    real(r8) :: watermem 
    real(r8) :: cleafon    ! DOY for cold-decid leaf-on, initial guess
    real(r8) :: cleafoff   ! DOY for cold-decid leaf-off, initial guess
    integer  :: dleafoff   ! DOY for drought-decid leaf-off, initial guess
    integer  :: dleafon    ! DOY for drought-decid leaf-on, initial guess
    !----------------------------------------------------------------------


    ! If this is not a restart, we need to start with some reasonable
    ! starting points. If this is a restart, we leave the values
    ! as unset ints and reals, and let the restart values be read in
    ! after this routine

    if ( hlm_is_restart == ifalse ) then

       NCD      = 0
       GDD      = 30.0_r8
       cleafon  = 100.0_r8
       cleafoff = 300.0_r8 
       cstat    = 2                ! Leaves are on
       acc_NI   = 0.0_r8
       dstat    = 2                ! Leaves are on
       dleafoff = 300
       dleafon  = 100
       watermem = 0.5_r8

       do s = 1,nsites
          sites(s)%ncd           = NCD
          sites(s)%cleafondate   = cleafon
          sites(s)%cleafoffdate  = cleafoff
          sites(s)%dleafoffdate  = dleafoff
          sites(s)%dleafondate   = dleafon
          sites(s)%grow_deg_days = GDD
          
          sites(s)%water_memory(1:numWaterMem) = watermem
          sites(s)%vegtemp_memory(1:num_vegtemp_mem) = 0._r8
          
          sites(s)%cstatus = cstat
          sites(s)%dstatus = dstat
          
          sites(s)%acc_NI     = acc_NI
          sites(s)%frac_burnt = 0.0_r8
          sites(s)%old_stock  = 0.0_r8
          
       end do

    end if

    return
  end subroutine set_site_properties

  ! ============================================================================
  subroutine init_patches( nsites, sites, bc_in)
     !
     ! !DESCRIPTION:
     ! initialize patches
     ! This may be call a near bare ground initialization, or it may
     ! load patches from an inventory.

     !
     

     use FatesPlantHydraulicsMod, only : updateSizeDepRhizHydProps 
     use FatesInventoryInitMod,   only : initialize_sites_by_inventory

     !
     ! !ARGUMENTS    
     integer, intent(in)                        :: nsites
     type(ed_site_type) , intent(inout), target :: sites(nsites)
     type(bc_in_type), intent(in)               :: bc_in(nsites)
     !
     ! !LOCAL VARIABLES:
     integer  :: s
     real(r8) :: cwd_ag_local(ncwd)
     real(r8) :: cwd_bg_local(ncwd)
     real(r8) :: leaf_litter_local(maxpft)
     real(r8) :: root_litter_local(maxpft)
     real(r8) :: age !notional age of this patch

     ! dummy locals
     real(r8) :: biomass_stock
     real(r8) :: litter_stock
     real(r8) :: seed_stock
     
     type(ed_site_type),  pointer :: sitep
     type(ed_patch_type), pointer :: newp

     ! List out some nominal patch values that are used for Near Bear Ground initializations
     ! as well as initializing inventory
     ! ---------------------------------------------------------------------------------------------
     cwd_ag_local(:)      = 0.0_r8 !ED_val_init_litter -- arbitrary value for litter pools. kgC m-2
     cwd_bg_local(:)      = 0.0_r8 !ED_val_init_litter
     leaf_litter_local(:) = 0.0_r8
     root_litter_local(:) = 0.0_r8
     age                  = 0.0_r8
     ! ---------------------------------------------------------------------------------------------

     ! ---------------------------------------------------------------------------------------------
     ! Two primary options, either a Near Bear Ground (NBG) or Inventory based cold-start
     ! ---------------------------------------------------------------------------------------------

     if ( hlm_use_inventory_init.eq.itrue ) then

        ! Initialize the site-level crown area spread factor (0-1)
        ! It is likely that closed canopy forest inventories
        ! have smaller spread factors than bare ground (they are crowded)
        do s = 1, nsites
           sites(s)%spread     = init_spread_inventory
        enddo

        call initialize_sites_by_inventory(nsites,sites,bc_in)

        do s = 1, nsites

           ! For carbon balance checks, we need to initialize the 
           ! total carbon stock
           call SiteCarbonStock(sites(s),sites(s)%old_stock,biomass_stock,litter_stock,seed_stock)
           
        enddo
     else

        !FIX(SPM,032414) clean this up...inits out of this loop
        do s = 1, nsites

           ! Initialize the site-level crown area spread factor (0-1)
           ! It is likely that closed canopy forest inventories
           ! have smaller spread factors than bare ground (they are crowded)
           sites(s)%spread     = init_spread_near_bare_ground

           allocate(newp)

           newp%patchno = 1
           newp%younger => null()
           newp%older   => null()

           sites(s)%youngest_patch => newp
           sites(s)%youngest_patch => newp
           sites(s)%oldest_patch   => newp

           ! make new patch...
           call create_patch(sites(s), newp, age, AREA, &
                 cwd_ag_local, cwd_bg_local, leaf_litter_local,  &
                 root_litter_local, bc_in(s)%nlevsoil, primaryforest ) 
           
           sitep => sites(s)
           call init_cohorts(sitep, newp, bc_in(s))

           ! For carbon balance checks, we need to initialize the 
           ! total carbon stock
           call SiteCarbonStock(sites(s),sites(s)%old_stock,biomass_stock,litter_stock,seed_stock)

        enddo

     end if

     ! This sets the rhizosphere shells based on the plant initialization
     ! The initialization of the plant-relevant hydraulics variables
     ! were set from a call inside of the init_cohorts()->create_cohort() subroutine
     if (hlm_use_planthydro.eq.itrue) then 
        do s = 1, nsites
	   sitep => sites(s)
           call updateSizeDepRhizHydProps(sitep, bc_in(s))
        end do
     end if

     return
  end subroutine init_patches

  ! ============================================================================
  subroutine init_cohorts( site_in, patch_in, bc_in)
    !
    ! !DESCRIPTION:
    ! initialize new cohorts on bare ground
    !
    ! !USES:
    !
    ! !ARGUMENTS    
    type(ed_site_type), intent(inout),  pointer  :: site_in
    type(ed_patch_type), intent(inout), pointer  :: patch_in
    type(bc_in_type), intent(in)                 :: bc_in
    !
    ! !LOCAL VARIABLES:
    type(ed_cohort_type),pointer :: temp_cohort

    integer  :: cstatus
    integer  :: pft
    real(r8) :: b_agw      ! biomass above ground (non-leaf)     [kgC]
    real(r8) :: b_bgw      ! biomass below ground (non-fineroot) [kgC]
    real(r8) :: b_leaf     ! biomass in leaves [kgC]
    real(r8) :: b_fineroot ! biomass in fine roots [kgC]
    real(r8) :: b_sapwood  ! biomass in sapwood [kgC]
    real(r8) :: b_dead     ! biomass in structure (dead) [kgC]
    real(r8) :: b_store    ! biomass in storage [kgC]
    real(r8) :: a_sapwood  ! area in sapwood (dummy) [m2]

    integer, parameter :: rstatus = 0

    !----------------------------------------------------------------------

    patch_in%tallest  => null()
    patch_in%shortest => null()
    
    do pft =  1,numpft

       if(EDPftvarcon_inst%initd(pft)>1.0E-7) then

       allocate(temp_cohort) ! temporary cohort

       temp_cohort%pft         = pft
       temp_cohort%n           = EDPftvarcon_inst%initd(pft) * patch_in%area
       temp_cohort%hite        = EDPftvarcon_inst%hgt_min(pft)

       ! Calculate the plant diameter from height
       call h2d_allom(temp_cohort%hite,pft,temp_cohort%dbh)

       temp_cohort%canopy_trim = 1.0_r8

       ! Calculate total above-ground biomass from allometry
       call bagw_allom(temp_cohort%dbh,pft,b_agw)

       ! Calculate coarse root biomass from allometry
       call bbgw_allom(temp_cohort%dbh,pft,b_bgw)

       ! Calculate the leaf biomass from allometry
       ! (calculates a maximum first, then applies canopy trim)
       call bleaf(temp_cohort%dbh,pft,temp_cohort%canopy_trim,b_leaf)

       ! Calculate fine root biomass from allometry
       ! (calculates a maximum and then trimming value)
       call bfineroot(temp_cohort%dbh,pft,temp_cohort%canopy_trim,b_fineroot)

       ! Calculate sapwood biomass
       call bsap_allom(temp_cohort%dbh,pft,temp_cohort%canopy_trim,a_sapwood,b_sapwood)
       
       call bdead_allom( b_agw, b_bgw, b_sapwood, pft, b_dead )

       call bstore_allom(temp_cohort%dbh, pft, temp_cohort%canopy_trim, b_store)

       temp_cohort%laimemory = 0._r8
       cstatus = leaves_on
       
       if( EDPftvarcon_inst%season_decid(pft) == itrue .and. site_in%cstatus < 2 ) then
          temp_cohort%laimemory = b_leaf
          b_leaf = 0._r8
          cstatus = leaves_off
       endif
       
       if ( EDPftvarcon_inst%stress_decid(pft) == itrue .and. site_in%dstatus < 2 ) then
          temp_cohort%laimemory = b_leaf
          b_leaf = 0._r8
          cstatus = leaves_off
       endif

       if ( debug ) write(fates_log(),*) 'EDInitMod.F90 call create_cohort '

       call create_cohort(site_in, patch_in, pft, temp_cohort%n, temp_cohort%hite, temp_cohort%dbh, &
            b_leaf, b_fineroot, b_sapwood, b_dead, b_store, & 
            temp_cohort%laimemory, cstatus, rstatus, temp_cohort%canopy_trim, 1, &
            site_in%spread, first_leaf_aclass, bc_in)

       deallocate(temp_cohort) ! get rid of temporary cohort

       endif

    enddo !numpft

    ! Zero the mass flux pools of the new cohorts
!    temp_cohort => patch_in%tallest
!    do while(associated(temp_cohort)) 
!       call temp_cohort%prt%ZeroRates()
!       temp_cohort => temp_cohort%shorter
!    end do

    call fuse_cohorts(site_in, patch_in,bc_in)
    call sort_cohorts(patch_in)

  end subroutine init_cohorts

  ! ===============================================================================================


end module EDInitMod<|MERGE_RESOLUTION|>--- conflicted
+++ resolved
@@ -7,11 +7,8 @@
   use FatesConstantsMod         , only : r8 => fates_r8
   use FatesConstantsMod         , only : ifalse
   use FatesConstantsMod         , only : itrue
-<<<<<<< HEAD
   use FatesConstantsMod         , only : fates_unset_int
-=======
   use FatesConstantsMod         , only : primaryforest
->>>>>>> 82498d5c
   use FatesGlobals              , only : endrun => fates_endrun
   use EDTypesMod                , only : nclmax
   use FatesGlobals              , only : fates_log
@@ -119,8 +116,8 @@
     site_in%cstatus          = fates_unset_int    ! are leaves in this pixel on or off?
     site_in%dstatus          = fates_unset_int
     site_in%grow_deg_days    = nan  ! growing degree days
-    site_in%ncd              = fates_unset_int
-   
+    site_in%nchilldays       = fates_unset_int
+    site_in%ncolddays        = fates_unset_int
     site_in%cleafondate      = fates_unset_int  ! doy of leaf on
     site_in%cleafoffdate     = fates_unset_int  ! doy of leaf off
     site_in%dleafondate      = fates_unset_int  ! doy of leaf on drought
@@ -192,7 +189,6 @@
     ! !LOCAL VARIABLES:
     integer  :: s
     integer  :: cstat      ! cold status phenology flag
-    integer  :: NCD
     real(r8) :: GDD
     integer  :: dstat      ! drought status phenology flag
     real(r8) :: acc_NI
@@ -211,7 +207,6 @@
 
     if ( hlm_is_restart == ifalse ) then
 
-       NCD      = 0
        GDD      = 30.0_r8
        cleafon  = 100.0_r8
        cleafoff = 300.0_r8 
@@ -223,7 +218,12 @@
        watermem = 0.5_r8
 
        do s = 1,nsites
-          sites(s)%ncd           = NCD
+          sites(s)%nchilldays    = 0
+          sites(s)%ncolddays     = 0        ! recalculated in phenology
+                                            ! immediately, so yes this
+                                            ! is memory-less, but needed
+                                            ! for first value in history file
+
           sites(s)%cleafondate   = cleafon
           sites(s)%cleafoffdate  = cleafoff
           sites(s)%dleafoffdate  = dleafoff
