--- conflicted
+++ resolved
@@ -852,33 +852,19 @@
 
                 case(nitrogen_element)
 
-<<<<<<< HEAD
-             m_struct = c_struct*prt_params%nitr_stoich_p1(pft,prt_params%organ_param_id(struct_organ))
-             m_leaf   = c_leaf*prt_params%nitr_stoich_p1(pft,prt_params%organ_param_id(leaf_organ))
-             m_fnrt   = c_fnrt*prt_params%nitr_stoich_p1(pft,prt_params%organ_param_id(fnrt_organ))
-             m_sapw   = c_sapw*prt_params%nitr_stoich_p1(pft,prt_params%organ_param_id(sapw_organ))
-=======
-                   m_struct = c_struct*prt_params%nitr_stoich_p2(pft,prt_params%organ_param_id(struct_organ))
-                   m_leaf   = c_leaf*prt_params%nitr_stoich_p2(pft,prt_params%organ_param_id(leaf_organ))
-                   m_fnrt   = c_fnrt*prt_params%nitr_stoich_p2(pft,prt_params%organ_param_id(fnrt_organ))
-                   m_sapw   = c_sapw*prt_params%nitr_stoich_p2(pft,prt_params%organ_param_id(sapw_organ))
->>>>>>> d273ede9
+                   m_struct = c_struct*prt_params%nitr_stoich_p1(pft,prt_params%organ_param_id(struct_organ))
+                   m_leaf   = c_leaf*prt_params%nitr_stoich_p1(pft,prt_params%organ_param_id(leaf_organ))
+                   m_fnrt   = c_fnrt*prt_params%nitr_stoich_p1(pft,prt_params%organ_param_id(fnrt_organ))
+                   m_sapw   = c_sapw*prt_params%nitr_stoich_p1(pft,prt_params%organ_param_id(sapw_organ))
                    m_repro  = 0._r8
                    m_store  = StorageNutrientTarget(pft,element_id,m_leaf,m_fnrt,m_sapw,m_struct)
 
                 case(phosphorus_element)
 
-<<<<<<< HEAD
-             m_struct = c_struct*prt_params%phos_stoich_p1(pft,prt_params%organ_param_id(struct_organ))
-             m_leaf   = c_leaf*prt_params%phos_stoich_p1(pft,prt_params%organ_param_id(leaf_organ))
-             m_fnrt   = c_fnrt*prt_params%phos_stoich_p1(pft,prt_params%organ_param_id(fnrt_organ))
-             m_sapw   = c_sapw*prt_params%phos_stoich_p1(pft,prt_params%organ_param_id(sapw_organ))
-=======
-                   m_struct = c_struct*prt_params%phos_stoich_p2(pft,prt_params%organ_param_id(struct_organ))
-                   m_leaf   = c_leaf*prt_params%phos_stoich_p2(pft,prt_params%organ_param_id(leaf_organ))
-                   m_fnrt   = c_fnrt*prt_params%phos_stoich_p2(pft,prt_params%organ_param_id(fnrt_organ))
-                   m_sapw   = c_sapw*prt_params%phos_stoich_p2(pft,prt_params%organ_param_id(sapw_organ))
->>>>>>> d273ede9
+                   m_struct = c_struct*prt_params%phos_stoich_p1(pft,prt_params%organ_param_id(struct_organ))
+                   m_leaf   = c_leaf*prt_params%phos_stoich_p1(pft,prt_params%organ_param_id(leaf_organ))
+                   m_fnrt   = c_fnrt*prt_params%phos_stoich_p1(pft,prt_params%organ_param_id(fnrt_organ))
+                   m_sapw   = c_sapw*prt_params%phos_stoich_p1(pft,prt_params%organ_param_id(sapw_organ))
                    m_repro  = 0._r8
                    m_store  = StorageNutrientTarget(pft,element_id,m_leaf,m_fnrt,m_sapw,m_struct)
 
