module EDInitMod

  ! ============================================================================
  ! Contains all modules to set up the ED structure.
  ! ============================================================================

  use FatesConstantsMod         , only : r8 => fates_r8
  use FatesConstantsMod         , only : ifalse
  use FatesConstantsMod         , only : itrue
  use FatesConstantsMod         , only : fates_unset_int
  use FatesConstantsMod         , only : primaryforest
  use FatesConstantsMod   , only : nearzero
  use FatesGlobals              , only : endrun => fates_endrun
  use EDTypesMod                , only : nclmax
  use FatesGlobals              , only : fates_log
  use FatesInterfaceTypesMod         , only : hlm_is_restart
  use EDPftvarcon               , only : EDPftvarcon_inst
  use PRTParametersMod          , only : prt_params
  use EDCohortDynamicsMod       , only : create_cohort, fuse_cohorts, sort_cohorts
  use EDCohortDynamicsMod       , only : InitPRTObject
  use EDPatchDynamicsMod        , only : create_patch
  use EDPatchDynamicsMod        , only : set_patchno
  use EDPhysiologyMod           , only : assign_cohort_sp_properties
  use ChecksBalancesMod         , only : SiteMassStock
  use FatesInterfaceTypesMod    , only : hlm_day_of_year
  use EDTypesMod                , only : ed_site_type, ed_patch_type, ed_cohort_type
  use EDTypesMod                , only : numWaterMem
  use EDTypesMod                , only : num_vegtemp_mem
  use EDTypesMod                , only : maxpft
  use EDTypesMod                , only : AREA
  use EDTypesMod                , only : init_spread_near_bare_ground
  use EDTypesMod                , only : init_spread_inventory
  use EDTypesMod                , only : leaves_on
  use EDTypesMod                , only : leaves_off
  use PRTGenericMod             , only : num_elements
  use PRTGenericMod             , only : element_list
  use EDTypesMod                , only : phen_cstat_nevercold
  use EDTypesMod                , only : phen_cstat_iscold
  use EDTypesMod                , only : phen_dstat_timeoff
  use EDTypesMod                , only : phen_dstat_moistoff
  use EDTypesMod                , only : phen_cstat_notcold
  use EDTypesMod                , only : phen_dstat_moiston
  use FatesInterfaceTypesMod         , only : bc_in_type,bc_out_type
  use FatesInterfaceTypesMod         , only : hlm_use_planthydro
  use FatesInterfaceTypesMod         , only : hlm_use_inventory_init
  use FatesInterfaceTypesMod         , only : hlm_use_fixed_biogeog
  use FatesInterfaceTypesMod         , only : hlm_use_sp
  use FatesInterfaceTypesMod         , only : numpft
  use FatesInterfaceTypesMod         , only : nleafage
  use FatesInterfaceTypesMod         , only : nlevsclass
  use FatesInterfaceTypesMod         , only : nlevcoage
  use FatesInterfaceTypesMod         , only : hlm_use_nocomp
  use FatesInterfaceTypesMod         , only : nlevage

  use FatesAllometryMod         , only : h2d_allom
  use FatesAllometryMod         , only : bagw_allom
  use FatesAllometryMod         , only : bbgw_allom
  use FatesAllometryMod         , only : bleaf
  use FatesAllometryMod         , only : bfineroot
  use FatesAllometryMod         , only : bsap_allom
  use FatesAllometryMod         , only : bdead_allom
  use FatesAllometryMod         , only : bstore_allom
  use PRTGenericMod             , only : StorageNutrientTarget
  use FatesInterfaceTypesMod,      only : hlm_parteh_mode
  use PRTGenericMod,          only : prt_carbon_allom_hyp
  use PRTGenericMod,          only : prt_cnp_flex_allom_hyp
  use PRTGenericMod,          only : prt_vartypes
  use PRTGenericMod,          only : leaf_organ
  use PRTGenericMod,          only : fnrt_organ
  use PRTGenericMod,          only : sapw_organ
  use PRTGenericMod,          only : store_organ
  use PRTGenericMod,          only : struct_organ
  use PRTGenericMod,          only : repro_organ
  use PRTGenericMod,          only : carbon12_element
  use PRTGenericMod,          only : nitrogen_element
  use PRTGenericMod,          only : phosphorus_element
  use PRTGenericMod,          only : SetState
  use FatesSizeAgeTypeIndicesMod,only : get_age_class_index
  
  ! CIME GLOBALS
  use shr_log_mod               , only : errMsg => shr_log_errMsg

  implicit none
  private

  logical   ::  debug = .false.

  character(len=*), parameter, private :: sourcefile = &
       __FILE__

  public  :: zero_site
  public  :: init_site_vars
  public  :: init_patches
  public  :: set_site_properties
  private :: init_cohorts


  ! ============================================================================

contains

  ! ============================================================================

  subroutine init_site_vars( site_in, bc_in, bc_out )
    !
    ! !DESCRIPTION:
    !
    !
    ! !ARGUMENTS
    type(ed_site_type), intent(inout) :: site_in
    type(bc_in_type),intent(in),target   :: bc_in
    type(bc_out_type),intent(in),target  :: bc_out
    !
    ! !LOCAL VARIABLES:
    !----------------------------------------------------------------------
    integer :: el

    !
    allocate(site_in%term_nindivs_canopy(1:nlevsclass,1:numpft))
    allocate(site_in%term_nindivs_ustory(1:nlevsclass,1:numpft))
    allocate(site_in%demotion_rate(1:nlevsclass))
    allocate(site_in%promotion_rate(1:nlevsclass))
    allocate(site_in%imort_rate(1:nlevsclass,1:numpft))
    allocate(site_in%fmort_rate_canopy(1:nlevsclass,1:numpft))
    allocate(site_in%fmort_rate_ustory(1:nlevsclass,1:numpft))
    allocate(site_in%fmort_rate_cambial(1:nlevsclass,1:numpft))
    allocate(site_in%fmort_rate_crown(1:nlevsclass,1:numpft))
    allocate(site_in%growthflux_fusion(1:nlevsclass,1:numpft))
    allocate(site_in%mass_balance(1:num_elements))
    allocate(site_in%flux_diags(1:num_elements))
    
    allocate(site_in%term_carbonflux_canopy(1:numpft))
    allocate(site_in%term_carbonflux_ustory(1:numpft))
    allocate(site_in%imort_carbonflux(1:numpft))
    allocate(site_in%fmort_carbonflux_canopy(1:numpft))
    allocate(site_in%fmort_carbonflux_ustory(1:numpft))
    
    site_in%nlevsoil   = bc_in%nlevsoil
    allocate(site_in%rootfrac_scr(site_in%nlevsoil))
    allocate(site_in%zi_soil(0:site_in%nlevsoil))
    allocate(site_in%dz_soil(site_in%nlevsoil))
    allocate(site_in%z_soil(site_in%nlevsoil))

    if (hlm_use_nocomp .eq. itrue) then
       allocate(site_in%area_pft(0:numpft))
    else  ! SP and nocomp require a bare-ground patch.
       allocate(site_in%area_pft(1:numpft))  
    endif

    allocate(site_in%use_this_pft(1:numpft))
    allocate(site_in%area_by_age(1:nlevage))

    
    ! SP mode
    allocate(site_in%sp_tlai(1:numpft))
    allocate(site_in%sp_tsai(1:numpft))
    allocate(site_in%sp_htop(1:numpft))

    do el=1,num_elements
       allocate(site_in%flux_diags(el)%leaf_litter_input(1:numpft))
       allocate(site_in%flux_diags(el)%root_litter_input(1:numpft))
       allocate(site_in%flux_diags(el)%nutrient_efflux_scpf(nlevsclass*numpft))
       allocate(site_in%flux_diags(el)%nutrient_uptake_scpf(nlevsclass*numpft))
        allocate(site_in%flux_diags(el)%nutrient_need_scpf(nlevsclass*numpft))
    end do

    ! Initialize the static soil
    ! arrays from the boundary (initial) condition

    site_in%zi_soil(:) = bc_in%zi_sisl(:)
    site_in%dz_soil(:) = bc_in%dz_sisl(:)
    site_in%z_soil(:)  = bc_in%z_sisl(:)

    !
  end subroutine init_site_vars

  ! ============================================================================
  subroutine zero_site( site_in )
    !
    ! !DESCRIPTION:
    !
    ! !USES:
    use shr_infnan_mod , only : nan => shr_infnan_nan, assignment(=)
    !
    ! !ARGUMENTS
    type(ed_site_type), intent(inout) ::  site_in
    !
    ! !LOCAL VARIABLES:
    integer :: el
    !----------------------------------------------------------------------

    site_in%oldest_patch     => null() ! pointer to oldest patch at the site
    site_in%youngest_patch   => null() ! pointer to yngest patch at the site


    ! PHENOLOGY

    site_in%cstatus          = fates_unset_int    ! are leaves in this pixel on or off?
    site_in%dstatus          = fates_unset_int
    site_in%grow_deg_days    = nan  ! growing degree days
    site_in%snow_depth       = nan
    site_in%nchilldays       = fates_unset_int
    site_in%ncolddays        = fates_unset_int
    site_in%cleafondate      = fates_unset_int
    site_in%cleafoffdate     = fates_unset_int
    site_in%dleafondate      = fates_unset_int
    site_in%dleafoffdate     = fates_unset_int
    site_in%water_memory(:)  = nan
    site_in%vegtemp_memory(:) = nan              ! record of last 10 days temperature for senescence model.

    site_in%phen_model_date  = fates_unset_int

    ! Disturbance rates tracking
    site_in%primary_land_patchfusion_error = 0.0_r8
    site_in%potential_disturbance_rates(:) = 0.0_r8
    site_in%disturbance_rates_secondary_to_secondary(:) = 0.0_r8
    site_in%disturbance_rates_primary_to_secondary(:) = 0.0_r8
    site_in%disturbance_rates_primary_to_primary(:) = 0.0_r8

    ! FIRE
    site_in%acc_ni           = 0.0_r8     ! daily nesterov index accumulating over time. time unlimited theoretically.
    site_in%FDI              = 0.0_r8     ! daily fire danger index (0-1)
    site_in%NF               = 0.0_r8     ! daily lightning strikes per km2
    site_in%NF_successful    = 0.0_r8     ! daily successful iginitions per km2

    do el=1,num_elements
       ! Zero the state variables used for checking mass conservation
       call site_in%mass_balance(el)%ZeroMassBalState()
       call site_in%mass_balance(el)%ZeroMassBalFlux()
       call site_in%flux_diags(el)%ZeroFluxDiags()
    end do


    ! termination and recruitment info
    site_in%term_nindivs_canopy(:,:) = 0._r8
    site_in%term_nindivs_ustory(:,:) = 0._r8
    site_in%term_carbonflux_canopy(:) = 0._r8
    site_in%term_carbonflux_ustory(:) = 0._r8
    site_in%recruitment_rate(:) = 0._r8
    site_in%imort_rate(:,:) = 0._r8
    site_in%imort_carbonflux(:) = 0._r8
    site_in%fmort_rate_canopy(:,:) = 0._r8
    site_in%fmort_rate_ustory(:,:) = 0._r8
    site_in%fmort_carbonflux_canopy(:) = 0._r8
    site_in%fmort_carbonflux_ustory(:) = 0._r8
    site_in%fmort_rate_cambial(:,:) = 0._r8
    site_in%fmort_rate_crown(:,:) = 0._r8

    ! fusoin-induced growth flux of individuals
    site_in%growthflux_fusion(:,:) = 0._r8

    ! demotion/promotion info
    site_in%demotion_rate(:) = 0._r8
    site_in%demotion_carbonflux = 0._r8
    site_in%promotion_rate(:) = 0._r8
    site_in%promotion_carbonflux = 0._r8

    ! Resources management (logging/harvesting, etc)
    site_in%resources_management%harvest_debt = 0.0_r8
    site_in%resources_management%harvest_debt_sec = 0.0_r8
    site_in%resources_management%trunk_product_site  = 0.0_r8

    ! canopy spread
    site_in%spread = 0._r8

    site_in%area_pft(:) = 0._r8
    site_in%use_this_pft(:) = fates_unset_int
    site_in%area_by_age(:) = 0._r8
    
  end subroutine zero_site

  ! ============================================================================
  subroutine set_site_properties( nsites, sites,bc_in )
    !
    ! !DESCRIPTION:
    !
    ! !USES:
    !
    ! !ARGUMENTS

    integer, intent(in)                        :: nsites
    type(ed_site_type) , intent(inout), target :: sites(nsites)
    type(bc_in_type), intent(in)               :: bc_in(nsites)
    !
    ! !LOCAL VARIABLES:
    integer  :: s
    integer  :: cstat      ! cold status phenology flag
    real(r8) :: GDD
    integer  :: dstat      ! drought status phenology flag
    real(r8) :: acc_NI
    real(r8) :: watermem
    integer  :: cleafon    ! DOY for cold-decid leaf-on, initial guess
    integer  :: cleafoff   ! DOY for cold-decid leaf-off, initial guess
    integer  :: dleafoff   ! DOY for drought-decid leaf-off, initial guess
    integer  :: dleafon    ! DOY for drought-decid leaf-on, initial guess
    integer  :: ft         ! PFT loop
    real(r8) :: sumarea    ! area of PFTs in nocomp mode.
    integer  :: hlm_pft    ! used in fixed biogeog mode
    integer  :: fates_pft  ! used in fixed biogeog mode
    !----------------------------------------------------------------------


    ! If this is not a restart, we need to start with some reasonable
    ! starting points. If this is a restart, we leave the values
    ! as unset ints and reals, and let the restart values be read in
    ! after this routine

    if ( hlm_is_restart == ifalse ) then

       GDD      = 30.0_r8
       cleafon  = 100
       cleafoff = 300
       cstat    = phen_cstat_notcold     ! Leaves are on
       acc_NI   = 0.0_r8
       dstat    = phen_dstat_moiston     ! Leaves are on
       dleafoff = 300
       dleafon  = 100
       watermem = 0.5_r8

       do s = 1,nsites
          sites(s)%nchilldays    = 0
          sites(s)%ncolddays     = 0        ! recalculated in phenology
<<<<<<< HEAD
          ! immediately, so yes this
          ! is memory-less, but needed
          ! for first value in history file

=======
                                            ! immediately, so yes this
                                            ! is memory-less, but needed
                                            ! for first value in history file
>>>>>>> 2021c435
          sites(s)%phen_model_date = 0
          sites(s)%cleafondate     = cleafon  - hlm_day_of_year
          sites(s)%cleafoffdate    = cleafoff - hlm_day_of_year
          sites(s)%dleafoffdate    = dleafoff - hlm_day_of_year
          sites(s)%dleafondate     = dleafon  - hlm_day_of_year
          sites(s)%grow_deg_days   = GDD

          sites(s)%water_memory(1:numWaterMem) = watermem
          sites(s)%vegtemp_memory(1:num_vegtemp_mem) = 0._r8

          sites(s)%cstatus = cstat
          sites(s)%dstatus = dstat

          sites(s)%acc_NI     = acc_NI
          sites(s)%NF         = 0.0_r8
          sites(s)%NF_successful  = 0.0_r8

          if(hlm_use_fixed_biogeog.eq.itrue)then
             ! MAPPING OF FATES PFTs on to HLM_PFTs
             ! add up the area associated with each FATES PFT
             ! where pft_areafrac is the area of land in each HLM PFT and (from surface dataset)
             ! hlm_pft_map is the area of that land in each FATES PFT (from param file)

             sites(s)%area_pft(1:numpft) = 0._r8
             do hlm_pft = 1,size( EDPftvarcon_inst%hlm_pft_map,2)
                do fates_pft = 1,numpft ! loop round all fates pfts for all hlm pfts
                   sites(s)%area_pft(fates_pft) = sites(s)%area_pft(fates_pft) + &
                        EDPftvarcon_inst%hlm_pft_map(fates_pft,hlm_pft) * bc_in(s)%pft_areafrac(hlm_pft)
                end do
             end do !hlm_pft

             do ft =  1,numpft
                if(sites(s)%area_pft(ft).lt.0.01_r8.and.sites(s)%area_pft(ft).gt.0.0_r8)then
                   if(debug) write(fates_log(),*)  'removing small pft patches',s,ft,sites(s)%area_pft(ft)
                   sites(s)%area_pft(ft)=0.0_r8
                   ! remove tiny patches to prevent numerical errors in terminate patches
                endif
                if(sites(s)%area_pft(ft).lt.0._r8)then
                   write(fates_log(),*) 'negative area',s,ft,sites(s)%area_pft(ft)
                   call endrun(msg=errMsg(sourcefile, __LINE__))
                end if
                sites(s)%area_pft(ft)= sites(s)%area_pft(ft) * AREA ! rescale units to m2.
             end do

             ! re-normalize PFT area to ensure it sums to one.
             ! note that in areas of 'bare ground' (PFT 0 in CLM/ELM)
             ! the bare ground will no longer be proscribed and should emerge from FATES
             ! this may or may not be the right way to deal with this?

             if(hlm_use_nocomp.eq.ifalse)then ! when not in nocomp (i.e. or SP) mode, 
                ! subsume bare ground evenly into the existing patches.

                sumarea = sum(sites(s)%area_pft(1:numpft))
                do ft =  1,numpft
                   if(sumarea.gt.0._r8)then
                      sites(s)%area_pft(ft) = area * sites(s)%area_pft(ft)/sumarea
                   else
                      sites(s)%area_pft(ft) = area/numpft
                      ! in nocomp mode where there is only bare ground, we assign equal area to
                      ! all pfts and let the model figure out whether land should be bare or not.
                   end if
                end do !ft
             else ! for sp and nocomp mode, assert a bare ground patch if needed
                sumarea = sum(sites(s)%area_pft(1:numpft))
                
               ! In all the other FATES modes, bareground is the area in which plants
               ! do not grow of their own accord. In SP mode we assert that the canopy is full for
               ! each PFT patch. Thus, we also need to assert a bare ground area in
               ! order to not have all of the ground filled by leaves.

               ! Further to that, one could calculate bare ground as the remaining area when
               ! all fhe canopies are accounted for, but this means we don't pass balance checks
               ! on canopy are inside FATES, and so in SP mode, we define the bare groud
               ! patch as having a PFT identifier as zero.

                if(sumarea.lt.area)then !make some bare ground
                   sites(s)%area_pft(0) = area - sumarea
                else
                   sites(s)%area_pft(0) = 0.0_r8
                end if
             end if !sp mode
          end if !fixed biogeog

          do ft = 1,numpft
             ! Setting this to true ensures that all pfts
             ! are used for nocomp with no biogeog
             sites(s)%use_this_pft(ft) = itrue
             if(hlm_use_fixed_biogeog.eq.itrue)then
                if(sites(s)%area_pft(ft).gt.0.0_r8)then
                   sites(s)%use_this_pft(ft) = itrue
                else
                   sites(s)%use_this_pft(ft) = ifalse
                end if !area
             end if !SBG
          end do !ft
       end do !site loop
    end if !restart

    return
  end subroutine set_site_properties


  ! ============================================================================
  subroutine init_patches( nsites, sites, bc_in)
    !
    ! !DESCRIPTION:
    ! initialize patches
    ! This may be call a near bare ground initialization, or it may
    ! load patches from an inventory.

    !


    use FatesPlantHydraulicsMod, only : updateSizeDepRhizHydProps
    use FatesInventoryInitMod,   only : initialize_sites_by_inventory

    !
    ! !ARGUMENTS
    integer, intent(in)                        :: nsites
    type(ed_site_type) , intent(inout), target :: sites(nsites)
    type(bc_in_type), intent(in)               :: bc_in(nsites)
    !
    ! !LOCAL VARIABLES:
    integer  :: s
    integer  :: el
    real(r8) :: age !notional age of this patch
    integer  :: ageclass
    
    ! dummy locals
    real(r8) :: biomass_stock
    real(r8) :: litter_stock
    real(r8) :: seed_stock
    integer  :: n
    integer  :: start_patch
    integer  :: num_new_patches
    integer  :: nocomp_pft
    real(r8) :: newparea
    real(r8) :: tota !check on area
    integer  :: is_first_patch

    type(ed_site_type),  pointer :: sitep
    type(ed_patch_type), pointer :: newppft(:)
    type(ed_patch_type), pointer :: newp
    type(ed_patch_type), pointer :: currentPatch

    ! List out some nominal patch values that are used for Near Bear Ground initializations
    ! as well as initializing inventory
    age                  = 0.0_r8
    ! ---------------------------------------------------------------------------------------------

    ! ---------------------------------------------------------------------------------------------
    ! Two primary options, either a Near Bear Ground (NBG) or Inventory based cold-start
    ! ---------------------------------------------------------------------------------------------

    if ( hlm_use_inventory_init.eq.itrue ) then

       ! Initialize the site-level crown area spread factor (0-1)
       ! It is likely that closed canopy forest inventories
       ! have smaller spread factors than bare ground (they are crowded)
       do s = 1, nsites
          sites(s)%spread     = init_spread_inventory
       enddo

       call initialize_sites_by_inventory(nsites,sites,bc_in)


       ! For carbon balance checks, we need to initialize the
       ! total carbon stock
       do s = 1, nsites
          do el=1,num_elements
             call SiteMassStock(sites(s),el,sites(s)%mass_balance(el)%old_stock, &
                  biomass_stock,litter_stock,seed_stock)
          end do
       enddo

    else

       do s = 1, nsites
          sites(s)%sp_tlai(:) = 0._r8
          sites(s)%sp_tsai(:) = 0._r8
          sites(s)%sp_htop(:) = 0._r8

          ! Initialize the site-level crown area spread factor (0-1)
          ! It is likely that closed canopy forest inventories
          ! have smaller spread factors than bare ground (they are crowded)
          sites(s)%spread     = init_spread_near_bare_ground

          start_patch = 1   ! start at the first vegetated patch
          if(hlm_use_nocomp.eq.itrue)then
             num_new_patches = numpft
             if( hlm_use_fixed_biogeog .eq.itrue )then
                start_patch = 0 ! start at the bare ground patch
             endif
             !           allocate(newppft(numpft))
          else !default
             num_new_patches = 1
          end if !nocomp

          is_first_patch = itrue
          do n = start_patch, num_new_patches

             ! set the PFT index for patches if in nocomp mode.
             if(hlm_use_nocomp.eq.itrue)then
                nocomp_pft = n
             else
                nocomp_pft = fates_unset_int
             end if

             if(hlm_use_nocomp.eq.itrue)then
                ! In no competition mode, if we are using the fixed_biogeog filter
                ! then each PFT has the area dictated  by the surface dataset.

                ! If we are not using fixed biogeog model, each PFT gets the same area.
                ! i.e. each grid cell is divided exactly into the number of FATES PFTs.

                if(hlm_use_fixed_biogeog.eq.itrue)then
                   newparea = sites(s)%area_pft(nocomp_pft)
                else
                   newparea = area / numpft
                end if
             else  ! The default case is initialized w/ one patch with the area of the whole site.
                newparea = area
             end if  !nocomp mode

             if(newparea.gt.0._r8)then ! Stop patches being initilialized when PFT not present in nocomop mode
                allocate(newp)

                call create_patch(sites(s), newp, age, newparea, primaryforest, nocomp_pft)

                if(is_first_patch.eq.itrue)then !is this the first patch?
                   ! set poointers for first patch (or only patch, if nocomp is false)
                   newp%patchno = 1
                   newp%younger => null()
                   newp%older   => null()
                   sites(s)%youngest_patch => newp
                   sites(s)%oldest_patch   => newp
                   is_first_patch = ifalse
                else
                   ! Set pointers for N>1 patches. Note this only happens when nocomp mode s on.
                   ! The new patch is the 'youngest' one, arbitrarily.
                   newp%patchno = nocomp_pft
                   newp%older     => sites(s)%youngest_patch
                   newp%younger   => null()
                   sites(s)%youngest_patch%younger => newp
                   sites(s)%youngest_patch   => newp
                end if

                ! Initialize the litter pools to zero, these
                ! pools will be populated by looping over the existing patches
                ! and transfering in mass
                do el=1,num_elements
                   call newp%litter(el)%InitConditions(init_leaf_fines=0._r8, &
                        init_root_fines=0._r8, &
                        init_ag_cwd=0._r8, &
                        init_bg_cwd=0._r8, &
                        init_seed=0._r8,   &
                        init_seed_germ=0._r8)
                end do

                sitep => sites(s)
                if(hlm_use_sp.eq.itrue)then
                   if(nocomp_pft.ne.0)then !don't initialize cohorts for SP bare ground patch
                      call init_cohorts(sitep, newp, bc_in(s))
                   end if
                else ! normal non SP case always call init cohorts
                   call init_cohorts(sitep, newp, bc_in(s))
                end if
             end if
          end do !no new patches

          !check if the total area adds to the same as site area
          tota = 0.0_r8
          newp => sites(s)%oldest_patch
          do while (associated(newp))
             tota=tota+newp%area
             newp=>newp%younger
          end do

          if(abs(tota-area).gt.nearzero*area)then
             if(abs(tota-area).lt.1.0e-10_r8)then ! this is a precision error
                if(sites(s)%oldest_patch%area.gt.(tota-area+nearzero))then
                   ! remove or add extra area
                   ! if the oldest patch has enough area, use that
                   sites(s)%oldest_patch%area = sites(s)%oldest_patch%area - (tota-area)
                   if(debug) write(fates_log(),*) 'fixing patch precision - oldest',s, tota-area
                else ! or otherwise take the area from the youngest patch.
                   sites(s)%youngest_patch%area = sites(s)%oldest_patch%area - (tota-area)
                   if(debug) write(fates_log(),*) 'fixing patch precision -youngest ',s, tota-area
                endif
             else !this is a big error not just a precision error.
                write(fates_log(),*) 'issue with patch area in EDinit',tota-area,tota
                call endrun(msg=errMsg(sourcefile, __LINE__))
             endif  ! big error
          end if ! too much patch area

          ! For carbon balance checks, we need to initialize the
          ! total carbon stock
          do el=1,num_elements
             call SiteMassStock(sites(s),el,sites(s)%mass_balance(el)%old_stock, &
                  biomass_stock,litter_stock,seed_stock)
          end do

          call set_patchno(sites(s))

       enddo !s
    end if

     ! zero all the patch fire variables for the first timestep
    do s = 1, nsites
      currentPatch => sites(s)%youngest_patch
      do while(associated(currentPatch))

         currentPatch%litter_moisture(:)         = 0._r8
         currentPatch%fuel_eff_moist             = 0._r8
         currentPatch%livegrass                  = 0._r8
         currentPatch%sum_fuel                   = 0._r8
         currentPatch%fuel_bulkd                 = 0._r8
         currentPatch%fuel_sav                   = 0._r8
         currentPatch%fuel_mef                   = 0._r8
         currentPatch%ros_front                  = 0._r8
         currentPatch%effect_wspeed              = 0._r8
         currentPatch%tau_l                      = 0._r8
         currentPatch%fuel_frac(:)               = 0._r8
         currentPatch%tfc_ros                    = 0._r8
         currentPatch%fi                         = 0._r8
         currentPatch%fire                       = 0
         currentPatch%fd                         = 0._r8
         currentPatch%ros_back                   = 0._r8
         currentPatch%scorch_ht(:)               = 0._r8
         currentPatch%frac_burnt                 = 0._r8
         currentPatch%burnt_frac_litter(:)       = 0._r8

         currentPatch => currentPatch%older
      enddo
   enddo

    ! This sets the rhizosphere shells based on the plant initialization
    ! The initialization of the plant-relevant hydraulics variables
    ! were set from a call inside of the init_cohorts()->create_cohort() subroutine
    if (hlm_use_planthydro.eq.itrue) then
       do s = 1, nsites
          sitep => sites(s)
          call updateSizeDepRhizHydProps(sitep, bc_in(s))
       end do
    end if

    return
  end subroutine init_patches

  ! ============================================================================
  subroutine init_cohorts( site_in, patch_in, bc_in)
    !
    ! !DESCRIPTION:
    ! initialize new cohorts on bare ground
    !
    ! !USES:
    !
    ! !ARGUMENTS
    type(ed_site_type), intent(inout),  pointer  :: site_in
    type(ed_patch_type), intent(inout), pointer  :: patch_in
    type(bc_in_type), intent(in)                 :: bc_in
    !
    ! !LOCAL VARIABLES:
    type(ed_cohort_type),pointer :: temp_cohort
    class(prt_vartypes),pointer  :: prt_obj
    integer  :: cstatus
    integer  :: pft
    integer  :: iage       ! index for leaf age loop
    integer  :: el         ! index for element loop
    integer  :: element_id ! element index consistent with defs in PRTGeneric
    integer  :: use_pft_local(numpft) ! determine whether this PFT is used for this patch and site.
    real(r8) :: c_agw      ! biomass above ground (non-leaf)     [kgC]
    real(r8) :: c_bgw      ! biomass below ground (non-fineroot) [kgC]
    real(r8) :: c_leaf     ! biomass in leaves [kgC]
    real(r8) :: c_fnrt     ! biomass in fine roots [kgC]
    real(r8) :: c_sapw     ! biomass in sapwood [kgC]
    real(r8) :: c_struct   ! biomass in structure (dead) [kgC]
    real(r8) :: c_store    ! biomass in storage [kgC]
    real(r8) :: a_sapw     ! area in sapwood (dummy) [m2]
    real(r8) :: m_struct   ! Generic (any element) mass for structure [kg]
    real(r8) :: m_leaf     ! Generic mass for leaf  [kg]
    real(r8) :: m_fnrt     ! Generic mass for fine-root  [kg]
    real(r8) :: m_sapw     ! Generic mass for sapwood [kg]
    real(r8) :: m_store    ! Generic mass for storage [kg]
    real(r8) :: m_repro    ! Generic mass for reproductive tissues [kg]
    real(r8) :: stem_drop_fraction

    integer, parameter :: rstatus = 0
    integer init
    !----------------------------------------------------------------------

    patch_in%tallest  => null()
    patch_in%shortest => null()

    ! Manage interactions of fixed biogeog (site level filter) and
    ! nocomp (patch level filter)
    ! Need to cover all potential biogeog x nocomp combinations
    ! 1. biogeog = false. nocomp = false: all PFTs on (DEFAULT)
    ! 2. biogeog = true.  nocomp = false: site level filter
    ! 3. biogeog = false. nocomp = true : patch level filter
    ! 4. biogeog = true.  nocomp = true : patch and site level filter
    ! in principle this could be a patch level variable.
    do pft =  1,numpft
       ! Turn every PFT ON, unless we are in a special case.
       use_pft_local(pft) = itrue ! Case 1
       if(hlm_use_fixed_biogeog.eq.itrue)then !filter geographically
          use_pft_local(pft) = site_in%use_this_pft(pft) ! Case 2
          if(hlm_use_nocomp.eq.itrue.and.pft.ne.patch_in%nocomp_pft_label)then
             ! Having set the biogeog filter as on or off, turn off all PFTs
             ! whose identiy does not correspond to this patch label.
             use_pft_local(pft) = ifalse ! Case 3
          endif
       else
          if(hlm_use_nocomp.eq.itrue.and.pft.ne.patch_in%nocomp_pft_label)then
             ! This case has all PFTs on their own patch everywhere.
             use_pft_local(pft) = ifalse ! Case 4
          endif
       endif

    end do
    do pft =  1,numpft
       if(use_pft_local(pft).eq.itrue)then
          if(EDPftvarcon_inst%initd(pft)>nearzero) then

             allocate(temp_cohort) ! temporary cohort

             temp_cohort%pft         = pft
             temp_cohort%n           = EDPftvarcon_inst%initd(pft) * patch_in%area
             if(hlm_use_nocomp.eq.itrue)then !in nocomp mode we only have one PFT per patch
                ! as opposed to numpft's. So we should up the initial density
                ! to compensate (otherwise runs are very hard to compare)
                ! this multiplies it by the number of PFTs there would have been in
                ! the single shared patch in competition mode.
                ! n.b. that this is the same as currentcohort%n = %initd(pft) &AREA
                temp_cohort%n           =  temp_cohort%n * sum(site_in%use_this_pft)
             endif

             temp_cohort%canopy_trim = 1.0_r8

             !  h,dbh,leafc,n from SP values or from small initial size.

             if(hlm_use_sp.eq.itrue)then
                init = itrue
                ! At this point, we do not know the bc_in values of tlai tsai and htop,
                ! so this is initializing to an arbitrary value for the very first timestep.
                ! Not sure if there's a way around this or not.
                call assign_cohort_SP_properties(temp_cohort, 0.5_r8,0.2_r8, 0.1_r8,patch_in%area,init,c_leaf)

             else
                temp_cohort%hite        = EDPftvarcon_inst%hgt_min(pft)

                ! Calculate the plant diameter from height
                call h2d_allom(temp_cohort%hite,pft,temp_cohort%dbh)

                ! Calculate the leaf biomass from allometry
                ! (calculates a maximum first, then applies canopy trim)
                call bleaf(temp_cohort%dbh,pft,temp_cohort%canopy_trim,c_leaf)
             end if  ! sp mode

             ! Calculate total above-ground biomass from allometry
             call bagw_allom(temp_cohort%dbh,pft,c_agw)

             ! Calculate coarse root biomass from allometry
             call bbgw_allom(temp_cohort%dbh,pft,c_bgw)

             ! Calculate fine root biomass from allometry
             ! (calculates a maximum and then trimming value)
             call bfineroot(temp_cohort%dbh,pft,temp_cohort%canopy_trim,c_fnrt)

             ! Calculate sapwood biomass
             call bsap_allom(temp_cohort%dbh,pft,temp_cohort%canopy_trim,a_sapw,c_sapw)

             call bdead_allom( c_agw, c_bgw, c_sapw, pft, c_struct )

             call bstore_allom(temp_cohort%dbh, pft, temp_cohort%canopy_trim, c_store)

             cstatus = leaves_on

             stem_drop_fraction = EDPftvarcon_inst%phen_stem_drop_fraction(temp_cohort%pft)

             if(hlm_use_sp.eq.ifalse)then ! do not override SP vales with phenology

                if( prt_params%season_decid(pft) == itrue .and. &
                    any(site_in%cstatus == [phen_cstat_nevercold,phen_cstat_iscold])) then
                   c_leaf = 0._r8
                   c_sapw = (1.0_r8-stem_drop_fraction) * c_sapw
                   c_struct  = (1.0_r8-stem_drop_fraction) * c_struct
                   cstatus = leaves_off
                endif

                if ( prt_params%stress_decid(pft) == itrue .and. &
                     any(site_in%dstatus == [phen_dstat_timeoff,phen_dstat_moistoff])) then
                   c_leaf = 0._r8
                   c_sapw = (1.0_r8-stem_drop_fraction) * c_sapw
                   c_struct  = (1.0_r8-stem_drop_fraction) * c_struct
                   cstatus = leaves_off
                endif

             end if ! SP mode

             if ( debug ) write(fates_log(),*) 'EDInitMod.F90 call create_cohort '

             temp_cohort%coage = 0.0_r8


             ! --------------------------------------------------------------------------------
             ! Initialize the mass of every element in every organ of the organ
             ! --------------------------------------------------------------------------------

             prt_obj => null()
             call InitPRTObject(prt_obj)

             do el = 1,num_elements

                element_id = element_list(el)

                ! If this is carbon12, then the initialization is straight forward
                ! otherwise, we use stoichiometric ratios
                select case(element_id)
                case(carbon12_element)

                   m_struct = c_struct
                   m_leaf   = c_leaf
                   m_fnrt   = c_fnrt
                   m_sapw   = c_sapw
                   m_store  = c_store
                   m_repro  = 0._r8

                case(nitrogen_element)

                   m_struct = c_struct*prt_params%nitr_stoich_p1(pft,prt_params%organ_param_id(struct_organ))
                   m_leaf   = c_leaf*prt_params%nitr_stoich_p1(pft,prt_params%organ_param_id(leaf_organ))
                   m_fnrt   = c_fnrt*prt_params%nitr_stoich_p1(pft,prt_params%organ_param_id(fnrt_organ))
                   m_sapw   = c_sapw*prt_params%nitr_stoich_p1(pft,prt_params%organ_param_id(sapw_organ))
                   m_repro  = 0._r8
                   m_store  = StorageNutrientTarget(pft,element_id,m_leaf,m_fnrt,m_sapw,m_struct)

                case(phosphorus_element)

                   m_struct = c_struct*prt_params%phos_stoich_p1(pft,prt_params%organ_param_id(struct_organ))
                   m_leaf   = c_leaf*prt_params%phos_stoich_p1(pft,prt_params%organ_param_id(leaf_organ))
                   m_fnrt   = c_fnrt*prt_params%phos_stoich_p1(pft,prt_params%organ_param_id(fnrt_organ))
                   m_sapw   = c_sapw*prt_params%phos_stoich_p1(pft,prt_params%organ_param_id(sapw_organ))
                   m_repro  = 0._r8
                   m_store  = StorageNutrientTarget(pft,element_id,m_leaf,m_fnrt,m_sapw,m_struct)

                end select

                select case(hlm_parteh_mode)
                case (prt_carbon_allom_hyp,prt_cnp_flex_allom_hyp )

                   ! Put all of the leaf mass into the first bin
                   call SetState(prt_obj,leaf_organ, element_id,m_leaf,1)
                   do iage = 2,nleafage
                      call SetState(prt_obj,leaf_organ, element_id,0._r8,iage)
                   end do

                   call SetState(prt_obj,fnrt_organ, element_id, m_fnrt)
                   call SetState(prt_obj,sapw_organ, element_id, m_sapw)
                   call SetState(prt_obj,store_organ, element_id, m_store)
                   call SetState(prt_obj,struct_organ, element_id, m_struct)
                   call SetState(prt_obj,repro_organ, element_id, m_repro)

                case default
                   write(fates_log(),*) 'Unspecified PARTEH module during create_cohort'
                   call endrun(msg=errMsg(sourcefile, __LINE__))
                end select

             end do

             call prt_obj%CheckInitialConditions()

             call create_cohort(site_in, patch_in, pft, temp_cohort%n, temp_cohort%hite, &
                  temp_cohort%coage, temp_cohort%dbh, prt_obj, cstatus, rstatus,        &
                  temp_cohort%canopy_trim, temp_cohort%c_area,1, site_in%spread, bc_in)


             deallocate(temp_cohort) ! get rid of temporary cohort

          endif
       endif !use_this_pft
    enddo !numpft

    ! (Keeping as an example)
    ! Pass patch level temperature to the new cohorts (this is a nominal 15C right now)
    !temp_cohort => patch_in%tallest
    !do while(associated(temp_cohort))
        !call temp_cohort%tveg_lpa%UpdateRmean(patch_in%tveg_lpa%GetMean())
        !temp_cohort => temp_cohort%shorter
    !end do

    call fuse_cohorts(site_in, patch_in,bc_in)
    call sort_cohorts(patch_in)


  end subroutine init_cohorts

  ! ===============================================================================================


end module EDInitMod<|MERGE_RESOLUTION|>--- conflicted
+++ resolved
@@ -320,16 +320,9 @@
        do s = 1,nsites
           sites(s)%nchilldays    = 0
           sites(s)%ncolddays     = 0        ! recalculated in phenology
-<<<<<<< HEAD
-          ! immediately, so yes this
-          ! is memory-less, but needed
-          ! for first value in history file
-
-=======
                                             ! immediately, so yes this
                                             ! is memory-less, but needed
                                             ! for first value in history file
->>>>>>> 2021c435
           sites(s)%phen_model_date = 0
           sites(s)%cleafondate     = cleafon  - hlm_day_of_year
           sites(s)%cleafoffdate    = cleafoff - hlm_day_of_year
