module EDInitMod

  ! ============================================================================
  ! Contains all modules to set up the ED structure. 
  ! ============================================================================

  use FatesConstantsMod         , only : r8 => fates_r8
  use FatesConstantsMod         , only : ifalse
  use FatesConstantsMod         , only : itrue
  use FatesGlobals              , only : endrun => fates_endrun
  use EDTypesMod                , only : nclmax
  use FatesGlobals              , only : fates_log
  use FatesInterfaceMod         , only : hlm_is_restart
  use EDPftvarcon               , only : EDPftvarcon_inst
  use EDCohortDynamicsMod       , only : create_cohort, fuse_cohorts, sort_cohorts
  use EDPatchDynamicsMod        , only : create_patch
  use EDTypesMod                , only : ed_site_type, ed_patch_type, ed_cohort_type
  use EDTypesMod                , only : ncwd
  use EDTypesMod                , only : nuMWaterMem
  use EDTypesMod                , only : maxpft
  use EDTypesMod                , only : AREA
  use FatesInterfaceMod         , only : bc_in_type
  use FatesInterfaceMod         , only : hlm_use_planthydro
  use FatesInterfaceMod         , only : hlm_use_inventory_init
  use FatesInterfaceMod         , only : numpft
  use ChecksBalancesMod         , only : SiteCarbonStock
  use FatesInterfaceMod         , only : nlevsclass
  use FatesAllometryMod         , only : h2d_allom
  use FatesAllometryMod         , only : bagw_allom
  use FatesAllometryMod         , only : bbgw_allom
  use FatesAllometryMod         , only : bleaf
  use FatesAllometryMod         , only : bfineroot
  use FatesAllometryMod         , only : bsap_allom
  use FatesAllometryMod         , only : bdead_allom
  use FatesAllometryMod         , only : bstore_allom

  ! CIME GLOBALS
  use shr_log_mod               , only : errMsg => shr_log_errMsg

  implicit none
  private

  logical   ::  DEBUG = .false.

  character(len=*), parameter, private :: sourcefile = &
        __FILE__

  public  :: zero_site
  public  :: init_site_vars
  public  :: init_patches
  public  :: set_site_properties
  private :: init_cohorts

  ! ============================================================================

contains

  ! ============================================================================

  subroutine init_site_vars( site_in )
    !
    ! !DESCRIPTION:
    !
    !
    ! !ARGUMENTS    
    type(ed_site_type), intent(inout) ::  site_in
    !
    ! !LOCAL VARIABLES:
    !----------------------------------------------------------------------
    !
    allocate(site_in%terminated_nindivs(1:nlevsclass,1:numpft,2))
    allocate(site_in%demotion_rate(1:nlevsclass))
    allocate(site_in%promotion_rate(1:nlevsclass))
    allocate(site_in%imort_rate(1:nlevsclass,1:numpft))
    !
    end subroutine init_site_vars

  ! ============================================================================
  subroutine zero_site( site_in )
    !
    ! !DESCRIPTION:
    !
    ! !USES:
    use shr_infnan_mod , only : nan => shr_infnan_nan, assignment(=)
    !
    ! !ARGUMENTS    
    type(ed_site_type), intent(inout) ::  site_in
    !
    ! !LOCAL VARIABLES:
    !----------------------------------------------------------------------

    site_in%oldest_patch     => null() ! pointer to oldest patch at the site
    site_in%youngest_patch   => null() ! pointer to yngest patch at the site
    
    ! DISTURBANCE
    site_in%total_burn_flux_to_atm = 0._r8

    ! PHENOLOGY 
    site_in%status           = 0    ! are leaves in this pixel on or off?
    site_in%dstatus          = 0
    site_in%ED_GDD_site      = nan  ! growing degree days
    site_in%ncd              = nan  ! no chilling days
    site_in%last_n_days(:)   = 999  ! record of last 10 days temperature for senescence model.
    site_in%leafondate       = 999  ! doy of leaf on
    site_in%leafoffdate      = 999  ! doy of leaf off
    site_in%dleafondate      = 999  ! doy of leaf on drought
    site_in%dleafoffdate     = 999  ! doy of leaf on drought
    site_in%water_memory(:)  = nan


    ! SEED
    site_in%seed_bank(:)     = 0._r8

    ! FIRE 
    site_in%acc_ni           = 0.0_r8     ! daily nesterov index accumulating over time. time unlimited theoretically.
    site_in%frac_burnt       = 0.0_r8     ! burn area read in from external file

    ! BGC Balance Checks
    site_in%fates_to_bgc_this_ts = 0.0_r8
    site_in%fates_to_bgc_last_ts = 0.0_r8

    ! termination and recruitment info
    site_in%terminated_nindivs(:,:,:) = 0._r8
    site_in%termination_carbonflux(:) = 0._r8
    site_in%recruitment_rate(:) = 0._r8
    site_in%imort_rate(:,:) = 0._r8
    site_in%imort_carbonflux = 0._r8

    ! demotion/promotion info
    site_in%demotion_rate(:) = 0._r8
    site_in%demotion_carbonflux = 0._r8
    site_in%promotion_rate(:) = 0._r8
    site_in%promotion_carbonflux = 0._r8

    ! diagnostic site-level cwd and litter fluxes
    site_in%CWD_AG_diagnostic_input_carbonflux(:) = 0._r8
    site_in%CWD_BG_diagnostic_input_carbonflux(:) = 0._r8
    site_in%leaf_litter_diagnostic_input_carbonflux(:) = 0._r8
    site_in%root_litter_diagnostic_input_carbonflux(:) = 0._r8
    
    ! Resources management (logging/harvesting, etc)
    site_in%resources_management%trunk_product_site  = 0.0_r8

    ! canopy spread
    site_in%spread = 0._r8

  end subroutine zero_site

  ! ============================================================================
  subroutine set_site_properties( nsites, sites)
    !
    ! !DESCRIPTION:
    !
    ! !USES:
    !
    ! !ARGUMENTS    

    integer, intent(in)                        :: nsites
    type(ed_site_type) , intent(inout), target :: sites(nsites)
    !
    ! !LOCAL VARIABLES:
    integer  :: s
    real(r8) :: leafon
    real(r8) :: leafoff
    real(r8) :: stat
    real(r8) :: NCD
    real(r8) :: GDD
    real(r8) :: dstat
    real(r8) :: acc_NI
    real(r8) :: watermem
    integer  :: dleafoff
    integer  :: dleafon
    !----------------------------------------------------------------------

    if ( hlm_is_restart == ifalse ) then
       !initial guess numbers for site condition.
       NCD      = 0.0_r8
       GDD      = 30.0_r8
       leafon   = 100.0_r8
       leafoff  = 300.0_r8
       stat     = 2
       acc_NI   = 0.0_r8
       dstat    = 2
       dleafoff = 300
       dleafon  = 100
       watermem = 0.5_r8

    else ! assignements for restarts

       NCD      = 1.0_r8 ! NCD should be 1 on restart
       GDD      = 0.0_r8
       leafon   = 0.0_r8
       leafoff  = 0.0_r8
       stat     = 1
       acc_NI   = 0.0_r8
       dstat    = 2
       dleafoff = 300
       dleafon  = 100
       watermem = 0.5_r8

    endif

    do s = 1,nsites
       sites(s)%ncd          = NCD
       sites(s)%leafondate   = leafon
       sites(s)%leafoffdate  = leafoff
       sites(s)%dleafoffdate = dleafoff
       sites(s)%dleafondate  = dleafon
       sites(s)%ED_GDD_site  = GDD

       if ( hlm_is_restart == ifalse ) then
          sites(s)%water_memory(1:numWaterMem) = watermem
       end if

       sites(s)%status = stat
       !start off with leaves off to initialise
       sites(s)%dstatus= dstat
       
       sites(s)%acc_NI     = acc_NI
       sites(s)%frac_burnt = 0.0_r8
       sites(s)%old_stock  = 0.0_r8

       sites(s)%spread     = 1.0_r8
    end do

    return
  end subroutine set_site_properties

  ! ============================================================================
  subroutine init_patches( nsites, sites, bc_in)
     !
     ! !DESCRIPTION:
     ! initialize patches
     ! This may be call a near bare ground initialization, or it may
     ! load patches from an inventory.

     !
     

     use FatesPlantHydraulicsMod, only : updateSizeDepRhizHydProps 
     use FatesInventoryInitMod,   only : initialize_sites_by_inventory

     !
     ! !ARGUMENTS    
     integer, intent(in)                        :: nsites
     type(ed_site_type) , intent(inout), target :: sites(nsites)
     type(bc_in_type), intent(in)               :: bc_in(nsites)
     !
     ! !LOCAL VARIABLES:
     integer  :: s
     real(r8) :: cwd_ag_local(ncwd)
     real(r8) :: cwd_bg_local(ncwd)
     real(r8) :: leaf_litter_local(maxpft)
     real(r8) :: root_litter_local(maxpft)
     real(r8) :: age !notional age of this patch

     ! dummy locals
     real(r8) :: biomass_stock
     real(r8) :: litter_stock
     real(r8) :: seed_stock

     type(ed_patch_type), pointer :: newp

     ! List out some nominal patch values that are used for Near Bear Ground initializations
     ! as well as initializing inventory
     ! ---------------------------------------------------------------------------------------------
     cwd_ag_local(:)      = 0.0_r8 !ED_val_init_litter -- arbitrary value for litter pools. kgC m-2
     cwd_bg_local(:)      = 0.0_r8 !ED_val_init_litter
     leaf_litter_local(:) = 0.0_r8
     root_litter_local(:) = 0.0_r8
     age                  = 0.0_r8
     ! ---------------------------------------------------------------------------------------------

     ! ---------------------------------------------------------------------------------------------
     ! Two primary options, either a Near Bear Ground (NBG) or Inventory based cold-start
     ! ---------------------------------------------------------------------------------------------

     if ( hlm_use_inventory_init.eq.itrue ) then

        call initialize_sites_by_inventory(nsites,sites,bc_in)

        do s = 1, nsites

           ! For carbon balance checks, we need to initialize the 
           ! total carbon stock
           call SiteCarbonStock(sites(s),sites(s)%old_stock,biomass_stock,litter_stock,seed_stock)
           
        enddo
     else

        !FIX(SPM,032414) clean this up...inits out of this loop
        do s = 1, nsites

           allocate(newp)

           newp%patchno = 1
           newp%younger => null()
           newp%older   => null()

           sites(s)%youngest_patch => newp
           sites(s)%youngest_patch => newp
           sites(s)%oldest_patch   => newp

           ! make new patch...
           call create_patch(sites(s), newp, age, AREA, &
                 cwd_ag_local, cwd_bg_local, leaf_litter_local,  &
                 root_litter_local) 

           call init_cohorts(newp, bc_in(s))

           ! For carbon balance checks, we need to initialize the 
           ! total carbon stock
           call SiteCarbonStock(sites(s),sites(s)%old_stock,biomass_stock,litter_stock,seed_stock)

        enddo

     end if

     ! This sets the rhizosphere shells based on the plant initialization
     ! The initialization of the plant-relevant hydraulics variables
     ! were set from a call inside of the init_cohorts()->create_cohort() subroutine
     if (hlm_use_planthydro.eq.itrue) then 
        do s = 1, nsites
           call updateSizeDepRhizHydProps(sites(s), bc_in(s))
        end do
     end if

     return
  end subroutine init_patches

  ! ============================================================================
  subroutine init_cohorts( patch_in, bc_in)
    !
    ! !DESCRIPTION:
    ! initialize new cohorts on bare ground
    !
    ! !USES:
    !
    ! !ARGUMENTS    
    type(ed_patch_type), intent(inout), pointer  :: patch_in
    type(bc_in_type), intent(in)                 :: bc_in
    !
    ! !LOCAL VARIABLES:
    type(ed_cohort_type),pointer :: temp_cohort
<<<<<<< HEAD
    integer :: cstatus
    integer :: recruitstatus
    integer :: pft  
=======
    integer  :: cstatus
    integer  :: pft
    real(r8) :: b_agw      ! biomass above ground (non-leaf)     [kgC]
    real(r8) :: b_bgw      ! biomass below ground (non-fineroot) [kgC]
    real(r8) :: b_leaf     ! biomass in leaves [kgC]
    real(r8) :: b_fineroot ! biomass in fine roots [kgC]
    real(r8) :: b_sapwood  ! biomass in sapwood [kgC]
>>>>>>> 5c40b266
    !----------------------------------------------------------------------

    patch_in%tallest  => null()
    patch_in%shortest => null()
    
    recruitstatus = 0

    do pft =  1,numpft

       if(EDPftvarcon_inst%initd(pft)>1.0E-7) then

       allocate(temp_cohort) ! temporary cohort

       temp_cohort%pft         = pft
       temp_cohort%n           = EDPftvarcon_inst%initd(pft) * patch_in%area
       temp_cohort%hite        = EDPftvarcon_inst%hgt_min(pft)

       ! Calculate the plant diameter from height
       call h2d_allom(temp_cohort%hite,pft,temp_cohort%dbh)

       temp_cohort%canopy_trim = 1.0_r8

       ! Calculate total above-ground biomass from allometry
       call bagw_allom(temp_cohort%dbh,pft,b_agw)

       ! Calculate coarse root biomass from allometry
       call bbgw_allom(temp_cohort%dbh,pft,b_bgw)

       ! Calculate the leaf biomass from allometry
       ! (calculates a maximum first, then applies canopy trim)
       call bleaf(temp_cohort%dbh,pft,temp_cohort%canopy_trim,b_leaf)

       ! Calculate fine root biomass from allometry
       ! (calculates a maximum and then trimming value)
       call bfineroot(temp_cohort%dbh,pft,temp_cohort%canopy_trim,b_fineroot)

       ! Calculate sapwood biomass
       call bsap_allom(temp_cohort%dbh,pft,temp_cohort%canopy_trim,b_sapwood)
       
       call bdead_allom( b_agw, b_bgw, b_sapwood, pft, temp_cohort%bdead )

       call bstore_allom(temp_cohort%dbh, pft, temp_cohort%canopy_trim,temp_cohort%bstore)


       if( EDPftvarcon_inst%evergreen(pft) == 1) then
          temp_cohort%laimemory = 0._r8
          cstatus = 2
       endif

       if( EDPftvarcon_inst%season_decid(pft) == 1 ) then !for dorment places
          if(patch_in%siteptr%status == 2)then 
             temp_cohort%laimemory = 0.0_r8
          else
             temp_cohort%laimemory = b_leaf
          endif
          ! reduce biomass according to size of store, this will be recovered when elaves com on.
          cstatus = patch_in%siteptr%status
       endif

       if ( EDPftvarcon_inst%stress_decid(pft) == 1 ) then
          temp_cohort%laimemory = b_leaf
          cstatus = patch_in%siteptr%dstatus
       endif

       if ( DEBUG ) write(fates_log(),*) 'EDInitMod.F90 call create_cohort '

       call create_cohort(patch_in, pft, temp_cohort%n, temp_cohort%hite, temp_cohort%dbh, &
<<<<<<< HEAD
            temp_cohort%balive, temp_cohort%bdead, temp_cohort%bstore, &
            temp_cohort%laimemory,  cstatus,recruitstatus, temp_cohort%canopy_trim, 1, bc_in)
=======
            b_leaf, b_fineroot, b_sapwood, temp_cohort%bdead, temp_cohort%bstore, &
            temp_cohort%laimemory,  cstatus, temp_cohort%canopy_trim, 1, bc_in)
>>>>>>> 5c40b266

       deallocate(temp_cohort) ! get rid of temporary cohort

       endif

    enddo !numpft

    call fuse_cohorts(patch_in,bc_in)
    call sort_cohorts(patch_in)

  end subroutine init_cohorts

  ! ===============================================================================================


end module EDInitMod<|MERGE_RESOLUTION|>--- conflicted
+++ resolved
@@ -342,11 +342,7 @@
     !
     ! !LOCAL VARIABLES:
     type(ed_cohort_type),pointer :: temp_cohort
-<<<<<<< HEAD
-    integer :: cstatus
-    integer :: recruitstatus
-    integer :: pft  
-=======
+
     integer  :: cstatus
     integer  :: pft
     real(r8) :: b_agw      ! biomass above ground (non-leaf)     [kgC]
@@ -354,14 +350,13 @@
     real(r8) :: b_leaf     ! biomass in leaves [kgC]
     real(r8) :: b_fineroot ! biomass in fine roots [kgC]
     real(r8) :: b_sapwood  ! biomass in sapwood [kgC]
->>>>>>> 5c40b266
+    integer, parameter :: recruitstatus = 0
+
     !----------------------------------------------------------------------
 
     patch_in%tallest  => null()
     patch_in%shortest => null()
     
-    recruitstatus = 0
-
     do pft =  1,numpft
 
        if(EDPftvarcon_inst%initd(pft)>1.0E-7) then
@@ -422,13 +417,8 @@
        if ( DEBUG ) write(fates_log(),*) 'EDInitMod.F90 call create_cohort '
 
        call create_cohort(patch_in, pft, temp_cohort%n, temp_cohort%hite, temp_cohort%dbh, &
-<<<<<<< HEAD
-            temp_cohort%balive, temp_cohort%bdead, temp_cohort%bstore, &
-            temp_cohort%laimemory,  cstatus,recruitstatus, temp_cohort%canopy_trim, 1, bc_in)
-=======
             b_leaf, b_fineroot, b_sapwood, temp_cohort%bdead, temp_cohort%bstore, &
-            temp_cohort%laimemory,  cstatus, temp_cohort%canopy_trim, 1, bc_in)
->>>>>>> 5c40b266
+            temp_cohort%laimemory,  cstatus, recruitstatus, temp_cohort%canopy_trim, 1, bc_in)
 
        deallocate(temp_cohort) ! get rid of temporary cohort
 
