--- conflicted
+++ resolved
@@ -534,11 +534,7 @@
   ! integer :: ih_fire_rate_of_spread_front_si_age
   integer :: ih_fire_intensity_si_age
   integer :: ih_fire_sum_fuel_si_age
-  integer :: ih_tveg24_si_age
-  integer :: ih_tveg24_si
-  integer,public :: ih_tveglpa_si_age
-  integer,public :: ih_tveglpa_si
-  
+
   ! indices to (site x height) variables
   integer :: ih_canopy_height_dist_si_height
   integer :: ih_leaf_height_dist_si_height
@@ -1800,10 +1796,7 @@
     real(r8) :: npp_partition_error ! a check that the NPP partitions sum to carbon allocation
     real(r8) :: frac_canopy_in_bin  ! fraction of a leaf's canopy that is within a given height bin
     real(r8) :: binbottom,bintop    ! edges of height bins
-<<<<<<< HEAD
-=======
-
->>>>>>> 38495279
+
     real(r8) :: gpp_cached ! variable used to cache gpp value in previous time step; for C13 discrimination
 
     ! The following are all carbon states, turnover and net allocation flux variables
@@ -2042,8 +2035,6 @@
                ! hio_fire_rate_of_spread_front_si_age  => this%hvars(ih_fire_rate_of_spread_front_si_age)%r82d, &
                hio_fire_intensity_si_age          => this%hvars(ih_fire_intensity_si_age)%r82d, &
                hio_fire_sum_fuel_si_age           => this%hvars(ih_fire_sum_fuel_si_age)%r82d, &
-               hio_tveg24_si_age                  => this%hvars(ih_tveg24_si_age)%r82d, &
-               hio_tveg24_si                      => this%hvars(ih_tveg24_si)%r81d, &
                hio_burnt_frac_litter_si_fuel      => this%hvars(ih_burnt_frac_litter_si_fuel)%r82d, &
                hio_fuel_amount_si_fuel            => this%hvars(ih_fuel_amount_si_fuel)%r82d, &
                hio_fuel_amount_age_fuel            => this%hvars(ih_fuel_amount_age_fuel)%r82d, &
@@ -2163,35 +2154,6 @@
          this%hvars(ih_h2oveg_growturn_err_si)%r81d(io_si) = sites(s)%si_hydr%h2oveg_growturn_err
       end if
 
-<<<<<<< HEAD
-         hio_tveg24_si_age(io_si, :) = 0._r8
-         hio_tveg24_si(io_si) = 0._r8
-         
-         ipa = 0
-         cpatch => sites(s)%oldest_patch
-         do while(associated(cpatch))
-            
-            ! Increment the number of patches per site
-            hio_npatches_si(io_si) = hio_npatches_si(io_si) + 1._r8
-
-            cpatch%age_class  = get_age_class_index(cpatch%age)
-
-            ! Increment the fractional area in each age class bin
-            hio_area_si_age(io_si,cpatch%age_class) = hio_area_si_age(io_si,cpatch%age_class) &
-                 + cpatch%area * AREA_INV
-
-            ! Increment some patch-age-resolved diagnostics
-            hio_lai_si_age(io_si,cpatch%age_class) = hio_lai_si_age(io_si,cpatch%age_class) &
-                  + sum(cpatch%tlai_profile(:,:,:)) * cpatch%area
-
-            hio_ncl_si_age(io_si,cpatch%age_class) = hio_ncl_si_age(io_si,cpatch%age_class) &
-                  + cpatch%ncl_p * cpatch%area
-            hio_npatches_si_age(io_si,cpatch%age_class) = hio_npatches_si_age(io_si,cpatch%age_class) + 1._r8
-            if ( ED_val_comp_excln .lt. 0._r8 ) then ! only valid when "strict ppa" enabled
-               hio_zstar_si_age(io_si,cpatch%age_class) = hio_zstar_si_age(io_si,cpatch%age_class) &
-                    + cpatch%zstar * cpatch%area * AREA_INV
-            endif
-=======
       ! error in primary lands from patch fusion [m2 m-2 day-1] -> [m2 m-2 yr-1]
       hio_primaryland_fusion_error_si(io_si) = sites(s)%primary_land_patchfusion_error * days_per_year
 
@@ -2273,7 +2235,6 @@
             hio_scorch_height_si_agepft(io_si,iagepft) = hio_scorch_height_si_agepft(io_si,iagepft) + &
                cpatch%Scorch_ht(i_pft) * cpatch%area
          end do
->>>>>>> 38495279
 
          ! fractional area burnt [frac/day] -> [frac/sec]
          hio_area_burnt_si_age(io_si,cpatch%age_class) = hio_area_burnt_si_age(io_si,cpatch%age_class) + &
@@ -2347,35 +2308,10 @@
                ! endif
             end do
 
-<<<<<<< HEAD
-            hio_area_burnt_si_age(io_si,cpatch%age_class) = hio_area_burnt_si_age(io_si,cpatch%age_class) + &
-                 cpatch%frac_burnt * cpatch%area * AREA_INV
-
-            ! hio_fire_rate_of_spread_front_si_age(io_si, cpatch%age_class) = hio_fire_rate_of_spread_si_age(io_si, cpatch%age_class) + &
-            !      cpatch%ros_front * cpatch*frac_burnt * cpatch%area * AREA_INV
-
-            hio_fire_intensity_si_age(io_si, cpatch%age_class) = hio_fire_intensity_si_age(io_si, cpatch%age_class) + &
-                 cpatch%FI * cpatch%frac_burnt * cpatch%area * AREA_INV
-
-            hio_fire_sum_fuel_si_age(io_si, cpatch%age_class) = hio_fire_sum_fuel_si_age(io_si, cpatch%age_class) + &
-                 cpatch%sum_fuel * g_per_kg * cpatch%area * AREA_INV
-
-            if(cpatch%tveg24%c_index>0) then
-               hio_tveg24_si_age(io_si, cpatch%age_class) = &
-                    hio_tveg24_si_age(io_si, cpatch%age_class) + &
-                    cpatch%tveg24%GetMean()*cpatch%area
-               hio_tveg24_si(io_si) = hio_tveg24_si(io_si) + &
-                    cpatch%tveg24%GetMean()*cpatch%area*area_inv
-            end if
-            
-            if(associated(cpatch%tallest))then
-               hio_trimming_si(io_si) = hio_trimming_si(io_si) + cpatch%tallest%canopy_trim * cpatch%area * AREA_INV
-=======
             if (ccohort%canopy_layer .eq. 1) then
                ! calculate the area of canopy that is within each height bin
                hio_canopy_height_dist_si_height(io_si,height_bin_max) = &
                   hio_canopy_height_dist_si_height(io_si,height_bin_max) + ccohort%c_area * AREA_INV
->>>>>>> 38495279
             endif
 
             ! Update biomass components
@@ -3008,20 +2944,6 @@
          if (hio_area_si_age(io_si, ipa2) .gt. tiny) then
                hio_lai_si_age(io_si, ipa2) = hio_lai_si_age(io_si, ipa2) / (hio_area_si_age(io_si, ipa2)*AREA)
                hio_ncl_si_age(io_si, ipa2) = hio_ncl_si_age(io_si, ipa2) / (hio_area_si_age(io_si, ipa2)*AREA)
-<<<<<<< HEAD
-
-               hio_tveg24_si_age(io_si, ipa2) = hio_tveg24_si_age(io_si, ipa2) / (hio_area_si_age(io_si, ipa2)*AREA)
-               
-               do i_pft = 1, numpft
-                  iagepft = ipa2 + (i_pft-1) * nlevage
-                  hio_scorch_height_si_agepft(io_si, iagepft) = &
-                       hio_scorch_height_si_agepft(io_si, iagepft) / (hio_area_si_age(io_si, ipa2)*AREA)
-               enddo
-            else
-               hio_lai_si_age(io_si, ipa2) = 0._r8
-               hio_ncl_si_age(io_si, ipa2) = 0._r8
-            endif
-=======
             do i_pft = 1, numpft
                iagepft = ipa2 + (i_pft-1) * nlevage
                hio_scorch_height_si_agepft(io_si, iagepft) = &
@@ -3122,7 +3044,6 @@
             ! while in this loop, pass the fusion-induced growth rate flux to history
             hio_growthflux_fusion_si_scpf(io_si,i_scpf) = hio_growthflux_fusion_si_scpf(io_si,i_scpf) + &
                sites(s)%growthflux_fusion(i_scls, i_pft) * days_per_year / m2_per_ha
->>>>>>> 38495279
 
          end do
       end do
@@ -3723,8 +3644,6 @@
           hio_rad_error_si(io_si) = hio_rad_error_si(io_si) + &
                  cpatch%radiation_error * cpatch%area * AREA_INV
 
-
-            
             ccohort => cpatch%shortest
             do while(associated(ccohort))
 
@@ -4842,34 +4761,6 @@
          hlms='CLM:ALM', upfreq=1, ivar=ivar, initialize=initialize_variables, &
          index = ih_burnt_frac_litter_si_fuel)
 
-    ! Running means
-    
-    call this%set_history_var(vname='TVEG24_AGE', units='Kelvin', &
-         long='fates 24-hr running mean vegetation temperature by patch age', &
-         use_default='active', &
-         avgflag='A', vtype=site_age_r8, hlms='CLM:ALM', flushval=hlm_hio_ignore_val, upfreq=1, &
-         ivar=ivar, initialize=initialize_variables, index = ih_tveg24_si_age )
-
-    call this%set_history_var(vname='TVEG24_SI', units='Kelvin', &
-         long='fates 24-hr running mean vegetation temperature by site', &
-         use_default='active', &
-         avgflag='A', vtype=site_r8, hlms='CLM:ALM', flushval=hlm_hio_ignore_val, upfreq=1, &
-         ivar=ivar, initialize=initialize_variables, index = ih_tveg24_si )
-
-    call this%set_history_var(vname='TVEGLPA_AGE', units='Kelvin', &
-         long='fates leaf photo-acclim running mean vegetation temperature by patch age', &
-         use_default='active', &
-         avgflag='A', vtype=site_age_r8, hlms='CLM:ALM', flushval=hlm_hio_ignore_val, upfreq=2, &
-         ivar=ivar, initialize=initialize_variables, index = ih_tveglpa_si_age )
-
-    call this%set_history_var(vname='TVEGLPA_SI', units='Kelvin', &
-         long='fates leaf photo-acclim running mean vegetation temperature by site', &
-         use_default='active', &
-         avgflag='A', vtype=site_r8, hlms='CLM:ALM', flushval=hlm_hio_ignore_val, upfreq=2, &
-         ivar=ivar, initialize=initialize_variables, index = ih_tveglpa_si )
-    
-
-    
     ! Litter Variables
 
     call this%set_history_var(vname='FATES_LITTER_IN', units='kg m-2 s-1',     &
