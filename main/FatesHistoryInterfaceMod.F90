module FatesHistoryInterfaceMod

  use FatesConstantsMod        , only : r8 => fates_r8
  use FatesConstantsMod        , only : fates_avg_flag_length
  use FatesConstantsMod        , only : fates_short_string_length
  use FatesConstantsMod        , only : fates_long_string_length
  use FatesConstantsMod        , only : itrue,ifalse
  use FatesConstantsMod        , only : calloc_abs_error
  use FatesGlobals             , only : fates_log
  use FatesGlobals             , only : endrun => fates_endrun
  use EDTypesMod               , only : nclmax
  use EDTypesMod               , only : ican_upper
<<<<<<< HEAD
  use EDTypesMod               , only : element_pos
  use EDTypesMod               , only : num_elements
  use EDTypesMod               , only : site_fluxdiags_type
  use EDtypesMod               , only : ed_site_type
  use EDtypesMod               , only : ed_cohort_type
  use EDtypesMod               , only : ed_patch_type  
  use EDtypesMod               , only : AREA
  use EDtypesMod               , only : AREA_INV
=======
  use EDTypesMod               , only : numWaterMem
  use EDTypesMod               , only : num_vegtemp_mem
>>>>>>> d2f09078
  use FatesIODimensionsMod     , only : fates_io_dimension_type
  use FatesIOVariableKindMod   , only : fates_io_variable_kind_type
  use FatesHistoryVariableType , only : fates_history_variable_type
  use FatesInterfaceMod        , only : hlm_hio_ignore_val
  use FatesInterfaceMod        , only : hlm_use_planthydro
  use FatesInterfaceMod        , only : hlm_use_ed_st3
  use FatesInterfaceMod        , only : numpft
  use FatesInterfaceMod        , only : hlm_freq_day
  use EDParamsMod              , only : ED_val_comp_excln
  use EDParamsMod              , only : ED_val_phen_coldtemp
  use FatesInterfaceMod        , only : nlevsclass, nlevage
  use FatesInterfaceMod        , only : nlevheight
<<<<<<< HEAD
  use FatesInterfaceMod        , only : bc_in_type
=======
  use FatesInterfaceMod        , only : hlm_model_day
>>>>>>> d2f09078

  ! FIXME(bja, 2016-10) need to remove CLM dependancy 
  use EDPftvarcon              , only : EDPftvarcon_inst

  ! CIME Globals
  use shr_log_mod              , only : errMsg => shr_log_errMsg
  use shr_infnan_mod           , only : isnan => shr_infnan_isnan
  use FatesConstantsMod        , only : g_per_kg
  use FatesConstantsMod        , only : ha_per_m2
  use FatesConstantsMod        , only : days_per_sec
  use FatesConstantsMod        , only : sec_per_day
  use FatesConstantsMod        , only : days_per_year
  use FatesConstantsMod        , only : years_per_day
  use FatesLitterMod           , only : litter_type
  use FatesConstantsMod        , only : secondaryforest

  use PRTGenericMod            , only : leaf_organ, fnrt_organ, sapw_organ
  use PRTGenericMod            , only : struct_organ, store_organ, repro_organ
  use PRTGenericMod            , only : all_carbon_elements
  use PRTGenericMod            , only : carbon12_element


  implicit none

  ! These variables hold the index of the history output structure so we don't
  ! have to constantly do name lookup when we want to populate the dataset
  ! These indices are set during "define_history_vars()" call to "set_history_var()"
  ! during the initialize phase.  Definitions are not provided, for an explanation of
  ! the variable go to its registry.  (IH_ signifies "index history")
  !
  ! Because of the complex sub-gridscale structure of FATES, in which multiple patches and cohorts
  ! exist within a gridcell, along with vertical gradients within and between canopy layers, as well
  ! as distinct classes such as PFTs or fuel size bins, there are multiple different dimensions in
  ! which it is possible to output history variables to better understand what's going on.
  !
  ! a key point is that, while the number of patches or cohorts can in principle be large, and 
  ! the age and size indices of a given patch or cohort can be finely resolved, we collapse these 
  ! continuously varying indices into bins of time-invariant width for the purposes of history 
  ! outputting.  This is because a given patch or cohort may not persist across a given interval
  ! of history averaging, so it is better to output all patches of cohorts whose index is within 
  ! a given interval along the size or age bin.
  !
  ! Another particularity of the issue of FATES shifting its subgrid structure frequently 
  ! and possibly having multiple (or zero) patches or cohorts within a given bin is that, if you
  ! want to output an average quantities across some dimension, such as a mean carbon flux across 
  ! patch area of a given age, in general it is better to output both the numerator and denominator
  ! of the averaging calculation separately, rather than the average itself, and then calculate 
  ! the average in post-processing. So, e.g. this means outputting both the patch area and the 
  ! product of the flux within each patch and the patch area as separate variables.  Doing this 
  ! allows conservation even when the weights are changing rapidly and simplifies the logic when
  ! the number of patches or cohorts may be anywhere from zero to a large number.
  !
  ! So what this means is that anything that is disaggregated at the patch area requires 
  ! outputting the patch age distribution (in units of patch area / site area) as the denominator
  ! of the average and then calculating the numerator of the average as XXX times the patch 
  ! area so (so in units of XXX * patch area / site area). For cohort-level quantities,
  ! this requires outputting the number density (in units of individuals per site area), etc.
  !
  ! For reference, some standardized abbreviations of the FATES dimensions are listed here:
  ! scls = size-class dimension
  ! pft  = the pft dimension
  ! age  = the age bin dimension
  ! height = the height bin dimension
  ! cwdsc  = the coarse woody debris size class dimension
  ! 
  ! Since the netcdf interface can only handle variables with a certain number of dimensions,
  ! we have create some "multiplexed" dimensions that combine two or more dimensions into a
  ! single dimension.  Examples of these are the following:
  ! scpf = size class x PFT
  ! cnlf = canopy layer x leaf layer
  ! cnlfpft = canopy layer x leaf layer x PFT
  ! scag = size class bin x age bin
  ! scagpft = size class bin x age bin x PFT
  ! agepft  = age bin x PFT
  !
  ! A recipe for adding a new history variable to this module:
  ! (1) decide what time frequency it makes sense to update the variable at, and what dimension(s)
  !     you want to output the variable on
  ! (2) add the ih_ integer variable in the immediately following section of the module.  
  !     use the suffix as outlined above for the dimension you are using.
  ! (3) define a corresponding hio_ variable by associating it to the ih_ variable 
  !     in the associate section of the subroutine that corresponds to the time-updating 
  !     frequency that you've chosen
  !     (i.e. if half-hourly, then work in subroutine update_history_prod; if daily, 
  !     then work in subroutine update_history_dyn)
  ! (4) within that subroutine, add the logic that passes the information from the 
  !     fates-native variable (possibly on a patch or cohort structure) to the history 
  !     hio_ variable that you've associated to.
  ! (5) add the variable name, metadata, units, dimension, updating frequency, the ih_ variable 
  !     index, etc via a call to the set_history_var method in the subroutine define_history_vars.
  !
  
  ! Indices to 1D Patch variables

  integer, private :: ih_trimming_pa
  integer, private :: ih_area_plant_pa
  integer, private :: ih_area_treespread_pa
  integer, private :: ih_nesterov_fire_danger_pa
  integer, private :: ih_spitfire_ROS_pa
  integer, private :: ih_effect_wspeed_pa
  integer, private :: ih_TFC_ROS_pa
  integer, private :: ih_fire_intensity_pa
  integer, private :: ih_fire_area_pa
  integer, private :: ih_scorch_height_pa
  integer, private :: ih_fire_fuel_bulkd_pa
  integer, private :: ih_fire_fuel_eff_moist_pa
  integer, private :: ih_fire_fuel_sav_pa
  integer, private :: ih_fire_fuel_mef_pa
  integer, private :: ih_sum_fuel_pa

  integer, private :: ih_litter_in_elem
  integer, private :: ih_litter_out_elem
  integer, private :: ih_seed_bank_elem
  integer, private :: ih_seeds_in_local_elem
  integer, private :: ih_seeds_in_extern_elem
  integer, private :: ih_seed_decay_elem
  integer, private :: ih_seed_germ_elem

  integer, private :: ih_daily_temp
  integer, private :: ih_daily_rh
  integer, private :: ih_daily_prec
 
  integer, private :: ih_bstore_pa
  integer, private :: ih_bdead_pa
  integer, private :: ih_balive_pa
  integer, private :: ih_bleaf_pa
  integer, private :: ih_bsapwood_pa
  integer, private :: ih_bfineroot_pa
  integer, private :: ih_btotal_pa
  integer, private :: ih_agb_pa
  integer, private :: ih_npp_pa
  integer, private :: ih_gpp_pa
  integer, private :: ih_aresp_pa
  integer, private :: ih_maint_resp_pa
  integer, private :: ih_growth_resp_pa
  integer, private :: ih_ar_canopy_pa
  integer, private :: ih_gpp_canopy_pa
  integer, private :: ih_ar_understory_pa
  integer, private :: ih_gpp_understory_pa
  integer, private :: ih_canopy_biomass_pa
  integer, private :: ih_understory_biomass_pa
  
  ! Indices to site by size-class by age variables
  integer, private :: ih_nplant_si_scag
  integer, private :: ih_nplant_canopy_si_scag
  integer, private :: ih_nplant_understory_si_scag
  integer, private :: ih_ddbh_canopy_si_scag
  integer, private :: ih_ddbh_understory_si_scag
  integer, private :: ih_mortality_canopy_si_scag
  integer, private :: ih_mortality_understory_si_scag

  ! Indices to site by size-class by age by pft variables
  integer, private :: ih_nplant_si_scagpft

  ! Indices to site by patch age by pft variables
  integer, private :: ih_biomass_si_agepft
  integer, private :: ih_npp_si_agepft

  ! Indices to (site) variables
  integer, private :: ih_nep_si
!  integer, private :: ih_nbp_si
  integer, private :: ih_npp_si

  integer, private :: ih_c_stomata_si
  integer, private :: ih_c_lblayer_si
  integer, private :: ih_fire_c_to_atm_si
  integer, private :: ih_totecosysc_si
  integer, private :: ih_totecosysc_old_si
  integer, private :: ih_totedc_si
  integer, private :: ih_totedc_old_si
  integer, private :: ih_totbgcc_si
  integer, private :: ih_totbgcc_old_si
  integer, private :: ih_biomass_stock_si
  integer, private :: ih_litter_stock_si
  integer, private :: ih_cwd_stock_si
  integer, private :: ih_cbal_err_fates_si
  integer, private :: ih_cbal_err_bgc_si
  integer, private :: ih_cbal_err_tot_si
  integer, private :: ih_npatches_si
  integer, private :: ih_ncohorts_si
  integer, private :: ih_demotion_carbonflux_si
  integer, private :: ih_promotion_carbonflux_si
  integer, private :: ih_canopy_mortality_carbonflux_si
  integer, private :: ih_understory_mortality_carbonflux_si
  integer, private :: ih_canopy_spread_si
  integer, private :: ih_npp_leaf_si
  integer, private :: ih_npp_seed_si
  integer, private :: ih_npp_stem_si
  integer, private :: ih_npp_froot_si
  integer, private :: ih_npp_croot_si
  integer, private :: ih_npp_stor_si
  integer, private :: ih_leaf_mr_si
  integer, private :: ih_froot_mr_si
  integer, private :: ih_livestem_mr_si
  integer, private :: ih_livecroot_mr_si
  integer, private :: ih_fraction_secondary_forest_si
  integer, private :: ih_biomass_secondary_forest_si
  integer, private :: ih_woodproduct_si
  integer, private :: ih_h2oveg_si
  integer, private :: ih_h2oveg_dead_si
  integer, private :: ih_h2oveg_recruit_si
  integer, private :: ih_h2oveg_growturn_err_si
  integer, private :: ih_h2oveg_pheno_err_si
  integer, private :: ih_h2oveg_hydro_err_si

  integer, private :: ih_site_cstatus_si
  integer, private :: ih_site_dstatus_si
  integer, private :: ih_gdd_si
  integer, private :: ih_site_nchilldays_si
  integer, private :: ih_site_ncolddays_si
  integer, private :: ih_cleafoff_si
  integer, private :: ih_cleafon_si
  integer, private :: ih_dleafoff_si
  integer, private :: ih_dleafon_si
  integer, private :: ih_meanliqvol_si


  integer, private :: ih_nplant_si_scpf
  integer, private :: ih_gpp_si_scpf
  integer, private :: ih_npp_totl_si_scpf
  integer, private :: ih_npp_leaf_si_scpf
  integer, private :: ih_npp_seed_si_scpf
  integer, private :: ih_npp_fnrt_si_scpf
  integer, private :: ih_npp_bgsw_si_scpf
  integer, private :: ih_npp_bgdw_si_scpf
  integer, private :: ih_npp_agsw_si_scpf
  integer, private :: ih_npp_agdw_si_scpf
  integer, private :: ih_npp_stor_si_scpf
  
  integer, private :: ih_bstor_canopy_si_scpf
  integer, private :: ih_bstor_understory_si_scpf
  integer, private :: ih_bleaf_canopy_si_scpf
  integer, private :: ih_bleaf_understory_si_scpf
  integer, private :: ih_mortality_canopy_si_scpf
  integer, private :: ih_mortality_understory_si_scpf
  integer, private :: ih_nplant_canopy_si_scpf
  integer, private :: ih_nplant_understory_si_scpf
  integer, private :: ih_ddbh_canopy_si_scpf
  integer, private :: ih_ddbh_understory_si_scpf
  integer, private :: ih_gpp_canopy_si_scpf
  integer, private :: ih_gpp_understory_si_scpf
  integer, private :: ih_ar_canopy_si_scpf
  integer, private :: ih_ar_understory_si_scpf

  integer, private :: ih_ddbh_si_scpf
  integer, private :: ih_growthflux_si_scpf
  integer, private :: ih_growthflux_fusion_si_scpf
  integer, private :: ih_ba_si_scpf
  integer, private :: ih_m1_si_scpf
  integer, private :: ih_m2_si_scpf
  integer, private :: ih_m3_si_scpf
  integer, private :: ih_m4_si_scpf
  integer, private :: ih_m5_si_scpf
  integer, private :: ih_m6_si_scpf
  integer, private :: ih_m7_si_scpf  
  integer, private :: ih_m8_si_scpf
  integer, private :: ih_crownfiremort_si_scpf
  integer, private :: ih_cambialfiremort_si_scpf


  integer, private :: ih_ar_si_scpf
  integer, private :: ih_ar_grow_si_scpf
  integer, private :: ih_ar_maint_si_scpf
  integer, private :: ih_ar_darkm_si_scpf
  integer, private :: ih_ar_agsapm_si_scpf
  integer, private :: ih_ar_crootm_si_scpf
  integer, private :: ih_ar_frootm_si_scpf
  
  integer, private :: ih_c13disc_si_scpf


  ! indices to (site x scls [size class bins]) variables
  integer, private :: ih_ba_si_scls
  integer, private :: ih_nplant_si_scls
  integer, private :: ih_nplant_canopy_si_scls
  integer, private :: ih_nplant_understory_si_scls
  integer, private :: ih_lai_canopy_si_scls
  integer, private :: ih_lai_understory_si_scls
  integer, private :: ih_sai_canopy_si_scls
  integer, private :: ih_sai_understory_si_scls
  integer, private :: ih_mortality_canopy_si_scls
  integer, private :: ih_mortality_understory_si_scls
  integer, private :: ih_demotion_rate_si_scls
  integer, private :: ih_promotion_rate_si_scls
  integer, private :: ih_trimming_canopy_si_scls
  integer, private :: ih_trimming_understory_si_scls
  integer, private :: ih_crown_area_canopy_si_scls
  integer, private :: ih_crown_area_understory_si_scls
  integer, private :: ih_ddbh_canopy_si_scls
  integer, private :: ih_ddbh_understory_si_scls
  integer, private :: ih_agb_si_scls
  integer, private :: ih_biomass_si_scls

  ! mortality vars
  integer, private :: ih_m1_si_scls
  integer, private :: ih_m2_si_scls
  integer, private :: ih_m3_si_scls
  integer, private :: ih_m4_si_scls
  integer, private :: ih_m5_si_scls
  integer, private :: ih_m6_si_scls
  integer, private :: ih_m7_si_scls  
  integer, private :: ih_m8_si_scls

  ! lots of non-default diagnostics for understanding canopy versus understory carbon balances
  integer, private :: ih_rdark_canopy_si_scls
  integer, private :: ih_livestem_mr_canopy_si_scls
  integer, private :: ih_livecroot_mr_canopy_si_scls
  integer, private :: ih_froot_mr_canopy_si_scls
  integer, private :: ih_resp_g_canopy_si_scls
  integer, private :: ih_resp_m_canopy_si_scls
  integer, private :: ih_leaf_md_canopy_si_scls
  integer, private :: ih_root_md_canopy_si_scls
  integer, private :: ih_carbon_balance_canopy_si_scls
  integer, private :: ih_bstore_md_canopy_si_scls
  integer, private :: ih_bdead_md_canopy_si_scls
  integer, private :: ih_bsw_md_canopy_si_scls
  integer, private :: ih_seed_prod_canopy_si_scls
  integer, private :: ih_npp_leaf_canopy_si_scls
  integer, private :: ih_npp_fnrt_canopy_si_scls
  integer, private :: ih_npp_sapw_canopy_si_scls
  integer, private :: ih_npp_dead_canopy_si_scls
  integer, private :: ih_npp_seed_canopy_si_scls
  integer, private :: ih_npp_stor_canopy_si_scls

  integer, private :: ih_rdark_understory_si_scls
  integer, private :: ih_livestem_mr_understory_si_scls
  integer, private :: ih_livecroot_mr_understory_si_scls
  integer, private :: ih_froot_mr_understory_si_scls
  integer, private :: ih_resp_g_understory_si_scls
  integer, private :: ih_resp_m_understory_si_scls
  integer, private :: ih_leaf_md_understory_si_scls
  integer, private :: ih_root_md_understory_si_scls
  integer, private :: ih_carbon_balance_understory_si_scls
  integer, private :: ih_bsw_md_understory_si_scls
  integer, private :: ih_bdead_md_understory_si_scls
  integer, private :: ih_bstore_md_understory_si_scls
  integer, private :: ih_seed_prod_understory_si_scls
  integer, private :: ih_npp_leaf_understory_si_scls
  integer, private :: ih_npp_fnrt_understory_si_scls
  integer, private :: ih_npp_sapw_understory_si_scls
  integer, private :: ih_npp_dead_understory_si_scls
  integer, private :: ih_npp_seed_understory_si_scls
  integer, private :: ih_npp_stor_understory_si_scls

  integer, private :: ih_yesterdaycanopylevel_canopy_si_scls
  integer, private :: ih_yesterdaycanopylevel_understory_si_scls

  ! indices to (site x pft) variables
  integer, private :: ih_biomass_si_pft
  integer, private :: ih_leafbiomass_si_pft
  integer, private :: ih_storebiomass_si_pft
  integer, private :: ih_nindivs_si_pft
  integer, private :: ih_recruitment_si_pft
  integer, private :: ih_mortality_si_pft
  integer, private :: ih_crownarea_si_pft


  ! indices to (site x patch-age) variables
  integer, private :: ih_area_si_age
  integer, private :: ih_lai_si_age
  integer, private :: ih_canopy_area_si_age
  integer, private :: ih_gpp_si_age
  integer, private :: ih_npp_si_age
  integer, private :: ih_ncl_si_age
  integer, private :: ih_npatches_si_age
  integer, private :: ih_zstar_si_age
  integer, private :: ih_biomass_si_age
  integer, private :: ih_c_stomata_si_age
  integer, private :: ih_c_lblayer_si_age
  integer, private :: ih_agesince_anthrodist_si_age
  integer, private :: ih_secondaryforest_area_si_age

  ! indices to (site x height) variables
  integer, private :: ih_canopy_height_dist_si_height
  integer, private :: ih_leaf_height_dist_si_height

  ! Indices to hydraulics variables
  
  integer, private :: ih_errh2o_scpf
  integer, private :: ih_tran_scpf
  integer, private :: ih_rootuptake_scpf
  integer, private :: ih_h2osoi_si_scagpft  ! hijacking the scagpft dimension instead of creating a new shsl dimension
  integer, private :: ih_rootuptake01_scpf
  integer, private :: ih_rootuptake02_scpf
  integer, private :: ih_rootuptake03_scpf
  integer, private :: ih_rootuptake04_scpf
  integer, private :: ih_rootuptake05_scpf
  integer, private :: ih_rootuptake06_scpf
  integer, private :: ih_rootuptake07_scpf
  integer, private :: ih_rootuptake08_scpf
  integer, private :: ih_rootuptake09_scpf
  integer, private :: ih_rootuptake10_scpf
  integer, private :: ih_sapflow_scpf
  integer, private :: ih_iterh1_scpf          
  integer, private :: ih_iterh2_scpf           
  integer, private :: ih_supsub_scpf              
  integer, private :: ih_ath_scpf               
  integer, private :: ih_tth_scpf               
  integer, private :: ih_sth_scpf                     
  integer, private :: ih_lth_scpf                     
  integer, private :: ih_awp_scpf                     
  integer, private :: ih_twp_scpf  
  integer, private :: ih_swp_scpf                     
  integer, private :: ih_lwp_scpf  
  integer, private :: ih_aflc_scpf                     
  integer, private :: ih_tflc_scpf  
  integer, private :: ih_sflc_scpf                     
  integer, private :: ih_lflc_scpf                   
  integer, private :: ih_btran_scpf

  ! indices to (site x fuel class) variables
  integer, private :: ih_litter_moisture_si_fuel

  ! indices to (site x cwd size class) variables
  integer, private :: ih_cwd_ag_si_cwdsc
  integer, private :: ih_cwd_bg_si_cwdsc
  integer, private :: ih_cwd_ag_in_si_cwdsc
  integer, private :: ih_cwd_bg_in_si_cwdsc
  integer, private :: ih_cwd_ag_out_si_cwdsc
  integer, private :: ih_cwd_bg_out_si_cwdsc

  ! indices to (site x [canopy layer x leaf layer]) variables
  integer, private :: ih_parsun_z_si_cnlf
  integer, private :: ih_parsha_z_si_cnlf
  integer, private :: ih_laisun_z_si_cnlf
  integer, private :: ih_laisha_z_si_cnlf
  integer, private :: ih_fabd_sun_si_cnlf
  integer, private :: ih_fabd_sha_si_cnlf
  integer, private :: ih_fabi_sun_si_cnlf
  integer, private :: ih_fabi_sha_si_cnlf
  integer, private :: ih_ts_net_uptake_si_cnlf
  integer, private :: ih_crownarea_si_cnlf
  integer, private :: ih_parprof_dir_si_cnlf
  integer, private :: ih_parprof_dif_si_cnlf

  ! indices to (site x [canopy layer x leaf layer x pft]) variables
  integer, private :: ih_parsun_z_si_cnlfpft
  integer, private :: ih_parsha_z_si_cnlfpft
  integer, private :: ih_laisun_z_si_cnlfpft
  integer, private :: ih_laisha_z_si_cnlfpft
  integer, private :: ih_fabd_sun_si_cnlfpft
  integer, private :: ih_fabd_sha_si_cnlfpft
  integer, private :: ih_fabi_sun_si_cnlfpft
  integer, private :: ih_fabi_sha_si_cnlfpft
  integer, private :: ih_parprof_dir_si_cnlfpft
  integer, private :: ih_parprof_dif_si_cnlfpft

  ! indices to (site x canopy layer) variables
  integer, private :: ih_parsun_top_si_can
  integer, private :: ih_parsha_top_si_can
  integer, private :: ih_laisun_top_si_can
  integer, private :: ih_laisha_top_si_can
  integer, private :: ih_fabd_sun_top_si_can
  integer, private :: ih_fabd_sha_top_si_can
  integer, private :: ih_fabi_sun_top_si_can
  integer, private :: ih_fabi_sha_top_si_can
  integer, private :: ih_crownarea_si_can

  ! The number of variable dim/kind types we have defined (static)
<<<<<<< HEAD
  integer, parameter :: fates_history_num_dimensions = 20
  integer, parameter :: fates_history_num_dim_kinds = 22
  
=======
  integer, parameter :: fates_history_num_dimensions = 16
  integer, parameter :: fates_history_num_dim_kinds = 18

  ! These flags are used to help specify what to do with non-fates
  ! locations in the host model
  integer, parameter :: zero_flag   = 0
  integer, parameter :: ignore_flag = 1
>>>>>>> d2f09078

  
  ! This structure is allocated by thread, and must be calculated after the FATES
  ! sites are allocated, and their mapping to the HLM is identified.  This structure
  ! is not combined with iovar_bounds, because that one is multi-instanced.  This
  ! structure is used more during the update phase, wherease _bounds is used
  ! more for things like flushing
  type iovar_map_type
     integer, allocatable :: site_index(:)   ! maps site indexes to the HIO site position
     integer, allocatable :: patch1_index(:) ! maps site index to the HIO patch 1st position
  end type iovar_map_type


  type, public :: fates_history_interface_type
     
     ! Instance of the list of history output varialbes
     type(fates_history_variable_type), allocatable :: hvars(:)
     integer, private :: num_history_vars_
     
     ! Instanteat one registry of the different dimension/kinds (dk)
     ! All output variables will have a pointer to one of these dk's
     type(fates_io_variable_kind_type) :: dim_kinds(fates_history_num_dim_kinds)
     
     ! This is a structure that explains where FATES patch boundaries
     ! on each thread point to in the host IO array, this structure is
     ! allocated by number of threads. This could be dynamically
     ! allocated, but is unlikely to change...?
     type(fates_io_dimension_type) :: dim_bounds(fates_history_num_dimensions)
     
     type(iovar_map_type), pointer :: iovar_map(:)

     integer, private :: patch_index_, column_index_, levgrnd_index_, levscpf_index_
     integer, private :: levscls_index_, levpft_index_, levage_index_
     integer, private :: levfuel_index_, levcwdsc_index_, levscag_index_
     integer, private :: levcan_index_, levcnlf_index_, levcnlfpft_index_
     integer, private :: levscagpft_index_, levagepft_index_
     integer, private :: levheight_index_
     integer, private :: levelem_index_, levelpft_index_
     integer, private :: levelcwd_index_, levelage_index_

   contains
     
     procedure, public :: Init
     procedure, public :: SetThreadBoundsEach
     procedure, public :: initialize_history_vars
     procedure, public :: assemble_history_output_types
     
     procedure, public :: update_history_dyn
     procedure, public :: update_history_prod
     procedure, public :: update_history_cbal
     procedure, public :: update_history_hydraulics

     ! 'get' methods used by external callers to access private read only data
     procedure, public :: num_history_vars
     procedure, public :: patch_index
     procedure, public :: column_index
     procedure, public :: levgrnd_index
     procedure, public :: levscpf_index
     procedure, public :: levscls_index
     procedure, public :: levpft_index
     procedure, public :: levage_index
     procedure, public :: levfuel_index
     procedure, public :: levcwdsc_index
     procedure, public :: levcan_index
     procedure, public :: levcnlf_index
     procedure, public :: levcnlfpft_index
     procedure, public :: levscag_index
     procedure, public :: levscagpft_index
     procedure, public :: levagepft_index
     procedure, public :: levheight_index
     procedure, public :: levelem_index
     procedure, public :: levelpft_index
     procedure, public :: levelcwd_index
     procedure, public :: levelage_index

     ! private work functions
     procedure, private :: define_history_vars
     procedure, private :: set_history_var
     procedure, private :: init_dim_kinds_maps
     procedure, private :: set_dim_indices
     procedure, private :: flush_hvars

     procedure, private :: set_patch_index
     procedure, private :: set_column_index
     procedure, private :: set_levgrnd_index
     procedure, private :: set_levscpf_index
     procedure, private :: set_levscls_index
     procedure, private :: set_levpft_index
     procedure, private :: set_levage_index
     procedure, private :: set_levfuel_index
     procedure, private :: set_levcwdsc_index
     procedure, private :: set_levcan_index
     procedure, private :: set_levcnlf_index
     procedure, private :: set_levcnlfpft_index
     procedure, private :: set_levscag_index
     procedure, private :: set_levscagpft_index
     procedure, private :: set_levagepft_index
     procedure, private :: set_levheight_index
     
     procedure, private :: set_levelem_index
     procedure, private :: set_levelpft_index
     procedure, private :: set_levelcwd_index
     procedure, private :: set_levelage_index


  end type fates_history_interface_type
   
  character(len=*), parameter, private :: sourcefile = &
         __FILE__

contains

  ! ======================================================================
  
  subroutine Init(this, num_threads, fates_bounds)

    use FatesIODimensionsMod, only : patch, column, levgrnd, levscpf
    use FatesIODimensionsMod, only : levscls, levpft, levage
    use FatesIODimensionsMod, only : levfuel, levcwdsc, levscag
    use FatesIODimensionsMod, only : levscagpft, levagepft
    use FatesIODimensionsMod, only : levcan, levcnlf, levcnlfpft
    use FatesIODimensionsMod, only : fates_bounds_type
    use FatesIODimensionsMod, only : levheight
    use FatesIODimensionsMod, only : levelem, levelpft
    use FatesIODimensionsMod, only : levelcwd, levelage

    implicit none

    class(fates_history_interface_type), intent(inout) :: this
    integer, intent(in) :: num_threads
    type(fates_bounds_type), intent(in) :: fates_bounds

    integer :: dim_count = 0

    dim_count = dim_count + 1
    call this%set_patch_index(dim_count)
    call this%dim_bounds(dim_count)%Init(patch, num_threads, &
         fates_bounds%patch_begin, fates_bounds%patch_end)

    dim_count = dim_count + 1
    call this%set_column_index(dim_count)
    call this%dim_bounds(dim_count)%Init(column, num_threads, &
         fates_bounds%column_begin, fates_bounds%column_end)

    dim_count = dim_count + 1
    call this%set_levgrnd_index(dim_count)
    call this%dim_bounds(dim_count)%Init(levgrnd, num_threads, &
         fates_bounds%ground_begin, fates_bounds%ground_end)

    dim_count = dim_count + 1
    call this%set_levscpf_index(dim_count)
    call this%dim_bounds(dim_count)%Init(levscpf, num_threads, &
         fates_bounds%sizepft_class_begin, fates_bounds%sizepft_class_end)

    dim_count = dim_count + 1
    call this%set_levscls_index(dim_count)
    call this%dim_bounds(dim_count)%Init(levscls, num_threads, &
         fates_bounds%size_class_begin, fates_bounds%size_class_end)

    dim_count = dim_count + 1
    call this%set_levpft_index(dim_count)
    call this%dim_bounds(dim_count)%Init(levpft, num_threads, &
         fates_bounds%pft_class_begin, fates_bounds%pft_class_end)

    dim_count = dim_count + 1
    call this%set_levage_index(dim_count)
    call this%dim_bounds(dim_count)%Init(levage, num_threads, &
         fates_bounds%age_class_begin, fates_bounds%age_class_end)

    dim_count = dim_count + 1
    call this%set_levfuel_index(dim_count)
    call this%dim_bounds(dim_count)%Init(levfuel, num_threads, &
         fates_bounds%fuel_begin, fates_bounds%fuel_end)

    dim_count = dim_count + 1
    call this%set_levcwdsc_index(dim_count)
    call this%dim_bounds(dim_count)%Init(levcwdsc, num_threads, &
         fates_bounds%cwdsc_begin, fates_bounds%cwdsc_end)

    dim_count = dim_count + 1
    call this%set_levcan_index(dim_count)
    call this%dim_bounds(dim_count)%Init(levcan, num_threads, &
         fates_bounds%can_begin, fates_bounds%can_end)

    dim_count = dim_count + 1
    call this%set_levcnlf_index(dim_count)
    call this%dim_bounds(dim_count)%Init(levcnlf, num_threads, &
         fates_bounds%cnlf_begin, fates_bounds%cnlf_end)

    dim_count = dim_count + 1
    call this%set_levcnlfpft_index(dim_count)
    call this%dim_bounds(dim_count)%Init(levcnlfpft, num_threads, &
         fates_bounds%cnlfpft_begin, fates_bounds%cnlfpft_end)

    dim_count = dim_count + 1
    call this%set_levscag_index(dim_count)
    call this%dim_bounds(dim_count)%Init(levscag, num_threads, &
         fates_bounds%sizeage_class_begin, fates_bounds%sizeage_class_end)
    
    dim_count = dim_count + 1
    call this%set_levscagpft_index(dim_count)
    call this%dim_bounds(dim_count)%Init(levscagpft, num_threads, &
         fates_bounds%sizeagepft_class_begin, fates_bounds%sizeagepft_class_end)
    
    dim_count = dim_count + 1
    call this%set_levagepft_index(dim_count)
    call this%dim_bounds(dim_count)%Init(levagepft, num_threads, &
         fates_bounds%agepft_class_begin, fates_bounds%agepft_class_end)
    
    dim_count = dim_count + 1
    call this%set_levheight_index(dim_count)
    call this%dim_bounds(dim_count)%Init(levheight, num_threads, &
         fates_bounds%height_begin, fates_bounds%height_end)

    dim_count = dim_count + 1
    call this%set_levelem_index(dim_count)
    call this%dim_bounds(dim_count)%Init(levelem, num_threads, &
         fates_bounds%elem_begin, fates_bounds%elem_end)

    dim_count = dim_count + 1
    call this%set_levelpft_index(dim_count)
    call this%dim_bounds(dim_count)%Init(levelpft, num_threads, &
          fates_bounds%elpft_begin, fates_bounds%elpft_end)
    
    dim_count = dim_count + 1
    call this%set_levelcwd_index(dim_count)
    call this%dim_bounds(dim_count)%Init(levelcwd, num_threads, &
         fates_bounds%elcwd_begin, fates_bounds%elcwd_end)

    dim_count = dim_count + 1
    call this%set_levelage_index(dim_count)
    call this%dim_bounds(dim_count)%Init(levelage, num_threads, &
          fates_bounds%elage_begin, fates_bounds%elage_end)
    

    ! FIXME(bja, 2016-10) assert(dim_count == FatesHistorydimensionmod::num_dimension_types)

    ! Allocate the mapping between FATES indices and the IO indices
    allocate(this%iovar_map(num_threads))
    
  end subroutine Init

  ! ======================================================================
  subroutine SetThreadBoundsEach(this, thread_index, thread_bounds)

    use FatesIODimensionsMod, only : fates_bounds_type

    implicit none

    class(fates_history_interface_type), intent(inout) :: this

    integer, intent(in) :: thread_index
    type(fates_bounds_type), intent(in) :: thread_bounds

    integer :: index
    
    index = this%patch_index()
    call this%dim_bounds(index)%SetThreadBounds(thread_index, &
         thread_bounds%patch_begin, thread_bounds%patch_end)

    index = this%column_index()
    call this%dim_bounds(index)%SetThreadBounds(thread_index, &
         thread_bounds%column_begin, thread_bounds%column_end)

    index = this%levgrnd_index()
    call this%dim_bounds(index)%SetThreadBounds(thread_index, &
         thread_bounds%ground_begin, thread_bounds%ground_end)

    index = this%levscpf_index()
    call this%dim_bounds(index)%SetThreadBounds(thread_index, &
         thread_bounds%sizepft_class_begin, thread_bounds%sizepft_class_end)

    index = this%levscls_index()
    call this%dim_bounds(index)%SetThreadBounds(thread_index, &
         thread_bounds%size_class_begin, thread_bounds%size_class_end)

    index = this%levpft_index()
    call this%dim_bounds(index)%SetThreadBounds(thread_index, &
         thread_bounds%pft_class_begin, thread_bounds%pft_class_end)
    
    index = this%levage_index()
    call this%dim_bounds(index)%SetThreadBounds(thread_index, &
         thread_bounds%age_class_begin, thread_bounds%age_class_end)
    
    index = this%levfuel_index()
    call this%dim_bounds(index)%SetThreadBounds(thread_index, &
         thread_bounds%fuel_begin, thread_bounds%fuel_end)
    
    index = this%levcwdsc_index()
    call this%dim_bounds(index)%SetThreadBounds(thread_index, &
         thread_bounds%cwdsc_begin, thread_bounds%cwdsc_end)
    
    index = this%levcan_index()
    call this%dim_bounds(index)%SetThreadBounds(thread_index, &
         thread_bounds%can_begin, thread_bounds%can_end)
    
    index = this%levcnlf_index()
    call this%dim_bounds(index)%SetThreadBounds(thread_index, &
         thread_bounds%cnlf_begin, thread_bounds%cnlf_end)
    
    index = this%levcnlfpft_index()
    call this%dim_bounds(index)%SetThreadBounds(thread_index, &
          thread_bounds%cnlfpft_begin, thread_bounds%cnlfpft_end)
    
    index = this%levscag_index()
    call this%dim_bounds(index)%SetThreadBounds(thread_index, &
          thread_bounds%sizeage_class_begin, thread_bounds%sizeage_class_end)
    
    index = this%levscagpft_index()
    call this%dim_bounds(index)%SetThreadBounds(thread_index, &
          thread_bounds%sizeagepft_class_begin, thread_bounds%sizeagepft_class_end)
    
    index = this%levagepft_index()
    call this%dim_bounds(index)%SetThreadBounds(thread_index, &
          thread_bounds%agepft_class_begin, thread_bounds%agepft_class_end)
    
    index = this%levheight_index()
    call this%dim_bounds(index)%SetThreadBounds(thread_index, &
          thread_bounds%height_begin, thread_bounds%height_end)

    index = this%levelem_index()
    call this%dim_bounds(index)%SetThreadBounds(thread_index, &
         thread_bounds%elem_begin, thread_bounds%elem_end)

    index = this%levelpft_index()
    call this%dim_bounds(index)%SetThreadBounds(thread_index, &
         thread_bounds%elpft_begin, thread_bounds%elpft_end)
    
    index = this%levelcwd_index()
    call this%dim_bounds(index)%SetThreadBounds(thread_index, &
         thread_bounds%elcwd_begin, thread_bounds%elcwd_end)

    index = this%levelage_index()
    call this%dim_bounds(index)%SetThreadBounds(thread_index, &
         thread_bounds%elage_begin, thread_bounds%elage_end)
    

    


    
  end subroutine SetThreadBoundsEach
  
  ! ===================================================================================
  subroutine assemble_history_output_types(this)

    use FatesIOVariableKindMod, only : patch_r8, patch_ground_r8, patch_size_pft_r8
    use FatesIOVariableKindMod, only : site_r8, site_ground_r8, site_size_pft_r8
    use FatesIOVariableKindMod, only : site_size_r8, site_pft_r8, site_age_r8
    use FatesIOVariableKindMod, only : site_fuel_r8, site_cwdsc_r8, site_scag_r8
    use FatesIOVariableKindMod, only : site_scagpft_r8, site_agepft_r8
    use FatesIOVariableKindMod, only : site_can_r8, site_cnlf_r8, site_cnlfpft_r8
    use FatesIOVariableKindMod, only : site_height_r8
    use FatesIOVariableKindMod, only : site_elem_r8, site_elpft_r8
    use FatesIOVariableKindMod, only : site_elcwd_r8, site_elage_r8

   implicit none

    class(fates_history_interface_type), intent(inout) :: this

    call this%init_dim_kinds_maps()

    call this%set_dim_indices(patch_r8, 1, this%patch_index())

    call this%set_dim_indices(site_r8, 1, this%column_index())

    call this%set_dim_indices(patch_ground_r8, 1, this%patch_index())
    call this%set_dim_indices(patch_ground_r8, 2, this%levgrnd_index())

    call this%set_dim_indices(site_ground_r8, 1, this%column_index())
    call this%set_dim_indices(site_ground_r8, 2, this%levgrnd_index())

    call this%set_dim_indices(patch_size_pft_r8, 1, this%patch_index())
    call this%set_dim_indices(patch_size_pft_r8, 2, this%levscpf_index())

    call this%set_dim_indices(site_size_pft_r8, 1, this%column_index())
    call this%set_dim_indices(site_size_pft_r8, 2, this%levscpf_index())

    call this%set_dim_indices(site_size_r8, 1, this%column_index())
    call this%set_dim_indices(site_size_r8, 2, this%levscls_index())

    call this%set_dim_indices(site_pft_r8, 1, this%column_index())
    call this%set_dim_indices(site_pft_r8, 2, this%levpft_index())

    call this%set_dim_indices(site_age_r8, 1, this%column_index())
    call this%set_dim_indices(site_age_r8, 2, this%levage_index())

    call this%set_dim_indices(site_fuel_r8, 1, this%column_index())
    call this%set_dim_indices(site_fuel_r8, 2, this%levfuel_index())

    call this%set_dim_indices(site_cwdsc_r8, 1, this%column_index())
    call this%set_dim_indices(site_cwdsc_r8, 2, this%levcwdsc_index())

    call this%set_dim_indices(site_can_r8, 1, this%column_index())
    call this%set_dim_indices(site_can_r8, 2, this%levcan_index())

    call this%set_dim_indices(site_cnlf_r8, 1, this%column_index())
    call this%set_dim_indices(site_cnlf_r8, 2, this%levcnlf_index())

    call this%set_dim_indices(site_cnlfpft_r8, 1, this%column_index())
    call this%set_dim_indices(site_cnlfpft_r8, 2, this%levcnlfpft_index())

    call this%set_dim_indices(site_scag_r8, 1, this%column_index())
    call this%set_dim_indices(site_scag_r8, 2, this%levscag_index())

    call this%set_dim_indices(site_scagpft_r8, 1, this%column_index())
    call this%set_dim_indices(site_scagpft_r8, 2, this%levscagpft_index())

    call this%set_dim_indices(site_agepft_r8, 1, this%column_index())
    call this%set_dim_indices(site_agepft_r8, 2, this%levagepft_index())

    call this%set_dim_indices(site_height_r8, 1, this%column_index())
    call this%set_dim_indices(site_height_r8, 2, this%levheight_index())

    call this%set_dim_indices(site_elem_r8, 1, this%column_index())
    call this%set_dim_indices(site_elem_r8, 2, this%levelem_index())
    
    call this%set_dim_indices(site_elpft_r8, 1, this%column_index())
    call this%set_dim_indices(site_elpft_r8, 2, this%levelpft_index())

    call this%set_dim_indices(site_elcwd_r8, 1, this%column_index())
    call this%set_dim_indices(site_elcwd_r8, 2, this%levelcwd_index())
    
    call this%set_dim_indices(site_elage_r8, 1, this%column_index())
    call this%set_dim_indices(site_elage_r8, 2, this%levelage_index())
    

  end subroutine assemble_history_output_types
  
  ! ===================================================================================
  
  subroutine set_dim_indices(this, dk_name, idim, dim_index)

    use FatesIOVariableKindMod , only : iotype_index

    implicit none

    ! arguments
    class(fates_history_interface_type), intent(inout) :: this
    character(len=*), intent(in)     :: dk_name
    integer, intent(in)              :: idim  ! dimension index
    integer, intent(in) :: dim_index


    ! local
    integer :: ityp

    ityp = iotype_index(trim(dk_name), fates_history_num_dim_kinds, this%dim_kinds)

    ! First check to see if the dimension is allocated
    if (this%dim_kinds(ityp)%ndims < idim) then
       write(fates_log(), *) 'Trying to define dimension size to a dim-type structure'
       write(fates_log(), *) 'but the dimension index does not exist'
       write(fates_log(), *) 'type: ',dk_name,' ndims: ',this%dim_kinds(ityp)%ndims,' input dim:',idim
       stop
       !end_run
    end if

    if (idim == 1) then
       this%dim_kinds(ityp)%dim1_index = dim_index
    else if (idim == 2) then
       this%dim_kinds(ityp)%dim2_index = dim_index
    end if

    ! With the map, we can set the dimension size
    this%dim_kinds(ityp)%dimsize(idim) = this%dim_bounds(dim_index)%upper_bound - &
         this%dim_bounds(dim_index)%lower_bound + 1

 end subroutine set_dim_indices
  
 ! =======================================================================
 subroutine set_patch_index(this, index)
   implicit none
   class(fates_history_interface_type), intent(inout) :: this
   integer, intent(in) :: index
   this%patch_index_ = index
 end subroutine set_patch_index

 integer function patch_index(this)
   implicit none
   class(fates_history_interface_type), intent(in) :: this
   patch_index = this%patch_index_
 end function patch_index

 ! =======================================================================
 subroutine set_column_index(this, index)
   implicit none
   class(fates_history_interface_type), intent(inout) :: this
   integer, intent(in) :: index
   this%column_index_ = index
 end subroutine set_column_index

 integer function column_index(this)
   implicit none
   class(fates_history_interface_type), intent(in) :: this
   column_index = this%column_index_
 end function column_index

 ! =======================================================================
 subroutine set_levgrnd_index(this, index)
   implicit none
   class(fates_history_interface_type), intent(inout) :: this
   integer, intent(in) :: index
   this%levgrnd_index_ = index
 end subroutine set_levgrnd_index

 integer function levgrnd_index(this)
   implicit none
   class(fates_history_interface_type), intent(in) :: this
   levgrnd_index = this%levgrnd_index_
 end function levgrnd_index

 ! =======================================================================
 subroutine set_levscpf_index(this, index)
   implicit none
   class(fates_history_interface_type), intent(inout) :: this
   integer, intent(in) :: index
   this%levscpf_index_ = index
 end subroutine set_levscpf_index

 integer function levscpf_index(this)
   implicit none
   class(fates_history_interface_type), intent(in) :: this
   levscpf_index = this%levscpf_index_
 end function levscpf_index

 ! =======================================================================
 subroutine set_levscls_index(this, index)
   implicit none
   class(fates_history_interface_type), intent(inout) :: this
   integer, intent(in) :: index
   this%levscls_index_ = index
 end subroutine set_levscls_index

 integer function levscls_index(this)
   implicit none
   class(fates_history_interface_type), intent(in) :: this
   levscls_index = this%levscls_index_
 end function levscls_index

 ! =======================================================================
 subroutine set_levpft_index(this, index)
   implicit none
   class(fates_history_interface_type), intent(inout) :: this
   integer, intent(in) :: index
   this%levpft_index_ = index
 end subroutine set_levpft_index

 integer function levpft_index(this)
   implicit none
   class(fates_history_interface_type), intent(in) :: this
   levpft_index = this%levpft_index_
 end function levpft_index

 ! =======================================================================
 subroutine set_levage_index(this, index)
   implicit none
   class(fates_history_interface_type), intent(inout) :: this
   integer, intent(in) :: index
   this%levage_index_ = index
 end subroutine set_levage_index

 integer function levage_index(this)
   implicit none
   class(fates_history_interface_type), intent(in) :: this
   levage_index = this%levage_index_
 end function levage_index

 ! =======================================================================
 subroutine set_levfuel_index(this, index)
   implicit none
   class(fates_history_interface_type), intent(inout) :: this
   integer, intent(in) :: index
   this%levfuel_index_ = index
 end subroutine set_levfuel_index

 integer function levfuel_index(this)
   implicit none
   class(fates_history_interface_type), intent(in) :: this
   levfuel_index = this%levfuel_index_
 end function levfuel_index

 ! =======================================================================
 subroutine set_levcwdsc_index(this, index)
   implicit none
   class(fates_history_interface_type), intent(inout) :: this
   integer, intent(in) :: index
   this%levcwdsc_index_ = index
 end subroutine set_levcwdsc_index

 integer function levcwdsc_index(this)
   implicit none
   class(fates_history_interface_type), intent(in) :: this
   levcwdsc_index = this%levcwdsc_index_
 end function levcwdsc_index

 ! =======================================================================
 subroutine set_levcan_index(this, index)
   implicit none
   class(fates_history_interface_type), intent(inout) :: this
   integer, intent(in) :: index
   this%levcan_index_ = index
 end subroutine set_levcan_index

 integer function levcan_index(this)
   implicit none
   class(fates_history_interface_type), intent(in) :: this
   levcan_index = this%levcan_index_
 end function levcan_index

 ! =======================================================================
 subroutine set_levcnlf_index(this, index)
   implicit none
   class(fates_history_interface_type), intent(inout) :: this
   integer, intent(in) :: index
   this%levcnlf_index_ = index
 end subroutine set_levcnlf_index

 integer function levcnlf_index(this)
   implicit none
   class(fates_history_interface_type), intent(in) :: this
   levcnlf_index = this%levcnlf_index_
 end function levcnlf_index

 ! =======================================================================
 subroutine set_levcnlfpft_index(this, index)
   implicit none
   class(fates_history_interface_type), intent(inout) :: this
   integer, intent(in) :: index
   this%levcnlfpft_index_ = index
 end subroutine set_levcnlfpft_index

 integer function levcnlfpft_index(this)
   implicit none
   class(fates_history_interface_type), intent(in) :: this
   levcnlfpft_index = this%levcnlfpft_index_
 end function levcnlfpft_index

 ! ======================================================================================
 subroutine set_levscag_index(this, index)
   implicit none
   class(fates_history_interface_type), intent(inout) :: this
   integer, intent(in) :: index
   this%levscag_index_ = index
 end subroutine set_levscag_index

 integer function levscag_index(this)
    implicit none
    class(fates_history_interface_type), intent(in) :: this
    levscag_index = this%levscag_index_
 end function levscag_index

 ! ======================================================================================
 subroutine set_levscagpft_index(this, index)
   implicit none
   class(fates_history_interface_type), intent(inout) :: this
   integer, intent(in) :: index
   this%levscagpft_index_ = index
 end subroutine set_levscagpft_index

 integer function levscagpft_index(this)
    implicit none
    class(fates_history_interface_type), intent(in) :: this
    levscagpft_index = this%levscagpft_index_
 end function levscagpft_index

 ! ======================================================================================
 subroutine set_levagepft_index(this, index)
   implicit none
   class(fates_history_interface_type), intent(inout) :: this
   integer, intent(in) :: index
   this%levagepft_index_ = index
 end subroutine set_levagepft_index

 integer function levagepft_index(this)
    implicit none
    class(fates_history_interface_type), intent(in) :: this
    levagepft_index = this%levagepft_index_
 end function levagepft_index

 ! ======================================================================================
 subroutine set_levheight_index(this, index)
   implicit none
   class(fates_history_interface_type), intent(inout) :: this
   integer, intent(in) :: index
   this%levheight_index_ = index
 end subroutine set_levheight_index

 integer function levheight_index(this)
    implicit none
    class(fates_history_interface_type), intent(in) :: this
    levheight_index = this%levheight_index_
 end function levheight_index

 ! ======================================================================================

 subroutine set_levelem_index(this, index)
   implicit none
   class(fates_history_interface_type), intent(inout) :: this
   integer, intent(in) :: index
   this%levelem_index_ = index
 end subroutine set_levelem_index

 integer function levelem_index(this)
    implicit none
    class(fates_history_interface_type), intent(in) :: this
    levelem_index = this%levelem_index_
  end function levelem_index

 ! ======================================================================================
       
 subroutine set_levelpft_index(this, index)
   implicit none
   class(fates_history_interface_type), intent(inout) :: this
   integer, intent(in) :: index
   this%levelpft_index_ = index
 end subroutine set_levelpft_index

 integer function levelpft_index(this)
    implicit none
    class(fates_history_interface_type), intent(in) :: this
    levelpft_index = this%levelpft_index_
 end function levelpft_index

 ! ======================================================================================

 subroutine set_levelcwd_index(this, index)
   implicit none
   class(fates_history_interface_type), intent(inout) :: this
   integer, intent(in) :: index
   this%levelcwd_index_ = index
 end subroutine set_levelcwd_index

 integer function levelcwd_index(this)
    implicit none
    class(fates_history_interface_type), intent(in) :: this
    levelcwd_index = this%levelcwd_index_
  end function levelcwd_index

 ! ======================================================================================

 subroutine set_levelage_index(this, index)
   implicit none
   class(fates_history_interface_type), intent(inout) :: this
   integer, intent(in) :: index
   this%levelage_index_ = index
 end subroutine set_levelage_index

 integer function levelage_index(this)
    implicit none
    class(fates_history_interface_type), intent(in) :: this
    levelage_index = this%levelage_index_
 end function levelage_index

 ! ======================================================================================

 subroutine flush_hvars(this,nc,upfreq_in)
 
   class(fates_history_interface_type)        :: this
   integer,intent(in)                     :: nc
   integer,intent(in)                     :: upfreq_in
   integer                      :: ivar
   integer                      :: lb1,ub1,lb2,ub2

   do ivar=1,ubound(this%hvars,1)
      if (this%hvars(ivar)%upfreq == upfreq_in) then ! Only flush variables with update on dynamics step
         call this%hvars(ivar)%flush(nc, this%dim_bounds, this%dim_kinds)
         
      end if
   end do
   
end subroutine flush_hvars

  
  ! =====================================================================================
   
  subroutine set_history_var(this, vname, units, long, use_default, avgflag, vtype, &
       hlms, flushval, upfreq, ivar, initialize, index)

    use FatesUtilsMod, only     : check_hlm_list
    use FatesInterfaceMod, only : hlm_name

    implicit none
    
    ! arguments
    class(fates_history_interface_type), intent(inout) :: this
    character(len=*), intent(in)  :: vname
    character(len=*), intent(in)  :: units
    character(len=*), intent(in)  :: long
    character(len=*), intent(in)  :: use_default
    character(len=*), intent(in)  :: avgflag
    character(len=*), intent(in)  :: vtype
    character(len=*), intent(in)  :: hlms
    real(r8), intent(in)          :: flushval ! IF THE TYPE IS AN INT WE WILL round with NINT
    integer, intent(in)           :: upfreq
    logical, intent(in) :: initialize
    integer, intent(inout)       :: ivar
    integer, intent(inout)       :: index  ! This is the index for the variable of
                                           ! interest that is associated with an
                                           ! explict name (for fast reference during update)
                                           ! A zero is passed back when the variable is
                                           ! not used
    

    ! locals
    integer :: ub1, lb1, ub2, lb2    ! Bounds for allocating the var
    integer :: ityp

    logical :: write_var

    write_var = check_hlm_list(trim(hlms), trim(hlm_name))
    if( write_var ) then
       ivar  = ivar+1
       index = ivar    
       
       if (initialize) then
          call this%hvars(ivar)%Init(vname, units, long, use_default, &
               vtype, avgflag, flushval, upfreq, &
               fates_history_num_dim_kinds, this%dim_kinds, this%dim_bounds)
       end if
    else
       index = 0
    end if
    
    return
  end subroutine set_history_var
  
  ! ====================================================================================
  
  subroutine init_dim_kinds_maps(this)
    
    ! ----------------------------------------------------------------------------------
    ! This subroutine simply initializes the structures that define the different
    ! array and type formats for different IO variables
    !
    ! PA_R8   : 1D patch scale 8-byte reals
    ! SI_R8   : 1D site scale 8-byte reals
    !
    ! The allocation on the structures is not dynamic and should only add up to the
    ! number of entries listed here.
    !
    ! ----------------------------------------------------------------------------------
    use FatesIOVariableKindMod, only : patch_r8, patch_ground_r8, patch_size_pft_r8
    use FatesIOVariableKindMod, only : site_r8, site_ground_r8, site_size_pft_r8
    use FatesIOVariableKindMod, only : site_size_r8, site_pft_r8, site_age_r8
    use FatesIOVariableKindMod, only : site_fuel_r8, site_cwdsc_r8, site_scag_r8
    use FatesIOVariableKindMod, only : site_scagpft_r8, site_agepft_r8
    use FatesIOVariableKindMod, only : site_can_r8, site_cnlf_r8, site_cnlfpft_r8
    use FatesIOVariableKindMod, only : site_height_r8
    use FatesIOVariableKindMod, only : site_elem_r8, site_elpft_r8
    use FatesIOVariableKindMod, only : site_elcwd_r8, site_elage_r8

    implicit none
    
    ! Arguments
    class(fates_history_interface_type), intent(inout) :: this
       

    integer :: index

    ! 1d Patch
    index = 1
    call this%dim_kinds(index)%Init(patch_r8, 1)

    ! 1d Site
    index = index + 1
    call this%dim_kinds(index)%Init(site_r8, 1)

    ! patch x ground
    index = index + 1
    call this%dim_kinds(index)%Init(patch_ground_r8, 2)

    ! patch x size-class/pft
    index = index + 1
    call this%dim_kinds(index)%Init(patch_size_pft_r8, 2)

    ! site x ground
    index = index + 1
    call this%dim_kinds(index)%Init(site_ground_r8, 2)

    ! site x size-class/pft
    index = index + 1
    call this%dim_kinds(index)%Init(site_size_pft_r8, 2)

    ! site x size-class
    index = index + 1
    call this%dim_kinds(index)%Init(site_size_r8, 2)

    ! site x pft
    index = index + 1
    call this%dim_kinds(index)%Init(site_pft_r8, 2)

    ! site x patch-age class
    index = index + 1
    call this%dim_kinds(index)%Init(site_age_r8, 2)

    ! site x fuel size class
    index = index + 1
    call this%dim_kinds(index)%Init(site_fuel_r8, 2)

    ! site x cwd size class
    index = index + 1
    call this%dim_kinds(index)%Init(site_cwdsc_r8, 2)

    ! site x can class
    index = index + 1
    call this%dim_kinds(index)%Init(site_can_r8, 2)

    ! site x cnlf class
    index = index + 1
    call this%dim_kinds(index)%Init(site_cnlf_r8, 2)

    ! site x cnlfpft class
    index = index + 1
    call this%dim_kinds(index)%Init(site_cnlfpft_r8, 2)

    ! site x size-class x age class
    index = index + 1
    call this%dim_kinds(index)%Init(site_scag_r8, 2)

    ! site x size-class x age class x pft
    index = index + 1
    call this%dim_kinds(index)%Init(site_scagpft_r8, 2)

    ! site x age class x pft
    index = index + 1
    call this%dim_kinds(index)%Init(site_agepft_r8, 2)

    ! site x height
    index = index + 1
    call this%dim_kinds(index)%Init(site_height_r8, 2)

    ! site x elemenet
    index = index + 1
    call this%dim_kinds(index)%Init(site_elem_r8, 2)

    ! site x element x pft
    index = index + 1
    call this%dim_kinds(index)%Init(site_elpft_r8, 2)
    
    ! site x element x cwd
    index = index + 1
    call this%dim_kinds(index)%Init(site_elcwd_r8, 2)

    ! site x element x age
    index = index + 1
    call this%dim_kinds(index)%Init(site_elage_r8, 2)


    ! FIXME(bja, 2016-10) assert(index == fates_history_num_dim_kinds)
  end subroutine init_dim_kinds_maps

 ! =======================================================================

  subroutine update_history_cbal(this,nc,nsites,sites,bc_in)

     use EDtypesMod          , only : ed_site_type
      

     ! Arguments
     class(fates_history_interface_type)             :: this
     integer                 , intent(in)            :: nc   ! clump index
     integer                 , intent(in)            :: nsites
     type(ed_site_type)      , intent(inout), target :: sites(nsites)
     type(bc_in_type)        , intent(in)            :: bc_in(nsites)

     ! Locals
     integer  :: s        ! The local site index
     integer  :: io_si     ! The site index of the IO array
     type(ed_cohort_type), pointer  :: ccohort ! current cohort
     type(ed_patch_type) , pointer  :: cpatch ! current patch
     
     associate( hio_nep_si => this%hvars(ih_nep_si)%r81d )
       
       ! ---------------------------------------------------------------------------------
       ! Flush arrays to values defined by %flushval (see registry entry in
       ! subroutine define_history_vars()
       ! ---------------------------------------------------------------------------------

       call this%flush_hvars(nc,upfreq_in=3)        
        
       do s = 1,nsites
           
           io_si  = this%iovar_map(nc)%site_index(s)

           hio_nep_si(io_si) = -bc_in(s)%tot_het_resp ! (gC/m2/s)
           
           cpatch => sites(s)%oldest_patch
           do while(associated(cpatch))
               ccohort => cpatch%shortest
               do while(associated(ccohort))
               
                   ! Add up the total Net Ecosystem Production
                   ! for this timestep.  [gC/m2/s]
                   hio_nep_si(io_si) = hio_nep_si(io_si) + &
                         (ccohort%gpp_tstep - ccohort%resp_tstep) * g_per_kg * ccohort%n * area_inv
                   ccohort => ccohort%taller
               end do
               cpatch => cpatch%younger
           end do
       end do
      end associate

   end subroutine update_history_cbal
   

  ! ====================================================================================
  
  subroutine update_history_dyn(this,nc,nsites,sites)
    
    ! ---------------------------------------------------------------------------------
    ! This is the call to update the history IO arrays that are expected to only change
    ! after Ecosystem Dynamics have been processed.
    ! ---------------------------------------------------------------------------------
    

    use EDtypesMod          , only : nfsc
    use EDtypesMod          , only : ncwd
    use EDtypesMod          , only : ican_upper
    use EDtypesMod          , only : ican_ustory
    use FatesSizeAgeTypeIndicesMod, only : get_sizeage_class_index
    use FatesSizeAgeTypeIndicesMod, only : get_sizeagepft_class_index
    use FatesSizeAgeTypeIndicesMod, only : get_agepft_class_index
    use FatesSizeAgeTypeIndicesMod, only : get_age_class_index
    use FatesSizeAgeTypeIndicesMod, only : get_height_index
    use FatesSizeAgeTypeIndicesMod, only : sizetype_class_index
    use EDTypesMod        , only : nlevleaf
    use EDParamsMod,           only : ED_val_history_height_bin_edges

    ! Arguments
    class(fates_history_interface_type)             :: this
    integer                 , intent(in)            :: nc   ! clump index
    integer                 , intent(in)            :: nsites
    type(ed_site_type)      , intent(inout), target :: sites(nsites)
    
    ! Locals
    type(litter_type), pointer         :: litt_c   ! Pointer to the carbon12 litter pool
    type(litter_type), pointer         :: litt     ! Generic pointer to any litter pool
    type(site_fluxdiags_type), pointer :: flux_diags
    type(site_fluxdiags_type), pointer :: flux_diags_c

    integer  :: s        ! The local site index
    integer  :: io_si     ! The site index of the IO array
    integer  :: ipa, ipa2 ! The local "I"ndex of "PA"tches 
    integer  :: io_pa    ! The patch index of the IO array
    integer  :: io_pa1   ! The first patch index in the IO array for each site
    integer  :: io_soipa 
    integer  :: lb1,ub1,lb2,ub2  ! IO array bounds for the calling thread
    integer  :: ivar             ! index of IO variable object vector
    integer  :: ft               ! functional type index
    integer  :: i_scpf,i_pft,i_scls     ! iterators for scpf, pft, and scls dims
    integer  :: i_cwd,i_fuel            ! iterators for cwd and fuel dims
    integer  :: iscag        ! size-class x age index
    integer  :: iscagpft     ! size-class x age x pft index
    integer  :: iagepft      ! age x pft index
    integer  :: ican, ileaf, cnlf_indx  ! iterators for leaf and canopy level
    integer  :: height_bin_max, height_bin_min   ! which height bin a given cohort's canopy is in
    integer  :: i_heightbin  ! iterator for height bins
<<<<<<< HEAD
    integer  :: el           ! Loop index for elements
=======
    integer  :: i_tmem        ! iterator for veg temp bins
    integer  :: model_day_int ! integer model day from reference 
>>>>>>> d2f09078
    integer  :: ageclass_since_anthrodist  ! what is the equivalent age class for
                                           ! time-since-anthropogenic-disturbance of secondary forest

    
    real(r8) :: n_density   ! individual of cohort per m2.
    real(r8) :: n_perm2     ! individuals per m2 for the whole column
    real(r8) :: patch_scaling_scalar ! ratio of canopy to patch area for counteracting patch scaling
    real(r8) :: dbh         ! diameter ("at breast height")
    real(r8) :: npp_partition_error ! a check that the NPP partitions sum to carbon allocation
    real(r8) :: frac_canopy_in_bin  ! fraction of a leaf's canopy that is within a given height bin
    real(r8) :: binbottom,bintop    ! edges of height bins
    
    real(r8) :: gpp_cached ! variable used to cache gpp value in previous time step; for C13 discrimination

    ! The following are all carbon states, turnover and net allocation flux variables
    ! the organs of relevance should be self explanatory
    real(r8) :: sapw_c
    real(r8) :: struct_c
    real(r8) :: leaf_c
    real(r8) :: fnrt_c
    real(r8) :: store_c
    real(r8) :: alive_c
    real(r8) :: total_c
    real(r8) :: sapw_c_turnover
    real(r8) :: store_c_turnover
    real(r8) :: leaf_c_turnover
    real(r8) :: fnrt_c_turnover
    real(r8) :: struct_c_turnover
    real(r8) :: sapw_c_net_alloc
    real(r8) :: store_c_net_alloc
    real(r8) :: leaf_c_net_alloc
    real(r8) :: fnrt_c_net_alloc
    real(r8) :: struct_c_net_alloc
    real(r8) :: repro_c_net_alloc
    real(r8) :: area_frac

    type(ed_patch_type),pointer  :: cpatch
    type(ed_cohort_type),pointer :: ccohort

    real(r8), parameter :: tiny = 1.e-5_r8      ! some small number
    real(r8), parameter :: reallytalltrees = 1000.   ! some large number (m)
    
    associate( hio_npatches_si         => this%hvars(ih_npatches_si)%r81d, &
               hio_ncohorts_si         => this%hvars(ih_ncohorts_si)%r81d, &
               hio_trimming_pa         => this%hvars(ih_trimming_pa)%r81d, &
               hio_area_plant_pa       => this%hvars(ih_area_plant_pa)%r81d, &
               hio_area_treespread_pa  => this%hvars(ih_area_treespread_pa)%r81d, & 
               hio_canopy_spread_si    => this%hvars(ih_canopy_spread_si)%r81d, &
               hio_biomass_si_pft      => this%hvars(ih_biomass_si_pft)%r82d, &
               hio_leafbiomass_si_pft  => this%hvars(ih_leafbiomass_si_pft)%r82d, &
               hio_storebiomass_si_pft => this%hvars(ih_storebiomass_si_pft)%r82d, &
               hio_nindivs_si_pft      => this%hvars(ih_nindivs_si_pft)%r82d, &
               hio_recruitment_si_pft  => this%hvars(ih_recruitment_si_pft)%r82d, &
               hio_mortality_si_pft    => this%hvars(ih_mortality_si_pft)%r82d, &
               hio_crownarea_si_pft    => this%hvars(ih_crownarea_si_pft)%r82d, &
               hio_nesterov_fire_danger_pa => this%hvars(ih_nesterov_fire_danger_pa)%r81d, &
               hio_spitfire_ros_pa     => this%hvars(ih_spitfire_ROS_pa)%r81d, &
               hio_tfc_ros_pa          => this%hvars(ih_TFC_ROS_pa)%r81d, &
               hio_effect_wspeed_pa    => this%hvars(ih_effect_wspeed_pa)%r81d, &
               hio_fire_intensity_pa   => this%hvars(ih_fire_intensity_pa)%r81d, &
               hio_fire_area_pa        => this%hvars(ih_fire_area_pa)%r81d, &
               hio_scorch_height_pa    => this%hvars(ih_scorch_height_pa)%r81d, &
               hio_fire_fuel_bulkd_pa  => this%hvars(ih_fire_fuel_bulkd_pa)%r81d, &
               hio_fire_fuel_eff_moist_pa => this%hvars(ih_fire_fuel_eff_moist_pa)%r81d, &
               hio_fire_fuel_sav_pa    => this%hvars(ih_fire_fuel_sav_pa)%r81d, &
               hio_fire_fuel_mef_pa    => this%hvars(ih_fire_fuel_mef_pa)%r81d, &
               hio_sum_fuel_pa         => this%hvars(ih_sum_fuel_pa)%r81d,  &

               hio_litter_in_elem      => this%hvars(ih_litter_in_elem)%r82d, &
               hio_litter_out_elem     => this%hvars(ih_litter_out_elem)%r82d, &
               hio_seed_bank_elem      => this%hvars(ih_seed_bank_elem)%r82d, &
               hio_seeds_in_local_elem => this%hvars(ih_seeds_in_local_elem)%r82d, &
               hio_seed_in_extern_elem => this%hvars(ih_seeds_in_extern_elem)%r82d, & 
               hio_seed_decay_elem     => this%hvars(ih_seed_decay_elem)%r82d, &
               hio_seed_germ_elem      => this%hvars(ih_seed_germ_elem)%r82d, &

               hio_bstore_pa           => this%hvars(ih_bstore_pa)%r81d, &
               hio_bdead_pa            => this%hvars(ih_bdead_pa)%r81d, &
               hio_balive_pa           => this%hvars(ih_balive_pa)%r81d, &
               hio_bleaf_pa            => this%hvars(ih_bleaf_pa)%r81d, &
               hio_bsapwood_pa         => this%hvars(ih_bsapwood_pa)%r81d, &
               hio_bfineroot_pa        => this%hvars(ih_bfineroot_pa)%r81d, &
               hio_btotal_pa           => this%hvars(ih_btotal_pa)%r81d, &
               hio_agb_pa              => this%hvars(ih_agb_pa)%r81d, &
               hio_canopy_biomass_pa   => this%hvars(ih_canopy_biomass_pa)%r81d, &
               hio_understory_biomass_pa   => this%hvars(ih_understory_biomass_pa)%r81d, &
               hio_gpp_si_scpf         => this%hvars(ih_gpp_si_scpf)%r82d, &
               hio_npp_totl_si_scpf    => this%hvars(ih_npp_totl_si_scpf)%r82d, &
               hio_npp_leaf_si_scpf    => this%hvars(ih_npp_leaf_si_scpf)%r82d, &
               hio_npp_seed_si_scpf    => this%hvars(ih_npp_seed_si_scpf)%r82d, &
               hio_npp_fnrt_si_scpf    => this%hvars(ih_npp_fnrt_si_scpf)%r82d, &
               hio_npp_bgsw_si_scpf    => this%hvars(ih_npp_bgsw_si_scpf)%r82d, &
               hio_npp_bgdw_si_scpf    => this%hvars(ih_npp_bgdw_si_scpf)%r82d, &
               hio_npp_agsw_si_scpf    => this%hvars(ih_npp_agsw_si_scpf)%r82d, &
               hio_npp_agdw_si_scpf    => this%hvars(ih_npp_agdw_si_scpf)%r82d, &
               hio_npp_stor_si_scpf    => this%hvars(ih_npp_stor_si_scpf)%r82d, &
               hio_npp_leaf_si         => this%hvars(ih_npp_leaf_si)%r81d, &
               hio_npp_seed_si         => this%hvars(ih_npp_seed_si)%r81d, &
               hio_npp_stem_si         => this%hvars(ih_npp_stem_si)%r81d, &
               hio_npp_froot_si        => this%hvars(ih_npp_froot_si)%r81d, &
               hio_npp_croot_si        => this%hvars(ih_npp_croot_si)%r81d, &
               hio_npp_stor_si         => this%hvars(ih_npp_stor_si)%r81d, &
               hio_bstor_canopy_si_scpf      => this%hvars(ih_bstor_canopy_si_scpf)%r82d, &
               hio_bstor_understory_si_scpf  => this%hvars(ih_bstor_understory_si_scpf)%r82d, &
               hio_bleaf_canopy_si_scpf      => this%hvars(ih_bleaf_canopy_si_scpf)%r82d, &
               hio_bleaf_understory_si_scpf  => this%hvars(ih_bleaf_understory_si_scpf)%r82d, &
               hio_mortality_canopy_si_scpf         => this%hvars(ih_mortality_canopy_si_scpf)%r82d, &
               hio_mortality_understory_si_scpf     => this%hvars(ih_mortality_understory_si_scpf)%r82d, &
               hio_nplant_canopy_si_scpf     => this%hvars(ih_nplant_canopy_si_scpf)%r82d, &
               hio_nplant_understory_si_scpf => this%hvars(ih_nplant_understory_si_scpf)%r82d, &
               hio_ddbh_canopy_si_scpf       => this%hvars(ih_ddbh_canopy_si_scpf)%r82d, &
               hio_ddbh_understory_si_scpf   => this%hvars(ih_ddbh_understory_si_scpf)%r82d, &
               hio_ddbh_canopy_si_scls       => this%hvars(ih_ddbh_canopy_si_scls)%r82d, &
               hio_ddbh_understory_si_scls   => this%hvars(ih_ddbh_understory_si_scls)%r82d, &
               hio_gpp_canopy_si_scpf        => this%hvars(ih_gpp_canopy_si_scpf)%r82d, &
               hio_gpp_understory_si_scpf    => this%hvars(ih_gpp_understory_si_scpf)%r82d, &
               hio_ar_canopy_si_scpf         => this%hvars(ih_ar_canopy_si_scpf)%r82d, &
               hio_ar_understory_si_scpf     => this%hvars(ih_ar_understory_si_scpf)%r82d, &
               hio_ddbh_si_scpf        => this%hvars(ih_ddbh_si_scpf)%r82d, &
               hio_growthflux_si_scpf        => this%hvars(ih_growthflux_si_scpf)%r82d, &
               hio_growthflux_fusion_si_scpf        => this%hvars(ih_growthflux_fusion_si_scpf)%r82d, &
               hio_ba_si_scpf          => this%hvars(ih_ba_si_scpf)%r82d, &
               hio_nplant_si_scpf      => this%hvars(ih_nplant_si_scpf)%r82d, &

               hio_m1_si_scpf          => this%hvars(ih_m1_si_scpf)%r82d, &
               hio_m2_si_scpf          => this%hvars(ih_m2_si_scpf)%r82d, &
               hio_m3_si_scpf          => this%hvars(ih_m3_si_scpf)%r82d, &
               hio_m4_si_scpf          => this%hvars(ih_m4_si_scpf)%r82d, &
               hio_m5_si_scpf          => this%hvars(ih_m5_si_scpf)%r82d, &
               hio_m6_si_scpf          => this%hvars(ih_m6_si_scpf)%r82d, &
               hio_m7_si_scpf          => this%hvars(ih_m7_si_scpf)%r82d, &                  
               hio_m8_si_scpf          => this%hvars(ih_m8_si_scpf)%r82d, &
               hio_crownfiremort_si_scpf     => this%hvars(ih_crownfiremort_si_scpf)%r82d, &
               hio_cambialfiremort_si_scpf   => this%hvars(ih_cambialfiremort_si_scpf)%r82d, &

               hio_m1_si_scls          => this%hvars(ih_m1_si_scls)%r82d, &
               hio_m2_si_scls          => this%hvars(ih_m2_si_scls)%r82d, &
               hio_m3_si_scls          => this%hvars(ih_m3_si_scls)%r82d, &
               hio_m4_si_scls          => this%hvars(ih_m4_si_scls)%r82d, &
               hio_m5_si_scls          => this%hvars(ih_m5_si_scls)%r82d, &
               hio_m6_si_scls          => this%hvars(ih_m6_si_scls)%r82d, &
               hio_m7_si_scls          => this%hvars(ih_m7_si_scls)%r82d, &
               hio_m8_si_scls          => this%hvars(ih_m8_si_scls)%r82d, &    
	       hio_c13disc_si_scpf     => this%hvars(ih_c13disc_si_scpf)%r82d, &                    


               hio_ba_si_scls          => this%hvars(ih_ba_si_scls)%r82d, &
               hio_agb_si_scls          => this%hvars(ih_agb_si_scls)%r82d, &
               hio_biomass_si_scls          => this%hvars(ih_biomass_si_scls)%r82d, &
               hio_nplant_si_scls         => this%hvars(ih_nplant_si_scls)%r82d, &
               hio_nplant_canopy_si_scls         => this%hvars(ih_nplant_canopy_si_scls)%r82d, &
               hio_nplant_understory_si_scls     => this%hvars(ih_nplant_understory_si_scls)%r82d, &
               hio_lai_canopy_si_scls         => this%hvars(ih_lai_canopy_si_scls)%r82d, &
               hio_lai_understory_si_scls     => this%hvars(ih_lai_understory_si_scls)%r82d, &
               hio_sai_canopy_si_scls         => this%hvars(ih_sai_canopy_si_scls)%r82d, &
               hio_sai_understory_si_scls     => this%hvars(ih_sai_understory_si_scls)%r82d, &
               hio_mortality_canopy_si_scls      => this%hvars(ih_mortality_canopy_si_scls)%r82d, &
               hio_mortality_understory_si_scls  => this%hvars(ih_mortality_understory_si_scls)%r82d, &
               hio_demotion_rate_si_scls         => this%hvars(ih_demotion_rate_si_scls)%r82d, &
               hio_demotion_carbonflux_si        => this%hvars(ih_demotion_carbonflux_si)%r81d, &
               hio_promotion_rate_si_scls        => this%hvars(ih_promotion_rate_si_scls)%r82d, &
               hio_trimming_canopy_si_scls         => this%hvars(ih_trimming_canopy_si_scls)%r82d, &
               hio_trimming_understory_si_scls     => this%hvars(ih_trimming_understory_si_scls)%r82d, &
               hio_crown_area_canopy_si_scls         => this%hvars(ih_crown_area_canopy_si_scls)%r82d, &
               hio_crown_area_understory_si_scls     => this%hvars(ih_crown_area_understory_si_scls)%r82d, &
               hio_promotion_carbonflux_si       => this%hvars(ih_promotion_carbonflux_si)%r81d, &
               hio_canopy_mortality_carbonflux_si     => this%hvars(ih_canopy_mortality_carbonflux_si)%r81d, &
               hio_understory_mortality_carbonflux_si => this%hvars(ih_understory_mortality_carbonflux_si)%r81d, &
               hio_leaf_md_canopy_si_scls           => this%hvars(ih_leaf_md_canopy_si_scls)%r82d, &
               hio_root_md_canopy_si_scls           => this%hvars(ih_root_md_canopy_si_scls)%r82d, &
               hio_carbon_balance_canopy_si_scls    => this%hvars(ih_carbon_balance_canopy_si_scls)%r82d, &
               hio_bsw_md_canopy_si_scls            => this%hvars(ih_bsw_md_canopy_si_scls)%r82d, &
               hio_bdead_md_canopy_si_scls          => this%hvars(ih_bdead_md_canopy_si_scls)%r82d, &
               hio_bstore_md_canopy_si_scls         => this%hvars(ih_bstore_md_canopy_si_scls)%r82d, &
               hio_seed_prod_canopy_si_scls         => this%hvars(ih_seed_prod_canopy_si_scls)%r82d, &
               hio_npp_leaf_canopy_si_scls          => this%hvars(ih_npp_leaf_canopy_si_scls)%r82d, &
               hio_npp_fnrt_canopy_si_scls         => this%hvars(ih_npp_fnrt_canopy_si_scls)%r82d, &
               hio_npp_sapw_canopy_si_scls           => this%hvars(ih_npp_sapw_canopy_si_scls)%r82d, &
               hio_npp_dead_canopy_si_scls         => this%hvars(ih_npp_dead_canopy_si_scls)%r82d, &
               hio_npp_seed_canopy_si_scls         => this%hvars(ih_npp_seed_canopy_si_scls)%r82d, &
               hio_npp_stor_canopy_si_scls         => this%hvars(ih_npp_stor_canopy_si_scls)%r82d, &
               hio_leaf_md_understory_si_scls       => this%hvars(ih_leaf_md_understory_si_scls)%r82d, &
               hio_root_md_understory_si_scls       => this%hvars(ih_root_md_understory_si_scls)%r82d, &
               hio_carbon_balance_understory_si_scls=> this%hvars(ih_carbon_balance_understory_si_scls)%r82d, &
               hio_bstore_md_understory_si_scls     => this%hvars(ih_bstore_md_understory_si_scls)%r82d, &
               hio_bsw_md_understory_si_scls        => this%hvars(ih_bsw_md_understory_si_scls)%r82d, &
               hio_bdead_md_understory_si_scls      => this%hvars(ih_bdead_md_understory_si_scls)%r82d, &
               hio_seed_prod_understory_si_scls     => this%hvars(ih_seed_prod_understory_si_scls)%r82d, &
               hio_npp_leaf_understory_si_scls      => this%hvars(ih_npp_leaf_understory_si_scls)%r82d, &
               hio_npp_fnrt_understory_si_scls     => this%hvars(ih_npp_fnrt_understory_si_scls)%r82d, &
               hio_npp_sapw_understory_si_scls       => this%hvars(ih_npp_sapw_understory_si_scls)%r82d, &
               hio_npp_dead_understory_si_scls     => this%hvars(ih_npp_dead_understory_si_scls)%r82d, &
               hio_npp_seed_understory_si_scls     => this%hvars(ih_npp_seed_understory_si_scls)%r82d, &
               hio_npp_stor_understory_si_scls     => this%hvars(ih_npp_stor_understory_si_scls)%r82d, &
               hio_nplant_si_scagpft                => this%hvars(ih_nplant_si_scagpft)%r82d, &
               hio_npp_si_agepft                    => this%hvars(ih_npp_si_agepft)%r82d, &
               hio_biomass_si_agepft                => this%hvars(ih_biomass_si_agepft)%r82d, &
               hio_yesterdaycanopylevel_canopy_si_scls     => this%hvars(ih_yesterdaycanopylevel_canopy_si_scls)%r82d, &
               hio_yesterdaycanopylevel_understory_si_scls => this%hvars(ih_yesterdaycanopylevel_understory_si_scls)%r82d, &
               hio_area_si_age         => this%hvars(ih_area_si_age)%r82d, &
               hio_lai_si_age          => this%hvars(ih_lai_si_age)%r82d, &
               hio_canopy_area_si_age  => this%hvars(ih_canopy_area_si_age)%r82d, &
               hio_ncl_si_age          => this%hvars(ih_ncl_si_age)%r82d, &
               hio_npatches_si_age     => this%hvars(ih_npatches_si_age)%r82d, &
               hio_zstar_si_age        => this%hvars(ih_zstar_si_age)%r82d, &
               hio_biomass_si_age        => this%hvars(ih_biomass_si_age)%r82d, &
               hio_fraction_secondary_forest_si   => this%hvars(ih_fraction_secondary_forest_si)%r81d, &
               hio_biomass_secondary_forest_si    => this%hvars(ih_biomass_secondary_forest_si)%r81d, &
               hio_woodproduct_si                 => this%hvars(ih_woodproduct_si)%r81d, &
               hio_agesince_anthrodist_si_age     => this%hvars(ih_agesince_anthrodist_si_age)%r82d, &
               hio_secondaryforest_area_si_age    => this%hvars(ih_secondaryforest_area_si_age)%r82d, &
               hio_canopy_height_dist_si_height   => this%hvars(ih_canopy_height_dist_si_height)%r82d, &
               hio_leaf_height_dist_si_height     => this%hvars(ih_leaf_height_dist_si_height)%r82d, &
               hio_litter_moisture_si_fuel        => this%hvars(ih_litter_moisture_si_fuel)%r82d, &
               hio_cwd_ag_si_cwdsc                  => this%hvars(ih_cwd_ag_si_cwdsc)%r82d, &
               hio_cwd_bg_si_cwdsc                  => this%hvars(ih_cwd_bg_si_cwdsc)%r82d, &
               hio_cwd_ag_in_si_cwdsc               => this%hvars(ih_cwd_ag_in_si_cwdsc)%r82d, &
               hio_cwd_bg_in_si_cwdsc               => this%hvars(ih_cwd_bg_in_si_cwdsc)%r82d, &
               hio_cwd_ag_out_si_cwdsc              => this%hvars(ih_cwd_ag_out_si_cwdsc)%r82d, &
               hio_cwd_bg_out_si_cwdsc              => this%hvars(ih_cwd_bg_out_si_cwdsc)%r82d, &
               hio_crownarea_si_cnlf                => this%hvars(ih_crownarea_si_cnlf)%r82d, &
               hio_crownarea_si_can                 => this%hvars(ih_crownarea_si_can)%r82d, &
               hio_nplant_si_scag                   => this%hvars(ih_nplant_si_scag)%r82d, &
               hio_nplant_canopy_si_scag            => this%hvars(ih_nplant_canopy_si_scag)%r82d, &
               hio_nplant_understory_si_scag        => this%hvars(ih_nplant_understory_si_scag)%r82d, &
               hio_ddbh_canopy_si_scag              => this%hvars(ih_ddbh_canopy_si_scag)%r82d, &
               hio_ddbh_understory_si_scag          => this%hvars(ih_ddbh_understory_si_scag)%r82d, &
               hio_mortality_canopy_si_scag         => this%hvars(ih_mortality_canopy_si_scag)%r82d, &
               hio_mortality_understory_si_scag     => this%hvars(ih_mortality_understory_si_scag)%r82d, &
               hio_site_cstatus_si                  => this%hvars(ih_site_cstatus_si)%r81d, &
               hio_site_dstatus_si                  => this%hvars(ih_site_dstatus_si)%r81d, &
               hio_gdd_si                           => this%hvars(ih_gdd_si)%r81d, &
               hio_site_ncolddays_si                => this%hvars(ih_site_ncolddays_si)%r81d, &
               hio_site_nchilldays_si               => this%hvars(ih_site_nchilldays_si)%r81d, &
               hio_cleafoff_si                      => this%hvars(ih_cleafoff_si)%r81d, &
               hio_cleafon_si                       => this%hvars(ih_cleafon_si)%r81d, &
               hio_dleafoff_si                      => this%hvars(ih_dleafoff_si)%r81d, &
               hio_dleafon_si                       => this%hvars(ih_dleafoff_si)%r81d, &
               hio_meanliqvol_si                    => this%hvars(ih_meanliqvol_si)%r81d )

               
      ! ---------------------------------------------------------------------------------
      ! Flush arrays to values defined by %flushval (see registry entry in
      ! subroutine define_history_vars()
      ! ---------------------------------------------------------------------------------
      call this%flush_hvars(nc,upfreq_in=1)


      ! If we don't have dynamics turned on, we just abort these diagnostics
      if (hlm_use_ed_st3.eq.itrue) return

      model_day_int = nint(hlm_model_day)

      ! ---------------------------------------------------------------------------------
      ! Loop through the FATES scale hierarchy and fill the history IO arrays
      ! ---------------------------------------------------------------------------------
      
      do s = 1,nsites
         
         io_si  = this%iovar_map(nc)%site_index(s)
         io_pa1 = this%iovar_map(nc)%patch1_index(s)
         io_soipa = io_pa1-1
         
         ! Set trimming on the soil patch to 1.0
         hio_trimming_pa(io_soipa) = 1.0_r8

         

         hio_canopy_spread_si(io_si)        = sites(s)%spread

         ! Update the site statuses (stati?)
         hio_site_cstatus_si(io_si)   = real(sites(s)%cstatus,r8)
         hio_site_dstatus_si(io_si)   = real(sites(s)%dstatus,r8)

         !count number of days for leaves off
         hio_site_nchilldays_si(io_si) = real(sites(s)%nchilldays,r8)
         hio_site_ncolddays_si(io_si)  = real(sites(s)%ncolddays,r8)

            
         hio_gdd_si(io_si)      = sites(s)%grow_deg_days
         hio_cleafoff_si(io_si) = real(model_day_int - sites(s)%cleafoffdate,r8)
         hio_cleafon_si(io_si)  = real(model_day_int - sites(s)%cleafondate,r8)
         hio_dleafoff_si(io_si) = real(model_day_int - sites(s)%dleafoffdate,r8)
         hio_dleafon_si(io_si)  = real(model_day_int - sites(s)%dleafondate,r8)

         if(model_day_int>numWaterMem)then
            hio_meanliqvol_si(io_si) = &
                 sum(sites(s)%water_memory(1:numWaterMem))/real(numWaterMem,r8)
         end if

         ! track total wood product accumulation at the site level
         hio_woodproduct_si(io_si)          = sites(s)%resources_management%trunk_product_site &
              * AREA_INV * g_per_kg
         

         ! If hydraulics are turned on, track the error terms
         ! associated with dynamics

         if(hlm_use_planthydro.eq.itrue)then
            this%hvars(ih_h2oveg_dead_si)%r81d(io_si)         = sites(s)%si_hydr%h2oveg_dead
            this%hvars(ih_h2oveg_recruit_si)%r81d(io_si)      = sites(s)%si_hydr%h2oveg_recruit
            this%hvars(ih_h2oveg_growturn_err_si)%r81d(io_si) = sites(s)%si_hydr%h2oveg_growturn_err
            this%hvars(ih_h2oveg_pheno_err_si)%r81d(io_si)    = sites(s)%si_hydr%h2oveg_pheno_err
         end if

         ipa = 0
         cpatch => sites(s)%oldest_patch
         do while(associated(cpatch))
            
            io_pa = io_pa1 + ipa

            ! Increment the number of patches per site
            hio_npatches_si(io_si) = hio_npatches_si(io_si) + 1._r8

            cpatch%age_class  = get_age_class_index(cpatch%age)

            ! Increment the fractional area in each age class bin
            hio_area_si_age(io_si,cpatch%age_class) = hio_area_si_age(io_si,cpatch%age_class) &
                 + cpatch%area * AREA_INV

            ! Increment some patch-age-resolved diagnostics
            hio_lai_si_age(io_si,cpatch%age_class) = hio_lai_si_age(io_si,cpatch%age_class) &
                  + sum(cpatch%tlai_profile(:,:,:)) * cpatch%area

            hio_ncl_si_age(io_si,cpatch%age_class) = hio_ncl_si_age(io_si,cpatch%age_class) &
                  + cpatch%ncl_p * cpatch%area
            hio_npatches_si_age(io_si,cpatch%age_class) = hio_npatches_si_age(io_si,cpatch%age_class) + 1._r8
            if ( ED_val_comp_excln .lt. 0._r8 ) then ! only valid when "strict ppa" enabled
               hio_zstar_si_age(io_si,cpatch%age_class) = hio_zstar_si_age(io_si,cpatch%age_class) &
                    + cpatch%zstar * cpatch%area * AREA_INV
            endif

            ! some diagnostics on secondary forest area and its age distribution
            if ( cpatch%anthro_disturbance_label .eq. secondaryforest ) then
               hio_fraction_secondary_forest_si(io_si) = hio_fraction_secondary_forest_si(io_si) + &
                    cpatch%area * AREA_INV
               
               ageclass_since_anthrodist = get_age_class_index(cpatch%age_since_anthro_disturbance)
               
               hio_agesince_anthrodist_si_age(io_si,ageclass_since_anthrodist) = &
                    hio_agesince_anthrodist_si_age(io_si,ageclass_since_anthrodist)  &
                    + cpatch%area * AREA_INV

               hio_secondaryforest_area_si_age(io_si,cpatch%age_class) = &
                    hio_secondaryforest_area_si_age(io_si,cpatch%age_class)  &
                    + cpatch%area * AREA_INV
            endif
            
            ccohort => cpatch%shortest
            do while(associated(ccohort))
               
               ft = ccohort%pft

               call sizetype_class_index(ccohort%dbh, ccohort%pft, ccohort%size_class, ccohort%size_by_pft_class)
               
               ! Increment the number of cohorts per site
               hio_ncohorts_si(io_si) = hio_ncohorts_si(io_si) + 1._r8
               
               if ((cpatch%area .gt. 0._r8) .and. (cpatch%total_canopy_area .gt. 0._r8)) then
                  
                  ! for quantities that are at the CLM patch level, because of the way 
                  ! that CLM patches are weighted for radiative purposes this # density needs 
                  ! to be over either ED patch canopy area or ED patch total area, whichever is less
                  n_density = ccohort%n/min(cpatch%area,cpatch%total_canopy_area) 
                  
                  ! for quantities that are natively at column level, calculate plant 
                  ! density using whole area
                  n_perm2   = ccohort%n * AREA_INV
                  
               else
                  n_density = 0.0_r8
                  n_perm2   = 0.0_r8
               endif
               
               if(associated(cpatch%tallest))then
                  hio_trimming_pa(io_pa) = cpatch%tallest%canopy_trim
               else
                  hio_trimming_pa(io_pa) = 0.0_r8
               endif
               
               hio_area_plant_pa(io_pa) = 1._r8
               
               if (min(cpatch%total_canopy_area,cpatch%area)>0.0_r8) then
                  hio_area_treespread_pa(io_pa) = cpatch%total_tree_area  &
                       / min(cpatch%total_canopy_area,cpatch%area)
               else
                  hio_area_treespread_pa(io_pa) = 0.0_r8
               end if
               
               hio_canopy_area_si_age(io_si,cpatch%age_class) = hio_canopy_area_si_age(io_si,cpatch%age_class) &
                    + ccohort%c_area * AREA_INV

               ! calculate leaf height distribution, assuming leaf area is evenly distributed thru crown depth
               height_bin_max = get_height_index(ccohort%hite)
               height_bin_min = get_height_index(ccohort%hite * (1._r8 - EDPftvarcon_inst%crown(ft)))
               do i_heightbin = height_bin_min, height_bin_max
                  binbottom = ED_val_history_height_bin_edges(i_heightbin)
                  if (i_heightbin .eq. nlevheight) then
                     bintop = reallytalltrees
                  else
                     bintop = ED_val_history_height_bin_edges(i_heightbin+1)
                  endif
                  ! what fraction of a cohort's crown is in this height bin?
                  frac_canopy_in_bin = (min(bintop,ccohort%hite) - &
                       max(binbottom,ccohort%hite * (1._r8 - EDPftvarcon_inst%crown(ft)))) / &
                       (ccohort%hite * EDPftvarcon_inst%crown(ft))
                  !
                  hio_leaf_height_dist_si_height(io_si,i_heightbin) = &
                       hio_leaf_height_dist_si_height(io_si,i_heightbin) + &
                       ccohort%c_area * AREA_INV * ccohort%treelai * frac_canopy_in_bin

                  ! if ( ( ccohort%c_area * AREA_INV * ccohort%treelai * frac_canopy_in_bin) .lt. 0._r8) then
                  !    write(fates_log(),*) ' negative hio_leaf_height_dist_si_height:'
                  !    write(fates_log(),*) '   c_area, treelai, frac_canopy_in_bin:', ccohort%c_area, ccohort%treelai, frac_canopy_in_bin
                  ! endif
               end do
               
               if (ccohort%canopy_layer .eq. 1) then
                  ! calculate the area of canopy that is within each height bin
                  hio_canopy_height_dist_si_height(io_si,height_bin_max) = &
                       hio_canopy_height_dist_si_height(io_si,height_bin_max) + ccohort%c_area * AREA_INV
               endif

               ! Update biomass components


               ! Mass pools [kgC]
               sapw_c   = ccohort%prt%GetState(sapw_organ, all_carbon_elements)
               struct_c = ccohort%prt%GetState(struct_organ, all_carbon_elements)
               leaf_c   = ccohort%prt%GetState(leaf_organ, all_carbon_elements)
               fnrt_c   = ccohort%prt%GetState(fnrt_organ, all_carbon_elements)
               store_c  = ccohort%prt%GetState(store_organ, all_carbon_elements)
 
               alive_c  = leaf_c + fnrt_c + sapw_c
               total_c  = alive_c + store_c + struct_c

               hio_bleaf_pa(io_pa)     = hio_bleaf_pa(io_pa)  + n_density * leaf_c  * g_per_kg
               hio_bstore_pa(io_pa)    = hio_bstore_pa(io_pa) + n_density * store_c * g_per_kg
               hio_bdead_pa(io_pa)     = hio_bdead_pa(io_pa)  + n_density * struct_c * g_per_kg
               hio_balive_pa(io_pa)    = hio_balive_pa(io_pa) + n_density * alive_c * g_per_kg

               hio_bsapwood_pa(io_pa)  = hio_bsapwood_pa(io_pa)   + n_density * sapw_c  * g_per_kg
               hio_bfineroot_pa(io_pa) = hio_bfineroot_pa(io_pa) + n_density * fnrt_c * g_per_kg
               hio_btotal_pa(io_pa)    = hio_btotal_pa(io_pa) + n_density * total_c * g_per_kg

               hio_agb_pa(io_pa)       = hio_agb_pa(io_pa) + n_density * g_per_kg * &
                    ( leaf_c + (sapw_c + struct_c + store_c) * EDPftvarcon_inst%allom_agb_frac(ccohort%pft) )

               ! Update PFT partitioned biomass components
               hio_leafbiomass_si_pft(io_si,ft) = hio_leafbiomass_si_pft(io_si,ft) + &
                    (ccohort%n * AREA_INV) * leaf_c     * g_per_kg
             
               hio_storebiomass_si_pft(io_si,ft) = hio_storebiomass_si_pft(io_si,ft) + &
                    (ccohort%n * AREA_INV) * store_c   * g_per_kg
               
               hio_nindivs_si_pft(io_si,ft) = hio_nindivs_si_pft(io_si,ft) + &
                    ccohort%n * AREA_INV

               hio_biomass_si_pft(io_si, ft) = hio_biomass_si_pft(io_si, ft) + &
                    (ccohort%n * AREA_INV) * total_c * g_per_kg

               ! Update PFT crown area
               hio_crownarea_si_pft(io_si, ft) = hio_crownarea_si_pft(io_si, ft) + &
                    ccohort%c_area 

               ! update total biomass per age bin
               hio_biomass_si_age(io_si,cpatch%age_class) = hio_biomass_si_age(io_si,cpatch%age_class) &
                    + total_c * ccohort%n * AREA_INV

               ! track the total biomass on all secondary lands
               if ( cpatch%anthro_disturbance_label .eq. secondaryforest ) then
                  hio_biomass_secondary_forest_si(io_si) = hio_biomass_secondary_forest_si(io_si) + &
                       total_c * ccohort%n * AREA_INV
               endif

               ! Site by Size-Class x PFT (SCPF) 
               ! ------------------------------------------------------------------------

               dbh = ccohort%dbh !-0.5*(1./365.25)*ccohort%ddbhdt

               ! Flux Variables (cohorts must had experienced a day before any of these values
               ! have any meaning, otherwise they are just inialization values
               if( .not.(ccohort%isnew) ) then

                  ! Turnover pools [kgC/day] * [day/yr] = [kgC/yr]
                  sapw_c_turnover   = ccohort%prt%GetTurnover(sapw_organ, all_carbon_elements) * days_per_year
                  store_c_turnover  = ccohort%prt%GetTurnover(store_organ, all_carbon_elements) * days_per_year
                  leaf_c_turnover   = ccohort%prt%GetTurnover(leaf_organ, all_carbon_elements) * days_per_year
                  fnrt_c_turnover   = ccohort%prt%GetTurnover(fnrt_organ, all_carbon_elements) * days_per_year
                  struct_c_turnover = ccohort%prt%GetTurnover(struct_organ, all_carbon_elements) * days_per_year
                  
                  ! Net change from allocation and transport [kgC/day] * [day/yr] = [kgC/yr]
                  sapw_c_net_alloc   = ccohort%prt%GetNetAlloc(sapw_organ, all_carbon_elements) * days_per_year
                  store_c_net_alloc  = ccohort%prt%GetNetAlloc(store_organ, all_carbon_elements) * days_per_year
                  leaf_c_net_alloc   = ccohort%prt%GetNetAlloc(leaf_organ, all_carbon_elements) * days_per_year
                  fnrt_c_net_alloc   = ccohort%prt%GetNetAlloc(fnrt_organ, all_carbon_elements) * days_per_year
                  struct_c_net_alloc = ccohort%prt%GetNetAlloc(struct_organ, all_carbon_elements) * days_per_year
                  repro_c_net_alloc  = ccohort%prt%GetNetAlloc(repro_organ, all_carbon_elements) * days_per_year

                  ! ecosystem-level, organ-partitioned NPP/allocation fluxes                                                                                                         
                  hio_npp_leaf_si(io_si) = hio_npp_leaf_si(io_si) + leaf_c_net_alloc * n_perm2
                  hio_npp_seed_si(io_si) = hio_npp_seed_si(io_si) + repro_c_net_alloc * n_perm2
                  hio_npp_stem_si(io_si) = hio_npp_stem_si(io_si) + (sapw_c_net_alloc + struct_c_net_alloc) * n_perm2 * &
                       (EDPftvarcon_inst%allom_agb_frac(ccohort%pft))
                  hio_npp_froot_si(io_si) = hio_npp_froot_si(io_si) + fnrt_c_net_alloc * n_perm2
                  hio_npp_croot_si(io_si) = hio_npp_croot_si(io_si) + (sapw_c_net_alloc + struct_c_net_alloc) * n_perm2 * &
                       (1._r8-EDPftvarcon_inst%allom_agb_frac(ccohort%pft))
                  hio_npp_stor_si(io_si) = hio_npp_stor_si(io_si) + store_c_net_alloc * n_perm2
                  
                  associate( scpf => ccohort%size_by_pft_class, &
                             scls => ccohort%size_class )
                    
                    gpp_cached = hio_gpp_si_scpf(io_si,scpf)

                    hio_gpp_si_scpf(io_si,scpf)      = hio_gpp_si_scpf(io_si,scpf)      + &
                                                       n_perm2*ccohort%gpp_acc_hold  ! [kgC/m2/yr]
                    hio_npp_totl_si_scpf(io_si,scpf) = hio_npp_totl_si_scpf(io_si,scpf) + &
                                                       ccohort%npp_acc_hold *n_perm2
                    hio_npp_leaf_si_scpf(io_si,scpf) = hio_npp_leaf_si_scpf(io_si,scpf) + &
                                                       leaf_c_net_alloc*n_perm2
                    hio_npp_fnrt_si_scpf(io_si,scpf) = hio_npp_fnrt_si_scpf(io_si,scpf) + &
                                                       fnrt_c_net_alloc*n_perm2
                    hio_npp_bgsw_si_scpf(io_si,scpf) = hio_npp_bgsw_si_scpf(io_si,scpf) + &
                                                       sapw_c_net_alloc*n_perm2*           &
                                                       (1._r8-EDPftvarcon_inst%allom_agb_frac(ccohort%pft))
                    hio_npp_agsw_si_scpf(io_si,scpf) = hio_npp_agsw_si_scpf(io_si,scpf) + &
                                                       sapw_c_net_alloc*n_perm2*           &
                                                       EDPftvarcon_inst%allom_agb_frac(ccohort%pft)
                    hio_npp_bgdw_si_scpf(io_si,scpf) = hio_npp_bgdw_si_scpf(io_si,scpf) + &
                                                       struct_c_net_alloc*n_perm2*         &
                                                       (1._r8-EDPftvarcon_inst%allom_agb_frac(ccohort%pft))
                    hio_npp_agdw_si_scpf(io_si,scpf) = hio_npp_agdw_si_scpf(io_si,scpf) + &
                                                       struct_c_net_alloc*n_perm2*         &
                                                       EDPftvarcon_inst%allom_agb_frac(ccohort%pft)
                    hio_npp_seed_si_scpf(io_si,scpf) = hio_npp_seed_si_scpf(io_si,scpf) + &
                                                       repro_c_net_alloc*n_perm2
                    hio_npp_stor_si_scpf(io_si,scpf) = hio_npp_stor_si_scpf(io_si,scpf) + &
                                                       store_c_net_alloc*n_perm2

                    ! Woody State Variables (basal area growth increment)
                    if (EDPftvarcon_inst%woody(ft) == 1) then

                       ! basal area  [m2/ha]
                       hio_ba_si_scpf(io_si,scpf) = hio_ba_si_scpf(io_si,scpf) + &
                            0.25_r8*3.14159_r8*((dbh/100.0_r8)**2.0_r8)*ccohort%n

                       ! also by size class only
                       hio_ba_si_scls(io_si,scls) = hio_ba_si_scls(io_si,scls) + &
                            0.25_r8*3.14159_r8*((dbh/100.0_r8)**2.0_r8)*ccohort%n

                       ! growth increment
                       hio_ddbh_si_scpf(io_si,scpf) = hio_ddbh_si_scpf(io_si,scpf) + &
                            ccohort%ddbhdt*ccohort%n

                    end if

                    hio_m1_si_scpf(io_si,scpf) = hio_m1_si_scpf(io_si,scpf) + ccohort%bmort*ccohort%n
                    hio_m2_si_scpf(io_si,scpf) = hio_m2_si_scpf(io_si,scpf) + ccohort%hmort*ccohort%n
                    hio_m3_si_scpf(io_si,scpf) = hio_m3_si_scpf(io_si,scpf) + ccohort%cmort*ccohort%n
                    hio_m7_si_scpf(io_si,scpf) = hio_m7_si_scpf(io_si,scpf) + &
                         (ccohort%lmort_direct+ccohort%lmort_collateral+ccohort%lmort_infra) * ccohort%n
                    hio_m8_si_scpf(io_si,scpf) = hio_m8_si_scpf(io_si,scpf) + ccohort%frmort*ccohort%n

                    hio_m1_si_scls(io_si,scls) = hio_m1_si_scls(io_si,scls) + ccohort%bmort*ccohort%n
                    hio_m2_si_scls(io_si,scls) = hio_m2_si_scls(io_si,scls) + ccohort%hmort*ccohort%n
                    hio_m3_si_scls(io_si,scls) = hio_m3_si_scls(io_si,scls) + ccohort%cmort*ccohort%n
                    hio_m7_si_scls(io_si,scls) = hio_m7_si_scls(io_si,scls) + &
                         (ccohort%lmort_direct+ccohort%lmort_collateral+ccohort%lmort_infra) * ccohort%n
                    hio_m8_si_scls(io_si,scls) = hio_m8_si_scls(io_si,scls) + &
                         ccohort%frmort*ccohort%n

                    !C13 discrimination
                    if(gpp_cached + ccohort%gpp_acc_hold > 0.0_r8)then
                       hio_c13disc_si_scpf(io_si,scpf) = ((hio_c13disc_si_scpf(io_si,scpf) * gpp_cached) + &
                            (ccohort%c13disc_acc * ccohort%gpp_acc_hold)) / (gpp_cached + ccohort%gpp_acc_hold)
                    else
                       hio_c13disc_si_scpf(io_si,scpf) = 0.0_r8
                    endif

                    ! number density [/ha]
                    hio_nplant_si_scpf(io_si,scpf) = hio_nplant_si_scpf(io_si,scpf) + ccohort%n


                    hio_agb_si_scls(io_si,scls) = hio_agb_si_scls(io_si,scls) + &
                          total_c * ccohort%n * EDPftvarcon_inst%allom_agb_frac(ccohort%pft) * AREA_INV

                    hio_biomass_si_scls(io_si,scls) = hio_biomass_si_scls(io_si,scls) + &
                          total_c * ccohort%n * AREA_INV

                    ! update size-class x patch-age related quantities

                    iscag = get_sizeage_class_index(ccohort%dbh,cpatch%age)
                    
                    hio_nplant_si_scag(io_si,iscag) = hio_nplant_si_scag(io_si,iscag) + ccohort%n

                    hio_nplant_si_scls(io_si,scls) = hio_nplant_si_scls(io_si,scls) + ccohort%n

                    ! update size, age, and PFT - indexed quantities

                    iscagpft = get_sizeagepft_class_index(ccohort%dbh,cpatch%age,ccohort%pft)
                    
                    hio_nplant_si_scagpft(io_si,iscagpft) = hio_nplant_si_scagpft(io_si,iscagpft) + ccohort%n

                    ! update age and PFT - indexed quantities

                    iagepft = get_agepft_class_index(cpatch%age,ccohort%pft)
                    
                    hio_npp_si_agepft(io_si,iagepft) = hio_npp_si_agepft(io_si,iagepft) + &
                         ccohort%n * ccohort%npp_acc_hold * AREA_INV

                    hio_biomass_si_agepft(io_si,iagepft) = hio_biomass_si_agepft(io_si,iagepft) + &
                          total_c * ccohort%n * AREA_INV

             

                    ! update SCPF/SCLS- and canopy/subcanopy- partitioned quantities
                    if (ccohort%canopy_layer .eq. 1) then
                       hio_nplant_canopy_si_scag(io_si,iscag) = hio_nplant_canopy_si_scag(io_si,iscag) + ccohort%n
                       hio_mortality_canopy_si_scag(io_si,iscag) = hio_mortality_canopy_si_scag(io_si,iscag) + &
                            (ccohort%bmort + ccohort%hmort + ccohort%cmort + ccohort%frmort) * ccohort%n
                       hio_ddbh_canopy_si_scag(io_si,iscag) = hio_ddbh_canopy_si_scag(io_si,iscag) + &
                            ccohort%ddbhdt*ccohort%n
                       hio_bstor_canopy_si_scpf(io_si,scpf) = hio_bstor_canopy_si_scpf(io_si,scpf) + &
                             store_c * ccohort%n
                       hio_bleaf_canopy_si_scpf(io_si,scpf) = hio_bleaf_canopy_si_scpf(io_si,scpf) + &
                             leaf_c * ccohort%n

                       hio_canopy_biomass_pa(io_pa) = hio_canopy_biomass_pa(io_pa) + n_density * total_c * g_per_kg

                       !hio_mortality_canopy_si_scpf(io_si,scpf) = hio_mortality_canopy_si_scpf(io_si,scpf)+ &
                       !    (ccohort%bmort + ccohort%hmort + ccohort%cmort + ccohort%frmort) * ccohort%n

                       hio_mortality_canopy_si_scpf(io_si,scpf) = hio_mortality_canopy_si_scpf(io_si,scpf)+ &
                            (ccohort%bmort + ccohort%hmort + ccohort%cmort + ccohort%frmort) * ccohort%n + &
			    (ccohort%lmort_direct + ccohort%lmort_collateral + ccohort%lmort_infra) * &
                            ccohort%n * sec_per_day * days_per_year

                       hio_nplant_canopy_si_scpf(io_si,scpf) = hio_nplant_canopy_si_scpf(io_si,scpf) + ccohort%n
                       hio_nplant_canopy_si_scls(io_si,scls) = hio_nplant_canopy_si_scls(io_si,scls) + ccohort%n
                       hio_lai_canopy_si_scls(io_si,scls) = hio_lai_canopy_si_scls(io_si,scls) + &
		                                            ccohort%treelai*ccohort%c_area * AREA_INV
                       hio_sai_canopy_si_scls(io_si,scls) = hio_sai_canopy_si_scls(io_si,scls) + &
		                                            ccohort%treesai*ccohort%c_area * AREA_INV
                       hio_trimming_canopy_si_scls(io_si,scls) = hio_trimming_canopy_si_scls(io_si,scls) + &
                            ccohort%n * ccohort%canopy_trim
                       hio_crown_area_canopy_si_scls(io_si,scls) = hio_crown_area_canopy_si_scls(io_si,scls) + &
                            ccohort%c_area
                       hio_gpp_canopy_si_scpf(io_si,scpf)      = hio_gpp_canopy_si_scpf(io_si,scpf)      + &
                            n_perm2*ccohort%gpp_acc_hold
                       hio_ar_canopy_si_scpf(io_si,scpf)      = hio_ar_canopy_si_scpf(io_si,scpf)      + &
                            n_perm2*ccohort%resp_acc_hold
                       ! growth increment
                       hio_ddbh_canopy_si_scpf(io_si,scpf) = hio_ddbh_canopy_si_scpf(io_si,scpf) + &
                            ccohort%ddbhdt*ccohort%n
                       hio_ddbh_canopy_si_scls(io_si,scls) = hio_ddbh_canopy_si_scls(io_si,scls) + &
                            ccohort%ddbhdt*ccohort%n

                       ! sum of all mortality
                       hio_mortality_canopy_si_scls(io_si,scls) = hio_mortality_canopy_si_scls(io_si,scls) + &
                             (ccohort%bmort + ccohort%hmort + ccohort%cmort  + ccohort%frmort ) * ccohort%n + &
                             (ccohort%lmort_direct + ccohort%lmort_collateral + ccohort%lmort_infra) * &
                             ccohort%n * sec_per_day * days_per_year

                       hio_canopy_mortality_carbonflux_si(io_si) = hio_canopy_mortality_carbonflux_si(io_si) + &
                            (ccohort%bmort + ccohort%hmort + ccohort%cmort + ccohort%frmort) * &
                            total_c * ccohort%n * g_per_kg * days_per_sec * years_per_day * ha_per_m2 + &
                            (ccohort%lmort_direct + ccohort%lmort_collateral + ccohort%lmort_infra) * total_c * &
                            ccohort%n * g_per_kg * ha_per_m2
                       

                       hio_carbon_balance_canopy_si_scls(io_si,scls) = hio_carbon_balance_canopy_si_scls(io_si,scls) + &
                             ccohort%n * ccohort%npp_acc_hold
                       
                      
                       hio_leaf_md_canopy_si_scls(io_si,scls) = hio_leaf_md_canopy_si_scls(io_si,scls) + &
                             leaf_c_turnover * ccohort%n
                       hio_root_md_canopy_si_scls(io_si,scls) = hio_root_md_canopy_si_scls(io_si,scls) + &
                             fnrt_c_turnover * ccohort%n
                       hio_bsw_md_canopy_si_scls(io_si,scls) = hio_bsw_md_canopy_si_scls(io_si,scls) + &
                             sapw_c_turnover * ccohort%n
                       hio_bstore_md_canopy_si_scls(io_si,scls) = hio_bstore_md_canopy_si_scls(io_si,scls) + &
                             store_c_turnover * ccohort%n
                       hio_bdead_md_canopy_si_scls(io_si,scls) = hio_bdead_md_canopy_si_scls(io_si,scls) + &
                             struct_c_turnover * ccohort%n
                       hio_seed_prod_canopy_si_scls(io_si,scls) = hio_seed_prod_canopy_si_scls(io_si,scls) + &
                             ccohort%seed_prod * ccohort%n

                       hio_npp_leaf_canopy_si_scls(io_si,scls) = hio_npp_leaf_canopy_si_scls(io_si,scls) + &
                             leaf_c_net_alloc * ccohort%n
                       hio_npp_fnrt_canopy_si_scls(io_si,scls) = hio_npp_fnrt_canopy_si_scls(io_si,scls) + &
                             fnrt_c_net_alloc * ccohort%n
                       hio_npp_sapw_canopy_si_scls(io_si,scls) = hio_npp_sapw_canopy_si_scls(io_si,scls) + &
                             sapw_c_net_alloc * ccohort%n
                       hio_npp_dead_canopy_si_scls(io_si,scls) = hio_npp_dead_canopy_si_scls(io_si,scls) + &
                             struct_c_net_alloc * ccohort%n
                       hio_npp_seed_canopy_si_scls(io_si,scls) = hio_npp_seed_canopy_si_scls(io_si,scls) + &
                             repro_c_net_alloc * ccohort%n
                       hio_npp_stor_canopy_si_scls(io_si,scls) = hio_npp_stor_canopy_si_scls(io_si,scls) + &
                             store_c_net_alloc * ccohort%n
                       
                       hio_yesterdaycanopylevel_canopy_si_scls(io_si,scls) = &
                            hio_yesterdaycanopylevel_canopy_si_scls(io_si,scls) + &
                            ccohort%canopy_layer_yesterday * ccohort%n
                    else
                       hio_nplant_understory_si_scag(io_si,iscag) = hio_nplant_understory_si_scag(io_si,iscag) + ccohort%n
                       hio_mortality_understory_si_scag(io_si,iscag) = hio_mortality_understory_si_scag(io_si,iscag) + &
                            (ccohort%bmort + ccohort%hmort + ccohort%cmort + ccohort%frmort) * ccohort%n
                       hio_ddbh_understory_si_scag(io_si,iscag) = hio_ddbh_understory_si_scag(io_si,iscag) + &
                            ccohort%ddbhdt*ccohort%n
                       hio_bstor_understory_si_scpf(io_si,scpf) = hio_bstor_understory_si_scpf(io_si,scpf) + &
                             store_c * ccohort%n
                       hio_bleaf_understory_si_scpf(io_si,scpf) = hio_bleaf_understory_si_scpf(io_si,scpf) + &
                             leaf_c  * ccohort%n
                       hio_understory_biomass_pa(io_pa) = hio_understory_biomass_pa(io_pa) + &
                             n_density * total_c * g_per_kg
                       !hio_mortality_understory_si_scpf(io_si,scpf) = hio_mortality_understory_si_scpf(io_si,scpf)+ &
                        !    (ccohort%bmort + ccohort%hmort + ccohort%cmort + ccohort%frmort) * ccohort%n

                       hio_mortality_understory_si_scpf(io_si,scpf) = hio_mortality_understory_si_scpf(io_si,scpf)+ &
                            (ccohort%bmort + ccohort%hmort + ccohort%cmort + ccohort%frmort ) * ccohort%n + &
			    (ccohort%lmort_direct + ccohort%lmort_collateral + ccohort%lmort_infra) * &
                            ccohort%n * sec_per_day * days_per_year

                       hio_nplant_understory_si_scpf(io_si,scpf) = hio_nplant_understory_si_scpf(io_si,scpf) + ccohort%n
                       hio_nplant_understory_si_scls(io_si,scls) = hio_nplant_understory_si_scls(io_si,scls) + ccohort%n
                       hio_lai_understory_si_scls(io_si,scls) = hio_lai_understory_si_scls(io_si,scls) + &
		                                                ccohort%treelai*ccohort%c_area  * AREA_INV
                       hio_sai_understory_si_scls(io_si,scls) = hio_sai_understory_si_scls(io_si,scls) + &
		                                                ccohort%treelai*ccohort%c_area  * AREA_INV
                       hio_trimming_understory_si_scls(io_si,scls) = hio_trimming_understory_si_scls(io_si,scls) + &
                            ccohort%n * ccohort%canopy_trim
                       hio_crown_area_understory_si_scls(io_si,scls) = hio_crown_area_understory_si_scls(io_si,scls) + &
                            ccohort%c_area
                       hio_gpp_understory_si_scpf(io_si,scpf)      = hio_gpp_understory_si_scpf(io_si,scpf)      + &
                            n_perm2*ccohort%gpp_acc_hold
                       hio_ar_understory_si_scpf(io_si,scpf)      = hio_ar_understory_si_scpf(io_si,scpf)      + &
                            n_perm2*ccohort%resp_acc_hold

                       ! growth increment
                       hio_ddbh_understory_si_scpf(io_si,scpf) = hio_ddbh_understory_si_scpf(io_si,scpf) + &
                            ccohort%ddbhdt*ccohort%n
                       hio_ddbh_understory_si_scls(io_si,scls) = hio_ddbh_understory_si_scls(io_si,scls) + &
                            ccohort%ddbhdt*ccohort%n

                       ! sum of all mortality
                       hio_mortality_understory_si_scls(io_si,scls) = hio_mortality_understory_si_scls(io_si,scls) + &
                             (ccohort%bmort + ccohort%hmort + ccohort%cmort + ccohort%frmort ) * ccohort%n + &
                             (ccohort%lmort_direct + ccohort%lmort_collateral + ccohort%lmort_infra) * &
                             ccohort%n * sec_per_day * days_per_year
                       
                       hio_understory_mortality_carbonflux_si(io_si) = hio_understory_mortality_carbonflux_si(io_si) + &
                             (ccohort%bmort + ccohort%hmort + ccohort%cmort + ccohort%frmort) * &
                             total_c * ccohort%n * g_per_kg * days_per_sec * years_per_day * ha_per_m2 + &
                             (ccohort%lmort_direct + ccohort%lmort_collateral + ccohort%lmort_infra) * total_c * &
                             ccohort%n * g_per_kg * ha_per_m2

                       hio_carbon_balance_understory_si_scls(io_si,scls) = hio_carbon_balance_understory_si_scls(io_si,scls) + &
                             ccohort%npp_acc_hold * ccohort%n

                       hio_leaf_md_understory_si_scls(io_si,scls) = hio_leaf_md_understory_si_scls(io_si,scls) + &
                            leaf_c_turnover * ccohort%n
                       hio_root_md_understory_si_scls(io_si,scls) = hio_root_md_understory_si_scls(io_si,scls) + &
                            fnrt_c_turnover * ccohort%n
                       hio_bsw_md_understory_si_scls(io_si,scls) = hio_bsw_md_understory_si_scls(io_si,scls) + &
                             sapw_c_turnover * ccohort%n
                       hio_bstore_md_understory_si_scls(io_si,scls) = hio_bstore_md_understory_si_scls(io_si,scls) + &
                             store_c_turnover * ccohort%n
                       hio_bdead_md_understory_si_scls(io_si,scls) = hio_bdead_md_understory_si_scls(io_si,scls) + &
                             struct_c_turnover * ccohort%n
                       hio_seed_prod_understory_si_scls(io_si,scls) = hio_seed_prod_understory_si_scls(io_si,scls) + &
                            ccohort%seed_prod * ccohort%n

                       hio_npp_leaf_understory_si_scls(io_si,scls) = hio_npp_leaf_understory_si_scls(io_si,scls) + &
                             leaf_c_net_alloc * ccohort%n
                       hio_npp_fnrt_understory_si_scls(io_si,scls) = hio_npp_fnrt_understory_si_scls(io_si,scls) + &
                             fnrt_c_net_alloc * ccohort%n
                       hio_npp_sapw_understory_si_scls(io_si,scls) = hio_npp_sapw_understory_si_scls(io_si,scls) + &
                             sapw_c_net_alloc * ccohort%n
                       hio_npp_dead_understory_si_scls(io_si,scls) = hio_npp_dead_understory_si_scls(io_si,scls) + &
                             struct_c_net_alloc * ccohort%n
                       hio_npp_seed_understory_si_scls(io_si,scls) = hio_npp_seed_understory_si_scls(io_si,scls) + &
                             repro_c_net_alloc * ccohort%n
                       hio_npp_stor_understory_si_scls(io_si,scls) = hio_npp_stor_understory_si_scls(io_si,scls) + &
                             store_c_net_alloc * ccohort%n
                       
                       hio_yesterdaycanopylevel_understory_si_scls(io_si,scls) = &
                            hio_yesterdaycanopylevel_understory_si_scls(io_si,scls) + &
                            ccohort%canopy_layer_yesterday * ccohort%n
                    endif
                    !
                    !
                    ccohort%canopy_layer_yesterday = real(ccohort%canopy_layer, r8)
                    !
                    ! growth flux of individuals into a given bin
                    ! track the actual growth here, the virtual growth from fusion lower down
                    if ( (scls - ccohort%size_class_lasttimestep ) .gt. 0) then
                       do i_scls = ccohort%size_class_lasttimestep + 1, scls
                          i_scpf = (ccohort%pft-1)*nlevsclass+i_scls
                          hio_growthflux_si_scpf(io_si,i_scpf) = hio_growthflux_si_scpf(io_si,i_scpf) + &
                               ccohort%n * days_per_year
                       end do
                    end if
                    ccohort%size_class_lasttimestep = scls
                    !
                  end associate
               else  ! i.e. cohort%isnew
                  !
                  ! if cohort is new, track its growth flux into the first size bin
                  i_scpf = (ccohort%pft-1)*nlevsclass+1
                  hio_growthflux_si_scpf(io_si,i_scpf) = hio_growthflux_si_scpf(io_si,i_scpf) + ccohort%n * days_per_year
                  ccohort%size_class_lasttimestep = 1
                  !
               end if

               ! resolve some canopy area profiles, both total and of occupied leaves
               ican = ccohort%canopy_layer
               !
               hio_crownarea_si_can(io_si, ican) = hio_crownarea_si_can(io_si, ican) + ccohort%c_area / AREA
               !
               do ileaf=1,ccohort%nv
                  cnlf_indx = ileaf + (ican-1) * nlevleaf
                  hio_crownarea_si_cnlf(io_si, cnlf_indx) = hio_crownarea_si_cnlf(io_si, cnlf_indx) + &
                       ccohort%c_area / AREA
               end do
               
               ccohort => ccohort%taller
            enddo ! cohort loop
            
            ! Patch specific variables that are already calculated
            ! These things are all duplicated. Should they all be converted to LL or array structures RF? 
            ! define scalar to counteract the patch albedo scaling logic for conserved quantities
            
            if (cpatch%area .gt. 0._r8 .and. cpatch%total_canopy_area .gt.0 ) then
               patch_scaling_scalar  = min(1._r8, cpatch%area / cpatch%total_canopy_area)
            else
               patch_scaling_scalar = 0._r8
            endif
            
            ! Update Fire Variables
            hio_nesterov_fire_danger_pa(io_pa) = sites(s)%acc_NI
            hio_spitfire_ros_pa(io_pa)         = cpatch%ROS_front 
            hio_effect_wspeed_pa(io_pa)        = cpatch%effect_wspeed
            hio_tfc_ros_pa(io_pa)              = cpatch%TFC_ROS
            hio_fire_intensity_pa(io_pa)       = cpatch%FI
            hio_fire_area_pa(io_pa)            = cpatch%frac_burnt
            hio_scorch_height_pa(io_pa)        = cpatch%SH
            hio_fire_fuel_bulkd_pa(io_pa)      = cpatch%fuel_bulkd
            hio_fire_fuel_eff_moist_pa(io_pa)  = cpatch%fuel_eff_moist
            hio_fire_fuel_sav_pa(io_pa)        = cpatch%fuel_sav
            hio_fire_fuel_mef_pa(io_pa)        = cpatch%fuel_mef
            hio_sum_fuel_pa(io_pa)             = cpatch%sum_fuel * g_per_kg * patch_scaling_scalar
            
            do i_fuel = 1,nfsc
               hio_litter_moisture_si_fuel(io_si, i_fuel) = hio_litter_moisture_si_fuel(io_si, i_fuel) + &
                    cpatch%litter_moisture(i_fuel) * cpatch%area * AREA_INV
            end do

            ! Update Litter Flux Variables

            litt_c       => cpatch%litter(element_pos(carbon12_element))
            flux_diags_c => sites(s)%flux_diags(element_pos(carbon12_element))

             
            do i_cwd = 1, ncwd

                hio_cwd_ag_si_cwdsc(io_si, i_cwd) = hio_cwd_ag_si_cwdsc(io_si, i_cwd) + &
                      litt_c%ag_cwd(i_cwd)*cpatch%area * AREA_INV * g_per_kg
                hio_cwd_bg_si_cwdsc(io_si, i_cwd) = hio_cwd_bg_si_cwdsc(io_si, i_cwd) + &
                      sum(litt_c%bg_cwd(i_cwd,:)) * cpatch%area * AREA_INV * g_per_kg
                
                hio_cwd_ag_out_si_cwdsc(io_si, i_cwd) = hio_cwd_ag_out_si_cwdsc(io_si, i_cwd) + &
                      litt_c%ag_cwd_frag(i_cwd)*cpatch%area * AREA_INV * g_per_kg
                
                hio_cwd_bg_out_si_cwdsc(io_si, i_cwd) = hio_cwd_bg_out_si_cwdsc(io_si, i_cwd) + &
                      sum(litt_c%bg_cwd_frag(i_cwd,:)) * cpatch%area * AREA_INV * g_per_kg

            end do

            ipa = ipa + 1
            cpatch => cpatch%younger
         end do !patch loop

         ! divide so-far-just-summed but to-be-averaged patch-age-class variables by patch-age-class area to get mean values
         do ipa2 = 1, nlevage
            if (hio_area_si_age(io_si, ipa2) .gt. tiny) then
               hio_lai_si_age(io_si, ipa2) = hio_lai_si_age(io_si, ipa2) / (hio_area_si_age(io_si, ipa2)*AREA)
               hio_ncl_si_age(io_si, ipa2) = hio_ncl_si_age(io_si, ipa2) / (hio_area_si_age(io_si, ipa2)*AREA)
            else
               hio_lai_si_age(io_si, ipa2) = 0._r8
               hio_ncl_si_age(io_si, ipa2) = 0._r8
            endif
         end do

         ! pass the cohort termination mortality as a flux to the history, and then reset the termination mortality buffer
         ! note there are various ways of reporting the total mortality, so pass to these as well
         do i_pft = 1, numpft
            do i_scls = 1,nlevsclass
               i_scpf = (i_pft-1)*nlevsclass + i_scls
               !
               ! termination mortality. sum of canopy and understory indices
               hio_m6_si_scpf(io_si,i_scpf) = (sites(s)%term_nindivs_canopy(i_scls,i_pft) + &
                                               sites(s)%term_nindivs_ustory(i_scls,i_pft)) * days_per_year

               hio_m6_si_scls(io_si,i_scls) = hio_m6_si_scls(io_si,i_scls) + &
                     (sites(s)%term_nindivs_canopy(i_scls,i_pft) + &
                      sites(s)%term_nindivs_ustory(i_scls,i_pft)) * days_per_year
                     

               !
               ! add termination mortality to canopy and understory mortality
               hio_mortality_canopy_si_scls(io_si,i_scls) = hio_mortality_canopy_si_scls(io_si,i_scls) + &
                    sites(s)%term_nindivs_canopy(i_scls,i_pft) * days_per_year

               hio_mortality_understory_si_scls(io_si,i_scls) = hio_mortality_understory_si_scls(io_si,i_scls) + &
                    sites(s)%term_nindivs_ustory(i_scls,i_pft) * days_per_year

               hio_mortality_canopy_si_scpf(io_si,i_scpf) = hio_mortality_canopy_si_scpf(io_si,i_scpf) + &
                     sites(s)%term_nindivs_canopy(i_scls,i_pft) * days_per_year

               hio_mortality_understory_si_scpf(io_si,i_scpf) = hio_mortality_understory_si_scpf(io_si,i_scpf) + &
                     sites(s)%term_nindivs_ustory(i_scls,i_pft) * days_per_year

               !
               ! imort on its own
               hio_m4_si_scpf(io_si,i_scpf) = sites(s)%imort_rate(i_scls, i_pft)
               hio_m4_si_scls(io_si,i_scls) = hio_m4_si_scls(io_si,i_scls) + sites(s)%imort_rate(i_scls, i_pft)
               !
               ! add imort to other mortality terms. consider imort as understory mortality even if it happens in 
               ! cohorts that may have been promoted as part of the patch creation, and use the pre-calculated site-level 
               ! values to avoid biasing the results by the dramatically-reduced number densities in cohorts that are subject to imort
               hio_mortality_understory_si_scpf(io_si,i_scpf) = hio_mortality_understory_si_scpf(io_si,i_scpf) + &
                    sites(s)%imort_rate(i_scls, i_pft)
               hio_mortality_understory_si_scls(io_si,i_scls) = hio_mortality_understory_si_scls(io_si,i_scls) + &
                    sites(s)%imort_rate(i_scls, i_pft)
               !
               iscag = i_scls ! since imort is by definition something that only happens in newly disturbed patches, treat as such
               hio_mortality_understory_si_scag(io_si,iscag) = hio_mortality_understory_si_scag(io_si,iscag) + &
                    sites(s)%imort_rate(i_scls, i_pft)

               ! fire mortality from the site-level diagnostic rates
               hio_m5_si_scpf(io_si,i_scpf) = sites(s)%fmort_rate_canopy(i_scls, i_pft) + &
                     sites(s)%fmort_rate_ustory(i_scls, i_pft)
               hio_m5_si_scls(io_si,i_scls) = hio_m5_si_scls(io_si,i_scls) + &
                     sites(s)%fmort_rate_canopy(i_scls, i_pft) +  sites(s)%fmort_rate_ustory(i_scls, i_pft)
               !
               hio_crownfiremort_si_scpf(io_si,i_scpf) = sites(s)%fmort_rate_crown(i_scls, i_pft)
               hio_cambialfiremort_si_scpf(io_si,i_scpf) = sites(s)%fmort_rate_cambial(i_scls, i_pft)
               !
               ! fire components of overall canopy and understory mortality
               hio_mortality_canopy_si_scpf(io_si,i_scpf) = hio_mortality_canopy_si_scpf(io_si,i_scpf) + &
                    sites(s)%fmort_rate_canopy(i_scls, i_pft)
               hio_mortality_canopy_si_scls(io_si,i_scls) = hio_mortality_canopy_si_scls(io_si,i_scls) + &
                    sites(s)%fmort_rate_canopy(i_scls, i_pft)

               ! the fire mortality rates for each layer are total dead, since the usable
               ! output will then normalize by the counts, we are allowed to sum over layers
               hio_mortality_understory_si_scpf(io_si,i_scpf) = hio_mortality_understory_si_scpf(io_si,i_scpf) + &
                     sites(s)%fmort_rate_ustory(i_scls, i_pft)

               hio_mortality_understory_si_scls(io_si,i_scls) = hio_mortality_understory_si_scls(io_si,i_scls) + &
                     sites(s)%fmort_rate_ustory(i_scls, i_pft)

               !
               ! carbon flux associated with mortality of trees dying by fire
               hio_canopy_mortality_carbonflux_si(io_si) = hio_canopy_mortality_carbonflux_si(io_si) + &
                     sites(s)%fmort_carbonflux_canopy
               
               hio_understory_mortality_carbonflux_si(io_si) = hio_understory_mortality_carbonflux_si(io_si) + &
                     sites(s)%fmort_carbonflux_ustory
               
               !
               ! for scag variables, also treat as happening in the newly-disurbed patch

               hio_mortality_canopy_si_scag(io_si,iscag) = hio_mortality_canopy_si_scag(io_si,iscag) + &
                    sites(s)%fmort_rate_canopy(i_scls, i_pft)
               hio_mortality_understory_si_scag(io_si,iscag) = hio_mortality_understory_si_scag(io_si,iscag) + &
                    sites(s)%fmort_rate_ustory(i_scls, i_pft)

               ! while in this loop, pass the fusion-induced growth rate flux to history
               hio_growthflux_fusion_si_scpf(io_si,i_scpf) = hio_growthflux_fusion_si_scpf(io_si,i_scpf) + &
                    sites(s)%growthflux_fusion(i_scls, i_pft) * days_per_year

            end do
         end do
         !
         ! treat carbon flux from imort the same way
         hio_understory_mortality_carbonflux_si(io_si) = hio_understory_mortality_carbonflux_si(io_si) + &
              sites(s)%imort_carbonflux
         !
         sites(s)%term_nindivs_canopy(:,:) = 0._r8
         sites(s)%term_nindivs_ustory(:,:) = 0._r8
         sites(s)%imort_carbonflux = 0._r8
         sites(s)%imort_rate(:,:) = 0._r8
         sites(s)%fmort_rate_canopy(:,:) = 0._r8
         sites(s)%fmort_rate_ustory(:,:) = 0._r8
         sites(s)%fmort_carbonflux_canopy = 0._r8
         sites(s)%fmort_carbonflux_ustory = 0._r8
         sites(s)%fmort_rate_cambial(:,:) = 0._r8
         sites(s)%fmort_rate_crown(:,:) = 0._r8
         sites(s)%growthflux_fusion(:,:) = 0._r8

         ! pass the recruitment rate as a flux to the history, and then reset the recruitment buffer
         do i_pft = 1, numpft
            hio_recruitment_si_pft(io_si,i_pft) = sites(s)%recruitment_rate(i_pft) * days_per_year
         end do
         sites(s)%recruitment_rate(:) = 0._r8

         ! summarize all of the mortality fluxes by PFT
         do i_pft = 1, numpft
            do i_scls = 1,nlevsclass
               i_scpf = (i_pft-1)*nlevsclass + i_scls

               hio_mortality_si_pft(io_si,i_pft) = hio_mortality_si_pft(io_si,i_pft) + &
                    hio_m1_si_scpf(io_si,i_scpf) + &
                    hio_m2_si_scpf(io_si,i_scpf) + &
                    hio_m3_si_scpf(io_si,i_scpf) + &
                    hio_m4_si_scpf(io_si,i_scpf) + &
                    hio_m5_si_scpf(io_si,i_scpf) + &
                    hio_m6_si_scpf(io_si,i_scpf) + &
                    hio_m7_si_scpf(io_si,i_scpf) + &
                    hio_m8_si_scpf(io_si,i_scpf)

            end do
         end do
         
         ! ------------------------------------------------------------------------------
         ! Diagnostics discretized by element type
         ! ------------------------------------------------------------------------------

         do el = 1, num_elements
            
            flux_diags => sites(s)%flux_diags(el)
            
            ! Sum up all input litter fluxes (above below, fines, cwd)
            hio_litter_in_elem(io_si, el) = hio_litter_in_elem(io_si, el) + &
                 sum(flux_diags%cwd_ag_input(:)) + & 
                 sum(flux_diags%cwd_bg_input(:)) + &
                 sum(flux_diags%leaf_litter_input(:)) + &
                 sum(flux_diags%root_litter_input(:))

            
            cpatch => sites(s)%oldest_patch
            do while(associated(cpatch))

               litt => cpatch%litter(el)

               area_frac = cpatch%area * AREA_INV

               ! Sum up all output fluxes (fragmentation)
               hio_litter_out_elem(io_si,el) = hio_litter_out_elem(io_si,el) + &
                    (sum(litt%leaf_fines_frag(:)) + &
                     sum(litt%root_fines_frag(:,:)) + &
                     sum(litt%ag_cwd_frag(:)) + & 
                     sum(litt%bg_cwd_frag(:,:))) * area_frac
               
               hio_seed_bank_elem(io_si,el) = hio_seed_bank_elem(io_si,el) + & 
                    sum(litt%seed(:)) * area_frac

               hio_seed_germ_elem(io_si,el) = hio_seed_germ_elem(io_si,el) + &
                    sum(litt%seed_germ(:)) * area_frac
                    
               hio_seed_decay_elem(io_si,el) = hio_seed_decay_elem(io_si,el) + & 
                    sum(litt%seed_decay(:)) * area_frac

               hio_seeds_in_local_elem(io_si,el) = hio_seeds_in_local_elem(io_si,el) + & 
                    sum(litt%seed_in_local(:)) * area_frac

               hio_seed_in_extern_elem(io_si,el) = hio_seed_in_extern_elem(io_si,el) + & 
                    sum(litt%seed_in_extern(:)) * area_frac

                    
               cpatch => cpatch%younger
            end do

         end do
         

         ! pass demotion rates and associated carbon fluxes to history
         do i_scls = 1,nlevsclass
            hio_demotion_rate_si_scls(io_si,i_scls) = sites(s)%demotion_rate(i_scls) * days_per_year
            hio_promotion_rate_si_scls(io_si,i_scls) = sites(s)%promotion_rate(i_scls) * days_per_year
         end do
         !
         ! convert kg C / ha / day to gc / m2 / sec
         hio_demotion_carbonflux_si(io_si) = sites(s)%demotion_carbonflux * g_per_kg * ha_per_m2 * days_per_sec
         hio_promotion_carbonflux_si(io_si) = sites(s)%promotion_carbonflux * g_per_kg * ha_per_m2 * days_per_sec
         !
         ! mortality-associated carbon fluxes
         
         hio_canopy_mortality_carbonflux_si(io_si) = hio_canopy_mortality_carbonflux_si(io_si) + &
               sites(s)%term_carbonflux_canopy * g_per_kg * days_per_sec * ha_per_m2
         
         hio_understory_mortality_carbonflux_si(io_si) = hio_understory_mortality_carbonflux_si(io_si) + &
               sites(s)%term_carbonflux_ustory * g_per_kg * days_per_sec * ha_per_m2

         ! and zero the site-level termination carbon flux variable
         sites(s)%term_carbonflux_canopy = 0._r8
         sites(s)%term_carbonflux_ustory = 0._r8
         !

         ! add the site-level disturbance-associated cwd and litter input fluxes to thir respective flux fields

         do i_cwd = 1, ncwd
             hio_cwd_ag_in_si_cwdsc(io_si, i_cwd) = hio_cwd_ag_in_si_cwdsc(io_si, i_cwd) + &
                   flux_diags_c%cwd_ag_input(i_cwd) * g_per_kg
             
             hio_cwd_bg_in_si_cwdsc(io_si, i_cwd) = hio_cwd_bg_in_si_cwdsc(io_si, i_cwd) + &
                   flux_diags_c%cwd_bg_input(i_cwd) * g_per_kg

         end do

         ! and reset the disturbance-related field buffers

         do el = 1, num_elements
             call sites(s)%flux_diags(el)%ZeroFluxDiags()
         end do

      enddo ! site loop
      
    end associate

    return
  end subroutine update_history_dyn
 
 ! ======================================================================================

 subroutine update_history_prod(this,nc,nsites,sites,dt_tstep)

    ! ---------------------------------------------------------------------------------
    ! This is the call to update the history IO arrays that are expected to only change
    ! after rapid timescale productivity calculations (gpp and respiration).
    ! ---------------------------------------------------------------------------------
    
    use EDTypesMod          , only : nclmax, nlevleaf
    !
    ! Arguments
    class(fates_history_interface_type)                 :: this
    integer                 , intent(in)            :: nc   ! clump index
    integer                 , intent(in)            :: nsites
    type(ed_site_type)      , intent(inout), target :: sites(nsites)
    real(r8)                , intent(in)            :: dt_tstep
    
    ! Locals
    integer  :: s        ! The local site index
    integer  :: io_si     ! The site index of the IO array
    integer  :: ipa      ! The local "I"ndex of "PA"tches 
    integer  :: io_pa    ! The patch index of the IO array
    integer  :: io_pa1   ! The first patch index in the IO array for each site
    integer  :: io_soipa 
    integer  :: lb1,ub1,lb2,ub2  ! IO array bounds for the calling thread
    integer  :: ivar             ! index of IO variable object vector
    integer  :: ft               ! functional type index
    real(r8) :: n_density   ! individual of cohort per m2.
    real(r8) :: n_perm2     ! individuals per m2 for the whole column
    real(r8) :: patch_area_by_age(nlevage) ! patch area in each bin for normalizing purposes
    real(r8) :: canopy_area_by_age(nlevage) ! canopy area in each bin for normalizing purposes
    real(r8), parameter :: tiny = 1.e-5_r8      ! some small number
    integer  :: ipa2     ! patch incrementer
    integer :: cnlfpft_indx, cnlf_indx, ipft, ican, ileaf ! more iterators and indices
    type(ed_patch_type),pointer  :: cpatch
    type(ed_cohort_type),pointer :: ccohort
    real(r8) :: per_dt_tstep          ! Time step in frequency units (/s)

    associate( hio_gpp_pa         => this%hvars(ih_gpp_pa)%r81d, &
               hio_npp_pa         => this%hvars(ih_npp_pa)%r81d, &
               hio_aresp_pa       => this%hvars(ih_aresp_pa)%r81d, &
               hio_maint_resp_pa  => this%hvars(ih_maint_resp_pa)%r81d, &
               hio_growth_resp_pa => this%hvars(ih_growth_resp_pa)%r81d, &
               hio_npp_si         => this%hvars(ih_npp_si)%r81d, &
               hio_c_stomata_si   => this%hvars(ih_c_stomata_si)%r81d, &
               hio_c_lblayer_si   => this%hvars(ih_c_lblayer_si)%r81d, &
               hio_ar_si_scpf     => this%hvars(ih_ar_si_scpf)%r82d, &
               hio_ar_grow_si_scpf   => this%hvars(ih_ar_grow_si_scpf)%r82d, &
               hio_ar_maint_si_scpf  => this%hvars(ih_ar_maint_si_scpf)%r82d, &
               hio_ar_agsapm_si_scpf => this%hvars(ih_ar_agsapm_si_scpf)%r82d, &
               hio_ar_darkm_si_scpf  => this%hvars(ih_ar_darkm_si_scpf)%r82d, &
               hio_ar_crootm_si_scpf => this%hvars(ih_ar_crootm_si_scpf)%r82d, &
               hio_ar_frootm_si_scpf => this%hvars(ih_ar_frootm_si_scpf)%r82d, &
               hio_gpp_canopy_pa     => this%hvars(ih_gpp_canopy_pa)%r81d, &
               hio_ar_canopy_pa      => this%hvars(ih_ar_canopy_pa)%r81d, &
               hio_gpp_understory_pa => this%hvars(ih_gpp_understory_pa)%r81d, &
               hio_ar_understory_pa  => this%hvars(ih_ar_understory_pa)%r81d, &
               hio_rdark_canopy_si_scls             => this%hvars(ih_rdark_canopy_si_scls)%r82d, &
               hio_livestem_mr_canopy_si_scls       => this%hvars(ih_livestem_mr_canopy_si_scls)%r82d, &
               hio_livecroot_mr_canopy_si_scls      => this%hvars(ih_livecroot_mr_canopy_si_scls)%r82d, &
               hio_froot_mr_canopy_si_scls          => this%hvars(ih_froot_mr_canopy_si_scls)%r82d, &
               hio_resp_g_canopy_si_scls            => this%hvars(ih_resp_g_canopy_si_scls)%r82d, &
               hio_resp_m_canopy_si_scls            => this%hvars(ih_resp_m_canopy_si_scls)%r82d, &
               hio_rdark_understory_si_scls         => this%hvars(ih_rdark_understory_si_scls)%r82d, &
               hio_livestem_mr_understory_si_scls   => this%hvars(ih_livestem_mr_understory_si_scls)%r82d, &
               hio_livecroot_mr_understory_si_scls  => this%hvars(ih_livecroot_mr_understory_si_scls)%r82d, &
               hio_froot_mr_understory_si_scls      => this%hvars(ih_froot_mr_understory_si_scls)%r82d, &
               hio_resp_g_understory_si_scls        => this%hvars(ih_resp_g_understory_si_scls)%r82d, &
               hio_resp_m_understory_si_scls        => this%hvars(ih_resp_m_understory_si_scls)%r82d, &
               hio_leaf_mr_si         => this%hvars(ih_leaf_mr_si)%r81d, &
               hio_froot_mr_si        => this%hvars(ih_froot_mr_si)%r81d, &
               hio_livecroot_mr_si    => this%hvars(ih_livecroot_mr_si)%r81d, &
               hio_livestem_mr_si     => this%hvars(ih_livestem_mr_si)%r81d, &
               hio_gpp_si_age         => this%hvars(ih_gpp_si_age)%r82d, &
               hio_npp_si_age         => this%hvars(ih_npp_si_age)%r82d, &
               hio_c_stomata_si_age   => this%hvars(ih_c_stomata_si_age)%r82d, &
               hio_c_lblayer_si_age   => this%hvars(ih_c_lblayer_si_age)%r82d, &
               hio_parsun_z_si_cnlf     => this%hvars(ih_parsun_z_si_cnlf)%r82d, &
               hio_parsha_z_si_cnlf     => this%hvars(ih_parsha_z_si_cnlf)%r82d, &
               hio_ts_net_uptake_si_cnlf => this%hvars(ih_ts_net_uptake_si_cnlf)%r82d, &
               hio_parsun_z_si_cnlfpft  => this%hvars(ih_parsun_z_si_cnlfpft)%r82d, &
               hio_parsha_z_si_cnlfpft  => this%hvars(ih_parsha_z_si_cnlfpft)%r82d, &
               hio_laisun_z_si_cnlf     => this%hvars(ih_laisun_z_si_cnlf)%r82d, &
               hio_laisha_z_si_cnlf     => this%hvars(ih_laisha_z_si_cnlf)%r82d, &
               hio_laisun_z_si_cnlfpft  => this%hvars(ih_laisun_z_si_cnlfpft)%r82d, &
               hio_laisha_z_si_cnlfpft  => this%hvars(ih_laisha_z_si_cnlfpft)%r82d, &
               hio_laisun_top_si_can     => this%hvars(ih_laisun_top_si_can)%r82d, &
               hio_laisha_top_si_can     => this%hvars(ih_laisha_top_si_can)%r82d, &
               hio_fabd_sun_si_cnlfpft  => this%hvars(ih_fabd_sun_si_cnlfpft)%r82d, &
               hio_fabd_sha_si_cnlfpft  => this%hvars(ih_fabd_sha_si_cnlfpft)%r82d, &
               hio_fabi_sun_si_cnlfpft  => this%hvars(ih_fabi_sun_si_cnlfpft)%r82d, &
               hio_fabi_sha_si_cnlfpft  => this%hvars(ih_fabi_sha_si_cnlfpft)%r82d, &
               hio_fabd_sun_si_cnlf  => this%hvars(ih_fabd_sun_si_cnlf)%r82d, &
               hio_fabd_sha_si_cnlf  => this%hvars(ih_fabd_sha_si_cnlf)%r82d, &
               hio_fabi_sun_si_cnlf  => this%hvars(ih_fabi_sun_si_cnlf)%r82d, &
               hio_fabi_sha_si_cnlf  => this%hvars(ih_fabi_sha_si_cnlf)%r82d, &
               hio_parprof_dir_si_cnlf  => this%hvars(ih_parprof_dir_si_cnlf)%r82d, &
               hio_parprof_dif_si_cnlf  => this%hvars(ih_parprof_dif_si_cnlf)%r82d, &
               hio_parprof_dir_si_cnlfpft  => this%hvars(ih_parprof_dir_si_cnlfpft)%r82d, &
               hio_parprof_dif_si_cnlfpft  => this%hvars(ih_parprof_dif_si_cnlfpft)%r82d, &
               hio_fabd_sun_top_si_can  => this%hvars(ih_fabd_sun_top_si_can)%r82d, &
               hio_fabd_sha_top_si_can  => this%hvars(ih_fabd_sha_top_si_can)%r82d, &
               hio_fabi_sun_top_si_can  => this%hvars(ih_fabi_sun_top_si_can)%r82d, &
               hio_fabi_sha_top_si_can  => this%hvars(ih_fabi_sha_top_si_can)%r82d, &
               hio_parsun_top_si_can     => this%hvars(ih_parsun_top_si_can)%r82d, &
               hio_parsha_top_si_can     => this%hvars(ih_parsha_top_si_can)%r82d &
               )


      ! Flush the relevant history variables 
      call this%flush_hvars(nc,upfreq_in=2)

      per_dt_tstep = 1.0_r8/dt_tstep

      do s = 1,nsites
         
         io_si  = this%iovar_map(nc)%site_index(s)
         io_pa1 = this%iovar_map(nc)%patch1_index(s)
         io_soipa = io_pa1-1
         
         ipa = 0
         cpatch => sites(s)%oldest_patch

         patch_area_by_age(1:nlevage) = 0._r8
         canopy_area_by_age(1:nlevage) = 0._r8

         do while(associated(cpatch))
            
            io_pa = io_pa1 + ipa

            patch_area_by_age(cpatch%age_class)  = &
                 patch_area_by_age(cpatch%age_class) + cpatch%area

            canopy_area_by_age(cpatch%age_class) = &
                 canopy_area_by_age(cpatch%age_class) + cpatch%total_canopy_area

            ! Canopy resitance terms
            hio_c_stomata_si_age(io_si,cpatch%age_class) = &
                 hio_c_stomata_si_age(io_si,cpatch%age_class) + &
                 cpatch%c_stomata * cpatch%total_canopy_area
            
            hio_c_lblayer_si_age(io_si,cpatch%age_class) = &
                 hio_c_lblayer_si_age(io_si,cpatch%age_class) + &
                 cpatch%c_lblayer * cpatch%total_canopy_area
            
            hio_c_stomata_si(io_si) = hio_c_stomata_si(io_si) + &
                 cpatch%c_stomata * cpatch%total_canopy_area
            
            hio_c_lblayer_si(io_si) = hio_c_lblayer_si(io_si) + &
                 cpatch%c_lblayer * cpatch%total_canopy_area

            ccohort => cpatch%shortest
            do while(associated(ccohort))
               
               ! TODO: we need a standardized logical function on this (used lots, RGK)
               if ((cpatch%area .gt. 0._r8) .and. (cpatch%total_canopy_area .gt. 0._r8)) then
                  n_density = ccohort%n/min(cpatch%area,cpatch%total_canopy_area) 
                  n_perm2   = ccohort%n * AREA_INV
               else
                  n_density = 0.0_r8
                  n_perm2   = 0.0_r8
               endif
               
               if ( .not. ccohort%isnew ) then

                  ! Calculate index for the scpf class
                  associate( scpf => ccohort%size_by_pft_class, &
                             scls => ccohort%size_class )

                  ! scale up cohort fluxes to their patches
                  hio_npp_pa(io_pa) = hio_npp_pa(io_pa) + &
                        ccohort%npp_tstep * g_per_kg * n_density * per_dt_tstep
                  hio_gpp_pa(io_pa) = hio_gpp_pa(io_pa) + &
                        ccohort%gpp_tstep * g_per_kg * n_density * per_dt_tstep
                  hio_aresp_pa(io_pa) = hio_aresp_pa(io_pa) + &
                        ccohort%resp_tstep * g_per_kg * n_density * per_dt_tstep
                  hio_growth_resp_pa(io_pa) = hio_growth_resp_pa(io_pa) + &
                        ccohort%resp_g * g_per_kg * n_density * per_dt_tstep
                  hio_maint_resp_pa(io_pa) = hio_maint_resp_pa(io_pa) + &
                        ccohort%resp_m * g_per_kg * n_density * per_dt_tstep
                  
                  ! map ed cohort-level npp fluxes to clm column fluxes
                  hio_npp_si(io_si) = hio_npp_si(io_si) + ccohort%npp_tstep * n_perm2 * g_per_kg * per_dt_tstep

                  ! aggregate MR fluxes to the site level
                  hio_leaf_mr_si(io_si) = hio_leaf_mr_si(io_si) + ccohort%rdark &
                       * n_perm2 *  sec_per_day * days_per_year
                  hio_froot_mr_si(io_si) = hio_froot_mr_si(io_si) + ccohort%froot_mr &
                       * n_perm2 *  sec_per_day * days_per_year
                  hio_livecroot_mr_si(io_si) = hio_livecroot_mr_si(io_si) + ccohort%livecroot_mr &
                       * n_perm2 *  sec_per_day * days_per_year
                  hio_livestem_mr_si(io_si) = hio_livestem_mr_si(io_si) + ccohort%livestem_mr &
                       * n_perm2 *  sec_per_day * days_per_year

                  ! Total AR (kgC/m2/yr) = (kgC/plant/step) / (s/step) * (plant/m2) * (s/yr)
                  hio_ar_si_scpf(io_si,scpf)    =   hio_ar_si_scpf(io_si,scpf) + &
                        (ccohort%resp_tstep/dt_tstep) * n_perm2 * sec_per_day * days_per_year

                  ! Growth AR (kgC/m2/yr)
                  hio_ar_grow_si_scpf(io_si,scpf) = hio_ar_grow_si_scpf(io_si,scpf) + &
                        (ccohort%resp_g/dt_tstep) * n_perm2 * sec_per_day * days_per_year

                  ! Maint AR (kgC/m2/yr)
                  hio_ar_maint_si_scpf(io_si,scpf) = hio_ar_maint_si_scpf(io_si,scpf) + &
                        (ccohort%resp_m/dt_tstep) * n_perm2 * sec_per_day * days_per_year
                  
                  ! Maintenance AR partition variables are stored as rates (kgC/plant/s)
                  ! (kgC/m2/yr) = (kgC/plant/s) * (plant/m2) * (s/yr)
                  hio_ar_agsapm_si_scpf(io_si,scpf) = hio_ar_agsapm_si_scpf(io_si,scpf) + &
                        ccohort%livestem_mr * n_perm2 * sec_per_day * days_per_year

                  ! (kgC/m2/yr) = (kgC/plant/s) * (plant/m2) * (s/yr)
                  hio_ar_darkm_si_scpf(io_si,scpf) = hio_ar_darkm_si_scpf(io_si,scpf) + &
                        ccohort%rdark * n_perm2 *  sec_per_day * days_per_year

                  ! (kgC/m2/yr) = (kgC/plant/s) * (plant/m2) * (s/yr)
                  hio_ar_crootm_si_scpf(io_si,scpf) = hio_ar_crootm_si_scpf(io_si,scpf) + &
                        ccohort%livecroot_mr * n_perm2 * sec_per_day * days_per_year

                  ! (kgC/m2/yr) = (kgC/plant/s) * (plant/m2) * (s/yr)
                  hio_ar_frootm_si_scpf(io_si,scpf) = hio_ar_frootm_si_scpf(io_si,scpf) + &
                        ccohort%froot_mr * n_perm2  * sec_per_day * days_per_year


                  ! accumulate fluxes per patch age bin
                  hio_gpp_si_age(io_si,cpatch%age_class) = hio_gpp_si_age(io_si,cpatch%age_class) &
                       + ccohort%gpp_tstep * ccohort%n * g_per_kg * per_dt_tstep
                  hio_npp_si_age(io_si,cpatch%age_class) = hio_npp_si_age(io_si,cpatch%age_class) &
                       + ccohort%npp_tstep * ccohort%n * g_per_kg * per_dt_tstep

                  ! accumulate fluxes on canopy- and understory- separated fluxes
                  if (ccohort%canopy_layer .eq. 1) then
                     !
                     ! bulk fluxes are in gC / m2 / s
                     hio_gpp_canopy_pa(io_pa) = hio_gpp_canopy_pa(io_pa) + &
                          ccohort%gpp_tstep * g_per_kg * n_density * per_dt_tstep                     
                     hio_ar_canopy_pa(io_pa) = hio_ar_canopy_pa(io_pa) + &
                          ccohort%resp_tstep * g_per_kg * n_density * per_dt_tstep                     
                     !
                     ! size-resolved respiration fluxes are in kg C / ha / yr
                     hio_rdark_canopy_si_scls(io_si,scls) = hio_rdark_canopy_si_scls(io_si,scls) + &
                          ccohort%rdark  * ccohort%n * sec_per_day * days_per_year
                     hio_livestem_mr_canopy_si_scls(io_si,scls) = hio_livestem_mr_canopy_si_scls(io_si,scls) + &
                          ccohort%livestem_mr  * ccohort%n * sec_per_day * days_per_year
                     hio_livecroot_mr_canopy_si_scls(io_si,scls) = hio_livecroot_mr_canopy_si_scls(io_si,scls) + &
                          ccohort%livecroot_mr  * ccohort%n * sec_per_day * days_per_year
                     hio_froot_mr_canopy_si_scls(io_si,scls) = hio_froot_mr_canopy_si_scls(io_si,scls) + &
                          ccohort%froot_mr  * ccohort%n * sec_per_day * days_per_year
                     hio_resp_g_canopy_si_scls(io_si,scls) = hio_resp_g_canopy_si_scls(io_si,scls) + &
                          ccohort%resp_g  * ccohort%n * sec_per_day * days_per_year * per_dt_tstep 
                     hio_resp_m_canopy_si_scls(io_si,scls) = hio_resp_m_canopy_si_scls(io_si,scls) + &
                          ccohort%resp_m  * ccohort%n * sec_per_day * days_per_year * per_dt_tstep 
                  else
                     !
                     ! bulk fluxes are in gC / m2 / s
                     hio_gpp_understory_pa(io_pa) = hio_gpp_understory_pa(io_pa) + &
                          ccohort%gpp_tstep * g_per_kg * n_density * per_dt_tstep                     
                     hio_ar_understory_pa(io_pa) = hio_ar_understory_pa(io_pa) + &
                          ccohort%resp_tstep * g_per_kg * n_density * per_dt_tstep                     
                     !
                     ! size-resolved respiration fluxes are in kg C / ha / yr
                     hio_rdark_understory_si_scls(io_si,scls) = hio_rdark_understory_si_scls(io_si,scls) + &
                          ccohort%rdark  * ccohort%n * sec_per_day * days_per_year
                     hio_livestem_mr_understory_si_scls(io_si,scls) = hio_livestem_mr_understory_si_scls(io_si,scls) + &
                          ccohort%livestem_mr  * ccohort%n * sec_per_day * days_per_year
                     hio_livecroot_mr_understory_si_scls(io_si,scls) = hio_livecroot_mr_understory_si_scls(io_si,scls) + &
                          ccohort%livecroot_mr  * ccohort%n * sec_per_day * days_per_year
                     hio_froot_mr_understory_si_scls(io_si,scls) = hio_froot_mr_understory_si_scls(io_si,scls) + &
                          ccohort%froot_mr  * ccohort%n * sec_per_day * days_per_year
                     hio_resp_g_understory_si_scls(io_si,scls) = hio_resp_g_understory_si_scls(io_si,scls) + &
                          ccohort%resp_g  * ccohort%n * sec_per_day * days_per_year * per_dt_tstep 
                     hio_resp_m_understory_si_scls(io_si,scls) = hio_resp_m_understory_si_scls(io_si,scls) + &
                          ccohort%resp_m  * ccohort%n * sec_per_day * days_per_year * per_dt_tstep 
                  endif
                end associate
               endif

               !!! canopy leaf carbon balance
               ican = ccohort%canopy_layer
               do ileaf=1,ccohort%nv
                  cnlf_indx = ileaf + (ican-1) * nlevleaf
                  hio_ts_net_uptake_si_cnlf(io_si, cnlf_indx) = hio_ts_net_uptake_si_cnlf(io_si, cnlf_indx) + &
                       ccohort%ts_net_uptake(ileaf) * g_per_kg * per_dt_tstep * ccohort%c_area / AREA
               end do

               ccohort => ccohort%taller
            enddo ! cohort loop

            ! summarize radiation profiles through the canopy
            do ipft=1,numpft
               do ican=1,nclmax         !  cpatch%ncl_p  ?
                  do ileaf=1,nlevleaf   !  cpatch%ncan(ican,ipft) ?
                     ! calculate where we are on multiplexed dimensions
                     cnlfpft_indx = ileaf + (ican-1) * nlevleaf + (ipft-1) * nlevleaf * nclmax 
                     cnlf_indx = ileaf + (ican-1) * nlevleaf
                     !
                     ! first do all the canopy x leaf x pft calculations
                     hio_parsun_z_si_cnlfpft(io_si,cnlfpft_indx) = hio_parsun_z_si_cnlfpft(io_si,cnlfpft_indx) + &
                          cpatch%ed_parsun_z(ican,ipft,ileaf) * cpatch%area * AREA_INV
                     hio_parsha_z_si_cnlfpft(io_si,cnlfpft_indx) = hio_parsha_z_si_cnlfpft(io_si,cnlfpft_indx) + &
                          cpatch%ed_parsha_z(ican,ipft,ileaf) * cpatch%area * AREA_INV
                     !
                     hio_laisun_z_si_cnlfpft(io_si,cnlfpft_indx) = hio_laisun_z_si_cnlfpft(io_si,cnlfpft_indx) + &
                          cpatch%ed_laisun_z(ican,ipft,ileaf) * cpatch%area * AREA_INV
                     hio_laisha_z_si_cnlfpft(io_si,cnlfpft_indx) = hio_laisha_z_si_cnlfpft(io_si,cnlfpft_indx) + &
                          cpatch%ed_laisha_z(ican,ipft,ileaf) * cpatch%area * AREA_INV
                     !
                     hio_fabd_sun_si_cnlfpft(io_si,cnlfpft_indx) = hio_fabd_sun_si_cnlfpft(io_si,cnlfpft_indx) + &
                          cpatch%fabd_sun_z(ican,ipft,ileaf) * cpatch%area * AREA_INV
                     hio_fabd_sha_si_cnlfpft(io_si,cnlfpft_indx) = hio_fabd_sha_si_cnlfpft(io_si,cnlfpft_indx) + &
                          cpatch%fabd_sha_z(ican,ipft,ileaf) * cpatch%area * AREA_INV
                     hio_fabi_sun_si_cnlfpft(io_si,cnlfpft_indx) = hio_fabi_sun_si_cnlfpft(io_si,cnlfpft_indx) + &
                          cpatch%fabi_sun_z(ican,ipft,ileaf) * cpatch%area * AREA_INV
                     hio_fabi_sha_si_cnlfpft(io_si,cnlfpft_indx) = hio_fabi_sha_si_cnlfpft(io_si,cnlfpft_indx) + &
                          cpatch%fabi_sha_z(ican,ipft,ileaf) * cpatch%area * AREA_INV
                     !
                     hio_parprof_dir_si_cnlfpft(io_si,cnlfpft_indx) = hio_parprof_dir_si_cnlfpft(io_si,cnlfpft_indx) + &
                          cpatch%parprof_pft_dir_z(ican,ipft,ileaf) * cpatch%area * AREA_INV
                     hio_parprof_dif_si_cnlfpft(io_si,cnlfpft_indx) = hio_parprof_dif_si_cnlfpft(io_si,cnlfpft_indx) + &
                          cpatch%parprof_pft_dif_z(ican,ipft,ileaf) * cpatch%area * AREA_INV
                     !
                     ! summarize across all PFTs
                     hio_parsun_z_si_cnlf(io_si,cnlf_indx) = hio_parsun_z_si_cnlf(io_si,cnlf_indx) + &
                          cpatch%ed_parsun_z(ican,ipft,ileaf) * cpatch%area * AREA_INV
                     hio_parsha_z_si_cnlf(io_si,cnlf_indx) = hio_parsha_z_si_cnlf(io_si,cnlf_indx) + &
                          cpatch%ed_parsha_z(ican,ipft,ileaf) * cpatch%area * AREA_INV
                     !
                     hio_laisun_z_si_cnlf(io_si,cnlf_indx) = hio_laisun_z_si_cnlf(io_si,cnlf_indx) + &
                          cpatch%ed_laisun_z(ican,ipft,ileaf) * cpatch%area * AREA_INV
                     hio_laisha_z_si_cnlf(io_si,cnlf_indx) = hio_laisha_z_si_cnlf(io_si,cnlf_indx) + &
                          cpatch%ed_laisha_z(ican,ipft,ileaf) * cpatch%area * AREA_INV
                     !
                     hio_fabd_sun_si_cnlf(io_si,cnlf_indx) = hio_fabd_sun_si_cnlf(io_si,cnlf_indx) + &
                          cpatch%fabd_sun_z(ican,ipft,ileaf) * cpatch%area * AREA_INV
                     hio_fabd_sha_si_cnlf(io_si,cnlf_indx) = hio_fabd_sha_si_cnlf(io_si,cnlf_indx) + &
                          cpatch%fabd_sha_z(ican,ipft,ileaf) * cpatch%area * AREA_INV
                     hio_fabi_sun_si_cnlf(io_si,cnlf_indx) = hio_fabi_sun_si_cnlf(io_si,cnlf_indx) + &
                          cpatch%fabi_sun_z(ican,ipft,ileaf) * cpatch%area * AREA_INV
                     hio_fabi_sha_si_cnlf(io_si,cnlf_indx) = hio_fabi_sha_si_cnlf(io_si,cnlf_indx) + &
                          cpatch%fabi_sha_z(ican,ipft,ileaf) * cpatch%area * AREA_INV

                  end do
                  !
                  ! summarize just the top leaf level across all PFTs, for each canopy level
                  hio_parsun_top_si_can(io_si,ican) = hio_parsun_top_si_can(io_si,ican) + &
                       cpatch%ed_parsun_z(ican,ipft,1) * cpatch%area * AREA_INV
                  hio_parsha_top_si_can(io_si,ican) = hio_parsha_top_si_can(io_si,ican) + &
                       cpatch%ed_parsha_z(ican,ipft,1) * cpatch%area * AREA_INV
                  !
                  hio_laisun_top_si_can(io_si,ican) = hio_laisun_top_si_can(io_si,ican) + &
                       cpatch%ed_laisun_z(ican,ipft,1) * cpatch%area * AREA_INV
                  hio_laisha_top_si_can(io_si,ican) = hio_laisha_top_si_can(io_si,ican) + &
                       cpatch%ed_laisha_z(ican,ipft,1) * cpatch%area * AREA_INV
                  !
                  hio_fabd_sun_top_si_can(io_si,ican) = hio_fabd_sun_top_si_can(io_si,ican) + &
                       cpatch%fabd_sun_z(ican,ipft,1) * cpatch%area * AREA_INV
                  hio_fabd_sha_top_si_can(io_si,ican) = hio_fabd_sha_top_si_can(io_si,ican) + &
                       cpatch%fabd_sha_z(ican,ipft,1) * cpatch%area * AREA_INV
                  hio_fabi_sun_top_si_can(io_si,ican) = hio_fabi_sun_top_si_can(io_si,ican) + &
                       cpatch%fabi_sun_z(ican,ipft,1) * cpatch%area * AREA_INV
                  hio_fabi_sha_top_si_can(io_si,ican) = hio_fabi_sha_top_si_can(io_si,ican) + &
                       cpatch%fabi_sha_z(ican,ipft,1) * cpatch%area * AREA_INV
                  !
               end do
            end do

            ! PFT-mean radiation profiles
            do ican=1,nclmax
               do ileaf=1,nlevleaf
                  ! calculate where we are on multiplexed dimensions
                  cnlf_indx = ileaf + (ican-1) * nlevleaf
                  !
                  hio_parprof_dir_si_cnlf(io_si,cnlf_indx) = hio_parprof_dir_si_cnlf(io_si,cnlf_indx) + &
                       cpatch%parprof_dir_z(ican,ileaf) * cpatch%area * AREA_INV
                  hio_parprof_dif_si_cnlf(io_si,cnlf_indx) = hio_parprof_dif_si_cnlf(io_si,cnlf_indx) + &
                       cpatch%parprof_dif_z(ican,ileaf) * cpatch%area * AREA_INV
               end do
            end do

            ipa = ipa + 1
            cpatch => cpatch%younger
         end do !patch loop

         do ipa2 = 1, nlevage
            if (patch_area_by_age(ipa2) .gt. tiny) then
               hio_gpp_si_age(io_si, ipa2) = hio_gpp_si_age(io_si, ipa2) / (patch_area_by_age(ipa2))
               hio_npp_si_age(io_si, ipa2) = hio_npp_si_age(io_si, ipa2) / (patch_area_by_age(ipa2))
            else
               hio_gpp_si_age(io_si, ipa2) = 0._r8
               hio_npp_si_age(io_si, ipa2) = 0._r8
            endif

            ! Normalize resistance diagnostics
            if (canopy_area_by_age(ipa2) .gt. tiny) then
               hio_c_stomata_si_age(io_si,ipa2) = &
                    hio_c_stomata_si_age(io_si,ipa2) / canopy_area_by_age(ipa2)

               hio_c_lblayer_si_age(io_si,ipa2) = &
                    hio_c_lblayer_si_age(io_si,ipa2) / canopy_area_by_age(ipa2)
            else
               hio_c_stomata_si_age(io_si,ipa2) = 0._r8
               hio_c_lblayer_si_age(io_si,ipa2) = 0._r8
            end if
            
         end do
         
         ! Normalize resistance diagnostics
         if ( sum(canopy_area_by_age(1:nlevage)) .gt. tiny) then
            hio_c_stomata_si(io_si) = hio_c_stomata_si(io_si) / sum(canopy_area_by_age(1:nlevage))
            hio_c_lblayer_si(io_si) = hio_c_lblayer_si(io_si) / sum(canopy_area_by_age(1:nlevage))
         else
            hio_c_stomata_si(io_si) = 0._r8
            hio_c_lblayer_si(io_si) = 0._r8
         end if
	 
      enddo ! site loop

    end associate
 
  end subroutine update_history_prod

  ! =====================================================================================

  subroutine update_history_hydraulics(this,nc,nsites,sites,dt_tstep)

    ! ---------------------------------------------------------------------------------
    ! This is the call to update the history IO arrays that are expected to only change
    ! after rapid timescale productivity calculations (gpp and respiration).
    ! ---------------------------------------------------------------------------------
    
    use FatesHydraulicsMemMod, only : ed_cohort_hydr_type, nshell
    use EDTypesMod           , only : maxpft

    
    ! Arguments
    class(fates_history_interface_type)             :: this
    integer                 , intent(in)            :: nc   ! clump index
    integer                 , intent(in)            :: nsites
    type(ed_site_type)      , intent(inout), target :: sites(nsites)
    real(r8)                , intent(in)            :: dt_tstep
    
    ! Locals
    integer  :: s        ! The local site index
    integer  :: io_si     ! The site index of the IO array
    integer  :: ipa      ! The local "I"ndex of "PA"tches 
    integer  :: io_pa    ! The patch index of the IO array
    integer  :: io_pa1   ! The first patch index in the IO array for each site
    integer  :: ft               ! functional type index
    integer  :: scpf
    integer  :: io_shsl  ! The combined "SH"ell "S"oil "L"ayer index in the IO array
    real(r8) :: n_density   ! individual of cohort per m2.
    real(r8) :: n_perm2     ! individuals per m2 for the whole column
    real(r8), parameter :: tiny = 1.e-5_r8      ! some small number
    real(r8) :: ncohort_scpf(nlevsclass*maxpft)  ! Bins to count up cohorts counts used in weighting
                                                   ! should be "hio_nplant_si_scpf"
    real(r8) :: number_fraction
    real(r8) :: number_fraction_rate
    integer  :: ipa2     ! patch incrementer
    integer  :: iscpf    ! index of the scpf group
    integer  :: j        ! soil layer index
    integer  :: k        ! rhizosphere shell index

    type(ed_patch_type),pointer  :: cpatch
    type(ed_cohort_type),pointer :: ccohort
    type(ed_cohort_hydr_type), pointer :: ccohort_hydr

    real(r8), parameter :: daysecs = 86400.0_r8 ! What modeler doesn't recognize 86400?
    real(r8), parameter :: yeardays = 365.0_r8  ! Should this be 365.25?

    logical :: layer1_present
    logical :: layer2_present
    logical :: layer3_present
    logical :: layer4_present
    logical :: layer5_present
    logical :: layer6_present
    logical :: layer7_present
    logical :: layer8_present
    logical :: layer9_present
    logical :: layer10_present
    
    if(hlm_use_planthydro.eq.ifalse) return

    associate( hio_errh2o_scpf  => this%hvars(ih_errh2o_scpf)%r82d, &
          hio_tran_scpf         => this%hvars(ih_tran_scpf)%r82d, &
          hio_rootuptake_scpf   => this%hvars(ih_rootuptake_scpf)%r82d, &
          hio_rootuptake01_scpf => this%hvars(ih_rootuptake01_scpf)%r82d, &
          hio_rootuptake02_scpf => this%hvars(ih_rootuptake02_scpf)%r82d, &
          hio_rootuptake03_scpf => this%hvars(ih_rootuptake03_scpf)%r82d, &
          hio_rootuptake04_scpf => this%hvars(ih_rootuptake04_scpf)%r82d, &
          hio_rootuptake05_scpf => this%hvars(ih_rootuptake05_scpf)%r82d, &
          hio_rootuptake06_scpf => this%hvars(ih_rootuptake06_scpf)%r82d, &
          hio_rootuptake07_scpf => this%hvars(ih_rootuptake07_scpf)%r82d, &
          hio_rootuptake08_scpf => this%hvars(ih_rootuptake08_scpf)%r82d, &
          hio_rootuptake09_scpf => this%hvars(ih_rootuptake09_scpf)%r82d, &
          hio_rootuptake10_scpf => this%hvars(ih_rootuptake10_scpf)%r82d, &
          hio_h2osoi_shsl       => this%hvars(ih_h2osoi_si_scagpft)%r82d, &
          hio_sapflow_scpf      => this%hvars(ih_sapflow_scpf)%r82d, &
          hio_iterh1_scpf       => this%hvars(ih_iterh1_scpf)%r82d, &          
          hio_iterh2_scpf       => this%hvars(ih_iterh2_scpf)%r82d, &           
          hio_ath_scpf          => this%hvars(ih_ath_scpf)%r82d, &               
          hio_tth_scpf          => this%hvars(ih_tth_scpf)%r82d, &               
          hio_sth_scpf          => this%hvars(ih_sth_scpf)%r82d, &                     
          hio_lth_scpf          => this%hvars(ih_lth_scpf)%r82d, &                     
          hio_awp_scpf          => this%hvars(ih_awp_scpf)%r82d, &                     
          hio_twp_scpf          => this%hvars(ih_twp_scpf)%r82d, &  
          hio_swp_scpf          => this%hvars(ih_swp_scpf)%r82d, &                     
          hio_lwp_scpf          => this%hvars(ih_lwp_scpf)%r82d, &  
	  hio_aflc_scpf          => this%hvars(ih_aflc_scpf)%r82d, &                     
          hio_tflc_scpf          => this%hvars(ih_tflc_scpf)%r82d, &  
          hio_sflc_scpf          => this%hvars(ih_sflc_scpf)%r82d, &                     
          hio_lflc_scpf          => this%hvars(ih_lflc_scpf)%r82d, &                   
          hio_btran_scpf        => this%hvars(ih_btran_scpf)%r82d, &
          hio_h2oveg_si         => this%hvars(ih_h2oveg_si)%r81d, &
          hio_nplant_si_scpf    => this%hvars(ih_nplant_si_scpf)%r82d, &
          hio_h2oveg_hydro_err_si    => this%hvars(ih_h2oveg_hydro_err_si)%r81d )
      
      ! Flush the relevant history variables 
      call this%flush_hvars(nc,upfreq_in=4)

      do s = 1,nsites
         
         io_si  = this%iovar_map(nc)%site_index(s)
         io_pa1 = this%iovar_map(nc)%patch1_index(s)

         hio_h2oveg_si(io_si)              = sites(s)%si_hydr%h2oveg
         hio_h2oveg_hydro_err_si(io_si)    = sites(s)%si_hydr%h2oveg_hydro_err

         ncohort_scpf(:) = 0.0_r8  ! Counter for normalizing weighting 
                                   ! factors for cohort mean propoerties
                                   ! This is actually used as a check
                                   ! on hio_nplant_si_scpf


         ! Determine which hydraulic soil layers are present
         if( sites(s)%si_hydr%nlevsoi_hyd >=1 ) then
            layer1_present = .true.
         else
            layer1_present = .false.
         end if
         ! Determine which hydraulic soil layers are present
         if( sites(s)%si_hydr%nlevsoi_hyd >=2 ) then
            layer2_present = .true.
         else
            layer2_present = .false.
         end if
         ! Determine which hydraulic soil layers are present
         if( sites(s)%si_hydr%nlevsoi_hyd >=3 ) then
            layer3_present = .true.
         else
            layer3_present = .false.
         end if
         ! Determine which hydraulic soil layers are present
         if( sites(s)%si_hydr%nlevsoi_hyd >=4 ) then
            layer4_present = .true.
         else
            layer4_present = .false.
         end if
         ! Determine which hydraulic soil layers are present
         if( sites(s)%si_hydr%nlevsoi_hyd >=5 ) then
            layer5_present = .true.
         else
            layer5_present = .false.
         end if
         ! Determine which hydraulic soil layers are present
         if( sites(s)%si_hydr%nlevsoi_hyd >=6 ) then
            layer6_present = .true.
         else
            layer6_present = .false.
         end if
         ! Determine which hydraulic soil layers are present
         if( sites(s)%si_hydr%nlevsoi_hyd >=7 ) then
            layer7_present = .true.
         else
            layer7_present = .false.
         end if
         ! Determine which hydraulic soil layers are present
         if( sites(s)%si_hydr%nlevsoi_hyd >=8 ) then
            layer8_present = .true.
         else
            layer8_present = .false.
         end if
         ! Determine which hydraulic soil layers are present
         if( sites(s)%si_hydr%nlevsoi_hyd >=9 ) then
            layer9_present = .true.
         else
            layer9_present = .false.
         end if
         ! Determine which hydraulic soil layers are present
         if( sites(s)%si_hydr%nlevsoi_hyd >=10 ) then
            layer10_present = .true.
         else
            layer10_present = .false.
         end if


         cpatch => sites(s)%oldest_patch
         do while(associated(cpatch))
            ccohort => cpatch%shortest
            do while(associated(ccohort))
               if ( .not. ccohort%isnew ) then
                  ! Calculate index for the scpf class
                  iscpf = ccohort%size_by_pft_class
                  ncohort_scpf(iscpf) = ncohort_scpf(iscpf) + ccohort%n
               end if
               ccohort => ccohort%taller
            enddo ! cohort loop
            cpatch => cpatch%younger
         end do !patch loop
         

         ipa = 0
         cpatch => sites(s)%oldest_patch
         do while(associated(cpatch))
            
            io_pa = io_pa1 + ipa

            ccohort => cpatch%shortest
            do while(associated(ccohort))

               ccohort_hydr => ccohort%co_hydr
               
               ! TODO: we need a standardized logical function on this (used lots, RGK)
               if ((cpatch%area .gt. 0._r8) .and. (cpatch%total_canopy_area .gt. 0._r8)) then
                  n_density = ccohort%n/min(cpatch%area,cpatch%total_canopy_area) 
                  n_perm2   = ccohort%n/AREA   
               else
                  n_density = 0.0_r8
                  n_perm2   = 0.0_r8
               endif
               
               if ( .not. ccohort%isnew ) then

                  ! Calculate index for the scpf class
                  iscpf = ccohort%size_by_pft_class
                  
                  ! scale up cohort fluxes to their sites
                  number_fraction_rate = (ccohort%n / ncohort_scpf(iscpf))/dt_tstep
                  
                  ! scale cohorts to mean quantity
                  number_fraction = (ccohort%n / ncohort_scpf(iscpf))
                  
                  hio_errh2o_scpf(io_si,iscpf) = hio_errh2o_scpf(io_si,iscpf) + &
                        ccohort_hydr%errh2o * number_fraction_rate ! [kg/indiv/s]
                  
                  hio_tran_scpf(io_si,iscpf) = hio_tran_scpf(io_si,iscpf) + &
                        (ccohort_hydr%qtop_dt + ccohort_hydr%dqtopdth_dthdt) * number_fraction_rate ! [kg/indiv/s]
                  
                  hio_rootuptake_scpf(io_si,iscpf) = hio_rootuptake_scpf(io_si,iscpf) + &
                        ccohort_hydr%rootuptake * number_fraction_rate       ! [kg/indiv/s]
                  

                  ! Not sure how to simplify this
                  ! All of these if's inside a cohort loop is not good....
                  
                  if (layer1_present)then
                     hio_rootuptake01_scpf(io_si,iscpf) = hio_rootuptake01_scpf(io_si,iscpf) + &
                           ccohort_hydr%rootuptake01 * number_fraction_rate   ! [kg/indiv/s]
                  end if
                  if (layer2_present) then
                     hio_rootuptake02_scpf(io_si,iscpf) = hio_rootuptake02_scpf(io_si,iscpf) + &
                           ccohort_hydr%rootuptake02 * number_fraction_rate     ! [kg/indiv/s]
                  end if
                  if (layer3_present) then
                     hio_rootuptake03_scpf(io_si,iscpf) = hio_rootuptake03_scpf(io_si,iscpf) + &
                           ccohort_hydr%rootuptake03 * number_fraction_rate     ! [kg/indiv/s]
                  end if
                  if (layer4_present) then
                     hio_rootuptake04_scpf(io_si,iscpf) = hio_rootuptake04_scpf(io_si,iscpf) + &
                           ccohort_hydr%rootuptake04 * number_fraction_rate     ! [kg/indiv/s]
                  end if
                  if (layer5_present) then
                     hio_rootuptake05_scpf(io_si,iscpf) = hio_rootuptake05_scpf(io_si,iscpf) + &
                           ccohort_hydr%rootuptake05 * number_fraction_rate     ! [kg/indiv/s]
                  end if
                  if (layer6_present) then
                     hio_rootuptake06_scpf(io_si,iscpf) = hio_rootuptake06_scpf(io_si,iscpf) + &
                           ccohort_hydr%rootuptake06 * number_fraction_rate     ! [kg/indiv/s]
                  end if
                  if (layer7_present) then
                     hio_rootuptake07_scpf(io_si,iscpf) = hio_rootuptake07_scpf(io_si,iscpf) + &
                             ccohort_hydr%rootuptake07 * number_fraction_rate    ! [kg/indiv/s]
                  end if
                  if (layer8_present) then
                     hio_rootuptake08_scpf(io_si,iscpf) = hio_rootuptake08_scpf(io_si,iscpf) + &
                           ccohort_hydr%rootuptake08 * number_fraction_rate     ! [kg/indiv/s]
                  end if
                  if (layer9_present) then
                     hio_rootuptake09_scpf(io_si,iscpf) = hio_rootuptake09_scpf(io_si,iscpf) + &
                           ccohort_hydr%rootuptake09 * number_fraction_rate     ! [kg/indiv/s] 
                  end if
                  if (layer10_present) then
                     hio_rootuptake10_scpf(io_si,iscpf) = hio_rootuptake10_scpf(io_si,iscpf) + &
                           ccohort_hydr%rootuptake10 * number_fraction_rate     ! [kg/indiv/s]
                  end if
                  
                  hio_sapflow_scpf(io_si,iscpf)         = hio_sapflow_scpf(io_si,iscpf)  + &
                        ccohort_hydr%sapflow * number_fraction_rate             ! [kg/indiv/s]
                  
                  hio_iterh1_scpf(io_si,iscpf)          = hio_iterh1_scpf(io_si,iscpf) + &
                        ccohort_hydr%iterh1  * number_fraction             ! [-]
                  
                  hio_iterh2_scpf(io_si,iscpf)          = hio_iterh2_scpf(io_si,iscpf) + &
                        ccohort_hydr%iterh2 * number_fraction             ! [-]
                  
                  hio_ath_scpf(io_si,iscpf)             = hio_ath_scpf(io_si,iscpf) + &
                        ccohort_hydr%th_aroot(1)   * number_fraction      ! [m3 m-3]
                  
                  hio_tth_scpf(io_si,iscpf)             = hio_tth_scpf(io_si,iscpf) + &
                        ccohort_hydr%th_troot(1)  * number_fraction         ! [m3 m-3]
                  
                  hio_sth_scpf(io_si,iscpf)             = hio_sth_scpf(io_si,iscpf) + &
                        ccohort_hydr%th_ag(2)  * number_fraction        ! [m3 m-3]
                  
                  hio_lth_scpf(io_si,iscpf)             =  hio_lth_scpf(io_si,iscpf) + &
                        ccohort_hydr%th_ag(1)  * number_fraction        ! [m3 m-3]
                  
                  hio_awp_scpf(io_si,iscpf)             = hio_awp_scpf(io_si,iscpf) + &
                        ccohort_hydr%psi_aroot(1)   * number_fraction     ! [MPa]
                  
                  hio_twp_scpf(io_si,iscpf)             = hio_twp_scpf(io_si,iscpf) + &
                        ccohort_hydr%psi_troot(1)  * number_fraction       ! [MPa]
                  
                  hio_swp_scpf(io_si,iscpf)             = hio_swp_scpf(io_si,iscpf) + &
                        ccohort_hydr%psi_ag(2)  * number_fraction       ! [MPa]
                  
                  hio_lwp_scpf(io_si,iscpf)             = hio_lwp_scpf(io_si,iscpf) + &
                        ccohort_hydr%psi_ag(1)  * number_fraction       ! [MPa]
			
		  hio_aflc_scpf(io_si,iscpf)             = hio_aflc_scpf(io_si,iscpf) + &
                        ccohort_hydr%flc_aroot(1)   * number_fraction     
                  
                  hio_tflc_scpf(io_si,iscpf)             = hio_tflc_scpf(io_si,iscpf) + &
                        ccohort_hydr%flc_troot(1)  * number_fraction     
                  
                  hio_sflc_scpf(io_si,iscpf)             = hio_sflc_scpf(io_si,iscpf) + &
                        ccohort_hydr%flc_ag(2)  * number_fraction       
                  
                  hio_lflc_scpf(io_si,iscpf)             = hio_lflc_scpf(io_si,iscpf) + &
                        ccohort_hydr%flc_ag(1)  * number_fraction   
                  
                  hio_btran_scpf(io_si,iscpf)           = hio_btran_scpf(io_si,iscpf) + &
                        ccohort_hydr%btran(1)  * number_fraction        ! [-]
                  
               endif

               ccohort => ccohort%taller
            enddo ! cohort loop
            ipa = ipa + 1
            cpatch => cpatch%younger
         end do !patch loop

         io_shsl = 0
         do j=1,sites(s)%si_hydr%nlevsoi_hyd
           do k=1, nshell
             io_shsl = io_shsl + 1
             hio_h2osoi_shsl(io_si,io_shsl) = sites(s)%si_hydr%h2osoi_liqvol_shell(j,k)
           end do
	 end do
                  
         if(hlm_use_ed_st3.eq.ifalse) then
            do scpf=1,nlevsclass*numpft
               if( abs(hio_nplant_si_scpf(io_si, scpf)-ncohort_scpf(scpf)) > 1.0E-8_r8 ) then
                  write(fates_log(),*) 'numpft:',numpft
                  write(fates_log(),*) 'nlevsclass:',nlevsclass
                  write(fates_log(),*) 'scpf:',scpf
                  write(fates_log(),*) 'io_si:',io_si
                  write(fates_log(),*) 'hio_nplant_si_scpf:',hio_nplant_si_scpf(io_si, scpf)
                  write(fates_log(),*) 'ncohort_scpf:',ncohort_scpf(scpf)
                  write(fates_log(),*) 'nplant check on hio_nplant_si_scpf fails during hydraulics history updates'
                  call endrun(msg=errMsg(sourcefile, __LINE__))
               end if
            end do
         end if

      enddo ! site loop

    end associate
 
 end subroutine update_history_hydraulics

  ! ====================================================================================
  integer function num_history_vars(this)

    implicit none

    class(fates_history_interface_type), intent(in) :: this

    num_history_vars = this%num_history_vars_
    
  end function num_history_vars
  
  ! ====================================================================================
  
  subroutine initialize_history_vars(this)

    implicit none

    class(fates_history_interface_type), intent(inout) :: this

   ! Determine how many of the history IO variables registered in FATES
   ! are going to be allocated
   call this%define_history_vars(initialize_variables=.false.)

   ! Allocate the list of history output variable objects
   allocate(this%hvars(this%num_history_vars()))
   
   ! construct the object that defines all of the IO variables
   call this%define_history_vars(initialize_variables=.true.)
   
 end subroutine initialize_history_vars
  
  ! ====================================================================================
  
  subroutine define_history_vars(this, initialize_variables)
    
    ! ---------------------------------------------------------------------------------
    ! 
    !                    REGISTRY OF HISTORY OUTPUT VARIABLES
    !
    ! This subroutine is called in two contexts, either in count mode or inialize mode
    ! In count mode, we just walk through the list of registerred variables, compare
    ! if the variable of interest list the current host model and add it to the count
    ! if true.  This count is used just to allocate the variable space.  After this
    ! has been done, we go through the list a second time populating a memory structure.
    ! This phase is the "initialize" phase.  These two phases are differntiated by the
    ! string "callstep", which should be either "count" or "initialize".
    !
    ! Note 1 there are different ways you can flush or initialize the output fields.
    ! If you flush to a native type, (such as zero), the entire slab which covers
    ! indices which may not be relevant to FATES, are flushed to this value.  So
    ! in that case, lakes and crops that are not controlled by FATES will zero'd
    ! and when values are scaled up to the land-grid, the zero's for non FATES will
    ! be included.  This is good and correct if nothing is there.  
    !
    ! But, what if crops exist in the host model and occupy a fraction of the land-surface
    ! shared with natural vegetation? In that case, you want to flush your arrays
    ! with a value that the HLM treats as "do not average"
    ! 
    ! If your HLM makes use of, and you want, INTEGER OUTPUT, pass the flushval as
    ! a real.  The applied flush value will use the NINT() intrinsic function
    ! ---------------------------------------------------------------------------------

    use FatesIOVariableKindMod, only : patch_r8, patch_ground_r8, patch_size_pft_r8
    use FatesIOVariableKindMod, only : site_r8, site_ground_r8, site_size_pft_r8    
    use FatesIOVariableKindMod, only : site_size_r8, site_pft_r8, site_age_r8
    use FatesIOVariableKindMod, only : site_height_r8
    use FatesInterfaceMod     , only : hlm_use_planthydro
    
    use FatesIOVariableKindMod, only : site_fuel_r8, site_cwdsc_r8, site_scag_r8
    use FatesIOVariableKindMod, only : site_can_r8, site_cnlf_r8, site_cnlfpft_r8
    use FatesIOVariableKindMod, only : site_scagpft_r8, site_agepft_r8
    use FatesIOVariableKindMod, only : site_elem_r8, site_elpft_r8
    use FatesIOVariableKindMod, only : site_elcwd_r8, site_elage_r8


    implicit none
    
    class(fates_history_interface_type), intent(inout) :: this
    logical, intent(in) :: initialize_variables  ! are we 'count'ing or 'initializ'ing?

    integer :: ivar
    character(len=10) :: tempstring 
    
    ivar=0
    
    ! Site level counting variables
    call this%set_history_var(vname='ED_NPATCHES', units='none',                &
         long='Total number of ED patches per site', use_default='active',      &
         avgflag='A', vtype=site_r8, hlms='CLM:ALM', flushval=0.0_r8, upfreq=1,    &
         ivar=ivar, initialize=initialize_variables, index = ih_npatches_si)

    call this%set_history_var(vname='ED_NCOHORTS', units='none',                &
         long='Total number of ED cohorts per site', use_default='active',      &
         avgflag='A', vtype=site_r8, hlms='CLM:ALM', flushval=0.0_r8, upfreq=1,    &
         ivar=ivar, initialize=initialize_variables, index = ih_ncohorts_si)
    
    ! Patch variables
    call this%set_history_var(vname='TRIMMING', units='none',                   &
         long='Degree to which canopy expansion is limited by leaf economics',  & 
         use_default='active', &
         avgflag='A', vtype=patch_r8, hlms='CLM:ALM', flushval=1.0_r8, upfreq=1,    &
         ivar=ivar, initialize=initialize_variables, index = ih_trimming_pa)
    
    call this%set_history_var(vname='AREA_PLANT', units='m2',                   &
         long='area occupied by all plants', use_default='active',              &
         avgflag='A', vtype=patch_r8, hlms='CLM:ALM', flushval=0.0_r8, upfreq=1,    &
         ivar=ivar, initialize=initialize_variables, index = ih_area_plant_pa)
    
    call this%set_history_var(vname='AREA_TREES', units='m2',                   &
         long='area occupied by woody plants', use_default='active',            &
         avgflag='A', vtype=patch_r8, hlms='CLM:ALM', flushval=0.0_r8, upfreq=1,    &
         ivar=ivar, initialize=initialize_variables, index = ih_area_treespread_pa)

    call this%set_history_var(vname='SITE_COLD_STATUS', units='0,1,2', &
          long='Site level cold status, 0=not cold-dec, 1=too cold for leaves, 2=not-too cold',  &
          use_default='active',                                                  &
          avgflag='A', vtype=site_r8, hlms='CLM:ALM', flushval=hlm_hio_ignore_val, upfreq=1, &
          ivar=ivar, initialize=initialize_variables, index = ih_site_cstatus_si )

    call this%set_history_var(vname='SITE_DROUGHT_STATUS', units='0,1,2,3', &
          long='Site level drought status, <2 too dry for leaves, >=2 not-too dry', &
          use_default='active',                                                  &
          avgflag='A', vtype=site_r8, hlms='CLM:ALM', flushval=hlm_hio_ignore_val, upfreq=1, &
          ivar=ivar, initialize=initialize_variables, index = ih_site_dstatus_si)

    call this%set_history_var(vname='SITE_GDD', units='degC',  &
         long='site level growing degree days',                &
         use_default='active',                                                 &
         avgflag='A', vtype=site_r8, hlms='CLM:ALM', flushval=hlm_hio_ignore_val, upfreq=1, &
         ivar=ivar, initialize=initialize_variables, index = ih_gdd_si)
    
    call this%set_history_var(vname='SITE_NCHILLDAYS', units = 'days', &
         long='site level number of chill days', &
         use_default='active',                                                 &
         avgflag='A', vtype=site_r8, hlms='CLM:ALM', flushval=hlm_hio_ignore_val, upfreq=1, &
         ivar=ivar, initialize=initialize_variables, index = ih_site_nchilldays_si)

    call this%set_history_var(vname='SITE_NCOLDDAYS', units = 'days', &
         long='site level number of cold days', &
         use_default='active',                                                 &
         avgflag='A', vtype=site_r8, hlms='CLM:ALM', flushval=hlm_hio_ignore_val, upfreq=1, &
         ivar=ivar, initialize=initialize_variables, index = ih_site_ncolddays_si)

    call this%set_history_var(vname='SITE_DAYSINCE_COLDLEAFOFF', units='days', &
         long='site level days elapsed since cold leaf drop', &
         use_default='active',                                                  &
         avgflag='A', vtype=site_r8, hlms='CLM:ALM', flushval=hlm_hio_ignore_val, upfreq=1, &
         ivar=ivar, initialize=initialize_variables, index = ih_cleafoff_si)

    call this%set_history_var(vname='SITE_DAYSINCE_COLDLEAFON', units='days', &
         long='site level days elapsed since cold leaf flush', &
         use_default='active',                                                  &
         avgflag='A', vtype=site_r8, hlms='CLM:ALM', flushval=hlm_hio_ignore_val, upfreq=1, &
         ivar=ivar, initialize=initialize_variables, index = ih_cleafon_si) 

    call this%set_history_var(vname='SITE_DAYSINCE_DROUGHTLEAFOFF', units='days', &
         long='site level days elapsed since drought leaf drop', &
         use_default='active',                                                  &
         avgflag='A', vtype=site_r8, hlms='CLM:ALM', flushval=hlm_hio_ignore_val, upfreq=1, &
         ivar=ivar, initialize=initialize_variables, index = ih_dleafoff_si)
    
    call this%set_history_var(vname='SITE_DAYSINCE_DROUGHTLEAFON', units='days', &
         long='site level days elapsed since drought leaf flush', &
         use_default='active',                                                  &
         avgflag='A', vtype=site_r8, hlms='CLM:ALM', flushval=hlm_hio_ignore_val, upfreq=1, &
         ivar=ivar, initialize=initialize_variables, index = ih_dleafon_si)

    call this%set_history_var(vname='SITE_MEANLIQVOL_DROUGHTPHEN', units='m3/m3', &
         long='site level mean liquid water volume for drought phen', &
         use_default='active',                                                  &
         avgflag='A', vtype=site_r8, hlms='CLM:ALM', flushval=hlm_hio_ignore_val, upfreq=1, &
         ivar=ivar, initialize=initialize_variables, index = ih_meanliqvol_si)

    call this%set_history_var(vname='CANOPY_SPREAD', units='0-1',               &
         long='Scaling factor between tree basal area and canopy area',         &
         use_default='active',                                                  &
         avgflag='A', vtype=site_r8, hlms='CLM:ALM', flushval=0.0_r8, upfreq=1,    &
         ivar=ivar, initialize=initialize_variables, index = ih_canopy_spread_si)

    call this%set_history_var(vname='PFTbiomass', units='gC/m2',                   &
         long='total PFT level biomass', use_default='active',                     &
         avgflag='A', vtype=site_pft_r8, hlms='CLM:ALM', flushval=0.0_r8, upfreq=1, &
         ivar=ivar, initialize=initialize_variables, index = ih_biomass_si_pft )

    call this%set_history_var(vname='PFTleafbiomass', units='gC/m2',              &
         long='total PFT level leaf biomass', use_default='active',                &
         avgflag='A', vtype=site_pft_r8, hlms='CLM:ALM', flushval=0.0_r8, upfreq=1, &
         ivar=ivar, initialize=initialize_variables, index = ih_leafbiomass_si_pft )

    call this%set_history_var(vname='PFTstorebiomass',  units='gC/m2',            &
         long='total PFT level stored biomass', use_default='active',              &
         avgflag='A', vtype=site_pft_r8, hlms='CLM:ALM', flushval=0.0_r8, upfreq=1, &
         ivar=ivar, initialize=initialize_variables, index = ih_storebiomass_si_pft )

    call this%set_history_var(vname='PFTcrownarea',  units='m2/ha',            &
         long='total PFT level crown area', use_default='inactive',              &
         avgflag='A', vtype=site_pft_r8, hlms='CLM:ALM', flushval=0.0_r8, upfreq=1, &
         ivar=ivar, initialize=initialize_variables, index = ih_crownarea_si_pft )
    
    call this%set_history_var(vname='PFTnindivs',  units='indiv / m2',            &
         long='total PFT level number of individuals', use_default='active',       &
         avgflag='A', vtype=site_pft_r8, hlms='CLM:ALM', flushval=0.0_r8, upfreq=1, &
         ivar=ivar, initialize=initialize_variables, index = ih_nindivs_si_pft )

    call this%set_history_var(vname='RECRUITMENT',  units='indiv/ha/yr',            &
         long='Rate of recruitment by PFT', use_default='active',       &
         avgflag='A', vtype=site_pft_r8, hlms='CLM:ALM', flushval=0.0_r8, upfreq=1, &
         ivar=ivar, initialize=initialize_variables, index = ih_recruitment_si_pft )

    call this%set_history_var(vname='MORTALITY',  units='indiv/ha/yr',            &
         long='Rate of total mortality by PFT', use_default='active',       &
         avgflag='A', vtype=site_pft_r8, hlms='CLM:ALM', flushval=0.0_r8, upfreq=1, &
         ivar=ivar, initialize=initialize_variables, index = ih_mortality_si_pft )

    ! patch age class variables
    call this%set_history_var(vname='PATCH_AREA_BY_AGE', units='m2/m2',             &
         long='patch area by age bin', use_default='active',                     &
         avgflag='A', vtype=site_age_r8, hlms='CLM:ALM', flushval=0.0_r8, upfreq=1, &
         ivar=ivar, initialize=initialize_variables, index = ih_area_si_age )

    call this%set_history_var(vname='LAI_BY_AGE', units='m2/m2',                   &
         long='leaf area index by age bin', use_default='active',                     &
         avgflag='A', vtype=site_age_r8, hlms='CLM:ALM', flushval=0.0_r8, upfreq=1, &
         ivar=ivar, initialize=initialize_variables, index = ih_lai_si_age )

    call this%set_history_var(vname='CANOPY_AREA_BY_AGE', units='m2/m2',             &
         long='canopy area by age bin', use_default='active',                     &
         avgflag='A', vtype=site_age_r8, hlms='CLM:ALM', flushval=0.0_r8, upfreq=1, &
         ivar=ivar, initialize=initialize_variables, index = ih_canopy_area_si_age )
    
    call this%set_history_var(vname='NCL_BY_AGE', units='--',                   &
         long='number of canopy levels by age bin', use_default='inactive',             &
         avgflag='A', vtype=site_age_r8, hlms='CLM:ALM', flushval=0.0_r8, upfreq=1, &
         ivar=ivar, initialize=initialize_variables, index = ih_ncl_si_age )

    call this%set_history_var(vname='NPATCH_BY_AGE', units='--',                   &
         long='number of patches by age bin', use_default='inactive',                     &
         avgflag='A', vtype=site_age_r8, hlms='CLM:ALM', flushval=0.0_r8, upfreq=1, &
         ivar=ivar, initialize=initialize_variables, index = ih_npatches_si_age )

    if ( ED_val_comp_excln .lt. 0._r8 ) then ! only valid when "strict ppa" enabled
       tempstring = 'active'
    else
       tempstring = 'inactive'
    endif
    call this%set_history_var(vname='ZSTAR_BY_AGE', units='m',                   &
         long='product of zstar and patch area by age bin (divide by PATCH_AREA_BY_AGE to get mean zstar)', &
         use_default=trim(tempstring),                     &
         avgflag='A', vtype=site_age_r8, hlms='CLM:ALM', flushval=0.0_r8, upfreq=1, &
         ivar=ivar, initialize=initialize_variables, index = ih_zstar_si_age )

    call this%set_history_var(vname='CANOPY_HEIGHT_DIST', units='m2/m2',                   &
         long='canopy height distribution', use_default='active',                     &
         avgflag='A', vtype=site_height_r8, hlms='CLM:ALM', flushval=0.0_r8, upfreq=1, &
         ivar=ivar, initialize=initialize_variables, index = ih_canopy_height_dist_si_height )

    call this%set_history_var(vname='LEAF_HEIGHT_DIST', units='m2/m2',                   &
         long='leaf height distribution', use_default='active',                     &
         avgflag='A', vtype=site_height_r8, hlms='CLM:ALM', flushval=0.0_r8, upfreq=1, &
         ivar=ivar, initialize=initialize_variables, index = ih_leaf_height_dist_si_height )

    call this%set_history_var(vname='BIOMASS_BY_AGE', units='kgC/m2',                   &
         long='Total Biomass within a given patch age bin', &
         use_default='inactive',                     &
         avgflag='A', vtype=site_age_r8, hlms='CLM:ALM', flushval=0.0_r8, upfreq=1, &
         ivar=ivar, initialize=initialize_variables, index = ih_biomass_si_age )

    ! Secondary forest area and age diagnostics

    call this%set_history_var(vname='SECONDARY_FOREST_FRACTION', units='m2/m2', &
         long='Secondary forest fraction', use_default='inactive', &
         avgflag='A', vtype=site_r8, hlms='CLM:ALM', flushval=0.0_r8, upfreq=1, &
         ivar=ivar, initialize=initialize_variables, index = ih_fraction_secondary_forest_si )

    call this%set_history_var(vname='WOOD_PRODUCT', units='gC/m2', &
         long='Total wood product from logging', use_default='inactive', &
         avgflag='A', vtype=site_r8, hlms='CLM:ALM', flushval=0.0_r8, upfreq=1, &
         ivar=ivar, initialize=initialize_variables, index = ih_woodproduct_si )

    call this%set_history_var(vname='SECONDARY_FOREST_BIOMASS', units='kgC/m2', &
         long='Biomass on secondary lands (per total site area, mult by SECONDARY_FOREST_FRACTION to get per secondary forest area)',&
         use_default='inactive', &
         avgflag='A', vtype=site_r8, hlms='CLM:ALM', flushval=0.0_r8, upfreq=1, &
         ivar=ivar, initialize=initialize_variables, index = ih_biomass_secondary_forest_si )

    call this%set_history_var(vname='SECONDARY_AREA_AGE_ANTHRO_DIST', units='m2/m2', &
         long='Secondary forest patch area age distribution since anthropgenic disturbance', &
         use_default='inactive', &
         avgflag='A', vtype=site_age_r8, hlms='CLM:ALM', flushval=0.0_r8, upfreq=1, &
         ivar=ivar, initialize=initialize_variables, index = ih_agesince_anthrodist_si_age )

    call this%set_history_var(vname='SECONDARY_AREA_PATCH_AGE_DIST', units='m2/m2', &
         long='Secondary forest patch area age distribution since any kind of disturbance', &
         use_default='inactive', &
         avgflag='A', vtype=site_age_r8, hlms='CLM:ALM', flushval=0.0_r8, upfreq=1, &
         ivar=ivar, initialize=initialize_variables, index = ih_secondaryforest_area_si_age )


    ! Fire Variables

    call this%set_history_var(vname='FIRE_NESTEROV_INDEX', units='none',       &
         long='nesterov_fire_danger index', use_default='active',               &
         avgflag='A', vtype=patch_r8, hlms='CLM:ALM', flushval=0.0_r8, upfreq=1,   &
         ivar=ivar, initialize=initialize_variables, index = ih_nesterov_fire_danger_pa)

    call this%set_history_var(vname='FIRE_ROS', units='m/min',                 &
         long='fire rate of spread m/min', use_default='active',                &
         avgflag='A', vtype=patch_r8, hlms='CLM:ALM', flushval=0.0_r8, upfreq=1,   &
         ivar=ivar, initialize=initialize_variables, index = ih_spitfire_ROS_pa)

    call this%set_history_var(vname='EFFECT_WSPEED', units='none',             &
         long ='effective windspeed for fire spread', use_default='active',     &
         avgflag='A', vtype=patch_r8, hlms='CLM:ALM', flushval=0.0_r8, upfreq=1,   &
         ivar=ivar, initialize=initialize_variables, index = ih_effect_wspeed_pa )

    call this%set_history_var(vname='FIRE_TFC_ROS', units='none',              &
         long ='total fuel consumed', use_default='active',                     &
         avgflag='A', vtype=patch_r8, hlms='CLM:ALM', flushval=0.0_r8, upfreq=1,   &
         ivar=ivar, initialize=initialize_variables, index = ih_TFC_ROS_pa )

    call this%set_history_var(vname='FIRE_INTENSITY', units='kJ/m/s',          &
         long='spitfire fire intensity: kJ/m/s', use_default='active',          &
         avgflag='A', vtype=patch_r8, hlms='CLM:ALM', flushval=0.0_r8, upfreq=1,   &
         ivar=ivar, initialize=initialize_variables, index = ih_fire_intensity_pa )

    call this%set_history_var(vname='FIRE_AREA', units='fraction',             &
         long='spitfire fire area:m2', use_default='active',                    &
         avgflag='A', vtype=patch_r8, hlms='CLM:ALM', flushval=0.0_r8, upfreq=1,   &
         ivar=ivar, initialize=initialize_variables, index = ih_fire_area_pa )

    call this%set_history_var(vname='SCORCH_HEIGHT', units='m',                &
         long='spitfire fire area:m2', use_default='active',                    &
         avgflag='A', vtype=patch_r8, hlms='CLM:ALM', flushval=0.0_r8, upfreq=1,   &
         ivar=ivar, initialize=initialize_variables, index = ih_scorch_height_pa )

    call this%set_history_var(vname='fire_fuel_mef', units='m',                &
         long='spitfire fuel moisture',  use_default='active',                  &
         avgflag='A', vtype=patch_r8, hlms='CLM:ALM', flushval=0.0_r8, upfreq=1,   &
         ivar=ivar, initialize=initialize_variables, index = ih_fire_fuel_mef_pa )

    call this%set_history_var(vname='fire_fuel_bulkd', units='m',              &
         long='spitfire fuel bulk density',  use_default='active',              &
         avgflag='A', vtype=patch_r8, hlms='CLM:ALM', flushval=0.0_r8, upfreq=1,   &
         ivar=ivar, initialize=initialize_variables, index = ih_fire_fuel_bulkd_pa )

    call this%set_history_var(vname='FIRE_FUEL_EFF_MOIST', units='m',          &
         long='spitfire fuel moisture', use_default='active',                   &
         avgflag='A', vtype=patch_r8, hlms='CLM:ALM', flushval=0.0_r8, upfreq=1,   &
         ivar=ivar, initialize=initialize_variables, index = ih_fire_fuel_eff_moist_pa )

    call this%set_history_var(vname='fire_fuel_sav', units='m',                &
         long='spitfire fuel surface/volume ',  use_default='active',           &
         avgflag='A', vtype=patch_r8, hlms='CLM:ALM', flushval=0.0_r8, upfreq=1,   &
         ivar=ivar, initialize=initialize_variables, index = ih_fire_fuel_sav_pa )

    call this%set_history_var(vname='SUM_FUEL', units='gC m-2',                &
         long='total ground fuel related to ros (omits 1000hr fuels)',          & 
         use_default='active',                                                  & 
         avgflag='A', vtype=patch_r8, hlms='CLM:ALM', flushval=0.0_r8, upfreq=1,   &
         ivar=ivar, initialize=initialize_variables, index = ih_sum_fuel_pa )

    call this%set_history_var(vname='FUEL_MOISTURE_NFSC', units='-',                &
         long='spitfire size-resolved fuel moisture', use_default='active',       &
         avgflag='A', vtype=site_fuel_r8, hlms='CLM:ALM', flushval=0.0_r8, upfreq=1,   &
         ivar=ivar, initialize=initialize_variables, index = ih_litter_moisture_si_fuel )

    ! Litter Variables

    call this%set_history_var(vname='LITTER_IN_ELEM', units='kg m-2 d-1',         &
         long='FATES litter flux in',  use_default='active',                      &
         avgflag='A', vtype=site_elem_r8, hlms='CLM:ALM', flushval=hlm_hio_ignore_val, upfreq=1,   &
         ivar=ivar, initialize=initialize_variables, index = ih_litter_in_elem )

    call this%set_history_var(vname='LITTER_OUT_ELEM', units='kg m-2 d-1',         &
         long='FATES litter flux out (fragmentation only)',  use_default='active',                      & 
         avgflag='A', vtype=site_elem_r8, hlms='CLM:ALM', flushval=hlm_hio_ignore_val, upfreq=1,   &
         ivar=ivar, initialize=initialize_variables, index = ih_litter_out_elem )

    call this%set_history_var(vname='SEED_BANK_ELEM', units='kg m-2',             &
         long='Total Seed Mass of all PFTs',  use_default='active',               &
         avgflag='A', vtype=site_elem_r8, hlms='CLM:ALM', flushval=hlm_hio_ignore_val, upfreq=1,   &
         ivar=ivar, initialize=initialize_variables, index = ih_seed_bank_elem )

    call this%set_history_var(vname='SEEDS_IN_LOCAL_ELEM', units='kg m-2 d-1',     &
         long='Within Site Seed Production Rate',  use_default='active',           &
         avgflag='A', vtype=site_elem_r8, hlms='CLM:ALM', flushval=hlm_hio_ignore_val, upfreq=1,   &
         ivar=ivar, initialize=initialize_variables, index = ih_seeds_in_local_elem )

    call this%set_history_var(vname='SEEDS_IN_EXTERN_ELEM', units='kg m-2 d-1',     &
         long='External Seed Influx Rate',  use_default='active',                   &
         avgflag='A', vtype=site_elem_r8, hlms='CLM:ALM', flushval=hlm_hio_ignore_val, upfreq=1,   &
         ivar=ivar, initialize=initialize_variables, index = ih_seeds_in_extern_elem )

    call this%set_history_var(vname='SEED_GERM_ELEM', units='kg m-2 d-1',          &
         long='Seed mass converted into new cohorts', use_default='active',        &
         avgflag='A', vtype=site_elem_r8, hlms='CLM:ALM', flushval=hlm_hio_ignore_val, upfreq=1,   &
         ivar=ivar, initialize=initialize_variables, index = ih_seed_germ_elem )

    call this%set_history_var(vname='SEED_DECAY', units='kg m-2 d-1',           &
         long='Seed mass decay', use_default='active',                          &
         avgflag='A', vtype=site_elem_r8, hlms='CLM:ALM', flushval=hlm_hio_ignore_val, upfreq=1,   &
         ivar=ivar, initialize=initialize_variables, index = ih_seed_decay_elem )


    
    call this%set_history_var(vname='ED_bstore', units='gC m-2',                  &
         long='Storage biomass', use_default='active',                          &
         avgflag='A', vtype=patch_r8, hlms='CLM:ALM', flushval=0.0_r8, upfreq=1,   &
         ivar=ivar, initialize=initialize_variables, index = ih_bstore_pa )

    call this%set_history_var(vname='ED_bdead', units='gC m-2',                   &
         long='Dead (structural) biomass (live trees, not CWD)',                &
         use_default='active',                                                  &
         avgflag='A', vtype=patch_r8, hlms='CLM:ALM', flushval=0.0_r8, upfreq=1,   &
         ivar=ivar, initialize=initialize_variables, index = ih_bdead_pa )

    call this%set_history_var(vname='ED_balive', units='gC m-2',                  &
         long='Live biomass', use_default='active',                             &
         avgflag='A', vtype=patch_r8, hlms='CLM:ALM', flushval=0.0_r8, upfreq=1,   &
         ivar=ivar, initialize=initialize_variables, index = ih_balive_pa )

    call this%set_history_var(vname='ED_bleaf', units='gC m-2',                   &
         long='Leaf biomass',  use_default='active',                            &
         avgflag='A', vtype=patch_r8, hlms='CLM:ALM', flushval=0.0_r8, upfreq=1,   &
         ivar=ivar, initialize=initialize_variables, index = ih_bleaf_pa )

    call this%set_history_var(vname='ED_bsapwood', units='gC m-2',                 &
         long='Sapwood biomass',  use_default='active',                            &
         avgflag='A', vtype=patch_r8, hlms='CLM:ALM', flushval=0.0_r8, upfreq=1,   &
         ivar=ivar, initialize=initialize_variables, index = ih_bsapwood_pa )    

    call this%set_history_var(vname='ED_bfineroot', units='gC m-2',                 &
         long='Fine root biomass',  use_default='active',                            &
         avgflag='A', vtype=patch_r8, hlms='CLM:ALM', flushval=0.0_r8, upfreq=1,   &
         ivar=ivar, initialize=initialize_variables, index = ih_bfineroot_pa )    

    call this%set_history_var(vname='ED_biomass', units='gC m-2',                  &
         long='Total biomass',  use_default='active',                           &
         avgflag='A', vtype=patch_r8, hlms='CLM:ALM', flushval=0.0_r8, upfreq=1,   &
         ivar=ivar, initialize=initialize_variables, index = ih_btotal_pa )

    call this%set_history_var(vname='AGB', units='gC m-2',                  &
         long='Aboveground biomass',  use_default='active',                           &
         avgflag='A', vtype=patch_r8, hlms='CLM:ALM', flushval=0.0_r8, upfreq=1,   &
         ivar=ivar, initialize=initialize_variables, index = ih_agb_pa )

    call this%set_history_var(vname='BIOMASS_CANOPY', units='gC m-2',                   &
         long='Biomass of canopy plants',  use_default='active',                            &
         avgflag='A', vtype=patch_r8, hlms='CLM:ALM', flushval=0.0_r8, upfreq=1,   &
         ivar=ivar, initialize=initialize_variables, index = ih_canopy_biomass_pa )

    call this%set_history_var(vname='BIOMASS_UNDERSTORY', units='gC m-2',                   &
         long='Biomass of understory plants',  use_default='active',                            &
         avgflag='A', vtype=patch_r8, hlms='CLM:ALM', flushval=0.0_r8, upfreq=1,   &
         ivar=ivar, initialize=initialize_variables, index = ih_understory_biomass_pa )

    ! Canopy Resistance 

    call this%set_history_var(vname='C_STOMATA', units='umol m-2 s-1',                   &
         long='mean stomatal conductance', use_default='active',                   &
         avgflag='A', vtype=site_r8, hlms='CLM:ALM', flushval=0.0_r8, upfreq=2,   &
         ivar=ivar, initialize=initialize_variables, index = ih_c_stomata_si )

    call this%set_history_var(vname='C_LBLAYER', units='umol m-2 s-1',                   &
         long='mean leaf boundary layer conductance', use_default='active',                   &
         avgflag='A', vtype=site_r8, hlms='CLM:ALM', flushval=0.0_r8, upfreq=2,   &
         ivar=ivar, initialize=initialize_variables, index = ih_c_lblayer_si )


    ! Ecosystem Carbon Fluxes (updated rapidly, upfreq=2)

    call this%set_history_var(vname='NPP_column', units='gC/m^2/s',                &
         long='net primary production on the site',  use_default='active',      &
         avgflag='A', vtype=site_r8, hlms='CLM:ALM', flushval=0.0_r8, upfreq=2,   &
         ivar=ivar, initialize=initialize_variables, index = ih_npp_si )

    call this%set_history_var(vname='GPP', units='gC/m^2/s',                   &
         long='gross primary production',  use_default='active',                &
         avgflag='A', vtype=patch_r8, hlms='CLM:ALM', flushval=0.0_r8, upfreq=2,   &
         ivar=ivar, initialize=initialize_variables, index = ih_gpp_pa )

    call this%set_history_var(vname='NPP', units='gC/m^2/s',                   &
         long='net primary production', use_default='active',                   &
         avgflag='A', vtype=patch_r8, hlms='CLM:ALM', flushval=0.0_r8, upfreq=2,   &
         ivar=ivar, initialize=initialize_variables, index = ih_npp_pa )

    call this%set_history_var(vname='AR', units='gC/m^2/s',                 &
         long='autotrophic respiration', use_default='active',                  &
         avgflag='A', vtype=patch_r8, hlms='CLM:ALM', flushval=0.0_r8, upfreq=2,   &
         ivar=ivar, initialize=initialize_variables, index = ih_aresp_pa )

    call this%set_history_var(vname='GROWTH_RESP', units='gC/m^2/s',           &
         long='growth respiration', use_default='active',                       &
         avgflag='A', vtype=patch_r8, hlms='CLM:ALM', flushval=0.0_r8, upfreq=2,   &
         ivar=ivar, initialize=initialize_variables, index = ih_growth_resp_pa )

    call this%set_history_var(vname='MAINT_RESP', units='gC/m^2/s',            &
         long='maintenance respiration', use_default='active',                  &
         avgflag='A', vtype=patch_r8, hlms='CLM:ALM', flushval=0.0_r8, upfreq=2,   &
         ivar=ivar, initialize=initialize_variables, index = ih_maint_resp_pa )

    ! Canopy resistance 

    call this%set_history_var(vname='C_STOMATA_BY_AGE', units='umol m-2 s-1',                   &
         long='mean stomatal conductance - by patch age', use_default='inactive', &
         avgflag='A', vtype=site_age_r8, hlms='CLM:ALM', flushval=0.0_r8, upfreq=2,   &
         ivar=ivar, initialize=initialize_variables, index = ih_c_stomata_si_age )

    call this%set_history_var(vname='C_LBLAYER_BY_AGE', units='umol m-2 s-1',                   &
         long='mean leaf boundary layer conductance - by page age', use_default='inactive', &
         avgflag='A', vtype=site_age_r8, hlms='CLM:ALM', flushval=0.0_r8, upfreq=2,   &
         ivar=ivar, initialize=initialize_variables, index = ih_c_lblayer_si_age )

    ! fast fluxes by age bin
    call this%set_history_var(vname='NPP_BY_AGE', units='gC/m^2/s',                   &
         long='net primary productivity by age bin', use_default='inactive',           &
         avgflag='A', vtype=site_age_r8, hlms='CLM:ALM', flushval=0.0_r8, upfreq=2, &
         ivar=ivar, initialize=initialize_variables, index = ih_npp_si_age )

    call this%set_history_var(vname='GPP_BY_AGE', units='gC/m^2/s',                   &
         long='gross primary productivity by age bin', use_default='inactive',         &
         avgflag='A', vtype=site_age_r8, hlms='CLM:ALM', flushval=0.0_r8, upfreq=2, &
         ivar=ivar, initialize=initialize_variables, index = ih_gpp_si_age )

    ! fast fluxes separated canopy/understory
    call this%set_history_var(vname='GPP_CANOPY', units='gC/m^2/s',                   &
         long='gross primary production of canopy plants',  use_default='active',     &
         avgflag='A', vtype=patch_r8, hlms='CLM:ALM', flushval=0.0_r8, upfreq=2,   &
         ivar=ivar, initialize=initialize_variables, index = ih_gpp_canopy_pa )

    call this%set_history_var(vname='AR_CANOPY', units='gC/m^2/s',                 &
         long='autotrophic respiration of canopy plants', use_default='active',       &
         avgflag='A', vtype=patch_r8, hlms='CLM:ALM', flushval=0.0_r8, upfreq=2,   &
         ivar=ivar, initialize=initialize_variables, index = ih_ar_canopy_pa )

    call this%set_history_var(vname='GPP_UNDERSTORY', units='gC/m^2/s',                   &
         long='gross primary production of understory plants',  use_default='active',     &
         avgflag='A', vtype=patch_r8, hlms='CLM:ALM', flushval=0.0_r8, upfreq=2,   &
         ivar=ivar, initialize=initialize_variables, index = ih_gpp_understory_pa )

    call this%set_history_var(vname='AR_UNDERSTORY', units='gC/m^2/s',                 &
         long='autotrophic respiration of understory plants', use_default='active',       &
         avgflag='A', vtype=patch_r8, hlms='CLM:ALM', flushval=0.0_r8, upfreq=2,   &
         ivar=ivar, initialize=initialize_variables, index = ih_ar_understory_pa )


    ! fast radiative fluxes resolved through the canopy
    call this%set_history_var(vname='PARSUN_Z_CNLF', units='W/m2',                 &
         long='PAR absorbed in the sun by each canopy and leaf layer', &
         use_default='inactive',       &
         avgflag='A', vtype=site_cnlf_r8, hlms='CLM:ALM', flushval=0.0_r8, upfreq=2,   &
         ivar=ivar, initialize=initialize_variables, index = ih_parsun_z_si_cnlf )

    call this%set_history_var(vname='PARSHA_Z_CNLF', units='W/m2',                 &
         long='PAR absorbed in the shade by each canopy and leaf layer', &
         use_default='inactive',       &
         avgflag='A', vtype=site_cnlf_r8, hlms='CLM:ALM', flushval=0.0_r8, upfreq=2,   &
         ivar=ivar, initialize=initialize_variables, index = ih_parsha_z_si_cnlf )

    call this%set_history_var(vname='PARSUN_Z_CNLFPFT', units='W/m2',                 &
         long='PAR absorbed in the sun by each canopy, leaf, and PFT', &
         use_default='inactive',       &
         avgflag='A', vtype=site_cnlfpft_r8, hlms='CLM:ALM', flushval=0.0_r8, upfreq=2,   &
         ivar=ivar, initialize=initialize_variables, index = ih_parsun_z_si_cnlfpft )

    call this%set_history_var(vname='PARSHA_Z_CNLFPFT', units='W/m2',                 &
         long='PAR absorbed in the shade by each canopy, leaf, and PFT', &
         use_default='inactive',       &
         avgflag='A', vtype=site_cnlfpft_r8, hlms='CLM:ALM', flushval=0.0_r8, upfreq=2,   &
         ivar=ivar, initialize=initialize_variables, index = ih_parsha_z_si_cnlfpft )

    call this%set_history_var(vname='PARSUN_Z_CAN', units='W/m2',                 &
         long='PAR absorbed in the sun by top leaf layer in each canopy layer', &
         use_default='inactive',       &
         avgflag='A', vtype=site_can_r8, hlms='CLM:ALM', flushval=0.0_r8, upfreq=2,   &
         ivar=ivar, initialize=initialize_variables, index = ih_parsun_top_si_can )

    call this%set_history_var(vname='PARSHA_Z_CAN', units='W/m2',                 &
         long='PAR absorbed in the shade by top leaf layer in each canopy layer', &
         use_default='inactive',       &
         avgflag='A', vtype=site_can_r8, hlms='CLM:ALM', flushval=0.0_r8, upfreq=2,   &
         ivar=ivar, initialize=initialize_variables, index = ih_parsha_top_si_can )

    call this%set_history_var(vname='LAISUN_Z_CNLF', units='m2/m2',                 &
         long='LAI in the sun by each canopy and leaf layer', &
         use_default='inactive',       &
         avgflag='A', vtype=site_cnlf_r8, hlms='CLM:ALM', flushval=0.0_r8, upfreq=2,   &
         ivar=ivar, initialize=initialize_variables, index = ih_laisun_z_si_cnlf )

    call this%set_history_var(vname='LAISHA_Z_CNLF', units='m2/m2',                 &
         long='LAI in the shade by each canopy and leaf layer', &
         use_default='inactive',       &
         avgflag='A', vtype=site_cnlf_r8, hlms='CLM:ALM', flushval=0.0_r8, upfreq=2,   &
         ivar=ivar, initialize=initialize_variables, index = ih_laisha_z_si_cnlf )

    call this%set_history_var(vname='LAISUN_Z_CNLFPFT', units='m2/m2',                 &
         long='LAI in the sun by each canopy, leaf, and PFT', &
         use_default='inactive',       &
         avgflag='A', vtype=site_cnlfpft_r8, hlms='CLM:ALM', flushval=0.0_r8, upfreq=2,   &
         ivar=ivar, initialize=initialize_variables, index = ih_laisun_z_si_cnlfpft )

    call this%set_history_var(vname='LAISHA_Z_CNLFPFT', units='m2/m2',                 &
         long='LAI in the shade by each canopy, leaf, and PFT', &
         use_default='inactive',       &
         avgflag='A', vtype=site_cnlfpft_r8, hlms='CLM:ALM', flushval=0.0_r8, upfreq=2,   &
         ivar=ivar, initialize=initialize_variables, index = ih_laisha_z_si_cnlfpft )

    call this%set_history_var(vname='LAISUN_TOP_CAN', units='m2/m2',                 &
         long='LAI in the sun by the top leaf layer of each canopy layer', &
         use_default='inactive',       &
         avgflag='A', vtype=site_can_r8, hlms='CLM:ALM', flushval=0.0_r8, upfreq=2,   &
         ivar=ivar, initialize=initialize_variables, index = ih_laisun_top_si_can )

    call this%set_history_var(vname='LAISHA_TOP_CAN', units='m2/m2',                 &
         long='LAI in the shade by the top leaf layer of each canopy layer', &
         use_default='inactive',       &
         avgflag='A', vtype=site_can_r8, hlms='CLM:ALM', flushval=0.0_r8, upfreq=2,   &
         ivar=ivar, initialize=initialize_variables, index = ih_laisha_top_si_can )

    call this%set_history_var(vname='FABD_SUN_CNLFPFT', units='fraction',                 &
         long='sun fraction of direct light absorbed by each canopy, leaf, and PFT', &
         use_default='inactive',       &
         avgflag='A', vtype=site_cnlfpft_r8, hlms='CLM:ALM', flushval=0.0_r8, upfreq=2,   &
         ivar=ivar, initialize=initialize_variables, index = ih_fabd_sun_si_cnlfpft )

    call this%set_history_var(vname='FABD_SHA_CNLFPFT', units='fraction',                 &
         long='shade fraction of direct light absorbed by each canopy, leaf, and PFT', &
         use_default='inactive',       &
         avgflag='A', vtype=site_cnlfpft_r8, hlms='CLM:ALM', flushval=0.0_r8, upfreq=2,   &
         ivar=ivar, initialize=initialize_variables, index = ih_fabd_sha_si_cnlfpft )

    call this%set_history_var(vname='FABI_SUN_CNLFPFT', units='fraction',                 &
         long='sun fraction of indirect light absorbed by each canopy, leaf, and PFT', &
         use_default='inactive',       &
         avgflag='A', vtype=site_cnlfpft_r8, hlms='CLM:ALM', flushval=0.0_r8, upfreq=2,   &
         ivar=ivar, initialize=initialize_variables, index = ih_fabi_sun_si_cnlfpft )

    call this%set_history_var(vname='FABI_SHA_CNLFPFT', units='fraction',                 &
         long='shade fraction of indirect light absorbed by each canopy, leaf, and PFT', &
         use_default='inactive',       &
         avgflag='A', vtype=site_cnlfpft_r8, hlms='CLM:ALM', flushval=0.0_r8, upfreq=2,   &
         ivar=ivar, initialize=initialize_variables, index = ih_fabi_sha_si_cnlfpft )

    call this%set_history_var(vname='FABD_SUN_CNLF', units='fraction',                 &
         long='sun fraction of direct light absorbed by each canopy and leaf layer', &
         use_default='inactive',       &
         avgflag='A', vtype=site_cnlf_r8, hlms='CLM:ALM', flushval=0.0_r8, upfreq=2,   &
         ivar=ivar, initialize=initialize_variables, index = ih_fabd_sun_si_cnlf )

    call this%set_history_var(vname='FABD_SHA_CNLF', units='fraction',                 &
         long='shade fraction of direct light absorbed by each canopy and leaf layer', &
         use_default='inactive',       &
         avgflag='A', vtype=site_cnlf_r8, hlms='CLM:ALM', flushval=0.0_r8, upfreq=2,   &
         ivar=ivar, initialize=initialize_variables, index = ih_fabd_sha_si_cnlf )

    call this%set_history_var(vname='FABI_SUN_CNLF', units='fraction',                 &
         long='sun fraction of indirect light absorbed by each canopy and leaf layer', &
         use_default='inactive',       &
         avgflag='A', vtype=site_cnlf_r8, hlms='CLM:ALM', flushval=0.0_r8, upfreq=2,   &
         ivar=ivar, initialize=initialize_variables, index = ih_fabi_sun_si_cnlf )

    call this%set_history_var(vname='FABI_SHA_CNLF', units='fraction',                 &
         long='shade fraction of indirect light absorbed by each canopy and leaf layer', &
         use_default='inactive',       &
         avgflag='A', vtype=site_cnlf_r8, hlms='CLM:ALM', flushval=0.0_r8, upfreq=2,   &
         ivar=ivar, initialize=initialize_variables, index = ih_fabi_sha_si_cnlf )

    call this%set_history_var(vname='PARPROF_DIR_CNLFPFT', units='W/m2',                 &
         long='Radiative profile of direct PAR through each canopy, leaf, and PFT', &
         use_default='inactive',       &
         avgflag='A', vtype=site_cnlfpft_r8, hlms='CLM:ALM', flushval=0.0_r8, upfreq=2,   &
         ivar=ivar, initialize=initialize_variables, index = ih_parprof_dir_si_cnlfpft )

    call this%set_history_var(vname='PARPROF_DIF_CNLFPFT', units='W/m2',                 &
         long='Radiative profile of diffuse PAR through each canopy, leaf, and PFT', &
         use_default='inactive',       &
         avgflag='A', vtype=site_cnlfpft_r8, hlms='CLM:ALM', flushval=0.0_r8, upfreq=2,   &
         ivar=ivar, initialize=initialize_variables, index = ih_parprof_dif_si_cnlfpft )

    call this%set_history_var(vname='PARPROF_DIR_CNLF', units='W/m2',                 &
         long='Radiative profile of direct PAR through each canopy and leaf layer (averaged across PFTs)', &
         use_default='inactive',       &
         avgflag='A', vtype=site_cnlf_r8, hlms='CLM:ALM', flushval=0.0_r8, upfreq=2,   &
         ivar=ivar, initialize=initialize_variables, index = ih_parprof_dir_si_cnlf )

    call this%set_history_var(vname='PARPROF_DIF_CNLF', units='W/m2',                 &
         long='Radiative profile of diffuse PAR through each canopy and leaf layer (averaged across PFTs)', &
         use_default='inactive',       &
         avgflag='A', vtype=site_cnlf_r8, hlms='CLM:ALM', flushval=0.0_r8, upfreq=2,   &
         ivar=ivar, initialize=initialize_variables, index = ih_parprof_dif_si_cnlf )

    call this%set_history_var(vname='FABD_SUN_TOPLF_BYCANLAYER', units='fraction',                 &
         long='sun fraction of direct light absorbed by the top leaf layer of each canopy layer', &
         use_default='inactive',       &
         avgflag='A', vtype=site_can_r8, hlms='CLM:ALM', flushval=0.0_r8, upfreq=2,   &
         ivar=ivar, initialize=initialize_variables, index = ih_fabd_sun_top_si_can )

    call this%set_history_var(vname='FABD_SHA_TOPLF_BYCANLAYER', units='fraction',                 &
         long='shade fraction of direct light absorbed by the top leaf layer of each canopy layer', &
         use_default='inactive',       &
         avgflag='A', vtype=site_can_r8, hlms='CLM:ALM', flushval=0.0_r8, upfreq=2,   &
         ivar=ivar, initialize=initialize_variables, index = ih_fabd_sha_top_si_can )

    call this%set_history_var(vname='FABI_SUN_TOPLF_BYCANLAYER', units='fraction',                 &
         long='sun fraction of indirect light absorbed by the top leaf layer of each canopy layer', &
         use_default='inactive',       &
         avgflag='A', vtype=site_can_r8, hlms='CLM:ALM', flushval=0.0_r8, upfreq=2,   &
         ivar=ivar, initialize=initialize_variables, index = ih_fabi_sun_top_si_can )

    call this%set_history_var(vname='FABI_SHA_TOPLF_BYCANLAYER', units='fraction',                 &
         long='shade fraction of indirect light absorbed by the top leaf layer of each canopy layer', &
         use_default='inactive',       &
         avgflag='A', vtype=site_can_r8, hlms='CLM:ALM', flushval=0.0_r8, upfreq=2,   &
         ivar=ivar, initialize=initialize_variables, index = ih_fabi_sha_top_si_can )

    !!! canopy-resolved fluxes and structure
    call this%set_history_var(vname='NET_C_UPTAKE_CNLF', units='gC/m2/s',                 &
         long='net carbon uptake by each canopy and leaf layer per unit ground area (i.e. divide by CROWNAREA_CNLF to make per leaf area)', &
         use_default='inactive',       &
         avgflag='A', vtype=site_cnlf_r8, hlms='CLM:ALM', flushval=0.0_r8, upfreq=2,   &
         ivar=ivar, initialize=initialize_variables, index = ih_ts_net_uptake_si_cnlf )

    call this%set_history_var(vname='CROWNAREA_CNLF', units='m2/m2',                 &
         long='total crown area that is occupied by leaves in each canopy and leaf layer', &
         use_default='inactive',       &
         avgflag='A', vtype=site_cnlf_r8, hlms='CLM:ALM', flushval=0.0_r8, upfreq=1,   &
         ivar=ivar, initialize=initialize_variables, index = ih_crownarea_si_cnlf )

    call this%set_history_var(vname='CROWNAREA_CAN', units='m2/m2',                 &
         long='total crown area in each canopy layer', &
         use_default='active',       &
         avgflag='A', vtype=site_can_r8, hlms='CLM:ALM', flushval=0.0_r8, upfreq=1,   &
         ivar=ivar, initialize=initialize_variables, index = ih_crownarea_si_can )

    ! slow carbon fluxes associated with mortality from or transfer betweeen canopy and understory
    call this%set_history_var(vname='DEMOTION_CARBONFLUX', units = 'gC/m2/s',               &
          long='demotion-associated biomass carbon flux from canopy to understory', use_default='active',   &
          avgflag='A', vtype=site_r8, hlms='CLM:ALM', flushval=0.0_r8,    &
          upfreq=1, ivar=ivar, initialize=initialize_variables, index = ih_demotion_carbonflux_si )

    call this%set_history_var(vname='PROMOTION_CARBONFLUX', units = 'gC/m2/s',               &
          long='promotion-associated biomass carbon flux from understory to canopy', use_default='active',   &
          avgflag='A', vtype=site_r8, hlms='CLM:ALM', flushval=0.0_r8,    &
          upfreq=1, ivar=ivar, initialize=initialize_variables, index = ih_promotion_carbonflux_si )

    call this%set_history_var(vname='MORTALITY_CARBONFLUX_CANOPY', units = 'gC/m2/s',               &
          long='flux of biomass carbon from live to dead pools from mortality of canopy plants', use_default='active',   &
          avgflag='A', vtype=site_r8, hlms='CLM:ALM', flushval=0.0_r8,    &
          upfreq=1, ivar=ivar, initialize=initialize_variables, index = ih_canopy_mortality_carbonflux_si )

    call this%set_history_var(vname='MORTALITY_CARBONFLUX_UNDERSTORY', units = 'gC/m2/s',               &
          long='flux of biomass carbon from live to dead pools from mortality of understory plants',use_default='active',&
          avgflag='A', vtype=site_r8, hlms='CLM:ALM', flushval=0.0_r8,    &
          upfreq=1, ivar=ivar, initialize=initialize_variables, index = ih_understory_mortality_carbonflux_si )

    ! size class by age dimensioned variables
    call this%set_history_var(vname='NPLANT_SCAG',units = 'plants/ha',               &
          long='number of plants per hectare in each size x age class', use_default='active',   &
          avgflag='A', vtype=site_scag_r8, hlms='CLM:ALM', flushval=0.0_r8,    &
          upfreq=1, ivar=ivar, initialize=initialize_variables, index = ih_nplant_si_scag )

    call this%set_history_var(vname='NPLANT_CANOPY_SCAG',units = 'plants/ha',               &
          long='number of plants per hectare in canopy in each size x age class', use_default='inactive',   &
          avgflag='A', vtype=site_scag_r8, hlms='CLM:ALM', flushval=0.0_r8,    &
          upfreq=1, ivar=ivar, initialize=initialize_variables, index = ih_nplant_canopy_si_scag )

    call this%set_history_var(vname='NPLANT_UNDERSTORY_SCAG',units = 'plants/ha',               &
          long='number of plants per hectare in understory in each size x age class', use_default='inactive',   &
          avgflag='A', vtype=site_scag_r8, hlms='CLM:ALM', flushval=0.0_r8,    &
          upfreq=1, ivar=ivar, initialize=initialize_variables, index = ih_nplant_understory_si_scag )

    call this%set_history_var(vname='DDBH_CANOPY_SCAG',units = 'cm/yr/ha',               &
          long='growth rate of canopy plantsnumber of plants per hectare in canopy in each size x age class', &
          use_default='inactive', avgflag='A', vtype=site_scag_r8, hlms='CLM:ALM', flushval=0.0_r8,    &
          upfreq=1, ivar=ivar, initialize=initialize_variables, index = ih_ddbh_canopy_si_scag )

    call this%set_history_var(vname='DDBH_UNDERSTORY_SCAG',units = 'cm/yr/ha',               &
          long='growth rate of understory plants in each size x age class', use_default='inactive',   &
          avgflag='A', vtype=site_scag_r8, hlms='CLM:ALM', flushval=0.0_r8,    &
          upfreq=1, ivar=ivar, initialize=initialize_variables, index = ih_ddbh_understory_si_scag )

    call this%set_history_var(vname='MORTALITY_CANOPY_SCAG',units = 'plants/ha/yr',               &
          long='mortality rate of canopy plants in each size x age class', use_default='inactive',   &
          avgflag='A', vtype=site_scag_r8, hlms='CLM:ALM', flushval=0.0_r8,    &
          upfreq=1, ivar=ivar, initialize=initialize_variables, index = ih_mortality_canopy_si_scag )

    call this%set_history_var(vname='MORTALITY_UNDERSTORY_SCAG',units = 'plants/ha/yr',               &
          long='mortality rate of understory plantsin each size x age class', use_default='inactive',   &
          avgflag='A', vtype=site_scag_r8, hlms='CLM:ALM', flushval=0.0_r8,    &
          upfreq=1, ivar=ivar, initialize=initialize_variables, index = ih_mortality_understory_si_scag )

    ! size x age x pft dimensioned
    call this%set_history_var(vname='NPLANT_SCAGPFT',units = 'plants/ha',               &
          long='number of plants per hectare in each size x age x pft class', use_default='inactive',   &
          avgflag='A', vtype=site_scagpft_r8, hlms='CLM:ALM', flushval=0.0_r8,    &
          upfreq=1, ivar=ivar, initialize=initialize_variables, index = ih_nplant_si_scagpft )

    ! age x pft dimensioned
    call this%set_history_var(vname='NPP_AGEPFT',units = 'kgC/m2/yr',               &
          long='NPP per PFT in each age bin', use_default='inactive',   &
          avgflag='A', vtype=site_agepft_r8, hlms='CLM:ALM', flushval=0.0_r8,    &
          upfreq=1, ivar=ivar, initialize=initialize_variables, index = ih_npp_si_agepft )

    call this%set_history_var(vname='BIOMASS_AGEPFT',units = 'kg C / m2',               &
          long='biomass per PFT in each age bin', use_default='inactive',   &
          avgflag='A', vtype=site_agepft_r8, hlms='CLM:ALM', flushval=0.0_r8,    &
          upfreq=1, ivar=ivar, initialize=initialize_variables, index = ih_biomass_si_agepft )


    ! Carbon Flux (grid dimension x scpf) (THESE ARE DEFAULT INACTIVE!!!
    !                                     (BECAUSE THEY TAKE UP SPACE!!!
    ! ===================================================================================

    call this%set_history_var(vname='GPP_SCPF', units='kgC/m2/yr',            &
          long='gross primary production by pft/size', use_default='inactive',           &
          avgflag='A', vtype=site_size_pft_r8, hlms='CLM:ALM', flushval=0.0_r8,    &
          upfreq=1, ivar=ivar, initialize=initialize_variables, index = ih_gpp_si_scpf )

    call this%set_history_var(vname='GPP_CANOPY_SCPF', units='kgC/m2/yr',            &
          long='gross primary production of canopy plants by pft/size ', use_default='inactive', &
          avgflag='A', vtype=site_size_pft_r8, hlms='CLM:ALM', flushval=0.0_r8,    &
          upfreq=1, ivar=ivar, initialize=initialize_variables, index = ih_gpp_canopy_si_scpf )

    call this%set_history_var(vname='AR_CANOPY_SCPF', units='kgC/m2/yr',            &
          long='autotrophic respiration of canopy plants by pft/size', use_default='inactive',           &
          avgflag='A', vtype=site_size_pft_r8, hlms='CLM:ALM', flushval=0.0_r8,    &
          upfreq=1, ivar=ivar, initialize=initialize_variables, index = ih_ar_canopy_si_scpf )

    call this%set_history_var(vname='GPP_UNDERSTORY_SCPF', units='kgC/m2/yr',            &
          long='gross primary production of understory plants by pft/size', use_default='inactive',           &
          avgflag='A', vtype=site_size_pft_r8, hlms='CLM:ALM', flushval=0.0_r8,    &
          upfreq=1, ivar=ivar, initialize=initialize_variables, index = ih_gpp_understory_si_scpf )

    call this%set_history_var(vname='AR_UNDERSTORY_SCPF', units='kgC/m2/yr',            &
          long='autotrophic respiration of understory plants by pft/size', use_default='inactive',           &
          avgflag='A', vtype=site_size_pft_r8, hlms='CLM:ALM', flushval=0.0_r8,    &
          upfreq=1, ivar=ivar, initialize=initialize_variables, index = ih_ar_understory_si_scpf )

    call this%set_history_var(vname='NPP_SCPF', units='kgC/m2/yr',            &
          long='total net primary production by pft/size', use_default='inactive',       &
          avgflag='A', vtype=site_size_pft_r8, hlms='CLM:ALM', flushval=0.0_r8,    &
          upfreq=1, ivar=ivar, initialize=initialize_variables, index = ih_npp_totl_si_scpf )

    call this%set_history_var(vname='NPP_LEAF_SCPF', units='kgC/m2/yr',       &
          long='NPP flux into leaves by pft/size', use_default='inactive',               &
          avgflag='A', vtype=site_size_pft_r8, hlms='CLM:ALM', flushval=0.0_r8,    &
          upfreq=1, ivar=ivar, initialize=initialize_variables, index = ih_npp_leaf_si_scpf )

   call this%set_history_var(vname='NPP_SEED_SCPF', units='kgC/m2/yr',       &
         long='NPP flux into seeds by pft/size', use_default='inactive',                &
         avgflag='A', vtype=site_size_pft_r8, hlms='CLM:ALM', flushval=0.0_r8,    &
         upfreq=1, ivar=ivar, initialize=initialize_variables, index = ih_npp_seed_si_scpf )

   call this%set_history_var(vname='NPP_FNRT_SCPF', units='kgC/m2/yr',       &
         long='NPP flux into fine roots by pft/size', use_default='inactive',           &
         avgflag='A', vtype=site_size_pft_r8, hlms='CLM:ALM', flushval=0.0_r8,    &
         upfreq=1, ivar=ivar, initialize=initialize_variables, index = ih_npp_fnrt_si_scpf )

   call this%set_history_var(vname='NPP_BGSW_SCPF', units='kgC/m2/yr',       &
         long='NPP flux into below-ground sapwood by pft/size', use_default='inactive', &
         avgflag='A', vtype=site_size_pft_r8, hlms='CLM:ALM', flushval=0.0_r8,    &
         upfreq=1, ivar=ivar, initialize=initialize_variables, index = ih_npp_bgsw_si_scpf )

   call this%set_history_var(vname='NPP_BGDW_SCPF', units='kgC/m2/yr',       &
         long='NPP flux into below-ground deadwood by pft/size', use_default='inactive', &
         avgflag='A', vtype=site_size_pft_r8, hlms='CLM:ALM', flushval=0.0_r8,    &
         upfreq=1, ivar=ivar, initialize=initialize_variables, index = ih_npp_bgdw_si_scpf )

   call this%set_history_var(vname='NPP_AGSW_SCPF', units='kgC/m2/yr',       &
         long='NPP flux into above-ground sapwood by pft/size', use_default='inactive', &
         avgflag='A', vtype=site_size_pft_r8, hlms='CLM:ALM', flushval=0.0_r8,    &
         upfreq=1, ivar=ivar, initialize=initialize_variables, index = ih_npp_agsw_si_scpf )

   call this%set_history_var(vname = 'NPP_AGDW_SCPF', units='kgC/m2/yr',    &
         long='NPP flux into above-ground deadwood by pft/size', use_default='inactive', &
         avgflag='A', vtype=site_size_pft_r8, hlms='CLM:ALM', flushval=0.0_r8,    &
         upfreq=1, ivar=ivar, initialize=initialize_variables, index = ih_npp_agdw_si_scpf )

   call this%set_history_var(vname = 'NPP_STOR_SCPF', units='kgC/m2/yr',    &
         long='NPP flux into storage by pft/size', use_default='inactive',              &
         avgflag='A', vtype=site_size_pft_r8, hlms='CLM:ALM', flushval=0.0_r8,    &
         upfreq=1, ivar=ivar, initialize=initialize_variables, index = ih_npp_stor_si_scpf )

    call this%set_history_var(vname='DDBH_SCPF', units = 'cm/yr/ha',         &
          long='diameter growth increment by pft/size',use_default='inactive',          &
          avgflag='A', vtype=site_size_pft_r8, hlms='CLM:ALM', flushval=0.0_r8,   &
          upfreq=1, ivar=ivar, initialize=initialize_variables, index = ih_ddbh_si_scpf )

    call this%set_history_var(vname='GROWTHFLUX_SCPF', units = 'n/yr/ha',         &
          long='flux of individuals into a given size class bin via growth and recruitment',use_default='inactive',          &
          avgflag='A', vtype=site_size_pft_r8, hlms='CLM:ALM', flushval=0.0_r8,   &
          upfreq=1, ivar=ivar, initialize=initialize_variables, index = ih_growthflux_si_scpf )

    call this%set_history_var(vname='GROWTHFLUX_FUSION_SCPF', units = 'n/yr/ha',         &
          long='flux of individuals into a given size class bin via fusion',use_default='inactive',          &
          avgflag='A', vtype=site_size_pft_r8, hlms='CLM:ALM', flushval=0.0_r8,   &
          upfreq=1, ivar=ivar, initialize=initialize_variables, index = ih_growthflux_fusion_si_scpf )

    call this%set_history_var(vname='DDBH_CANOPY_SCPF', units = 'cm/yr/ha',         &
          long='diameter growth increment by pft/size',use_default='inactive', &
          avgflag='A', vtype=site_size_pft_r8, hlms='CLM:ALM', flushval=0.0_r8,    &
          upfreq=1, ivar=ivar, initialize=initialize_variables, index = ih_ddbh_canopy_si_scpf )

    call this%set_history_var(vname='DDBH_UNDERSTORY_SCPF', units = 'cm/yr/ha',         &
          long='diameter growth increment by pft/size',use_default='inactive', &
          avgflag='A', vtype=site_size_pft_r8, hlms='CLM:ALM', flushval=0.0_r8,    &
          upfreq=1, ivar=ivar, initialize=initialize_variables, index = ih_ddbh_understory_si_scpf )

    call this%set_history_var(vname='BA_SCPF', units = 'm2/ha',               &
          long='basal area by pft/size', use_default='inactive',   &
          avgflag='A', vtype=site_size_pft_r8, hlms='CLM:ALM', flushval=0.0_r8,    &
          upfreq=1, ivar=ivar, initialize=initialize_variables, index = ih_ba_si_scpf )

    call this%set_history_var(vname='NPLANT_SCPF', units = 'N/ha',         &
          long='stem number density by pft/size', use_default='inactive', &
          avgflag='A', vtype=site_size_pft_r8, hlms='CLM:ALM', flushval=0.0_r8,    &
          upfreq=1, ivar=ivar, initialize=initialize_variables, index = ih_nplant_si_scpf )

    call this%set_history_var(vname='M1_SCPF', units = 'N/ha/yr',          &
          long='background mortality by pft/size', use_default='inactive', &
          avgflag='A', vtype=site_size_pft_r8, hlms='CLM:ALM', flushval=0.0_r8,    &
          upfreq=1, ivar=ivar, initialize=initialize_variables, index = ih_m1_si_scpf )
    
    call this%set_history_var(vname='M2_SCPF', units = 'N/ha/yr',          &
          long='hydraulic mortality by pft/size',use_default='inactive', &
          avgflag='A', vtype=site_size_pft_r8, hlms='CLM:ALM', flushval=0.0_r8,    &
          upfreq=1, ivar=ivar, initialize=initialize_variables, index = ih_m2_si_scpf )

    call this%set_history_var(vname='M3_SCPF', units = 'N/ha/yr',          &
          long='carbon starvation mortality by pft/size', use_default='inactive', &
          avgflag='A', vtype=site_size_pft_r8, hlms='CLM:ALM', flushval=0.0_r8,    &
          upfreq=1, ivar=ivar, initialize=initialize_variables, index = ih_m3_si_scpf )

    call this%set_history_var(vname='M4_SCPF', units = 'N/ha/yr',          &
          long='impact mortality by pft/size',use_default='inactive', &
          avgflag='A', vtype=site_size_pft_r8, hlms='CLM:ALM', flushval=0.0_r8,    &
          upfreq=1, ivar=ivar, initialize=initialize_variables, index = ih_m4_si_scpf )

    call this%set_history_var(vname='M5_SCPF', units = 'N/ha/yr',          &
          long='fire mortality by pft/size',use_default='inactive', &
          avgflag='A', vtype=site_size_pft_r8, hlms='CLM:ALM', flushval=0.0_r8,    &
          upfreq=1, ivar=ivar, initialize=initialize_variables, index = ih_m5_si_scpf )

    call this%set_history_var(vname='CROWNFIREMORT_SCPF', units = 'N/ha/yr',          &
          long='crown fire mortality by pft/size',use_default='inactive', &
          avgflag='A', vtype=site_size_pft_r8, hlms='CLM:ALM', flushval=0.0_r8,    &
          upfreq=1, ivar=ivar, initialize=initialize_variables, index = ih_crownfiremort_si_scpf )

    call this%set_history_var(vname='CAMBIALFIREMORT_SCPF', units = 'N/ha/yr',          &
          long='cambial fire mortality by pft/size',use_default='inactive', &
          avgflag='A', vtype=site_size_pft_r8, hlms='CLM:ALM', flushval=0.0_r8,    &
          upfreq=1, ivar=ivar, initialize=initialize_variables, index = ih_cambialfiremort_si_scpf )

    call this%set_history_var(vname='M6_SCPF', units = 'N/ha/yr',          &
          long='termination mortality by pft/size',use_default='inactive', &
          avgflag='A', vtype=site_size_pft_r8, hlms='CLM:ALM', flushval=0.0_r8,    &
          upfreq=1, ivar=ivar, initialize=initialize_variables, index = ih_m6_si_scpf )

    call this%set_history_var(vname='M7_SCPF', units = 'N/ha/event',               &
          long='logging mortality by pft/size',use_default='inactive',           &
          avgflag='A', vtype=site_size_pft_r8, hlms='CLM:ALM', flushval=0.0_r8,    &
          upfreq=1, ivar=ivar, initialize=initialize_variables, index = ih_m7_si_scpf )

    call this%set_history_var(vname='M8_SCPF', units = 'N/ha/yr',          &
          long='freezing mortality by pft/size',use_default='inactive', &
          avgflag='A', vtype=site_size_pft_r8, hlms='CLM:ALM', flushval=0.0_r8,    &
          upfreq=1, ivar=ivar, initialize=initialize_variables, index = ih_m8_si_scpf )

    call this%set_history_var(vname='MORTALITY_CANOPY_SCPF', units = 'N/ha/yr',          &
          long='total mortality of canopy plants by pft/size', use_default='inactive', &
          avgflag='A', vtype=site_size_pft_r8, hlms='CLM:ALM', flushval=0.0_r8,    &
          upfreq=1, ivar=ivar, initialize=initialize_variables, index = ih_mortality_canopy_si_scpf )

    call this%set_history_var(vname='C13disc_SCPF', units = 'per mil',               &
         long='C13 discrimination by pft/size',use_default='inactive',           &
         avgflag='A', vtype=site_size_pft_r8, hlms='CLM:ALM', flushval=0.0_r8,    &
         upfreq=1, ivar=ivar, initialize=initialize_variables, index = ih_c13disc_si_scpf )	  

    call this%set_history_var(vname='BSTOR_CANOPY_SCPF', units = 'kgC/ha',          &
          long='biomass carbon in storage pools of canopy plants by pft/size', use_default='inactive', &
          avgflag='A', vtype=site_size_pft_r8, hlms='CLM:ALM', flushval=0.0_r8,    &
          upfreq=1, ivar=ivar, initialize=initialize_variables, index = ih_bstor_canopy_si_scpf )

    call this%set_history_var(vname='BLEAF_CANOPY_SCPF', units = 'kgC/ha',          &
          long='biomass carbon in leaf of canopy plants by pft/size', use_default='inactive', &
          avgflag='A', vtype=site_size_pft_r8, hlms='CLM:ALM', flushval=0.0_r8,    &
          upfreq=1, ivar=ivar, initialize=initialize_variables, index = ih_bleaf_canopy_si_scpf )

    call this%set_history_var(vname='NPLANT_CANOPY_SCPF', units = 'N/ha',         &
          long='stem number of canopy plants density by pft/size', use_default='inactive', &
          avgflag='A', vtype=site_size_pft_r8, hlms='CLM:ALM', flushval=0.0_r8,    &
          upfreq=1, ivar=ivar, initialize=initialize_variables, index = ih_nplant_canopy_si_scpf )

    call this%set_history_var(vname='MORTALITY_UNDERSTORY_SCPF', units = 'N/ha/yr',          &
          long='total mortality of understory plants by pft/size', use_default='inactive', &
          avgflag='A', vtype=site_size_pft_r8, hlms='CLM:ALM', flushval=0.0_r8,    &
          upfreq=1, ivar=ivar, initialize=initialize_variables, index = ih_mortality_understory_si_scpf )

    call this%set_history_var(vname='BSTOR_UNDERSTORY_SCPF', units = 'kgC/ha',          &
          long='biomass carbon in storage pools of understory plants by pft/size', use_default='inactive', &
          avgflag='A', vtype=site_size_pft_r8, hlms='CLM:ALM', flushval=0.0_r8,    &
          upfreq=1, ivar=ivar, initialize=initialize_variables, index = ih_bstor_understory_si_scpf )

    call this%set_history_var(vname='BLEAF_UNDERSTORY_SCPF', units = 'kgC/ha',          &
          long='biomass carbon in leaf of understory plants by pft/size', use_default='inactive', &
          avgflag='A', vtype=site_size_pft_r8, hlms='CLM:ALM', flushval=0.0_r8,    &
          upfreq=1, ivar=ivar, initialize=initialize_variables, index = ih_bleaf_understory_si_scpf )

    call this%set_history_var(vname='NPLANT_UNDERSTORY_SCPF', units = 'N/ha',         &
          long='stem number of understory plants density by pft/size', use_default='inactive', &
          avgflag='A', vtype=site_size_pft_r8, hlms='CLM:ALM', flushval=0.0_r8,    &
          upfreq=1, ivar=ivar, initialize=initialize_variables, index = ih_nplant_understory_si_scpf )

    call this%set_history_var(vname='CWD_AG_CWDSC', units='gC/m^2', &
          long='size-resolved AG CWD stocks', use_default='inactive', &
          avgflag='A', vtype=site_cwdsc_r8, hlms='CLM:ALM', flushval=0.0_r8,    &
          upfreq=1, ivar=ivar, initialize=initialize_variables, index = ih_cwd_ag_si_cwdsc )

    call this%set_history_var(vname='CWD_BG_CWDSC', units='gC/m^2', &
          long='size-resolved BG CWD stocks', use_default='inactive', &
          avgflag='A', vtype=site_cwdsc_r8, hlms='CLM:ALM', flushval=0.0_r8,    &
          upfreq=1, ivar=ivar, initialize=initialize_variables, index = ih_cwd_bg_si_cwdsc )

    call this%set_history_var(vname='CWD_AG_IN_CWDSC', units='gC/m^2/y', &
          long='size-resolved AG CWD input', use_default='inactive', &
          avgflag='A', vtype=site_cwdsc_r8, hlms='CLM:ALM', flushval=0.0_r8,    &
          upfreq=1, ivar=ivar, initialize=initialize_variables, index = ih_cwd_ag_in_si_cwdsc )

    call this%set_history_var(vname='CWD_BG_IN_CWDSC', units='gC/m^2/y', &
          long='size-resolved BG CWD input', use_default='inactive', &
          avgflag='A', vtype=site_cwdsc_r8, hlms='CLM:ALM', flushval=0.0_r8,    &
          upfreq=1, ivar=ivar, initialize=initialize_variables, index = ih_cwd_bg_in_si_cwdsc )

    call this%set_history_var(vname='CWD_AG_OUT_CWDSC', units='gC/m^2/y', &
          long='size-resolved AG CWD output', use_default='inactive', &
          avgflag='A', vtype=site_cwdsc_r8, hlms='CLM:ALM', flushval=0.0_r8,    &
          upfreq=1, ivar=ivar, initialize=initialize_variables, index = ih_cwd_ag_out_si_cwdsc )

    call this%set_history_var(vname='CWD_BG_OUT_CWDSC', units='gC/m^2/y', &
          long='size-resolved BG CWD output', use_default='inactive', &
          avgflag='A', vtype=site_cwdsc_r8, hlms='CLM:ALM', flushval=0.0_r8,    &
          upfreq=1, ivar=ivar, initialize=initialize_variables, index = ih_cwd_bg_out_si_cwdsc )

    ! Size structured diagnostics that require rapid updates (upfreq=2)

    call this%set_history_var(vname='AR_SCPF',units = 'kgC/m2/yr',          &
          long='total autotrophic respiration per m2 per year by pft/size',use_default='inactive',&
          avgflag='A', vtype=site_size_pft_r8, hlms='CLM:ALM', flushval=0.0_r8,    &
          upfreq=2, ivar=ivar, initialize=initialize_variables, index = ih_ar_si_scpf )
    
    call this%set_history_var(vname='AR_GROW_SCPF',units = 'kgC/m2/yr',          &
          long='growth autotrophic respiration per m2 per year by pft/size',use_default='inactive',&
          avgflag='A', vtype=site_size_pft_r8, hlms='CLM:ALM', flushval=0.0_r8,    &
          upfreq=2, ivar=ivar, initialize=initialize_variables, index = ih_ar_grow_si_scpf )

    call this%set_history_var(vname='AR_MAINT_SCPF',units = 'kgC/m2/yr',          &
          long='maintenance autotrophic respiration per m2 per year by pft/size',use_default='inactive',&
          avgflag='A', vtype=site_size_pft_r8, hlms='CLM:ALM', flushval=0.0_r8,    &
          upfreq=2, ivar=ivar, initialize=initialize_variables, index = ih_ar_maint_si_scpf )

    call this%set_history_var(vname='AR_DARKM_SCPF',units = 'kgC/m2/yr',          &
          long='dark portion of maintenance autotrophic respiration per m2 per year by pft/size',use_default='inactive',&
          avgflag='A', vtype=site_size_pft_r8,hlms='CLM:ALM', flushval=0.0_r8,    &
          upfreq=2, ivar=ivar, initialize=initialize_variables, index = ih_ar_darkm_si_scpf )

    call this%set_history_var(vname='AR_AGSAPM_SCPF',units = 'kgC/m2/yr',          &
          long='above-ground sapwood maintenance autotrophic respiration per m2 per year by pft/size',use_default='inactive',&
          avgflag='A', vtype=site_size_pft_r8,hlms='CLM:ALM', flushval=0.0_r8,    &
          upfreq=2, ivar=ivar, initialize=initialize_variables, index = ih_ar_agsapm_si_scpf )
    
    call this%set_history_var(vname='AR_CROOTM_SCPF',units = 'kgC/m2/yr',          &
          long='below-ground sapwood maintenance autotrophic respiration per m2 per year by pft/size',use_default='inactive',&
          avgflag='A', vtype=site_size_pft_r8,hlms='CLM:ALM', flushval=0.0_r8,    &
          upfreq=2, ivar=ivar, initialize=initialize_variables, index = ih_ar_crootm_si_scpf )

    call this%set_history_var(vname='AR_FROOTM_SCPF',units = 'kgC/m2/yr',          &
          long='fine root maintenance autotrophic respiration per m2 per year by pft/size',use_default='inactive',&
          avgflag='A', vtype=site_size_pft_r8, hlms='CLM:ALM', flushval=0.0_r8,    &
          upfreq=2, ivar=ivar, initialize=initialize_variables, index = ih_ar_frootm_si_scpf )

    ! size-class only variables

    call this%set_history_var(vname='DDBH_CANOPY_SCLS', units = 'cm/yr/ha',         &
          long='diameter growth increment by pft/size',use_default='active', &
          avgflag='A', vtype=site_size_r8, hlms='CLM:ALM', flushval=0.0_r8,    &
          upfreq=1, ivar=ivar, initialize=initialize_variables, index = ih_ddbh_canopy_si_scls )

    call this%set_history_var(vname='DDBH_UNDERSTORY_SCLS', units = 'cm/yr/ha',         &
          long='diameter growth increment by pft/size',use_default='active', &
          avgflag='A', vtype=site_size_r8, hlms='CLM:ALM', flushval=0.0_r8,    &
          upfreq=1, ivar=ivar, initialize=initialize_variables, index = ih_ddbh_understory_si_scls )

    call this%set_history_var(vname='YESTERDAYCANLEV_CANOPY_SCLS', units = 'indiv/ha',               &
          long='Yesterdays canopy level for canopy plants by size class', use_default='inactive',   &
          avgflag='A', vtype=site_size_r8, hlms='CLM:ALM', flushval=0.0_r8,    &
          upfreq=1, ivar=ivar, initialize=initialize_variables, index = ih_yesterdaycanopylevel_canopy_si_scls )

    call this%set_history_var(vname='YESTERDAYCANLEV_UNDERSTORY_SCLS', units = 'indiv/ha',               &
          long='Yesterdays canopy level for understory plants by size class', use_default='inactive',   &
          avgflag='A', vtype=site_size_r8, hlms='CLM:ALM', flushval=0.0_r8,    &
          upfreq=1, ivar=ivar, initialize=initialize_variables, index = ih_yesterdaycanopylevel_understory_si_scls )

    call this%set_history_var(vname='BA_SCLS', units = 'm2/ha',               &
          long='basal area by size class', use_default='active',   &
          avgflag='A', vtype=site_size_r8, hlms='CLM:ALM', flushval=0.0_r8,    &
          upfreq=1, ivar=ivar, initialize=initialize_variables, index = ih_ba_si_scls )

    call this%set_history_var(vname='AGB_SCLS', units = 'kgC/m2',               &
          long='Aboveground biomass by size class', use_default='active',   &
          avgflag='A', vtype=site_size_r8, hlms='CLM:ALM', flushval=0.0_r8,    &
          upfreq=1, ivar=ivar, initialize=initialize_variables, index = ih_agb_si_scls )

    call this%set_history_var(vname='BIOMASS_SCLS', units = 'kgC/m2',               &
          long='Total biomass by size class', use_default='inactive',   &
          avgflag='A', vtype=site_size_r8, hlms='CLM:ALM', flushval=0.0_r8,    &
          upfreq=1, ivar=ivar, initialize=initialize_variables, index = ih_biomass_si_scls )

    call this%set_history_var(vname='DEMOTION_RATE_SCLS', units = 'indiv/ha/yr',               &
          long='demotion rate from canopy to understory by size class', use_default='inactive',   &
          avgflag='A', vtype=site_size_r8, hlms='CLM:ALM', flushval=0.0_r8,    &
          upfreq=1, ivar=ivar, initialize=initialize_variables, index = ih_demotion_rate_si_scls )

    call this%set_history_var(vname='PROMOTION_RATE_SCLS', units = 'indiv/ha/yr',               &
          long='promotion rate from understory to canopy by size class', use_default='inactive',   &
          avgflag='A', vtype=site_size_r8, hlms='CLM:ALM', flushval=0.0_r8,    &
          upfreq=1, ivar=ivar, initialize=initialize_variables, index = ih_promotion_rate_si_scls )

    call this%set_history_var(vname='NPLANT_CANOPY_SCLS', units = 'indiv/ha',               &
          long='number of canopy plants by size class', use_default='active',   &
          avgflag='A', vtype=site_size_r8, hlms='CLM:ALM', flushval=0.0_r8,    &
          upfreq=1, ivar=ivar, initialize=initialize_variables, index = ih_nplant_canopy_si_scls )

    call this%set_history_var(vname='LAI_CANOPY_SCLS', units = 'm2/m2',               &
          long='Leaf are index (LAI) by size class', use_default='active',   &
          avgflag='A', vtype=site_size_r8, hlms='CLM:ALM', flushval=0.0_r8,    &
          upfreq=1, ivar=ivar, initialize=initialize_variables, index = ih_lai_canopy_si_scls )

    call this%set_history_var(vname='SAI_CANOPY_SCLS', units = 'm2/m2',               &
          long='stem area index(SAI) by size class', use_default='inactive',   &
          avgflag='A', vtype=site_size_r8, hlms='CLM:ALM', flushval=0.0_r8,    &
          upfreq=1, ivar=ivar, initialize=initialize_variables, index = ih_sai_canopy_si_scls )

    call this%set_history_var(vname='MORTALITY_CANOPY_SCLS', units = 'indiv/ha/yr',               &
          long='total mortality of canopy trees by size class', use_default='active',   &
          avgflag='A', vtype=site_size_r8, hlms='CLM:ALM', flushval=0.0_r8,    &
          upfreq=1, ivar=ivar, initialize=initialize_variables, index = ih_mortality_canopy_si_scls )

    call this%set_history_var(vname='NPLANT_UNDERSTORY_SCLS', units = 'indiv/ha',               &
          long='number of understory plants by size class', use_default='active',   &
          avgflag='A', vtype=site_size_r8, hlms='CLM:ALM', flushval=0.0_r8,    &
          upfreq=1, ivar=ivar, initialize=initialize_variables, index = ih_nplant_understory_si_scls )

    call this%set_history_var(vname='LAI_UNDERSTORY_SCLS', units = 'indiv/ha',               &
          long='number of understory plants by size class', use_default='active',   &
          avgflag='A', vtype=site_size_r8, hlms='CLM:ALM', flushval=0.0_r8,    &
          upfreq=1, ivar=ivar, initialize=initialize_variables, index = ih_lai_understory_si_scls )

    call this%set_history_var(vname='SAI_UNDERSTORY_SCLS', units = 'indiv/ha',               &
          long='number of understory plants by size class', use_default='inactive',   &
          avgflag='A', vtype=site_size_r8, hlms='CLM:ALM', flushval=0.0_r8,    &
          upfreq=1, ivar=ivar, initialize=initialize_variables, index = ih_sai_understory_si_scls )

    call this%set_history_var(vname='NPLANT_SCLS', units = 'indiv/ha',               &
          long='number of plants by size class', use_default='active',   &
          avgflag='A', vtype=site_size_r8, hlms='CLM:ALM', flushval=0.0_r8,    &
          upfreq=1, ivar=ivar, initialize=initialize_variables, index = ih_nplant_si_scls )

    call this%set_history_var(vname='M1_SCLS', units = 'N/ha/yr',          &
          long='background mortality by size', use_default='active', &
          avgflag='A', vtype=site_size_r8, hlms='CLM:ALM', flushval=0.0_r8,    &
          upfreq=1, ivar=ivar, initialize=initialize_variables, index = ih_m1_si_scls )
    
    call this%set_history_var(vname='M2_SCLS', units = 'N/ha/yr',          &
          long='hydraulic mortality by size',use_default='active', &
          avgflag='A', vtype=site_size_r8, hlms='CLM:ALM', flushval=0.0_r8,    &
          upfreq=1, ivar=ivar, initialize=initialize_variables, index = ih_m2_si_scls )

    call this%set_history_var(vname='M3_SCLS', units = 'N/ha/yr',          &
          long='carbon starvation mortality by size', use_default='active', &
          avgflag='A', vtype=site_size_r8, hlms='CLM:ALM', flushval=0.0_r8,    &
          upfreq=1, ivar=ivar, initialize=initialize_variables, index = ih_m3_si_scls )

    call this%set_history_var(vname='M4_SCLS', units = 'N/ha/yr',          &
          long='impact mortality by size',use_default='active', &
          avgflag='A', vtype=site_size_r8, hlms='CLM:ALM', flushval=0.0_r8,    &
          upfreq=1, ivar=ivar, initialize=initialize_variables, index = ih_m4_si_scls )

    call this%set_history_var(vname='M5_SCLS', units = 'N/ha/yr',          &
          long='fire mortality by size',use_default='active', &
          avgflag='A', vtype=site_size_r8, hlms='CLM:ALM', flushval=0.0_r8,    &
          upfreq=1, ivar=ivar, initialize=initialize_variables, index = ih_m5_si_scls )

    call this%set_history_var(vname='M6_SCLS', units = 'N/ha/yr',          &
          long='termination mortality by size',use_default='active', &
          avgflag='A', vtype=site_size_r8, hlms='CLM:ALM', flushval=0.0_r8,    &
          upfreq=1, ivar=ivar, initialize=initialize_variables, index = ih_m6_si_scls )

    call this%set_history_var(vname='M7_SCLS', units = 'N/ha/event',               &
          long='logging mortality by size',use_default='active',           &
          avgflag='A', vtype=site_size_r8, hlms='CLM:ALM', flushval=0.0_r8,    &
          upfreq=1, ivar=ivar, initialize=initialize_variables, index = ih_m7_si_scls )

    call this%set_history_var(vname='M8_SCLS', units = 'N/ha/event',               &
          long='freezing mortality by size',use_default='active',           &
          avgflag='A', vtype=site_size_r8, hlms='CLM:ALM', flushval=0.0_r8,    &
          upfreq=1, ivar=ivar, initialize=initialize_variables, index = ih_m8_si_scls )
    
    call this%set_history_var(vname='CARBON_BALANCE_CANOPY_SCLS', units = 'kg C / ha / yr', &
          long='CARBON_BALANCE for canopy plants by size class', use_default='inactive',    &
          avgflag='A', vtype=site_size_r8, hlms='CLM:ALM', flushval=0.0_r8,    &
          upfreq=1, ivar=ivar, initialize=initialize_variables, index = ih_carbon_balance_canopy_si_scls )

    call this%set_history_var(vname='CARBON_BALANCE_UNDERSTORY_SCLS', units = 'kg C / ha / yr', &
          long='CARBON_BALANCE for understory plants by size class', use_default='inactive',    &
          avgflag='A', vtype=site_size_r8, hlms='CLM:ALM', flushval=0.0_r8,    &
          upfreq=1, ivar=ivar, initialize=initialize_variables, index = ih_carbon_balance_understory_si_scls )
    
    call this%set_history_var(vname='MORTALITY_UNDERSTORY_SCLS', units = 'indiv/ha/yr',               &
          long='total mortality of understory trees by size class', use_default='active',   &
          avgflag='A', vtype=site_size_r8, hlms='CLM:ALM', flushval=0.0_r8,    &
          upfreq=1, ivar=ivar, initialize=initialize_variables, index = ih_mortality_understory_si_scls )

    call this%set_history_var(vname='TRIMMING_CANOPY_SCLS', units = 'indiv/ha',               &
          long='trimming term of canopy plants by size class', use_default='inactive',   &
          avgflag='A', vtype=site_size_r8, hlms='CLM:ALM', flushval=0.0_r8,    &
          upfreq=1, ivar=ivar, initialize=initialize_variables, index = ih_trimming_canopy_si_scls )

    call this%set_history_var(vname='TRIMMING_UNDERSTORY_SCLS', units = 'indiv/ha',               &
          long='trimming term of understory plants by size class', use_default='inactive',   &
          avgflag='A', vtype=site_size_r8, hlms='CLM:ALM', flushval=0.0_r8,    &
          upfreq=1, ivar=ivar, initialize=initialize_variables, index = ih_trimming_understory_si_scls )

    call this%set_history_var(vname='CROWN_AREA_CANOPY_SCLS', units = 'm2/ha',               &
          long='total crown area of canopy plants by size class', use_default='inactive',   &
          avgflag='A', vtype=site_size_r8, hlms='CLM:ALM', flushval=0.0_r8,    &
          upfreq=1, ivar=ivar, initialize=initialize_variables, index = ih_crown_area_canopy_si_scls )

    call this%set_history_var(vname='CROWN_AREA_UNDERSTORY_SCLS', units = 'm2/ha',               &
          long='total crown area of understory plants by size class', use_default='inactive',   &
          avgflag='A', vtype=site_size_r8, hlms='CLM:ALM', flushval=0.0_r8,    &
          upfreq=1, ivar=ivar, initialize=initialize_variables, index = ih_crown_area_understory_si_scls )

    call this%set_history_var(vname='LEAF_MD_CANOPY_SCLS', units = 'kg C / ha / yr',               &
          long='LEAF_MD for canopy plants by size class', use_default='inactive',   &
          avgflag='A', vtype=site_size_r8, hlms='CLM:ALM', flushval=0.0_r8,    &
          upfreq=1, ivar=ivar, initialize=initialize_variables, index = ih_leaf_md_canopy_si_scls )
    
    call this%set_history_var(vname='ROOT_MD_CANOPY_SCLS', units = 'kg C / ha / yr',               &
          long='ROOT_MD for canopy plants by size class', use_default='inactive',   &
          avgflag='A', vtype=site_size_r8, hlms='CLM:ALM', flushval=0.0_r8,    &
          upfreq=1, ivar=ivar, initialize=initialize_variables, index = ih_root_md_canopy_si_scls )

    call this%set_history_var(vname='BSTORE_MD_CANOPY_SCLS', units = 'kg C / ha / yr',               &
          long='BSTORE_MD for canopy plants by size class', use_default='inactive',   &
          avgflag='A', vtype=site_size_r8, hlms='CLM:ALM', flushval=0.0_r8,    &
          upfreq=1, ivar=ivar, initialize=initialize_variables, index = ih_bstore_md_canopy_si_scls )

    call this%set_history_var(vname='BDEAD_MD_CANOPY_SCLS', units = 'kg C / ha / yr',               &
          long='BDEAD_MD for canopy plants by size class', use_default='inactive',   &
          avgflag='A', vtype=site_size_r8, hlms='CLM:ALM', flushval=0.0_r8,    &
          upfreq=1, ivar=ivar, initialize=initialize_variables, index = ih_bdead_md_canopy_si_scls )

    call this%set_history_var(vname='BSW_MD_CANOPY_SCLS', units = 'kg C / ha / yr',               &
          long='BSW_MD for canopy plants by size class', use_default='inactive',   &
          avgflag='A', vtype=site_size_r8, hlms='CLM:ALM', flushval=0.0_r8,    &
          upfreq=1, ivar=ivar, initialize=initialize_variables, index = ih_bsw_md_canopy_si_scls )

    call this%set_history_var(vname='SEED_PROD_CANOPY_SCLS', units = 'kg C / ha / yr',               &
          long='SEED_PROD for canopy plants by size class', use_default='inactive',   &
          avgflag='A', vtype=site_size_r8, hlms='CLM:ALM', flushval=0.0_r8,    &
          upfreq=1, ivar=ivar, initialize=initialize_variables, index = ih_seed_prod_canopy_si_scls )
    
   call this%set_history_var(vname='NPP_LEAF_CANOPY_SCLS', units = 'kg C / ha / yr',               &
         long='NPP_LEAF for canopy plants by size class', use_default='inactive',   &
         avgflag='A', vtype=site_size_r8, hlms='CLM:ALM', flushval=-999.9_r8,    &
         upfreq=1, ivar=ivar, initialize=initialize_variables, index = ih_npp_leaf_canopy_si_scls )
    
   call this%set_history_var(vname='NPP_FROOT_CANOPY_SCLS', units = 'kg C / ha / yr',               &
         long='NPP_FROOT for canopy plants by size class', use_default='inactive',   &
         avgflag='A', vtype=site_size_r8, hlms='CLM:ALM', flushval=0.0_r8,    &
         upfreq=1, ivar=ivar, initialize=initialize_variables, index = ih_npp_fnrt_canopy_si_scls )
    
   call this%set_history_var(vname='NPP_BSW_CANOPY_SCLS', units = 'kg C / ha / yr',               &
         long='NPP_BSW for canopy plants by size class', use_default='inactive',   &
         avgflag='A', vtype=site_size_r8, hlms='CLM:ALM', flushval=0.0_r8,    &
         upfreq=1, ivar=ivar, initialize=initialize_variables, index = ih_npp_sapw_canopy_si_scls )
    
   call this%set_history_var(vname='NPP_BDEAD_CANOPY_SCLS', units = 'kg C / ha / yr',               &
         long='NPP_BDEAD for canopy plants by size class', use_default='inactive',   &
         avgflag='A', vtype=site_size_r8, hlms='CLM:ALM', flushval=0.0_r8,    &
         upfreq=1, ivar=ivar, initialize=initialize_variables, index = ih_npp_dead_canopy_si_scls )
    
   call this%set_history_var(vname='NPP_BSEED_CANOPY_SCLS', units = 'kg C / ha / yr',               &
         long='NPP_BSEED for canopy plants by size class', use_default='inactive',   &
         avgflag='A', vtype=site_size_r8, hlms='CLM:ALM', flushval=0.0_r8,    &
         upfreq=1, ivar=ivar, initialize=initialize_variables, index = ih_npp_seed_canopy_si_scls )
    
   call this%set_history_var(vname='NPP_STORE_CANOPY_SCLS', units = 'kg C / ha / yr',               &
         long='NPP_STORE for canopy plants by size class', use_default='inactive',   &
         avgflag='A', vtype=site_size_r8, hlms='CLM:ALM', flushval=0.0_r8,    &
         upfreq=1, ivar=ivar, initialize=initialize_variables, index = ih_npp_stor_canopy_si_scls )
    
    call this%set_history_var(vname='LEAF_MR', units = 'kg C / m2 / yr',               &
          long='RDARK (leaf maintenance respiration)', use_default='active',   &
          avgflag='A', vtype=site_r8, hlms='CLM:ALM', flushval=0.0_r8,    &
          upfreq=2, ivar=ivar, initialize=initialize_variables, index = ih_leaf_mr_si )
    
    call this%set_history_var(vname='FROOT_MR', units = 'kg C / m2 / yr',               &
          long='fine root maintenance respiration)', use_default='active',   &
          avgflag='A', vtype=site_r8, hlms='CLM:ALM', flushval=0.0_r8,    &
          upfreq=2, ivar=ivar, initialize=initialize_variables, index = ih_froot_mr_si )
    
    call this%set_history_var(vname='LIVECROOT_MR', units = 'kg C / m2 / yr',               &
          long='live coarse root maintenance respiration)', use_default='active',   &
          avgflag='A', vtype=site_r8, hlms='CLM:ALM', flushval=0.0_r8,    &
          upfreq=2, ivar=ivar, initialize=initialize_variables, index = ih_livecroot_mr_si )
    
    call this%set_history_var(vname='LIVESTEM_MR', units = 'kg C / m2 / yr',               &
          long='live stem maintenance respiration)', use_default='active',   &
          avgflag='A', vtype=site_r8, hlms='CLM:ALM', flushval=0.0_r8,    &
          upfreq=2, ivar=ivar, initialize=initialize_variables, index = ih_livestem_mr_si )
    
    call this%set_history_var(vname='RDARK_CANOPY_SCLS', units = 'kg C / ha / yr',               &
          long='RDARK for canopy plants by size class', use_default='inactive',   &
          avgflag='A', vtype=site_size_r8, hlms='CLM:ALM', flushval=0.0_r8,    &
          upfreq=2, ivar=ivar, initialize=initialize_variables, index = ih_rdark_canopy_si_scls )
    
    call this%set_history_var(vname='LIVESTEM_MR_CANOPY_SCLS', units = 'kg C / ha / yr',               &
          long='LIVESTEM_MR for canopy plants by size class', use_default='inactive',   &
          avgflag='A', vtype=site_size_r8, hlms='CLM:ALM', flushval=0.0_r8,    &
          upfreq=2, ivar=ivar, initialize=initialize_variables, index = ih_livestem_mr_canopy_si_scls )
    
    call this%set_history_var(vname='LIVECROOT_MR_CANOPY_SCLS', units = 'kg C / ha / yr',               &
          long='LIVECROOT_MR for canopy plants by size class', use_default='inactive',   &
          avgflag='A', vtype=site_size_r8, hlms='CLM:ALM', flushval=0.0_r8,    &
          upfreq=2, ivar=ivar, initialize=initialize_variables, index = ih_livecroot_mr_canopy_si_scls )
    
    call this%set_history_var(vname='FROOT_MR_CANOPY_SCLS', units = 'kg C / ha / yr',               &
          long='FROOT_MR for canopy plants by size class', use_default='inactive',   &
          avgflag='A', vtype=site_size_r8, hlms='CLM:ALM', flushval=0.0_r8,    &
          upfreq=2, ivar=ivar, initialize=initialize_variables, index = ih_froot_mr_canopy_si_scls )
    
    call this%set_history_var(vname='RESP_G_CANOPY_SCLS', units = 'kg C / ha / yr',               &
          long='RESP_G for canopy plants by size class', use_default='inactive',   &
          avgflag='A', vtype=site_size_r8, hlms='CLM:ALM', flushval=0.0_r8,    &
          upfreq=2, ivar=ivar, initialize=initialize_variables, index = ih_resp_g_canopy_si_scls )
    
    call this%set_history_var(vname='RESP_M_CANOPY_SCLS', units = 'kg C / ha / yr',               &
          long='RESP_M for canopy plants by size class', use_default='inactive',   &
          avgflag='A', vtype=site_size_r8, hlms='CLM:ALM', flushval=0.0_r8,    &
          upfreq=2, ivar=ivar, initialize=initialize_variables, index = ih_resp_m_canopy_si_scls )

    call this%set_history_var(vname='LEAF_MD_UNDERSTORY_SCLS', units = 'kg C / ha / yr',               &
          long='LEAF_MD for understory plants by size class', use_default='inactive',   &
          avgflag='A', vtype=site_size_r8, hlms='CLM:ALM', flushval=0.0_r8,    &
          upfreq=1, ivar=ivar, initialize=initialize_variables, index = ih_leaf_md_understory_si_scls )
    
    call this%set_history_var(vname='ROOT_MD_UNDERSTORY_SCLS', units = 'kg C / ha / yr',               &
          long='ROOT_MD for understory plants by size class', use_default='inactive',   &
          avgflag='A', vtype=site_size_r8, hlms='CLM:ALM', flushval=0.0_r8,    &
          upfreq=1, ivar=ivar, initialize=initialize_variables, index = ih_root_md_understory_si_scls )

    call this%set_history_var(vname='BSTORE_MD_UNDERSTORY_SCLS', units = 'kg C / ha / yr',               &
          long='BSTORE_MD for understory plants by size class', use_default='inactive',   &
          avgflag='A', vtype=site_size_r8, hlms='CLM:ALM', flushval=0.0_r8,    &
          upfreq=1, ivar=ivar, initialize=initialize_variables, index = ih_bstore_md_understory_si_scls )
    
    call this%set_history_var(vname='BDEAD_MD_UNDERSTORY_SCLS', units = 'kg C / ha / yr',               &
          long='BDEAD_MD for understory plants by size class', use_default='inactive',   &
          avgflag='A', vtype=site_size_r8, hlms='CLM:ALM', flushval=0.0_r8,    &
          upfreq=1, ivar=ivar, initialize=initialize_variables, index = ih_bdead_md_understory_si_scls )

    call this%set_history_var(vname='BSW_MD_UNDERSTORY_SCLS', units = 'kg C / ha / yr',               &
          long='BSW_MD for understory plants by size class', use_default='inactive',   &
          avgflag='A', vtype=site_size_r8, hlms='CLM:ALM', flushval=0.0_r8,    &
          upfreq=1, ivar=ivar, initialize=initialize_variables, index = ih_bsw_md_understory_si_scls )
    
    call this%set_history_var(vname='SEED_PROD_UNDERSTORY_SCLS', units = 'kg C / ha / yr',               &
          long='SEED_PROD for understory plants by size class', use_default='inactive',   &
          avgflag='A', vtype=site_size_r8, hlms='CLM:ALM', flushval=0.0_r8,    &
          upfreq=1, ivar=ivar, initialize=initialize_variables, index = ih_seed_prod_understory_si_scls )
    
   call this%set_history_var(vname='NPP_LEAF_UNDERSTORY_SCLS', units = 'kg C / ha / yr',               &
         long='NPP_LEAF for understory plants by size class', use_default='inactive',   &
         avgflag='A', vtype=site_size_r8, hlms='CLM:ALM', flushval=0.0_r8,    &
         upfreq=1, ivar=ivar, initialize=initialize_variables, index = ih_npp_leaf_understory_si_scls )
    
   call this%set_history_var(vname='NPP_FROOT_UNDERSTORY_SCLS', units = 'kg C / ha / yr',               &
         long='NPP_FROOT for understory plants by size class', use_default='inactive',   &
         avgflag='A', vtype=site_size_r8, hlms='CLM:ALM', flushval=0.0_r8,    &
         upfreq=1, ivar=ivar, initialize=initialize_variables, index = ih_npp_fnrt_understory_si_scls )
    
   call this%set_history_var(vname='NPP_BSW_UNDERSTORY_SCLS', units = 'kg C / ha / yr',               &
         long='NPP_BSW for understory plants by size class', use_default='inactive',   &
         avgflag='A', vtype=site_size_r8, hlms='CLM:ALM', flushval=0.0_r8,    &
         upfreq=1, ivar=ivar, initialize=initialize_variables, index = ih_npp_sapw_understory_si_scls )
    
   call this%set_history_var(vname='NPP_BDEAD_UNDERSTORY_SCLS', units = 'kg C / ha / yr',               &
         long='NPP_BDEAD for understory plants by size class', use_default='inactive',   &
         avgflag='A', vtype=site_size_r8, hlms='CLM:ALM', flushval=0.0_r8,    &
         upfreq=1, ivar=ivar, initialize=initialize_variables, index = ih_npp_dead_understory_si_scls )
    
   call this%set_history_var(vname='NPP_BSEED_UNDERSTORY_SCLS', units = 'kg C / ha / yr',               &
         long='NPP_BSEED for understory plants by size class', use_default='inactive',   &
         avgflag='A', vtype=site_size_r8, hlms='CLM:ALM', flushval=0.0_r8,    &
         upfreq=1, ivar=ivar, initialize=initialize_variables, index = ih_npp_seed_understory_si_scls )
    
   call this%set_history_var(vname='NPP_STORE_UNDERSTORY_SCLS', units = 'kg C / ha / yr',               &
         long='NPP_STORE for understory plants by size class', use_default='inactive',   &
         avgflag='A', vtype=site_size_r8, hlms='CLM:ALM', flushval=0.0_r8,    &
         upfreq=1, ivar=ivar, initialize=initialize_variables, index = ih_npp_stor_understory_si_scls )
    
    call this%set_history_var(vname='RDARK_UNDERSTORY_SCLS', units = 'kg C / ha / yr',               &
          long='RDARK for understory plants by size class', use_default='inactive',   &
          avgflag='A', vtype=site_size_r8, hlms='CLM:ALM', flushval=0.0_r8,    &
          upfreq=2, ivar=ivar, initialize=initialize_variables, index = ih_rdark_understory_si_scls )
    
    call this%set_history_var(vname='LIVESTEM_MR_UNDERSTORY_SCLS', units = 'kg C / ha / yr',               &
          long='LIVESTEM_MR for understory plants by size class', use_default='inactive',   &
          avgflag='A', vtype=site_size_r8, hlms='CLM:ALM', flushval=0.0_r8,    &
          upfreq=2, ivar=ivar, initialize=initialize_variables, index = ih_livestem_mr_understory_si_scls )
    
    call this%set_history_var(vname='LIVECROOT_MR_UNDERSTORY_SCLS', units = 'kg C / ha / yr',               &
          long='LIVECROOT_MR for understory plants by size class', use_default='inactive',   &
          avgflag='A', vtype=site_size_r8, hlms='CLM:ALM', flushval=0.0_r8,    &
          upfreq=2, ivar=ivar, initialize=initialize_variables, index = ih_livecroot_mr_understory_si_scls )
    
    call this%set_history_var(vname='FROOT_MR_UNDERSTORY_SCLS', units = 'kg C / ha / yr',               &
          long='FROOT_MR for understory plants by size class', use_default='inactive',   &
          avgflag='A', vtype=site_size_r8, hlms='CLM:ALM', flushval=0.0_r8,    &
          upfreq=2, ivar=ivar, initialize=initialize_variables, index = ih_froot_mr_understory_si_scls )
    
    call this%set_history_var(vname='RESP_G_UNDERSTORY_SCLS', units = 'kg C / ha / yr',               &
          long='RESP_G for understory plants by size class', use_default='inactive',   &
          avgflag='A', vtype=site_size_r8, hlms='CLM:ALM', flushval=0.0_r8,    &
          upfreq=2, ivar=ivar, initialize=initialize_variables, index = ih_resp_g_understory_si_scls )
    
    call this%set_history_var(vname='RESP_M_UNDERSTORY_SCLS', units = 'kg C / ha / yr',               &
          long='RESP_M for understory plants by size class', use_default='inactive',   &
          avgflag='A', vtype=site_size_r8, hlms='CLM:ALM', flushval=0.0_r8,    &
          upfreq=2, ivar=ivar, initialize=initialize_variables, index = ih_resp_m_understory_si_scls )


    ! CARBON BALANCE VARIABLES THAT DEPEND ON HLM BGC INPUTS

    call this%set_history_var(vname='NEP', units='gC/m^2/s', &
          long='net ecosystem production', use_default='active', &
          avgflag='A', vtype=site_r8, hlms='CLM:ALM', flushval=hlm_hio_ignore_val,    &
          upfreq=3, ivar=ivar, initialize=initialize_variables, index = ih_nep_si )

!    call this%set_history_var(vname='Fire_Closs', units='gC/m^2/s', &
!          long='ED/SPitfire Carbon loss to atmosphere', use_default='active', &
!          avgflag='A', vtype=site_r8, hlms='CLM:ALM', flushval=hlm_hio_ignore_val,    &
!          upfreq=3, ivar=ivar, initialize=initialize_variables, index = ih_fire_c_to_atm_si )
   
!    call this%set_history_var(vname='NBP', units='gC/m^2/s', &
!          long='net biosphere production', use_default='active', &
!          avgflag='A', vtype=site_r8, hlms='CLM:ALM', flushval=hlm_hio_ignore_val,    &
!          upfreq=3, ivar=ivar, initialize=initialize_variables, index = ih_nbp_si )
   
!    call this%set_history_var(vname='TOTECOSYSC', units='gC/m^2',  &
!         long='total ecosystem carbon', use_default='active', &
!         avgflag='A', vtype=site_r8, hlms='CLM:ALM', flushval=hlm_hio_ignore_val,    &
!         upfreq=3, ivar=ivar, initialize=initialize_variables, index = ih_totecosysc_si )
    
!    call this%set_history_var(vname='CBALANCE_ERROR_ED', units='gC/m^2/s',  &
!         long='total carbon balance error on ED side', use_default='active', &
!         avgflag='A', vtype=site_r8, hlms='CLM:ALM', flushval=hlm_hio_ignore_val,    &
!         upfreq=3, ivar=ivar, initialize=initialize_variables, index = ih_cbal_err_fates_si )

!    call this%set_history_var(vname='CBALANCE_ERROR_BGC', units='gC/m^2/s',  &
!         long='total carbon balance error on HLMs BGC side', use_default='active', &
!         avgflag='A', vtype=site_r8, hlms='CLM:ALM', flushval=hlm_hio_ignore_val,    &
!         upfreq=3, ivar=ivar, initialize=initialize_variables, index = ih_cbal_err_bgc_si )
    
!    call this%set_history_var(vname='CBALANCE_ERROR_TOTAL', units='gC/m^2/s', &
!          long='total carbon balance error total', use_default='active', &
!          avgflag='A', vtype=site_r8, hlms='CLM:ALM', flushval=hlm_hio_ignore_val,    &
!          upfreq=3, ivar=ivar, initialize=initialize_variables, index = ih_cbal_err_tot_si )
    
!    call this%set_history_var(vname='BIOMASS_STOCK_COL', units='gC/m^2',  &
!          long='total ED biomass carbon at the column level', use_default='active', &
!          avgflag='A', vtype=site_r8, hlms='CLM:ALM', flushval=hlm_hio_ignore_val,    &
!          upfreq=3, ivar=ivar, initialize=initialize_variables, index = ih_biomass_stock_si )
    
!    call this%set_history_var(vname='ED_LITTER_STOCK_COL', units='gC/m^2', &
!          long='total ED litter carbon at the column level', use_default='active', &
!          avgflag='A', vtype=site_r8, hlms='CLM:ALM', flushval=hlm_hio_ignore_val,    &
!          upfreq=3, ivar=ivar, initialize=initialize_variables, index = ih_litter_stock_si )
    
!    call this%set_history_var(vname='CWD_STOCK_COL', units='gC/m^2', &
!          long='total CWD carbon at the column level', use_default='active', &
!          avgflag='A', vtype=site_r8, hlms='CLM:ALM', flushval=hlm_hio_ignore_val,    &
!          upfreq=3, ivar=ivar, initialize=initialize_variables, index = ih_cwd_stock_si )

    ! organ-partitioned NPP / allocation fluxes
    call this%set_history_var(vname='NPP_LEAF', units='kgC/m2/yr',       &
          long='NPP flux into leaves', use_default='active',               &
          avgflag='A', vtype=site_r8, hlms='CLM:ALM', flushval=0.0_r8,    &
          upfreq=1, ivar=ivar, initialize=initialize_variables, index = ih_npp_leaf_si )

    call this%set_history_var(vname='NPP_SEED', units='kgC/m2/yr',       &
          long='NPP flux into seeds', use_default='active',               &
          avgflag='A', vtype=site_r8, hlms='CLM:ALM', flushval=0.0_r8,    &
          upfreq=1, ivar=ivar, initialize=initialize_variables, index = ih_npp_seed_si )

    call this%set_history_var(vname='NPP_STEM', units='kgC/m2/yr',       &
          long='NPP flux into stem', use_default='active',               &
          avgflag='A', vtype=site_r8, hlms='CLM:ALM', flushval=0.0_r8,    &
          upfreq=1, ivar=ivar, initialize=initialize_variables, index = ih_npp_stem_si )

    call this%set_history_var(vname='NPP_FROOT', units='kgC/m2/yr',       &
          long='NPP flux into fine roots', use_default='active',               &
          avgflag='A', vtype=site_r8, hlms='CLM:ALM', flushval=0.0_r8,    &
          upfreq=1, ivar=ivar, initialize=initialize_variables, index = ih_npp_froot_si )

    call this%set_history_var(vname='NPP_CROOT', units='kgC/m2/yr',       &
          long='NPP flux into coarse roots', use_default='active',               &
          avgflag='A', vtype=site_r8, hlms='CLM:ALM', flushval=0.0_r8,    &
          upfreq=1, ivar=ivar, initialize=initialize_variables, index = ih_npp_croot_si )

    call this%set_history_var(vname='NPP_STOR', units='kgC/m2/yr',       &
          long='NPP flux into storage tissues', use_default='active',               &
          avgflag='A', vtype=site_r8, hlms='CLM:ALM', flushval=0.0_r8,    &
          upfreq=1, ivar=ivar, initialize=initialize_variables, index = ih_npp_stor_si )


    ! PLANT HYDRAULICS

    if(hlm_use_planthydro.eq.itrue) then
       
       call this%set_history_var(vname='FATES_ERRH2O_SCPF', units='kg/indiv/s', &
             long='mean individual water balance error', use_default='inactive', &
             avgflag='A', vtype=site_size_pft_r8, hlms='CLM:ALM', flushval=0.0_r8,    &
             upfreq=4, ivar=ivar, initialize=initialize_variables, index = ih_errh2o_scpf )

       call this%set_history_var(vname='FATES_TRAN_SCPF', units='kg/indiv/s', &
             long='mean individual transpiration rate', use_default='inactive', &
             avgflag='A', vtype=site_size_pft_r8, hlms='CLM:ALM', flushval=0.0_r8,    &
             upfreq=4, ivar=ivar, initialize=initialize_variables, index = ih_tran_scpf )

       call this%set_history_var(vname='FATES_ROOTUPTAKE_SCPF', units='kg/indiv/s', &
             long='mean individual root uptake rate', use_default='inactive', &
             avgflag='A', vtype=site_size_pft_r8, hlms='CLM:ALM', flushval=0.0_r8,    &
             upfreq=4, ivar=ivar, initialize=initialize_variables, index = ih_rootuptake_scpf )

       call this%set_history_var(vname='FATES_ROOTUPTAKE01_SCPF', units='kg/indiv/s', &
             long='mean individual root uptake rate, layer 1', use_default='inactive', &
             avgflag='A', vtype=site_size_pft_r8, hlms='CLM:ALM', flushval=0.0_r8,    &
             upfreq=4, ivar=ivar, initialize=initialize_variables, index = ih_rootuptake01_scpf )
       
       call this%set_history_var(vname='FATES_ROOTUPTAKE02_SCPF', units='kg/indiv/s', &
             long='mean individual root uptake rate, layer 2', use_default='inactive', &
             avgflag='A', vtype=site_size_pft_r8, hlms='CLM:ALM', flushval=0.0_r8,    &
             upfreq=4, ivar=ivar, initialize=initialize_variables, index = ih_rootuptake02_scpf )
       
       call this%set_history_var(vname='FATES_ROOTUPTAKE03_SCPF', units='kg/indiv/s', &
             long='mean individual root uptake rate, layer 3', use_default='inactive', &
             avgflag='A', vtype=site_size_pft_r8, hlms='CLM:ALM', flushval=0.0_r8,    &
             upfreq=4, ivar=ivar, initialize=initialize_variables, index = ih_rootuptake03_scpf )
       
       call this%set_history_var(vname='FATES_ROOTUPTAKE04_SCPF', units='kg/indiv/s', &
             long='mean individual root uptake rate, layer 4', use_default='inactive', &
             avgflag='A', vtype=site_size_pft_r8, hlms='CLM:ALM', flushval=0.0_r8,    &
             upfreq=4, ivar=ivar, initialize=initialize_variables, index = ih_rootuptake04_scpf )
       
       call this%set_history_var(vname='FATES_ROOTUPTAKE05_SCPF', units='kg/indiv/s', &
             long='mean individual root uptake rate, layer 5', use_default='inactive', &
             avgflag='A', vtype=site_size_pft_r8, hlms='CLM:ALM', flushval=0.0_r8,    &
             upfreq=4, ivar=ivar, initialize=initialize_variables, index = ih_rootuptake05_scpf )
       
       call this%set_history_var(vname='FATES_ROOTUPTAKE06_SCPF', units='kg/indiv/s', &
             long='mean individual root uptake rate, layer 6', use_default='inactive', &
             avgflag='A', vtype=site_size_pft_r8, hlms='CLM:ALM', flushval=0.0_r8,    &
             upfreq=4, ivar=ivar, initialize=initialize_variables, index = ih_rootuptake06_scpf )
          
       call this%set_history_var(vname='FATES_ROOTUPTAKE07_SCPF', units='kg/indiv/s', &
             long='mean individual root uptake rate, layer 7', use_default='inactive', &
             avgflag='A', vtype=site_size_pft_r8, hlms='CLM:ALM', flushval=0.0_r8,    &
             upfreq=4, ivar=ivar, initialize=initialize_variables, index = ih_rootuptake07_scpf )
       
       call this%set_history_var(vname='FATES_ROOTUPTAKE08_SCPF', units='kg/indiv/s', &
             long='mean individual root uptake rate, layer 8', use_default='inactive', &
             avgflag='A', vtype=site_size_pft_r8, hlms='CLM:ALM', flushval=0.0_r8,    &
             upfreq=4, ivar=ivar, initialize=initialize_variables, index = ih_rootuptake08_scpf )
       
       call this%set_history_var(vname='FATES_ROOTUPTAKE09_SCPF', units='kg/indiv/s', &
             long='mean individual root uptake rate, layer 9', use_default='inactive', &
             avgflag='A', vtype=site_size_pft_r8, hlms='CLM:ALM', flushval=0.0_r8,    &
             upfreq=4, ivar=ivar, initialize=initialize_variables, index = ih_rootuptake09_scpf )
       
       call this%set_history_var(vname='FATES_ROOTUPTAKE10_SCPF', units='kg/indiv/s', &
             long='mean individual root uptake rate, layer 10', use_default='inactive', &
             avgflag='A', vtype=site_size_pft_r8, hlms='CLM:ALM', flushval=0.0_r8,    &
             upfreq=4, ivar=ivar, initialize=initialize_variables, index = ih_rootuptake10_scpf )

       call this%set_history_var(vname='FATES_H2OSOI_COL_SHSL', units='m3/m3', &
             long='volumetric soil moisture by layer and shell', use_default='inactive', &
             avgflag='A', vtype=site_scagpft_r8, hlms='CLM:ALM', flushval=0.0_r8,    &
             upfreq=4, ivar=ivar, initialize=initialize_variables, index = ih_h2osoi_si_scagpft )
       
       call this%set_history_var(vname='FATES_SAPFLOW_COL_SCPF', units='kg/indiv/s', &
             long='individual sap flow rate', use_default='inactive', &
             avgflag='A', vtype=site_size_pft_r8, hlms='CLM:ALM', flushval=0.0_r8,    &
             upfreq=4, ivar=ivar, initialize=initialize_variables, index = ih_sapflow_scpf )
       
       call this%set_history_var(vname='FATES_ITERH1_COL_SCPF', units='count/indiv/step', &
             long='number of outer iterations required to achieve tolerable water balance error', &
             use_default='inactive', &
             avgflag='A', vtype=site_size_pft_r8, hlms='CLM:ALM', flushval=0.0_r8,    &
             upfreq=4, ivar=ivar, initialize=initialize_variables, index = ih_iterh1_scpf )
       
       call this%set_history_var(vname='FATES_ITERH2_COL_SCPF', units='count/indiv/step', &
             long='number of inner iterations required to achieve tolerable water balance error', &
             use_default='inactive', &
             avgflag='A', vtype=site_size_pft_r8, hlms='CLM:ALM', flushval=0.0_r8,    &
             upfreq=4, ivar=ivar, initialize=initialize_variables, index = ih_iterh2_scpf )
       
       call this%set_history_var(vname='FATES_ATH_COL_SCPF', units='m3 m-3', &
             long='absorbing root water content', use_default='inactive', &
             avgflag='A', vtype=site_size_pft_r8, hlms='CLM:ALM', flushval=0.0_r8,    &
             upfreq=4, ivar=ivar, initialize=initialize_variables, index = ih_ath_scpf )
       
       call this%set_history_var(vname='FATES_TTH_COL_SCPF', units='m3 m-3', &
             long='transporting root water content', use_default='inactive', &
             avgflag='A', vtype=site_size_pft_r8, hlms='CLM:ALM', flushval=0.0_r8,    &
             upfreq=4, ivar=ivar, initialize=initialize_variables, index =  ih_tth_scpf )
       
       call this%set_history_var(vname='FATES_STH_COL_SCPF', units='m3 m-3', &
             long='stem water contenet', use_default='inactive', &
             avgflag='A', vtype=site_size_pft_r8, hlms='CLM:ALM', flushval=0.0_r8,    &
             upfreq=4, ivar=ivar, initialize=initialize_variables, index = ih_sth_scpf )
       
       call this%set_history_var(vname='FATES_LTH_COL_SCPF', units='m3 m-3', &
             long='leaf water content', use_default='inactive', &
             avgflag='A', vtype=site_size_pft_r8, hlms='CLM:ALM', flushval=0.0_r8,    &
             upfreq=4, ivar=ivar, initialize=initialize_variables, index = ih_lth_scpf )

       call this%set_history_var(vname='FATES_AWP_COL_SCPF', units='MPa', &
             long='absorbing root water potential', use_default='inactive', &
             avgflag='A', vtype=site_size_pft_r8, hlms='CLM:ALM', flushval=0.0_r8,    &
             upfreq=4, ivar=ivar, initialize=initialize_variables, index = ih_awp_scpf )
       
       call this%set_history_var(vname='FATES_TWP_COL_SCPF', units='MPa', &
             long='transporting root water potential', use_default='inactive', &
             avgflag='A', vtype=site_size_pft_r8, hlms='CLM:ALM', flushval=0.0_r8,    &
             upfreq=4, ivar=ivar, initialize=initialize_variables, index = ih_twp_scpf )
       
       call this%set_history_var(vname='FATES_SWP_COL_SCPF', units='MPa', &
             long='stem water potential', use_default='inactive', &
             avgflag='A', vtype=site_size_pft_r8, hlms='CLM:ALM', flushval=0.0_r8,    &
             upfreq=4, ivar=ivar, initialize=initialize_variables, index = ih_swp_scpf )
       
       call this%set_history_var(vname='FATES_LWP_COL_SCPF', units='MPa', &
             long='leaf water potential', use_default='inactive', &
             avgflag='A', vtype=site_size_pft_r8, hlms='CLM:ALM', flushval=0.0_r8,    &
             upfreq=4, ivar=ivar, initialize=initialize_variables, index = ih_lwp_scpf )
 
       call this%set_history_var(vname='FATES_AFLC_COL_SCPF', units='fraction', &
             long='absorbing root fraction of condutivity', use_default='active', &
             avgflag='A', vtype=site_size_pft_r8, hlms='CLM:ALM', flushval=0.0_r8,    &
             upfreq=4, ivar=ivar, initialize=initialize_variables, index = ih_aflc_scpf )
       
       call this%set_history_var(vname='FATES_TFLC_COL_SCPF', units='fraction', &
             long='transporting root fraction of condutivity', use_default='active', &
             avgflag='A', vtype=site_size_pft_r8, hlms='CLM:ALM', flushval=0.0_r8,    &
             upfreq=4, ivar=ivar, initialize=initialize_variables, index = ih_tflc_scpf )
       
       call this%set_history_var(vname='FATES_SFLC_COL_SCPF', units='fraction', &
             long='stem water fraction of condutivity', use_default='active', &
             avgflag='A', vtype=site_size_pft_r8, hlms='CLM:ALM', flushval=0.0_r8,    &
             upfreq=4, ivar=ivar, initialize=initialize_variables, index = ih_sflc_scpf )
       
       call this%set_history_var(vname='FATES_LFLC_COL_SCPF', units='fraction', &
             long='leaf fraction of condutivity', use_default='active', &
             avgflag='A', vtype=site_size_pft_r8, hlms='CLM:ALM', flushval=0.0_r8,    &
             upfreq=4, ivar=ivar, initialize=initialize_variables, index = ih_lflc_scpf )
       
       call this%set_history_var(vname='FATES_BTRAN_COL_SCPF', units='unitless', &
             long='mean individual level btran', use_default='inactive', &
             avgflag='A', vtype=site_size_pft_r8, hlms='CLM:ALM', flushval=0.0_r8,    &
             upfreq=4, ivar=ivar, initialize=initialize_variables, index = ih_btran_scpf )
       
!       call this%set_history_var(vname='FATES_LAROOT_COL_SCPF', units='kg/indiv/s', &
!             long='Needs Description', use_default='active', &
!             avgflag='A', vtype=site_size_pft_r8, hlms='CLM:ALM', flushval=0.0_r8,    &
!             upfreq=4, ivar=ivar, initialize=initialize_variables, index = ih_laroot_scpf)

       call this%set_history_var(vname='H2OVEG', units = 'kg/m2',               &
             long='water stored inside vegetation tissues (leaf, stem, roots)', use_default='inactive',   &
             avgflag='A', vtype=site_r8, hlms='CLM:ALM', flushval=0.0_r8,    &
             upfreq=4, ivar=ivar, initialize=initialize_variables, index = ih_h2oveg_si )

       call this%set_history_var(vname='H2OVEG_DEAD', units = 'kg/m2',               &
             long='cumulative plant_stored_h2o in dead biomass due to mortality', use_default='inactive',   &
             avgflag='A', vtype=site_r8, hlms='CLM:ALM', flushval=0.0_r8,    &
             upfreq=1, ivar=ivar, initialize=initialize_variables, index = ih_h2oveg_dead_si )

       call this%set_history_var(vname='H2OVEG_RECRUIT', units = 'kg/m2',               &
             long='amount of water in new recruits', use_default='inactive',   &
             avgflag='A', vtype=site_r8, hlms='CLM:ALM', flushval=0.0_r8,    &
             upfreq=1, ivar=ivar, initialize=initialize_variables, index = ih_h2oveg_recruit_si )
    
       call this%set_history_var(vname='H2OVEG_GROWTURN_ERR', units = 'kg/m2',               &
             long='cumulative net borrowed (+) or lost (-) from plant_stored_h2o due to combined growth & turnover', use_default='inactive',   &
             avgflag='A', vtype=site_r8, hlms='CLM:ALM', flushval=0.0_r8,    &
             upfreq=1, ivar=ivar, initialize=initialize_variables, index = ih_h2oveg_growturn_err_si )
    
       call this%set_history_var(vname='H2OVEG_PHENO_ERR', units = 'kg/m2',               &
             long='cumulative net borrowed (+) from plant_stored_h2o due to leaf emergence', use_default='inactive',   &
             avgflag='A', vtype=site_r8, hlms='CLM:ALM', flushval=0.0_r8,    &
             upfreq=1, ivar=ivar, initialize=initialize_variables, index = ih_h2oveg_pheno_err_si )
	     
       call this%set_history_var(vname='H2OVEG_HYDRO_ERR', units = 'kg/m2',               &
             long='cumulative net borrowed (+) from plant_stored_h2o due to plant hydrodynamics', use_default='inactive',   &
             avgflag='A', vtype=site_r8, hlms='CLM:ALM', flushval=0.0_r8,    &
             upfreq=4, ivar=ivar, initialize=initialize_variables, index = ih_h2oveg_hydro_err_si )
    end if

    ! Must be last thing before return
    this%num_history_vars_ = ivar
    
  end subroutine define_history_vars


   ! ====================================================================================
   ! DEPRECATED, TRANSITIONAL OR FUTURE CODE SECTION
   ! ====================================================================================

   !subroutine set_fates_hio_str(tag,iotype_name, iostr_val)

!       ! Arguments
!       character(len=*), intent(in)           :: tag
!       character(len=*), optional, intent(in) :: iotype_name
!       integer, optional, intent(in)         :: iostr_val

!       ! local variables
!       logical              :: all_set
!       integer,  parameter  :: unset_int = -999
!       real(r8), parameter  :: unset_double = -999.9
!       integer              :: ityp, idim

!       select case (trim(tag))
!       case('flush_to_unset')
!          write(*, *) ''
!          write(*, *) 'Flushing FATES IO types prior to transfer from host'
!          do ityp=1,ubound(iovar_str, 1)
!             iovar_str(ityp)%dimsize = unset_int
!             iovar_str(ityp)%active  = .false.
!          end do

!       case('check_allset')
!          do ityp=1,ubound(iovar_str, 1)
!             write(*, *) 'Checking to see if ',iovar_str(ityp)%name, ' IO communicators were sent to FATES'
!             if(iovar_str(ityp)%active)then
!                if(iovar_str(ityp)%offset .eq. unset_int) then
!                   write(*, *) 'FATES offset information of IO type:', iovar_str(ityp)%name
!                   write(*, *) 'was never set'
!                   ! end_run('MESSAGE')
!                end if
!                do idim=1, iovar_str(ityp)%ndims
!                   if(iovar_str(ityp)%dimsize(idim) .eq. unset_int) then
!                      write(*, *) 'FATES dimension information of IO type:', iovar_str(ityp)%name
!                      write(*, *) 'was never set'
!                      ! end_run('MESSAGE')
!                   end if
!                end do
!             end if
!          end do
!          write(*, *) 'Checked. All history IO specifications properly sent to FATES.'
!       case default

!          ! Must have two arguments if this is not a check or flush
!          if(present(iostr_val) .and. present(iotype_name))then
!
!             ! Tag in this case is dimsize or offset
!             select case (trim(tag))
!
!             case('offset')
!                ityp=iotype_index(trim(iotype_name))
!                iovar_str(ityp)%offset = iostr_val
!                write(*, *) 'Transfering offset for IOTYPE',iotype_name, ' to FATES'

!             case('dimsize1')
!                ityp=iotype_index(trim(iotype_name))
!                iovar_str(ityp)%dimsize(1) = iostr_val
!                write(*, *) 'Transfering 1st dimension size for IOTYPE',iotype_name, ' to FATES'

!             case('dimsize2')
!                ityp=iotype_index(trim(iotype_name))
!                if(ubound(iovar_str(ityp)%dimsize, 1)==1)then
!                   write(fates_log(), *) 'Transfering second dimensional bound to unallocated space'
!                   write(fates_log(), *) 'type:', iotype_name
!                   ! end_run
!                end if
!                iovar_str(ityp)%dimsize(2) = iostr_val
!                write(*, *) 'Transfering 2nd dimension size for IOTYPE',iotype_name, ' to FATES'

!             case('dimsize3')
!                ityp=iotype_index(trim(iotype_name))
!                if(ubound(iovar_str(ityp)%dimsize, 1)<3)then
!                   write(fates_log(), *) 'Transfering third dimensional bound to unallocated space'
!                   write(fates_log(), *) 'type:', iotype_name
!                   ! end_run
!                end if
!                iovar_str(ityp)%dimsize(3) = iostr_val
!                write(*, *) 'Transfering 3rd dimension size for IOTYPE',iotype_name, ' to FATES'

!             case default
!                write(*, *) 'IO parameter not recognized:', trim(tag)
!                ! end_run
!             end select
!          else
!             write(*, *) 'no value was provided for the tag'
!          end if
!
!       end select
!       return
!     end subroutine set_fates_hio_str



end module FatesHistoryInterfaceMod<|MERGE_RESOLUTION|>--- conflicted
+++ resolved
@@ -10,7 +10,6 @@
   use FatesGlobals             , only : endrun => fates_endrun
   use EDTypesMod               , only : nclmax
   use EDTypesMod               , only : ican_upper
-<<<<<<< HEAD
   use EDTypesMod               , only : element_pos
   use EDTypesMod               , only : num_elements
   use EDTypesMod               , only : site_fluxdiags_type
@@ -19,10 +18,8 @@
   use EDtypesMod               , only : ed_patch_type  
   use EDtypesMod               , only : AREA
   use EDtypesMod               , only : AREA_INV
-=======
   use EDTypesMod               , only : numWaterMem
   use EDTypesMod               , only : num_vegtemp_mem
->>>>>>> d2f09078
   use FatesIODimensionsMod     , only : fates_io_dimension_type
   use FatesIOVariableKindMod   , only : fates_io_variable_kind_type
   use FatesHistoryVariableType , only : fates_history_variable_type
@@ -35,11 +32,8 @@
   use EDParamsMod              , only : ED_val_phen_coldtemp
   use FatesInterfaceMod        , only : nlevsclass, nlevage
   use FatesInterfaceMod        , only : nlevheight
-<<<<<<< HEAD
   use FatesInterfaceMod        , only : bc_in_type
-=======
   use FatesInterfaceMod        , only : hlm_model_day
->>>>>>> d2f09078
 
   ! FIXME(bja, 2016-10) need to remove CLM dependancy 
   use EDPftvarcon              , only : EDPftvarcon_inst
@@ -499,19 +493,9 @@
   integer, private :: ih_crownarea_si_can
 
   ! The number of variable dim/kind types we have defined (static)
-<<<<<<< HEAD
+
   integer, parameter :: fates_history_num_dimensions = 20
   integer, parameter :: fates_history_num_dim_kinds = 22
-  
-=======
-  integer, parameter :: fates_history_num_dimensions = 16
-  integer, parameter :: fates_history_num_dim_kinds = 18
-
-  ! These flags are used to help specify what to do with non-fates
-  ! locations in the host model
-  integer, parameter :: zero_flag   = 0
-  integer, parameter :: ignore_flag = 1
->>>>>>> d2f09078
 
   
   ! This structure is allocated by thread, and must be calculated after the FATES
@@ -1570,12 +1554,8 @@
     integer  :: ican, ileaf, cnlf_indx  ! iterators for leaf and canopy level
     integer  :: height_bin_max, height_bin_min   ! which height bin a given cohort's canopy is in
     integer  :: i_heightbin  ! iterator for height bins
-<<<<<<< HEAD
     integer  :: el           ! Loop index for elements
-=======
-    integer  :: i_tmem        ! iterator for veg temp bins
     integer  :: model_day_int ! integer model day from reference 
->>>>>>> d2f09078
     integer  :: ageclass_since_anthrodist  ! what is the equivalent age class for
                                            ! time-since-anthropogenic-disturbance of secondary forest
 
