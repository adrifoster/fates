--- conflicted
+++ resolved
@@ -1477,7 +1477,7 @@
      ! but only zero's on fates sites
      ! This should be called prior to filling the variable
      ! and after they have been flushed to the ignore value
-     
+
      class(fates_history_interface_type)    :: this
      integer,intent(in)                     :: upfreq_in
      type(ed_site_type),intent(in)          :: sites(:)
@@ -1485,16 +1485,16 @@
      integer :: ivar
      integer :: nsites
      integer :: s        ! fates site index (1:nsites)
-     integer :: ndims    ! number of dimensions 
-     
+     integer :: ndims    ! number of dimensions
+
      nsites = ubound(sites,1)
-     
+
      do ivar=1,ubound(this%hvars,1)
         if (this%hvars(ivar)%upfreq == upfreq_in) then ! Only flush variables with update on dynamics step
 
            ndims = this%dim_kinds(this%hvars(ivar)%dim_kinds_index)%ndims
-          
-           if(trim(this%dim_kinds(this%hvars(ivar)%dim_kinds_index)%name) == site_int)then 
+
+           if(trim(this%dim_kinds(this%hvars(ivar)%dim_kinds_index)%name) == site_int)then
               write(fates_log(),*)'add in zeroing provision for SI_INT'
               call endrun(msg=errMsg(sourcefile, __LINE__))
            end if
@@ -1514,12 +1514,12 @@
            end if
         end if
      end do
-     
+
      return
    end subroutine zero_site_hvars
 
 
-   
+
  subroutine flush_hvars(this,nc,upfreq_in)
 
    class(fates_history_interface_type)        :: this
@@ -1572,16 +1572,12 @@
     real(r8)  :: flushval
     logical   :: write_var
 
-<<<<<<< HEAD
-    flushval = 0.0_r8 !for now do this (ACF 09/27/21)
-=======
 
     ! Flushing to the ignore val coerces all FATES diagnostics to be
     ! relevant only on FATES sites. This way we do not average zero's
     ! at locations not on FATES columns
-    
+
     flushval = hlm_hio_ignore_val !for now do this (ACF 09/27/21)
->>>>>>> 6d75fd43
 
     write_var = check_hlm_list(trim(hlms), trim(hlm_name))
     if( write_var ) then
@@ -2548,7 +2544,7 @@
                     hio_m7_si_scpf(io_si,scpf) = hio_m7_si_scpf(io_si,scpf) +  &
                          (ccohort%lmort_direct + ccohort%lmort_collateral +    &
                          ccohort%lmort_infra) * ccohort%n / m2_per_ha
-                    
+
                     hio_m8_si_scpf(io_si,scpf) = hio_m8_si_scpf(io_si,scpf) +  &
                          ccohort%frmort*ccohort%n / m2_per_ha
                     hio_m9_si_scpf(io_si,scpf) = hio_m9_si_scpf(io_si,scpf) +  &
@@ -3222,7 +3218,7 @@
                this%hvars(ih_storeptfrac_canopy_scpf)%r82d(io_si,:)     = 0._r8
                this%hvars(ih_storeptfrac_understory_scpf)%r82d(io_si,:) = 0._r8
                this%hvars(ih_reprop_scpf)%r82d(io_si,:)  = 0._r8
-               
+
                this%hvars(ih_pefflux_scpf)%r82d(io_si,:) = &
                     sites(s)%flux_diags(el)%nutrient_efflux_scpf(:) /          &
                     m2_per_ha / sec_per_day
@@ -3609,7 +3605,7 @@
       ! Flush the relevant history variables
       call this%flush_hvars(nc,upfreq_in=2)
       call this%zero_site_hvars(sites,upfreq_in=2)
-      
+
       per_dt_tstep = 1.0_r8/dt_tstep
 
       do s = 1,nsites
@@ -4034,7 +4030,7 @@
       ! Flush the relevant history variables
       call this%flush_hvars(nc,upfreq_in=4)
       call this%zero_site_hvars(sites,upfreq_in=4)
-      
+
       if(print_iterations) then
           do iscpf = 1,iterh2_nhist
               iterh2_histx(iscpf) = iterh2_dx*real(iscpf-1,r8)
