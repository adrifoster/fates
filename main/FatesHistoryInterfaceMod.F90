--- conflicted
+++ resolved
@@ -50,11 +50,8 @@
   use FatesInterfaceTypesMod        , only : bc_in_type
   use FatesInterfaceTypesMod        , only : hlm_model_day
   use FatesInterfaceTypesMod        , only : nlevcoage
-<<<<<<< HEAD
   use FatesInterfaceTypesMod        , only : ncrowndamage
-=======
   use FatesInterfaceTypesMod        , only : hlm_use_nocomp
->>>>>>> d59e2494
   use FatesAllometryMod             , only : CrownDepth
 
   use EDPftvarcon              , only : EDPftvarcon_inst
