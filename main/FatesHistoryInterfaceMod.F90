module FatesHistoryInterfaceMod

  use FatesConstantsMod        , only : r8 => fates_r8
  use FatesConstantsMod        , only : fates_avg_flag_length
  use FatesConstantsMod        , only : fates_short_string_length
  use FatesConstantsMod        , only : fates_long_string_length
  use FatesConstantsMod        , only : itrue,ifalse
  use FatesConstantsMod        , only : calloc_abs_error
  use FatesConstantsMod        , only : mg_per_kg
  use FatesGlobals             , only : fates_log
  use FatesGlobals             , only : endrun => fates_endrun
  use EDTypesMod               , only : nclmax
  use EDTypesMod               , only : ican_upper
  use EDTypesMod               , only : element_pos
  use EDTypesMod               , only : num_elements
  use EDTypesMod               , only : site_fluxdiags_type
  use EDtypesMod               , only : ed_site_type
  use EDtypesMod               , only : ed_cohort_type
  use EDtypesMod               , only : ed_patch_type  
  use EDtypesMod               , only : AREA
  use EDtypesMod               , only : AREA_INV
  use EDTypesMod               , only : numWaterMem
  use EDTypesMod               , only : num_vegtemp_mem
  use EDTypesMod               , only : site_massbal_type
  use EDTypesMod               , only : element_list
  use FatesIODimensionsMod     , only : fates_io_dimension_type
  use FatesIOVariableKindMod   , only : fates_io_variable_kind_type
  use FatesHistoryVariableType , only : fates_history_variable_type
  use FatesInterfaceMod        , only : hlm_hio_ignore_val
  use FatesInterfaceMod        , only : hlm_use_planthydro
  use FatesInterfaceMod        , only : hlm_use_ed_st3
  use FatesInterfaceMod        , only : hlm_use_cohort_age_tracking
  use FatesInterfaceMod        , only : numpft
  use FatesInterfaceMod        , only : hlm_freq_day
  use EDParamsMod              , only : ED_val_comp_excln
  use EDParamsMod              , only : ED_val_phen_coldtemp
  use FatesInterfaceMod        , only : nlevsclass, nlevage
  use FatesInterfaceMod        , only : nlevheight
  use FatesInterfaceMod        , only : bc_in_type
  use FatesInterfaceMod        , only : hlm_model_day
  use FatesInterfaceMod        , only : nlevcoage

  ! FIXME(bja, 2016-10) need to remove CLM dependancy 
  use EDPftvarcon              , only : EDPftvarcon_inst

  ! CIME Globals
  use shr_log_mod              , only : errMsg => shr_log_errMsg
  use shr_infnan_mod           , only : isnan => shr_infnan_isnan
  use FatesConstantsMod        , only : g_per_kg
  use FatesConstantsMod        , only : ha_per_m2
  use FatesConstantsMod        , only : days_per_sec
  use FatesConstantsMod        , only : sec_per_day
  use FatesConstantsMod        , only : days_per_year
  use FatesConstantsMod        , only : years_per_day
  use FatesLitterMod           , only : litter_type
  use FatesConstantsMod        , only : secondaryforest

  use PRTGenericMod            , only : leaf_organ, fnrt_organ, sapw_organ
  use PRTGenericMod            , only : struct_organ, store_organ, repro_organ
  use PRTGenericMod            , only : all_carbon_elements
  use PRTGenericMod            , only : carbon12_element


  implicit none
  private          ! By default everything is private

  ! These variables hold the index of the history output structure so we don't
  ! have to constantly do name lookup when we want to populate the dataset
  ! These indices are set during "define_history_vars()" call to "set_history_var()"
  ! during the initialize phase.  Definitions are not provided, for an explanation of
  ! the variable go to its registry.  (IH_ signifies "index history")
  !
  ! Because of the complex sub-gridscale structure of FATES, in which multiple patches and cohorts
  ! exist within a gridcell, along with vertical gradients within and between canopy layers, as well
  ! as distinct classes such as PFTs or fuel size bins, there are multiple different dimensions in
  ! which it is possible to output history variables to better understand what's going on.
  !
  ! a key point is that, while the number of patches or cohorts can in principle be large, and 
  ! the age and size indices of a given patch or cohort can be finely resolved, we collapse these 
  ! continuously varying indices into bins of time-invariant width for the purposes of history 
  ! outputting.  This is because a given patch or cohort may not persist across a given interval
  ! of history averaging, so it is better to output all patches of cohorts whose index is within 
  ! a given interval along the size or age bin.
  !
  ! Another particularity of the issue of FATES shifting its subgrid structure frequently 
  ! and possibly having multiple (or zero) patches or cohorts within a given bin is that, if you
  ! want to output an average quantities across some dimension, such as a mean carbon flux across 
  ! patch area of a given age, in general it is better to output both the numerator and denominator
  ! of the averaging calculation separately, rather than the average itself, and then calculate 
  ! the average in post-processing. So, e.g. this means outputting both the patch area and the 
  ! product of the flux within each patch and the patch area as separate variables.  Doing this 
  ! allows conservation even when the weights are changing rapidly and simplifies the logic when
  ! the number of patches or cohorts may be anywhere from zero to a large number.
  !
  ! So what this means is that anything that is disaggregated at the patch area requires 
  ! outputting the patch age distribution (in units of patch area / site area) as the denominator
  ! of the average and then calculating the numerator of the average as XXX times the patch 
  ! area so (so in units of XXX * patch area / site area). For cohort-level quantities,
  ! this requires outputting the number density (in units of individuals per site area), etc.
  !
  ! For reference, some standardized abbreviations of the FATES dimensions are listed here:
  ! scls = size-class dimension
  ! cacls = cohort age-class dimension
  ! pft  = the pft dimension
  ! age  = the age bin dimension
  ! height = the height bin dimension
  ! cwdsc  = the coarse woody debris size class dimension
  ! 
  ! Since the netcdf interface can only handle variables with a certain number of dimensions,
  ! we have create some "multiplexed" dimensions that combine two or more dimensions into a
  ! single dimension.  Examples of these are the following:
  ! scpf = size class x PFT
  ! cacpf = cohort age class x PFT
  ! cnlf = canopy layer x leaf layer
  ! cnlfpft = canopy layer x leaf layer x PFT
  ! scag = size class bin x age bin
  ! scagpft = size class bin x age bin x PFT
  ! agepft  = age bin x PFT
 

  ! A recipe for adding a new history variable to this module:
  ! (1) decide what time frequency it makes sense to update the variable at, and what dimension(s)
  !     you want to output the variable on
  ! (2) add the ih_ integer variable in the immediately following section of the module.  
  !     use the suffix as outlined above for the dimension you are using.
  ! (3) define a corresponding hio_ variable by associating it to the ih_ variable 
  !     in the associate section of the subroutine that corresponds to the time-updating 
  !     frequency that you've chosen
  !     (i.e. if half-hourly, then work in subroutine update_history_prod; if daily, 
  !     then work in subroutine update_history_dyn)
  ! (4) within that subroutine, add the logic that passes the information from the 
  !     fates-native variable (possibly on a patch or cohort structure) to the history 
  !     hio_ variable that you've associated to.
  ! (5) add the variable name, metadata, units, dimension, updating frequency, the ih_ variable 
  !     index, etc via a call to the set_history_var method in the subroutine define_history_vars.
  !
  
  ! Indices to 1D Patch variables

  integer :: ih_trimming_pa
  integer :: ih_area_plant_pa
  integer :: ih_area_treespread_pa
  integer :: ih_nesterov_fire_danger_pa
  integer :: ih_spitfire_ROS_pa
  integer :: ih_effect_wspeed_pa
  integer :: ih_TFC_ROS_pa
  integer :: ih_fire_intensity_pa
  integer :: ih_fire_area_pa
  integer :: ih_fire_fuel_bulkd_pa
  integer :: ih_fire_fuel_eff_moist_pa
  integer :: ih_fire_fuel_sav_pa
  integer :: ih_fire_fuel_mef_pa
  integer :: ih_sum_fuel_pa

  integer :: ih_cwd_elcwd

  integer :: ih_litter_in_si    ! carbon only
  integer :: ih_litter_out_si   ! carbon only
  integer :: ih_seed_bank_si    ! carbon only
  integer :: ih_seeds_in_si     ! carbon only

  integer :: ih_litter_in_elem
  integer :: ih_litter_out_elem
  integer :: ih_seed_bank_elem
  integer :: ih_seeds_in_local_elem
  integer :: ih_seeds_in_extern_elem
  integer :: ih_seed_decay_elem
  integer :: ih_seed_germ_elem

  integer :: ih_fines_ag_elem
  integer :: ih_fines_bg_elem
  integer :: ih_cwd_ag_elem
  integer :: ih_cwd_bg_elem

  integer :: ih_daily_temp
  integer :: ih_daily_rh
  integer :: ih_daily_prec
 
  integer :: ih_bstore_pa
  integer :: ih_bdead_pa
  integer :: ih_balive_pa
  integer :: ih_bleaf_pa
  integer :: ih_bsapwood_pa
  integer :: ih_bfineroot_pa
  integer :: ih_btotal_pa
  integer :: ih_agb_pa
  integer :: ih_npp_pa
  integer :: ih_gpp_pa
  integer :: ih_aresp_pa
  integer :: ih_maint_resp_pa
  integer :: ih_growth_resp_pa
  integer :: ih_ar_canopy_pa
  integer :: ih_gpp_canopy_pa
  integer :: ih_ar_understory_pa
  integer :: ih_gpp_understory_pa
  integer :: ih_canopy_biomass_pa
  integer :: ih_understory_biomass_pa

  ! Indices to site by size-class by age variables
  integer :: ih_nplant_si_scag
  integer :: ih_nplant_canopy_si_scag
  integer :: ih_nplant_understory_si_scag
  integer :: ih_ddbh_canopy_si_scag
  integer :: ih_ddbh_understory_si_scag
  integer :: ih_mortality_canopy_si_scag
  integer :: ih_mortality_understory_si_scag

  ! Indices to site by size-class by age by pft variables
  integer :: ih_nplant_si_scagpft

  ! Indices to site by patch age by pft variables
  integer :: ih_biomass_si_agepft
  integer :: ih_npp_si_agepft
  integer :: ih_scorch_height_si_agepft

  ! Indices to (site) variables

  integer :: ih_nep_si
  integer :: ih_npp_si

  integer :: ih_c_stomata_si
  integer :: ih_c_lblayer_si

  integer :: ih_fire_c_to_atm_si


  integer :: ih_cbal_err_fates_si
  integer :: ih_err_fates_si

  integer :: ih_npatches_si
  integer :: ih_ncohorts_si
  integer :: ih_demotion_carbonflux_si
  integer :: ih_promotion_carbonflux_si
  integer :: ih_canopy_mortality_carbonflux_si
  integer :: ih_understory_mortality_carbonflux_si
  integer :: ih_canopy_spread_si
  integer :: ih_npp_leaf_si
  integer :: ih_npp_seed_si
  integer :: ih_npp_stem_si
  integer :: ih_npp_froot_si
  integer :: ih_npp_croot_si
  integer :: ih_npp_stor_si
  integer :: ih_leaf_mr_si
  integer :: ih_froot_mr_si
  integer :: ih_livestem_mr_si
  integer :: ih_livecroot_mr_si
  integer :: ih_fraction_secondary_forest_si
  integer :: ih_biomass_secondary_forest_si
  integer :: ih_woodproduct_si
  integer :: ih_h2oveg_si
  integer :: ih_h2oveg_dead_si
  integer :: ih_h2oveg_recruit_si
  integer :: ih_h2oveg_growturn_err_si
  integer :: ih_h2oveg_pheno_err_si
  integer :: ih_h2oveg_hydro_err_si

  integer :: ih_site_cstatus_si
  integer :: ih_site_dstatus_si
  integer :: ih_gdd_si
  integer :: ih_site_nchilldays_si
  integer :: ih_site_ncolddays_si
  integer :: ih_cleafoff_si
  integer :: ih_cleafon_si
  integer :: ih_dleafoff_si
  integer :: ih_dleafon_si
  integer :: ih_meanliqvol_si


  integer :: ih_nplant_si_scpf
  integer :: ih_gpp_si_scpf
  integer :: ih_npp_totl_si_scpf
  integer :: ih_npp_leaf_si_scpf
  integer :: ih_npp_seed_si_scpf
  integer :: ih_npp_fnrt_si_scpf
  integer :: ih_npp_bgsw_si_scpf
  integer :: ih_npp_bgdw_si_scpf
  integer :: ih_npp_agsw_si_scpf
  integer :: ih_npp_agdw_si_scpf
  integer :: ih_npp_stor_si_scpf
  
  integer :: ih_bstor_canopy_si_scpf
  integer :: ih_bstor_understory_si_scpf
  integer :: ih_bleaf_canopy_si_scpf
  integer :: ih_bleaf_understory_si_scpf
  integer :: ih_mortality_canopy_si_scpf
  integer :: ih_mortality_understory_si_scpf
  integer :: ih_nplant_canopy_si_scpf
  integer :: ih_nplant_understory_si_scpf
  integer :: ih_ddbh_canopy_si_scpf
  integer :: ih_ddbh_understory_si_scpf
  integer :: ih_gpp_canopy_si_scpf
  integer :: ih_gpp_understory_si_scpf
  integer :: ih_ar_canopy_si_scpf
  integer :: ih_ar_understory_si_scpf

  integer :: ih_ddbh_si_scpf
  integer :: ih_growthflux_si_scpf
  integer :: ih_growthflux_fusion_si_scpf
  integer :: ih_ba_si_scpf
  integer :: ih_agb_si_scpf
  integer :: ih_m1_si_scpf
  integer :: ih_m2_si_scpf
  integer :: ih_m3_si_scpf
  integer :: ih_m4_si_scpf
  integer :: ih_m5_si_scpf
  integer :: ih_m6_si_scpf
  integer :: ih_m7_si_scpf  
  integer :: ih_m8_si_scpf
  integer :: ih_m9_si_scpf
  integer :: ih_m10_si_scpf
  integer :: ih_crownfiremort_si_scpf
  integer :: ih_cambialfiremort_si_scpf

  integer :: ih_m10_si_capf
  integer :: ih_nplant_si_capf

  integer :: ih_ar_si_scpf
  integer :: ih_ar_grow_si_scpf
  integer :: ih_ar_maint_si_scpf
  integer :: ih_ar_darkm_si_scpf
  integer :: ih_ar_agsapm_si_scpf
  integer :: ih_ar_crootm_si_scpf
  integer :: ih_ar_frootm_si_scpf
  
  integer :: ih_c13disc_si_scpf


  ! indices to (site x scls [size class bins]) variables
  integer :: ih_ba_si_scls
  integer :: ih_nplant_si_scls
  integer :: ih_nplant_canopy_si_scls
  integer :: ih_nplant_understory_si_scls
  integer :: ih_lai_canopy_si_scls
  integer :: ih_lai_understory_si_scls
  integer :: ih_sai_canopy_si_scls
  integer :: ih_sai_understory_si_scls
  integer :: ih_mortality_canopy_si_scls
  integer :: ih_mortality_understory_si_scls
  integer :: ih_demotion_rate_si_scls
  integer :: ih_promotion_rate_si_scls
  integer :: ih_trimming_canopy_si_scls
  integer :: ih_trimming_understory_si_scls
  integer :: ih_crown_area_canopy_si_scls
  integer :: ih_crown_area_understory_si_scls
  integer :: ih_ddbh_canopy_si_scls
  integer :: ih_ddbh_understory_si_scls
  integer :: ih_agb_si_scls
  integer :: ih_biomass_si_scls

  ! mortality vars
  integer :: ih_m1_si_scls
  integer :: ih_m2_si_scls
  integer :: ih_m3_si_scls
  integer :: ih_m4_si_scls
  integer :: ih_m5_si_scls
  integer :: ih_m6_si_scls
  integer :: ih_m7_si_scls  
  integer :: ih_m8_si_scls
  integer :: ih_m9_si_scls
  integer :: ih_m10_si_scls

  integer :: ih_m10_si_cacls
  integer :: ih_nplant_si_cacls

  ! lots of non-default diagnostics for understanding canopy versus understory carbon balances
  integer :: ih_rdark_canopy_si_scls
  integer :: ih_livestem_mr_canopy_si_scls
  integer :: ih_livecroot_mr_canopy_si_scls
  integer :: ih_froot_mr_canopy_si_scls
  integer :: ih_resp_g_canopy_si_scls
  integer :: ih_resp_m_canopy_si_scls
  integer :: ih_leaf_md_canopy_si_scls
  integer :: ih_root_md_canopy_si_scls
  integer :: ih_carbon_balance_canopy_si_scls
  integer :: ih_bstore_md_canopy_si_scls
  integer :: ih_bdead_md_canopy_si_scls
  integer :: ih_bsw_md_canopy_si_scls
  integer :: ih_seed_prod_canopy_si_scls
  integer :: ih_npp_leaf_canopy_si_scls
  integer :: ih_npp_fnrt_canopy_si_scls
  integer :: ih_npp_sapw_canopy_si_scls
  integer :: ih_npp_dead_canopy_si_scls
  integer :: ih_npp_seed_canopy_si_scls
  integer :: ih_npp_stor_canopy_si_scls

  integer :: ih_rdark_understory_si_scls
  integer :: ih_livestem_mr_understory_si_scls
  integer :: ih_livecroot_mr_understory_si_scls
  integer :: ih_froot_mr_understory_si_scls
  integer :: ih_resp_g_understory_si_scls
  integer :: ih_resp_m_understory_si_scls
  integer :: ih_leaf_md_understory_si_scls
  integer :: ih_root_md_understory_si_scls
  integer :: ih_carbon_balance_understory_si_scls
  integer :: ih_bsw_md_understory_si_scls
  integer :: ih_bdead_md_understory_si_scls
  integer :: ih_bstore_md_understory_si_scls
  integer :: ih_seed_prod_understory_si_scls
  integer :: ih_npp_leaf_understory_si_scls
  integer :: ih_npp_fnrt_understory_si_scls
  integer :: ih_npp_sapw_understory_si_scls
  integer :: ih_npp_dead_understory_si_scls
  integer :: ih_npp_seed_understory_si_scls
  integer :: ih_npp_stor_understory_si_scls

  integer :: ih_yesterdaycanopylevel_canopy_si_scls
  integer :: ih_yesterdaycanopylevel_understory_si_scls

  ! indices to (site x pft) variables
  integer :: ih_biomass_si_pft
  integer :: ih_leafbiomass_si_pft
  integer :: ih_storebiomass_si_pft
  integer :: ih_nindivs_si_pft
  integer :: ih_recruitment_si_pft
  integer :: ih_mortality_si_pft
  integer :: ih_crownarea_si_pft


  ! indices to (site x patch-age) variables
  integer :: ih_area_si_age
  integer :: ih_lai_si_age
  integer :: ih_canopy_area_si_age
  integer :: ih_gpp_si_age
  integer :: ih_npp_si_age
  integer :: ih_ncl_si_age
  integer :: ih_npatches_si_age
  integer :: ih_zstar_si_age
  integer :: ih_biomass_si_age
  integer :: ih_c_stomata_si_age
  integer :: ih_c_lblayer_si_age
  integer :: ih_agesince_anthrodist_si_age
  integer :: ih_secondaryforest_area_si_age

  ! indices to (site x height) variables
  integer :: ih_canopy_height_dist_si_height
  integer :: ih_leaf_height_dist_si_height

  ! Indices to hydraulics variables
  
  integer :: ih_errh2o_scpf
  integer :: ih_tran_scpf
!  integer :: ih_rootuptake_scpf
!  integer :: ih_rootuptake_sl
!  integer :: ih_h2osoi_si_scagpft  ! hijacking the scagpft dimension instead of creating a new shsl dimension
  integer :: ih_sapflow_scpf
  integer :: ih_iterh1_scpf          
  integer :: ih_iterh2_scpf           
  integer :: ih_supsub_scpf              
  integer :: ih_ath_scpf               
  integer :: ih_tth_scpf               
  integer :: ih_sth_scpf                     
  integer :: ih_lth_scpf                     
  integer :: ih_awp_scpf                     
  integer :: ih_twp_scpf  
  integer :: ih_swp_scpf                     
  integer :: ih_lwp_scpf  
  integer :: ih_aflc_scpf                     
  integer :: ih_tflc_scpf  
  integer :: ih_sflc_scpf                     
  integer :: ih_lflc_scpf                   
  integer :: ih_btran_scpf

  ! indices to (site x fuel class) variables
  integer :: ih_litter_moisture_si_fuel

  ! indices to (site x cwd size class) variables
  integer :: ih_cwd_ag_si_cwdsc
  integer :: ih_cwd_bg_si_cwdsc
  integer :: ih_cwd_ag_in_si_cwdsc
  integer :: ih_cwd_bg_in_si_cwdsc
  integer :: ih_cwd_ag_out_si_cwdsc
  integer :: ih_cwd_bg_out_si_cwdsc

  ! indices to (site x [canopy layer x leaf layer]) variables
  integer :: ih_parsun_z_si_cnlf
  integer :: ih_parsha_z_si_cnlf
  integer :: ih_laisun_z_si_cnlf
  integer :: ih_laisha_z_si_cnlf
  integer :: ih_fabd_sun_si_cnlf
  integer :: ih_fabd_sha_si_cnlf
  integer :: ih_fabi_sun_si_cnlf
  integer :: ih_fabi_sha_si_cnlf
  integer :: ih_ts_net_uptake_si_cnlf
  integer :: ih_crownarea_si_cnlf
  integer :: ih_parprof_dir_si_cnlf
  integer :: ih_parprof_dif_si_cnlf

  ! indices to (site x [canopy layer x leaf layer x pft]) variables
  integer :: ih_parsun_z_si_cnlfpft
  integer :: ih_parsha_z_si_cnlfpft
  integer :: ih_laisun_z_si_cnlfpft
  integer :: ih_laisha_z_si_cnlfpft
  integer :: ih_fabd_sun_si_cnlfpft
  integer :: ih_fabd_sha_si_cnlfpft
  integer :: ih_fabi_sun_si_cnlfpft
  integer :: ih_fabi_sha_si_cnlfpft
  integer :: ih_parprof_dir_si_cnlfpft
  integer :: ih_parprof_dif_si_cnlfpft

  ! indices to (site x canopy layer) variables
  integer :: ih_parsun_top_si_can
  integer :: ih_parsha_top_si_can
  integer :: ih_laisun_top_si_can
  integer :: ih_laisha_top_si_can
  integer :: ih_fabd_sun_top_si_can
  integer :: ih_fabd_sha_top_si_can
  integer :: ih_fabi_sun_top_si_can
  integer :: ih_fabi_sha_top_si_can
  integer :: ih_crownarea_si_can

  ! The number of variable dim/kind types we have defined (static)

  integer, parameter, public :: fates_history_num_dimensions = 50
  integer, parameter, public :: fates_history_num_dim_kinds = 50

  ! This structure is allocated by thread, and must be calculated after the FATES
  ! sites are allocated, and their mapping to the HLM is identified.  This structure
  ! is not combined with iovar_bounds, because that one is multi-instanced.  This
  ! structure is used more during the update phase, wherease _bounds is used
  ! more for things like flushing
  type, public :: iovar_map_type
     integer, allocatable :: site_index(:)   ! maps site indexes to the HIO site position
     integer, allocatable :: patch1_index(:) ! maps site index to the HIO patch 1st position
  end type iovar_map_type


  type, public :: fates_history_interface_type
     
     ! Instance of the list of history output varialbes
     type(fates_history_variable_type), allocatable :: hvars(:)
     integer, private :: num_history_vars_
     
     ! Instanteat one registry of the different dimension/kinds (dk)
     ! All output variables will have a pointer to one of these dk's
     type(fates_io_variable_kind_type) :: dim_kinds(fates_history_num_dim_kinds)
     
     ! This is a structure that explains where FATES patch boundaries
     ! on each thread point to in the host IO array, this structure is
     ! allocated by number of threads. This could be dynamically
     ! allocated, but is unlikely to change...?
     type(fates_io_dimension_type) :: dim_bounds(fates_history_num_dimensions)
     
     type(iovar_map_type), pointer :: iovar_map(:)

   
     !! THESE WERE EXPLICITLY PRIVATE WHEN TYPE WAS PUBLIC
     integer, private :: patch_index_, column_index_, levgrnd_index_, levscpf_index_
     integer, private :: levscls_index_, levpft_index_, levage_index_
     integer, private :: levfuel_index_, levcwdsc_index_, levscag_index_
     integer, private :: levcan_index_, levcnlf_index_, levcnlfpft_index_
     integer, private :: levscagpft_index_, levagepft_index_
     integer, private :: levheight_index_
     integer, private :: levelem_index_, levelpft_index_
     integer, private :: levelcwd_index_, levelage_index_
     integer, private :: levcacls_index_, levcapf_index_

     
   contains
     
     procedure :: Init
     procedure :: SetThreadBoundsEach
     procedure :: initialize_history_vars
     procedure :: assemble_history_output_types
     
     procedure :: update_history_dyn
     procedure :: update_history_prod
     procedure :: update_history_cbal
     procedure :: update_history_hydraulics

     ! 'get' methods used by external callers to access private read only data

     procedure :: num_history_vars
     procedure :: patch_index
     procedure :: column_index
     procedure :: levgrnd_index
     procedure :: levscpf_index
     procedure :: levscls_index
     procedure :: levcapf_index
     procedure :: levcacls_index
     procedure :: levpft_index
     procedure :: levage_index
     procedure :: levfuel_index
     procedure :: levcwdsc_index
     procedure :: levcan_index
     procedure :: levcnlf_index
     procedure :: levcnlfpft_index
     procedure :: levscag_index
     procedure :: levscagpft_index
     procedure :: levagepft_index
     procedure :: levheight_index
     procedure :: levelem_index
     procedure :: levelpft_index
     procedure :: levelcwd_index
     procedure :: levelage_index

     ! private work functions
     procedure, private :: define_history_vars
     procedure, private :: set_history_var
     procedure, private :: init_dim_kinds_maps
     procedure, private :: set_dim_indices
     procedure, private :: flush_hvars

     procedure, private :: set_patch_index
     procedure, private :: set_column_index
     procedure, private :: set_levgrnd_index
     procedure, private :: set_levscpf_index
     procedure, private :: set_levcacls_index
     procedure, private :: set_levcapf_index
     procedure, private :: set_levscls_index
     procedure, private :: set_levpft_index
     procedure, private :: set_levage_index
     procedure, private :: set_levfuel_index
     procedure, private :: set_levcwdsc_index
     procedure, private :: set_levcan_index
     procedure, private :: set_levcnlf_index
     procedure, private :: set_levcnlfpft_index
     procedure, private :: set_levscag_index
     procedure, private :: set_levscagpft_index
     procedure, private :: set_levagepft_index
     procedure, private :: set_levheight_index
     
     procedure, private :: set_levelem_index
     procedure, private :: set_levelpft_index
     procedure, private :: set_levelcwd_index
     procedure, private :: set_levelage_index


  end type fates_history_interface_type
   
  character(len=*), parameter :: sourcefile = &
         __FILE__

contains

  ! ======================================================================
  
  subroutine Init(this, num_threads, fates_bounds)

    use FatesIODimensionsMod, only : patch, column, levgrnd, levscpf
    use FatesIODimensionsMod, only : levscls, levpft, levage
    use FatesIODimensionsMod, only : levcacls, levcapf
    use FatesIODimensionsMod, only : levfuel, levcwdsc, levscag
    use FatesIODimensionsMod, only : levscagpft, levagepft
    use FatesIODimensionsMod, only : levcan, levcnlf, levcnlfpft
    use FatesIODimensionsMod, only : fates_bounds_type
    use FatesIODimensionsMod, only : levheight
    use FatesIODimensionsMod, only : levelem, levelpft
    use FatesIODimensionsMod, only : levelcwd, levelage

    implicit none

    class(fates_history_interface_type), intent(inout) :: this
    integer, intent(in) :: num_threads
    type(fates_bounds_type), intent(in) :: fates_bounds

    integer :: dim_count = 0

    dim_count = dim_count + 1
    call this%set_patch_index(dim_count)
    call this%dim_bounds(dim_count)%Init(patch, num_threads, &
         fates_bounds%patch_begin, fates_bounds%patch_end)

    dim_count = dim_count + 1
    call this%set_column_index(dim_count)
    call this%dim_bounds(dim_count)%Init(column, num_threads, &
         fates_bounds%column_begin, fates_bounds%column_end)

    dim_count = dim_count + 1
    call this%set_levgrnd_index(dim_count)
    call this%dim_bounds(dim_count)%Init(levgrnd, num_threads, &
         fates_bounds%ground_begin, fates_bounds%ground_end)

    dim_count = dim_count + 1
    call this%set_levscpf_index(dim_count)
    call this%dim_bounds(dim_count)%Init(levscpf, num_threads, &
         fates_bounds%sizepft_class_begin, fates_bounds%sizepft_class_end)

    dim_count = dim_count + 1
    call this%set_levscls_index(dim_count)
    call this%dim_bounds(dim_count)%Init(levscls, num_threads, &
         fates_bounds%size_class_begin, fates_bounds%size_class_end)

    dim_count = dim_count + 1
    call this%set_levcacls_index(dim_count)
    call this%dim_bounds(dim_count)%Init(levcacls, num_threads, &
         fates_bounds%coage_class_begin, fates_bounds%coage_class_end)

    dim_count = dim_count + 1
    call this%set_levcapf_index(dim_count)
    call this%dim_bounds(dim_count)%Init(levcapf, num_threads, &
         fates_bounds%coagepf_class_begin, fates_bounds%coagepf_class_end)

    dim_count = dim_count + 1
    call this%set_levpft_index(dim_count)
    call this%dim_bounds(dim_count)%Init(levpft, num_threads, &
         fates_bounds%pft_class_begin, fates_bounds%pft_class_end)

    dim_count = dim_count + 1
    call this%set_levage_index(dim_count)
    call this%dim_bounds(dim_count)%Init(levage, num_threads, &
         fates_bounds%age_class_begin, fates_bounds%age_class_end)

    dim_count = dim_count + 1
    call this%set_levfuel_index(dim_count)
    call this%dim_bounds(dim_count)%Init(levfuel, num_threads, &
         fates_bounds%fuel_begin, fates_bounds%fuel_end)

    dim_count = dim_count + 1
    call this%set_levcwdsc_index(dim_count)
    call this%dim_bounds(dim_count)%Init(levcwdsc, num_threads, &
         fates_bounds%cwdsc_begin, fates_bounds%cwdsc_end)

    dim_count = dim_count + 1
    call this%set_levcan_index(dim_count)
    call this%dim_bounds(dim_count)%Init(levcan, num_threads, &
         fates_bounds%can_begin, fates_bounds%can_end)

    dim_count = dim_count + 1
    call this%set_levcnlf_index(dim_count)
    call this%dim_bounds(dim_count)%Init(levcnlf, num_threads, &
         fates_bounds%cnlf_begin, fates_bounds%cnlf_end)

    dim_count = dim_count + 1
    call this%set_levcnlfpft_index(dim_count)
    call this%dim_bounds(dim_count)%Init(levcnlfpft, num_threads, &
         fates_bounds%cnlfpft_begin, fates_bounds%cnlfpft_end)

    dim_count = dim_count + 1
    call this%set_levscag_index(dim_count)
    call this%dim_bounds(dim_count)%Init(levscag, num_threads, &
         fates_bounds%sizeage_class_begin, fates_bounds%sizeage_class_end)
    
    dim_count = dim_count + 1
    call this%set_levscagpft_index(dim_count)
    call this%dim_bounds(dim_count)%Init(levscagpft, num_threads, &
         fates_bounds%sizeagepft_class_begin, fates_bounds%sizeagepft_class_end)
    
    dim_count = dim_count + 1
    call this%set_levagepft_index(dim_count)
    call this%dim_bounds(dim_count)%Init(levagepft, num_threads, &
         fates_bounds%agepft_class_begin, fates_bounds%agepft_class_end)
    
    dim_count = dim_count + 1
    call this%set_levheight_index(dim_count)
    call this%dim_bounds(dim_count)%Init(levheight, num_threads, &
         fates_bounds%height_begin, fates_bounds%height_end)

    dim_count = dim_count + 1
    call this%set_levelem_index(dim_count)
    call this%dim_bounds(dim_count)%Init(levelem, num_threads, &
         fates_bounds%elem_begin, fates_bounds%elem_end)

    dim_count = dim_count + 1
    call this%set_levelpft_index(dim_count)
    call this%dim_bounds(dim_count)%Init(levelpft, num_threads, &
          fates_bounds%elpft_begin, fates_bounds%elpft_end)
    
    dim_count = dim_count + 1
    call this%set_levelcwd_index(dim_count)
    call this%dim_bounds(dim_count)%Init(levelcwd, num_threads, &
         fates_bounds%elcwd_begin, fates_bounds%elcwd_end)

    dim_count = dim_count + 1
    call this%set_levelage_index(dim_count)
    call this%dim_bounds(dim_count)%Init(levelage, num_threads, &
          fates_bounds%elage_begin, fates_bounds%elage_end)
    

    ! FIXME(bja, 2016-10) assert(dim_count == FatesHistorydimensionmod::num_dimension_types)

    ! Allocate the mapping between FATES indices and the IO indices
    allocate(this%iovar_map(num_threads))
    
  end subroutine Init

  ! ======================================================================
  subroutine SetThreadBoundsEach(this, thread_index, thread_bounds)

    use FatesIODimensionsMod, only : fates_bounds_type

    implicit none

    class(fates_history_interface_type), intent(inout) :: this

    integer, intent(in) :: thread_index
    type(fates_bounds_type), intent(in) :: thread_bounds

    integer :: index
    
    index = this%patch_index()
    call this%dim_bounds(index)%SetThreadBounds(thread_index, &
         thread_bounds%patch_begin, thread_bounds%patch_end)

    index = this%column_index()
    call this%dim_bounds(index)%SetThreadBounds(thread_index, &
         thread_bounds%column_begin, thread_bounds%column_end)

    index = this%levgrnd_index()
    call this%dim_bounds(index)%SetThreadBounds(thread_index, &
         thread_bounds%ground_begin, thread_bounds%ground_end)

    index = this%levscpf_index()
    call this%dim_bounds(index)%SetThreadBounds(thread_index, &
         thread_bounds%sizepft_class_begin, thread_bounds%sizepft_class_end)

    index = this%levscls_index()
    call this%dim_bounds(index)%SetThreadBounds(thread_index, &
         thread_bounds%size_class_begin, thread_bounds%size_class_end)

    index = this%levcacls_index()
    call this%dim_bounds(index)%SetThreadBounds(thread_index, &
         thread_bounds%coage_class_begin, thread_bounds%coage_class_end)

    index = this%levcapf_index()
    call this%dim_bounds(index)%SetThreadBounds(thread_index, &
         thread_bounds%coagepf_class_begin, thread_bounds%coagepf_class_end)

    index = this%levpft_index()
    call this%dim_bounds(index)%SetThreadBounds(thread_index, &
         thread_bounds%pft_class_begin, thread_bounds%pft_class_end)
    
    index = this%levage_index()
    call this%dim_bounds(index)%SetThreadBounds(thread_index, &
         thread_bounds%age_class_begin, thread_bounds%age_class_end)
    
    index = this%levfuel_index()
    call this%dim_bounds(index)%SetThreadBounds(thread_index, &
         thread_bounds%fuel_begin, thread_bounds%fuel_end)
    
    index = this%levcwdsc_index()
    call this%dim_bounds(index)%SetThreadBounds(thread_index, &
         thread_bounds%cwdsc_begin, thread_bounds%cwdsc_end)
    
    index = this%levcan_index()
    call this%dim_bounds(index)%SetThreadBounds(thread_index, &
         thread_bounds%can_begin, thread_bounds%can_end)
    
    index = this%levcnlf_index()
    call this%dim_bounds(index)%SetThreadBounds(thread_index, &
         thread_bounds%cnlf_begin, thread_bounds%cnlf_end)
    
    index = this%levcnlfpft_index()
    call this%dim_bounds(index)%SetThreadBounds(thread_index, &
          thread_bounds%cnlfpft_begin, thread_bounds%cnlfpft_end)
    
    index = this%levscag_index()
    call this%dim_bounds(index)%SetThreadBounds(thread_index, &
          thread_bounds%sizeage_class_begin, thread_bounds%sizeage_class_end)
    
    index = this%levscagpft_index()
    call this%dim_bounds(index)%SetThreadBounds(thread_index, &
          thread_bounds%sizeagepft_class_begin, thread_bounds%sizeagepft_class_end)
    
    index = this%levagepft_index()
    call this%dim_bounds(index)%SetThreadBounds(thread_index, &
          thread_bounds%agepft_class_begin, thread_bounds%agepft_class_end)
    
    index = this%levheight_index()
    call this%dim_bounds(index)%SetThreadBounds(thread_index, &
          thread_bounds%height_begin, thread_bounds%height_end)

    index = this%levelem_index()
    call this%dim_bounds(index)%SetThreadBounds(thread_index, &
         thread_bounds%elem_begin, thread_bounds%elem_end)

    index = this%levelpft_index()
    call this%dim_bounds(index)%SetThreadBounds(thread_index, &
         thread_bounds%elpft_begin, thread_bounds%elpft_end)
    
    index = this%levelcwd_index()
    call this%dim_bounds(index)%SetThreadBounds(thread_index, &
         thread_bounds%elcwd_begin, thread_bounds%elcwd_end)

    index = this%levelage_index()
    call this%dim_bounds(index)%SetThreadBounds(thread_index, &
         thread_bounds%elage_begin, thread_bounds%elage_end)
    

    


    
  end subroutine SetThreadBoundsEach
  
  ! ===================================================================================
  subroutine assemble_history_output_types(this)

    use FatesIOVariableKindMod, only : patch_r8, patch_ground_r8, patch_size_pft_r8
    use FatesIOVariableKindMod, only : site_r8, site_ground_r8, site_size_pft_r8
    use FatesIOVariableKindMod, only : site_size_r8, site_pft_r8, site_age_r8
    use FatesIOVariableKindMod, only : site_coage_r8, site_coage_pft_r8
    use FatesIOVariableKindMod, only : site_fuel_r8, site_cwdsc_r8, site_scag_r8
    use FatesIOVariableKindMod, only : site_scagpft_r8, site_agepft_r8
    use FatesIOVariableKindMod, only : site_can_r8, site_cnlf_r8, site_cnlfpft_r8
    use FatesIOVariableKindMod, only : site_height_r8
    use FatesIOVariableKindMod, only : site_elem_r8, site_elpft_r8
    use FatesIOVariableKindMod, only : site_elcwd_r8, site_elage_r8

   implicit none

    class(fates_history_interface_type), intent(inout) :: this

    call this%init_dim_kinds_maps()

    call this%set_dim_indices(patch_r8, 1, this%patch_index())

    call this%set_dim_indices(site_r8, 1, this%column_index())

    call this%set_dim_indices(patch_ground_r8, 1, this%patch_index())
    call this%set_dim_indices(patch_ground_r8, 2, this%levgrnd_index())

    call this%set_dim_indices(site_ground_r8, 1, this%column_index())
    call this%set_dim_indices(site_ground_r8, 2, this%levgrnd_index())

    call this%set_dim_indices(patch_size_pft_r8, 1, this%patch_index())
    call this%set_dim_indices(patch_size_pft_r8, 2, this%levscpf_index())

    call this%set_dim_indices(site_size_pft_r8, 1, this%column_index())
    call this%set_dim_indices(site_size_pft_r8, 2, this%levscpf_index())

    call this%set_dim_indices(site_size_r8, 1, this%column_index())
    call this%set_dim_indices(site_size_r8, 2, this%levscls_index())

    call this%set_dim_indices(site_coage_r8, 1, this%column_index())
    call this%set_dim_indices(site_coage_r8, 2, this%levcacls_index())

    call this%set_dim_indices(site_coage_pft_r8, 1, this%column_index())
    call this%set_dim_indices(site_coage_pft_r8, 2, this%levcapf_index())

    call this%set_dim_indices(site_pft_r8, 1, this%column_index())
    call this%set_dim_indices(site_pft_r8, 2, this%levpft_index())

    call this%set_dim_indices(site_age_r8, 1, this%column_index())
    call this%set_dim_indices(site_age_r8, 2, this%levage_index())

    call this%set_dim_indices(site_fuel_r8, 1, this%column_index())
    call this%set_dim_indices(site_fuel_r8, 2, this%levfuel_index())

    call this%set_dim_indices(site_cwdsc_r8, 1, this%column_index())
    call this%set_dim_indices(site_cwdsc_r8, 2, this%levcwdsc_index())

    call this%set_dim_indices(site_can_r8, 1, this%column_index())
    call this%set_dim_indices(site_can_r8, 2, this%levcan_index())

    call this%set_dim_indices(site_cnlf_r8, 1, this%column_index())
    call this%set_dim_indices(site_cnlf_r8, 2, this%levcnlf_index())

    call this%set_dim_indices(site_cnlfpft_r8, 1, this%column_index())
    call this%set_dim_indices(site_cnlfpft_r8, 2, this%levcnlfpft_index())

    call this%set_dim_indices(site_scag_r8, 1, this%column_index())
    call this%set_dim_indices(site_scag_r8, 2, this%levscag_index())

    call this%set_dim_indices(site_scagpft_r8, 1, this%column_index())
    call this%set_dim_indices(site_scagpft_r8, 2, this%levscagpft_index())

    call this%set_dim_indices(site_agepft_r8, 1, this%column_index())
    call this%set_dim_indices(site_agepft_r8, 2, this%levagepft_index())

    call this%set_dim_indices(site_height_r8, 1, this%column_index())
    call this%set_dim_indices(site_height_r8, 2, this%levheight_index())

    call this%set_dim_indices(site_elem_r8, 1, this%column_index())
    call this%set_dim_indices(site_elem_r8, 2, this%levelem_index())
    
    call this%set_dim_indices(site_elpft_r8, 1, this%column_index())
    call this%set_dim_indices(site_elpft_r8, 2, this%levelpft_index())

    call this%set_dim_indices(site_elcwd_r8, 1, this%column_index())
    call this%set_dim_indices(site_elcwd_r8, 2, this%levelcwd_index())
    
    call this%set_dim_indices(site_elage_r8, 1, this%column_index())
    call this%set_dim_indices(site_elage_r8, 2, this%levelage_index())
    

  end subroutine assemble_history_output_types
  
  ! ===================================================================================
  
  subroutine set_dim_indices(this, dk_name, idim, dim_index)

    use FatesIOVariableKindMod , only : iotype_index

    implicit none

    ! arguments
    class(fates_history_interface_type), intent(inout) :: this
    character(len=*), intent(in)     :: dk_name
    integer, intent(in)              :: idim  ! dimension index
    integer, intent(in) :: dim_index


    ! local
    integer :: ityp

    ityp = iotype_index(trim(dk_name), fates_history_num_dim_kinds, this%dim_kinds)

    ! First check to see if the dimension is allocated
    if (this%dim_kinds(ityp)%ndims < idim) then
       write(fates_log(), *) 'Trying to define dimension size to a dim-type structure'
       write(fates_log(), *) 'but the dimension index does not exist'
       write(fates_log(), *) 'type: ',dk_name,' ndims: ',this%dim_kinds(ityp)%ndims,' input dim:',idim
       stop
       !end_run
    end if

    if (idim == 1) then
       this%dim_kinds(ityp)%dim1_index = dim_index
    else if (idim == 2) then
       this%dim_kinds(ityp)%dim2_index = dim_index
    end if

    ! With the map, we can set the dimension size
    this%dim_kinds(ityp)%dimsize(idim) = this%dim_bounds(dim_index)%upper_bound - &
         this%dim_bounds(dim_index)%lower_bound + 1

 end subroutine set_dim_indices
  
 ! =======================================================================
 subroutine set_patch_index(this, index)
   implicit none
   class(fates_history_interface_type), intent(inout) :: this
   integer, intent(in) :: index
   this%patch_index_ = index
 end subroutine set_patch_index

 integer function patch_index(this)
   implicit none
   class(fates_history_interface_type), intent(in) :: this
   patch_index = this%patch_index_
 end function patch_index

 ! =======================================================================
 subroutine set_column_index(this, index)
   implicit none
   class(fates_history_interface_type), intent(inout) :: this
   integer, intent(in) :: index
   this%column_index_ = index
 end subroutine set_column_index

 integer function column_index(this)
   implicit none
   class(fates_history_interface_type), intent(in) :: this
   column_index = this%column_index_
 end function column_index

 ! =======================================================================
 subroutine set_levgrnd_index(this, index)
   implicit none
   class(fates_history_interface_type), intent(inout) :: this
   integer, intent(in) :: index
   this%levgrnd_index_ = index
 end subroutine set_levgrnd_index

 integer function levgrnd_index(this)
   implicit none
   class(fates_history_interface_type), intent(in) :: this
   levgrnd_index = this%levgrnd_index_
 end function levgrnd_index

 ! =======================================================================
 subroutine set_levscpf_index(this, index)
   implicit none
   class(fates_history_interface_type), intent(inout) :: this
   integer, intent(in) :: index
   this%levscpf_index_ = index
 end subroutine set_levscpf_index

 integer function levscpf_index(this)
   implicit none
   class(fates_history_interface_type), intent(in) :: this
   levscpf_index = this%levscpf_index_
 end function levscpf_index

 ! =======================================================================
 subroutine set_levscls_index(this, index)
   implicit none
   class(fates_history_interface_type), intent(inout) :: this
   integer, intent(in) :: index
   this%levscls_index_ = index
 end subroutine set_levscls_index

 integer function levscls_index(this)
   implicit none
   class(fates_history_interface_type), intent(in) :: this
   levscls_index = this%levscls_index_
 end function levscls_index

!=========================================================================
 subroutine set_levcacls_index(this, index)
  implicit none
  class(fates_history_interface_type), intent(inout) :: this
  integer, intent(in) :: index
  this%levcacls_index_ = index
end subroutine set_levcacls_index

integer function levcacls_index(this)
  implicit none
  class(fates_history_interface_type), intent(in) :: this
  levcacls_index = this%levcacls_index_
end function levcacls_index

!=========================================================================
 subroutine set_levcapf_index(this, index)
   implicit none
   class(fates_history_interface_type), intent(inout) :: this
   integer, intent(in) :: index
   this%levcapf_index_ = index
 end subroutine set_levcapf_index

integer function levcapf_index(this)
  implicit none
  class(fates_history_interface_type), intent(in) :: this
  levcapf_index = this%levcapf_index_
end function levcapf_index

 ! =======================================================================
 subroutine set_levpft_index(this, index)
   implicit none
   class(fates_history_interface_type), intent(inout) :: this
   integer, intent(in) :: index
   this%levpft_index_ = index
 end subroutine set_levpft_index

 integer function levpft_index(this)
   implicit none
   class(fates_history_interface_type), intent(in) :: this
   levpft_index = this%levpft_index_
 end function levpft_index

 ! =======================================================================
 subroutine set_levage_index(this, index)
   implicit none
   class(fates_history_interface_type), intent(inout) :: this
   integer, intent(in) :: index
   this%levage_index_ = index
 end subroutine set_levage_index

 integer function levage_index(this)
   implicit none
   class(fates_history_interface_type), intent(in) :: this
   levage_index = this%levage_index_
 end function levage_index

 ! =======================================================================
 subroutine set_levfuel_index(this, index)
   implicit none
   class(fates_history_interface_type), intent(inout) :: this
   integer, intent(in) :: index
   this%levfuel_index_ = index
 end subroutine set_levfuel_index

 integer function levfuel_index(this)
   implicit none
   class(fates_history_interface_type), intent(in) :: this
   levfuel_index = this%levfuel_index_
 end function levfuel_index

 ! =======================================================================
 subroutine set_levcwdsc_index(this, index)
   implicit none
   class(fates_history_interface_type), intent(inout) :: this
   integer, intent(in) :: index
   this%levcwdsc_index_ = index
 end subroutine set_levcwdsc_index

 integer function levcwdsc_index(this)
   implicit none
   class(fates_history_interface_type), intent(in) :: this
   levcwdsc_index = this%levcwdsc_index_
 end function levcwdsc_index

 ! =======================================================================
 subroutine set_levcan_index(this, index)
   implicit none
   class(fates_history_interface_type), intent(inout) :: this
   integer, intent(in) :: index
   this%levcan_index_ = index
 end subroutine set_levcan_index

 integer function levcan_index(this)
   implicit none
   class(fates_history_interface_type), intent(in) :: this
   levcan_index = this%levcan_index_
 end function levcan_index

 ! =======================================================================
 subroutine set_levcnlf_index(this, index)
   implicit none
   class(fates_history_interface_type), intent(inout) :: this
   integer, intent(in) :: index
   this%levcnlf_index_ = index
 end subroutine set_levcnlf_index

 integer function levcnlf_index(this)
   implicit none
   class(fates_history_interface_type), intent(in) :: this
   levcnlf_index = this%levcnlf_index_
 end function levcnlf_index

 ! =======================================================================
 subroutine set_levcnlfpft_index(this, index)
   implicit none
   class(fates_history_interface_type), intent(inout) :: this
   integer, intent(in) :: index
   this%levcnlfpft_index_ = index
 end subroutine set_levcnlfpft_index

 integer function levcnlfpft_index(this)
   implicit none
   class(fates_history_interface_type), intent(in) :: this
   levcnlfpft_index = this%levcnlfpft_index_
 end function levcnlfpft_index

 ! ======================================================================================
 subroutine set_levscag_index(this, index)
   implicit none
   class(fates_history_interface_type), intent(inout) :: this
   integer, intent(in) :: index
   this%levscag_index_ = index
 end subroutine set_levscag_index

 integer function levscag_index(this)
    implicit none
    class(fates_history_interface_type), intent(in) :: this
    levscag_index = this%levscag_index_
 end function levscag_index

 ! ======================================================================================
 subroutine set_levscagpft_index(this, index)
   implicit none
   class(fates_history_interface_type), intent(inout) :: this
   integer, intent(in) :: index
   this%levscagpft_index_ = index
 end subroutine set_levscagpft_index

 integer function levscagpft_index(this)
    implicit none
    class(fates_history_interface_type), intent(in) :: this
    levscagpft_index = this%levscagpft_index_
 end function levscagpft_index

 ! ======================================================================================
 subroutine set_levagepft_index(this, index)
   implicit none
   class(fates_history_interface_type), intent(inout) :: this
   integer, intent(in) :: index
   this%levagepft_index_ = index
 end subroutine set_levagepft_index

 integer function levagepft_index(this)
    implicit none
    class(fates_history_interface_type), intent(in) :: this
    levagepft_index = this%levagepft_index_
 end function levagepft_index

 ! ======================================================================================
 subroutine set_levheight_index(this, index)
   implicit none
   class(fates_history_interface_type), intent(inout) :: this
   integer, intent(in) :: index
   this%levheight_index_ = index
 end subroutine set_levheight_index

 integer function levheight_index(this)
    implicit none
    class(fates_history_interface_type), intent(in) :: this
    levheight_index = this%levheight_index_
 end function levheight_index

 ! ======================================================================================

 subroutine set_levelem_index(this, index)
   implicit none
   class(fates_history_interface_type), intent(inout) :: this
   integer, intent(in) :: index
   this%levelem_index_ = index
 end subroutine set_levelem_index

 integer function levelem_index(this)
    implicit none
    class(fates_history_interface_type), intent(in) :: this
    levelem_index = this%levelem_index_
  end function levelem_index

 ! ======================================================================================
       
 subroutine set_levelpft_index(this, index)
   implicit none
   class(fates_history_interface_type), intent(inout) :: this
   integer, intent(in) :: index
   this%levelpft_index_ = index
 end subroutine set_levelpft_index

 integer function levelpft_index(this)
    implicit none
    class(fates_history_interface_type), intent(in) :: this
    levelpft_index = this%levelpft_index_
 end function levelpft_index

 ! ======================================================================================

 subroutine set_levelcwd_index(this, index)
   implicit none
   class(fates_history_interface_type), intent(inout) :: this
   integer, intent(in) :: index
   this%levelcwd_index_ = index
 end subroutine set_levelcwd_index

 integer function levelcwd_index(this)
    implicit none
    class(fates_history_interface_type), intent(in) :: this
    levelcwd_index = this%levelcwd_index_
  end function levelcwd_index

 ! ======================================================================================

 subroutine set_levelage_index(this, index)
   implicit none
   class(fates_history_interface_type), intent(inout) :: this
   integer, intent(in) :: index
   this%levelage_index_ = index
 end subroutine set_levelage_index

 integer function levelage_index(this)
    implicit none
    class(fates_history_interface_type), intent(in) :: this
    levelage_index = this%levelage_index_
 end function levelage_index

 ! ======================================================================================

 subroutine flush_hvars(this,nc,upfreq_in)
 
   class(fates_history_interface_type)        :: this
   integer,intent(in)                     :: nc
   integer,intent(in)                     :: upfreq_in
   integer                      :: ivar
   integer                      :: lb1,ub1,lb2,ub2

   do ivar=1,ubound(this%hvars,1)
      if (this%hvars(ivar)%upfreq == upfreq_in) then ! Only flush variables with update on dynamics step
         call this%hvars(ivar)%flush(nc, this%dim_bounds, this%dim_kinds)
         
      end if
   end do
   
end subroutine flush_hvars

  
  ! =====================================================================================
   
  subroutine set_history_var(this, vname, units, long, use_default, avgflag, vtype, &
       hlms, flushval, upfreq, ivar, initialize, index)

    use FatesUtilsMod, only     : check_hlm_list
    use FatesInterfaceMod, only : hlm_name

    implicit none
    
    ! arguments
    class(fates_history_interface_type), intent(inout) :: this
    character(len=*), intent(in)  :: vname
    character(len=*), intent(in)  :: units
    character(len=*), intent(in)  :: long
    character(len=*), intent(in)  :: use_default
    character(len=*), intent(in)  :: avgflag
    character(len=*), intent(in)  :: vtype
    character(len=*), intent(in)  :: hlms
    real(r8), intent(in)          :: flushval ! IF THE TYPE IS AN INT WE WILL round with NINT
    integer, intent(in)           :: upfreq
    logical, intent(in) :: initialize
    integer, intent(inout)       :: ivar
    integer, intent(inout)       :: index  ! This is the index for the variable of
                                           ! interest that is associated with an
                                           ! explict name (for fast reference during update)
                                           ! A zero is passed back when the variable is
                                           ! not used
    

    ! locals
    integer :: ub1, lb1, ub2, lb2    ! Bounds for allocating the var
    integer :: ityp

    logical :: write_var

    write_var = check_hlm_list(trim(hlms), trim(hlm_name))
    if( write_var ) then
       ivar  = ivar+1
       index = ivar    
       
       if (initialize) then
          call this%hvars(ivar)%Init(vname, units, long, use_default, &
               vtype, avgflag, flushval, upfreq, &
               fates_history_num_dim_kinds, this%dim_kinds, this%dim_bounds)
       end if
    else
       index = 0
    end if
    
    return
  end subroutine set_history_var
  
  ! ====================================================================================
  
  subroutine init_dim_kinds_maps(this)
    
    ! ----------------------------------------------------------------------------------
    ! This subroutine simply initializes the structures that define the different
    ! array and type formats for different IO variables
    !
    ! PA_R8   : 1D patch scale 8-byte reals
    ! SI_R8   : 1D site scale 8-byte reals
    !
    ! The allocation on the structures is not dynamic and should only add up to the
    ! number of entries listed here.
    !
    ! ----------------------------------------------------------------------------------
    use FatesIOVariableKindMod, only : patch_r8, patch_ground_r8, patch_size_pft_r8
    use FatesIOVariableKindMod, only : site_r8, site_ground_r8, site_size_pft_r8
    use FatesIOVariableKindMod, only : site_size_r8, site_pft_r8, site_age_r8
    use FatesIOVariableKindMod, only : site_coage_r8, site_coage_pft_r8
    use FatesIOVariableKindMod, only : site_fuel_r8, site_cwdsc_r8, site_scag_r8
    use FatesIOVariableKindMod, only : site_scagpft_r8, site_agepft_r8
    use FatesIOVariableKindMod, only : site_can_r8, site_cnlf_r8, site_cnlfpft_r8
    use FatesIOVariableKindMod, only : site_height_r8
    use FatesIOVariableKindMod, only : site_elem_r8, site_elpft_r8
    use FatesIOVariableKindMod, only : site_elcwd_r8, site_elage_r8

    implicit none
    
    ! Arguments
    class(fates_history_interface_type), intent(inout) :: this
       

    integer :: index

    ! 1d Patch
    index = 1
    call this%dim_kinds(index)%Init(patch_r8, 1)

    ! 1d Site
    index = index + 1
    call this%dim_kinds(index)%Init(site_r8, 1)

    ! patch x ground
    index = index + 1
    call this%dim_kinds(index)%Init(patch_ground_r8, 2)

    ! patch x size-class/pft
    index = index + 1
    call this%dim_kinds(index)%Init(patch_size_pft_r8, 2)

    ! site x ground
    index = index + 1
    call this%dim_kinds(index)%Init(site_ground_r8, 2)

    ! site x size-class/pft
    index = index + 1
    call this%dim_kinds(index)%Init(site_size_pft_r8, 2)

    ! site x size-class
    index = index + 1
    call this%dim_kinds(index)%Init(site_size_r8, 2)

    ! site x cohort age-class/pft
    index = index + 1
    call this%dim_kinds(index)%Init(site_coage_pft_r8, 2)

    ! site x cohort age-class
    index = index + 1
    call this%dim_kinds(index)%Init(site_coage_r8, 2)

    ! site x pft
    index = index + 1
    call this%dim_kinds(index)%Init(site_pft_r8, 2)

    ! site x patch-age class
    index = index + 1
    call this%dim_kinds(index)%Init(site_age_r8, 2)

    ! site x fuel size class
    index = index + 1
    call this%dim_kinds(index)%Init(site_fuel_r8, 2)

    ! site x cwd size class
    index = index + 1
    call this%dim_kinds(index)%Init(site_cwdsc_r8, 2)

    ! site x can class
    index = index + 1
    call this%dim_kinds(index)%Init(site_can_r8, 2)

    ! site x cnlf class
    index = index + 1
    call this%dim_kinds(index)%Init(site_cnlf_r8, 2)

    ! site x cnlfpft class
    index = index + 1
    call this%dim_kinds(index)%Init(site_cnlfpft_r8, 2)

    ! site x size-class x age class
    index = index + 1
    call this%dim_kinds(index)%Init(site_scag_r8, 2)

    ! site x size-class x age class x pft
    index = index + 1
    call this%dim_kinds(index)%Init(site_scagpft_r8, 2)

    ! site x age class x pft
    index = index + 1
    call this%dim_kinds(index)%Init(site_agepft_r8, 2)

    ! site x height
    index = index + 1
    call this%dim_kinds(index)%Init(site_height_r8, 2)

    ! site x elemenet
    index = index + 1
    call this%dim_kinds(index)%Init(site_elem_r8, 2)

    ! site x element x pft
    index = index + 1
    call this%dim_kinds(index)%Init(site_elpft_r8, 2)
    
    ! site x element x cwd
    index = index + 1
    call this%dim_kinds(index)%Init(site_elcwd_r8, 2)

    ! site x element x age
    index = index + 1
    call this%dim_kinds(index)%Init(site_elage_r8, 2)


    ! FIXME(bja, 2016-10) assert(index == fates_history_num_dim_kinds)
  end subroutine init_dim_kinds_maps

 ! =======================================================================

  subroutine update_history_cbal(this,nc,nsites,sites,bc_in)

     use EDtypesMod          , only : ed_site_type
      

     ! Arguments
     class(fates_history_interface_type)             :: this
     integer                 , intent(in)            :: nc   ! clump index
     integer                 , intent(in)            :: nsites
     type(ed_site_type)      , intent(inout), target :: sites(nsites)
     type(bc_in_type)        , intent(in)            :: bc_in(nsites)

     ! Locals
     integer  :: s        ! The local site index
     integer  :: io_si     ! The site index of the IO array
     type(ed_cohort_type), pointer  :: ccohort ! current cohort
     type(ed_patch_type) , pointer  :: cpatch ! current patch
     
     associate( hio_nep_si => this%hvars(ih_nep_si)%r81d )
       
       ! ---------------------------------------------------------------------------------
       ! Flush arrays to values defined by %flushval (see registry entry in
       ! subroutine define_history_vars()
       ! ---------------------------------------------------------------------------------

       call this%flush_hvars(nc,upfreq_in=3)        
        
       do s = 1,nsites
           
           io_si  = this%iovar_map(nc)%site_index(s)

           hio_nep_si(io_si) = -bc_in(s)%tot_het_resp ! (gC/m2/s)
           
           cpatch => sites(s)%oldest_patch
           do while(associated(cpatch))
               ccohort => cpatch%shortest
               do while(associated(ccohort))
               
                   ! Add up the total Net Ecosystem Production
                   ! for this timestep.  [gC/m2/s]
                   hio_nep_si(io_si) = hio_nep_si(io_si) + &
                         (ccohort%gpp_tstep - ccohort%resp_tstep) * g_per_kg * ccohort%n * area_inv
                   ccohort => ccohort%taller
               end do
               cpatch => cpatch%younger
           end do
       end do
      end associate

   end subroutine update_history_cbal
   

  ! ====================================================================================
  
  subroutine update_history_dyn(this,nc,nsites,sites)
    
    ! ---------------------------------------------------------------------------------
    ! This is the call to update the history IO arrays that are expected to only change
    ! after Ecosystem Dynamics have been processed.
    ! ---------------------------------------------------------------------------------
    

    use EDtypesMod          , only : nfsc
    use FatesLitterMod      , only : ncwd
    use EDtypesMod          , only : ican_upper
    use EDtypesMod          , only : ican_ustory
    use FatesSizeAgeTypeIndicesMod, only : get_sizeage_class_index
    use FatesSizeAgeTypeIndicesMod, only : get_sizeagepft_class_index
    use FatesSizeAgeTypeIndicesMod, only : get_agepft_class_index
    use FatesSizeAgeTypeIndicesMod, only : get_age_class_index
    use FatesSizeAgeTypeIndicesMod, only : get_height_index
    use FatesSizeAgeTypeIndicesMod, only : sizetype_class_index
    use FatesSizeAgeTypeIndicesMod, only : coagetype_class_index
    use EDTypesMod        , only : nlevleaf
    use EDParamsMod,           only : ED_val_history_height_bin_edges

    ! Arguments
    class(fates_history_interface_type)             :: this
    integer                 , intent(in)            :: nc   ! clump index
    integer                 , intent(in)            :: nsites
    type(ed_site_type)      , intent(inout), target :: sites(nsites)
    
    ! Locals
    type(litter_type), pointer         :: litt_c   ! Pointer to the carbon12 litter pool
    type(litter_type), pointer         :: litt     ! Generic pointer to any litter pool
    type(site_fluxdiags_type), pointer :: flux_diags
    type(site_fluxdiags_type), pointer :: flux_diags_c
    type(site_massbal_type), pointer :: site_mass

    integer  :: s        ! The local site index
    integer  :: io_si     ! The site index of the IO array
    integer  :: ipa, ipa2 ! The local "I"ndex of "PA"tches 
    integer  :: io_pa    ! The patch index of the IO array
    integer  :: io_pa1   ! The first patch index in the IO array for each site
    integer  :: io_soipa 
    integer  :: lb1,ub1,lb2,ub2  ! IO array bounds for the calling thread
    integer  :: ivar             ! index of IO variable object vector
    integer  :: ft               ! functional type index
    integer  :: cwd
    integer  :: elcwd, elpft            ! combined index of element and pft or cwd
    integer  :: i_scpf,i_pft,i_scls     ! iterators for scpf, pft, and scls dims
    integer  :: i_cacls, i_capf      ! iterators for cohort age and cohort age x pft
    integer  :: i_cwd,i_fuel            ! iterators for cwd and fuel dims
    integer  :: iscag        ! size-class x age index
    integer  :: iscagpft     ! size-class x age x pft index
    integer  :: iagepft      ! age x pft index
    integer  :: ican, ileaf, cnlf_indx  ! iterators for leaf and canopy level
    integer  :: height_bin_max, height_bin_min   ! which height bin a given cohort's canopy is in
    integer  :: i_heightbin  ! iterator for height bins
    integer  :: el           ! Loop index for elements
    integer  :: model_day_int ! integer model day from reference 
    integer  :: ageclass_since_anthrodist  ! what is the equivalent age class for
                                           ! time-since-anthropogenic-disturbance of secondary forest

    
    real(r8) :: n_density   ! individual of cohort per m2.
    real(r8) :: n_perm2     ! individuals per m2 for the whole column
    real(r8) :: patch_scaling_scalar ! ratio of canopy to patch area for counteracting patch scaling
    real(r8) :: dbh         ! diameter ("at breast height")
    real(r8) :: coage       ! cohort age 
    real(r8) :: npp_partition_error ! a check that the NPP partitions sum to carbon allocation
    real(r8) :: frac_canopy_in_bin  ! fraction of a leaf's canopy that is within a given height bin
    real(r8) :: binbottom,bintop    ! edges of height bins
    
    real(r8) :: gpp_cached ! variable used to cache gpp value in previous time step; for C13 discrimination

    ! The following are all carbon states, turnover and net allocation flux variables
    ! the organs of relevance should be self explanatory
    real(r8) :: sapw_c
    real(r8) :: struct_c
    real(r8) :: leaf_c
    real(r8) :: fnrt_c
    real(r8) :: store_c
    real(r8) :: alive_c
    real(r8) :: total_c
    real(r8) :: sapw_c_turnover
    real(r8) :: store_c_turnover
    real(r8) :: leaf_c_turnover
    real(r8) :: fnrt_c_turnover
    real(r8) :: struct_c_turnover
    real(r8) :: sapw_c_net_alloc
    real(r8) :: store_c_net_alloc
    real(r8) :: leaf_c_net_alloc
    real(r8) :: fnrt_c_net_alloc
    real(r8) :: struct_c_net_alloc
    real(r8) :: repro_c_net_alloc
    real(r8) :: area_frac

    type(ed_patch_type),pointer  :: cpatch
    type(ed_cohort_type),pointer :: ccohort

    real(r8), parameter :: tiny = 1.e-5_r8      ! some small number
    real(r8), parameter :: reallytalltrees = 1000.   ! some large number (m)
    
    integer :: tmp

    associate( hio_npatches_si         => this%hvars(ih_npatches_si)%r81d, &
               hio_ncohorts_si         => this%hvars(ih_ncohorts_si)%r81d, &
               hio_trimming_pa         => this%hvars(ih_trimming_pa)%r81d, &
               hio_area_plant_pa       => this%hvars(ih_area_plant_pa)%r81d, &
               hio_area_treespread_pa  => this%hvars(ih_area_treespread_pa)%r81d, & 
               hio_canopy_spread_si    => this%hvars(ih_canopy_spread_si)%r81d, &
               hio_biomass_si_pft      => this%hvars(ih_biomass_si_pft)%r82d, &
               hio_leafbiomass_si_pft  => this%hvars(ih_leafbiomass_si_pft)%r82d, &
               hio_storebiomass_si_pft => this%hvars(ih_storebiomass_si_pft)%r82d, &
               hio_nindivs_si_pft      => this%hvars(ih_nindivs_si_pft)%r82d, &
               hio_recruitment_si_pft  => this%hvars(ih_recruitment_si_pft)%r82d, &
               hio_mortality_si_pft    => this%hvars(ih_mortality_si_pft)%r82d, &
               hio_crownarea_si_pft    => this%hvars(ih_crownarea_si_pft)%r82d, &
               hio_nesterov_fire_danger_pa => this%hvars(ih_nesterov_fire_danger_pa)%r81d, &
               hio_spitfire_ros_pa     => this%hvars(ih_spitfire_ROS_pa)%r81d, &
               hio_tfc_ros_pa          => this%hvars(ih_TFC_ROS_pa)%r81d, &
               hio_effect_wspeed_pa    => this%hvars(ih_effect_wspeed_pa)%r81d, &
               hio_fire_intensity_pa   => this%hvars(ih_fire_intensity_pa)%r81d, &
               hio_fire_area_pa        => this%hvars(ih_fire_area_pa)%r81d, &
               hio_fire_fuel_bulkd_pa  => this%hvars(ih_fire_fuel_bulkd_pa)%r81d, &
               hio_fire_fuel_eff_moist_pa => this%hvars(ih_fire_fuel_eff_moist_pa)%r81d, &
               hio_fire_fuel_sav_pa    => this%hvars(ih_fire_fuel_sav_pa)%r81d, &
               hio_fire_fuel_mef_pa    => this%hvars(ih_fire_fuel_mef_pa)%r81d, &
               hio_sum_fuel_pa         => this%hvars(ih_sum_fuel_pa)%r81d,  &
               hio_litter_in_si        => this%hvars(ih_litter_in_si)%r81d, &
               hio_litter_out_si       => this%hvars(ih_litter_out_si)%r81d, &
               hio_seed_bank_si        => this%hvars(ih_seed_bank_si)%r81d, &
               hio_seeds_in_si         => this%hvars(ih_seeds_in_si)%r81d, &
               hio_litter_in_elem      => this%hvars(ih_litter_in_elem)%r82d, &
               hio_litter_out_elem     => this%hvars(ih_litter_out_elem)%r82d, &
               hio_seed_bank_elem      => this%hvars(ih_seed_bank_elem)%r82d, &
               hio_seeds_in_local_elem => this%hvars(ih_seeds_in_local_elem)%r82d, &
               hio_seed_in_extern_elem => this%hvars(ih_seeds_in_extern_elem)%r82d, & 
               hio_seed_decay_elem     => this%hvars(ih_seed_decay_elem)%r82d, &
               hio_seed_germ_elem      => this%hvars(ih_seed_germ_elem)%r82d, &

               hio_bstore_pa           => this%hvars(ih_bstore_pa)%r81d, &
               hio_bdead_pa            => this%hvars(ih_bdead_pa)%r81d, &
               hio_balive_pa           => this%hvars(ih_balive_pa)%r81d, &
               hio_bleaf_pa            => this%hvars(ih_bleaf_pa)%r81d, &
               hio_bsapwood_pa         => this%hvars(ih_bsapwood_pa)%r81d, &
               hio_bfineroot_pa        => this%hvars(ih_bfineroot_pa)%r81d, &
               hio_btotal_pa           => this%hvars(ih_btotal_pa)%r81d, &
               hio_agb_pa              => this%hvars(ih_agb_pa)%r81d, &
               hio_canopy_biomass_pa   => this%hvars(ih_canopy_biomass_pa)%r81d, &
               hio_understory_biomass_pa   => this%hvars(ih_understory_biomass_pa)%r81d, &
               hio_gpp_si_scpf         => this%hvars(ih_gpp_si_scpf)%r82d, &
               hio_npp_totl_si_scpf    => this%hvars(ih_npp_totl_si_scpf)%r82d, &
               hio_npp_leaf_si_scpf    => this%hvars(ih_npp_leaf_si_scpf)%r82d, &
               hio_npp_seed_si_scpf    => this%hvars(ih_npp_seed_si_scpf)%r82d, &
               hio_npp_fnrt_si_scpf    => this%hvars(ih_npp_fnrt_si_scpf)%r82d, &
               hio_npp_bgsw_si_scpf    => this%hvars(ih_npp_bgsw_si_scpf)%r82d, &
               hio_npp_bgdw_si_scpf    => this%hvars(ih_npp_bgdw_si_scpf)%r82d, &
               hio_npp_agsw_si_scpf    => this%hvars(ih_npp_agsw_si_scpf)%r82d, &
               hio_npp_agdw_si_scpf    => this%hvars(ih_npp_agdw_si_scpf)%r82d, &
               hio_npp_stor_si_scpf    => this%hvars(ih_npp_stor_si_scpf)%r82d, &
               hio_npp_leaf_si         => this%hvars(ih_npp_leaf_si)%r81d, &
               hio_npp_seed_si         => this%hvars(ih_npp_seed_si)%r81d, &
               hio_npp_stem_si         => this%hvars(ih_npp_stem_si)%r81d, &
               hio_npp_froot_si        => this%hvars(ih_npp_froot_si)%r81d, &
               hio_npp_croot_si        => this%hvars(ih_npp_croot_si)%r81d, &
               hio_npp_stor_si         => this%hvars(ih_npp_stor_si)%r81d, &
               hio_bstor_canopy_si_scpf      => this%hvars(ih_bstor_canopy_si_scpf)%r82d, &
               hio_bstor_understory_si_scpf  => this%hvars(ih_bstor_understory_si_scpf)%r82d, &
               hio_bleaf_canopy_si_scpf      => this%hvars(ih_bleaf_canopy_si_scpf)%r82d, &
               hio_bleaf_understory_si_scpf  => this%hvars(ih_bleaf_understory_si_scpf)%r82d, &
               hio_mortality_canopy_si_scpf         => this%hvars(ih_mortality_canopy_si_scpf)%r82d, &
               hio_mortality_understory_si_scpf     => this%hvars(ih_mortality_understory_si_scpf)%r82d, &
               hio_nplant_canopy_si_scpf     => this%hvars(ih_nplant_canopy_si_scpf)%r82d, &
               hio_nplant_understory_si_scpf => this%hvars(ih_nplant_understory_si_scpf)%r82d, &
               hio_ddbh_canopy_si_scpf       => this%hvars(ih_ddbh_canopy_si_scpf)%r82d, &
               hio_ddbh_understory_si_scpf   => this%hvars(ih_ddbh_understory_si_scpf)%r82d, &
               hio_ddbh_canopy_si_scls       => this%hvars(ih_ddbh_canopy_si_scls)%r82d, &
               hio_ddbh_understory_si_scls   => this%hvars(ih_ddbh_understory_si_scls)%r82d, &
               hio_gpp_canopy_si_scpf        => this%hvars(ih_gpp_canopy_si_scpf)%r82d, &
               hio_gpp_understory_si_scpf    => this%hvars(ih_gpp_understory_si_scpf)%r82d, &
               hio_ar_canopy_si_scpf         => this%hvars(ih_ar_canopy_si_scpf)%r82d, &
               hio_ar_understory_si_scpf     => this%hvars(ih_ar_understory_si_scpf)%r82d, &
               hio_ddbh_si_scpf        => this%hvars(ih_ddbh_si_scpf)%r82d, &
               hio_growthflux_si_scpf        => this%hvars(ih_growthflux_si_scpf)%r82d, &
               hio_growthflux_fusion_si_scpf        => this%hvars(ih_growthflux_fusion_si_scpf)%r82d, &
               hio_ba_si_scpf          => this%hvars(ih_ba_si_scpf)%r82d, &
               hio_agb_si_scpf         => this%hvars(ih_agb_si_scpf)%r82d, &
               hio_nplant_si_scpf      => this%hvars(ih_nplant_si_scpf)%r82d, &
               hio_nplant_si_capf      => this%hvars(ih_nplant_si_capf)%r82d, &
               
               hio_m1_si_scpf          => this%hvars(ih_m1_si_scpf)%r82d, &
               hio_m2_si_scpf          => this%hvars(ih_m2_si_scpf)%r82d, &
               hio_m3_si_scpf          => this%hvars(ih_m3_si_scpf)%r82d, &
               hio_m4_si_scpf          => this%hvars(ih_m4_si_scpf)%r82d, &
               hio_m5_si_scpf          => this%hvars(ih_m5_si_scpf)%r82d, &
               hio_m6_si_scpf          => this%hvars(ih_m6_si_scpf)%r82d, &
               hio_m7_si_scpf          => this%hvars(ih_m7_si_scpf)%r82d, &                  
               hio_m8_si_scpf          => this%hvars(ih_m8_si_scpf)%r82d, &
               hio_m9_si_scpf          => this%hvars(ih_m9_si_scpf)%r82d, &
               hio_m10_si_scpf         => this%hvars(ih_m10_si_scpf)%r82d, &
               hio_m10_si_capf         => this%hvars(ih_m10_si_capf)%r82d, &
      
               hio_crownfiremort_si_scpf     => this%hvars(ih_crownfiremort_si_scpf)%r82d, &
               hio_cambialfiremort_si_scpf   => this%hvars(ih_cambialfiremort_si_scpf)%r82d, &

               hio_fire_c_to_atm_si  => this%hvars(ih_fire_c_to_atm_si)%r81d, &

               hio_m1_si_scls          => this%hvars(ih_m1_si_scls)%r82d, &
               hio_m2_si_scls          => this%hvars(ih_m2_si_scls)%r82d, &
               hio_m3_si_scls          => this%hvars(ih_m3_si_scls)%r82d, &
               hio_m4_si_scls          => this%hvars(ih_m4_si_scls)%r82d, &
               hio_m5_si_scls          => this%hvars(ih_m5_si_scls)%r82d, &
               hio_m6_si_scls          => this%hvars(ih_m6_si_scls)%r82d, &
               hio_m7_si_scls          => this%hvars(ih_m7_si_scls)%r82d, &
               hio_m8_si_scls          => this%hvars(ih_m8_si_scls)%r82d, &
               hio_m9_si_scls          => this%hvars(ih_m9_si_scls)%r82d, &
               hio_m10_si_scls         => this%hvars(ih_m10_si_scls)%r82d, &
               hio_m10_si_cacls        => this%hvars(ih_m10_si_cacls)%r82d, &
              
	       hio_c13disc_si_scpf     => this%hvars(ih_c13disc_si_scpf)%r82d, &                    

               hio_cwd_elcwd           => this%hvars(ih_cwd_elcwd)%r82d, &
               hio_cwd_ag_elem         => this%hvars(ih_cwd_ag_elem)%r82d, &
               hio_cwd_bg_elem         => this%hvars(ih_cwd_bg_elem)%r82d, &
               hio_fines_ag_elem       => this%hvars(ih_fines_bg_elem)%r82d, &
               hio_fines_bg_elem       => this%hvars(ih_fines_ag_elem)%r82d, &
               hio_ba_si_scls          => this%hvars(ih_ba_si_scls)%r82d, &
               hio_agb_si_scls          => this%hvars(ih_agb_si_scls)%r82d, &
               hio_biomass_si_scls          => this%hvars(ih_biomass_si_scls)%r82d, &
               hio_nplant_si_scls         => this%hvars(ih_nplant_si_scls)%r82d, &
               hio_nplant_si_cacls        => this%hvars(ih_nplant_si_cacls)%r82d, &
               hio_nplant_canopy_si_scls         => this%hvars(ih_nplant_canopy_si_scls)%r82d, &
               hio_nplant_understory_si_scls     => this%hvars(ih_nplant_understory_si_scls)%r82d, &
               hio_lai_canopy_si_scls         => this%hvars(ih_lai_canopy_si_scls)%r82d, &
               hio_lai_understory_si_scls     => this%hvars(ih_lai_understory_si_scls)%r82d, &
               hio_sai_canopy_si_scls         => this%hvars(ih_sai_canopy_si_scls)%r82d, &
               hio_sai_understory_si_scls     => this%hvars(ih_sai_understory_si_scls)%r82d, &
               hio_mortality_canopy_si_scls      => this%hvars(ih_mortality_canopy_si_scls)%r82d, &
               hio_mortality_understory_si_scls  => this%hvars(ih_mortality_understory_si_scls)%r82d, &
               hio_demotion_rate_si_scls         => this%hvars(ih_demotion_rate_si_scls)%r82d, &
               hio_demotion_carbonflux_si        => this%hvars(ih_demotion_carbonflux_si)%r81d, &
               hio_promotion_rate_si_scls        => this%hvars(ih_promotion_rate_si_scls)%r82d, &
               hio_trimming_canopy_si_scls         => this%hvars(ih_trimming_canopy_si_scls)%r82d, &
               hio_trimming_understory_si_scls     => this%hvars(ih_trimming_understory_si_scls)%r82d, &
               hio_crown_area_canopy_si_scls         => this%hvars(ih_crown_area_canopy_si_scls)%r82d, &
               hio_crown_area_understory_si_scls     => this%hvars(ih_crown_area_understory_si_scls)%r82d, &
               hio_promotion_carbonflux_si       => this%hvars(ih_promotion_carbonflux_si)%r81d, &
               hio_canopy_mortality_carbonflux_si     => this%hvars(ih_canopy_mortality_carbonflux_si)%r81d, &
               hio_understory_mortality_carbonflux_si => this%hvars(ih_understory_mortality_carbonflux_si)%r81d, &
               hio_leaf_md_canopy_si_scls           => this%hvars(ih_leaf_md_canopy_si_scls)%r82d, &
               hio_root_md_canopy_si_scls           => this%hvars(ih_root_md_canopy_si_scls)%r82d, &
               hio_carbon_balance_canopy_si_scls    => this%hvars(ih_carbon_balance_canopy_si_scls)%r82d, &
               hio_bsw_md_canopy_si_scls            => this%hvars(ih_bsw_md_canopy_si_scls)%r82d, &
               hio_bdead_md_canopy_si_scls          => this%hvars(ih_bdead_md_canopy_si_scls)%r82d, &
               hio_bstore_md_canopy_si_scls         => this%hvars(ih_bstore_md_canopy_si_scls)%r82d, &
               hio_seed_prod_canopy_si_scls         => this%hvars(ih_seed_prod_canopy_si_scls)%r82d, &
               hio_npp_leaf_canopy_si_scls          => this%hvars(ih_npp_leaf_canopy_si_scls)%r82d, &
               hio_npp_fnrt_canopy_si_scls         => this%hvars(ih_npp_fnrt_canopy_si_scls)%r82d, &
               hio_npp_sapw_canopy_si_scls           => this%hvars(ih_npp_sapw_canopy_si_scls)%r82d, &
               hio_npp_dead_canopy_si_scls         => this%hvars(ih_npp_dead_canopy_si_scls)%r82d, &
               hio_npp_seed_canopy_si_scls         => this%hvars(ih_npp_seed_canopy_si_scls)%r82d, &
               hio_npp_stor_canopy_si_scls         => this%hvars(ih_npp_stor_canopy_si_scls)%r82d, &
               hio_leaf_md_understory_si_scls       => this%hvars(ih_leaf_md_understory_si_scls)%r82d, &
               hio_root_md_understory_si_scls       => this%hvars(ih_root_md_understory_si_scls)%r82d, &
               hio_carbon_balance_understory_si_scls=> this%hvars(ih_carbon_balance_understory_si_scls)%r82d, &
               hio_bstore_md_understory_si_scls     => this%hvars(ih_bstore_md_understory_si_scls)%r82d, &
               hio_bsw_md_understory_si_scls        => this%hvars(ih_bsw_md_understory_si_scls)%r82d, &
               hio_bdead_md_understory_si_scls      => this%hvars(ih_bdead_md_understory_si_scls)%r82d, &
               hio_seed_prod_understory_si_scls     => this%hvars(ih_seed_prod_understory_si_scls)%r82d, &
               hio_npp_leaf_understory_si_scls      => this%hvars(ih_npp_leaf_understory_si_scls)%r82d, &
               hio_npp_fnrt_understory_si_scls     => this%hvars(ih_npp_fnrt_understory_si_scls)%r82d, &
               hio_npp_sapw_understory_si_scls       => this%hvars(ih_npp_sapw_understory_si_scls)%r82d, &
               hio_npp_dead_understory_si_scls     => this%hvars(ih_npp_dead_understory_si_scls)%r82d, &
               hio_npp_seed_understory_si_scls     => this%hvars(ih_npp_seed_understory_si_scls)%r82d, &
               hio_npp_stor_understory_si_scls     => this%hvars(ih_npp_stor_understory_si_scls)%r82d, &
               hio_nplant_si_scagpft                => this%hvars(ih_nplant_si_scagpft)%r82d, &
               hio_npp_si_agepft                    => this%hvars(ih_npp_si_agepft)%r82d, &
               hio_biomass_si_agepft                => this%hvars(ih_biomass_si_agepft)%r82d, &
               hio_scorch_height_si_agepft          => this%hvars(ih_scorch_height_si_agepft)%r82d, &
               hio_yesterdaycanopylevel_canopy_si_scls     => this%hvars(ih_yesterdaycanopylevel_canopy_si_scls)%r82d, &
               hio_yesterdaycanopylevel_understory_si_scls => this%hvars(ih_yesterdaycanopylevel_understory_si_scls)%r82d, &
               hio_area_si_age         => this%hvars(ih_area_si_age)%r82d, &
               hio_lai_si_age          => this%hvars(ih_lai_si_age)%r82d, &
               hio_canopy_area_si_age  => this%hvars(ih_canopy_area_si_age)%r82d, &
               hio_ncl_si_age          => this%hvars(ih_ncl_si_age)%r82d, &
               hio_npatches_si_age     => this%hvars(ih_npatches_si_age)%r82d, &
               hio_zstar_si_age        => this%hvars(ih_zstar_si_age)%r82d, &
               hio_biomass_si_age        => this%hvars(ih_biomass_si_age)%r82d, &
               hio_fraction_secondary_forest_si   => this%hvars(ih_fraction_secondary_forest_si)%r81d, &
               hio_biomass_secondary_forest_si    => this%hvars(ih_biomass_secondary_forest_si)%r81d, &
               hio_woodproduct_si                 => this%hvars(ih_woodproduct_si)%r81d, &
               hio_agesince_anthrodist_si_age     => this%hvars(ih_agesince_anthrodist_si_age)%r82d, &
               hio_secondaryforest_area_si_age    => this%hvars(ih_secondaryforest_area_si_age)%r82d, &
               hio_canopy_height_dist_si_height   => this%hvars(ih_canopy_height_dist_si_height)%r82d, &
               hio_leaf_height_dist_si_height     => this%hvars(ih_leaf_height_dist_si_height)%r82d, &
               hio_litter_moisture_si_fuel        => this%hvars(ih_litter_moisture_si_fuel)%r82d, &
               hio_cwd_ag_si_cwdsc                  => this%hvars(ih_cwd_ag_si_cwdsc)%r82d, &
               hio_cwd_bg_si_cwdsc                  => this%hvars(ih_cwd_bg_si_cwdsc)%r82d, &
               hio_cwd_ag_in_si_cwdsc               => this%hvars(ih_cwd_ag_in_si_cwdsc)%r82d, &
               hio_cwd_bg_in_si_cwdsc               => this%hvars(ih_cwd_bg_in_si_cwdsc)%r82d, &
               hio_cwd_ag_out_si_cwdsc              => this%hvars(ih_cwd_ag_out_si_cwdsc)%r82d, &
               hio_cwd_bg_out_si_cwdsc              => this%hvars(ih_cwd_bg_out_si_cwdsc)%r82d, &
               hio_crownarea_si_cnlf                => this%hvars(ih_crownarea_si_cnlf)%r82d, &
               hio_crownarea_si_can                 => this%hvars(ih_crownarea_si_can)%r82d, &
               hio_nplant_si_scag                   => this%hvars(ih_nplant_si_scag)%r82d, &
               hio_nplant_canopy_si_scag            => this%hvars(ih_nplant_canopy_si_scag)%r82d, &
               hio_nplant_understory_si_scag        => this%hvars(ih_nplant_understory_si_scag)%r82d, &
               hio_ddbh_canopy_si_scag              => this%hvars(ih_ddbh_canopy_si_scag)%r82d, &
               hio_ddbh_understory_si_scag          => this%hvars(ih_ddbh_understory_si_scag)%r82d, &
               hio_mortality_canopy_si_scag         => this%hvars(ih_mortality_canopy_si_scag)%r82d, &
               hio_mortality_understory_si_scag     => this%hvars(ih_mortality_understory_si_scag)%r82d, &
               hio_site_cstatus_si                  => this%hvars(ih_site_cstatus_si)%r81d, &
               hio_site_dstatus_si                  => this%hvars(ih_site_dstatus_si)%r81d, &
               hio_gdd_si                           => this%hvars(ih_gdd_si)%r81d, &
               hio_site_ncolddays_si                => this%hvars(ih_site_ncolddays_si)%r81d, &
               hio_site_nchilldays_si               => this%hvars(ih_site_nchilldays_si)%r81d, &
               hio_cleafoff_si                      => this%hvars(ih_cleafoff_si)%r81d, &
               hio_cleafon_si                       => this%hvars(ih_cleafon_si)%r81d, &
               hio_dleafoff_si                      => this%hvars(ih_dleafoff_si)%r81d, &
               hio_dleafon_si                       => this%hvars(ih_dleafoff_si)%r81d, &
               hio_meanliqvol_si                    => this%hvars(ih_meanliqvol_si)%r81d, &
               hio_cbal_err_fates_si                => this%hvars(ih_cbal_err_fates_si)%r81d, &
               hio_err_fates_si                     => this%hvars(ih_err_fates_si)%r82d )

               
      ! ---------------------------------------------------------------------------------
      ! Flush arrays to values defined by %flushval (see registry entry in
      ! subroutine define_history_vars()
      ! ---------------------------------------------------------------------------------
      call this%flush_hvars(nc,upfreq_in=1)


      ! If we don't have dynamics turned on, we just abort these diagnostics
      if (hlm_use_ed_st3.eq.itrue) return

      model_day_int = nint(hlm_model_day)

      ! ---------------------------------------------------------------------------------
      ! Loop through the FATES scale hierarchy and fill the history IO arrays
      ! ---------------------------------------------------------------------------------
      
      do s = 1,nsites
         
         io_si  = this%iovar_map(nc)%site_index(s)
         io_pa1 = this%iovar_map(nc)%patch1_index(s)
         io_soipa = io_pa1-1

         ! Set trimming on the soil patch to 1.0
         hio_trimming_pa(io_soipa) = 1.0_r8

         ! Total carbon model error [kgC/day -> mgC/day]
         hio_cbal_err_fates_si(io_si) = &
               sites(s)%mass_balance(element_pos(carbon12_element))%err_fates * mg_per_kg

         ! Total carbon lost to atmosphere from burning (kgC/site/day -> gC/m2/s)
         hio_fire_c_to_atm_si(io_si) = &
              sites(s)%mass_balance(element_pos(carbon12_element))%burn_flux_to_atm * &
              g_per_kg * ha_per_m2 * days_per_sec

         ! Total model error [kg/day -> mg/day]  (all elements)
         do el = 1, num_elements
             site_mass => sites(s)%mass_balance(el)
             hio_err_fates_si(io_si,el) = site_mass%err_fates * mg_per_kg
         end do

         hio_canopy_spread_si(io_si)        = sites(s)%spread

         ! Update the site statuses (stati?)
         hio_site_cstatus_si(io_si)   = real(sites(s)%cstatus,r8)
         hio_site_dstatus_si(io_si)   = real(sites(s)%dstatus,r8)

         !count number of days for leaves off
         hio_site_nchilldays_si(io_si) = real(sites(s)%nchilldays,r8)
         hio_site_ncolddays_si(io_si)  = real(sites(s)%ncolddays,r8)

            
         hio_gdd_si(io_si)      = sites(s)%grow_deg_days
         hio_cleafoff_si(io_si) = real(model_day_int - sites(s)%cleafoffdate,r8)
         hio_cleafon_si(io_si)  = real(model_day_int - sites(s)%cleafondate,r8)
         hio_dleafoff_si(io_si) = real(model_day_int - sites(s)%dleafoffdate,r8)
         hio_dleafon_si(io_si)  = real(model_day_int - sites(s)%dleafondate,r8)

         if(model_day_int>numWaterMem)then
            hio_meanliqvol_si(io_si) = &
                 sum(sites(s)%water_memory(1:numWaterMem))/real(numWaterMem,r8)
         end if

         ! track total wood product accumulation at the site level
         hio_woodproduct_si(io_si)          = sites(s)%resources_management%trunk_product_site &
              * AREA_INV * g_per_kg
         

         ! If hydraulics are turned on, track the error terms
         ! associated with dynamics

         if(hlm_use_planthydro.eq.itrue)then
            this%hvars(ih_h2oveg_dead_si)%r81d(io_si)         = sites(s)%si_hydr%h2oveg_dead
            this%hvars(ih_h2oveg_recruit_si)%r81d(io_si)      = sites(s)%si_hydr%h2oveg_recruit
            this%hvars(ih_h2oveg_growturn_err_si)%r81d(io_si) = sites(s)%si_hydr%h2oveg_growturn_err
            this%hvars(ih_h2oveg_pheno_err_si)%r81d(io_si)    = sites(s)%si_hydr%h2oveg_pheno_err
         end if

         ipa = 0
         cpatch => sites(s)%oldest_patch
         do while(associated(cpatch))
            
            io_pa = io_pa1 + ipa

            ! Increment the number of patches per site
            hio_npatches_si(io_si) = hio_npatches_si(io_si) + 1._r8

            cpatch%age_class  = get_age_class_index(cpatch%age)

            ! Increment the fractional area in each age class bin
            hio_area_si_age(io_si,cpatch%age_class) = hio_area_si_age(io_si,cpatch%age_class) &
                 + cpatch%area * AREA_INV

            ! Increment some patch-age-resolved diagnostics
            hio_lai_si_age(io_si,cpatch%age_class) = hio_lai_si_age(io_si,cpatch%age_class) &
                  + sum(cpatch%tlai_profile(:,:,:)) * cpatch%area

            hio_ncl_si_age(io_si,cpatch%age_class) = hio_ncl_si_age(io_si,cpatch%age_class) &
                  + cpatch%ncl_p * cpatch%area
            hio_npatches_si_age(io_si,cpatch%age_class) = hio_npatches_si_age(io_si,cpatch%age_class) + 1._r8
            if ( ED_val_comp_excln .lt. 0._r8 ) then ! only valid when "strict ppa" enabled
               hio_zstar_si_age(io_si,cpatch%age_class) = hio_zstar_si_age(io_si,cpatch%age_class) &
                    + cpatch%zstar * cpatch%area * AREA_INV
            endif

            ! some diagnostics on secondary forest area and its age distribution
            if ( cpatch%anthro_disturbance_label .eq. secondaryforest ) then
               hio_fraction_secondary_forest_si(io_si) = hio_fraction_secondary_forest_si(io_si) + &
                    cpatch%area * AREA_INV
               
               ageclass_since_anthrodist = get_age_class_index(cpatch%age_since_anthro_disturbance)
               
               hio_agesince_anthrodist_si_age(io_si,ageclass_since_anthrodist) = &
                    hio_agesince_anthrodist_si_age(io_si,ageclass_since_anthrodist)  &
                    + cpatch%area * AREA_INV

               hio_secondaryforest_area_si_age(io_si,cpatch%age_class) = &
                    hio_secondaryforest_area_si_age(io_si,cpatch%age_class)  &
                    + cpatch%area * AREA_INV
            endif
            
            do i_pft = 1,numpft
               ! for scorch height, weight the value by patch area within any given age calss (in the event that there is
               ! more than one patch per age class.
               iagepft = cpatch%age_class + (i_pft-1) * nlevage
               hio_scorch_height_si_agepft(io_si,iagepft) = hio_scorch_height_si_agepft(io_si,iagepft) + &
                    cpatch%Scorch_ht(i_pft) * cpatch%area

            end do
             
            ccohort => cpatch%shortest
            do while(associated(ccohort))
               
               ft = ccohort%pft

               call sizetype_class_index(ccohort%dbh, ccohort%pft, ccohort%size_class, ccohort%size_by_pft_class)
               call coagetype_class_index(ccohort%coage, ccohort%pft, &
                                          ccohort%coage_class, ccohort%coage_by_pft_class)
              
               ! Increment the number of cohorts per site
               hio_ncohorts_si(io_si) = hio_ncohorts_si(io_si) + 1._r8
               
               if ((cpatch%area .gt. 0._r8) .and. (cpatch%total_canopy_area .gt. 0._r8)) then
                  
                  ! for quantities that are at the CLM patch level, because of the way 
                  ! that CLM patches are weighted for radiative purposes this # density needs 
                  ! to be over either ED patch canopy area or ED patch total area, whichever is less
                  n_density = ccohort%n/min(cpatch%area,cpatch%total_canopy_area) 
                  
                  ! for quantities that are natively at column level, calculate plant 
                  ! density using whole area
                  n_perm2   = ccohort%n * AREA_INV
                  
               else
                  n_density = 0.0_r8
                  n_perm2   = 0.0_r8
               endif
               
               if(associated(cpatch%tallest))then
                  hio_trimming_pa(io_pa) = cpatch%tallest%canopy_trim
               else
                  hio_trimming_pa(io_pa) = 0.0_r8
               endif
               
               hio_area_plant_pa(io_pa) = 1._r8
               
               if (min(cpatch%total_canopy_area,cpatch%area)>0.0_r8) then
                  hio_area_treespread_pa(io_pa) = cpatch%total_tree_area  &
                       / min(cpatch%total_canopy_area,cpatch%area)
               else
                  hio_area_treespread_pa(io_pa) = 0.0_r8
               end if
               
               hio_canopy_area_si_age(io_si,cpatch%age_class) = hio_canopy_area_si_age(io_si,cpatch%age_class) &
                    + ccohort%c_area * AREA_INV

               ! calculate leaf height distribution, assuming leaf area is evenly distributed thru crown depth
               height_bin_max = get_height_index(ccohort%hite)
               height_bin_min = get_height_index(ccohort%hite * (1._r8 - EDPftvarcon_inst%crown(ft)))
               do i_heightbin = height_bin_min, height_bin_max
                  binbottom = ED_val_history_height_bin_edges(i_heightbin)
                  if (i_heightbin .eq. nlevheight) then
                     bintop = reallytalltrees
                  else
                     bintop = ED_val_history_height_bin_edges(i_heightbin+1)
                  endif
                  ! what fraction of a cohort's crown is in this height bin?
                  frac_canopy_in_bin = (min(bintop,ccohort%hite) - &
                       max(binbottom,ccohort%hite * (1._r8 - EDPftvarcon_inst%crown(ft)))) / &
                       (ccohort%hite * EDPftvarcon_inst%crown(ft))
                  !
                  hio_leaf_height_dist_si_height(io_si,i_heightbin) = &
                       hio_leaf_height_dist_si_height(io_si,i_heightbin) + &
                       ccohort%c_area * AREA_INV * ccohort%treelai * frac_canopy_in_bin

                  ! if ( ( ccohort%c_area * AREA_INV * ccohort%treelai * frac_canopy_in_bin) .lt. 0._r8) then
                  !    write(fates_log(),*) ' negative hio_leaf_height_dist_si_height:'
                  !    write(fates_log(),*) '   c_area, treelai, frac_canopy_in_bin:', ccohort%c_area, ccohort%treelai, frac_canopy_in_bin
                  ! endif
               end do
               
               if (ccohort%canopy_layer .eq. 1) then
                  ! calculate the area of canopy that is within each height bin
                  hio_canopy_height_dist_si_height(io_si,height_bin_max) = &
                       hio_canopy_height_dist_si_height(io_si,height_bin_max) + ccohort%c_area * AREA_INV
               endif

               ! Update biomass components


               ! Mass pools [kgC]
               sapw_c   = ccohort%prt%GetState(sapw_organ, all_carbon_elements)
               struct_c = ccohort%prt%GetState(struct_organ, all_carbon_elements)
               leaf_c   = ccohort%prt%GetState(leaf_organ, all_carbon_elements)
               fnrt_c   = ccohort%prt%GetState(fnrt_organ, all_carbon_elements)
               store_c  = ccohort%prt%GetState(store_organ, all_carbon_elements)
 
               alive_c  = leaf_c + fnrt_c + sapw_c
               total_c  = alive_c + store_c + struct_c

               hio_bleaf_pa(io_pa)     = hio_bleaf_pa(io_pa)  + n_density * leaf_c  * g_per_kg
               hio_bstore_pa(io_pa)    = hio_bstore_pa(io_pa) + n_density * store_c * g_per_kg
               hio_bdead_pa(io_pa)     = hio_bdead_pa(io_pa)  + n_density * struct_c * g_per_kg
               hio_balive_pa(io_pa)    = hio_balive_pa(io_pa) + n_density * alive_c * g_per_kg

               hio_bsapwood_pa(io_pa)  = hio_bsapwood_pa(io_pa)   + n_density * sapw_c  * g_per_kg
               hio_bfineroot_pa(io_pa) = hio_bfineroot_pa(io_pa) + n_density * fnrt_c * g_per_kg
               hio_btotal_pa(io_pa)    = hio_btotal_pa(io_pa) + n_density * total_c * g_per_kg

               hio_agb_pa(io_pa)       = hio_agb_pa(io_pa) + n_density * g_per_kg * &
                    ( leaf_c + (sapw_c + struct_c + store_c) * EDPftvarcon_inst%allom_agb_frac(ccohort%pft) )

               ! Update PFT partitioned biomass components
               hio_leafbiomass_si_pft(io_si,ft) = hio_leafbiomass_si_pft(io_si,ft) + &
                    (ccohort%n * AREA_INV) * leaf_c     * g_per_kg
             
               hio_storebiomass_si_pft(io_si,ft) = hio_storebiomass_si_pft(io_si,ft) + &
                    (ccohort%n * AREA_INV) * store_c   * g_per_kg
               
               hio_nindivs_si_pft(io_si,ft) = hio_nindivs_si_pft(io_si,ft) + &
                    ccohort%n * AREA_INV

               hio_biomass_si_pft(io_si, ft) = hio_biomass_si_pft(io_si, ft) + &
                    (ccohort%n * AREA_INV) * total_c * g_per_kg

               ! Update PFT crown area
               hio_crownarea_si_pft(io_si, ft) = hio_crownarea_si_pft(io_si, ft) + &
                    ccohort%c_area 

               ! update total biomass per age bin
               hio_biomass_si_age(io_si,cpatch%age_class) = hio_biomass_si_age(io_si,cpatch%age_class) &
                    + total_c * ccohort%n * AREA_INV

               ! track the total biomass on all secondary lands
               if ( cpatch%anthro_disturbance_label .eq. secondaryforest ) then
                  hio_biomass_secondary_forest_si(io_si) = hio_biomass_secondary_forest_si(io_si) + &
                       total_c * ccohort%n * AREA_INV
               endif

               ! Site by Size-Class x PFT (SCPF) 
               ! ------------------------------------------------------------------------

               dbh = ccohort%dbh !-0.5*(1./365.25)*ccohort%ddbhdt

               ! Flux Variables (cohorts must had experienced a day before any of these values
               ! have any meaning, otherwise they are just inialization values
               if( .not.(ccohort%isnew) ) then

                  ! Turnover pools [kgC/day] * [day/yr] = [kgC/yr]
                  sapw_c_turnover   = ccohort%prt%GetTurnover(sapw_organ, all_carbon_elements) * days_per_year
                  store_c_turnover  = ccohort%prt%GetTurnover(store_organ, all_carbon_elements) * days_per_year
                  leaf_c_turnover   = ccohort%prt%GetTurnover(leaf_organ, all_carbon_elements) * days_per_year
                  fnrt_c_turnover   = ccohort%prt%GetTurnover(fnrt_organ, all_carbon_elements) * days_per_year
                  struct_c_turnover = ccohort%prt%GetTurnover(struct_organ, all_carbon_elements) * days_per_year
                  
                  ! Net change from allocation and transport [kgC/day] * [day/yr] = [kgC/yr]
                 sapw_c_net_alloc   = ccohort%prt%GetNetAlloc(sapw_organ, all_carbon_elements) * days_per_year
                  store_c_net_alloc  = ccohort%prt%GetNetAlloc(store_organ, all_carbon_elements) * days_per_year
                  leaf_c_net_alloc   = ccohort%prt%GetNetAlloc(leaf_organ, all_carbon_elements) * days_per_year
                  fnrt_c_net_alloc   = ccohort%prt%GetNetAlloc(fnrt_organ, all_carbon_elements) * days_per_year
                  struct_c_net_alloc = ccohort%prt%GetNetAlloc(struct_organ, all_carbon_elements) * days_per_year
                  repro_c_net_alloc  = ccohort%prt%GetNetAlloc(repro_organ, all_carbon_elements) * days_per_year

                  ! ecosystem-level, organ-partitioned NPP/allocation fluxes                                                                                                         
                  hio_npp_leaf_si(io_si) = hio_npp_leaf_si(io_si) + leaf_c_net_alloc * n_perm2
                  hio_npp_seed_si(io_si) = hio_npp_seed_si(io_si) + repro_c_net_alloc * n_perm2
                  hio_npp_stem_si(io_si) = hio_npp_stem_si(io_si) + (sapw_c_net_alloc + struct_c_net_alloc) * n_perm2 * &
                       (EDPftvarcon_inst%allom_agb_frac(ccohort%pft))
                  hio_npp_froot_si(io_si) = hio_npp_froot_si(io_si) + fnrt_c_net_alloc * n_perm2
                  hio_npp_croot_si(io_si) = hio_npp_croot_si(io_si) + (sapw_c_net_alloc + struct_c_net_alloc) * n_perm2 * &
                       (1._r8-EDPftvarcon_inst%allom_agb_frac(ccohort%pft))
                  hio_npp_stor_si(io_si) = hio_npp_stor_si(io_si) + store_c_net_alloc * n_perm2
                  
                  associate( scpf => ccohort%size_by_pft_class, &

                       scls => ccohort%size_class, &
                       cacls => ccohort%coage_class, &
                       capf => ccohort%coage_by_pft_class)
     
			     
		    gpp_cached = hio_gpp_si_scpf(io_si,scpf)
      
                    hio_gpp_si_scpf(io_si,scpf)      = hio_gpp_si_scpf(io_si,scpf)      + &
                                                       n_perm2*ccohort%gpp_acc_hold  ! [kgC/m2/yr]
                    hio_npp_totl_si_scpf(io_si,scpf) = hio_npp_totl_si_scpf(io_si,scpf) + &
                                                       ccohort%npp_acc_hold *n_perm2
                    
                    
                    hio_npp_leaf_si_scpf(io_si,scpf) = hio_npp_leaf_si_scpf(io_si,scpf) + &
                                                       leaf_c_net_alloc*n_perm2
                    hio_npp_fnrt_si_scpf(io_si,scpf) = hio_npp_fnrt_si_scpf(io_si,scpf) + &
                                                       fnrt_c_net_alloc*n_perm2
                    hio_npp_bgsw_si_scpf(io_si,scpf) = hio_npp_bgsw_si_scpf(io_si,scpf) + &
                                                       sapw_c_net_alloc*n_perm2*           &
                                                       (1._r8-EDPftvarcon_inst%allom_agb_frac(ccohort%pft))
                    hio_npp_agsw_si_scpf(io_si,scpf) = hio_npp_agsw_si_scpf(io_si,scpf) + &
                                                       sapw_c_net_alloc*n_perm2*           &
                                                       EDPftvarcon_inst%allom_agb_frac(ccohort%pft)
                    hio_npp_bgdw_si_scpf(io_si,scpf) = hio_npp_bgdw_si_scpf(io_si,scpf) + &
                                                       struct_c_net_alloc*n_perm2*         &
                                                       (1._r8-EDPftvarcon_inst%allom_agb_frac(ccohort%pft))
                    hio_npp_agdw_si_scpf(io_si,scpf) = hio_npp_agdw_si_scpf(io_si,scpf) + &
                                                       struct_c_net_alloc*n_perm2*         &
                                                       EDPftvarcon_inst%allom_agb_frac(ccohort%pft)
                    hio_npp_seed_si_scpf(io_si,scpf) = hio_npp_seed_si_scpf(io_si,scpf) + &
                                                       repro_c_net_alloc*n_perm2
                    hio_npp_stor_si_scpf(io_si,scpf) = hio_npp_stor_si_scpf(io_si,scpf) + &
                                                       store_c_net_alloc*n_perm2

                    ! Woody State Variables (basal area growth increment)
                    if (EDPftvarcon_inst%woody(ft) == 1) then

                       ! basal area  [m2/ha]
                       hio_ba_si_scpf(io_si,scpf) = hio_ba_si_scpf(io_si,scpf) + &
                            0.25_r8*3.14159_r8*((dbh/100.0_r8)**2.0_r8)*ccohort%n

                       ! also by size class only
                       hio_ba_si_scls(io_si,scls) = hio_ba_si_scls(io_si,scls) + &
                            0.25_r8*3.14159_r8*((dbh/100.0_r8)**2.0_r8)*ccohort%n

                       ! growth increment
                       hio_ddbh_si_scpf(io_si,scpf) = hio_ddbh_si_scpf(io_si,scpf) + &
                            ccohort%ddbhdt*ccohort%n

                    end if

                    hio_m1_si_scpf(io_si,scpf) = hio_m1_si_scpf(io_si,scpf) + ccohort%bmort*ccohort%n
                    hio_m2_si_scpf(io_si,scpf) = hio_m2_si_scpf(io_si,scpf) + ccohort%hmort*ccohort%n
                    hio_m3_si_scpf(io_si,scpf) = hio_m3_si_scpf(io_si,scpf) + ccohort%cmort*ccohort%n
                    hio_m7_si_scpf(io_si,scpf) = hio_m7_si_scpf(io_si,scpf) + &
                         (ccohort%lmort_direct+ccohort%lmort_collateral+ccohort%lmort_infra) * ccohort%n
                    hio_m8_si_scpf(io_si,scpf) = hio_m8_si_scpf(io_si,scpf) + ccohort%frmort*ccohort%n
                    hio_m9_si_scpf(io_si,scpf) = hio_m9_si_scpf(io_si,scpf) + ccohort%smort*ccohort%n
                    
                    if (hlm_use_cohort_age_tracking .eq.itrue) then
                       hio_m10_si_scpf(io_si,scpf) = hio_m10_si_scpf(io_si,scpf) + ccohort%asmort*ccohort%n
                       hio_m10_si_capf(io_si,capf) = hio_m10_si_capf(io_si,capf) + ccohort%asmort*ccohort%n
                       hio_m10_si_scls(io_si,scls) = hio_m10_si_scls(io_si,scls) + ccohort%asmort*ccohort%n
                       hio_m10_si_cacls(io_si,cacls) = hio_m10_si_cacls(io_si,cacls)+ &
                            ccohort%asmort*ccohort%n
                    end if
                    
                    hio_m1_si_scls(io_si,scls) = hio_m1_si_scls(io_si,scls) + ccohort%bmort*ccohort%n
                    hio_m2_si_scls(io_si,scls) = hio_m2_si_scls(io_si,scls) + ccohort%hmort*ccohort%n
                    hio_m3_si_scls(io_si,scls) = hio_m3_si_scls(io_si,scls) + ccohort%cmort*ccohort%n
                    hio_m7_si_scls(io_si,scls) = hio_m7_si_scls(io_si,scls) + &
                         (ccohort%lmort_direct+ccohort%lmort_collateral+ccohort%lmort_infra) * ccohort%n
                    hio_m8_si_scls(io_si,scls) = hio_m8_si_scls(io_si,scls) + &
                         ccohort%frmort*ccohort%n
                    hio_m9_si_scls(io_si,scls) = hio_m9_si_scls(io_si,scls) + ccohort%smort*ccohort%n
                  
                  
                   
                    !C13 discrimination
                    if(gpp_cached + ccohort%gpp_acc_hold > 0.0_r8)then
                       hio_c13disc_si_scpf(io_si,scpf) = ((hio_c13disc_si_scpf(io_si,scpf) * gpp_cached) + &
                            (ccohort%c13disc_acc * ccohort%gpp_acc_hold)) / (gpp_cached + ccohort%gpp_acc_hold)
                    else
                       hio_c13disc_si_scpf(io_si,scpf) = 0.0_r8
                    endif

                    ! number density [/ha]
                    hio_nplant_si_scpf(io_si,scpf) = hio_nplant_si_scpf(io_si,scpf) + ccohort%n

                    ! number density along the cohort age dimension
                    if (hlm_use_cohort_age_tracking .eq.itrue) then
                       hio_nplant_si_capf(io_si,capf) = hio_nplant_si_capf(io_si,capf) + ccohort%n
                       hio_nplant_si_cacls(io_si,cacls) = hio_nplant_si_cacls(io_si,cacls)+ccohort%n
                    end if
                    
                    ! number density by size and biomass
                    hio_agb_si_scls(io_si,scls) = hio_agb_si_scls(io_si,scls) + &
                         total_c * ccohort%n * EDPftvarcon_inst%allom_agb_frac(ccohort%pft) * AREA_INV

                    hio_agb_si_scpf(io_si,scpf) = hio_agb_si_scpf(io_si,scpf) + &
                         total_c * ccohort%n * EDPftvarcon_inst%allom_agb_frac(ccohort%pft) * AREA_INV

                    hio_biomass_si_scls(io_si,scls) = hio_biomass_si_scls(io_si,scls) + &
                          total_c * ccohort%n * AREA_INV

                    ! update size-class x patch-age related quantities

                    iscag = get_sizeage_class_index(ccohort%dbh,cpatch%age)
                    
                    hio_nplant_si_scag(io_si,iscag) = hio_nplant_si_scag(io_si,iscag) + ccohort%n

                    hio_nplant_si_scls(io_si,scls) = hio_nplant_si_scls(io_si,scls) + ccohort%n
                    
                  
                    ! update size, age, and PFT - indexed quantities

                    iscagpft = get_sizeagepft_class_index(ccohort%dbh,cpatch%age,ccohort%pft)
                    
                    hio_nplant_si_scagpft(io_si,iscagpft) = hio_nplant_si_scagpft(io_si,iscagpft) + ccohort%n

                    ! update age and PFT - indexed quantities

                    iagepft = get_agepft_class_index(cpatch%age,ccohort%pft)
                    
                    hio_npp_si_agepft(io_si,iagepft) = hio_npp_si_agepft(io_si,iagepft) + &
                         ccohort%n * ccohort%npp_acc_hold * AREA_INV

                    hio_biomass_si_agepft(io_si,iagepft) = hio_biomass_si_agepft(io_si,iagepft) + &
                          total_c * ccohort%n * AREA_INV

                    ! update SCPF/SCLS- and canopy/subcanopy- partitioned quantities
                    if (ccohort%canopy_layer .eq. 1) then
                       hio_nplant_canopy_si_scag(io_si,iscag) = hio_nplant_canopy_si_scag(io_si,iscag) + ccohort%n
                       hio_mortality_canopy_si_scag(io_si,iscag) = hio_mortality_canopy_si_scag(io_si,iscag) + &
                            (ccohort%bmort + ccohort%hmort + ccohort%cmort + & 
                            ccohort%frmort + ccohort%smort + ccohort%asmort) * ccohort%n
                       hio_ddbh_canopy_si_scag(io_si,iscag) = hio_ddbh_canopy_si_scag(io_si,iscag) + &
                            ccohort%ddbhdt*ccohort%n
                       hio_bstor_canopy_si_scpf(io_si,scpf) = hio_bstor_canopy_si_scpf(io_si,scpf) + &
                             store_c * ccohort%n
                       hio_bleaf_canopy_si_scpf(io_si,scpf) = hio_bleaf_canopy_si_scpf(io_si,scpf) + &
                             leaf_c * ccohort%n

                       hio_canopy_biomass_pa(io_pa) = hio_canopy_biomass_pa(io_pa) + n_density * total_c * g_per_kg

                       !hio_mortality_canopy_si_scpf(io_si,scpf) = hio_mortality_canopy_si_scpf(io_si,scpf)+ &
                       !    (ccohort%bmort + ccohort%hmort + ccohort%cmort + &
                       ! ccohort%frmort + ccohort%smort + ccohort%asmort) * ccohort%n

                       hio_mortality_canopy_si_scpf(io_si,scpf) = hio_mortality_canopy_si_scpf(io_si,scpf)+ &

                            (ccohort%bmort + ccohort%hmort + ccohort%cmort + ccohort%frmort + & 
                            ccohort%smort + ccohort%asmort) * ccohort%n + &
			    (ccohort%lmort_direct + ccohort%lmort_collateral + ccohort%lmort_infra) * &
                            ccohort%n * sec_per_day * days_per_year

                       hio_nplant_canopy_si_scpf(io_si,scpf) = hio_nplant_canopy_si_scpf(io_si,scpf) + ccohort%n
                       hio_nplant_canopy_si_scls(io_si,scls) = hio_nplant_canopy_si_scls(io_si,scls) + ccohort%n
                       hio_lai_canopy_si_scls(io_si,scls) = hio_lai_canopy_si_scls(io_si,scls) + &
                                                            ccohort%treelai*ccohort%c_area * AREA_INV
                       hio_sai_canopy_si_scls(io_si,scls) = hio_sai_canopy_si_scls(io_si,scls) + &
                                                            ccohort%treesai*ccohort%c_area * AREA_INV
                       hio_trimming_canopy_si_scls(io_si,scls) = hio_trimming_canopy_si_scls(io_si,scls) + &
                            ccohort%n * ccohort%canopy_trim
                       hio_crown_area_canopy_si_scls(io_si,scls) = hio_crown_area_canopy_si_scls(io_si,scls) + &
                            ccohort%c_area
                       hio_gpp_canopy_si_scpf(io_si,scpf)      = hio_gpp_canopy_si_scpf(io_si,scpf)      + &
                            n_perm2*ccohort%gpp_acc_hold
                       hio_ar_canopy_si_scpf(io_si,scpf)      = hio_ar_canopy_si_scpf(io_si,scpf)      + &
                            n_perm2*ccohort%resp_acc_hold
                       ! growth increment
                       hio_ddbh_canopy_si_scpf(io_si,scpf) = hio_ddbh_canopy_si_scpf(io_si,scpf) + &
                            ccohort%ddbhdt*ccohort%n
                       hio_ddbh_canopy_si_scls(io_si,scls) = hio_ddbh_canopy_si_scls(io_si,scls) + &
                            ccohort%ddbhdt*ccohort%n

                       ! sum of all mortality
                       hio_mortality_canopy_si_scls(io_si,scls) = hio_mortality_canopy_si_scls(io_si,scls) + &

                             (ccohort%bmort + ccohort%hmort + ccohort%cmort + &
                             ccohort%frmort + ccohort%smort + ccohort%asmort) * ccohort%n + &
                             (ccohort%lmort_direct + ccohort%lmort_collateral + ccohort%lmort_infra) * &
                             ccohort%n * sec_per_day * days_per_year

                       hio_canopy_mortality_carbonflux_si(io_si) = hio_canopy_mortality_carbonflux_si(io_si) + &
                            (ccohort%bmort + ccohort%hmort + ccohort%cmort + & 
                            ccohort%frmort + ccohort%smort + ccohort%asmort) * &
                            total_c * ccohort%n * g_per_kg * days_per_sec * years_per_day * ha_per_m2 + &
                            (ccohort%lmort_direct + ccohort%lmort_collateral + ccohort%lmort_infra) * total_c * &
                            ccohort%n * g_per_kg * ha_per_m2
                       

                       hio_carbon_balance_canopy_si_scls(io_si,scls) = hio_carbon_balance_canopy_si_scls(io_si,scls) + &
                             ccohort%n * ccohort%npp_acc_hold
                       
                      
                       hio_leaf_md_canopy_si_scls(io_si,scls) = hio_leaf_md_canopy_si_scls(io_si,scls) + &
                             leaf_c_turnover * ccohort%n
                       hio_root_md_canopy_si_scls(io_si,scls) = hio_root_md_canopy_si_scls(io_si,scls) + &
                             fnrt_c_turnover * ccohort%n
                       hio_bsw_md_canopy_si_scls(io_si,scls) = hio_bsw_md_canopy_si_scls(io_si,scls) + &
                             sapw_c_turnover * ccohort%n
                       hio_bstore_md_canopy_si_scls(io_si,scls) = hio_bstore_md_canopy_si_scls(io_si,scls) + &
                             store_c_turnover * ccohort%n
                       hio_bdead_md_canopy_si_scls(io_si,scls) = hio_bdead_md_canopy_si_scls(io_si,scls) + &
                             struct_c_turnover * ccohort%n
                       hio_seed_prod_canopy_si_scls(io_si,scls) = hio_seed_prod_canopy_si_scls(io_si,scls) + &
                             ccohort%seed_prod * ccohort%n

                       hio_npp_leaf_canopy_si_scls(io_si,scls) = hio_npp_leaf_canopy_si_scls(io_si,scls) + &
                             leaf_c_net_alloc * ccohort%n
                       hio_npp_fnrt_canopy_si_scls(io_si,scls) = hio_npp_fnrt_canopy_si_scls(io_si,scls) + &
                             fnrt_c_net_alloc * ccohort%n
                       hio_npp_sapw_canopy_si_scls(io_si,scls) = hio_npp_sapw_canopy_si_scls(io_si,scls) + &
                             sapw_c_net_alloc * ccohort%n
                       hio_npp_dead_canopy_si_scls(io_si,scls) = hio_npp_dead_canopy_si_scls(io_si,scls) + &
                             struct_c_net_alloc * ccohort%n
                       hio_npp_seed_canopy_si_scls(io_si,scls) = hio_npp_seed_canopy_si_scls(io_si,scls) + &
                             repro_c_net_alloc * ccohort%n
                       hio_npp_stor_canopy_si_scls(io_si,scls) = hio_npp_stor_canopy_si_scls(io_si,scls) + &
                             store_c_net_alloc * ccohort%n
                       
                       hio_yesterdaycanopylevel_canopy_si_scls(io_si,scls) = &
                            hio_yesterdaycanopylevel_canopy_si_scls(io_si,scls) + &
                            ccohort%canopy_layer_yesterday * ccohort%n
                    else
                       hio_nplant_understory_si_scag(io_si,iscag) = hio_nplant_understory_si_scag(io_si,iscag) + ccohort%n
                       hio_mortality_understory_si_scag(io_si,iscag) = hio_mortality_understory_si_scag(io_si,iscag) + &
                            (ccohort%bmort + ccohort%hmort + ccohort%cmort + &
                            ccohort%frmort + ccohort%smort + ccohort%asmort) * ccohort%n
                       hio_ddbh_understory_si_scag(io_si,iscag) = hio_ddbh_understory_si_scag(io_si,iscag) + &
                            ccohort%ddbhdt*ccohort%n
                       hio_bstor_understory_si_scpf(io_si,scpf) = hio_bstor_understory_si_scpf(io_si,scpf) + &
                             store_c * ccohort%n
                       hio_bleaf_understory_si_scpf(io_si,scpf) = hio_bleaf_understory_si_scpf(io_si,scpf) + &
                             leaf_c  * ccohort%n
                       hio_understory_biomass_pa(io_pa) = hio_understory_biomass_pa(io_pa) + &
                             n_density * total_c * g_per_kg
                       !hio_mortality_understory_si_scpf(io_si,scpf) = hio_mortality_understory_si_scpf(io_si,scpf)+ &
                        !    (ccohort%bmort + ccohort%hmort + ccohort%cmort + 
                       !      ccohort%frmort + ccohort%smort + ccohort%asmort) * ccohort%n

                       hio_mortality_understory_si_scpf(io_si,scpf) = hio_mortality_understory_si_scpf(io_si,scpf)+ &
                            (ccohort%bmort + ccohort%hmort + ccohort%cmort + &
                            ccohort%frmort + ccohort%smort + ccohort%asmort) * ccohort%n + &
			    (ccohort%lmort_direct + ccohort%lmort_collateral + ccohort%lmort_infra) * &
                            ccohort%n * sec_per_day * days_per_year

                       hio_nplant_understory_si_scpf(io_si,scpf) = hio_nplant_understory_si_scpf(io_si,scpf) + ccohort%n
                       hio_nplant_understory_si_scls(io_si,scls) = hio_nplant_understory_si_scls(io_si,scls) + ccohort%n
                       hio_lai_understory_si_scls(io_si,scls) = hio_lai_understory_si_scls(io_si,scls) + &
                                                                ccohort%treelai*ccohort%c_area  * AREA_INV
                       hio_sai_understory_si_scls(io_si,scls) = hio_sai_understory_si_scls(io_si,scls) + &
                                                                ccohort%treelai*ccohort%c_area  * AREA_INV
                       hio_trimming_understory_si_scls(io_si,scls) = hio_trimming_understory_si_scls(io_si,scls) + &
                            ccohort%n * ccohort%canopy_trim
                       hio_crown_area_understory_si_scls(io_si,scls) = hio_crown_area_understory_si_scls(io_si,scls) + &
                            ccohort%c_area
                       hio_gpp_understory_si_scpf(io_si,scpf)      = hio_gpp_understory_si_scpf(io_si,scpf)      + &
                            n_perm2*ccohort%gpp_acc_hold
                       hio_ar_understory_si_scpf(io_si,scpf)      = hio_ar_understory_si_scpf(io_si,scpf)      + &
                            n_perm2*ccohort%resp_acc_hold

                       ! growth increment
                       hio_ddbh_understory_si_scpf(io_si,scpf) = hio_ddbh_understory_si_scpf(io_si,scpf) + &
                            ccohort%ddbhdt*ccohort%n
                       hio_ddbh_understory_si_scls(io_si,scls) = hio_ddbh_understory_si_scls(io_si,scls) + &
                            ccohort%ddbhdt*ccohort%n

                       ! sum of all mortality
                       hio_mortality_understory_si_scls(io_si,scls) = hio_mortality_understory_si_scls(io_si,scls) + &

                             (ccohort%bmort + ccohort%hmort + ccohort%cmort + & 
                             ccohort%frmort + ccohort%smort + ccohort%asmort) * ccohort%n + &
                             (ccohort%lmort_direct + ccohort%lmort_collateral + ccohort%lmort_infra) * &
                             ccohort%n * sec_per_day * days_per_year
                       
                       hio_understory_mortality_carbonflux_si(io_si) = hio_understory_mortality_carbonflux_si(io_si) + &
                             (ccohort%bmort + ccohort%hmort + ccohort%cmort + & 
                             ccohort%frmort + ccohort%smort + ccohort%asmort) * &
                             total_c * ccohort%n * g_per_kg * days_per_sec * years_per_day * ha_per_m2 + &
                             (ccohort%lmort_direct + ccohort%lmort_collateral + ccohort%lmort_infra) * total_c * &
                             ccohort%n * g_per_kg * ha_per_m2

                       hio_carbon_balance_understory_si_scls(io_si,scls) = hio_carbon_balance_understory_si_scls(io_si,scls) + &
                             ccohort%npp_acc_hold * ccohort%n

                       hio_leaf_md_understory_si_scls(io_si,scls) = hio_leaf_md_understory_si_scls(io_si,scls) + &
                            leaf_c_turnover * ccohort%n
                       hio_root_md_understory_si_scls(io_si,scls) = hio_root_md_understory_si_scls(io_si,scls) + &
                            fnrt_c_turnover * ccohort%n
                       hio_bsw_md_understory_si_scls(io_si,scls) = hio_bsw_md_understory_si_scls(io_si,scls) + &
                             sapw_c_turnover * ccohort%n
                       hio_bstore_md_understory_si_scls(io_si,scls) = hio_bstore_md_understory_si_scls(io_si,scls) + &
                             store_c_turnover * ccohort%n
                       hio_bdead_md_understory_si_scls(io_si,scls) = hio_bdead_md_understory_si_scls(io_si,scls) + &
                             struct_c_turnover * ccohort%n
                       hio_seed_prod_understory_si_scls(io_si,scls) = hio_seed_prod_understory_si_scls(io_si,scls) + &
                            ccohort%seed_prod * ccohort%n

                       hio_npp_leaf_understory_si_scls(io_si,scls) = hio_npp_leaf_understory_si_scls(io_si,scls) + &
                             leaf_c_net_alloc * ccohort%n
                       hio_npp_fnrt_understory_si_scls(io_si,scls) = hio_npp_fnrt_understory_si_scls(io_si,scls) + &
                             fnrt_c_net_alloc * ccohort%n
                       hio_npp_sapw_understory_si_scls(io_si,scls) = hio_npp_sapw_understory_si_scls(io_si,scls) + &
                             sapw_c_net_alloc * ccohort%n
                       hio_npp_dead_understory_si_scls(io_si,scls) = hio_npp_dead_understory_si_scls(io_si,scls) + &
                             struct_c_net_alloc * ccohort%n
                       hio_npp_seed_understory_si_scls(io_si,scls) = hio_npp_seed_understory_si_scls(io_si,scls) + &
                             repro_c_net_alloc * ccohort%n
                       hio_npp_stor_understory_si_scls(io_si,scls) = hio_npp_stor_understory_si_scls(io_si,scls) + &
                             store_c_net_alloc * ccohort%n
                       
                       hio_yesterdaycanopylevel_understory_si_scls(io_si,scls) = &
                            hio_yesterdaycanopylevel_understory_si_scls(io_si,scls) + &
                            ccohort%canopy_layer_yesterday * ccohort%n
                    endif
                    !
                    !
                    ccohort%canopy_layer_yesterday = real(ccohort%canopy_layer, r8)
                    !
                    ! growth flux of individuals into a given bin
                    ! track the actual growth here, the virtual growth from fusion lower down
                    if ( (scls - ccohort%size_class_lasttimestep ) .gt. 0) then
                       do i_scls = ccohort%size_class_lasttimestep + 1, scls
                          i_scpf = (ccohort%pft-1)*nlevsclass+i_scls
                          hio_growthflux_si_scpf(io_si,i_scpf) = hio_growthflux_si_scpf(io_si,i_scpf) + &
                               ccohort%n * days_per_year
                       end do
                    end if
                    ccohort%size_class_lasttimestep = scls


                    !
                  end associate
               else  ! i.e. cohort%isnew
                  !
                  ! if cohort is new, track its growth flux into the first size bin
                  i_scpf = (ccohort%pft-1)*nlevsclass+1
                  hio_growthflux_si_scpf(io_si,i_scpf) = hio_growthflux_si_scpf(io_si,i_scpf) + ccohort%n * days_per_year
                  ccohort%size_class_lasttimestep = 1
                                   
               end if

               ! resolve some canopy area profiles, both total and of occupied leaves
               ican = ccohort%canopy_layer
               !
               hio_crownarea_si_can(io_si, ican) = hio_crownarea_si_can(io_si, ican) + ccohort%c_area / AREA
               !
               do ileaf=1,ccohort%nv
                  cnlf_indx = ileaf + (ican-1) * nlevleaf
                  hio_crownarea_si_cnlf(io_si, cnlf_indx) = hio_crownarea_si_cnlf(io_si, cnlf_indx) + &
                       ccohort%c_area / AREA
               end do
               
               ccohort => ccohort%taller
            enddo ! cohort loop
            
            ! Patch specific variables that are already calculated
            ! These things are all duplicated. Should they all be converted to LL or array structures RF? 
            ! define scalar to counteract the patch albedo scaling logic for conserved quantities
            
            if (cpatch%area .gt. 0._r8 .and. cpatch%total_canopy_area .gt.0 ) then
               patch_scaling_scalar  = min(1._r8, cpatch%area / cpatch%total_canopy_area)
            else
               patch_scaling_scalar = 0._r8
            endif
            
            ! Update Fire Variables
            hio_nesterov_fire_danger_pa(io_pa) = sites(s)%acc_NI
            hio_spitfire_ros_pa(io_pa)         = cpatch%ROS_front 
            hio_effect_wspeed_pa(io_pa)        = cpatch%effect_wspeed
            hio_tfc_ros_pa(io_pa)              = cpatch%TFC_ROS
            hio_fire_intensity_pa(io_pa)       = cpatch%FI
            hio_fire_area_pa(io_pa)            = cpatch%frac_burnt
            hio_fire_fuel_bulkd_pa(io_pa)      = cpatch%fuel_bulkd
            hio_fire_fuel_eff_moist_pa(io_pa)  = cpatch%fuel_eff_moist
            hio_fire_fuel_sav_pa(io_pa)        = cpatch%fuel_sav
            hio_fire_fuel_mef_pa(io_pa)        = cpatch%fuel_mef
            hio_sum_fuel_pa(io_pa)             = cpatch%sum_fuel * g_per_kg * patch_scaling_scalar
            
            do i_fuel = 1,nfsc
               hio_litter_moisture_si_fuel(io_si, i_fuel) = hio_litter_moisture_si_fuel(io_si, i_fuel) + &
                    cpatch%litter_moisture(i_fuel) * cpatch%area * AREA_INV
            end do

            ! Update Litter Flux Variables

            litt_c       => cpatch%litter(element_pos(carbon12_element))
            flux_diags_c => sites(s)%flux_diags(element_pos(carbon12_element))
                         
            do i_cwd = 1, ncwd

                hio_cwd_ag_si_cwdsc(io_si, i_cwd) = hio_cwd_ag_si_cwdsc(io_si, i_cwd) + &
                      litt_c%ag_cwd(i_cwd)*cpatch%area * AREA_INV * g_per_kg
                hio_cwd_bg_si_cwdsc(io_si, i_cwd) = hio_cwd_bg_si_cwdsc(io_si, i_cwd) + &
                      sum(litt_c%bg_cwd(i_cwd,:)) * cpatch%area * AREA_INV * g_per_kg
                
                hio_cwd_ag_out_si_cwdsc(io_si, i_cwd) = hio_cwd_ag_out_si_cwdsc(io_si, i_cwd) + &
                      litt_c%ag_cwd_frag(i_cwd)*cpatch%area * AREA_INV * g_per_kg
                
                hio_cwd_bg_out_si_cwdsc(io_si, i_cwd) = hio_cwd_bg_out_si_cwdsc(io_si, i_cwd) + &
                      sum(litt_c%bg_cwd_frag(i_cwd,:)) * cpatch%area * AREA_INV * g_per_kg

            end do

            ipa = ipa + 1
            cpatch => cpatch%younger
         end do !patch loop

         ! divide so-far-just-summed but to-be-averaged patch-age-class variables by patch-age-class area to get mean values
         do ipa2 = 1, nlevage
            if (hio_area_si_age(io_si, ipa2) .gt. tiny) then
               hio_lai_si_age(io_si, ipa2) = hio_lai_si_age(io_si, ipa2) / (hio_area_si_age(io_si, ipa2)*AREA)
               hio_ncl_si_age(io_si, ipa2) = hio_ncl_si_age(io_si, ipa2) / (hio_area_si_age(io_si, ipa2)*AREA)
               do i_pft = 1, numpft
                  iagepft = ipa2 + (i_pft-1) * nlevage
                  hio_scorch_height_si_agepft(io_si, iagepft) = &
                       hio_scorch_height_si_agepft(io_si, iagepft) / (hio_area_si_age(io_si, ipa2)*AREA)
               enddo
            else
               hio_lai_si_age(io_si, ipa2) = 0._r8
               hio_ncl_si_age(io_si, ipa2) = 0._r8
            endif
         end do

         ! pass the cohort termination mortality as a flux to the history, and then reset the termination mortality buffer
         ! note there are various ways of reporting the total mortality, so pass to these as well
         do i_pft = 1, numpft
            do i_scls = 1,nlevsclass
               i_scpf = (i_pft-1)*nlevsclass + i_scls
               !
               ! termination mortality. sum of canopy and understory indices
               hio_m6_si_scpf(io_si,i_scpf) = (sites(s)%term_nindivs_canopy(i_scls,i_pft) + &
                                               sites(s)%term_nindivs_ustory(i_scls,i_pft)) * days_per_year

               hio_m6_si_scls(io_si,i_scls) = hio_m6_si_scls(io_si,i_scls) + &
                     (sites(s)%term_nindivs_canopy(i_scls,i_pft) + &
                      sites(s)%term_nindivs_ustory(i_scls,i_pft)) * days_per_year
                     

               !
               ! add termination mortality to canopy and understory mortality
               hio_mortality_canopy_si_scls(io_si,i_scls) = hio_mortality_canopy_si_scls(io_si,i_scls) + &
                    sites(s)%term_nindivs_canopy(i_scls,i_pft) * days_per_year

               hio_mortality_understory_si_scls(io_si,i_scls) = hio_mortality_understory_si_scls(io_si,i_scls) + &
                    sites(s)%term_nindivs_ustory(i_scls,i_pft) * days_per_year

               hio_mortality_canopy_si_scpf(io_si,i_scpf) = hio_mortality_canopy_si_scpf(io_si,i_scpf) + &
                     sites(s)%term_nindivs_canopy(i_scls,i_pft) * days_per_year

               hio_mortality_understory_si_scpf(io_si,i_scpf) = hio_mortality_understory_si_scpf(io_si,i_scpf) + &
                     sites(s)%term_nindivs_ustory(i_scls,i_pft) * days_per_year

               !
               ! imort on its own
               hio_m4_si_scpf(io_si,i_scpf) = sites(s)%imort_rate(i_scls, i_pft)
               hio_m4_si_scls(io_si,i_scls) = hio_m4_si_scls(io_si,i_scls) + sites(s)%imort_rate(i_scls, i_pft)
               !
               ! add imort to other mortality terms. consider imort as understory mortality even if it happens in 
               ! cohorts that may have been promoted as part of the patch creation, and use the pre-calculated site-level 
               ! values to avoid biasing the results by the dramatically-reduced number densities in cohorts that are subject to imort
               hio_mortality_understory_si_scpf(io_si,i_scpf) = hio_mortality_understory_si_scpf(io_si,i_scpf) + &
                    sites(s)%imort_rate(i_scls, i_pft)
               hio_mortality_understory_si_scls(io_si,i_scls) = hio_mortality_understory_si_scls(io_si,i_scls) + &
                    sites(s)%imort_rate(i_scls, i_pft)
               !
               iscag = i_scls ! since imort is by definition something that only happens in newly disturbed patches, treat as such
               hio_mortality_understory_si_scag(io_si,iscag) = hio_mortality_understory_si_scag(io_si,iscag) + &
                    sites(s)%imort_rate(i_scls, i_pft)

               ! fire mortality from the site-level diagnostic rates
               hio_m5_si_scpf(io_si,i_scpf) = sites(s)%fmort_rate_canopy(i_scls, i_pft) + &
                     sites(s)%fmort_rate_ustory(i_scls, i_pft)
               hio_m5_si_scls(io_si,i_scls) = hio_m5_si_scls(io_si,i_scls) + &
                     sites(s)%fmort_rate_canopy(i_scls, i_pft) +  sites(s)%fmort_rate_ustory(i_scls, i_pft)
               !
               hio_crownfiremort_si_scpf(io_si,i_scpf) = sites(s)%fmort_rate_crown(i_scls, i_pft)
               hio_cambialfiremort_si_scpf(io_si,i_scpf) = sites(s)%fmort_rate_cambial(i_scls, i_pft)
               !
               ! fire components of overall canopy and understory mortality
               hio_mortality_canopy_si_scpf(io_si,i_scpf) = hio_mortality_canopy_si_scpf(io_si,i_scpf) + &
                    sites(s)%fmort_rate_canopy(i_scls, i_pft)
               hio_mortality_canopy_si_scls(io_si,i_scls) = hio_mortality_canopy_si_scls(io_si,i_scls) + &
                    sites(s)%fmort_rate_canopy(i_scls, i_pft)

               ! the fire mortality rates for each layer are total dead, since the usable
               ! output will then normalize by the counts, we are allowed to sum over layers
               hio_mortality_understory_si_scpf(io_si,i_scpf) = hio_mortality_understory_si_scpf(io_si,i_scpf) + &
                     sites(s)%fmort_rate_ustory(i_scls, i_pft)

               hio_mortality_understory_si_scls(io_si,i_scls) = hio_mortality_understory_si_scls(io_si,i_scls) + &
                     sites(s)%fmort_rate_ustory(i_scls, i_pft)

               !
               ! carbon flux associated with mortality of trees dying by fire
               hio_canopy_mortality_carbonflux_si(io_si) = hio_canopy_mortality_carbonflux_si(io_si) + &
                     sites(s)%fmort_carbonflux_canopy
               
               hio_understory_mortality_carbonflux_si(io_si) = hio_understory_mortality_carbonflux_si(io_si) + &
                     sites(s)%fmort_carbonflux_ustory
               
               !
               ! for scag variables, also treat as happening in the newly-disurbed patch

               hio_mortality_canopy_si_scag(io_si,iscag) = hio_mortality_canopy_si_scag(io_si,iscag) + &
                    sites(s)%fmort_rate_canopy(i_scls, i_pft)
               hio_mortality_understory_si_scag(io_si,iscag) = hio_mortality_understory_si_scag(io_si,iscag) + &
                    sites(s)%fmort_rate_ustory(i_scls, i_pft)

               ! while in this loop, pass the fusion-induced growth rate flux to history
               hio_growthflux_fusion_si_scpf(io_si,i_scpf) = hio_growthflux_fusion_si_scpf(io_si,i_scpf) + &
                    sites(s)%growthflux_fusion(i_scls, i_pft) * days_per_year
            end do
         end do
         !
         
         ! treat carbon flux from imort the same way
         hio_understory_mortality_carbonflux_si(io_si) = hio_understory_mortality_carbonflux_si(io_si) + &
              sites(s)%imort_carbonflux
         !
         sites(s)%term_nindivs_canopy(:,:) = 0._r8
         sites(s)%term_nindivs_ustory(:,:) = 0._r8
         sites(s)%imort_carbonflux = 0._r8
         sites(s)%imort_rate(:,:) = 0._r8
         sites(s)%fmort_rate_canopy(:,:) = 0._r8
         sites(s)%fmort_rate_ustory(:,:) = 0._r8
         sites(s)%fmort_carbonflux_canopy = 0._r8
         sites(s)%fmort_carbonflux_ustory = 0._r8
         sites(s)%fmort_rate_cambial(:,:) = 0._r8
         sites(s)%fmort_rate_crown(:,:) = 0._r8
         sites(s)%growthflux_fusion(:,:) = 0._r8

         ! pass the recruitment rate as a flux to the history, and then reset the recruitment buffer
         do i_pft = 1, numpft
            hio_recruitment_si_pft(io_si,i_pft) = sites(s)%recruitment_rate(i_pft) * days_per_year
         end do
         sites(s)%recruitment_rate(:) = 0._r8

         ! summarize all of the mortality fluxes by PFT
         do i_pft = 1, numpft
            do i_scls = 1,nlevsclass
               i_scpf = (i_pft-1)*nlevsclass + i_scls

               hio_mortality_si_pft(io_si,i_pft) = hio_mortality_si_pft(io_si,i_pft) + &
                    hio_m1_si_scpf(io_si,i_scpf) + &
                    hio_m2_si_scpf(io_si,i_scpf) + &
                    hio_m3_si_scpf(io_si,i_scpf) + &
                    hio_m4_si_scpf(io_si,i_scpf) + &
                    hio_m5_si_scpf(io_si,i_scpf) + &
                    hio_m6_si_scpf(io_si,i_scpf) + &
		    hio_m7_si_scpf(io_si,i_scpf) + &
                    hio_m8_si_scpf(io_si,i_scpf) + &
                    hio_m9_si_scpf(io_si,i_scpf) + &
                    hio_m10_si_scpf(io_si,i_scpf) 

            end do
         end do
         
         ! ------------------------------------------------------------------------------
         ! Some carbon only litter diagnostics (legacy)
         ! ------------------------------------------------------------------------------

         flux_diags => sites(s)%flux_diags(element_pos(carbon12_element))

         hio_litter_in_si(io_si) = (sum(flux_diags%cwd_ag_input(:)) + &
              sum(flux_diags%cwd_bg_input(:)) + &
              sum(flux_diags%leaf_litter_input(:)) + &
              sum(flux_diags%root_litter_input(:))) * &
              g_per_kg * AREA_INV * days_per_sec

         hio_litter_out_si(io_si) = 0._r8
         hio_seed_bank_si(io_si)  = 0._r8
         hio_seeds_in_si(io_si)   = 0._r8

         cpatch => sites(s)%oldest_patch
         do while(associated(cpatch))
            
            litt => cpatch%litter(element_pos(carbon12_element))
            
            area_frac = cpatch%area * AREA_INV
            
            ! Sum up all output fluxes (fragmentation) kgC/m2/day -> gC/m2/s
            hio_litter_out_si(io_si) = hio_litter_out_si(io_si) + &
                 (sum(litt%leaf_fines_frag(:)) + &
                 sum(litt%root_fines_frag(:,:)) + &
                 sum(litt%ag_cwd_frag(:)) + &
                 sum(litt%bg_cwd_frag(:,:))) * &
                 area_frac * g_per_kg * days_per_sec

            ! Sum up total seed bank (germinated and ungerminated)
            hio_seed_bank_si(io_si) = hio_seed_bank_si(io_si) + &
                 (sum(litt%seed(:))+sum(litt%seed_germ(:))) * &
                 area_frac * g_per_kg * days_per_sec

            ! Sum up the input flux into the seed bank (local and external)
            hio_seeds_in_si(io_si) = hio_seeds_in_si(io_si) + &
                 (sum(litt%seed_in_local(:)) + sum(litt%seed_in_extern(:))) * &
                 area_frac * g_per_kg * days_per_sec
            
            cpatch => cpatch%younger
         end do
         

         ! ------------------------------------------------------------------------------
         ! Diagnostics discretized by element type
         ! ------------------------------------------------------------------------------

         hio_cwd_elcwd(io_si,:)   = 0._r8

         
         do el = 1, num_elements
            
            flux_diags => sites(s)%flux_diags(el)
            
            ! Sum up all input litter fluxes (above below, fines, cwd)
            hio_litter_in_elem(io_si, el) =  & 
                 sum(flux_diags%cwd_ag_input(:)) + & 
                 sum(flux_diags%cwd_bg_input(:)) + &
                 sum(flux_diags%leaf_litter_input(:)) + &
                 sum(flux_diags%root_litter_input(:))

            hio_cwd_ag_elem(io_si,el)         = 0._r8
            hio_cwd_bg_elem(io_si,el)         = 0._r8
            hio_fines_ag_elem(io_si,el)       = 0._r8
            hio_fines_bg_elem(io_si,el)       = 0._r8

            hio_seed_bank_elem(io_si,el)      = 0._r8
            hio_seed_germ_elem(io_si,el)      = 0._r8
            hio_seed_decay_elem(io_si,el)     = 0._r8
            hio_seeds_in_local_elem(io_si,el) = 0._r8
            hio_seed_in_extern_elem(io_si,el) = 0._r8
            hio_litter_out_elem(io_si,el)     = 0._r8
            
            cpatch => sites(s)%oldest_patch
            do while(associated(cpatch))

               litt => cpatch%litter(el)

               area_frac = cpatch%area * AREA_INV

               ! Sum up all output fluxes (fragmentation)
               hio_litter_out_elem(io_si,el) = hio_litter_out_elem(io_si,el) + &
                    (sum(litt%leaf_fines_frag(:)) + &
                     sum(litt%root_fines_frag(:,:)) + &
                     sum(litt%ag_cwd_frag(:)) + & 
                     sum(litt%bg_cwd_frag(:,:))) * area_frac

               hio_seed_bank_elem(io_si,el) = hio_seed_bank_elem(io_si,el) + & 
                    sum(litt%seed(:)) * area_frac

               hio_seed_germ_elem(io_si,el) = hio_seed_germ_elem(io_si,el) + &
                    sum(litt%seed_germ(:)) * area_frac
                    
               hio_seed_decay_elem(io_si,el) = hio_seed_decay_elem(io_si,el) + & 
                    sum(litt%seed_decay(:)) * area_frac

               hio_seeds_in_local_elem(io_si,el) = hio_seeds_in_local_elem(io_si,el) + & 
                    sum(litt%seed_in_local(:)) * area_frac

               hio_seed_in_extern_elem(io_si,el) = hio_seed_in_extern_elem(io_si,el) + & 
                    sum(litt%seed_in_extern(:)) * area_frac

               ! Litter State Variables
               hio_cwd_ag_elem(io_si,el) = hio_cwd_ag_elem(io_si,el) + &
                     sum(litt%ag_cwd(:)) * area_frac
               
               hio_cwd_bg_elem(io_si,el) = hio_cwd_bg_elem(io_si,el) + &
                     sum(litt%bg_cwd(:,:)) * area_frac
               
               hio_fines_ag_elem(io_si,el) = hio_fines_ag_elem(io_si,el) + & 
                     sum(litt%leaf_fines(:)) * area_frac
               
               hio_fines_bg_elem(io_si,el) = hio_fines_bg_elem(io_si,el) + &
                     sum(litt%root_fines(:,:)) * area_frac


               do cwd=1,ncwd
                   elcwd = (el-1)*ncwd+cwd
                   hio_cwd_elcwd(io_si,elcwd) = hio_cwd_elcwd(io_si,elcwd) + & 
                         (litt%ag_cwd(cwd) + sum(litt%bg_cwd(cwd,:))) * area_frac

               end do

                    
               cpatch => cpatch%younger
            end do

         end do
         



         
         ! pass demotion rates and associated carbon fluxes to history
         do i_scls = 1,nlevsclass
            hio_demotion_rate_si_scls(io_si,i_scls) = sites(s)%demotion_rate(i_scls) * days_per_year
            hio_promotion_rate_si_scls(io_si,i_scls) = sites(s)%promotion_rate(i_scls) * days_per_year
         end do
         !
         ! convert kg C / ha / day to gc / m2 / sec
         hio_demotion_carbonflux_si(io_si) = sites(s)%demotion_carbonflux * g_per_kg * ha_per_m2 * days_per_sec
         hio_promotion_carbonflux_si(io_si) = sites(s)%promotion_carbonflux * g_per_kg * ha_per_m2 * days_per_sec
         !
         ! mortality-associated carbon fluxes
         
         hio_canopy_mortality_carbonflux_si(io_si) = hio_canopy_mortality_carbonflux_si(io_si) + &
               sites(s)%term_carbonflux_canopy * g_per_kg * days_per_sec * ha_per_m2
         
         hio_understory_mortality_carbonflux_si(io_si) = hio_understory_mortality_carbonflux_si(io_si) + &
               sites(s)%term_carbonflux_ustory * g_per_kg * days_per_sec * ha_per_m2

         ! and zero the site-level termination carbon flux variable
         sites(s)%term_carbonflux_canopy = 0._r8
         sites(s)%term_carbonflux_ustory = 0._r8
         !

         ! add the site-level disturbance-associated cwd and litter input fluxes to thir respective flux fields

         do i_cwd = 1, ncwd
             hio_cwd_ag_in_si_cwdsc(io_si, i_cwd) = hio_cwd_ag_in_si_cwdsc(io_si, i_cwd) + &
                   flux_diags_c%cwd_ag_input(i_cwd) * g_per_kg
             
             hio_cwd_bg_in_si_cwdsc(io_si, i_cwd) = hio_cwd_bg_in_si_cwdsc(io_si, i_cwd) + &
                   flux_diags_c%cwd_bg_input(i_cwd) * g_per_kg

         end do

         ! and reset the disturbance-related field buffers

         do el = 1, num_elements
             call sites(s)%flux_diags(el)%ZeroFluxDiags()
         end do

      enddo ! site loop
      
    end associate

    return
  end subroutine update_history_dyn
 
 ! ======================================================================================

 subroutine update_history_prod(this,nc,nsites,sites,dt_tstep)

    ! ---------------------------------------------------------------------------------
    ! This is the call to update the history IO arrays that are expected to only change
    ! after rapid timescale productivity calculations (gpp and respiration).
    ! ---------------------------------------------------------------------------------
    
    use EDTypesMod          , only : nclmax, nlevleaf
    !
    ! Arguments
    class(fates_history_interface_type)                 :: this
    integer                 , intent(in)            :: nc   ! clump index
    integer                 , intent(in)            :: nsites
    type(ed_site_type)      , intent(inout), target :: sites(nsites)
    real(r8)                , intent(in)            :: dt_tstep
    
    ! Locals
    integer  :: s        ! The local site index
    integer  :: io_si     ! The site index of the IO array
    integer  :: ipa      ! The local "I"ndex of "PA"tches 
    integer  :: io_pa    ! The patch index of the IO array
    integer  :: io_pa1   ! The first patch index in the IO array for each site
    integer  :: io_soipa 
    integer  :: lb1,ub1,lb2,ub2  ! IO array bounds for the calling thread
    integer  :: ivar             ! index of IO variable object vector
    integer  :: ft               ! functional type index
    real(r8) :: n_density   ! individual of cohort per m2.
    real(r8) :: n_perm2     ! individuals per m2 for the whole column
    real(r8) :: patch_area_by_age(nlevage) ! patch area in each bin for normalizing purposes
    real(r8) :: canopy_area_by_age(nlevage) ! canopy area in each bin for normalizing purposes
    real(r8), parameter :: tiny = 1.e-5_r8      ! some small number
    integer  :: ipa2     ! patch incrementer
    integer :: cnlfpft_indx, cnlf_indx, ipft, ican, ileaf ! more iterators and indices
    type(ed_patch_type),pointer  :: cpatch
    type(ed_cohort_type),pointer :: ccohort
    real(r8) :: per_dt_tstep          ! Time step in frequency units (/s)

    associate( hio_gpp_pa         => this%hvars(ih_gpp_pa)%r81d, &
               hio_npp_pa         => this%hvars(ih_npp_pa)%r81d, &
               hio_aresp_pa       => this%hvars(ih_aresp_pa)%r81d, &
               hio_maint_resp_pa  => this%hvars(ih_maint_resp_pa)%r81d, &
               hio_growth_resp_pa => this%hvars(ih_growth_resp_pa)%r81d, &
               hio_npp_si         => this%hvars(ih_npp_si)%r81d, &
               hio_c_stomata_si   => this%hvars(ih_c_stomata_si)%r81d, &
               hio_c_lblayer_si   => this%hvars(ih_c_lblayer_si)%r81d, &
               hio_ar_si_scpf     => this%hvars(ih_ar_si_scpf)%r82d, &
               hio_ar_grow_si_scpf   => this%hvars(ih_ar_grow_si_scpf)%r82d, &
               hio_ar_maint_si_scpf  => this%hvars(ih_ar_maint_si_scpf)%r82d, &
               hio_ar_agsapm_si_scpf => this%hvars(ih_ar_agsapm_si_scpf)%r82d, &
               hio_ar_darkm_si_scpf  => this%hvars(ih_ar_darkm_si_scpf)%r82d, &
               hio_ar_crootm_si_scpf => this%hvars(ih_ar_crootm_si_scpf)%r82d, &
               hio_ar_frootm_si_scpf => this%hvars(ih_ar_frootm_si_scpf)%r82d, &
               hio_gpp_canopy_pa     => this%hvars(ih_gpp_canopy_pa)%r81d, &
               hio_ar_canopy_pa      => this%hvars(ih_ar_canopy_pa)%r81d, &
               hio_gpp_understory_pa => this%hvars(ih_gpp_understory_pa)%r81d, &
               hio_ar_understory_pa  => this%hvars(ih_ar_understory_pa)%r81d, &
               hio_rdark_canopy_si_scls             => this%hvars(ih_rdark_canopy_si_scls)%r82d, &
               hio_livestem_mr_canopy_si_scls       => this%hvars(ih_livestem_mr_canopy_si_scls)%r82d, &
               hio_livecroot_mr_canopy_si_scls      => this%hvars(ih_livecroot_mr_canopy_si_scls)%r82d, &
               hio_froot_mr_canopy_si_scls          => this%hvars(ih_froot_mr_canopy_si_scls)%r82d, &
               hio_resp_g_canopy_si_scls            => this%hvars(ih_resp_g_canopy_si_scls)%r82d, &
               hio_resp_m_canopy_si_scls            => this%hvars(ih_resp_m_canopy_si_scls)%r82d, &
               hio_rdark_understory_si_scls         => this%hvars(ih_rdark_understory_si_scls)%r82d, &
               hio_livestem_mr_understory_si_scls   => this%hvars(ih_livestem_mr_understory_si_scls)%r82d, &
               hio_livecroot_mr_understory_si_scls  => this%hvars(ih_livecroot_mr_understory_si_scls)%r82d, &
               hio_froot_mr_understory_si_scls      => this%hvars(ih_froot_mr_understory_si_scls)%r82d, &
               hio_resp_g_understory_si_scls        => this%hvars(ih_resp_g_understory_si_scls)%r82d, &
               hio_resp_m_understory_si_scls        => this%hvars(ih_resp_m_understory_si_scls)%r82d, &
               hio_leaf_mr_si         => this%hvars(ih_leaf_mr_si)%r81d, &
               hio_froot_mr_si        => this%hvars(ih_froot_mr_si)%r81d, &
               hio_livecroot_mr_si    => this%hvars(ih_livecroot_mr_si)%r81d, &
               hio_livestem_mr_si     => this%hvars(ih_livestem_mr_si)%r81d, &
               hio_gpp_si_age         => this%hvars(ih_gpp_si_age)%r82d, &
               hio_npp_si_age         => this%hvars(ih_npp_si_age)%r82d, &
               hio_c_stomata_si_age   => this%hvars(ih_c_stomata_si_age)%r82d, &
               hio_c_lblayer_si_age   => this%hvars(ih_c_lblayer_si_age)%r82d, &
               hio_parsun_z_si_cnlf     => this%hvars(ih_parsun_z_si_cnlf)%r82d, &
               hio_parsha_z_si_cnlf     => this%hvars(ih_parsha_z_si_cnlf)%r82d, &
               hio_ts_net_uptake_si_cnlf => this%hvars(ih_ts_net_uptake_si_cnlf)%r82d, &
               hio_parsun_z_si_cnlfpft  => this%hvars(ih_parsun_z_si_cnlfpft)%r82d, &
               hio_parsha_z_si_cnlfpft  => this%hvars(ih_parsha_z_si_cnlfpft)%r82d, &
               hio_laisun_z_si_cnlf     => this%hvars(ih_laisun_z_si_cnlf)%r82d, &
               hio_laisha_z_si_cnlf     => this%hvars(ih_laisha_z_si_cnlf)%r82d, &
               hio_laisun_z_si_cnlfpft  => this%hvars(ih_laisun_z_si_cnlfpft)%r82d, &
               hio_laisha_z_si_cnlfpft  => this%hvars(ih_laisha_z_si_cnlfpft)%r82d, &
               hio_laisun_top_si_can     => this%hvars(ih_laisun_top_si_can)%r82d, &
               hio_laisha_top_si_can     => this%hvars(ih_laisha_top_si_can)%r82d, &
               hio_fabd_sun_si_cnlfpft  => this%hvars(ih_fabd_sun_si_cnlfpft)%r82d, &
               hio_fabd_sha_si_cnlfpft  => this%hvars(ih_fabd_sha_si_cnlfpft)%r82d, &
               hio_fabi_sun_si_cnlfpft  => this%hvars(ih_fabi_sun_si_cnlfpft)%r82d, &
               hio_fabi_sha_si_cnlfpft  => this%hvars(ih_fabi_sha_si_cnlfpft)%r82d, &
               hio_fabd_sun_si_cnlf  => this%hvars(ih_fabd_sun_si_cnlf)%r82d, &
               hio_fabd_sha_si_cnlf  => this%hvars(ih_fabd_sha_si_cnlf)%r82d, &
               hio_fabi_sun_si_cnlf  => this%hvars(ih_fabi_sun_si_cnlf)%r82d, &
               hio_fabi_sha_si_cnlf  => this%hvars(ih_fabi_sha_si_cnlf)%r82d, &
               hio_parprof_dir_si_cnlf  => this%hvars(ih_parprof_dir_si_cnlf)%r82d, &
               hio_parprof_dif_si_cnlf  => this%hvars(ih_parprof_dif_si_cnlf)%r82d, &
               hio_parprof_dir_si_cnlfpft  => this%hvars(ih_parprof_dir_si_cnlfpft)%r82d, &
               hio_parprof_dif_si_cnlfpft  => this%hvars(ih_parprof_dif_si_cnlfpft)%r82d, &
               hio_fabd_sun_top_si_can  => this%hvars(ih_fabd_sun_top_si_can)%r82d, &
               hio_fabd_sha_top_si_can  => this%hvars(ih_fabd_sha_top_si_can)%r82d, &
               hio_fabi_sun_top_si_can  => this%hvars(ih_fabi_sun_top_si_can)%r82d, &
               hio_fabi_sha_top_si_can  => this%hvars(ih_fabi_sha_top_si_can)%r82d, &
               hio_parsun_top_si_can     => this%hvars(ih_parsun_top_si_can)%r82d, &
               hio_parsha_top_si_can     => this%hvars(ih_parsha_top_si_can)%r82d &
               )


      ! Flush the relevant history variables 
      call this%flush_hvars(nc,upfreq_in=2)

      per_dt_tstep = 1.0_r8/dt_tstep

      do s = 1,nsites
         
         io_si  = this%iovar_map(nc)%site_index(s)
         io_pa1 = this%iovar_map(nc)%patch1_index(s)
         io_soipa = io_pa1-1
         
         ipa = 0
         cpatch => sites(s)%oldest_patch

         patch_area_by_age(1:nlevage) = 0._r8
         canopy_area_by_age(1:nlevage) = 0._r8

         do while(associated(cpatch))
            
            io_pa = io_pa1 + ipa

            patch_area_by_age(cpatch%age_class)  = &
                 patch_area_by_age(cpatch%age_class) + cpatch%area

            canopy_area_by_age(cpatch%age_class) = &
                 canopy_area_by_age(cpatch%age_class) + cpatch%total_canopy_area

            ! Canopy resitance terms
            hio_c_stomata_si_age(io_si,cpatch%age_class) = &
                 hio_c_stomata_si_age(io_si,cpatch%age_class) + &
                 cpatch%c_stomata * cpatch%total_canopy_area
            
            hio_c_lblayer_si_age(io_si,cpatch%age_class) = &
                 hio_c_lblayer_si_age(io_si,cpatch%age_class) + &
                 cpatch%c_lblayer * cpatch%total_canopy_area
            
            hio_c_stomata_si(io_si) = hio_c_stomata_si(io_si) + &
                 cpatch%c_stomata * cpatch%total_canopy_area
            
            hio_c_lblayer_si(io_si) = hio_c_lblayer_si(io_si) + &
                 cpatch%c_lblayer * cpatch%total_canopy_area

            ccohort => cpatch%shortest
            do while(associated(ccohort))
               
               ! TODO: we need a standardized logical function on this (used lots, RGK)
               if ((cpatch%area .gt. 0._r8) .and. (cpatch%total_canopy_area .gt. 0._r8)) then
                  n_density = ccohort%n/min(cpatch%area,cpatch%total_canopy_area) 
                  n_perm2   = ccohort%n * AREA_INV
               else
                  n_density = 0.0_r8
                  n_perm2   = 0.0_r8
               endif
               
               if ( .not. ccohort%isnew ) then

                  ! Calculate index for the scpf class
                  associate( scpf => ccohort%size_by_pft_class, &
                             scls => ccohort%size_class )
                    
                  ! scale up cohort fluxes to their patches
                  hio_npp_pa(io_pa) = hio_npp_pa(io_pa) + &
                        ccohort%npp_tstep * g_per_kg * n_density * per_dt_tstep
                  hio_gpp_pa(io_pa) = hio_gpp_pa(io_pa) + &
                        ccohort%gpp_tstep * g_per_kg * n_density * per_dt_tstep
                  hio_aresp_pa(io_pa) = hio_aresp_pa(io_pa) + &
                        ccohort%resp_tstep * g_per_kg * n_density * per_dt_tstep
                  hio_growth_resp_pa(io_pa) = hio_growth_resp_pa(io_pa) + &
                        ccohort%resp_g * g_per_kg * n_density * per_dt_tstep
                  hio_maint_resp_pa(io_pa) = hio_maint_resp_pa(io_pa) + &
                        ccohort%resp_m * g_per_kg * n_density * per_dt_tstep
                  
                  ! map ed cohort-level npp fluxes to clm column fluxes
                  hio_npp_si(io_si) = hio_npp_si(io_si) + ccohort%npp_tstep * n_perm2 * g_per_kg * per_dt_tstep

                  ! aggregate MR fluxes to the site level
                  hio_leaf_mr_si(io_si) = hio_leaf_mr_si(io_si) + ccohort%rdark &
                       * n_perm2 *  sec_per_day * days_per_year
                  hio_froot_mr_si(io_si) = hio_froot_mr_si(io_si) + ccohort%froot_mr &
                       * n_perm2 *  sec_per_day * days_per_year
                  hio_livecroot_mr_si(io_si) = hio_livecroot_mr_si(io_si) + ccohort%livecroot_mr &
                       * n_perm2 *  sec_per_day * days_per_year
                  hio_livestem_mr_si(io_si) = hio_livestem_mr_si(io_si) + ccohort%livestem_mr &
                       * n_perm2 *  sec_per_day * days_per_year

                  ! Total AR (kgC/m2/yr) = (kgC/plant/step) / (s/step) * (plant/m2) * (s/yr)
                  hio_ar_si_scpf(io_si,scpf)    =   hio_ar_si_scpf(io_si,scpf) + &
                        (ccohort%resp_tstep/dt_tstep) * n_perm2 * sec_per_day * days_per_year

                  ! Growth AR (kgC/m2/yr)
                  hio_ar_grow_si_scpf(io_si,scpf) = hio_ar_grow_si_scpf(io_si,scpf) + &
                        (ccohort%resp_g/dt_tstep) * n_perm2 * sec_per_day * days_per_year

                  ! Maint AR (kgC/m2/yr)
                  hio_ar_maint_si_scpf(io_si,scpf) = hio_ar_maint_si_scpf(io_si,scpf) + &
                        (ccohort%resp_m/dt_tstep) * n_perm2 * sec_per_day * days_per_year
                  
                  ! Maintenance AR partition variables are stored as rates (kgC/plant/s)
                  ! (kgC/m2/yr) = (kgC/plant/s) * (plant/m2) * (s/yr)
                  hio_ar_agsapm_si_scpf(io_si,scpf) = hio_ar_agsapm_si_scpf(io_si,scpf) + &
                        ccohort%livestem_mr * n_perm2 * sec_per_day * days_per_year

                  ! (kgC/m2/yr) = (kgC/plant/s) * (plant/m2) * (s/yr)
                  hio_ar_darkm_si_scpf(io_si,scpf) = hio_ar_darkm_si_scpf(io_si,scpf) + &
                        ccohort%rdark * n_perm2 *  sec_per_day * days_per_year

                  ! (kgC/m2/yr) = (kgC/plant/s) * (plant/m2) * (s/yr)
                  hio_ar_crootm_si_scpf(io_si,scpf) = hio_ar_crootm_si_scpf(io_si,scpf) + &
                        ccohort%livecroot_mr * n_perm2 * sec_per_day * days_per_year

                  ! (kgC/m2/yr) = (kgC/plant/s) * (plant/m2) * (s/yr)
                  hio_ar_frootm_si_scpf(io_si,scpf) = hio_ar_frootm_si_scpf(io_si,scpf) + &
                        ccohort%froot_mr * n_perm2  * sec_per_day * days_per_year


                  ! accumulate fluxes per patch age bin
                  hio_gpp_si_age(io_si,cpatch%age_class) = hio_gpp_si_age(io_si,cpatch%age_class) &
                       + ccohort%gpp_tstep * ccohort%n * g_per_kg * per_dt_tstep
                  hio_npp_si_age(io_si,cpatch%age_class) = hio_npp_si_age(io_si,cpatch%age_class) &
                       + ccohort%npp_tstep * ccohort%n * g_per_kg * per_dt_tstep

                  ! accumulate fluxes on canopy- and understory- separated fluxes
                  if (ccohort%canopy_layer .eq. 1) then
                     !
                     ! bulk fluxes are in gC / m2 / s
                     hio_gpp_canopy_pa(io_pa) = hio_gpp_canopy_pa(io_pa) + &
                          ccohort%gpp_tstep * g_per_kg * n_density * per_dt_tstep                     
                     hio_ar_canopy_pa(io_pa) = hio_ar_canopy_pa(io_pa) + &
                          ccohort%resp_tstep * g_per_kg * n_density * per_dt_tstep                     
                     !
                     ! size-resolved respiration fluxes are in kg C / ha / yr
                     hio_rdark_canopy_si_scls(io_si,scls) = hio_rdark_canopy_si_scls(io_si,scls) + &
                          ccohort%rdark  * ccohort%n * sec_per_day * days_per_year
                     hio_livestem_mr_canopy_si_scls(io_si,scls) = hio_livestem_mr_canopy_si_scls(io_si,scls) + &
                          ccohort%livestem_mr  * ccohort%n * sec_per_day * days_per_year
                     hio_livecroot_mr_canopy_si_scls(io_si,scls) = hio_livecroot_mr_canopy_si_scls(io_si,scls) + &
                          ccohort%livecroot_mr  * ccohort%n * sec_per_day * days_per_year
                     hio_froot_mr_canopy_si_scls(io_si,scls) = hio_froot_mr_canopy_si_scls(io_si,scls) + &
                          ccohort%froot_mr  * ccohort%n * sec_per_day * days_per_year
                     hio_resp_g_canopy_si_scls(io_si,scls) = hio_resp_g_canopy_si_scls(io_si,scls) + &
                          ccohort%resp_g  * ccohort%n * sec_per_day * days_per_year * per_dt_tstep 
                     hio_resp_m_canopy_si_scls(io_si,scls) = hio_resp_m_canopy_si_scls(io_si,scls) + &
                          ccohort%resp_m  * ccohort%n * sec_per_day * days_per_year * per_dt_tstep 
                  else
                     !
                     ! bulk fluxes are in gC / m2 / s
                     hio_gpp_understory_pa(io_pa) = hio_gpp_understory_pa(io_pa) + &
                          ccohort%gpp_tstep * g_per_kg * n_density * per_dt_tstep                     
                     hio_ar_understory_pa(io_pa) = hio_ar_understory_pa(io_pa) + &
                          ccohort%resp_tstep * g_per_kg * n_density * per_dt_tstep                     
                     !
                     ! size-resolved respiration fluxes are in kg C / ha / yr
                     hio_rdark_understory_si_scls(io_si,scls) = hio_rdark_understory_si_scls(io_si,scls) + &
                          ccohort%rdark  * ccohort%n * sec_per_day * days_per_year
                     hio_livestem_mr_understory_si_scls(io_si,scls) = hio_livestem_mr_understory_si_scls(io_si,scls) + &
                          ccohort%livestem_mr  * ccohort%n * sec_per_day * days_per_year
                     hio_livecroot_mr_understory_si_scls(io_si,scls) = hio_livecroot_mr_understory_si_scls(io_si,scls) + &
                          ccohort%livecroot_mr  * ccohort%n * sec_per_day * days_per_year
                     hio_froot_mr_understory_si_scls(io_si,scls) = hio_froot_mr_understory_si_scls(io_si,scls) + &
                          ccohort%froot_mr  * ccohort%n * sec_per_day * days_per_year
                     hio_resp_g_understory_si_scls(io_si,scls) = hio_resp_g_understory_si_scls(io_si,scls) + &
                          ccohort%resp_g  * ccohort%n * sec_per_day * days_per_year * per_dt_tstep 
                     hio_resp_m_understory_si_scls(io_si,scls) = hio_resp_m_understory_si_scls(io_si,scls) + &
                          ccohort%resp_m  * ccohort%n * sec_per_day * days_per_year * per_dt_tstep 
                  endif
                end associate
               endif

               !!! canopy leaf carbon balance
               ican = ccohort%canopy_layer
               do ileaf=1,ccohort%nv
                  cnlf_indx = ileaf + (ican-1) * nlevleaf
                  hio_ts_net_uptake_si_cnlf(io_si, cnlf_indx) = hio_ts_net_uptake_si_cnlf(io_si, cnlf_indx) + &
                       ccohort%ts_net_uptake(ileaf) * g_per_kg * per_dt_tstep * ccohort%c_area / AREA
               end do

               ccohort => ccohort%taller
            enddo ! cohort loop

            ! summarize radiation profiles through the canopy
            do ipft=1,numpft
               do ican=1,nclmax         !  cpatch%ncl_p  ?
                  do ileaf=1,nlevleaf   !  cpatch%ncan(ican,ipft) ?
                     ! calculate where we are on multiplexed dimensions
                     cnlfpft_indx = ileaf + (ican-1) * nlevleaf + (ipft-1) * nlevleaf * nclmax 
                     cnlf_indx = ileaf + (ican-1) * nlevleaf
                     !
                     ! first do all the canopy x leaf x pft calculations
                     hio_parsun_z_si_cnlfpft(io_si,cnlfpft_indx) = hio_parsun_z_si_cnlfpft(io_si,cnlfpft_indx) + &
                          cpatch%ed_parsun_z(ican,ipft,ileaf) * cpatch%area * AREA_INV
                     hio_parsha_z_si_cnlfpft(io_si,cnlfpft_indx) = hio_parsha_z_si_cnlfpft(io_si,cnlfpft_indx) + &
                          cpatch%ed_parsha_z(ican,ipft,ileaf) * cpatch%area * AREA_INV
                     !
                     hio_laisun_z_si_cnlfpft(io_si,cnlfpft_indx) = hio_laisun_z_si_cnlfpft(io_si,cnlfpft_indx) + &
                          cpatch%ed_laisun_z(ican,ipft,ileaf) * cpatch%area * AREA_INV
                     hio_laisha_z_si_cnlfpft(io_si,cnlfpft_indx) = hio_laisha_z_si_cnlfpft(io_si,cnlfpft_indx) + &
                          cpatch%ed_laisha_z(ican,ipft,ileaf) * cpatch%area * AREA_INV
                     !
                     hio_fabd_sun_si_cnlfpft(io_si,cnlfpft_indx) = hio_fabd_sun_si_cnlfpft(io_si,cnlfpft_indx) + &
                          cpatch%fabd_sun_z(ican,ipft,ileaf) * cpatch%area * AREA_INV
                     hio_fabd_sha_si_cnlfpft(io_si,cnlfpft_indx) = hio_fabd_sha_si_cnlfpft(io_si,cnlfpft_indx) + &
                          cpatch%fabd_sha_z(ican,ipft,ileaf) * cpatch%area * AREA_INV
                     hio_fabi_sun_si_cnlfpft(io_si,cnlfpft_indx) = hio_fabi_sun_si_cnlfpft(io_si,cnlfpft_indx) + &
                          cpatch%fabi_sun_z(ican,ipft,ileaf) * cpatch%area * AREA_INV
                     hio_fabi_sha_si_cnlfpft(io_si,cnlfpft_indx) = hio_fabi_sha_si_cnlfpft(io_si,cnlfpft_indx) + &
                          cpatch%fabi_sha_z(ican,ipft,ileaf) * cpatch%area * AREA_INV
                     !
                     hio_parprof_dir_si_cnlfpft(io_si,cnlfpft_indx) = hio_parprof_dir_si_cnlfpft(io_si,cnlfpft_indx) + &
                          cpatch%parprof_pft_dir_z(ican,ipft,ileaf) * cpatch%area * AREA_INV
                     hio_parprof_dif_si_cnlfpft(io_si,cnlfpft_indx) = hio_parprof_dif_si_cnlfpft(io_si,cnlfpft_indx) + &
                          cpatch%parprof_pft_dif_z(ican,ipft,ileaf) * cpatch%area * AREA_INV
                     !
                     ! summarize across all PFTs
                     hio_parsun_z_si_cnlf(io_si,cnlf_indx) = hio_parsun_z_si_cnlf(io_si,cnlf_indx) + &
                          cpatch%ed_parsun_z(ican,ipft,ileaf) * cpatch%area * AREA_INV
                     hio_parsha_z_si_cnlf(io_si,cnlf_indx) = hio_parsha_z_si_cnlf(io_si,cnlf_indx) + &
                          cpatch%ed_parsha_z(ican,ipft,ileaf) * cpatch%area * AREA_INV
                     !
                     hio_laisun_z_si_cnlf(io_si,cnlf_indx) = hio_laisun_z_si_cnlf(io_si,cnlf_indx) + &
                          cpatch%ed_laisun_z(ican,ipft,ileaf) * cpatch%area * AREA_INV
                     hio_laisha_z_si_cnlf(io_si,cnlf_indx) = hio_laisha_z_si_cnlf(io_si,cnlf_indx) + &
                          cpatch%ed_laisha_z(ican,ipft,ileaf) * cpatch%area * AREA_INV
                     !
                     hio_fabd_sun_si_cnlf(io_si,cnlf_indx) = hio_fabd_sun_si_cnlf(io_si,cnlf_indx) + &
                          cpatch%fabd_sun_z(ican,ipft,ileaf) * cpatch%area * AREA_INV
                     hio_fabd_sha_si_cnlf(io_si,cnlf_indx) = hio_fabd_sha_si_cnlf(io_si,cnlf_indx) + &
                          cpatch%fabd_sha_z(ican,ipft,ileaf) * cpatch%area * AREA_INV
                     hio_fabi_sun_si_cnlf(io_si,cnlf_indx) = hio_fabi_sun_si_cnlf(io_si,cnlf_indx) + &
                          cpatch%fabi_sun_z(ican,ipft,ileaf) * cpatch%area * AREA_INV
                     hio_fabi_sha_si_cnlf(io_si,cnlf_indx) = hio_fabi_sha_si_cnlf(io_si,cnlf_indx) + &
                          cpatch%fabi_sha_z(ican,ipft,ileaf) * cpatch%area * AREA_INV

                  end do
                  !
                  ! summarize just the top leaf level across all PFTs, for each canopy level
                  hio_parsun_top_si_can(io_si,ican) = hio_parsun_top_si_can(io_si,ican) + &
                       cpatch%ed_parsun_z(ican,ipft,1) * cpatch%area * AREA_INV
                  hio_parsha_top_si_can(io_si,ican) = hio_parsha_top_si_can(io_si,ican) + &
                       cpatch%ed_parsha_z(ican,ipft,1) * cpatch%area * AREA_INV
                  !
                  hio_laisun_top_si_can(io_si,ican) = hio_laisun_top_si_can(io_si,ican) + &
                       cpatch%ed_laisun_z(ican,ipft,1) * cpatch%area * AREA_INV
                  hio_laisha_top_si_can(io_si,ican) = hio_laisha_top_si_can(io_si,ican) + &
                       cpatch%ed_laisha_z(ican,ipft,1) * cpatch%area * AREA_INV
                  !
                  hio_fabd_sun_top_si_can(io_si,ican) = hio_fabd_sun_top_si_can(io_si,ican) + &
                       cpatch%fabd_sun_z(ican,ipft,1) * cpatch%area * AREA_INV
                  hio_fabd_sha_top_si_can(io_si,ican) = hio_fabd_sha_top_si_can(io_si,ican) + &
                       cpatch%fabd_sha_z(ican,ipft,1) * cpatch%area * AREA_INV
                  hio_fabi_sun_top_si_can(io_si,ican) = hio_fabi_sun_top_si_can(io_si,ican) + &
                       cpatch%fabi_sun_z(ican,ipft,1) * cpatch%area * AREA_INV
                  hio_fabi_sha_top_si_can(io_si,ican) = hio_fabi_sha_top_si_can(io_si,ican) + &
                       cpatch%fabi_sha_z(ican,ipft,1) * cpatch%area * AREA_INV
                  !
               end do
            end do

            ! PFT-mean radiation profiles
            do ican=1,nclmax
               do ileaf=1,nlevleaf
                  ! calculate where we are on multiplexed dimensions
                  cnlf_indx = ileaf + (ican-1) * nlevleaf
                  !
                  hio_parprof_dir_si_cnlf(io_si,cnlf_indx) = hio_parprof_dir_si_cnlf(io_si,cnlf_indx) + &
                       cpatch%parprof_dir_z(ican,ileaf) * cpatch%area * AREA_INV
                  hio_parprof_dif_si_cnlf(io_si,cnlf_indx) = hio_parprof_dif_si_cnlf(io_si,cnlf_indx) + &
                       cpatch%parprof_dif_z(ican,ileaf) * cpatch%area * AREA_INV
               end do
            end do

            ipa = ipa + 1
            cpatch => cpatch%younger
         end do !patch loop

         do ipa2 = 1, nlevage
            if (patch_area_by_age(ipa2) .gt. tiny) then
               hio_gpp_si_age(io_si, ipa2) = hio_gpp_si_age(io_si, ipa2) / (patch_area_by_age(ipa2))
               hio_npp_si_age(io_si, ipa2) = hio_npp_si_age(io_si, ipa2) / (patch_area_by_age(ipa2))
            else
               hio_gpp_si_age(io_si, ipa2) = 0._r8
               hio_npp_si_age(io_si, ipa2) = 0._r8
            endif

            ! Normalize resistance diagnostics
            if (canopy_area_by_age(ipa2) .gt. tiny) then
               hio_c_stomata_si_age(io_si,ipa2) = &
                    hio_c_stomata_si_age(io_si,ipa2) / canopy_area_by_age(ipa2)

               hio_c_lblayer_si_age(io_si,ipa2) = &
                    hio_c_lblayer_si_age(io_si,ipa2) / canopy_area_by_age(ipa2)
            else
               hio_c_stomata_si_age(io_si,ipa2) = 0._r8
               hio_c_lblayer_si_age(io_si,ipa2) = 0._r8
            end if
            
         end do
         
         ! Normalize resistance diagnostics
         if ( sum(canopy_area_by_age(1:nlevage)) .gt. tiny) then
            hio_c_stomata_si(io_si) = hio_c_stomata_si(io_si) / sum(canopy_area_by_age(1:nlevage))
            hio_c_lblayer_si(io_si) = hio_c_lblayer_si(io_si) / sum(canopy_area_by_age(1:nlevage))
         else
            hio_c_stomata_si(io_si) = 0._r8
            hio_c_lblayer_si(io_si) = 0._r8
         end if
 
      enddo ! site loop

    end associate
 
  end subroutine update_history_prod

  ! =====================================================================================

  subroutine update_history_hydraulics(this,nc,nsites,sites,dt_tstep)

    ! ---------------------------------------------------------------------------------
    ! This is the call to update the history IO arrays that are expected to only change
    ! after rapid timescale productivity calculations (gpp and respiration).
    ! ---------------------------------------------------------------------------------
    
    use FatesHydraulicsMemMod, only : ed_cohort_hydr_type, nshell
    use EDTypesMod           , only : maxpft

    
    ! Arguments
    class(fates_history_interface_type)             :: this
    integer                 , intent(in)            :: nc   ! clump index
    integer                 , intent(in)            :: nsites
    type(ed_site_type)      , intent(inout), target :: sites(nsites)
    real(r8)                , intent(in)            :: dt_tstep
    
    ! Locals
    integer  :: s        ! The local site index
    integer  :: io_si     ! The site index of the IO array
    integer  :: ipa      ! The local "I"ndex of "PA"tches 
    integer  :: io_pa    ! The patch index of the IO array
    integer  :: io_pa1   ! The first patch index in the IO array for each site
    integer  :: ft               ! functional type index
    integer  :: scpf
!    integer  :: io_shsl  ! The combined "SH"ell "S"oil "L"ayer index in the IO array
    real(r8) :: n_density   ! individual of cohort per m2.
    real(r8) :: n_perm2     ! individuals per m2 for the whole column
    real(r8), parameter :: tiny = 1.e-5_r8      ! some small number
    real(r8) :: ncohort_scpf(nlevsclass*maxpft)  ! Bins to count up cohorts counts used in weighting
                                                   ! should be "hio_nplant_si_scpf"
    real(r8) :: number_fraction
    real(r8) :: number_fraction_rate
    real(r8) :: mean_aroot
    integer  :: ipa2     ! patch incrementer
    integer  :: iscpf    ! index of the scpf group
    integer  :: ipft     ! index of the pft loop
    integer  :: iscls    ! index of the size-class loop
    integer  :: j        ! soil layer index
    integer  :: k        ! rhizosphere shell index

    type(ed_patch_type),pointer  :: cpatch
    type(ed_cohort_type),pointer :: ccohort
    type(ed_cohort_hydr_type), pointer :: ccohort_hydr

    real(r8), parameter :: daysecs = 86400.0_r8 ! What modeler doesn't recognize 86400?
    real(r8), parameter :: yeardays = 365.0_r8  ! Should this be 365.25?

    
    if(hlm_use_planthydro.eq.ifalse) return

    associate( hio_errh2o_scpf  => this%hvars(ih_errh2o_scpf)%r82d, &
          hio_tran_scpf         => this%hvars(ih_tran_scpf)%r82d, &
!          hio_rootuptake_scpf   => this%hvars(ih_rootuptake_scpf)%r82d, &
!          hio_rootuptake_sl     => this%hvars(ih_rootuptake_sl)%r82d, &
!          hio_h2osoi_shsl       => this%hvars(ih_h2osoi_si_scagpft)%r82d, &
          hio_sapflow_scpf      => this%hvars(ih_sapflow_scpf)%r82d, &
          hio_iterh1_scpf       => this%hvars(ih_iterh1_scpf)%r82d, &          
          hio_iterh2_scpf       => this%hvars(ih_iterh2_scpf)%r82d, &           
          hio_ath_scpf          => this%hvars(ih_ath_scpf)%r82d, &               
          hio_tth_scpf          => this%hvars(ih_tth_scpf)%r82d, &               
          hio_sth_scpf          => this%hvars(ih_sth_scpf)%r82d, &                     
          hio_lth_scpf          => this%hvars(ih_lth_scpf)%r82d, &                     
          hio_awp_scpf          => this%hvars(ih_awp_scpf)%r82d, &                     
          hio_twp_scpf          => this%hvars(ih_twp_scpf)%r82d, &  
          hio_swp_scpf          => this%hvars(ih_swp_scpf)%r82d, &                     
          hio_lwp_scpf          => this%hvars(ih_lwp_scpf)%r82d, &  
          hio_aflc_scpf          => this%hvars(ih_aflc_scpf)%r82d, &                     
          hio_tflc_scpf          => this%hvars(ih_tflc_scpf)%r82d, &  
          hio_sflc_scpf          => this%hvars(ih_sflc_scpf)%r82d, &                     
          hio_lflc_scpf          => this%hvars(ih_lflc_scpf)%r82d, &                   
          hio_btran_scpf        => this%hvars(ih_btran_scpf)%r82d, &
          hio_h2oveg_si         => this%hvars(ih_h2oveg_si)%r81d, &
          hio_nplant_si_scpf    => this%hvars(ih_nplant_si_scpf)%r82d, &
          hio_nplant_si_capf    => this%hvars(ih_nplant_si_capf)%r82d, &
          hio_h2oveg_hydro_err_si    => this%hvars(ih_h2oveg_hydro_err_si)%r81d )
      
      ! Flush the relevant history variables 
      call this%flush_hvars(nc,upfreq_in=4)

      do s = 1,nsites
         
         io_si  = this%iovar_map(nc)%site_index(s)
         io_pa1 = this%iovar_map(nc)%patch1_index(s)

         hio_h2oveg_si(io_si)              = sites(s)%si_hydr%h2oveg
         hio_h2oveg_hydro_err_si(io_si)    = sites(s)%si_hydr%h2oveg_hydro_err

         ncohort_scpf(:) = 0.0_r8  ! Counter for normalizing weighting 
                                   ! factors for cohort mean propoerties
                                   ! This is actually used as a check
                                   ! on hio_nplant_si_scpf


         cpatch => sites(s)%oldest_patch
         do while(associated(cpatch))
            ccohort => cpatch%shortest
            do while(associated(ccohort))
               if ( .not. ccohort%isnew ) then
                  ! Calculate index for the scpf class
                  iscpf = ccohort%size_by_pft_class
                  ncohort_scpf(iscpf) = ncohort_scpf(iscpf) + ccohort%n
               end if
               ccohort => ccohort%taller
            enddo ! cohort loop
            cpatch => cpatch%younger
         end do !patch loop

         
         do ipft = 1, numpft
            do iscls = 1,nlevsclass
               iscpf = (ipft-1)*nlevsclass + iscls
               hio_sapflow_scpf(io_si,iscpf) = sites(s)%si_hydr%sapflow(iscls, ipft)  ! [kg/indiv/s]
            end do
         end do

         ipa = 0
         cpatch => sites(s)%oldest_patch
         do while(associated(cpatch))
            
            io_pa = io_pa1 + ipa

            ccohort => cpatch%shortest
            do while(associated(ccohort))

               ccohort_hydr => ccohort%co_hydr
               
               ! TODO: we need a standardized logical function on this (used lots, RGK)
               if ((cpatch%area .gt. 0._r8) .and. (cpatch%total_canopy_area .gt. 0._r8)) then
                  n_density = ccohort%n/min(cpatch%area,cpatch%total_canopy_area) 
                  n_perm2   = ccohort%n/AREA   
               else
                  n_density = 0.0_r8
                  n_perm2   = 0.0_r8
               endif
               
               if ( .not. ccohort%isnew ) then

                  ! Calculate index for the scpf class
                  iscpf = ccohort%size_by_pft_class
                  
                  ! scale up cohort fluxes to their sites
                  number_fraction_rate = (ccohort%n / ncohort_scpf(iscpf))/dt_tstep
                  
                  ! scale cohorts to mean quantity
                  number_fraction = (ccohort%n / ncohort_scpf(iscpf))
                  
                  hio_errh2o_scpf(io_si,iscpf) = hio_errh2o_scpf(io_si,iscpf) + &
                        ccohort_hydr%errh2o * number_fraction_rate ! [kg/indiv/s]
                  
                  hio_tran_scpf(io_si,iscpf) = hio_tran_scpf(io_si,iscpf) + &
                        (ccohort_hydr%qtop) * number_fraction_rate ! [kg/indiv/s]
                  
!                  hio_rootuptake_scpf(io_si,iscpf) = hio_rootuptake_scpf(io_si,iscpf) + &
!                        sum(ccohort_hydr%rootuptake) * number_fraction_rate       ! [kg/indiv/s]
                  
!                  do j=1,sites(s)%si_hydr%nlevsoi_hyd
!                      hio_rootuptake_sl(io_si,j) = hio_rootuptake_sl(io_si,j) + &
!                            ccohort_hydr%rootuptake(j) * number_fraction_rate       ! [kg/indiv/s]
!                  end do
                  

                  
                  hio_iterh1_scpf(io_si,iscpf)          = hio_iterh1_scpf(io_si,iscpf) + &
                        ccohort_hydr%iterh1  * number_fraction             ! [-]
                  
                  hio_iterh2_scpf(io_si,iscpf)          = hio_iterh2_scpf(io_si,iscpf) + &
                        ccohort_hydr%iterh2 * number_fraction             ! [-]

                  mean_aroot = sum(ccohort_hydr%th_aroot(:)*ccohort_hydr%v_aroot_layer(:)) / &
                       sum(ccohort_hydr%v_aroot_layer(:))
                  
                  hio_ath_scpf(io_si,iscpf)             = hio_ath_scpf(io_si,iscpf) + &
                       mean_aroot * number_fraction      ! [m3 m-3]
                  
                  hio_tth_scpf(io_si,iscpf)             = hio_tth_scpf(io_si,iscpf) + &
                        ccohort_hydr%th_troot  * number_fraction         ! [m3 m-3]
                  
                  hio_sth_scpf(io_si,iscpf)             = hio_sth_scpf(io_si,iscpf) + &
                        ccohort_hydr%th_ag(2)  * number_fraction        ! [m3 m-3]
                  
                  hio_lth_scpf(io_si,iscpf)             =  hio_lth_scpf(io_si,iscpf) + &
                        ccohort_hydr%th_ag(1)  * number_fraction        ! [m3 m-3]

                  mean_aroot = sum(ccohort_hydr%psi_aroot(:)*ccohort_hydr%v_aroot_layer(:)) / &
                       sum(ccohort_hydr%v_aroot_layer(:))
                  
                  hio_awp_scpf(io_si,iscpf)             = hio_awp_scpf(io_si,iscpf) + &
                       mean_aroot * number_fraction     ! [MPa]
                  
                  hio_twp_scpf(io_si,iscpf)             = hio_twp_scpf(io_si,iscpf) + &
                        ccohort_hydr%psi_troot  * number_fraction       ! [MPa]
                  
                  hio_swp_scpf(io_si,iscpf)             = hio_swp_scpf(io_si,iscpf) + &
                        ccohort_hydr%psi_ag(2)  * number_fraction       ! [MPa]
                  
                  hio_lwp_scpf(io_si,iscpf)             = hio_lwp_scpf(io_si,iscpf) + &
<<<<<<< HEAD
                       ccohort_hydr%psi_ag(1)  * number_fraction       ! [MPa]

                  mean_aroot = sum(ccohort_hydr%ftc_aroot(:)*ccohort_hydr%v_aroot_layer(:)) / &
                       sum(ccohort_hydr%v_aroot_layer(:))
                  hio_aflc_scpf(io_si,iscpf)             = hio_aflc_scpf(io_si,iscpf) + &
                        mean_aroot   * number_fraction     
=======
                        ccohort_hydr%psi_ag(1)  * number_fraction       ! [MPa]

                  hio_aflc_scpf(io_si,iscpf)             = hio_aflc_scpf(io_si,iscpf) + &
                        ccohort_hydr%flc_aroot(1)   * number_fraction     
>>>>>>> 3b6ac221
                  
                  hio_tflc_scpf(io_si,iscpf)             = hio_tflc_scpf(io_si,iscpf) + &
                        ccohort_hydr%ftc_troot  * number_fraction     
                  
                  hio_sflc_scpf(io_si,iscpf)             = hio_sflc_scpf(io_si,iscpf) + &
                       ccohort_hydr%ftc_ag(2)  * number_fraction       
                  
                  hio_lflc_scpf(io_si,iscpf)             = hio_lflc_scpf(io_si,iscpf) + &
                        ccohort_hydr%ftc_ag(1)  * number_fraction   
                  
                  hio_btran_scpf(io_si,iscpf)           = hio_btran_scpf(io_si,iscpf) + &
                        ccohort_hydr%btran  * number_fraction        ! [-]
                  
               endif

               ccohort => ccohort%taller
            enddo ! cohort loop
            ipa = ipa + 1
            cpatch => cpatch%younger
         end do !patch loop

<<<<<<< HEAD
         ! THE "SHSL" ARRAY CAN VERY EASILY BE LARGER THAN THE SCAGPFT ARRAY
         ! WHICH IT WAS USING AS A SURROGATE, DISABLING (RGK 02-2020)
!         io_shsl = 0
!         do j=1,sites(s)%si_hydr%nlevrhiz
!           do k=1, nshell
!             io_shsl = io_shsl + 1
!             hio_h2osoi_shsl(io_si,io_shsl) = sites(s)%si_hydr%h2osoi_liqvol_shell(j,k)
!           end do
!	 end do
=======
         io_shsl = 0
         do j=1,sites(s)%si_hydr%nlevsoi_hyd
           do k=1, nshell
             io_shsl = io_shsl + 1
             hio_h2osoi_shsl(io_si,io_shsl) = sites(s)%si_hydr%h2osoi_liqvol_shell(j,k)
           end do
         end do
>>>>>>> 3b6ac221
                  
         if(hlm_use_ed_st3.eq.ifalse) then
            do scpf=1,nlevsclass*numpft
               if( abs(hio_nplant_si_scpf(io_si, scpf)-ncohort_scpf(scpf)) > 1.0E-8_r8 ) then
                  write(fates_log(),*) 'numpft:',numpft
                  write(fates_log(),*) 'nlevsclass:',nlevsclass
                  write(fates_log(),*) 'scpf:',scpf
                  write(fates_log(),*) 'io_si:',io_si
                  write(fates_log(),*) 'hio_nplant_si_scpf:',hio_nplant_si_scpf(io_si, scpf)
                  write(fates_log(),*) 'ncohort_scpf:',ncohort_scpf(scpf)
                  write(fates_log(),*) 'nplant check on hio_nplant_si_scpf fails during hydraulics history updates'
                  call endrun(msg=errMsg(sourcefile, __LINE__))
               end if
            end do
         end if

      enddo ! site loop

    end associate
 
 end subroutine update_history_hydraulics

  ! ====================================================================================
  integer function num_history_vars(this)

    implicit none

    class(fates_history_interface_type), intent(in) :: this

    num_history_vars = this%num_history_vars_
    
  end function num_history_vars
  
  ! ====================================================================================
  
  subroutine initialize_history_vars(this)

    implicit none

    class(fates_history_interface_type), intent(inout) :: this

   ! Determine how many of the history IO variables registered in FATES
   ! are going to be allocated
   call this%define_history_vars(initialize_variables=.false.)

   ! Allocate the list of history output variable objects
   allocate(this%hvars(this%num_history_vars()))
   
   ! construct the object that defines all of the IO variables
   call this%define_history_vars(initialize_variables=.true.)
   
 end subroutine initialize_history_vars
  
  ! ====================================================================================
  
  subroutine define_history_vars(this, initialize_variables)
    
    ! ---------------------------------------------------------------------------------
    ! 
    !                    REGISTRY OF HISTORY OUTPUT VARIABLES
    !
    ! This subroutine is called in two contexts, either in count mode or inialize mode
    ! In count mode, we just walk through the list of registerred variables, compare
    ! if the variable of interest list the current host model and add it to the count
    ! if true.  This count is used just to allocate the variable space.  After this
    ! has been done, we go through the list a second time populating a memory structure.
    ! This phase is the "initialize" phase.  These two phases are differntiated by the
    ! string "callstep", which should be either "count" or "initialize".
    !
    ! Note 1 there are different ways you can flush or initialize the output fields.
    ! If you flush to a native type, (such as zero), the entire slab which covers
    ! indices which may not be relevant to FATES, are flushed to this value.  So
    ! in that case, lakes and crops that are not controlled by FATES will zero'd
    ! and when values are scaled up to the land-grid, the zero's for non FATES will
    ! be included.  This is good and correct if nothing is there.  
    !
    ! But, what if crops exist in the host model and occupy a fraction of the land-surface
    ! shared with natural vegetation? In that case, you want to flush your arrays
    ! with a value that the HLM treats as "do not average"
    ! 
    ! If your HLM makes use of, and you want, INTEGER OUTPUT, pass the flushval as
    ! a real.  The applied flush value will use the NINT() intrinsic function
    ! ---------------------------------------------------------------------------------

    use FatesIOVariableKindMod, only : patch_r8, patch_ground_r8, patch_size_pft_r8
    use FatesIOVariableKindMod, only : site_r8, site_ground_r8, site_size_pft_r8    
    use FatesIOVariableKindMod, only : site_size_r8, site_pft_r8, site_age_r8
    use FatesIOVariableKindMod, only : site_coage_pft_r8, site_coage_r8
    use FatesIOVariableKindMod, only : site_height_r8
    use FatesInterfaceMod     , only : hlm_use_planthydro
    
    use FatesIOVariableKindMod, only : site_fuel_r8, site_cwdsc_r8, site_scag_r8
    use FatesIOVariableKindMod, only : site_can_r8, site_cnlf_r8, site_cnlfpft_r8
    use FatesIOVariableKindMod, only : site_scagpft_r8, site_agepft_r8
    use FatesIOVariableKindMod, only : site_elem_r8, site_elpft_r8
    use FatesIOVariableKindMod, only : site_elcwd_r8, site_elage_r8


    implicit none
    
    class(fates_history_interface_type), intent(inout) :: this
    logical, intent(in) :: initialize_variables  ! are we 'count'ing or 'initializ'ing?

    integer :: ivar
    character(len=10) :: tempstring 
    
    ivar=0
    
    ! Site level counting variables
    call this%set_history_var(vname='ED_NPATCHES', units='none',                &
         long='Total number of ED patches per site', use_default='active',      &
         avgflag='A', vtype=site_r8, hlms='CLM:ALM', flushval=0.0_r8, upfreq=1,    &
         ivar=ivar, initialize=initialize_variables, index = ih_npatches_si)

    call this%set_history_var(vname='ED_NCOHORTS', units='none',                &
         long='Total number of ED cohorts per site', use_default='active',      &
         avgflag='A', vtype=site_r8, hlms='CLM:ALM', flushval=0.0_r8, upfreq=1,    &
         ivar=ivar, initialize=initialize_variables, index = ih_ncohorts_si)
    
    ! Patch variables
    call this%set_history_var(vname='TRIMMING', units='none',                   &
         long='Degree to which canopy expansion is limited by leaf economics',  & 
         use_default='active', &
         avgflag='A', vtype=patch_r8, hlms='CLM:ALM', flushval=1.0_r8, upfreq=1,    &
         ivar=ivar, initialize=initialize_variables, index = ih_trimming_pa)
    
    call this%set_history_var(vname='AREA_PLANT', units='m2',                   &
         long='area occupied by all plants', use_default='active',              &
         avgflag='A', vtype=patch_r8, hlms='CLM:ALM', flushval=0.0_r8, upfreq=1,    &
         ivar=ivar, initialize=initialize_variables, index = ih_area_plant_pa)
    
    call this%set_history_var(vname='AREA_TREES', units='m2',                   &
         long='area occupied by woody plants', use_default='active',            &
         avgflag='A', vtype=patch_r8, hlms='CLM:ALM', flushval=0.0_r8, upfreq=1,    &
         ivar=ivar, initialize=initialize_variables, index = ih_area_treespread_pa)

    call this%set_history_var(vname='SITE_COLD_STATUS', units='0,1,2', &
          long='Site level cold status, 0=not cold-dec, 1=too cold for leaves, 2=not-too cold',  &
          use_default='active',                                                  &
          avgflag='A', vtype=site_r8, hlms='CLM:ALM', flushval=hlm_hio_ignore_val, upfreq=1, &
          ivar=ivar, initialize=initialize_variables, index = ih_site_cstatus_si )

    call this%set_history_var(vname='SITE_DROUGHT_STATUS', units='0,1,2,3', &
          long='Site level drought status, <2 too dry for leaves, >=2 not-too dry', &
          use_default='active',                                                  &
          avgflag='A', vtype=site_r8, hlms='CLM:ALM', flushval=hlm_hio_ignore_val, upfreq=1, &
          ivar=ivar, initialize=initialize_variables, index = ih_site_dstatus_si)

    call this%set_history_var(vname='SITE_GDD', units='degC',  &
         long='site level growing degree days',                &
         use_default='active',                                                 &
         avgflag='A', vtype=site_r8, hlms='CLM:ALM', flushval=hlm_hio_ignore_val, upfreq=1, &
         ivar=ivar, initialize=initialize_variables, index = ih_gdd_si)
    
    call this%set_history_var(vname='SITE_NCHILLDAYS', units = 'days', &
         long='site level number of chill days', &
         use_default='active',                                                 &
         avgflag='A', vtype=site_r8, hlms='CLM:ALM', flushval=hlm_hio_ignore_val, upfreq=1, &
         ivar=ivar, initialize=initialize_variables, index = ih_site_nchilldays_si)

    call this%set_history_var(vname='SITE_NCOLDDAYS', units = 'days', &
         long='site level number of cold days', &
         use_default='active',                                                 &
         avgflag='A', vtype=site_r8, hlms='CLM:ALM', flushval=hlm_hio_ignore_val, upfreq=1, &
         ivar=ivar, initialize=initialize_variables, index = ih_site_ncolddays_si)

    call this%set_history_var(vname='SITE_DAYSINCE_COLDLEAFOFF', units='days', &
         long='site level days elapsed since cold leaf drop', &
         use_default='active',                                                  &
         avgflag='A', vtype=site_r8, hlms='CLM:ALM', flushval=hlm_hio_ignore_val, upfreq=1, &
         ivar=ivar, initialize=initialize_variables, index = ih_cleafoff_si)

    call this%set_history_var(vname='SITE_DAYSINCE_COLDLEAFON', units='days', &
         long='site level days elapsed since cold leaf flush', &
         use_default='active',                                                  &
         avgflag='A', vtype=site_r8, hlms='CLM:ALM', flushval=hlm_hio_ignore_val, upfreq=1, &
         ivar=ivar, initialize=initialize_variables, index = ih_cleafon_si) 

    call this%set_history_var(vname='SITE_DAYSINCE_DROUGHTLEAFOFF', units='days', &
         long='site level days elapsed since drought leaf drop', &
         use_default='active',                                                  &
         avgflag='A', vtype=site_r8, hlms='CLM:ALM', flushval=hlm_hio_ignore_val, upfreq=1, &
         ivar=ivar, initialize=initialize_variables, index = ih_dleafoff_si)
    
    call this%set_history_var(vname='SITE_DAYSINCE_DROUGHTLEAFON', units='days', &
         long='site level days elapsed since drought leaf flush', &
         use_default='active',                                                  &
         avgflag='A', vtype=site_r8, hlms='CLM:ALM', flushval=hlm_hio_ignore_val, upfreq=1, &
         ivar=ivar, initialize=initialize_variables, index = ih_dleafon_si)

    call this%set_history_var(vname='SITE_MEANLIQVOL_DROUGHTPHEN', units='m3/m3', &
         long='site level mean liquid water volume for drought phen', &
         use_default='active',                                                  &
         avgflag='A', vtype=site_r8, hlms='CLM:ALM', flushval=hlm_hio_ignore_val, upfreq=1, &
         ivar=ivar, initialize=initialize_variables, index = ih_meanliqvol_si)

    call this%set_history_var(vname='CANOPY_SPREAD', units='0-1',               &
         long='Scaling factor between tree basal area and canopy area',         &
         use_default='active',                                                  &
         avgflag='A', vtype=site_r8, hlms='CLM:ALM', flushval=0.0_r8, upfreq=1,    &
         ivar=ivar, initialize=initialize_variables, index = ih_canopy_spread_si)

    call this%set_history_var(vname='PFTbiomass', units='gC/m2',                   &
         long='total PFT level biomass', use_default='active',                     &
         avgflag='A', vtype=site_pft_r8, hlms='CLM:ALM', flushval=0.0_r8, upfreq=1, &
         ivar=ivar, initialize=initialize_variables, index = ih_biomass_si_pft )

    call this%set_history_var(vname='PFTleafbiomass', units='gC/m2',              &
         long='total PFT level leaf biomass', use_default='active',                &
         avgflag='A', vtype=site_pft_r8, hlms='CLM:ALM', flushval=0.0_r8, upfreq=1, &
         ivar=ivar, initialize=initialize_variables, index = ih_leafbiomass_si_pft )

    call this%set_history_var(vname='PFTstorebiomass',  units='gC/m2',            &
         long='total PFT level stored biomass', use_default='active',              &
         avgflag='A', vtype=site_pft_r8, hlms='CLM:ALM', flushval=0.0_r8, upfreq=1, &
         ivar=ivar, initialize=initialize_variables, index = ih_storebiomass_si_pft )

    call this%set_history_var(vname='PFTcrownarea',  units='m2/ha',            &
         long='total PFT level crown area', use_default='inactive',              &
         avgflag='A', vtype=site_pft_r8, hlms='CLM:ALM', flushval=0.0_r8, upfreq=1, &
         ivar=ivar, initialize=initialize_variables, index = ih_crownarea_si_pft )
    
    call this%set_history_var(vname='PFTnindivs',  units='indiv / m2',            &
         long='total PFT level number of individuals', use_default='active',       &
         avgflag='A', vtype=site_pft_r8, hlms='CLM:ALM', flushval=0.0_r8, upfreq=1, &
         ivar=ivar, initialize=initialize_variables, index = ih_nindivs_si_pft )

    call this%set_history_var(vname='RECRUITMENT',  units='indiv/ha/yr',            &
         long='Rate of recruitment by PFT', use_default='active',       &
         avgflag='A', vtype=site_pft_r8, hlms='CLM:ALM', flushval=0.0_r8, upfreq=1, &
         ivar=ivar, initialize=initialize_variables, index = ih_recruitment_si_pft )

    call this%set_history_var(vname='MORTALITY',  units='indiv/ha/yr',            &
         long='Rate of total mortality by PFT', use_default='active',       &
         avgflag='A', vtype=site_pft_r8, hlms='CLM:ALM', flushval=0.0_r8, upfreq=1, &
         ivar=ivar, initialize=initialize_variables, index = ih_mortality_si_pft )

    ! patch age class variables
    call this%set_history_var(vname='PATCH_AREA_BY_AGE', units='m2/m2',             &
         long='patch area by age bin', use_default='active',                     &
         avgflag='A', vtype=site_age_r8, hlms='CLM:ALM', flushval=0.0_r8, upfreq=1, &
         ivar=ivar, initialize=initialize_variables, index = ih_area_si_age )

    call this%set_history_var(vname='LAI_BY_AGE', units='m2/m2',                   &
         long='leaf area index by age bin', use_default='active',                     &
         avgflag='A', vtype=site_age_r8, hlms='CLM:ALM', flushval=0.0_r8, upfreq=1, &
         ivar=ivar, initialize=initialize_variables, index = ih_lai_si_age )

    call this%set_history_var(vname='CANOPY_AREA_BY_AGE', units='m2/m2',             &
         long='canopy area by age bin', use_default='active',                     &
         avgflag='A', vtype=site_age_r8, hlms='CLM:ALM', flushval=0.0_r8, upfreq=1, &
         ivar=ivar, initialize=initialize_variables, index = ih_canopy_area_si_age )
    
    call this%set_history_var(vname='NCL_BY_AGE', units='--',                   &
         long='number of canopy levels by age bin', use_default='inactive',             &
         avgflag='A', vtype=site_age_r8, hlms='CLM:ALM', flushval=0.0_r8, upfreq=1, &
         ivar=ivar, initialize=initialize_variables, index = ih_ncl_si_age )

    call this%set_history_var(vname='NPATCH_BY_AGE', units='--',                   &
         long='number of patches by age bin', use_default='inactive',                     &
         avgflag='A', vtype=site_age_r8, hlms='CLM:ALM', flushval=0.0_r8, upfreq=1, &
         ivar=ivar, initialize=initialize_variables, index = ih_npatches_si_age )

    if ( ED_val_comp_excln .lt. 0._r8 ) then ! only valid when "strict ppa" enabled
       tempstring = 'active'
    else
       tempstring = 'inactive'
    endif
    call this%set_history_var(vname='ZSTAR_BY_AGE', units='m',                   &
         long='product of zstar and patch area by age bin (divide by PATCH_AREA_BY_AGE to get mean zstar)', &
         use_default=trim(tempstring),                     &
         avgflag='A', vtype=site_age_r8, hlms='CLM:ALM', flushval=0.0_r8, upfreq=1, &
         ivar=ivar, initialize=initialize_variables, index = ih_zstar_si_age )

    call this%set_history_var(vname='CANOPY_HEIGHT_DIST', units='m2/m2',                   &
         long='canopy height distribution', use_default='active',                     &
         avgflag='A', vtype=site_height_r8, hlms='CLM:ALM', flushval=0.0_r8, upfreq=1, &
         ivar=ivar, initialize=initialize_variables, index = ih_canopy_height_dist_si_height )

    call this%set_history_var(vname='LEAF_HEIGHT_DIST', units='m2/m2',                   &
         long='leaf height distribution', use_default='active',                     &
         avgflag='A', vtype=site_height_r8, hlms='CLM:ALM', flushval=0.0_r8, upfreq=1, &
         ivar=ivar, initialize=initialize_variables, index = ih_leaf_height_dist_si_height )

    call this%set_history_var(vname='BIOMASS_BY_AGE', units='kgC/m2',                   &
         long='Total Biomass within a given patch age bin', &
         use_default='inactive',                     &
         avgflag='A', vtype=site_age_r8, hlms='CLM:ALM', flushval=0.0_r8, upfreq=1, &
         ivar=ivar, initialize=initialize_variables, index = ih_biomass_si_age )

    ! Secondary forest area and age diagnostics

    call this%set_history_var(vname='SECONDARY_FOREST_FRACTION', units='m2/m2', &
         long='Secondary forest fraction', use_default='inactive', &
         avgflag='A', vtype=site_r8, hlms='CLM:ALM', flushval=0.0_r8, upfreq=1, &
         ivar=ivar, initialize=initialize_variables, index = ih_fraction_secondary_forest_si )

    call this%set_history_var(vname='WOOD_PRODUCT', units='gC/m2', &
         long='Total wood product from logging', use_default='inactive', &
         avgflag='A', vtype=site_r8, hlms='CLM:ALM', flushval=0.0_r8, upfreq=1, &
         ivar=ivar, initialize=initialize_variables, index = ih_woodproduct_si )

    call this%set_history_var(vname='SECONDARY_FOREST_BIOMASS', units='kgC/m2', &
         long='Biomass on secondary lands (per total site area, mult by SECONDARY_FOREST_FRACTION to get per secondary forest area)',&
         use_default='inactive', &
         avgflag='A', vtype=site_r8, hlms='CLM:ALM', flushval=0.0_r8, upfreq=1, &
         ivar=ivar, initialize=initialize_variables, index = ih_biomass_secondary_forest_si )

    call this%set_history_var(vname='SECONDARY_AREA_AGE_ANTHRO_DIST', units='m2/m2', &
         long='Secondary forest patch area age distribution since anthropgenic disturbance', &
         use_default='inactive', &
         avgflag='A', vtype=site_age_r8, hlms='CLM:ALM', flushval=0.0_r8, upfreq=1, &
         ivar=ivar, initialize=initialize_variables, index = ih_agesince_anthrodist_si_age )

    call this%set_history_var(vname='SECONDARY_AREA_PATCH_AGE_DIST', units='m2/m2', &
         long='Secondary forest patch area age distribution since any kind of disturbance', &
         use_default='inactive', &
         avgflag='A', vtype=site_age_r8, hlms='CLM:ALM', flushval=0.0_r8, upfreq=1, &
         ivar=ivar, initialize=initialize_variables, index = ih_secondaryforest_area_si_age )


    ! Fire Variables

    call this%set_history_var(vname='FIRE_NESTEROV_INDEX', units='none',       &
         long='nesterov_fire_danger index', use_default='active',               &
         avgflag='A', vtype=patch_r8, hlms='CLM:ALM', flushval=0.0_r8, upfreq=1,   &
         ivar=ivar, initialize=initialize_variables, index = ih_nesterov_fire_danger_pa)

    call this%set_history_var(vname='FIRE_ROS', units='m/min',                 &
         long='fire rate of spread m/min', use_default='active',                &
         avgflag='A', vtype=patch_r8, hlms='CLM:ALM', flushval=0.0_r8, upfreq=1,   &
         ivar=ivar, initialize=initialize_variables, index = ih_spitfire_ROS_pa)

    call this%set_history_var(vname='EFFECT_WSPEED', units='none',             &
         long ='effective windspeed for fire spread', use_default='active',     &
         avgflag='A', vtype=patch_r8, hlms='CLM:ALM', flushval=0.0_r8, upfreq=1,   &
         ivar=ivar, initialize=initialize_variables, index = ih_effect_wspeed_pa )

    call this%set_history_var(vname='FIRE_TFC_ROS', units='kgC/m2',              &
         long ='total fuel consumed', use_default='active',                     &
         avgflag='A', vtype=patch_r8, hlms='CLM:ALM', flushval=0.0_r8, upfreq=1,   &
         ivar=ivar, initialize=initialize_variables, index = ih_TFC_ROS_pa )

    call this%set_history_var(vname='FIRE_INTENSITY', units='kJ/m/s',          &
         long='spitfire fire intensity: kJ/m/s', use_default='active',          &
         avgflag='A', vtype=patch_r8, hlms='CLM:ALM', flushval=0.0_r8, upfreq=1,   &
         ivar=ivar, initialize=initialize_variables, index = ih_fire_intensity_pa )

    call this%set_history_var(vname='FIRE_AREA', units='fraction',             &
         long='spitfire fire area burn fraction', use_default='active',                    &
         avgflag='A', vtype=patch_r8, hlms='CLM:ALM', flushval=0.0_r8, upfreq=1,   &
         ivar=ivar, initialize=initialize_variables, index = ih_fire_area_pa )

    call this%set_history_var(vname='fire_fuel_mef', units='m',                &
         long='spitfire fuel moisture',  use_default='active',                  &
         avgflag='A', vtype=patch_r8, hlms='CLM:ALM', flushval=0.0_r8, upfreq=1,   &
         ivar=ivar, initialize=initialize_variables, index = ih_fire_fuel_mef_pa )

    call this%set_history_var(vname='fire_fuel_bulkd', units='kg biomass/m3',              &
         long='spitfire fuel bulk density',  use_default='active',              &
         avgflag='A', vtype=patch_r8, hlms='CLM:ALM', flushval=0.0_r8, upfreq=1,   &
         ivar=ivar, initialize=initialize_variables, index = ih_fire_fuel_bulkd_pa )

    call this%set_history_var(vname='FIRE_FUEL_EFF_MOIST', units='m',          &
         long='spitfire fuel moisture', use_default='active',                   &
         avgflag='A', vtype=patch_r8, hlms='CLM:ALM', flushval=0.0_r8, upfreq=1,   &
         ivar=ivar, initialize=initialize_variables, index = ih_fire_fuel_eff_moist_pa )

    call this%set_history_var(vname='fire_fuel_sav', units='per m',                &
         long='spitfire fuel surface/volume ',  use_default='active',           &
         avgflag='A', vtype=patch_r8, hlms='CLM:ALM', flushval=0.0_r8, upfreq=1,   &
         ivar=ivar, initialize=initialize_variables, index = ih_fire_fuel_sav_pa )

    call this%set_history_var(vname='SUM_FUEL', units='gC m-2',                &
         long='total ground fuel related to ros (omits 1000hr fuels)',          & 
         use_default='active',                                                  & 
         avgflag='A', vtype=patch_r8, hlms='CLM:ALM', flushval=0.0_r8, upfreq=1,   &
         ivar=ivar, initialize=initialize_variables, index = ih_sum_fuel_pa )

    call this%set_history_var(vname='FUEL_MOISTURE_NFSC', units='-',                &
         long='spitfire size-resolved fuel moisture', use_default='active',       &
         avgflag='A', vtype=site_fuel_r8, hlms='CLM:ALM', flushval=0.0_r8, upfreq=1,   &
         ivar=ivar, initialize=initialize_variables, index = ih_litter_moisture_si_fuel )

    ! Litter Variables

    call this%set_history_var(vname='LITTER_IN', units='gC m-2 s-1',           &
         long='FATES litter flux in',  use_default='active',                   &
         avgflag='A', vtype=site_r8, hlms='CLM:ALM', flushval=0.0_r8, upfreq=1,   &
         ivar=ivar, initialize=initialize_variables, index = ih_litter_in_si )

    call this%set_history_var(vname='LITTER_OUT', units='gC m-2 s-1',          &
         long='FATES litter flux out',  use_default='active',                  & 
         avgflag='A', vtype=site_r8, hlms='CLM:ALM', flushval=0.0_r8, upfreq=1,   &
         ivar=ivar, initialize=initialize_variables, index = ih_litter_out_si )

    call this%set_history_var(vname='SEED_BANK', units='gC m-2',               &
         long='Total Seed Mass of all PFTs',  use_default='active',             &
         avgflag='A', vtype=site_r8, hlms='CLM:ALM', flushval=0.0_r8, upfreq=1,   &
         ivar=ivar, initialize=initialize_variables, index = ih_seed_bank_si )

    call this%set_history_var(vname='SEEDS_IN', units='gC m-2 s-1',            &
         long='Seed Production Rate',  use_default='active',                    &
         avgflag='A', vtype=site_r8, hlms='CLM:ALM', flushval=0.0_r8, upfreq=1,   &
         ivar=ivar, initialize=initialize_variables, index = ih_seeds_in_si )

    call this%set_history_var(vname='LITTER_IN_ELEM', units='kg m-2 d-1',         &
         long='FATES litter flux in',  use_default='active',                      &
         avgflag='A', vtype=site_elem_r8, hlms='CLM:ALM', flushval=hlm_hio_ignore_val, upfreq=1,   &
         ivar=ivar, initialize=initialize_variables, index = ih_litter_in_elem )

    call this%set_history_var(vname='LITTER_OUT_ELEM', units='kg m-2 d-1',         &
         long='FATES litter flux out (fragmentation only)',  use_default='active',                      & 
         avgflag='A', vtype=site_elem_r8, hlms='CLM:ALM', flushval=hlm_hio_ignore_val, upfreq=1,   &
         ivar=ivar, initialize=initialize_variables, index = ih_litter_out_elem )

    call this%set_history_var(vname='SEED_BANK_ELEM', units='kg m-2',             &
         long='Total Seed Mass of all PFTs',  use_default='active',               &
         avgflag='A', vtype=site_elem_r8, hlms='CLM:ALM', flushval=hlm_hio_ignore_val, upfreq=1,   &
         ivar=ivar, initialize=initialize_variables, index = ih_seed_bank_elem )

    call this%set_history_var(vname='SEEDS_IN_LOCAL_ELEM', units='kg m-2 d-1',     &
         long='Within Site Seed Production Rate',  use_default='active',           &
         avgflag='A', vtype=site_elem_r8, hlms='CLM:ALM', flushval=hlm_hio_ignore_val, upfreq=1,   &
         ivar=ivar, initialize=initialize_variables, index = ih_seeds_in_local_elem )

    call this%set_history_var(vname='SEEDS_IN_EXTERN_ELEM', units='kg m-2 d-1',     &
         long='External Seed Influx Rate',  use_default='active',                   &
         avgflag='A', vtype=site_elem_r8, hlms='CLM:ALM', flushval=hlm_hio_ignore_val, upfreq=1,   &
         ivar=ivar, initialize=initialize_variables, index = ih_seeds_in_extern_elem )

    call this%set_history_var(vname='SEED_GERM_ELEM', units='kg m-2 d-1',          &
         long='Seed mass converted into new cohorts', use_default='active',        &
         avgflag='A', vtype=site_elem_r8, hlms='CLM:ALM', flushval=hlm_hio_ignore_val, upfreq=1,   &
         ivar=ivar, initialize=initialize_variables, index = ih_seed_germ_elem )

    call this%set_history_var(vname='SEED_DECAY', units='kg m-2 d-1',           &
         long='Seed mass decay', use_default='active',                          &
         avgflag='A', vtype=site_elem_r8, hlms='CLM:ALM', flushval=hlm_hio_ignore_val, upfreq=1,   &
         ivar=ivar, initialize=initialize_variables, index = ih_seed_decay_elem )
    
    call this%set_history_var(vname='ED_bstore', units='gC m-2',                  &
         long='Storage biomass', use_default='active',                          &
         avgflag='A', vtype=patch_r8, hlms='CLM:ALM', flushval=0.0_r8, upfreq=1,   &
         ivar=ivar, initialize=initialize_variables, index = ih_bstore_pa )

    call this%set_history_var(vname='ED_bdead', units='gC m-2',                   &
         long='Dead (structural) biomass (live trees, not CWD)',                &
         use_default='active',                                                  &
         avgflag='A', vtype=patch_r8, hlms='CLM:ALM', flushval=0.0_r8, upfreq=1,   &
         ivar=ivar, initialize=initialize_variables, index = ih_bdead_pa )

    call this%set_history_var(vname='ED_balive', units='gC m-2',                  &
         long='Live biomass', use_default='active',                             &
         avgflag='A', vtype=patch_r8, hlms='CLM:ALM', flushval=0.0_r8, upfreq=1,   &
         ivar=ivar, initialize=initialize_variables, index = ih_balive_pa )

    call this%set_history_var(vname='ED_bleaf', units='gC m-2',                   &
         long='Leaf biomass',  use_default='active',                            &
         avgflag='A', vtype=patch_r8, hlms='CLM:ALM', flushval=0.0_r8, upfreq=1,   &
         ivar=ivar, initialize=initialize_variables, index = ih_bleaf_pa )

    call this%set_history_var(vname='ED_bsapwood', units='gC m-2',                 &
         long='Sapwood biomass',  use_default='active',                            &
         avgflag='A', vtype=patch_r8, hlms='CLM:ALM', flushval=0.0_r8, upfreq=1,   &
         ivar=ivar, initialize=initialize_variables, index = ih_bsapwood_pa )    

    call this%set_history_var(vname='ED_bfineroot', units='gC m-2',                 &
         long='Fine root biomass',  use_default='active',                            &
         avgflag='A', vtype=patch_r8, hlms='CLM:ALM', flushval=0.0_r8, upfreq=1,   &
         ivar=ivar, initialize=initialize_variables, index = ih_bfineroot_pa )    

    call this%set_history_var(vname='ED_biomass', units='gC m-2',                  &
         long='Total biomass',  use_default='active',                           &
         avgflag='A', vtype=patch_r8, hlms='CLM:ALM', flushval=0.0_r8, upfreq=1,   &
         ivar=ivar, initialize=initialize_variables, index = ih_btotal_pa )

    call this%set_history_var(vname='AGB', units='gC m-2',                  &
         long='Aboveground biomass',  use_default='active',                           &
         avgflag='A', vtype=patch_r8, hlms='CLM:ALM', flushval=0.0_r8, upfreq=1,   &
         ivar=ivar, initialize=initialize_variables, index = ih_agb_pa )

    call this%set_history_var(vname='BIOMASS_CANOPY', units='gC m-2',                   &
         long='Biomass of canopy plants',  use_default='active',                            &
         avgflag='A', vtype=patch_r8, hlms='CLM:ALM', flushval=0.0_r8, upfreq=1,   &
         ivar=ivar, initialize=initialize_variables, index = ih_canopy_biomass_pa )

    call this%set_history_var(vname='BIOMASS_UNDERSTORY', units='gC m-2',                   &
         long='Biomass of understory plants',  use_default='active',                            &
         avgflag='A', vtype=patch_r8, hlms='CLM:ALM', flushval=0.0_r8, upfreq=1,   &
         ivar=ivar, initialize=initialize_variables, index = ih_understory_biomass_pa )

    ! Canopy Resistance 

    call this%set_history_var(vname='C_STOMATA', units='umol m-2 s-1',                   &
         long='mean stomatal conductance', use_default='active',                   &
         avgflag='A', vtype=site_r8, hlms='CLM:ALM', flushval=0.0_r8, upfreq=2,   &
         ivar=ivar, initialize=initialize_variables, index = ih_c_stomata_si )

    call this%set_history_var(vname='C_LBLAYER', units='umol m-2 s-1',                   &
         long='mean leaf boundary layer conductance', use_default='active',                   &
         avgflag='A', vtype=site_r8, hlms='CLM:ALM', flushval=0.0_r8, upfreq=2,   &
         ivar=ivar, initialize=initialize_variables, index = ih_c_lblayer_si )


    ! Ecosystem Carbon Fluxes (updated rapidly, upfreq=2)

    call this%set_history_var(vname='NPP_column', units='gC/m^2/s',                &
         long='net primary production on the site',  use_default='active',      &
         avgflag='A', vtype=site_r8, hlms='CLM:ALM', flushval=0.0_r8, upfreq=2,   &
         ivar=ivar, initialize=initialize_variables, index = ih_npp_si )

    call this%set_history_var(vname='GPP', units='gC/m^2/s',                   &
         long='gross primary production',  use_default='active',                &
         avgflag='A', vtype=patch_r8, hlms='CLM:ALM', flushval=0.0_r8, upfreq=2,   &
         ivar=ivar, initialize=initialize_variables, index = ih_gpp_pa )

    call this%set_history_var(vname='NPP', units='gC/m^2/s',                   &
         long='net primary production', use_default='active',                   &
         avgflag='A', vtype=patch_r8, hlms='CLM:ALM', flushval=0.0_r8, upfreq=2,   &
         ivar=ivar, initialize=initialize_variables, index = ih_npp_pa )

    call this%set_history_var(vname='AR', units='gC/m^2/s',                 &
         long='autotrophic respiration', use_default='active',                  &
         avgflag='A', vtype=patch_r8, hlms='CLM:ALM', flushval=0.0_r8, upfreq=2,   &
         ivar=ivar, initialize=initialize_variables, index = ih_aresp_pa )

    call this%set_history_var(vname='GROWTH_RESP', units='gC/m^2/s',           &
         long='growth respiration', use_default='active',                       &
         avgflag='A', vtype=patch_r8, hlms='CLM:ALM', flushval=0.0_r8, upfreq=2,   &
         ivar=ivar, initialize=initialize_variables, index = ih_growth_resp_pa )

    call this%set_history_var(vname='MAINT_RESP', units='gC/m^2/s',            &
         long='maintenance respiration', use_default='active',                  &
         avgflag='A', vtype=patch_r8, hlms='CLM:ALM', flushval=0.0_r8, upfreq=2,   &
         ivar=ivar, initialize=initialize_variables, index = ih_maint_resp_pa )

    ! Canopy resistance 

    call this%set_history_var(vname='C_STOMATA_BY_AGE', units='umol m-2 s-1',                   &
         long='mean stomatal conductance - by patch age', use_default='inactive', &
         avgflag='A', vtype=site_age_r8, hlms='CLM:ALM', flushval=0.0_r8, upfreq=2,   &
         ivar=ivar, initialize=initialize_variables, index = ih_c_stomata_si_age )

    call this%set_history_var(vname='C_LBLAYER_BY_AGE', units='umol m-2 s-1',                   &
         long='mean leaf boundary layer conductance - by patch age', use_default='inactive', &
         avgflag='A', vtype=site_age_r8, hlms='CLM:ALM', flushval=0.0_r8, upfreq=2,   &
         ivar=ivar, initialize=initialize_variables, index = ih_c_lblayer_si_age )

    ! fast fluxes by age bin
    call this%set_history_var(vname='NPP_BY_AGE', units='gC/m^2/s',                   &
         long='net primary productivity by age bin', use_default='inactive',           &
         avgflag='A', vtype=site_age_r8, hlms='CLM:ALM', flushval=0.0_r8, upfreq=2, &
         ivar=ivar, initialize=initialize_variables, index = ih_npp_si_age )

    call this%set_history_var(vname='GPP_BY_AGE', units='gC/m^2/s',                   &
         long='gross primary productivity by age bin', use_default='inactive',         &
         avgflag='A', vtype=site_age_r8, hlms='CLM:ALM', flushval=0.0_r8, upfreq=2, &
         ivar=ivar, initialize=initialize_variables, index = ih_gpp_si_age )

    ! fast fluxes separated canopy/understory
    call this%set_history_var(vname='GPP_CANOPY', units='gC/m^2/s',                   &
         long='gross primary production of canopy plants',  use_default='active',     &
         avgflag='A', vtype=patch_r8, hlms='CLM:ALM', flushval=0.0_r8, upfreq=2,   &
         ivar=ivar, initialize=initialize_variables, index = ih_gpp_canopy_pa )

    call this%set_history_var(vname='AR_CANOPY', units='gC/m^2/s',                 &
         long='autotrophic respiration of canopy plants', use_default='active',       &
         avgflag='A', vtype=patch_r8, hlms='CLM:ALM', flushval=0.0_r8, upfreq=2,   &
         ivar=ivar, initialize=initialize_variables, index = ih_ar_canopy_pa )

    call this%set_history_var(vname='GPP_UNDERSTORY', units='gC/m^2/s',                   &
         long='gross primary production of understory plants',  use_default='active',     &
         avgflag='A', vtype=patch_r8, hlms='CLM:ALM', flushval=0.0_r8, upfreq=2,   &
         ivar=ivar, initialize=initialize_variables, index = ih_gpp_understory_pa )

    call this%set_history_var(vname='AR_UNDERSTORY', units='gC/m^2/s',                 &
         long='autotrophic respiration of understory plants', use_default='active',       &
         avgflag='A', vtype=patch_r8, hlms='CLM:ALM', flushval=0.0_r8, upfreq=2,   &
         ivar=ivar, initialize=initialize_variables, index = ih_ar_understory_pa )


    ! fast radiative fluxes resolved through the canopy
    call this%set_history_var(vname='PARSUN_Z_CNLF', units='W/m2',                 &
         long='PAR absorbed in the sun by each canopy and leaf layer', &
         use_default='inactive',       &
         avgflag='A', vtype=site_cnlf_r8, hlms='CLM:ALM', flushval=0.0_r8, upfreq=2,   &
         ivar=ivar, initialize=initialize_variables, index = ih_parsun_z_si_cnlf )

    call this%set_history_var(vname='PARSHA_Z_CNLF', units='W/m2',                 &
         long='PAR absorbed in the shade by each canopy and leaf layer', &
         use_default='inactive',       &
         avgflag='A', vtype=site_cnlf_r8, hlms='CLM:ALM', flushval=0.0_r8, upfreq=2,   &
         ivar=ivar, initialize=initialize_variables, index = ih_parsha_z_si_cnlf )

    call this%set_history_var(vname='PARSUN_Z_CNLFPFT', units='W/m2',                 &
         long='PAR absorbed in the sun by each canopy, leaf, and PFT', &
         use_default='inactive',       &
         avgflag='A', vtype=site_cnlfpft_r8, hlms='CLM:ALM', flushval=0.0_r8, upfreq=2,   &
         ivar=ivar, initialize=initialize_variables, index = ih_parsun_z_si_cnlfpft )

    call this%set_history_var(vname='PARSHA_Z_CNLFPFT', units='W/m2',                 &
         long='PAR absorbed in the shade by each canopy, leaf, and PFT', &
         use_default='inactive',       &
         avgflag='A', vtype=site_cnlfpft_r8, hlms='CLM:ALM', flushval=0.0_r8, upfreq=2,   &
         ivar=ivar, initialize=initialize_variables, index = ih_parsha_z_si_cnlfpft )

    call this%set_history_var(vname='PARSUN_Z_CAN', units='W/m2',                 &
         long='PAR absorbed in the sun by top leaf layer in each canopy layer', &
         use_default='inactive',       &
         avgflag='A', vtype=site_can_r8, hlms='CLM:ALM', flushval=0.0_r8, upfreq=2,   &
         ivar=ivar, initialize=initialize_variables, index = ih_parsun_top_si_can )

    call this%set_history_var(vname='PARSHA_Z_CAN', units='W/m2',                 &
         long='PAR absorbed in the shade by top leaf layer in each canopy layer', &
         use_default='inactive',       &
         avgflag='A', vtype=site_can_r8, hlms='CLM:ALM', flushval=0.0_r8, upfreq=2,   &
         ivar=ivar, initialize=initialize_variables, index = ih_parsha_top_si_can )

    call this%set_history_var(vname='LAISUN_Z_CNLF', units='m2/m2',                 &
         long='LAI in the sun by each canopy and leaf layer', &
         use_default='inactive',       &
         avgflag='A', vtype=site_cnlf_r8, hlms='CLM:ALM', flushval=0.0_r8, upfreq=2,   &
         ivar=ivar, initialize=initialize_variables, index = ih_laisun_z_si_cnlf )

    call this%set_history_var(vname='LAISHA_Z_CNLF', units='m2/m2',                 &
         long='LAI in the shade by each canopy and leaf layer', &
         use_default='inactive',       &
         avgflag='A', vtype=site_cnlf_r8, hlms='CLM:ALM', flushval=0.0_r8, upfreq=2,   &
         ivar=ivar, initialize=initialize_variables, index = ih_laisha_z_si_cnlf )

    call this%set_history_var(vname='LAISUN_Z_CNLFPFT', units='m2/m2',                 &
         long='LAI in the sun by each canopy, leaf, and PFT', &
         use_default='inactive',       &
         avgflag='A', vtype=site_cnlfpft_r8, hlms='CLM:ALM', flushval=0.0_r8, upfreq=2,   &
         ivar=ivar, initialize=initialize_variables, index = ih_laisun_z_si_cnlfpft )

    call this%set_history_var(vname='LAISHA_Z_CNLFPFT', units='m2/m2',                 &
         long='LAI in the shade by each canopy, leaf, and PFT', &
         use_default='inactive',       &
         avgflag='A', vtype=site_cnlfpft_r8, hlms='CLM:ALM', flushval=0.0_r8, upfreq=2,   &
         ivar=ivar, initialize=initialize_variables, index = ih_laisha_z_si_cnlfpft )

    call this%set_history_var(vname='LAISUN_TOP_CAN', units='m2/m2',                 &
         long='LAI in the sun by the top leaf layer of each canopy layer', &
         use_default='inactive',       &
         avgflag='A', vtype=site_can_r8, hlms='CLM:ALM', flushval=0.0_r8, upfreq=2,   &
         ivar=ivar, initialize=initialize_variables, index = ih_laisun_top_si_can )

    call this%set_history_var(vname='LAISHA_TOP_CAN', units='m2/m2',                 &
         long='LAI in the shade by the top leaf layer of each canopy layer', &
         use_default='inactive',       &
         avgflag='A', vtype=site_can_r8, hlms='CLM:ALM', flushval=0.0_r8, upfreq=2,   &
         ivar=ivar, initialize=initialize_variables, index = ih_laisha_top_si_can )

    call this%set_history_var(vname='FABD_SUN_CNLFPFT', units='fraction',                 &
         long='sun fraction of direct light absorbed by each canopy, leaf, and PFT', &
         use_default='inactive',       &
         avgflag='A', vtype=site_cnlfpft_r8, hlms='CLM:ALM', flushval=0.0_r8, upfreq=2,   &
         ivar=ivar, initialize=initialize_variables, index = ih_fabd_sun_si_cnlfpft )

    call this%set_history_var(vname='FABD_SHA_CNLFPFT', units='fraction',                 &
         long='shade fraction of direct light absorbed by each canopy, leaf, and PFT', &
         use_default='inactive',       &
         avgflag='A', vtype=site_cnlfpft_r8, hlms='CLM:ALM', flushval=0.0_r8, upfreq=2,   &
         ivar=ivar, initialize=initialize_variables, index = ih_fabd_sha_si_cnlfpft )

    call this%set_history_var(vname='FABI_SUN_CNLFPFT', units='fraction',                 &
         long='sun fraction of indirect light absorbed by each canopy, leaf, and PFT', &
         use_default='inactive',       &
         avgflag='A', vtype=site_cnlfpft_r8, hlms='CLM:ALM', flushval=0.0_r8, upfreq=2,   &
         ivar=ivar, initialize=initialize_variables, index = ih_fabi_sun_si_cnlfpft )

    call this%set_history_var(vname='FABI_SHA_CNLFPFT', units='fraction',                 &
         long='shade fraction of indirect light absorbed by each canopy, leaf, and PFT', &
         use_default='inactive',       &
         avgflag='A', vtype=site_cnlfpft_r8, hlms='CLM:ALM', flushval=0.0_r8, upfreq=2,   &
         ivar=ivar, initialize=initialize_variables, index = ih_fabi_sha_si_cnlfpft )

    call this%set_history_var(vname='FABD_SUN_CNLF', units='fraction',                 &
         long='sun fraction of direct light absorbed by each canopy and leaf layer', &
         use_default='inactive',       &
         avgflag='A', vtype=site_cnlf_r8, hlms='CLM:ALM', flushval=0.0_r8, upfreq=2,   &
         ivar=ivar, initialize=initialize_variables, index = ih_fabd_sun_si_cnlf )

    call this%set_history_var(vname='FABD_SHA_CNLF', units='fraction',                 &
         long='shade fraction of direct light absorbed by each canopy and leaf layer', &
         use_default='inactive',       &
         avgflag='A', vtype=site_cnlf_r8, hlms='CLM:ALM', flushval=0.0_r8, upfreq=2,   &
         ivar=ivar, initialize=initialize_variables, index = ih_fabd_sha_si_cnlf )

    call this%set_history_var(vname='FABI_SUN_CNLF', units='fraction',                 &
         long='sun fraction of indirect light absorbed by each canopy and leaf layer', &
         use_default='inactive',       &
         avgflag='A', vtype=site_cnlf_r8, hlms='CLM:ALM', flushval=0.0_r8, upfreq=2,   &
         ivar=ivar, initialize=initialize_variables, index = ih_fabi_sun_si_cnlf )

    call this%set_history_var(vname='FABI_SHA_CNLF', units='fraction',                 &
         long='shade fraction of indirect light absorbed by each canopy and leaf layer', &
         use_default='inactive',       &
         avgflag='A', vtype=site_cnlf_r8, hlms='CLM:ALM', flushval=0.0_r8, upfreq=2,   &
         ivar=ivar, initialize=initialize_variables, index = ih_fabi_sha_si_cnlf )

    call this%set_history_var(vname='PARPROF_DIR_CNLFPFT', units='W/m2',                 &
         long='Radiative profile of direct PAR through each canopy, leaf, and PFT', &
         use_default='inactive',       &
         avgflag='A', vtype=site_cnlfpft_r8, hlms='CLM:ALM', flushval=0.0_r8, upfreq=2,   &
         ivar=ivar, initialize=initialize_variables, index = ih_parprof_dir_si_cnlfpft )

    call this%set_history_var(vname='PARPROF_DIF_CNLFPFT', units='W/m2',                 &
         long='Radiative profile of diffuse PAR through each canopy, leaf, and PFT', &
         use_default='inactive',       &
         avgflag='A', vtype=site_cnlfpft_r8, hlms='CLM:ALM', flushval=0.0_r8, upfreq=2,   &
         ivar=ivar, initialize=initialize_variables, index = ih_parprof_dif_si_cnlfpft )

    call this%set_history_var(vname='PARPROF_DIR_CNLF', units='W/m2',                 &
         long='Radiative profile of direct PAR through each canopy and leaf layer (averaged across PFTs)', &
         use_default='inactive',       &
         avgflag='A', vtype=site_cnlf_r8, hlms='CLM:ALM', flushval=0.0_r8, upfreq=2,   &
         ivar=ivar, initialize=initialize_variables, index = ih_parprof_dir_si_cnlf )

    call this%set_history_var(vname='PARPROF_DIF_CNLF', units='W/m2',                 &
         long='Radiative profile of diffuse PAR through each canopy and leaf layer (averaged across PFTs)', &
         use_default='inactive',       &
         avgflag='A', vtype=site_cnlf_r8, hlms='CLM:ALM', flushval=0.0_r8, upfreq=2,   &
         ivar=ivar, initialize=initialize_variables, index = ih_parprof_dif_si_cnlf )

    call this%set_history_var(vname='FABD_SUN_TOPLF_BYCANLAYER', units='fraction',                 &
         long='sun fraction of direct light absorbed by the top leaf layer of each canopy layer', &
         use_default='inactive',       &
         avgflag='A', vtype=site_can_r8, hlms='CLM:ALM', flushval=0.0_r8, upfreq=2,   &
         ivar=ivar, initialize=initialize_variables, index = ih_fabd_sun_top_si_can )

    call this%set_history_var(vname='FABD_SHA_TOPLF_BYCANLAYER', units='fraction',                 &
         long='shade fraction of direct light absorbed by the top leaf layer of each canopy layer', &
         use_default='inactive',       &
         avgflag='A', vtype=site_can_r8, hlms='CLM:ALM', flushval=0.0_r8, upfreq=2,   &
         ivar=ivar, initialize=initialize_variables, index = ih_fabd_sha_top_si_can )

    call this%set_history_var(vname='FABI_SUN_TOPLF_BYCANLAYER', units='fraction',                 &
         long='sun fraction of indirect light absorbed by the top leaf layer of each canopy layer', &
         use_default='inactive',       &
         avgflag='A', vtype=site_can_r8, hlms='CLM:ALM', flushval=0.0_r8, upfreq=2,   &
         ivar=ivar, initialize=initialize_variables, index = ih_fabi_sun_top_si_can )

    call this%set_history_var(vname='FABI_SHA_TOPLF_BYCANLAYER', units='fraction',                 &
         long='shade fraction of indirect light absorbed by the top leaf layer of each canopy layer', &
         use_default='inactive',       &
         avgflag='A', vtype=site_can_r8, hlms='CLM:ALM', flushval=0.0_r8, upfreq=2,   &
         ivar=ivar, initialize=initialize_variables, index = ih_fabi_sha_top_si_can )

    !!! canopy-resolved fluxes and structure
    call this%set_history_var(vname='NET_C_UPTAKE_CNLF', units='gC/m2/s',                 &
         long='net carbon uptake by each canopy and leaf layer per unit ground area (i.e. divide by CROWNAREA_CNLF to make per leaf area)', &
         use_default='inactive',       &
         avgflag='A', vtype=site_cnlf_r8, hlms='CLM:ALM', flushval=0.0_r8, upfreq=2,   &
         ivar=ivar, initialize=initialize_variables, index = ih_ts_net_uptake_si_cnlf )

    call this%set_history_var(vname='CROWNAREA_CNLF', units='m2/m2',                 &
         long='total crown area that is occupied by leaves in each canopy and leaf layer', &
         use_default='inactive',       &
         avgflag='A', vtype=site_cnlf_r8, hlms='CLM:ALM', flushval=0.0_r8, upfreq=1,   &
         ivar=ivar, initialize=initialize_variables, index = ih_crownarea_si_cnlf )

    call this%set_history_var(vname='CROWNAREA_CAN', units='m2/m2',                 &
         long='total crown area in each canopy layer', &
         use_default='active',       &
         avgflag='A', vtype=site_can_r8, hlms='CLM:ALM', flushval=0.0_r8, upfreq=1,   &
         ivar=ivar, initialize=initialize_variables, index = ih_crownarea_si_can )

    ! slow carbon fluxes associated with mortality from or transfer betweeen canopy and understory
    call this%set_history_var(vname='DEMOTION_CARBONFLUX', units = 'gC/m2/s',               &
          long='demotion-associated biomass carbon flux from canopy to understory', use_default='active',   &
          avgflag='A', vtype=site_r8, hlms='CLM:ALM', flushval=0.0_r8,    &
          upfreq=1, ivar=ivar, initialize=initialize_variables, index = ih_demotion_carbonflux_si )

    call this%set_history_var(vname='PROMOTION_CARBONFLUX', units = 'gC/m2/s',               &
          long='promotion-associated biomass carbon flux from understory to canopy', use_default='active',   &
          avgflag='A', vtype=site_r8, hlms='CLM:ALM', flushval=0.0_r8,    &
          upfreq=1, ivar=ivar, initialize=initialize_variables, index = ih_promotion_carbonflux_si )

    call this%set_history_var(vname='MORTALITY_CARBONFLUX_CANOPY', units = 'gC/m2/s',               &
          long='flux of biomass carbon from live to dead pools from mortality of canopy plants', use_default='active',   &
          avgflag='A', vtype=site_r8, hlms='CLM:ALM', flushval=0.0_r8,    &
          upfreq=1, ivar=ivar, initialize=initialize_variables, index = ih_canopy_mortality_carbonflux_si )

    call this%set_history_var(vname='MORTALITY_CARBONFLUX_UNDERSTORY', units = 'gC/m2/s',               &
          long='flux of biomass carbon from live to dead pools from mortality of understory plants',use_default='active',&
          avgflag='A', vtype=site_r8, hlms='CLM:ALM', flushval=0.0_r8,    &
          upfreq=1, ivar=ivar, initialize=initialize_variables, index = ih_understory_mortality_carbonflux_si )

    ! size class by age dimensioned variables
    call this%set_history_var(vname='NPLANT_SCAG',units = 'plants/ha',               &
          long='number of plants per hectare in each size x age class', use_default='active',   &
          avgflag='A', vtype=site_scag_r8, hlms='CLM:ALM', flushval=0.0_r8,    &
          upfreq=1, ivar=ivar, initialize=initialize_variables, index = ih_nplant_si_scag )

    call this%set_history_var(vname='NPLANT_CANOPY_SCAG',units = 'plants/ha',               &
          long='number of plants per hectare in canopy in each size x age class', use_default='inactive',   &
          avgflag='A', vtype=site_scag_r8, hlms='CLM:ALM', flushval=0.0_r8,    &
          upfreq=1, ivar=ivar, initialize=initialize_variables, index = ih_nplant_canopy_si_scag )

    call this%set_history_var(vname='NPLANT_UNDERSTORY_SCAG',units = 'plants/ha',               &
          long='number of plants per hectare in understory in each size x age class', use_default='inactive',   &
          avgflag='A', vtype=site_scag_r8, hlms='CLM:ALM', flushval=0.0_r8,    &
          upfreq=1, ivar=ivar, initialize=initialize_variables, index = ih_nplant_understory_si_scag )

    call this%set_history_var(vname='DDBH_CANOPY_SCAG',units = 'cm/yr/ha',               &
          long='growth rate of canopy plantsnumber of plants per hectare in canopy in each size x age class', &
          use_default='inactive', avgflag='A', vtype=site_scag_r8, hlms='CLM:ALM', flushval=0.0_r8,    &
          upfreq=1, ivar=ivar, initialize=initialize_variables, index = ih_ddbh_canopy_si_scag )

    call this%set_history_var(vname='DDBH_UNDERSTORY_SCAG',units = 'cm/yr/ha',               &
          long='growth rate of understory plants in each size x age class', use_default='inactive',   &
          avgflag='A', vtype=site_scag_r8, hlms='CLM:ALM', flushval=0.0_r8,    &
          upfreq=1, ivar=ivar, initialize=initialize_variables, index = ih_ddbh_understory_si_scag )

    call this%set_history_var(vname='MORTALITY_CANOPY_SCAG',units = 'plants/ha/yr',               &
          long='mortality rate of canopy plants in each size x age class', use_default='inactive',   &
          avgflag='A', vtype=site_scag_r8, hlms='CLM:ALM', flushval=0.0_r8,    &
          upfreq=1, ivar=ivar, initialize=initialize_variables, index = ih_mortality_canopy_si_scag )

    call this%set_history_var(vname='MORTALITY_UNDERSTORY_SCAG',units = 'plants/ha/yr',               &
          long='mortality rate of understory plantsin each size x age class', use_default='inactive',   &
          avgflag='A', vtype=site_scag_r8, hlms='CLM:ALM', flushval=0.0_r8,    &
          upfreq=1, ivar=ivar, initialize=initialize_variables, index = ih_mortality_understory_si_scag )

    ! size x age x pft dimensioned
    call this%set_history_var(vname='NPLANT_SCAGPFT',units = 'plants/ha',               &
          long='number of plants per hectare in each size x age x pft class', use_default='inactive',   &
          avgflag='A', vtype=site_scagpft_r8, hlms='CLM:ALM', flushval=0.0_r8,    &
          upfreq=1, ivar=ivar, initialize=initialize_variables, index = ih_nplant_si_scagpft )

    ! age x pft dimensioned
    call this%set_history_var(vname='NPP_AGEPFT',units = 'kgC/m2/yr',               &
          long='NPP per PFT in each age bin', use_default='inactive',   &
          avgflag='A', vtype=site_agepft_r8, hlms='CLM:ALM', flushval=0.0_r8,    &
          upfreq=1, ivar=ivar, initialize=initialize_variables, index = ih_npp_si_agepft )

    call this%set_history_var(vname='BIOMASS_AGEPFT',units = 'kg C / m2',               &
          long='biomass per PFT in each age bin', use_default='inactive',   &
          avgflag='A', vtype=site_agepft_r8, hlms='CLM:ALM', flushval=0.0_r8,    &
          upfreq=1, ivar=ivar, initialize=initialize_variables, index = ih_biomass_si_agepft )

    call this%set_history_var(vname='SCORCH_HEIGHT',units = 'm',               &
          long='SPITFIRE Flame Scorch Height (calculated per PFT in each patch age bin)', &
          use_default='active',   &
          avgflag='A', vtype=site_agepft_r8, hlms='CLM:ALM', flushval=0.0_r8,    &
          upfreq=1, ivar=ivar, initialize=initialize_variables, index = ih_scorch_height_si_agepft )


    ! Carbon Flux (grid dimension x scpf) (THESE ARE DEFAULT INACTIVE!!!
    !                                     (BECAUSE THEY TAKE UP SPACE!!!
    ! ===================================================================================

    call this%set_history_var(vname='GPP_SCPF', units='kgC/m2/yr',            &
          long='gross primary production by pft/size', use_default='inactive',           &
          avgflag='A', vtype=site_size_pft_r8, hlms='CLM:ALM', flushval=0.0_r8,    &
          upfreq=1, ivar=ivar, initialize=initialize_variables, index = ih_gpp_si_scpf )

    call this%set_history_var(vname='GPP_CANOPY_SCPF', units='kgC/m2/yr',            &
          long='gross primary production of canopy plants by pft/size ', use_default='inactive', &
          avgflag='A', vtype=site_size_pft_r8, hlms='CLM:ALM', flushval=0.0_r8,    &
          upfreq=1, ivar=ivar, initialize=initialize_variables, index = ih_gpp_canopy_si_scpf )

    call this%set_history_var(vname='AR_CANOPY_SCPF', units='kgC/m2/yr',            &
          long='autotrophic respiration of canopy plants by pft/size', use_default='inactive',           &
          avgflag='A', vtype=site_size_pft_r8, hlms='CLM:ALM', flushval=0.0_r8,    &
          upfreq=1, ivar=ivar, initialize=initialize_variables, index = ih_ar_canopy_si_scpf )

    call this%set_history_var(vname='GPP_UNDERSTORY_SCPF', units='kgC/m2/yr',            &
          long='gross primary production of understory plants by pft/size', use_default='inactive',           &
          avgflag='A', vtype=site_size_pft_r8, hlms='CLM:ALM', flushval=0.0_r8,    &
          upfreq=1, ivar=ivar, initialize=initialize_variables, index = ih_gpp_understory_si_scpf )

    call this%set_history_var(vname='AR_UNDERSTORY_SCPF', units='kgC/m2/yr',            &
          long='autotrophic respiration of understory plants by pft/size', use_default='inactive',           &
          avgflag='A', vtype=site_size_pft_r8, hlms='CLM:ALM', flushval=0.0_r8,    &
          upfreq=1, ivar=ivar, initialize=initialize_variables, index = ih_ar_understory_si_scpf )

    call this%set_history_var(vname='NPP_SCPF', units='kgC/m2/yr',            &
          long='total net primary production by pft/size', use_default='inactive',       &
          avgflag='A', vtype=site_size_pft_r8, hlms='CLM:ALM', flushval=0.0_r8,    &
          upfreq=1, ivar=ivar, initialize=initialize_variables, index = ih_npp_totl_si_scpf )

    call this%set_history_var(vname='NPP_LEAF_SCPF', units='kgC/m2/yr',       &
          long='NPP flux into leaves by pft/size', use_default='inactive',               &
          avgflag='A', vtype=site_size_pft_r8, hlms='CLM:ALM', flushval=0.0_r8,    &
          upfreq=1, ivar=ivar, initialize=initialize_variables, index = ih_npp_leaf_si_scpf )

   call this%set_history_var(vname='NPP_SEED_SCPF', units='kgC/m2/yr',       &
         long='NPP flux into seeds by pft/size', use_default='inactive',                &
         avgflag='A', vtype=site_size_pft_r8, hlms='CLM:ALM', flushval=0.0_r8,    &
         upfreq=1, ivar=ivar, initialize=initialize_variables, index = ih_npp_seed_si_scpf )

   call this%set_history_var(vname='NPP_FNRT_SCPF', units='kgC/m2/yr',       &
         long='NPP flux into fine roots by pft/size', use_default='inactive',           &
         avgflag='A', vtype=site_size_pft_r8, hlms='CLM:ALM', flushval=0.0_r8,    &
         upfreq=1, ivar=ivar, initialize=initialize_variables, index = ih_npp_fnrt_si_scpf )

   call this%set_history_var(vname='NPP_BGSW_SCPF', units='kgC/m2/yr',       &
         long='NPP flux into below-ground sapwood by pft/size', use_default='inactive', &
         avgflag='A', vtype=site_size_pft_r8, hlms='CLM:ALM', flushval=0.0_r8,    &
         upfreq=1, ivar=ivar, initialize=initialize_variables, index = ih_npp_bgsw_si_scpf )

   call this%set_history_var(vname='NPP_BGDW_SCPF', units='kgC/m2/yr',       &
         long='NPP flux into below-ground deadwood by pft/size', use_default='inactive', &
         avgflag='A', vtype=site_size_pft_r8, hlms='CLM:ALM', flushval=0.0_r8,    &
         upfreq=1, ivar=ivar, initialize=initialize_variables, index = ih_npp_bgdw_si_scpf )

   call this%set_history_var(vname='NPP_AGSW_SCPF', units='kgC/m2/yr',       &
         long='NPP flux into above-ground sapwood by pft/size', use_default='inactive', &
         avgflag='A', vtype=site_size_pft_r8, hlms='CLM:ALM', flushval=0.0_r8,    &
         upfreq=1, ivar=ivar, initialize=initialize_variables, index = ih_npp_agsw_si_scpf )

   call this%set_history_var(vname = 'NPP_AGDW_SCPF', units='kgC/m2/yr',    &
         long='NPP flux into above-ground deadwood by pft/size', use_default='inactive', &
         avgflag='A', vtype=site_size_pft_r8, hlms='CLM:ALM', flushval=0.0_r8,    &
         upfreq=1, ivar=ivar, initialize=initialize_variables, index = ih_npp_agdw_si_scpf )

   call this%set_history_var(vname = 'NPP_STOR_SCPF', units='kgC/m2/yr',    &
         long='NPP flux into storage by pft/size', use_default='inactive',              &
         avgflag='A', vtype=site_size_pft_r8, hlms='CLM:ALM', flushval=0.0_r8,    &
         upfreq=1, ivar=ivar, initialize=initialize_variables, index = ih_npp_stor_si_scpf )

    call this%set_history_var(vname='DDBH_SCPF', units = 'cm/yr/ha',         &
          long='diameter growth increment by pft/size',use_default='inactive',          &
          avgflag='A', vtype=site_size_pft_r8, hlms='CLM:ALM', flushval=0.0_r8,   &
          upfreq=1, ivar=ivar, initialize=initialize_variables, index = ih_ddbh_si_scpf )

    call this%set_history_var(vname='GROWTHFLUX_SCPF', units = 'n/yr/ha',         &
          long='flux of individuals into a given size class bin via growth and recruitment',use_default='inactive',          &
          avgflag='A', vtype=site_size_pft_r8, hlms='CLM:ALM', flushval=0.0_r8,   &
          upfreq=1, ivar=ivar, initialize=initialize_variables, index = ih_growthflux_si_scpf )

    call this%set_history_var(vname='GROWTHFLUX_FUSION_SCPF', units = 'n/yr/ha',         &
          long='flux of individuals into a given size class bin via fusion',use_default='inactive',          &
          avgflag='A', vtype=site_size_pft_r8, hlms='CLM:ALM', flushval=0.0_r8,   &
          upfreq=1, ivar=ivar, initialize=initialize_variables, index = ih_growthflux_fusion_si_scpf )

    call this%set_history_var(vname='DDBH_CANOPY_SCPF', units = 'cm/yr/ha',         &
          long='diameter growth increment by pft/size',use_default='inactive', &
          avgflag='A', vtype=site_size_pft_r8, hlms='CLM:ALM', flushval=0.0_r8,    &
          upfreq=1, ivar=ivar, initialize=initialize_variables, index = ih_ddbh_canopy_si_scpf )

    call this%set_history_var(vname='DDBH_UNDERSTORY_SCPF', units = 'cm/yr/ha',         &
          long='diameter growth increment by pft/size',use_default='inactive', &
          avgflag='A', vtype=site_size_pft_r8, hlms='CLM:ALM', flushval=0.0_r8,    &
          upfreq=1, ivar=ivar, initialize=initialize_variables, index = ih_ddbh_understory_si_scpf )

    call this%set_history_var(vname='BA_SCPF', units = 'm2/ha',               &
          long='basal area by pft/size', use_default='inactive',   &
          avgflag='A', vtype=site_size_pft_r8, hlms='CLM:ALM', flushval=0.0_r8,    &
          upfreq=1, ivar=ivar, initialize=initialize_variables, index = ih_ba_si_scpf )

    call this%set_history_var(vname='AGB_SCPF', units = 'kgC/m2', &
         long='Aboveground biomass by pft/size', use_default='inactive', &
         avgflag='A', vtype=site_size_pft_r8, hlms='CLM:ALM', flushval=0.0_r8, &
         upfreq=1, ivar=ivar, initialize=initialize_variables, index = ih_agb_si_scpf ) 

    call this%set_history_var(vname='NPLANT_SCPF', units = 'N/ha',         &
          long='stem number density by pft/size', use_default='inactive', &
          avgflag='A', vtype=site_size_pft_r8, hlms='CLM:ALM', flushval=0.0_r8,    &
          upfreq=1, ivar=ivar, initialize=initialize_variables, index = ih_nplant_si_scpf )

    call this%set_history_var(vname='NPLANT_CAPF', units = 'N/ha',       &
         long='stem number density by pft/coage', use_default='inactive', &
         avgflag='A', vtype=site_coage_pft_r8, hlms='CLM:ALM',flushval=0.0_r8,     &
         upfreq=1, ivar=ivar, initialize=initialize_variables, index = ih_nplant_si_capf )

    call this%set_history_var(vname='M1_SCPF', units = 'N/ha/yr',          &
          long='background mortality by pft/size', use_default='inactive', &
          avgflag='A', vtype=site_size_pft_r8, hlms='CLM:ALM', flushval=0.0_r8,    &
          upfreq=1, ivar=ivar, initialize=initialize_variables, index = ih_m1_si_scpf )
    
    call this%set_history_var(vname='M2_SCPF', units = 'N/ha/yr',          &
          long='hydraulic mortality by pft/size',use_default='inactive', &
          avgflag='A', vtype=site_size_pft_r8, hlms='CLM:ALM', flushval=0.0_r8,    &
          upfreq=1, ivar=ivar, initialize=initialize_variables, index = ih_m2_si_scpf )

    call this%set_history_var(vname='M3_SCPF', units = 'N/ha/yr',          &
          long='carbon starvation mortality by pft/size', use_default='inactive', &
          avgflag='A', vtype=site_size_pft_r8, hlms='CLM:ALM', flushval=0.0_r8,    &
          upfreq=1, ivar=ivar, initialize=initialize_variables, index = ih_m3_si_scpf )

    call this%set_history_var(vname='M4_SCPF', units = 'N/ha/yr',          &
          long='impact mortality by pft/size',use_default='inactive', &
          avgflag='A', vtype=site_size_pft_r8, hlms='CLM:ALM', flushval=0.0_r8,    &
          upfreq=1, ivar=ivar, initialize=initialize_variables, index = ih_m4_si_scpf )

    call this%set_history_var(vname='M5_SCPF', units = 'N/ha/yr',          &
          long='fire mortality by pft/size',use_default='inactive', &
          avgflag='A', vtype=site_size_pft_r8, hlms='CLM:ALM', flushval=0.0_r8,    &
          upfreq=1, ivar=ivar, initialize=initialize_variables, index = ih_m5_si_scpf )

    call this%set_history_var(vname='CROWNFIREMORT_SCPF', units = 'N/ha/yr',          &
          long='crown fire mortality by pft/size',use_default='inactive', &
          avgflag='A', vtype=site_size_pft_r8, hlms='CLM:ALM', flushval=0.0_r8,    &
          upfreq=1, ivar=ivar, initialize=initialize_variables, index = ih_crownfiremort_si_scpf )

    call this%set_history_var(vname='CAMBIALFIREMORT_SCPF', units = 'N/ha/yr',          &
          long='cambial fire mortality by pft/size',use_default='inactive', &
          avgflag='A', vtype=site_size_pft_r8, hlms='CLM:ALM', flushval=0.0_r8,    &
          upfreq=1, ivar=ivar, initialize=initialize_variables, index = ih_cambialfiremort_si_scpf )

    call this%set_history_var(vname='M6_SCPF', units = 'N/ha/yr',          &
          long='termination mortality by pft/size',use_default='inactive', &
          avgflag='A', vtype=site_size_pft_r8, hlms='CLM:ALM', flushval=0.0_r8,    &
          upfreq=1, ivar=ivar, initialize=initialize_variables, index = ih_m6_si_scpf )

    call this%set_history_var(vname='M7_SCPF', units = 'N/ha/event',               &
          long='logging mortality by pft/size',use_default='inactive',           &
          avgflag='A', vtype=site_size_pft_r8, hlms='CLM:ALM', flushval=0.0_r8,    &
          upfreq=1, ivar=ivar, initialize=initialize_variables, index = ih_m7_si_scpf )

    call this%set_history_var(vname='M8_SCPF', units = 'N/ha/yr',          &
          long='freezing mortality by pft/size',use_default='inactive', &
          avgflag='A', vtype=site_size_pft_r8, hlms='CLM:ALM', flushval=0.0_r8,    &
          upfreq=1, ivar=ivar, initialize=initialize_variables, index = ih_m8_si_scpf )

    call this%set_history_var(vname='M9_SCPF', units = 'N/ha/yr',          &
          long='senescence mortality by pft/size',use_default='inactive', &
          avgflag='A', vtype=site_size_pft_r8, hlms='CLM:ALM', flushval=0.0_r8,    &
          upfreq=1, ivar=ivar, initialize=initialize_variables, index = ih_m9_si_scpf )

    call this%set_history_var(vname='M10_SCPF', units = 'N/ha/yr',         &
         long='age senescence mortality by pft/size',use_default='inactive', &
         avgflag='A', vtype =site_size_pft_r8, hlms='CLM:ALM', flushval=0.0_r8,     &
         upfreq=1, ivar=ivar, initialize=initialize_variables, index = ih_m10_si_scpf )
    
    call this%set_history_var(vname='M10_CAPF',units='N/ha/yr',         &
         long='age senescence mortality by pft/cohort age',use_default='inactive', &
         avgflag='A', vtype =site_coage_pft_r8, hlms='CLM:ALM', flushval=0.0_r8,         &
         upfreq=1, ivar=ivar, initialize=initialize_variables, index =ih_m10_si_capf )

    call this%set_history_var(vname='MORTALITY_CANOPY_SCPF', units = 'N/ha/yr',          &
          long='total mortality of canopy plants by pft/size', use_default='inactive', &
          avgflag='A', vtype=site_size_pft_r8, hlms='CLM:ALM', flushval=0.0_r8,    &
          upfreq=1, ivar=ivar, initialize=initialize_variables, index = ih_mortality_canopy_si_scpf )

    call this%set_history_var(vname='C13disc_SCPF', units = 'per mil',               &
         long='C13 discrimination by pft/size',use_default='inactive',           &
         avgflag='A', vtype=site_size_pft_r8, hlms='CLM:ALM', flushval=0.0_r8,    &
         upfreq=1, ivar=ivar, initialize=initialize_variables, index = ih_c13disc_si_scpf ) 

    call this%set_history_var(vname='BSTOR_CANOPY_SCPF', units = 'kgC/ha',          &
          long='biomass carbon in storage pools of canopy plants by pft/size', use_default='inactive', &
          avgflag='A', vtype=site_size_pft_r8, hlms='CLM:ALM', flushval=0.0_r8,    &
          upfreq=1, ivar=ivar, initialize=initialize_variables, index = ih_bstor_canopy_si_scpf )

    call this%set_history_var(vname='BLEAF_CANOPY_SCPF', units = 'kgC/ha',          &
          long='biomass carbon in leaf of canopy plants by pft/size', use_default='inactive', &
          avgflag='A', vtype=site_size_pft_r8, hlms='CLM:ALM', flushval=0.0_r8,    &
          upfreq=1, ivar=ivar, initialize=initialize_variables, index = ih_bleaf_canopy_si_scpf )

    call this%set_history_var(vname='NPLANT_CANOPY_SCPF', units = 'N/ha',         &
          long='stem number of canopy plants density by pft/size', use_default='inactive', &
          avgflag='A', vtype=site_size_pft_r8, hlms='CLM:ALM', flushval=0.0_r8,    &
          upfreq=1, ivar=ivar, initialize=initialize_variables, index = ih_nplant_canopy_si_scpf )

    call this%set_history_var(vname='MORTALITY_UNDERSTORY_SCPF', units = 'N/ha/yr',          &
          long='total mortality of understory plants by pft/size', use_default='inactive', &
          avgflag='A', vtype=site_size_pft_r8, hlms='CLM:ALM', flushval=0.0_r8,    &
          upfreq=1, ivar=ivar, initialize=initialize_variables, index = ih_mortality_understory_si_scpf )

    call this%set_history_var(vname='BSTOR_UNDERSTORY_SCPF', units = 'kgC/ha',          &
          long='biomass carbon in storage pools of understory plants by pft/size', use_default='inactive', &
          avgflag='A', vtype=site_size_pft_r8, hlms='CLM:ALM', flushval=0.0_r8,    &
          upfreq=1, ivar=ivar, initialize=initialize_variables, index = ih_bstor_understory_si_scpf )

    call this%set_history_var(vname='BLEAF_UNDERSTORY_SCPF', units = 'kgC/ha',          &
          long='biomass carbon in leaf of understory plants by pft/size', use_default='inactive', &
          avgflag='A', vtype=site_size_pft_r8, hlms='CLM:ALM', flushval=0.0_r8,    &
          upfreq=1, ivar=ivar, initialize=initialize_variables, index = ih_bleaf_understory_si_scpf )

    call this%set_history_var(vname='NPLANT_UNDERSTORY_SCPF', units = 'N/ha',         &
          long='stem number of understory plants density by pft/size', use_default='inactive', &
          avgflag='A', vtype=site_size_pft_r8, hlms='CLM:ALM', flushval=0.0_r8,    &
          upfreq=1, ivar=ivar, initialize=initialize_variables, index = ih_nplant_understory_si_scpf )

    call this%set_history_var(vname='CWD_AG_CWDSC', units='gC/m^2', &
          long='size-resolved AG CWD stocks', use_default='inactive', &
          avgflag='A', vtype=site_cwdsc_r8, hlms='CLM:ALM', flushval=0.0_r8,    &
          upfreq=1, ivar=ivar, initialize=initialize_variables, index = ih_cwd_ag_si_cwdsc )

    call this%set_history_var(vname='CWD_BG_CWDSC', units='gC/m^2', &
          long='size-resolved BG CWD stocks', use_default='inactive', &
          avgflag='A', vtype=site_cwdsc_r8, hlms='CLM:ALM', flushval=0.0_r8,    &
          upfreq=1, ivar=ivar, initialize=initialize_variables, index = ih_cwd_bg_si_cwdsc )

    call this%set_history_var(vname='CWD_AG_IN_CWDSC', units='gC/m^2/y', &
          long='size-resolved AG CWD input', use_default='inactive', &
          avgflag='A', vtype=site_cwdsc_r8, hlms='CLM:ALM', flushval=0.0_r8,    &
          upfreq=1, ivar=ivar, initialize=initialize_variables, index = ih_cwd_ag_in_si_cwdsc )

    call this%set_history_var(vname='CWD_BG_IN_CWDSC', units='gC/m^2/y', &
          long='size-resolved BG CWD input', use_default='inactive', &
          avgflag='A', vtype=site_cwdsc_r8, hlms='CLM:ALM', flushval=0.0_r8,    &
          upfreq=1, ivar=ivar, initialize=initialize_variables, index = ih_cwd_bg_in_si_cwdsc )

    call this%set_history_var(vname='CWD_AG_OUT_CWDSC', units='gC/m^2/y', &
          long='size-resolved AG CWD output', use_default='inactive', &
          avgflag='A', vtype=site_cwdsc_r8, hlms='CLM:ALM', flushval=0.0_r8,    &
          upfreq=1, ivar=ivar, initialize=initialize_variables, index = ih_cwd_ag_out_si_cwdsc )

    call this%set_history_var(vname='CWD_BG_OUT_CWDSC', units='gC/m^2/y', &
          long='size-resolved BG CWD output', use_default='inactive', &
          avgflag='A', vtype=site_cwdsc_r8, hlms='CLM:ALM', flushval=0.0_r8,    &
          upfreq=1, ivar=ivar, initialize=initialize_variables, index = ih_cwd_bg_out_si_cwdsc )

    ! Size structured diagnostics that require rapid updates (upfreq=2)

    call this%set_history_var(vname='AR_SCPF',units = 'kgC/m2/yr',          &
          long='total autotrophic respiration per m2 per year by pft/size',use_default='inactive',&
          avgflag='A', vtype=site_size_pft_r8, hlms='CLM:ALM', flushval=0.0_r8,    &
          upfreq=2, ivar=ivar, initialize=initialize_variables, index = ih_ar_si_scpf )
    
    call this%set_history_var(vname='AR_GROW_SCPF',units = 'kgC/m2/yr',          &
          long='growth autotrophic respiration per m2 per year by pft/size',use_default='inactive',&
          avgflag='A', vtype=site_size_pft_r8, hlms='CLM:ALM', flushval=0.0_r8,    &
          upfreq=2, ivar=ivar, initialize=initialize_variables, index = ih_ar_grow_si_scpf )

    call this%set_history_var(vname='AR_MAINT_SCPF',units = 'kgC/m2/yr',          &
          long='maintenance autotrophic respiration per m2 per year by pft/size',use_default='inactive',&
          avgflag='A', vtype=site_size_pft_r8, hlms='CLM:ALM', flushval=0.0_r8,    &
          upfreq=2, ivar=ivar, initialize=initialize_variables, index = ih_ar_maint_si_scpf )

    call this%set_history_var(vname='AR_DARKM_SCPF',units = 'kgC/m2/yr',          &
          long='dark portion of maintenance autotrophic respiration per m2 per year by pft/size',use_default='inactive',&
          avgflag='A', vtype=site_size_pft_r8,hlms='CLM:ALM', flushval=0.0_r8,    &
          upfreq=2, ivar=ivar, initialize=initialize_variables, index = ih_ar_darkm_si_scpf )

    call this%set_history_var(vname='AR_AGSAPM_SCPF',units = 'kgC/m2/yr',          &
          long='above-ground sapwood maintenance autotrophic respiration per m2 per year by pft/size',use_default='inactive',&
          avgflag='A', vtype=site_size_pft_r8,hlms='CLM:ALM', flushval=0.0_r8,    &
          upfreq=2, ivar=ivar, initialize=initialize_variables, index = ih_ar_agsapm_si_scpf )
    
    call this%set_history_var(vname='AR_CROOTM_SCPF',units = 'kgC/m2/yr',          &
          long='below-ground sapwood maintenance autotrophic respiration per m2 per year by pft/size',use_default='inactive',&
          avgflag='A', vtype=site_size_pft_r8,hlms='CLM:ALM', flushval=0.0_r8,    &
          upfreq=2, ivar=ivar, initialize=initialize_variables, index = ih_ar_crootm_si_scpf )

    call this%set_history_var(vname='AR_FROOTM_SCPF',units = 'kgC/m2/yr',          &
          long='fine root maintenance autotrophic respiration per m2 per year by pft/size',use_default='inactive',&
          avgflag='A', vtype=site_size_pft_r8, hlms='CLM:ALM', flushval=0.0_r8,    &
          upfreq=2, ivar=ivar, initialize=initialize_variables, index = ih_ar_frootm_si_scpf )

    ! size-class only variables

    call this%set_history_var(vname='DDBH_CANOPY_SCLS', units = 'cm/yr/ha',         &
          long='diameter growth increment by pft/size',use_default='active', &
          avgflag='A', vtype=site_size_r8, hlms='CLM:ALM', flushval=0.0_r8,    &
          upfreq=1, ivar=ivar, initialize=initialize_variables, index = ih_ddbh_canopy_si_scls )

    call this%set_history_var(vname='DDBH_UNDERSTORY_SCLS', units = 'cm/yr/ha',         &
          long='diameter growth increment by pft/size',use_default='active', &
          avgflag='A', vtype=site_size_r8, hlms='CLM:ALM', flushval=0.0_r8,    &
          upfreq=1, ivar=ivar, initialize=initialize_variables, index = ih_ddbh_understory_si_scls )

    call this%set_history_var(vname='YESTERDAYCANLEV_CANOPY_SCLS', units = 'indiv/ha',               &
          long='Yesterdays canopy level for canopy plants by size class', use_default='inactive',   &
          avgflag='A', vtype=site_size_r8, hlms='CLM:ALM', flushval=0.0_r8,    &
          upfreq=1, ivar=ivar, initialize=initialize_variables, index = ih_yesterdaycanopylevel_canopy_si_scls )

    call this%set_history_var(vname='YESTERDAYCANLEV_UNDERSTORY_SCLS', units = 'indiv/ha',               &
          long='Yesterdays canopy level for understory plants by size class', use_default='inactive',   &
          avgflag='A', vtype=site_size_r8, hlms='CLM:ALM', flushval=0.0_r8,    &
          upfreq=1, ivar=ivar, initialize=initialize_variables, index = ih_yesterdaycanopylevel_understory_si_scls )

    call this%set_history_var(vname='BA_SCLS', units = 'm2/ha',               &
          long='basal area by size class', use_default='active',   &
          avgflag='A', vtype=site_size_r8, hlms='CLM:ALM', flushval=0.0_r8,    &
          upfreq=1, ivar=ivar, initialize=initialize_variables, index = ih_ba_si_scls )

    call this%set_history_var(vname='AGB_SCLS', units = 'kgC/m2',               &
          long='Aboveground biomass by size class', use_default='active',   &
          avgflag='A', vtype=site_size_r8, hlms='CLM:ALM', flushval=0.0_r8,    &
          upfreq=1, ivar=ivar, initialize=initialize_variables, index = ih_agb_si_scls )

    call this%set_history_var(vname='BIOMASS_SCLS', units = 'kgC/m2',               &
          long='Total biomass by size class', use_default='inactive',   &
          avgflag='A', vtype=site_size_r8, hlms='CLM:ALM', flushval=0.0_r8,    &
          upfreq=1, ivar=ivar, initialize=initialize_variables, index = ih_biomass_si_scls )

    call this%set_history_var(vname='DEMOTION_RATE_SCLS', units = 'indiv/ha/yr',               &
          long='demotion rate from canopy to understory by size class', use_default='inactive',   &
          avgflag='A', vtype=site_size_r8, hlms='CLM:ALM', flushval=0.0_r8,    &
          upfreq=1, ivar=ivar, initialize=initialize_variables, index = ih_demotion_rate_si_scls )

    call this%set_history_var(vname='PROMOTION_RATE_SCLS', units = 'indiv/ha/yr',               &
          long='promotion rate from understory to canopy by size class', use_default='inactive',   &
          avgflag='A', vtype=site_size_r8, hlms='CLM:ALM', flushval=0.0_r8,    &
          upfreq=1, ivar=ivar, initialize=initialize_variables, index = ih_promotion_rate_si_scls )

    call this%set_history_var(vname='NPLANT_CANOPY_SCLS', units = 'indiv/ha',               &
          long='number of canopy plants by size class', use_default='active',   &
          avgflag='A', vtype=site_size_r8, hlms='CLM:ALM', flushval=0.0_r8,    &
          upfreq=1, ivar=ivar, initialize=initialize_variables, index = ih_nplant_canopy_si_scls )
  
    call this%set_history_var(vname='LAI_CANOPY_SCLS', units = 'm2/m2',               &
          long='Leaf are index (LAI) by size class', use_default='active',   &
          avgflag='A', vtype=site_size_r8, hlms='CLM:ALM', flushval=0.0_r8,    &
          upfreq=1, ivar=ivar, initialize=initialize_variables, index = ih_lai_canopy_si_scls )

    call this%set_history_var(vname='SAI_CANOPY_SCLS', units = 'm2/m2',               &
          long='stem area index(SAI) by size class', use_default='inactive',   &
          avgflag='A', vtype=site_size_r8, hlms='CLM:ALM', flushval=0.0_r8,    &
          upfreq=1, ivar=ivar, initialize=initialize_variables, index = ih_sai_canopy_si_scls )

    call this%set_history_var(vname='MORTALITY_CANOPY_SCLS', units = 'indiv/ha/yr',               &
          long='total mortality of canopy trees by size class', use_default='active',   &
          avgflag='A', vtype=site_size_r8, hlms='CLM:ALM', flushval=0.0_r8,    &
          upfreq=1, ivar=ivar, initialize=initialize_variables, index = ih_mortality_canopy_si_scls )

    call this%set_history_var(vname='NPLANT_UNDERSTORY_SCLS', units = 'indiv/ha',               &
          long='number of understory plants by size class', use_default='active',   &
          avgflag='A', vtype=site_size_r8, hlms='CLM:ALM', flushval=0.0_r8,    &
          upfreq=1, ivar=ivar, initialize=initialize_variables, index = ih_nplant_understory_si_scls )

    call this%set_history_var(vname='LAI_UNDERSTORY_SCLS', units = 'indiv/ha',               &
          long='number of understory plants by size class', use_default='active',   &
          avgflag='A', vtype=site_size_r8, hlms='CLM:ALM', flushval=0.0_r8,    &
          upfreq=1, ivar=ivar, initialize=initialize_variables, index = ih_lai_understory_si_scls )

    call this%set_history_var(vname='SAI_UNDERSTORY_SCLS', units = 'indiv/ha',               &
          long='number of understory plants by size class', use_default='inactive',   &
          avgflag='A', vtype=site_size_r8, hlms='CLM:ALM', flushval=0.0_r8,    &
          upfreq=1, ivar=ivar, initialize=initialize_variables, index = ih_sai_understory_si_scls )

    call this%set_history_var(vname='NPLANT_SCLS', units = 'indiv/ha',               &
          long='number of plants by size class', use_default='active',   &
          avgflag='A', vtype=site_size_r8, hlms='CLM:ALM', flushval=0.0_r8,    &
          upfreq=1, ivar=ivar, initialize=initialize_variables, index = ih_nplant_si_scls )

    call this%set_history_var(vname='NPLANT_CACLS', units = 'indiv/ha',          &
         long='number of plants by coage class', use_default='active',   &
         avgflag='A', vtype=site_coage_r8, hlms='CLM:ALM', flushval=0.0_r8,     &
         upfreq=1, ivar=ivar, initialize=initialize_variables, index = ih_nplant_si_cacls )

    call this%set_history_var(vname='M1_SCLS', units = 'N/ha/yr',          &
          long='background mortality by size', use_default='active', &
          avgflag='A', vtype=site_size_r8, hlms='CLM:ALM', flushval=0.0_r8,    &
          upfreq=1, ivar=ivar, initialize=initialize_variables, index = ih_m1_si_scls )
    
    call this%set_history_var(vname='M2_SCLS', units = 'N/ha/yr',          &
          long='hydraulic mortality by size',use_default='active', &
          avgflag='A', vtype=site_size_r8, hlms='CLM:ALM', flushval=0.0_r8,    &
          upfreq=1, ivar=ivar, initialize=initialize_variables, index = ih_m2_si_scls )

    call this%set_history_var(vname='M3_SCLS', units = 'N/ha/yr',          &
          long='carbon starvation mortality by size', use_default='active', &
          avgflag='A', vtype=site_size_r8, hlms='CLM:ALM', flushval=0.0_r8,    &
          upfreq=1, ivar=ivar, initialize=initialize_variables, index = ih_m3_si_scls )

    call this%set_history_var(vname='M4_SCLS', units = 'N/ha/yr',          &
          long='impact mortality by size',use_default='active', &
          avgflag='A', vtype=site_size_r8, hlms='CLM:ALM', flushval=0.0_r8,    &
          upfreq=1, ivar=ivar, initialize=initialize_variables, index = ih_m4_si_scls )

    call this%set_history_var(vname='M5_SCLS', units = 'N/ha/yr',          &
          long='fire mortality by size',use_default='active', &
          avgflag='A', vtype=site_size_r8, hlms='CLM:ALM', flushval=0.0_r8,    &
          upfreq=1, ivar=ivar, initialize=initialize_variables, index = ih_m5_si_scls )

    call this%set_history_var(vname='M6_SCLS', units = 'N/ha/yr',          &
          long='termination mortality by size',use_default='active', &
          avgflag='A', vtype=site_size_r8, hlms='CLM:ALM', flushval=0.0_r8,    &
          upfreq=1, ivar=ivar, initialize=initialize_variables, index = ih_m6_si_scls )

    call this%set_history_var(vname='M7_SCLS', units = 'N/ha/event',               &
          long='logging mortality by size',use_default='active',           &
          avgflag='A', vtype=site_size_r8, hlms='CLM:ALM', flushval=0.0_r8,    &
          upfreq=1, ivar=ivar, initialize=initialize_variables, index = ih_m7_si_scls )

    call this%set_history_var(vname='M8_SCLS', units = 'N/ha/event',               &
          long='freezing mortality by size',use_default='active',           &
          avgflag='A', vtype=site_size_r8, hlms='CLM:ALM', flushval=0.0_r8,    &
          upfreq=1, ivar=ivar, initialize=initialize_variables, index = ih_m8_si_scls )

    call this%set_history_var(vname='M9_SCLS', units = 'N/ha/yr',              &
          long='senescence mortality by size',use_default='active',         &
          avgflag='A', vtype=site_size_r8, hlms='CLM:ALM', flushval=0.0_r8,    &
          upfreq=1, ivar=ivar, initialize=initialize_variables, index = ih_m9_si_scls )

    call this%set_history_var(vname='M10_SCLS', units = 'N/ha/yr',              &
          long='age senescence mortality by size',use_default='active',         &
          avgflag='A', vtype=site_size_r8, hlms='CLM:ALM', flushval=0.0_r8,     &
          upfreq=1, ivar=ivar, initialize=initialize_variables, index = ih_m10_si_scls ) 

    call this%set_history_var(vname='M10_CACLS', units = 'N/ha/yr',             &
          long='age senescence mortality by cohort age',use_default='active',      &
          avgflag='A', vtype=site_coage_r8, hlms='CLM:ALM', flushval=0.0_r8,     &
          upfreq=1, ivar=ivar, initialize=initialize_variables, index = ih_m10_si_cacls )

    call this%set_history_var(vname='CARBON_BALANCE_CANOPY_SCLS', units = 'kg C / ha / yr', &
          long='CARBON_BALANCE for canopy plants by size class', use_default='inactive',    &
          avgflag='A', vtype=site_size_r8, hlms='CLM:ALM', flushval=0.0_r8,    &
          upfreq=1, ivar=ivar, initialize=initialize_variables, index = ih_carbon_balance_canopy_si_scls )

    call this%set_history_var(vname='CARBON_BALANCE_UNDERSTORY_SCLS', units = 'kg C / ha / yr', &
          long='CARBON_BALANCE for understory plants by size class', use_default='inactive',    &
          avgflag='A', vtype=site_size_r8, hlms='CLM:ALM', flushval=0.0_r8,    &
          upfreq=1, ivar=ivar, initialize=initialize_variables, index = ih_carbon_balance_understory_si_scls )
    
    call this%set_history_var(vname='MORTALITY_UNDERSTORY_SCLS', units = 'indiv/ha/yr',               &
          long='total mortality of understory trees by size class', use_default='active',   &
          avgflag='A', vtype=site_size_r8, hlms='CLM:ALM', flushval=0.0_r8,    &
          upfreq=1, ivar=ivar, initialize=initialize_variables, index = ih_mortality_understory_si_scls )

    call this%set_history_var(vname='TRIMMING_CANOPY_SCLS', units = 'indiv/ha',               &
          long='trimming term of canopy plants by size class', use_default='inactive',   &
          avgflag='A', vtype=site_size_r8, hlms='CLM:ALM', flushval=0.0_r8,    &
          upfreq=1, ivar=ivar, initialize=initialize_variables, index = ih_trimming_canopy_si_scls )

    call this%set_history_var(vname='TRIMMING_UNDERSTORY_SCLS', units = 'indiv/ha',               &
          long='trimming term of understory plants by size class', use_default='inactive',   &
          avgflag='A', vtype=site_size_r8, hlms='CLM:ALM', flushval=0.0_r8,    &
          upfreq=1, ivar=ivar, initialize=initialize_variables, index = ih_trimming_understory_si_scls )

    call this%set_history_var(vname='CROWN_AREA_CANOPY_SCLS', units = 'm2/ha',               &
          long='total crown area of canopy plants by size class', use_default='inactive',   &
          avgflag='A', vtype=site_size_r8, hlms='CLM:ALM', flushval=0.0_r8,    &
          upfreq=1, ivar=ivar, initialize=initialize_variables, index = ih_crown_area_canopy_si_scls )

    call this%set_history_var(vname='CROWN_AREA_UNDERSTORY_SCLS', units = 'm2/ha',               &
          long='total crown area of understory plants by size class', use_default='inactive',   &
          avgflag='A', vtype=site_size_r8, hlms='CLM:ALM', flushval=0.0_r8,    &
          upfreq=1, ivar=ivar, initialize=initialize_variables, index = ih_crown_area_understory_si_scls )

    call this%set_history_var(vname='LEAF_MD_CANOPY_SCLS', units = 'kg C / ha / yr',               &
          long='LEAF_MD for canopy plants by size class', use_default='inactive',   &
          avgflag='A', vtype=site_size_r8, hlms='CLM:ALM', flushval=0.0_r8,    &
          upfreq=1, ivar=ivar, initialize=initialize_variables, index = ih_leaf_md_canopy_si_scls )
    
    call this%set_history_var(vname='ROOT_MD_CANOPY_SCLS', units = 'kg C / ha / yr',               &
          long='ROOT_MD for canopy plants by size class', use_default='inactive',   &
          avgflag='A', vtype=site_size_r8, hlms='CLM:ALM', flushval=0.0_r8,    &
          upfreq=1, ivar=ivar, initialize=initialize_variables, index = ih_root_md_canopy_si_scls )

    call this%set_history_var(vname='BSTORE_MD_CANOPY_SCLS', units = 'kg C / ha / yr',               &
          long='BSTORE_MD for canopy plants by size class', use_default='inactive',   &
          avgflag='A', vtype=site_size_r8, hlms='CLM:ALM', flushval=0.0_r8,    &
          upfreq=1, ivar=ivar, initialize=initialize_variables, index = ih_bstore_md_canopy_si_scls )

    call this%set_history_var(vname='BDEAD_MD_CANOPY_SCLS', units = 'kg C / ha / yr',               &
          long='BDEAD_MD for canopy plants by size class', use_default='inactive',   &
          avgflag='A', vtype=site_size_r8, hlms='CLM:ALM', flushval=0.0_r8,    &
          upfreq=1, ivar=ivar, initialize=initialize_variables, index = ih_bdead_md_canopy_si_scls )

    call this%set_history_var(vname='BSW_MD_CANOPY_SCLS', units = 'kg C / ha / yr',               &
          long='BSW_MD for canopy plants by size class', use_default='inactive',   &
          avgflag='A', vtype=site_size_r8, hlms='CLM:ALM', flushval=0.0_r8,    &
          upfreq=1, ivar=ivar, initialize=initialize_variables, index = ih_bsw_md_canopy_si_scls )

    call this%set_history_var(vname='SEED_PROD_CANOPY_SCLS', units = 'kg C / ha / yr',               &
          long='SEED_PROD for canopy plants by size class', use_default='inactive',   &
          avgflag='A', vtype=site_size_r8, hlms='CLM:ALM', flushval=0.0_r8,    &
          upfreq=1, ivar=ivar, initialize=initialize_variables, index = ih_seed_prod_canopy_si_scls )
    
   call this%set_history_var(vname='NPP_LEAF_CANOPY_SCLS', units = 'kg C / ha / yr',               &
         long='NPP_LEAF for canopy plants by size class', use_default='inactive',   &
         avgflag='A', vtype=site_size_r8, hlms='CLM:ALM', flushval=-999.9_r8,    &
         upfreq=1, ivar=ivar, initialize=initialize_variables, index = ih_npp_leaf_canopy_si_scls )
    
   call this%set_history_var(vname='NPP_FROOT_CANOPY_SCLS', units = 'kg C / ha / yr',               &
         long='NPP_FROOT for canopy plants by size class', use_default='inactive',   &
         avgflag='A', vtype=site_size_r8, hlms='CLM:ALM', flushval=0.0_r8,    &
         upfreq=1, ivar=ivar, initialize=initialize_variables, index = ih_npp_fnrt_canopy_si_scls )
    
   call this%set_history_var(vname='NPP_BSW_CANOPY_SCLS', units = 'kg C / ha / yr',               &
         long='NPP_BSW for canopy plants by size class', use_default='inactive',   &
         avgflag='A', vtype=site_size_r8, hlms='CLM:ALM', flushval=0.0_r8,    &
         upfreq=1, ivar=ivar, initialize=initialize_variables, index = ih_npp_sapw_canopy_si_scls )
    
   call this%set_history_var(vname='NPP_BDEAD_CANOPY_SCLS', units = 'kg C / ha / yr',               &
         long='NPP_BDEAD for canopy plants by size class', use_default='inactive',   &
         avgflag='A', vtype=site_size_r8, hlms='CLM:ALM', flushval=0.0_r8,    &
         upfreq=1, ivar=ivar, initialize=initialize_variables, index = ih_npp_dead_canopy_si_scls )
    
   call this%set_history_var(vname='NPP_BSEED_CANOPY_SCLS', units = 'kg C / ha / yr',               &
         long='NPP_BSEED for canopy plants by size class', use_default='inactive',   &
         avgflag='A', vtype=site_size_r8, hlms='CLM:ALM', flushval=0.0_r8,    &
         upfreq=1, ivar=ivar, initialize=initialize_variables, index = ih_npp_seed_canopy_si_scls )
    
   call this%set_history_var(vname='NPP_STORE_CANOPY_SCLS', units = 'kg C / ha / yr',               &
         long='NPP_STORE for canopy plants by size class', use_default='inactive',   &
         avgflag='A', vtype=site_size_r8, hlms='CLM:ALM', flushval=0.0_r8,    &
         upfreq=1, ivar=ivar, initialize=initialize_variables, index = ih_npp_stor_canopy_si_scls )
    
    call this%set_history_var(vname='LEAF_MR', units = 'kg C / m2 / yr',               &
          long='RDARK (leaf maintenance respiration)', use_default='active',   &
          avgflag='A', vtype=site_r8, hlms='CLM:ALM', flushval=0.0_r8,    &
          upfreq=2, ivar=ivar, initialize=initialize_variables, index = ih_leaf_mr_si )
    
    call this%set_history_var(vname='FROOT_MR', units = 'kg C / m2 / yr',               &
          long='fine root maintenance respiration)', use_default='active',   &
          avgflag='A', vtype=site_r8, hlms='CLM:ALM', flushval=0.0_r8,    &
          upfreq=2, ivar=ivar, initialize=initialize_variables, index = ih_froot_mr_si )
    
    call this%set_history_var(vname='LIVECROOT_MR', units = 'kg C / m2 / yr',               &
          long='live coarse root maintenance respiration)', use_default='active',   &
          avgflag='A', vtype=site_r8, hlms='CLM:ALM', flushval=0.0_r8,    &
          upfreq=2, ivar=ivar, initialize=initialize_variables, index = ih_livecroot_mr_si )
    
    call this%set_history_var(vname='LIVESTEM_MR', units = 'kg C / m2 / yr',               &
          long='live stem maintenance respiration)', use_default='active',   &
          avgflag='A', vtype=site_r8, hlms='CLM:ALM', flushval=0.0_r8,    &
          upfreq=2, ivar=ivar, initialize=initialize_variables, index = ih_livestem_mr_si )
    
    call this%set_history_var(vname='RDARK_CANOPY_SCLS', units = 'kg C / ha / yr',               &
          long='RDARK for canopy plants by size class', use_default='inactive',   &
          avgflag='A', vtype=site_size_r8, hlms='CLM:ALM', flushval=0.0_r8,    &
          upfreq=2, ivar=ivar, initialize=initialize_variables, index = ih_rdark_canopy_si_scls )
    
    call this%set_history_var(vname='LIVESTEM_MR_CANOPY_SCLS', units = 'kg C / ha / yr',               &
          long='LIVESTEM_MR for canopy plants by size class', use_default='inactive',   &
          avgflag='A', vtype=site_size_r8, hlms='CLM:ALM', flushval=0.0_r8,    &
          upfreq=2, ivar=ivar, initialize=initialize_variables, index = ih_livestem_mr_canopy_si_scls )
    
    call this%set_history_var(vname='LIVECROOT_MR_CANOPY_SCLS', units = 'kg C / ha / yr',               &
          long='LIVECROOT_MR for canopy plants by size class', use_default='inactive',   &
          avgflag='A', vtype=site_size_r8, hlms='CLM:ALM', flushval=0.0_r8,    &
          upfreq=2, ivar=ivar, initialize=initialize_variables, index = ih_livecroot_mr_canopy_si_scls )
    
    call this%set_history_var(vname='FROOT_MR_CANOPY_SCLS', units = 'kg C / ha / yr',               &
          long='FROOT_MR for canopy plants by size class', use_default='inactive',   &
          avgflag='A', vtype=site_size_r8, hlms='CLM:ALM', flushval=0.0_r8,    &
          upfreq=2, ivar=ivar, initialize=initialize_variables, index = ih_froot_mr_canopy_si_scls )
    
    call this%set_history_var(vname='RESP_G_CANOPY_SCLS', units = 'kg C / ha / yr',               &
          long='RESP_G for canopy plants by size class', use_default='inactive',   &
          avgflag='A', vtype=site_size_r8, hlms='CLM:ALM', flushval=0.0_r8,    &
          upfreq=2, ivar=ivar, initialize=initialize_variables, index = ih_resp_g_canopy_si_scls )
    
    call this%set_history_var(vname='RESP_M_CANOPY_SCLS', units = 'kg C / ha / yr',               &
          long='RESP_M for canopy plants by size class', use_default='inactive',   &
          avgflag='A', vtype=site_size_r8, hlms='CLM:ALM', flushval=0.0_r8,    &
          upfreq=2, ivar=ivar, initialize=initialize_variables, index = ih_resp_m_canopy_si_scls )

    call this%set_history_var(vname='LEAF_MD_UNDERSTORY_SCLS', units = 'kg C / ha / yr',               &
          long='LEAF_MD for understory plants by size class', use_default='inactive',   &
          avgflag='A', vtype=site_size_r8, hlms='CLM:ALM', flushval=0.0_r8,    &
          upfreq=1, ivar=ivar, initialize=initialize_variables, index = ih_leaf_md_understory_si_scls )
    
    call this%set_history_var(vname='ROOT_MD_UNDERSTORY_SCLS', units = 'kg C / ha / yr',               &
          long='ROOT_MD for understory plants by size class', use_default='inactive',   &
          avgflag='A', vtype=site_size_r8, hlms='CLM:ALM', flushval=0.0_r8,    &
          upfreq=1, ivar=ivar, initialize=initialize_variables, index = ih_root_md_understory_si_scls )

    call this%set_history_var(vname='BSTORE_MD_UNDERSTORY_SCLS', units = 'kg C / ha / yr',               &
          long='BSTORE_MD for understory plants by size class', use_default='inactive',   &
          avgflag='A', vtype=site_size_r8, hlms='CLM:ALM', flushval=0.0_r8,    &
          upfreq=1, ivar=ivar, initialize=initialize_variables, index = ih_bstore_md_understory_si_scls )
    
    call this%set_history_var(vname='BDEAD_MD_UNDERSTORY_SCLS', units = 'kg C / ha / yr',               &
          long='BDEAD_MD for understory plants by size class', use_default='inactive',   &
          avgflag='A', vtype=site_size_r8, hlms='CLM:ALM', flushval=0.0_r8,    &
          upfreq=1, ivar=ivar, initialize=initialize_variables, index = ih_bdead_md_understory_si_scls )

    call this%set_history_var(vname='BSW_MD_UNDERSTORY_SCLS', units = 'kg C / ha / yr',               &
          long='BSW_MD for understory plants by size class', use_default='inactive',   &
          avgflag='A', vtype=site_size_r8, hlms='CLM:ALM', flushval=0.0_r8,    &
          upfreq=1, ivar=ivar, initialize=initialize_variables, index = ih_bsw_md_understory_si_scls )
    
    call this%set_history_var(vname='SEED_PROD_UNDERSTORY_SCLS', units = 'kg C / ha / yr',               &
          long='SEED_PROD for understory plants by size class', use_default='inactive',   &
          avgflag='A', vtype=site_size_r8, hlms='CLM:ALM', flushval=0.0_r8,    &
          upfreq=1, ivar=ivar, initialize=initialize_variables, index = ih_seed_prod_understory_si_scls )
    
   call this%set_history_var(vname='NPP_LEAF_UNDERSTORY_SCLS', units = 'kg C / ha / yr',               &
         long='NPP_LEAF for understory plants by size class', use_default='inactive',   &
         avgflag='A', vtype=site_size_r8, hlms='CLM:ALM', flushval=0.0_r8,    &
         upfreq=1, ivar=ivar, initialize=initialize_variables, index = ih_npp_leaf_understory_si_scls )
    
   call this%set_history_var(vname='NPP_FROOT_UNDERSTORY_SCLS', units = 'kg C / ha / yr',               &
         long='NPP_FROOT for understory plants by size class', use_default='inactive',   &
         avgflag='A', vtype=site_size_r8, hlms='CLM:ALM', flushval=0.0_r8,    &
         upfreq=1, ivar=ivar, initialize=initialize_variables, index = ih_npp_fnrt_understory_si_scls )
    
   call this%set_history_var(vname='NPP_BSW_UNDERSTORY_SCLS', units = 'kg C / ha / yr',               &
         long='NPP_BSW for understory plants by size class', use_default='inactive',   &
         avgflag='A', vtype=site_size_r8, hlms='CLM:ALM', flushval=0.0_r8,    &
         upfreq=1, ivar=ivar, initialize=initialize_variables, index = ih_npp_sapw_understory_si_scls )
    
   call this%set_history_var(vname='NPP_BDEAD_UNDERSTORY_SCLS', units = 'kg C / ha / yr',               &
         long='NPP_BDEAD for understory plants by size class', use_default='inactive',   &
         avgflag='A', vtype=site_size_r8, hlms='CLM:ALM', flushval=0.0_r8,    &
         upfreq=1, ivar=ivar, initialize=initialize_variables, index = ih_npp_dead_understory_si_scls )
    
   call this%set_history_var(vname='NPP_BSEED_UNDERSTORY_SCLS', units = 'kg C / ha / yr',               &
         long='NPP_BSEED for understory plants by size class', use_default='inactive',   &
         avgflag='A', vtype=site_size_r8, hlms='CLM:ALM', flushval=0.0_r8,    &
         upfreq=1, ivar=ivar, initialize=initialize_variables, index = ih_npp_seed_understory_si_scls )
    
   call this%set_history_var(vname='NPP_STORE_UNDERSTORY_SCLS', units = 'kg C / ha / yr',               &
         long='NPP_STORE for understory plants by size class', use_default='inactive',   &
         avgflag='A', vtype=site_size_r8, hlms='CLM:ALM', flushval=0.0_r8,    &
         upfreq=1, ivar=ivar, initialize=initialize_variables, index = ih_npp_stor_understory_si_scls )
    
    call this%set_history_var(vname='RDARK_UNDERSTORY_SCLS', units = 'kg C / ha / yr',               &
          long='RDARK for understory plants by size class', use_default='inactive',   &
          avgflag='A', vtype=site_size_r8, hlms='CLM:ALM', flushval=0.0_r8,    &
          upfreq=2, ivar=ivar, initialize=initialize_variables, index = ih_rdark_understory_si_scls )
    
    call this%set_history_var(vname='LIVESTEM_MR_UNDERSTORY_SCLS', units = 'kg C / ha / yr',               &
          long='LIVESTEM_MR for understory plants by size class', use_default='inactive',   &
          avgflag='A', vtype=site_size_r8, hlms='CLM:ALM', flushval=0.0_r8,    &
          upfreq=2, ivar=ivar, initialize=initialize_variables, index = ih_livestem_mr_understory_si_scls )
    
    call this%set_history_var(vname='LIVECROOT_MR_UNDERSTORY_SCLS', units = 'kg C / ha / yr',               &
          long='LIVECROOT_MR for understory plants by size class', use_default='inactive',   &
          avgflag='A', vtype=site_size_r8, hlms='CLM:ALM', flushval=0.0_r8,    &
          upfreq=2, ivar=ivar, initialize=initialize_variables, index = ih_livecroot_mr_understory_si_scls )
    
    call this%set_history_var(vname='FROOT_MR_UNDERSTORY_SCLS', units = 'kg C / ha / yr',               &
          long='FROOT_MR for understory plants by size class', use_default='inactive',   &
          avgflag='A', vtype=site_size_r8, hlms='CLM:ALM', flushval=0.0_r8,    &
          upfreq=2, ivar=ivar, initialize=initialize_variables, index = ih_froot_mr_understory_si_scls )
    
    call this%set_history_var(vname='RESP_G_UNDERSTORY_SCLS', units = 'kg C / ha / yr',               &
          long='RESP_G for understory plants by size class', use_default='inactive',   &
          avgflag='A', vtype=site_size_r8, hlms='CLM:ALM', flushval=0.0_r8,    &
          upfreq=2, ivar=ivar, initialize=initialize_variables, index = ih_resp_g_understory_si_scls )
    
    call this%set_history_var(vname='RESP_M_UNDERSTORY_SCLS', units = 'kg C / ha / yr',               &
          long='RESP_M for understory plants by size class', use_default='inactive',   &
          avgflag='A', vtype=site_size_r8, hlms='CLM:ALM', flushval=0.0_r8,    &
          upfreq=2, ivar=ivar, initialize=initialize_variables, index = ih_resp_m_understory_si_scls )


    ! CARBON BALANCE VARIABLES THAT DEPEND ON HLM BGC INPUTS

    call this%set_history_var(vname='NEP', units='gC/m^2/s', &
          long='net ecosystem production', use_default='active', &
          avgflag='A', vtype=site_r8, hlms='CLM:ALM', flushval=hlm_hio_ignore_val,    &
          upfreq=3, ivar=ivar, initialize=initialize_variables, index = ih_nep_si )

    call this%set_history_var(vname='Fire_Closs', units='gC/m^2/s', &
          long='ED/SPitfire Carbon loss to atmosphere', use_default='active', &
          avgflag='A', vtype=site_r8, hlms='CLM:ALM', flushval=hlm_hio_ignore_val,    &
          upfreq=1, ivar=ivar, initialize=initialize_variables, index = ih_fire_c_to_atm_si )
   
    call this%set_history_var(vname='CBALANCE_ERROR_FATES', units='mgC/day',  &
         long='total carbon error, FATES', use_default='active', &
         avgflag='A', vtype=site_r8, hlms='CLM:ALM', flushval=hlm_hio_ignore_val,    &
         upfreq=1, ivar=ivar, initialize=initialize_variables, index = ih_cbal_err_fates_si )

    call this%set_history_var(vname='ERROR_FATES', units='mg/day',  &
         long='total error, FATES mass-balance', use_default='active', &
         avgflag='A', vtype=site_elem_r8, hlms='CLM:ALM', flushval=hlm_hio_ignore_val,    &
         upfreq=1, ivar=ivar, initialize=initialize_variables, index = ih_err_fates_si )

    call this%set_history_var(vname='LITTER_FINES_AG_ELEM', units='kg/m^2', &
          long='mass of above ground  litter in fines (leaves,nonviable seed)', use_default='active', &
          avgflag='A', vtype=site_elem_r8, hlms='CLM:ALM', flushval=hlm_hio_ignore_val,    &
          upfreq=1, ivar=ivar, initialize=initialize_variables, index = ih_fines_ag_elem )

    call this%set_history_var(vname='LITTER_FINES_BG_ELEM', units='kg/m^2', &
          long='mass of below ground litter in fines (fineroots)', use_default='active', &
          avgflag='A', vtype=site_elem_r8, hlms='CLM:ALM', flushval=hlm_hio_ignore_val,    &
          upfreq=1, ivar=ivar, initialize=initialize_variables, index = ih_fines_bg_elem )

    call this%set_history_var(vname='LITTER_CWD_BG_ELEM', units='kg/m^2', &
          long='mass of below ground litter in CWD (coarse roots)', use_default='active', &
          avgflag='A', vtype=site_elem_r8, hlms='CLM:ALM', flushval=hlm_hio_ignore_val,    &
          upfreq=1, ivar=ivar, initialize=initialize_variables, index = ih_cwd_bg_elem )

    call this%set_history_var(vname='LITTER_CWD_AG_ELEM', units='kg/m^2', &
          long='mass of above ground litter in CWD (trunks/branches/twigs)', use_default='active', &
          avgflag='A', vtype=site_elem_r8, hlms='CLM:ALM', flushval=hlm_hio_ignore_val,    &
          upfreq=1, ivar=ivar, initialize=initialize_variables, index = ih_cwd_ag_elem )

    call this%set_history_var(vname='LITTER_CWD', units='kg/m^2', &
          long='total mass of litter in CWD', use_default='active', &
          avgflag='A', vtype=site_elcwd_r8, hlms='CLM:ALM', flushval=hlm_hio_ignore_val,    &
          upfreq=1, ivar=ivar, initialize=initialize_variables, index = ih_cwd_elcwd )

    ! organ-partitioned NPP / allocation fluxes
    call this%set_history_var(vname='NPP_LEAF', units='kgC/m2/yr',       &
          long='NPP flux into leaves', use_default='active',               &
          avgflag='A', vtype=site_r8, hlms='CLM:ALM', flushval=0.0_r8,    &
          upfreq=1, ivar=ivar, initialize=initialize_variables, index = ih_npp_leaf_si )

    call this%set_history_var(vname='NPP_SEED', units='kgC/m2/yr',       &
          long='NPP flux into seeds', use_default='active',               &
          avgflag='A', vtype=site_r8, hlms='CLM:ALM', flushval=0.0_r8,    &
          upfreq=1, ivar=ivar, initialize=initialize_variables, index = ih_npp_seed_si )

    call this%set_history_var(vname='NPP_STEM', units='kgC/m2/yr',       &
          long='NPP flux into stem', use_default='active',               &
          avgflag='A', vtype=site_r8, hlms='CLM:ALM', flushval=0.0_r8,    &
          upfreq=1, ivar=ivar, initialize=initialize_variables, index = ih_npp_stem_si )

    call this%set_history_var(vname='NPP_FROOT', units='kgC/m2/yr',       &
          long='NPP flux into fine roots', use_default='active',               &
          avgflag='A', vtype=site_r8, hlms='CLM:ALM', flushval=0.0_r8,    &
          upfreq=1, ivar=ivar, initialize=initialize_variables, index = ih_npp_froot_si )

    call this%set_history_var(vname='NPP_CROOT', units='kgC/m2/yr',       &
          long='NPP flux into coarse roots', use_default='active',               &
          avgflag='A', vtype=site_r8, hlms='CLM:ALM', flushval=0.0_r8,    &
          upfreq=1, ivar=ivar, initialize=initialize_variables, index = ih_npp_croot_si )

    call this%set_history_var(vname='NPP_STOR', units='kgC/m2/yr',       &
          long='NPP flux into storage tissues', use_default='active',               &
          avgflag='A', vtype=site_r8, hlms='CLM:ALM', flushval=0.0_r8,    &
          upfreq=1, ivar=ivar, initialize=initialize_variables, index = ih_npp_stor_si )


    ! PLANT HYDRAULICS

    if(hlm_use_planthydro.eq.itrue) then
       
       call this%set_history_var(vname='FATES_ERRH2O_SCPF', units='kg/indiv/s', &
             long='mean individual water balance error', use_default='inactive', &
             avgflag='A', vtype=site_size_pft_r8, hlms='CLM:ALM', flushval=0.0_r8,    &
             upfreq=4, ivar=ivar, initialize=initialize_variables, index = ih_errh2o_scpf )

       call this%set_history_var(vname='FATES_TRAN_SCPF', units='kg/indiv/s', &
             long='mean individual transpiration rate', use_default='inactive', &
             avgflag='A', vtype=site_size_pft_r8, hlms='CLM:ALM', flushval=0.0_r8,    &
             upfreq=4, ivar=ivar, initialize=initialize_variables, index = ih_tran_scpf )

!       call this%set_history_var(vname='FATES_ROOTUPTAKE_SCPF', units='kg/indiv/s', &
!             long='mean individual root uptake rate', use_default='inactive', &
!             avgflag='A', vtype=site_size_pft_r8, hlms='CLM:ALM', flushval=0.0_r8,    &
!             upfreq=4, ivar=ivar, initialize=initialize_variables, index = ih_rootuptake_scpf )

!       call this%set_history_var(vname='FATES_ROOTUPTAKE_SL', units='kg/indiv/s', &
!             long='mean individual root uptake rate per layer', use_default='inactive', &
!             avgflag='A', vtype=site_ground_r8, hlms='CLM:ALM', flushval=0.0_r8,    &
!             upfreq=4, ivar=ivar, initialize=initialize_variables, index = ih_rootuptake_sl )
       
!       call this%set_history_var(vname='FATES_H2OSOI_COL_SHSL', units='m3/m3', &
!             long='volumetric soil moisture by layer and shell', use_default='inactive', &
!             avgflag='A', vtype=site_scagpft_r8, hlms='CLM:ALM', flushval=0.0_r8,    &
!             upfreq=4, ivar=ivar, initialize=initialize_variables, index = ih_h2osoi_si_scagpft )
       
       call this%set_history_var(vname='FATES_SAPFLOW_COL_SCPF', units='kg/indiv/s', &
             long='individual sap flow rate', use_default='inactive', &
             avgflag='A', vtype=site_size_pft_r8, hlms='CLM:ALM', flushval=0.0_r8,    &
             upfreq=4, ivar=ivar, initialize=initialize_variables, index = ih_sapflow_scpf )
       
       call this%set_history_var(vname='FATES_ITERH1_COL_SCPF', units='count/indiv/step', &
             long='number of outer iterations required to achieve tolerable water balance error', &
             use_default='inactive', &
             avgflag='A', vtype=site_size_pft_r8, hlms='CLM:ALM', flushval=0.0_r8,    &
             upfreq=4, ivar=ivar, initialize=initialize_variables, index = ih_iterh1_scpf )
       
       call this%set_history_var(vname='FATES_ITERH2_COL_SCPF', units='count/indiv/step', &
             long='number of inner iterations required to achieve tolerable water balance error', &
             use_default='inactive', &
             avgflag='A', vtype=site_size_pft_r8, hlms='CLM:ALM', flushval=0.0_r8,    &
             upfreq=4, ivar=ivar, initialize=initialize_variables, index = ih_iterh2_scpf )
       
       call this%set_history_var(vname='FATES_ATH_COL_SCPF', units='m3 m-3', &
             long='absorbing root water content', use_default='inactive', &
             avgflag='A', vtype=site_size_pft_r8, hlms='CLM:ALM', flushval=0.0_r8,    &
             upfreq=4, ivar=ivar, initialize=initialize_variables, index = ih_ath_scpf )
       
       call this%set_history_var(vname='FATES_TTH_COL_SCPF', units='m3 m-3', &
             long='transporting root water content', use_default='inactive', &
             avgflag='A', vtype=site_size_pft_r8, hlms='CLM:ALM', flushval=0.0_r8,    &
             upfreq=4, ivar=ivar, initialize=initialize_variables, index =  ih_tth_scpf )
       
       call this%set_history_var(vname='FATES_STH_COL_SCPF', units='m3 m-3', &
             long='stem water contenet', use_default='inactive', &
             avgflag='A', vtype=site_size_pft_r8, hlms='CLM:ALM', flushval=0.0_r8,    &
             upfreq=4, ivar=ivar, initialize=initialize_variables, index = ih_sth_scpf )
       
       call this%set_history_var(vname='FATES_LTH_COL_SCPF', units='m3 m-3', &
             long='leaf water content', use_default='inactive', &
             avgflag='A', vtype=site_size_pft_r8, hlms='CLM:ALM', flushval=0.0_r8,    &
             upfreq=4, ivar=ivar, initialize=initialize_variables, index = ih_lth_scpf )

       call this%set_history_var(vname='FATES_AWP_COL_SCPF', units='MPa', &
             long='absorbing root water potential', use_default='inactive', &
             avgflag='A', vtype=site_size_pft_r8, hlms='CLM:ALM', flushval=0.0_r8,    &
             upfreq=4, ivar=ivar, initialize=initialize_variables, index = ih_awp_scpf )
       
       call this%set_history_var(vname='FATES_TWP_COL_SCPF', units='MPa', &
             long='transporting root water potential', use_default='inactive', &
             avgflag='A', vtype=site_size_pft_r8, hlms='CLM:ALM', flushval=0.0_r8,    &
             upfreq=4, ivar=ivar, initialize=initialize_variables, index = ih_twp_scpf )
       
       call this%set_history_var(vname='FATES_SWP_COL_SCPF', units='MPa', &
             long='stem water potential', use_default='inactive', &
             avgflag='A', vtype=site_size_pft_r8, hlms='CLM:ALM', flushval=0.0_r8,    &
             upfreq=4, ivar=ivar, initialize=initialize_variables, index = ih_swp_scpf )
       
       call this%set_history_var(vname='FATES_LWP_COL_SCPF', units='MPa', &
             long='leaf water potential', use_default='inactive', &
             avgflag='A', vtype=site_size_pft_r8, hlms='CLM:ALM', flushval=0.0_r8,    &
             upfreq=4, ivar=ivar, initialize=initialize_variables, index = ih_lwp_scpf )
 
       call this%set_history_var(vname='FATES_AFLC_COL_SCPF', units='fraction', &
             long='absorbing root fraction of condutivity', use_default='active', &
             avgflag='A', vtype=site_size_pft_r8, hlms='CLM:ALM', flushval=0.0_r8,    &
             upfreq=4, ivar=ivar, initialize=initialize_variables, index = ih_aflc_scpf )
       
       call this%set_history_var(vname='FATES_TFLC_COL_SCPF', units='fraction', &
             long='transporting root fraction of condutivity', use_default='active', &
             avgflag='A', vtype=site_size_pft_r8, hlms='CLM:ALM', flushval=0.0_r8,    &
             upfreq=4, ivar=ivar, initialize=initialize_variables, index = ih_tflc_scpf )
       
       call this%set_history_var(vname='FATES_SFLC_COL_SCPF', units='fraction', &
             long='stem water fraction of condutivity', use_default='active', &
             avgflag='A', vtype=site_size_pft_r8, hlms='CLM:ALM', flushval=0.0_r8,    &
             upfreq=4, ivar=ivar, initialize=initialize_variables, index = ih_sflc_scpf )
       
       call this%set_history_var(vname='FATES_LFLC_COL_SCPF', units='fraction', &
             long='leaf fraction of condutivity', use_default='active', &
             avgflag='A', vtype=site_size_pft_r8, hlms='CLM:ALM', flushval=0.0_r8,    &
             upfreq=4, ivar=ivar, initialize=initialize_variables, index = ih_lflc_scpf )
       
       call this%set_history_var(vname='FATES_BTRAN_COL_SCPF', units='unitless', &
             long='mean individual level btran', use_default='inactive', &
             avgflag='A', vtype=site_size_pft_r8, hlms='CLM:ALM', flushval=0.0_r8,    &
             upfreq=4, ivar=ivar, initialize=initialize_variables, index = ih_btran_scpf )

!       call this%set_history_var(vname='FATES_SMATPOT_SISL', units='MPa', &
!             long='mean soil water matric potenial by layer', use_default='inactive', &
!             avgflag='A', vtype=site_layer_r8, hlms='CLM:ALM', flushval=0.0_r8,    &
!             upfreq=4, ivar=ivar, initialize=initialize_variables, index = ih_btran_scpf )

       
!       call this%set_history_var(vname='FATES_LAROOT_COL_SCPF', units='kg/indiv/s', &
!             long='Needs Description', use_default='active', &
!             avgflag='A', vtype=site_size_pft_r8, hlms='CLM:ALM', flushval=0.0_r8,    &
!             upfreq=4, ivar=ivar, initialize=initialize_variables, index = ih_laroot_scpf)

       call this%set_history_var(vname='H2OVEG', units = 'kg/m2',               &
             long='water stored inside vegetation tissues (leaf, stem, roots)', use_default='inactive',   &
             avgflag='A', vtype=site_r8, hlms='CLM:ALM', flushval=0.0_r8,    &
             upfreq=4, ivar=ivar, initialize=initialize_variables, index = ih_h2oveg_si )

       call this%set_history_var(vname='H2OVEG_DEAD', units = 'kg/m2',               &
             long='cumulative plant_stored_h2o in dead biomass due to mortality', use_default='inactive',   &
             avgflag='A', vtype=site_r8, hlms='CLM:ALM', flushval=0.0_r8,    &
             upfreq=1, ivar=ivar, initialize=initialize_variables, index = ih_h2oveg_dead_si )

       call this%set_history_var(vname='H2OVEG_RECRUIT', units = 'kg/m2',               &
             long='amount of water in new recruits', use_default='inactive',   &
             avgflag='A', vtype=site_r8, hlms='CLM:ALM', flushval=0.0_r8,    &
             upfreq=1, ivar=ivar, initialize=initialize_variables, index = ih_h2oveg_recruit_si )
    
       call this%set_history_var(vname='H2OVEG_GROWTURN_ERR', units = 'kg/m2',               &
             long='cumulative net borrowed (+) or lost (-) from plant_stored_h2o due to combined growth & turnover', use_default='inactive',   &
             avgflag='A', vtype=site_r8, hlms='CLM:ALM', flushval=0.0_r8,    &
             upfreq=1, ivar=ivar, initialize=initialize_variables, index = ih_h2oveg_growturn_err_si )
    
       call this%set_history_var(vname='H2OVEG_PHENO_ERR', units = 'kg/m2',               &
             long='cumulative net borrowed (+) from plant_stored_h2o due to leaf emergence', use_default='inactive',   &
             avgflag='A', vtype=site_r8, hlms='CLM:ALM', flushval=0.0_r8,    &
             upfreq=1, ivar=ivar, initialize=initialize_variables, index = ih_h2oveg_pheno_err_si )
     
       call this%set_history_var(vname='H2OVEG_HYDRO_ERR', units = 'kg/m2',               &
             long='cumulative net borrowed (+) from plant_stored_h2o due to plant hydrodynamics', use_default='inactive',   &
             avgflag='A', vtype=site_r8, hlms='CLM:ALM', flushval=0.0_r8,    &
             upfreq=4, ivar=ivar, initialize=initialize_variables, index = ih_h2oveg_hydro_err_si )
    end if

    ! Must be last thing before return
    this%num_history_vars_ = ivar
    
  end subroutine define_history_vars


   ! ====================================================================================
   ! DEPRECATED, TRANSITIONAL OR FUTURE CODE SECTION
   ! ====================================================================================

   !subroutine set_fates_hio_str(tag,iotype_name, iostr_val)

!       ! Arguments
!       character(len=*), intent(in)           :: tag
!       character(len=*), optional, intent(in) :: iotype_name
!       integer, optional, intent(in)         :: iostr_val

!       ! local variables
!       logical              :: all_set
!       integer,  parameter  :: unset_int = -999
!       real(r8), parameter  :: unset_double = -999.9
!       integer              :: ityp, idim

!       select case (trim(tag))
!       case('flush_to_unset')
!          write(*, *) ''
!          write(*, *) 'Flushing FATES IO types prior to transfer from host'
!          do ityp=1,ubound(iovar_str, 1)
!             iovar_str(ityp)%dimsize = unset_int
!             iovar_str(ityp)%active  = .false.
!          end do

!       case('check_allset')
!          do ityp=1,ubound(iovar_str, 1)
!             write(*, *) 'Checking to see if ',iovar_str(ityp)%name, ' IO communicators were sent to FATES'
!             if(iovar_str(ityp)%active)then
!                if(iovar_str(ityp)%offset .eq. unset_int) then
!                   write(*, *) 'FATES offset information of IO type:', iovar_str(ityp)%name
!                   write(*, *) 'was never set'
!                   ! end_run('MESSAGE')
!                end if
!                do idim=1, iovar_str(ityp)%ndims
!                   if(iovar_str(ityp)%dimsize(idim) .eq. unset_int) then
!                      write(*, *) 'FATES dimension information of IO type:', iovar_str(ityp)%name
!                      write(*, *) 'was never set'
!                      ! end_run('MESSAGE')
!                   end if
!                end do
!             end if
!          end do
!          write(*, *) 'Checked. All history IO specifications properly sent to FATES.'
!       case default

!          ! Must have two arguments if this is not a check or flush
!          if(present(iostr_val) .and. present(iotype_name))then
!
!             ! Tag in this case is dimsize or offset
!             select case (trim(tag))
!
!             case('offset')
!                ityp=iotype_index(trim(iotype_name))
!                iovar_str(ityp)%offset = iostr_val
!                write(*, *) 'Transfering offset for IOTYPE',iotype_name, ' to FATES'

!             case('dimsize1')
!                ityp=iotype_index(trim(iotype_name))
!                iovar_str(ityp)%dimsize(1) = iostr_val
!                write(*, *) 'Transfering 1st dimension size for IOTYPE',iotype_name, ' to FATES'

!             case('dimsize2')
!                ityp=iotype_index(trim(iotype_name))
!                if(ubound(iovar_str(ityp)%dimsize, 1)==1)then
!                   write(fates_log(), *) 'Transfering second dimensional bound to unallocated space'
!                   write(fates_log(), *) 'type:', iotype_name
!                   ! end_run
!                end if
!                iovar_str(ityp)%dimsize(2) = iostr_val
!                write(*, *) 'Transfering 2nd dimension size for IOTYPE',iotype_name, ' to FATES'

!             case('dimsize3')
!                ityp=iotype_index(trim(iotype_name))
!                if(ubound(iovar_str(ityp)%dimsize, 1)<3)then
!                   write(fates_log(), *) 'Transfering third dimensional bound to unallocated space'
!                   write(fates_log(), *) 'type:', iotype_name
!                   ! end_run
!                end if
!                iovar_str(ityp)%dimsize(3) = iostr_val
!                write(*, *) 'Transfering 3rd dimension size for IOTYPE',iotype_name, ' to FATES'

!             case default
!                write(*, *) 'IO parameter not recognized:', trim(tag)
!                ! end_run
!             end select
!          else
!             write(*, *) 'no value was provided for the tag'
!          end if
!
!       end select
!       return
!     end subroutine set_fates_hio_str



end module FatesHistoryInterfaceMod<|MERGE_RESOLUTION|>--- conflicted
+++ resolved
@@ -3572,19 +3572,12 @@
                         ccohort_hydr%psi_ag(2)  * number_fraction       ! [MPa]
                   
                   hio_lwp_scpf(io_si,iscpf)             = hio_lwp_scpf(io_si,iscpf) + &
-<<<<<<< HEAD
                        ccohort_hydr%psi_ag(1)  * number_fraction       ! [MPa]
 
                   mean_aroot = sum(ccohort_hydr%ftc_aroot(:)*ccohort_hydr%v_aroot_layer(:)) / &
                        sum(ccohort_hydr%v_aroot_layer(:))
                   hio_aflc_scpf(io_si,iscpf)             = hio_aflc_scpf(io_si,iscpf) + &
                         mean_aroot   * number_fraction     
-=======
-                        ccohort_hydr%psi_ag(1)  * number_fraction       ! [MPa]
-
-                  hio_aflc_scpf(io_si,iscpf)             = hio_aflc_scpf(io_si,iscpf) + &
-                        ccohort_hydr%flc_aroot(1)   * number_fraction     
->>>>>>> 3b6ac221
                   
                   hio_tflc_scpf(io_si,iscpf)             = hio_tflc_scpf(io_si,iscpf) + &
                         ccohort_hydr%ftc_troot  * number_fraction     
@@ -3606,25 +3599,15 @@
             cpatch => cpatch%younger
          end do !patch loop
 
-<<<<<<< HEAD
          ! THE "SHSL" ARRAY CAN VERY EASILY BE LARGER THAN THE SCAGPFT ARRAY
          ! WHICH IT WAS USING AS A SURROGATE, DISABLING (RGK 02-2020)
-!         io_shsl = 0
-!         do j=1,sites(s)%si_hydr%nlevrhiz
-!           do k=1, nshell
-!             io_shsl = io_shsl + 1
-!             hio_h2osoi_shsl(io_si,io_shsl) = sites(s)%si_hydr%h2osoi_liqvol_shell(j,k)
-!           end do
-!	 end do
-=======
-         io_shsl = 0
-         do j=1,sites(s)%si_hydr%nlevsoi_hyd
-           do k=1, nshell
-             io_shsl = io_shsl + 1
-             hio_h2osoi_shsl(io_si,io_shsl) = sites(s)%si_hydr%h2osoi_liqvol_shell(j,k)
-           end do
-         end do
->>>>>>> 3b6ac221
+         !         io_shsl = 0
+         !         do j=1,sites(s)%si_hydr%nlevrhiz
+         !           do k=1, nshell
+         !             io_shsl = io_shsl + 1
+         !             hio_h2osoi_shsl(io_si,io_shsl) = sites(s)%si_hydr%h2osoi_liqvol_shell(j,k)
+         !           end do
+         !	 end do
                   
          if(hlm_use_ed_st3.eq.ifalse) then
             do scpf=1,nlevsclass*numpft
