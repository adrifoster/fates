--- conflicted
+++ resolved
@@ -2678,7 +2678,6 @@
                   ccohort%frmort*ccohort%n / m2_per_ha
                hio_m9_si_scls(io_si,scls) = hio_m9_si_scls(io_si,scls) + ccohort%smort*ccohort%n / m2_per_ha
 
-<<<<<<< HEAD
                ! Examine secondary forest mortality and mortality rates
 
                if(cpatch%anthro_disturbance_label .eq. secondaryforest) then
@@ -2697,8 +2696,6 @@
                      ccohort%frmort*ccohort%n / m2_per_ha
                   hio_m9_sec_si_scls(io_si,scls) = hio_m9_sec_si_scls(io_si,scls) + ccohort%smort*ccohort%n / m2_per_ha
                end if
-=======
->>>>>>> 2021c435
 
                !C13 discrimination
                if(gpp_cached + ccohort%gpp_acc_hold > 0.0_r8)then
@@ -5407,13 +5404,8 @@
          use_default='active', &
          avgflag='A', vtype=site_r8, hlms='CLM:ALM', upfreq=2, &
          ivar=ivar, initialize=initialize_variables, index = ih_tveg_si )
-<<<<<<< HEAD
-    
+
     ! radiation error
-=======
-
-   ! radiation error
->>>>>>> 2021c435
 
     call this%set_history_var(vname='FATES_RAD_ERROR', units='W m-2 ',          &
          long='radiation error in FATES RTM', use_default='active',            &
