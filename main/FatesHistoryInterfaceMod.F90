module FatesHistoryInterfaceMod

  use FatesConstantsMod        , only : r8 => fates_r8
  use FatesConstantsMod        , only : fates_avg_flag_length
  use FatesConstantsMod        , only : fates_short_string_length
  use FatesConstantsMod        , only : fates_long_string_length
  use FatesConstantsMod        , only : itrue,ifalse
  use FatesConstantsMod        , only : calloc_abs_error
  use FatesConstantsMod        , only : mg_per_kg
  use FatesConstantsMod        , only : pi_const
  use FatesConstantsMod        , only : nearzero
  use FatesConstantsMod        , only : t_water_freeze_k_1atm
  use FatesGlobals             , only : fates_log
  use FatesGlobals             , only : endrun => fates_endrun
  use EDTypesMod               , only : nclmax
  use EDTypesMod               , only : ican_upper
  use PRTGenericMod            , only : element_pos
  use PRTGenericMod            , only : num_elements
  use PRTGenericMod            , only : prt_cnp_flex_allom_hyp
  use EDTypesMod               , only : site_fluxdiags_type
  use EDtypesMod               , only : ed_site_type
  use EDtypesMod               , only : ed_cohort_type
  use EDtypesMod               , only : ed_patch_type
  use EDtypesMod               , only : AREA
  use EDtypesMod               , only : AREA_INV
  use EDTypesMod               , only : numWaterMem
  use EDTypesMod               , only : num_vegtemp_mem
  use EDTypesMod               , only : site_massbal_type
  use PRTGenericMod            , only : element_list
  use EDTypesMod               , only : N_DIST_TYPES
  use EDTypesMod               , only : dtype_ifall
  use EDTypesMod               , only : dtype_ifire
  use EDTypesMod               , only : dtype_ilog
  use FatesIODimensionsMod     , only : fates_io_dimension_type
  use FatesIOVariableKindMod   , only : fates_io_variable_kind_type
  use FatesIOVariableKindMod   , only : site_int
  use FatesHistoryVariableType , only : fates_history_variable_type
  use FatesInterfaceTypesMod        , only : hlm_hio_ignore_val
  use FatesInterfaceTypesMod        , only : hlm_use_planthydro
  use FatesInterfaceTypesMod        , only : hlm_use_ed_st3
  use FatesInterfaceTypesMod        , only : hlm_use_cohort_age_tracking
  use FatesInterfaceTypesMod        , only : hlm_use_tree_damage
  use FatesInterfaceTypesMod        , only : nlevdamage
  use FatesInterfaceTypesMod        , only : numpft
  use FatesInterfaceTypesMod        , only : hlm_freq_day
  use FatesInterfaceTypesMod        , only : hlm_parteh_mode
  use EDParamsMod              , only : ED_val_comp_excln
  use EDParamsMod              , only : ED_val_phen_coldtemp
  use FatesInterfaceTypesMod        , only : nlevsclass, nlevage
  use FatesInterfaceTypesMod        , only : nlevheight
  use FatesInterfaceTypesMod        , only : bc_in_type
  use FatesInterfaceTypesMod        , only : hlm_model_day
  use FatesInterfaceTypesMod        , only : nlevcoage
  use FatesInterfaceTypesMod        , only : hlm_use_nocomp
  use FatesInterfaceTypesMod        , only : hlm_use_fixed_biogeog
  use FatesAllometryMod             , only : CrownDepth
  use FatesAllometryMod             , only : bstore_allom
  use FatesAllometryMod             , only : set_root_fraction
  
  use EDPftvarcon              , only : EDPftvarcon_inst
  use PRTParametersMod         , only : prt_params

  ! CIME Globals
  use shr_log_mod              , only : errMsg => shr_log_errMsg
  use shr_infnan_mod           , only : isnan => shr_infnan_isnan
  use FatesConstantsMod        , only : g_per_kg
  use FatesConstantsMod        , only : kg_per_g
  use FatesConstantsMod        , only : ha_per_m2
  use FatesConstantsMod        , only : days_per_sec
  use FatesConstantsMod        , only : sec_per_day
  use FatesConstantsMod        , only : days_per_sec
  use FatesConstantsMod        , only : days_per_year
  use FatesConstantsMod        , only : years_per_day
  use FatesConstantsMod        , only : m2_per_km2
  use FatesConstantsMod        , only : J_per_kJ
  use FatesConstantsMod        , only : m2_per_ha
  use FatesConstantsMod        , only : ha_per_m2
  use FatesConstantsMod        , only : m_per_cm
  use FatesConstantsMod        , only : sec_per_min
  use FatesConstantsMod        , only : umol_per_mol,mol_per_umol
  use FatesConstantsMod        , only : pa_per_mpa
  use FatesLitterMod           , only : litter_type
  use FatesConstantsMod        , only : secondaryforest

  use PRTGenericMod            , only : leaf_organ, fnrt_organ, sapw_organ
  use PRTGenericMod            , only : struct_organ, store_organ, repro_organ
  use PRTGenericMod            , only : carbon12_element
  use PRTGenericMod            , only : nitrogen_element, phosphorus_element
  use PRTGenericMod            , only : prt_carbon_allom_hyp
  use PRTAllometricCNPMod      , only : stoich_max,stoich_growth_min
  use FatesSizeAgeTypeIndicesMod, only : get_layersizetype_class_index
  
  implicit none
  private          ! By default everything is private

  ! These variables hold the index of the history output structure so we don't
  ! have to constantly do name lookup when we want to populate the dataset
  ! These indices are set during "define_history_vars()" call to "set_history_var()"
  ! during the initialize phase.  Definitions are not provided, for an explanation of
  ! the variable go to its registry.  (IH_ signifies "index history")
  !
  ! Because of the complex sub-gridscale structure of FATES, in which multiple patches and cohorts
  ! exist within a gridcell, along with vertical gradients within and between canopy layers, as well
  ! as distinct classes such as PFTs or fuel size bins, there are multiple different dimensions in
  ! which it is possible to output history variables to better understand what's going on.
  !
  ! a key point is that, while the number of patches or cohorts can in principle be large, and
  ! the age and size indices of a given patch or cohort can be finely resolved, we collapse these
  ! continuously varying indices into bins of time-invariant width for the purposes of history
  ! outputting.  This is because a given patch or cohort may not persist across a given interval
  ! of history averaging, so it is better to output all patches of cohorts whose index is within
  ! a given interval along the size or age bin.
  !
  ! Another particularity of the issue of FATES shifting its subgrid structure frequently
  ! and possibly having multiple (or zero) patches or cohorts within a given bin is that, if you
  ! want to output an average quantities across some dimension, such as a mean carbon flux across
  ! patch area of a given age, in general it is better to output both the numerator and denominator
  ! of the averaging calculation separately, rather than the average itself, and then calculate
  ! the average in post-processing. So, e.g. this means outputting both the patch area and the
  ! product of the flux within each patch and the patch area as separate variables.  Doing this
  ! allows conservation even when the weights are changing rapidly and simplifies the logic when
  ! the number of patches or cohorts may be anywhere from zero to a large number.
  !
  ! So what this means is that anything that is disaggregated at the patch area requires
  ! outputting the patch age distribution (in units of patch area / site area) as the denominator
  ! of the average and then calculating the numerator of the average as XXX times the patch
  ! area so (so in units of XXX * patch area / site area). For cohort-level quantities,
  ! this requires outputting the number density (in units of individuals per site area), etc.
  !
  ! For reference, some standardized abbreviations of the FATES dimensions are listed here:
  ! scls = size-class dimension
  ! cacls = cohort age-class dimension
  ! pft  = the pft dimension
  ! age  = the age bin dimension
  ! height = the height bin dimension
  ! cwdsc  = the coarse woody debris size class dimension
  !
  ! Since the netcdf interface can only handle variables with a certain number of dimensions,
  ! we have create some "multiplexed" dimensions that combine two or more dimensions into a
  ! single dimension.  Examples of these are the following:
  ! scpf = size class x PFT
  ! cacpf = cohort age class x PFT
  ! cnlf = canopy layer x leaf layer
  ! cnlfpft = canopy layer x leaf layer x PFT
  ! scag = size class bin x age bin
  ! scagpft = size class bin x age bin x PFT
  ! agepft  = age bin x PFT
  ! agefuel = age bin x fuel size class


  ! A recipe for adding a new history variable to this module:
  ! (1) decide what time frequency it makes sense to update the variable at, and what dimension(s)
  !     you want to output the variable on
  ! (2) add the ih_ integer variable in the immediately following section of the module.
  !     use the suffix as outlined above for the dimension you are using.
  ! (3) define a corresponding hio_ variable by associating it to the ih_ variable
  !     in the associate section of the subroutine that corresponds to the time-updating
  !     frequency that you've chosen
  !     (i.e. if half-hourly, then work in subroutine update_history_prod; if daily,
  !     then work in subroutine update_history_dyn)
  ! (4) within that subroutine, add the logic that passes the information from the
  !     fates-native variable (possibly on a patch or cohort structure) to the history
  !     hio_ variable that you've associated to.
  ! (5) add the variable name, metadata, units, dimension, updating frequency, the ih_ variable
  !     index, etc via a call to the set_history_var method in the subroutine define_history_vars.
  !

  ! Indices to 1D Patch variables

  integer :: ih_storec_si
  integer :: ih_storectfrac_si
  integer :: ih_storectfrac_canopy_scpf
  integer :: ih_storectfrac_ustory_scpf
  integer :: ih_leafc_si
  integer :: ih_sapwc_si
  integer :: ih_fnrtc_si
  integer :: ih_fnrtc_sl
  integer :: ih_reproc_si
  integer :: ih_totvegc_si

  ! Nutrient relevant diagnostics (CNP)
  ! ---------------------------------------------------------------
  ! These are active if if(any(element_list(:)==nitrogen_element))
  integer :: ih_storen_si
  integer :: ih_leafn_si
  integer :: ih_sapwn_si
  integer :: ih_fnrtn_si
  integer :: ih_repron_si
  integer :: ih_totvegn_si
  integer :: ih_storentfrac_si
  integer :: ih_totvegn_scpf
  integer :: ih_leafn_scpf
  integer :: ih_fnrtn_scpf
  integer :: ih_storen_scpf
  integer :: ih_sapwn_scpf
  integer :: ih_repron_scpf
  integer :: ih_storentfrac_canopy_scpf
  integer :: ih_storentfrac_understory_scpf
  
  ! These are active if if(any(element_list(:)==phosphorus_element))
  integer :: ih_storep_si
  integer :: ih_leafp_si
  integer :: ih_sapwp_si
  integer :: ih_fnrtp_si
  integer :: ih_reprop_si
  integer :: ih_totvegp_si
  integer :: ih_storeptfrac_si
  integer :: ih_totvegp_scpf
  integer :: ih_leafp_scpf
  integer :: ih_fnrtp_scpf
  integer :: ih_reprop_scpf
  integer :: ih_storep_scpf
  integer :: ih_sapwp_scpf
  integer :: ih_storeptfrac_canopy_scpf
  integer :: ih_storeptfrac_understory_scpf

  ! These are active if hlm_parteh_mode = prt_cnp_flex_allom_hyp
  integer :: ih_l2fr_si
  integer :: ih_l2fr_clscpf
  integer :: ih_recl2fr_canopy_pf
  integer :: ih_recl2fr_ustory_pf
  integer :: ih_nh4uptake_scpf
  integer :: ih_no3uptake_scpf
  integer :: ih_puptake_scpf
  integer :: ih_nh4uptake_si
  integer :: ih_no3uptake_si
  integer :: ih_puptake_si
  integer :: ih_nefflux_si
  integer :: ih_pefflux_si
  integer :: ih_nefflux_scpf
  integer :: ih_pefflux_scpf
  integer :: ih_ndemand_si
  integer :: ih_ndemand_scpf
  integer :: ih_pdemand_si
  integer :: ih_pdemand_scpf
  integer :: ih_nfix_si
  integer :: ih_nfix_scpf
  
  integer :: ih_trimming_si
  integer :: ih_area_plant_si
  integer :: ih_area_trees_si
  integer :: ih_litter_in_elem
  integer :: ih_litter_out_elem
  integer :: ih_seed_bank_elem
  integer :: ih_fates_fraction_si
  integer :: ih_ba_weighted_height_si
  integer :: ih_ca_weighted_height_si
  integer :: ih_litter_in_si    ! carbon only
  integer :: ih_litter_out_si   ! carbon only
  integer :: ih_seed_bank_si    ! carbon only
  integer :: ih_seeds_in_si     ! carbon only
  
  integer :: ih_seeds_in_local_elem
  integer :: ih_seeds_in_extern_elem
  integer :: ih_seed_decay_elem
  integer :: ih_seed_germ_elem

  integer :: ih_fines_ag_elem
  integer :: ih_fines_bg_elem
  integer :: ih_cwd_ag_elem
  integer :: ih_cwd_bg_elem
  integer :: ih_cwd_elcwd
  integer :: ih_burn_flux_elem

  ! Size-class x PFT mass states

  integer :: ih_bstor_canopy_si_scpf
  integer :: ih_bstor_understory_si_scpf
  integer :: ih_bleaf_canopy_si_scpf
  integer :: ih_bleaf_understory_si_scpf
  !  Size-class x PFT LAI states
  integer :: ih_lai_canopy_si_scpf
  integer :: ih_lai_understory_si_scpf

  integer :: ih_totvegc_scpf
  integer :: ih_leafc_scpf
  integer :: ih_fnrtc_scpf
  integer :: ih_storec_scpf
  integer :: ih_sapwc_scpf
  integer :: ih_reproc_scpf
  integer :: ih_bdead_si
  integer :: ih_balive_si
  integer :: ih_agb_si
  integer :: ih_npp_si
  integer :: ih_gpp_si
  integer :: ih_aresp_si
  integer :: ih_maint_resp_si
  integer :: ih_growth_resp_si
  integer :: ih_excess_resp_si
  integer :: ih_ar_canopy_si
  integer :: ih_gpp_canopy_si
  integer :: ih_ar_understory_si
  integer :: ih_gpp_understory_si
  integer :: ih_canopy_biomass_si
  integer :: ih_understory_biomass_si

  integer :: ih_npp_secondary_si
  integer :: ih_gpp_secondary_si
  integer :: ih_aresp_secondary_si
  integer :: ih_maint_resp_secondary_si
  integer :: ih_growth_resp_secondary_si

  integer :: ih_primaryland_fusion_error_si
  integer :: ih_disturbance_rate_p2p_si
  integer :: ih_disturbance_rate_p2s_si
  integer :: ih_disturbance_rate_s2s_si
  integer :: ih_fire_disturbance_rate_si
  integer :: ih_logging_disturbance_rate_si
  integer :: ih_fall_disturbance_rate_si
  integer :: ih_potential_disturbance_rate_si
  integer :: ih_harvest_carbonflux_si
  integer :: ih_harvest_debt_si
  integer :: ih_harvest_debt_sec_si

  ! Indices to site by size-class by age variables
  integer :: ih_nplant_si_scag
  integer :: ih_nplant_canopy_si_scag
  integer :: ih_nplant_understory_si_scag
  integer :: ih_ddbh_canopy_si_scag
  integer :: ih_ddbh_understory_si_scag
  integer :: ih_mortality_canopy_si_scag
  integer :: ih_mortality_understory_si_scag

  ! Indices to site by size-class by age by pft variables
  integer :: ih_nplant_si_scagpft

  ! Indices to site by patch age by pft variables
  integer :: ih_biomass_si_agepft
  integer :: ih_npp_si_agepft
  integer :: ih_scorch_height_si_agepft

  ! Indices to (site) variables
  integer :: ih_tveg24_si
  integer :: ih_tveg_si
  integer :: ih_nep_si
  integer :: ih_hr_si

  integer :: ih_c_stomata_si
  integer :: ih_c_lblayer_si
  integer :: ih_rad_error_si

  integer :: ih_fire_c_to_atm_si


  integer :: ih_cbal_err_fates_si
  integer :: ih_err_fates_si

  integer :: ih_npatches_si
  integer :: ih_npatches_sec_si
  integer :: ih_ncohorts_si
  integer :: ih_ncohorts_sec_si
  integer :: ih_demotion_carbonflux_si
  integer :: ih_promotion_carbonflux_si
  integer :: ih_canopy_mortality_carbonflux_si
  integer :: ih_understory_mortality_carbonflux_si
  integer :: ih_canopy_mortality_crownarea_si
  integer :: ih_understory_mortality_crownarea_si
  integer :: ih_canopy_spread_si
  integer :: ih_npp_leaf_si
  integer :: ih_npp_seed_si
  integer :: ih_npp_stem_si
  integer :: ih_npp_froot_si
  integer :: ih_npp_croot_si
  integer :: ih_npp_stor_si
  integer :: ih_leaf_mr_si
  integer :: ih_froot_mr_si
  integer :: ih_livestem_mr_si
  integer :: ih_livecroot_mr_si
  integer :: ih_fraction_secondary_forest_si
  integer :: ih_biomass_secondary_forest_si
  integer :: ih_woodproduct_si
  integer :: ih_h2oveg_si
  integer :: ih_h2oveg_dead_si
  integer :: ih_h2oveg_recruit_si
  integer :: ih_h2oveg_growturn_err_si
  integer :: ih_h2oveg_hydro_err_si
  integer :: ih_lai_si
 
  integer :: ih_site_cstatus_si
  integer :: ih_site_dstatus_si
  integer :: ih_gdd_si
  integer :: ih_site_nchilldays_si
  integer :: ih_site_ncolddays_si
  integer :: ih_cleafoff_si
  integer :: ih_cleafon_si
  integer :: ih_dleafoff_si
  integer :: ih_dleafon_si
  integer :: ih_meanliqvol_si

  integer :: ih_nesterov_fire_danger_si
  integer :: ih_fire_nignitions_si
  integer :: ih_fire_fdi_si
  integer :: ih_fire_intensity_area_product_si
  integer :: ih_spitfire_ros_si
  integer :: ih_effect_wspeed_si
  integer :: ih_tfc_ros_si
  integer :: ih_fire_intensity_si
  integer :: ih_fire_area_si
  integer :: ih_fire_fuel_bulkd_si
  integer :: ih_fire_fuel_eff_moist_si
  integer :: ih_fire_fuel_sav_si
  integer :: ih_fire_fuel_mef_si
  integer :: ih_sum_fuel_si
  integer :: ih_fragmentation_scaler_sl

  integer :: ih_nplant_si_scpf
  integer :: ih_gpp_si_scpf
  integer :: ih_npp_totl_si_scpf
  integer :: ih_npp_leaf_si_scpf
  integer :: ih_npp_seed_si_scpf
  integer :: ih_npp_fnrt_si_scpf
  integer :: ih_npp_bgsw_si_scpf
  integer :: ih_npp_bgdw_si_scpf
  integer :: ih_npp_agsw_si_scpf
  integer :: ih_npp_agdw_si_scpf
  integer :: ih_npp_stor_si_scpf

  integer :: ih_mortality_canopy_si_scpf
  integer :: ih_mortality_understory_si_scpf
  integer :: ih_m3_mortality_canopy_si_scpf
  integer :: ih_m3_mortality_understory_si_scpf
  integer :: ih_nplant_canopy_si_scpf
  integer :: ih_nplant_understory_si_scpf
  integer :: ih_ddbh_canopy_si_scpf
  integer :: ih_ddbh_understory_si_scpf
  integer :: ih_gpp_canopy_si_scpf
  integer :: ih_gpp_understory_si_scpf
  integer :: ih_ar_canopy_si_scpf
  integer :: ih_ar_understory_si_scpf

  integer :: ih_ddbh_si_scpf
  integer :: ih_growthflux_si_scpf
  integer :: ih_growthflux_fusion_si_scpf
  integer :: ih_ba_si_scpf
  integer :: ih_agb_si_scpf
  integer :: ih_m1_si_scpf
  integer :: ih_m2_si_scpf
  integer :: ih_m3_si_scpf
  integer :: ih_m4_si_scpf
  integer :: ih_m5_si_scpf
  integer :: ih_m6_si_scpf
  integer :: ih_m7_si_scpf
  integer :: ih_m8_si_scpf
  integer :: ih_m9_si_scpf
  integer :: ih_m10_si_scpf
  integer :: ih_m11_si_scpf
  
  integer :: ih_crownfiremort_si_scpf
  integer :: ih_cambialfiremort_si_scpf

  integer :: ih_m10_si_capf
  integer :: ih_nplant_si_capf

  integer :: ih_ar_si_scpf
  integer :: ih_ar_grow_si_scpf
  integer :: ih_ar_maint_si_scpf
  integer :: ih_ar_darkm_si_scpf
  integer :: ih_ar_agsapm_si_scpf
  integer :: ih_ar_crootm_si_scpf
  integer :: ih_ar_frootm_si_scpf

  integer :: ih_c13disc_si_scpf

  ! indices to (site x scls [size class bins]) variables
  integer :: ih_ba_si_scls
  integer :: ih_nplant_si_scls
  integer :: ih_nplant_canopy_si_scls
  integer :: ih_nplant_understory_si_scls
  integer :: ih_lai_canopy_si_scls
  integer :: ih_lai_understory_si_scls
  integer :: ih_sai_canopy_si_scls
  integer :: ih_sai_understory_si_scls
  integer :: ih_mortality_canopy_si_scls
  integer :: ih_mortality_understory_si_scls
  integer :: ih_m3_mortality_canopy_si_scls
  integer :: ih_m3_mortality_understory_si_scls
  
  integer :: ih_demotion_rate_si_scls
  integer :: ih_promotion_rate_si_scls
  integer :: ih_trimming_canopy_si_scls
  integer :: ih_trimming_understory_si_scls
  integer :: ih_crown_area_canopy_si_scls
  integer :: ih_crown_area_understory_si_scls
  integer :: ih_ddbh_canopy_si_scls
  integer :: ih_ddbh_understory_si_scls
  integer :: ih_agb_si_scls
  integer :: ih_biomass_si_scls
  integer :: ih_mortality_canopy_secondary_si_scls

  ! mortality vars
  integer :: ih_m1_si_scls
  integer :: ih_m2_si_scls
  integer :: ih_m3_si_scls
  integer :: ih_m4_si_scls
  integer :: ih_m5_si_scls
  integer :: ih_m6_si_scls
  integer :: ih_m7_si_scls
  integer :: ih_m8_si_scls
  integer :: ih_m9_si_scls
  integer :: ih_m10_si_scls

  integer :: ih_m1_sec_si_scls
  integer :: ih_m2_sec_si_scls
  integer :: ih_m3_sec_si_scls
  integer :: ih_m7_sec_si_scls
  integer :: ih_m8_sec_si_scls
  integer :: ih_m9_sec_si_scls
  integer :: ih_m10_sec_si_scls

  integer :: ih_m10_si_cacls
  integer :: ih_nplant_si_cacls

  ! lots of non-default diagnostics for understanding canopy versus understory carbon balances
  integer :: ih_rdark_canopy_si_scls
  integer :: ih_livestem_mr_canopy_si_scls
  integer :: ih_livecroot_mr_canopy_si_scls
  integer :: ih_froot_mr_canopy_si_scls
  integer :: ih_resp_g_canopy_si_scls
  integer :: ih_resp_m_canopy_si_scls
  integer :: ih_leaf_md_canopy_si_scls
  integer :: ih_root_md_canopy_si_scls
  integer :: ih_carbon_balance_canopy_si_scls
  integer :: ih_bstore_md_canopy_si_scls
  integer :: ih_bdead_md_canopy_si_scls
  integer :: ih_bsw_md_canopy_si_scls
  integer :: ih_seed_prod_canopy_si_scls
  integer :: ih_npp_leaf_canopy_si_scls
  integer :: ih_npp_fnrt_canopy_si_scls
  integer :: ih_npp_sapw_canopy_si_scls
  integer :: ih_npp_dead_canopy_si_scls
  integer :: ih_npp_seed_canopy_si_scls
  integer :: ih_npp_stor_canopy_si_scls

  integer :: ih_rdark_understory_si_scls
  integer :: ih_livestem_mr_understory_si_scls
  integer :: ih_livecroot_mr_understory_si_scls
  integer :: ih_froot_mr_understory_si_scls
  integer :: ih_resp_g_understory_si_scls
  integer :: ih_resp_m_understory_si_scls
  integer :: ih_leaf_md_understory_si_scls
  integer :: ih_root_md_understory_si_scls
  integer :: ih_carbon_balance_understory_si_scls
  integer :: ih_bsw_md_understory_si_scls
  integer :: ih_bdead_md_understory_si_scls
  integer :: ih_bstore_md_understory_si_scls
  integer :: ih_seed_prod_understory_si_scls
  integer :: ih_npp_leaf_understory_si_scls
  integer :: ih_npp_fnrt_understory_si_scls
  integer :: ih_npp_sapw_understory_si_scls
  integer :: ih_npp_dead_understory_si_scls
  integer :: ih_npp_seed_understory_si_scls
  integer :: ih_npp_stor_understory_si_scls

  integer :: ih_yesterdaycanopylevel_canopy_si_scls
  integer :: ih_yesterdaycanopylevel_understory_si_scls

  ! indices to (site x pft) variables
  integer :: ih_biomass_si_pft
  integer :: ih_biomass_sec_si_pft
  integer :: ih_leafbiomass_si_pft
  integer :: ih_storebiomass_si_pft
  integer :: ih_nindivs_si_pft
  integer :: ih_nindivs_sec_si_pft
  integer :: ih_recruitment_si_pft
  integer :: ih_mortality_si_pft
  integer :: ih_mortality_carbonflux_si_pft
  integer :: ih_hydraulicmortality_carbonflux_si_pft
  integer :: ih_cstarvmortality_carbonflux_si_pft
  integer :: ih_firemortality_carbonflux_si_pft
  integer :: ih_crownarea_si_pft
  integer :: ih_canopycrownarea_si_pft
  integer :: ih_gpp_si_pft
  integer :: ih_gpp_sec_si_pft
  integer :: ih_npp_si_pft
  integer :: ih_npp_sec_si_pft
  integer :: ih_nocomp_pftpatchfraction_si_pft
  integer :: ih_nocomp_pftnpatches_si_pft
  integer :: ih_nocomp_pftburnedarea_si_pft

  ! indices to (site x patch-age) variables
  integer :: ih_area_si_age
  integer :: ih_lai_si_age
  integer :: ih_canopy_area_si_age
  integer :: ih_gpp_si_age
  integer :: ih_npp_si_age
  integer :: ih_ncl_si_age
  integer :: ih_npatches_si_age
  integer :: ih_zstar_si_age
  integer :: ih_biomass_si_age
  integer :: ih_c_stomata_si_age
  integer :: ih_c_lblayer_si_age
  integer :: ih_agesince_anthrodist_si_age
  integer :: ih_secondaryforest_area_si_age
  integer :: ih_area_burnt_si_age
  ! integer :: ih_fire_rate_of_spread_front_si_age
  integer :: ih_fire_intensity_si_age
  integer :: ih_fire_sum_fuel_si_age

  integer :: ih_lai_secondary_si

  ! indices to (site x height) variables
  integer :: ih_canopy_height_dist_si_height
  integer :: ih_leaf_height_dist_si_height

  ! Indices to hydraulics variables

  integer :: ih_errh2o_scpf
  integer :: ih_tran_scpf

!  integer :: ih_h2osoi_si_scagpft  ! hijacking the scagpft dimension instead of creating a new shsl dimension
  integer :: ih_sapflow_scpf
  integer :: ih_sapflow_si
  integer :: ih_iterh1_scpf
  integer :: ih_iterh2_scpf
  integer :: ih_supsub_scpf
  integer :: ih_ath_scpf
  integer :: ih_tth_scpf
  integer :: ih_sth_scpf
  integer :: ih_lth_scpf
  integer :: ih_awp_scpf
  integer :: ih_twp_scpf
  integer :: ih_swp_scpf
  integer :: ih_lwp_scpf
  integer :: ih_aflc_scpf
  integer :: ih_tflc_scpf
  integer :: ih_sflc_scpf
  integer :: ih_lflc_scpf
  integer :: ih_btran_scpf

  ! Hydro: Soil water states
  integer :: ih_rootwgt_soilvwc_si
  integer :: ih_rootwgt_soilvwcsat_si
  integer :: ih_rootwgt_soilmatpot_si

  ! Hydro: Soil water state by layer
  integer :: ih_soilmatpot_sl
  integer :: ih_soilvwc_sl
  integer :: ih_soilvwcsat_sl

  ! Hydro: Root water Uptake rates
  integer :: ih_rootuptake_si
  integer :: ih_rootuptake_sl
  integer :: ih_rootuptake0_scpf
  integer :: ih_rootuptake10_scpf
  integer :: ih_rootuptake50_scpf
  integer :: ih_rootuptake100_scpf


  ! indices to (site x fuel class) variables
  integer :: ih_litter_moisture_si_fuel
  integer :: ih_burnt_frac_litter_si_fuel
  integer :: ih_fuel_amount_si_fuel

  ! indices to (site x cwd size class) variables
  integer :: ih_cwd_ag_si_cwdsc
  integer :: ih_cwd_bg_si_cwdsc
  integer :: ih_cwd_ag_in_si_cwdsc
  integer :: ih_cwd_bg_in_si_cwdsc
  integer :: ih_cwd_ag_out_si_cwdsc
  integer :: ih_cwd_bg_out_si_cwdsc

  ! indices to (site x [canopy layer x leaf layer]) variables
  integer :: ih_parsun_z_si_cnlf
  integer :: ih_parsha_z_si_cnlf
  integer :: ih_laisun_z_si_cnlf
  integer :: ih_laisha_z_si_cnlf
  integer :: ih_fabd_sun_si_cnlf
  integer :: ih_fabd_sha_si_cnlf
  integer :: ih_fabi_sun_si_cnlf
  integer :: ih_fabi_sha_si_cnlf
  integer :: ih_ts_net_uptake_si_cnlf
  integer :: ih_crownarea_si_cnlf
  integer :: ih_parprof_dir_si_cnlf
  integer :: ih_parprof_dif_si_cnlf

  ! indices to (site x [canopy layer x leaf layer x pft]) variables
  integer :: ih_parsun_z_si_cnlfpft
  integer :: ih_parsha_z_si_cnlfpft
  integer :: ih_laisun_z_si_cnlfpft
  integer :: ih_laisha_z_si_cnlfpft
  integer :: ih_fabd_sun_si_cnlfpft
  integer :: ih_fabd_sha_si_cnlfpft
  integer :: ih_fabi_sun_si_cnlfpft
  integer :: ih_fabi_sha_si_cnlfpft
  integer :: ih_parprof_dir_si_cnlfpft
  integer :: ih_parprof_dif_si_cnlfpft

  ! indices to site x crown damage variables
  ! site x crown damage x pft x sizeclass
  ! site x crown damage x size class
  integer :: ih_nplant_si_cdpf
  integer :: ih_nplant_canopy_si_cdpf
  integer :: ih_nplant_understory_si_cdpf
  integer :: ih_mortality_si_cdpf
  integer :: ih_mortality_canopy_si_cdpf
  integer :: ih_mortality_understory_si_cdpf
  integer :: ih_m3_si_cdpf
  integer :: ih_m11_si_cdpf
  integer :: ih_m3_mortality_canopy_si_cdpf
  integer :: ih_m3_mortality_understory_si_cdpf
  integer :: ih_m11_mortality_canopy_si_cdpf
  integer :: ih_m11_mortality_understory_si_cdpf
  integer :: ih_ddbh_si_cdpf
  integer :: ih_ddbh_canopy_si_cdpf
  integer :: ih_ddbh_understory_si_cdpf

  ! crownarea damaged
  integer :: ih_crownarea_canopy_damage_si
  integer :: ih_crownarea_ustory_damage_si
  
  ! indices to (site x canopy layer) variables
  integer :: ih_parsun_top_si_can
  integer :: ih_parsha_top_si_can
  integer :: ih_laisun_top_si_can
  integer :: ih_laisha_top_si_can
  integer :: ih_fabd_sun_top_si_can
  integer :: ih_fabd_sha_top_si_can
  integer :: ih_fabi_sun_top_si_can
  integer :: ih_fabi_sha_top_si_can
  integer :: ih_crownarea_si_can

  ! indices to (patch age x fuel size class) variables
  integer :: ih_fuel_amount_age_fuel

  ! The number of variable dim/kind types we have defined (static)

  integer, parameter, public :: fates_history_num_dimensions = 50
  integer, parameter, public :: fates_history_num_dim_kinds = 50

  type, public :: fates_history_interface_type

     ! Instance of the list of history output varialbes
     type(fates_history_variable_type), allocatable :: hvars(:)
     integer, private :: num_history_vars_

     ! Instanteat one registry of the different dimension/kinds (dk)
     ! All output variables will have a pointer to one of these dk's
     type(fates_io_variable_kind_type) :: dim_kinds(fates_history_num_dim_kinds)

     ! This is a structure that explains where FATES patch boundaries
     ! on each thread point to in the host IO array, this structure is
     ! allocated by number of threads. This could be dynamically
     ! allocated, but is unlikely to change...?
     type(fates_io_dimension_type) :: dim_bounds(fates_history_num_dimensions)

     !! THESE WERE EXPLICITLY PRIVATE WHEN TYPE WAS PUBLIC
     integer, private :: column_index_, levsoil_index_, levscpf_index_
     integer, private :: levscls_index_, levpft_index_, levage_index_
     integer, private :: levfuel_index_, levcwdsc_index_, levscag_index_
     integer, private :: levcan_index_, levcnlf_index_, levcnlfpft_index_
     integer, private :: levcdpf_index_, levcdsc_index_, levcdam_index_ 
     integer, private :: levscagpft_index_, levagepft_index_
     integer, private :: levheight_index_, levagefuel_index_
     integer, private :: levelem_index_, levelpft_index_
     integer, private :: levelcwd_index_, levelage_index_
     integer, private :: levcacls_index_, levcapf_index_
     integer, private :: levclscpf_index_

   contains

     procedure :: Init
     procedure :: SetThreadBoundsEach
     procedure :: initialize_history_vars
     procedure :: assemble_history_output_types

     procedure :: update_history_dyn
     procedure :: update_history_hifrq
     procedure :: update_history_hydraulics
     procedure :: update_history_nutrflux
     
     ! 'get' methods used by external callers to access private read only data

     procedure :: num_history_vars
     procedure :: column_index
     procedure :: levsoil_index
     procedure :: levscpf_index
     procedure :: levscls_index
     procedure :: levcapf_index
     procedure :: levcacls_index
     procedure :: levpft_index
     procedure :: levage_index
     procedure :: levfuel_index
     procedure :: levcwdsc_index
     procedure :: levcan_index
     procedure :: levcnlf_index
     procedure :: levcnlfpft_index
     procedure :: levcdpf_index
     procedure :: levcdsc_index
     procedure :: levcdam_index
     procedure :: levscag_index
     procedure :: levscagpft_index
     procedure :: levagepft_index
     procedure :: levheight_index
     procedure :: levelem_index
     procedure :: levelpft_index
     procedure :: levelcwd_index
     procedure :: levelage_index
     procedure :: levagefuel_index
     procedure :: levclscpf_index
     
     ! private work functions
     procedure, private :: define_history_vars
     procedure, private :: set_history_var
     procedure, private :: init_dim_kinds_maps
     procedure, private :: set_dim_indices
     procedure, private :: set_column_index
     procedure, private :: set_levsoil_index
     procedure, private :: set_levscpf_index
     procedure, private :: set_levcacls_index
     procedure, private :: set_levcapf_index
     procedure, private :: set_levscls_index
     procedure, private :: set_levpft_index
     procedure, private :: set_levage_index
     procedure, private :: set_levfuel_index
     procedure, private :: set_levcwdsc_index
     procedure, private :: set_levcan_index
     procedure, private :: set_levcnlf_index
     procedure, private :: set_levcnlfpft_index
     procedure, private :: set_levcdpf_index
     procedure, private :: set_levcdsc_index
     procedure, private :: set_levcdam_index
     procedure, private :: set_levscag_index
     procedure, private :: set_levscagpft_index
     procedure, private :: set_levagepft_index
     procedure, private :: set_levheight_index
     procedure, private :: set_levagefuel_index
     procedure, private :: set_levclscpf_index
     
     procedure, private :: set_levelem_index
     procedure, private :: set_levelpft_index
     procedure, private :: set_levelcwd_index
     procedure, private :: set_levelage_index

     procedure, public :: flush_hvars
     procedure, public :: zero_site_hvars
     

  end type fates_history_interface_type

  character(len=*), parameter :: sourcefile = &
         __FILE__


  ! The instance of the type

  type(fates_history_interface_type), public :: fates_hist


contains

  ! ======================================================================

  subroutine Init(this, num_threads, fates_bounds)

    use FatesIODimensionsMod, only : column, levsoil, levscpf
    use FatesIODimensionsMod, only : levscls, levpft, levage
    use FatesIODimensionsMod, only : levcacls, levcapf
    use FatesIODimensionsMod, only : levfuel, levcwdsc, levscag
    use FatesIODimensionsMod, only : levscagpft, levagepft
    use FatesIODimensionsMod, only : levcan, levcnlf, levcnlfpft
    use FatesIODimensionsMod, only : fates_bounds_type
    use FatesIODimensionsMod, only : levheight, levagefuel
    use FatesIODimensionsMod, only : levelem, levelpft
    use FatesIODimensionsMod, only : levelcwd, levelage, levclscpf
    use FatesIODimensionsMod, only : levcdpf, levcdsc, levcdam

    implicit none

    class(fates_history_interface_type), intent(inout) :: this
    integer, intent(in) :: num_threads
    type(fates_bounds_type), intent(in) :: fates_bounds

    integer :: dim_count = 0

    dim_count = dim_count + 1
    call this%set_column_index(dim_count)
    call this%dim_bounds(dim_count)%Init(column, num_threads, &
         fates_bounds%column_begin, fates_bounds%column_end)

    dim_count = dim_count + 1
    call this%set_levsoil_index(dim_count)
    call this%dim_bounds(dim_count)%Init(levsoil, num_threads, &
         fates_bounds%soil_begin, fates_bounds%soil_end)

    dim_count = dim_count + 1
    call this%set_levscpf_index(dim_count)
    call this%dim_bounds(dim_count)%Init(levscpf, num_threads, &
         fates_bounds%sizepft_class_begin, fates_bounds%sizepft_class_end)

    dim_count = dim_count + 1
    call this%set_levscls_index(dim_count)
    call this%dim_bounds(dim_count)%Init(levscls, num_threads, &
         fates_bounds%size_class_begin, fates_bounds%size_class_end)

    dim_count = dim_count + 1
    call this%set_levcacls_index(dim_count)
    call this%dim_bounds(dim_count)%Init(levcacls, num_threads, &
         fates_bounds%coage_class_begin, fates_bounds%coage_class_end)

    dim_count = dim_count + 1
    call this%set_levcapf_index(dim_count)
    call this%dim_bounds(dim_count)%Init(levcapf, num_threads, &
         fates_bounds%coagepf_class_begin, fates_bounds%coagepf_class_end)

    dim_count = dim_count + 1
    call this%set_levpft_index(dim_count)
    call this%dim_bounds(dim_count)%Init(levpft, num_threads, &
         fates_bounds%pft_class_begin, fates_bounds%pft_class_end)

    dim_count = dim_count + 1
    call this%set_levage_index(dim_count)
    call this%dim_bounds(dim_count)%Init(levage, num_threads, &
         fates_bounds%age_class_begin, fates_bounds%age_class_end)

    dim_count = dim_count + 1
    call this%set_levfuel_index(dim_count)
    call this%dim_bounds(dim_count)%Init(levfuel, num_threads, &
         fates_bounds%fuel_begin, fates_bounds%fuel_end)

    dim_count = dim_count + 1
    call this%set_levcwdsc_index(dim_count)
    call this%dim_bounds(dim_count)%Init(levcwdsc, num_threads, &
         fates_bounds%cwdsc_begin, fates_bounds%cwdsc_end)

    dim_count = dim_count + 1
    call this%set_levcan_index(dim_count)
    call this%dim_bounds(dim_count)%Init(levcan, num_threads, &
         fates_bounds%can_begin, fates_bounds%can_end)

    dim_count = dim_count + 1
    call this%set_levcnlf_index(dim_count)
    call this%dim_bounds(dim_count)%Init(levcnlf, num_threads, &
         fates_bounds%cnlf_begin, fates_bounds%cnlf_end)

    dim_count = dim_count + 1
    call this%set_levcnlfpft_index(dim_count)
    call this%dim_bounds(dim_count)%Init(levcnlfpft, num_threads, &
         fates_bounds%cnlfpft_begin, fates_bounds%cnlfpft_end)

    dim_count = dim_count + 1
    call this%set_levcdpf_index(dim_count)
    call this%dim_bounds(dim_count)%Init(levcdpf, num_threads, &
         fates_bounds%cdpf_begin, fates_bounds%cdpf_end)

    dim_count = dim_count + 1
    call this%set_levcdsc_index(dim_count)
    call this%dim_bounds(dim_count)%Init(levcdsc, num_threads, &
         fates_bounds%cdsc_begin, fates_bounds%cdsc_end)

    dim_count = dim_count + 1
    call this%set_levcdam_index(dim_count)
    call this%dim_bounds(dim_count)%Init(levcdam, num_threads, &
         fates_bounds%cdam_begin, fates_bounds%cdam_end)
    
    dim_count = dim_count + 1
    call this%set_levscag_index(dim_count)
    call this%dim_bounds(dim_count)%Init(levscag, num_threads, &
         fates_bounds%sizeage_class_begin, fates_bounds%sizeage_class_end)

    dim_count = dim_count + 1
    call this%set_levscagpft_index(dim_count)
    call this%dim_bounds(dim_count)%Init(levscagpft, num_threads, &
         fates_bounds%sizeagepft_class_begin, fates_bounds%sizeagepft_class_end)

    dim_count = dim_count + 1
    call this%set_levagepft_index(dim_count)
    call this%dim_bounds(dim_count)%Init(levagepft, num_threads, &
         fates_bounds%agepft_class_begin, fates_bounds%agepft_class_end)

    dim_count = dim_count + 1
    call this%set_levheight_index(dim_count)
    call this%dim_bounds(dim_count)%Init(levheight, num_threads, &
         fates_bounds%height_begin, fates_bounds%height_end)

    dim_count = dim_count + 1
    call this%set_levelem_index(dim_count)
    call this%dim_bounds(dim_count)%Init(levelem, num_threads, &
         fates_bounds%elem_begin, fates_bounds%elem_end)

    dim_count = dim_count + 1
    call this%set_levelpft_index(dim_count)
    call this%dim_bounds(dim_count)%Init(levelpft, num_threads, &
          fates_bounds%elpft_begin, fates_bounds%elpft_end)

    dim_count = dim_count + 1
    call this%set_levelcwd_index(dim_count)
    call this%dim_bounds(dim_count)%Init(levelcwd, num_threads, &
         fates_bounds%elcwd_begin, fates_bounds%elcwd_end)

    dim_count = dim_count + 1
    call this%set_levelage_index(dim_count)
    call this%dim_bounds(dim_count)%Init(levelage, num_threads, &
          fates_bounds%elage_begin, fates_bounds%elage_end)

    dim_count = dim_count + 1
    call this%set_levagefuel_index(dim_count)
    call this%dim_bounds(dim_count)%Init(levagefuel, num_threads, &
         fates_bounds%agefuel_begin, fates_bounds%agefuel_end)

    dim_count = dim_count + 1
    call this%set_levclscpf_index(dim_count)
    call this%dim_bounds(dim_count)%Init(levclscpf, num_threads, &
         fates_bounds%clscpf_begin, fates_bounds%clscpf_end)
    
  end subroutine Init

  ! ======================================================================
  subroutine SetThreadBoundsEach(this, thread_index, thread_bounds)

    use FatesIODimensionsMod, only : fates_bounds_type

    implicit none

    class(fates_history_interface_type), intent(inout) :: this

    integer, intent(in) :: thread_index
    type(fates_bounds_type), intent(in) :: thread_bounds

    integer :: index

    index = this%column_index()
    call this%dim_bounds(index)%SetThreadBounds(thread_index, &
         thread_bounds%column_begin, thread_bounds%column_end)

    index = this%levsoil_index()
    call this%dim_bounds(index)%SetThreadBounds(thread_index, &
         thread_bounds%soil_begin, thread_bounds%soil_end)

    index = this%levscpf_index()
    call this%dim_bounds(index)%SetThreadBounds(thread_index, &
         thread_bounds%sizepft_class_begin, thread_bounds%sizepft_class_end)

    index = this%levscls_index()
    call this%dim_bounds(index)%SetThreadBounds(thread_index, &
         thread_bounds%size_class_begin, thread_bounds%size_class_end)

    index = this%levcacls_index()
    call this%dim_bounds(index)%SetThreadBounds(thread_index, &
         thread_bounds%coage_class_begin, thread_bounds%coage_class_end)

    index = this%levcapf_index()
    call this%dim_bounds(index)%SetThreadBounds(thread_index, &
         thread_bounds%coagepf_class_begin, thread_bounds%coagepf_class_end)

    index = this%levpft_index()
    call this%dim_bounds(index)%SetThreadBounds(thread_index, &
         thread_bounds%pft_class_begin, thread_bounds%pft_class_end)

    index = this%levage_index()
    call this%dim_bounds(index)%SetThreadBounds(thread_index, &
         thread_bounds%age_class_begin, thread_bounds%age_class_end)

    index = this%levfuel_index()
    call this%dim_bounds(index)%SetThreadBounds(thread_index, &
         thread_bounds%fuel_begin, thread_bounds%fuel_end)

    index = this%levcwdsc_index()
    call this%dim_bounds(index)%SetThreadBounds(thread_index, &
         thread_bounds%cwdsc_begin, thread_bounds%cwdsc_end)

    index = this%levcan_index()
    call this%dim_bounds(index)%SetThreadBounds(thread_index, &
         thread_bounds%can_begin, thread_bounds%can_end)

    index = this%levcnlf_index()
    call this%dim_bounds(index)%SetThreadBounds(thread_index, &
         thread_bounds%cnlf_begin, thread_bounds%cnlf_end)

    index = this%levcnlfpft_index()
    call this%dim_bounds(index)%SetThreadBounds(thread_index, &
          thread_bounds%cnlfpft_begin, thread_bounds%cnlfpft_end)

    index = this%levcdpf_index()
    call this%dim_bounds(index)%SetThreadBounds(thread_index, &
         thread_bounds%cdpf_begin, thread_bounds%cdpf_end)

    index = this%levcdsc_index()
    call this%dim_bounds(index)%SetThreadBounds(thread_index, &
         thread_bounds%cdsc_begin, thread_bounds%cdsc_end)

    index = this%levcdam_index()
    call this%dim_bounds(index)%SetThreadBounds(thread_index, &
         thread_bounds%cdam_begin, thread_bounds%cdam_end)
    
    index = this%levscag_index()
    call this%dim_bounds(index)%SetThreadBounds(thread_index, &
          thread_bounds%sizeage_class_begin, thread_bounds%sizeage_class_end)

    index = this%levscagpft_index()
    call this%dim_bounds(index)%SetThreadBounds(thread_index, &
          thread_bounds%sizeagepft_class_begin, thread_bounds%sizeagepft_class_end)

    index = this%levagepft_index()
    call this%dim_bounds(index)%SetThreadBounds(thread_index, &
          thread_bounds%agepft_class_begin, thread_bounds%agepft_class_end)

    index = this%levheight_index()
    call this%dim_bounds(index)%SetThreadBounds(thread_index, &
          thread_bounds%height_begin, thread_bounds%height_end)

    index = this%levelem_index()
    call this%dim_bounds(index)%SetThreadBounds(thread_index, &
         thread_bounds%elem_begin, thread_bounds%elem_end)

    index = this%levelpft_index()
    call this%dim_bounds(index)%SetThreadBounds(thread_index, &
         thread_bounds%elpft_begin, thread_bounds%elpft_end)

    index = this%levelcwd_index()
    call this%dim_bounds(index)%SetThreadBounds(thread_index, &
         thread_bounds%elcwd_begin, thread_bounds%elcwd_end)

    index = this%levelage_index()
    call this%dim_bounds(index)%SetThreadBounds(thread_index, &
         thread_bounds%elage_begin, thread_bounds%elage_end)

    index = this%levagefuel_index()
    call this%dim_bounds(index)%SetThreadBounds(thread_index, &
         thread_bounds%agefuel_begin, thread_bounds%agefuel_end)

    index = this%levclscpf_index()
    call this%dim_bounds(index)%SetThreadBounds(thread_index, &
         thread_bounds%clscpf_begin, thread_bounds%clscpf_end)

  end subroutine SetThreadBoundsEach

  ! ===================================================================================
  subroutine assemble_history_output_types(this)

    use FatesIOVariableKindMod, only : site_r8, site_soil_r8, site_size_pft_r8
    use FatesIOVariableKindMod, only : site_size_r8, site_pft_r8, site_age_r8
    use FatesIOVariableKindMod, only : site_coage_r8, site_coage_pft_r8
    use FatesIOVariableKindMod, only : site_fuel_r8, site_cwdsc_r8, site_scag_r8
    use FatesIOVariableKindMod, only : site_scagpft_r8, site_agepft_r8
    use FatesIOVariableKindMod, only : site_can_r8, site_cnlf_r8, site_cnlfpft_r8
    use FatesIOVariableKindMod, only : site_height_r8, site_agefuel_r8
    use FatesIOVariableKindMod, only : site_elem_r8, site_elpft_r8
    use FatesIOVariableKindMod, only : site_elcwd_r8, site_elage_r8, site_clscpf_r8
    use FatesIOVariableKindMod, only : site_cdpf_r8, site_cdsc_r8, site_cdam_r8
    
   implicit none

    class(fates_history_interface_type), intent(inout) :: this

    call this%init_dim_kinds_maps()

    call this%set_dim_indices(site_r8, 1, this%column_index())

    call this%set_dim_indices(site_soil_r8, 1, this%column_index())
    call this%set_dim_indices(site_soil_r8, 2, this%levsoil_index())

    call this%set_dim_indices(site_size_pft_r8, 1, this%column_index())
    call this%set_dim_indices(site_size_pft_r8, 2, this%levscpf_index())

    call this%set_dim_indices(site_size_r8, 1, this%column_index())
    call this%set_dim_indices(site_size_r8, 2, this%levscls_index())

    call this%set_dim_indices(site_coage_r8, 1, this%column_index())
    call this%set_dim_indices(site_coage_r8, 2, this%levcacls_index())

    call this%set_dim_indices(site_coage_pft_r8, 1, this%column_index())
    call this%set_dim_indices(site_coage_pft_r8, 2, this%levcapf_index())

    call this%set_dim_indices(site_pft_r8, 1, this%column_index())
    call this%set_dim_indices(site_pft_r8, 2, this%levpft_index())

    call this%set_dim_indices(site_age_r8, 1, this%column_index())
    call this%set_dim_indices(site_age_r8, 2, this%levage_index())

    call this%set_dim_indices(site_fuel_r8, 1, this%column_index())
    call this%set_dim_indices(site_fuel_r8, 2, this%levfuel_index())

    call this%set_dim_indices(site_cwdsc_r8, 1, this%column_index())
    call this%set_dim_indices(site_cwdsc_r8, 2, this%levcwdsc_index())

    call this%set_dim_indices(site_can_r8, 1, this%column_index())
    call this%set_dim_indices(site_can_r8, 2, this%levcan_index())

    call this%set_dim_indices(site_cnlf_r8, 1, this%column_index())
    call this%set_dim_indices(site_cnlf_r8, 2, this%levcnlf_index())

    call this%set_dim_indices(site_cnlfpft_r8, 1, this%column_index())
    call this%set_dim_indices(site_cnlfpft_r8, 2, this%levcnlfpft_index())

    call this%set_dim_indices(site_cdpf_r8, 1, this%column_index())
    call this%set_dim_indices(site_cdpf_r8, 2, this%levcdpf_index())

    call this%set_dim_indices(site_cdsc_r8, 1, this%column_index())
    call this%set_dim_indices(site_cdsc_r8, 2, this%levcdsc_index())

    call this%set_dim_indices(site_cdam_r8, 1, this%column_index())
    call this%set_dim_indices(site_cdam_r8, 2, this%levcdam_index())
    
    call this%set_dim_indices(site_scag_r8, 1, this%column_index())
    call this%set_dim_indices(site_scag_r8, 2, this%levscag_index())

    call this%set_dim_indices(site_scagpft_r8, 1, this%column_index())
    call this%set_dim_indices(site_scagpft_r8, 2, this%levscagpft_index())

    call this%set_dim_indices(site_agepft_r8, 1, this%column_index())
    call this%set_dim_indices(site_agepft_r8, 2, this%levagepft_index())

    call this%set_dim_indices(site_height_r8, 1, this%column_index())
    call this%set_dim_indices(site_height_r8, 2, this%levheight_index())

    call this%set_dim_indices(site_elem_r8, 1, this%column_index())
    call this%set_dim_indices(site_elem_r8, 2, this%levelem_index())

    call this%set_dim_indices(site_elpft_r8, 1, this%column_index())
    call this%set_dim_indices(site_elpft_r8, 2, this%levelpft_index())

    call this%set_dim_indices(site_elcwd_r8, 1, this%column_index())
    call this%set_dim_indices(site_elcwd_r8, 2, this%levelcwd_index())

    call this%set_dim_indices(site_elage_r8, 1, this%column_index())
    call this%set_dim_indices(site_elage_r8, 2, this%levelage_index())

    call this%set_dim_indices(site_agefuel_r8, 1, this%column_index())
    call this%set_dim_indices(site_agefuel_r8, 2, this%levagefuel_index())

    call this%set_dim_indices(site_clscpf_r8, 1, this%column_index())
    call this%set_dim_indices(site_clscpf_r8, 2, this%levclscpf_index())
    
  end subroutine assemble_history_output_types

  ! ===================================================================================

  subroutine set_dim_indices(this, dk_name, idim, dim_index)

    use FatesIOVariableKindMod , only : iotype_index

    implicit none

    ! arguments
    class(fates_history_interface_type), intent(inout) :: this
    character(len=*), intent(in)     :: dk_name
    integer, intent(in)              :: idim  ! dimension index
    integer, intent(in) :: dim_index


    ! local
    integer :: ityp

    ityp = iotype_index(trim(dk_name), fates_history_num_dim_kinds, this%dim_kinds)

    ! First check to see if the dimension is allocated
    if (this%dim_kinds(ityp)%ndims < idim) then
       write(fates_log(), *) 'Trying to define dimension size to a dim-type structure'
       write(fates_log(), *) 'but the dimension index does not exist'
       write(fates_log(), *) 'type: ',dk_name,' ndims: ',this%dim_kinds(ityp)%ndims,' input dim:',idim
       call endrun(msg=errMsg(sourcefile, __LINE__))
    end if

    if (idim == 1) then
       this%dim_kinds(ityp)%dim1_index = dim_index
    else if (idim == 2) then
       this%dim_kinds(ityp)%dim2_index = dim_index
    end if

    ! With the map, we can set the dimension size
    this%dim_kinds(ityp)%dimsize(idim) = this%dim_bounds(dim_index)%upper_bound - &
         this%dim_bounds(dim_index)%lower_bound + 1

 end subroutine set_dim_indices

 ! =======================================================================
 subroutine set_column_index(this, index)
   implicit none
   class(fates_history_interface_type), intent(inout) :: this
   integer, intent(in) :: index
   this%column_index_ = index
 end subroutine set_column_index

 integer function column_index(this)
   implicit none
   class(fates_history_interface_type), intent(in) :: this
   column_index = this%column_index_
 end function column_index

 ! =======================================================================
 subroutine set_levsoil_index(this, index)
   implicit none
   class(fates_history_interface_type), intent(inout) :: this
   integer, intent(in) :: index
   this%levsoil_index_ = index
 end subroutine set_levsoil_index

 integer function levsoil_index(this)
   implicit none
   class(fates_history_interface_type), intent(in) :: this
   levsoil_index = this%levsoil_index_
 end function levsoil_index

 ! =======================================================================
 subroutine set_levscpf_index(this, index)
   implicit none
   class(fates_history_interface_type), intent(inout) :: this
   integer, intent(in) :: index
   this%levscpf_index_ = index
 end subroutine set_levscpf_index

 integer function levscpf_index(this)
   implicit none
   class(fates_history_interface_type), intent(in) :: this
   levscpf_index = this%levscpf_index_
 end function levscpf_index

 ! =======================================================================
 subroutine set_levscls_index(this, index)
   implicit none
   class(fates_history_interface_type), intent(inout) :: this
   integer, intent(in) :: index
   this%levscls_index_ = index
 end subroutine set_levscls_index

 integer function levscls_index(this)
   implicit none
   class(fates_history_interface_type), intent(in) :: this
   levscls_index = this%levscls_index_
 end function levscls_index

!=========================================================================
 subroutine set_levcacls_index(this, index)
  implicit none
  class(fates_history_interface_type), intent(inout) :: this
  integer, intent(in) :: index
  this%levcacls_index_ = index
end subroutine set_levcacls_index

integer function levcacls_index(this)
  implicit none
  class(fates_history_interface_type), intent(in) :: this
  levcacls_index = this%levcacls_index_
end function levcacls_index

!=========================================================================
 subroutine set_levcapf_index(this, index)
   implicit none
   class(fates_history_interface_type), intent(inout) :: this
   integer, intent(in) :: index
   this%levcapf_index_ = index
 end subroutine set_levcapf_index

integer function levcapf_index(this)
  implicit none
  class(fates_history_interface_type), intent(in) :: this
  levcapf_index = this%levcapf_index_
end function levcapf_index

 ! =======================================================================
 subroutine set_levpft_index(this, index)
   implicit none
   class(fates_history_interface_type), intent(inout) :: this
   integer, intent(in) :: index
   this%levpft_index_ = index
 end subroutine set_levpft_index

 integer function levpft_index(this)
   implicit none
   class(fates_history_interface_type), intent(in) :: this
   levpft_index = this%levpft_index_
 end function levpft_index

 ! =======================================================================
 subroutine set_levage_index(this, index)
   implicit none
   class(fates_history_interface_type), intent(inout) :: this
   integer, intent(in) :: index
   this%levage_index_ = index
 end subroutine set_levage_index

 integer function levage_index(this)
   implicit none
   class(fates_history_interface_type), intent(in) :: this
   levage_index = this%levage_index_
 end function levage_index

 ! =======================================================================
 subroutine set_levfuel_index(this, index)
   implicit none
   class(fates_history_interface_type), intent(inout) :: this
   integer, intent(in) :: index
   this%levfuel_index_ = index
 end subroutine set_levfuel_index

 integer function levfuel_index(this)
   implicit none
   class(fates_history_interface_type), intent(in) :: this
   levfuel_index = this%levfuel_index_
 end function levfuel_index

 ! =======================================================================
 subroutine set_levcwdsc_index(this, index)
   implicit none
   class(fates_history_interface_type), intent(inout) :: this
   integer, intent(in) :: index
   this%levcwdsc_index_ = index
 end subroutine set_levcwdsc_index

 integer function levcwdsc_index(this)
   implicit none
   class(fates_history_interface_type), intent(in) :: this
   levcwdsc_index = this%levcwdsc_index_
 end function levcwdsc_index

 ! =======================================================================
 subroutine set_levcan_index(this, index)
   implicit none
   class(fates_history_interface_type), intent(inout) :: this
   integer, intent(in) :: index
   this%levcan_index_ = index
 end subroutine set_levcan_index

 integer function levcan_index(this)
   implicit none
   class(fates_history_interface_type), intent(in) :: this
   levcan_index = this%levcan_index_
 end function levcan_index

 ! =======================================================================
 subroutine set_levcnlf_index(this, index)
   implicit none
   class(fates_history_interface_type), intent(inout) :: this
   integer, intent(in) :: index
   this%levcnlf_index_ = index
 end subroutine set_levcnlf_index

 integer function levcnlf_index(this)
   implicit none
   class(fates_history_interface_type), intent(in) :: this
   levcnlf_index = this%levcnlf_index_
 end function levcnlf_index

 ! =======================================================================
 subroutine set_levcnlfpft_index(this, index)
   implicit none
   class(fates_history_interface_type), intent(inout) :: this
   integer, intent(in) :: index
   this%levcnlfpft_index_ = index
 end subroutine set_levcnlfpft_index

 integer function levcnlfpft_index(this)
   implicit none
   class(fates_history_interface_type), intent(in) :: this
   levcnlfpft_index = this%levcnlfpft_index_
 end function levcnlfpft_index

 ! =======================================================================
 subroutine set_levcdpf_index(this, index)
   implicit none
   class(fates_history_interface_type), intent(inout) :: this
   integer, intent(in) :: index
   this%levcdpf_index_ = index
 end subroutine set_levcdpf_index

 integer function levcdpf_index(this)
   implicit none
   class(fates_history_interface_type), intent(in) :: this
   levcdpf_index = this%levcdpf_index_
 end function levcdpf_index

 ! =======================================================================
 subroutine set_levcdsc_index(this, index)
   implicit none
   class(fates_history_interface_type), intent(inout) :: this
   integer, intent(in) :: index
   this%levcdsc_index_ = index
 end subroutine set_levcdsc_index

 integer function levcdsc_index(this)
   implicit none
   class(fates_history_interface_type), intent(in) :: this
   levcdsc_index = this%levcdsc_index_
 end function levcdsc_index

  ! =======================================================================
 subroutine set_levcdam_index(this, index)
   implicit none
   class(fates_history_interface_type), intent(inout) :: this
   integer, intent(in) :: index
   this%levcdam_index_ = index
 end subroutine set_levcdam_index

 integer function levcdam_index(this)
   implicit none
   class(fates_history_interface_type), intent(in) :: this
   levcdam_index = this%levcdam_index_
 end function levcdam_index
 
 ! ======================================================================================
 subroutine set_levscag_index(this, index)
   implicit none
   class(fates_history_interface_type), intent(inout) :: this
   integer, intent(in) :: index
   this%levscag_index_ = index
 end subroutine set_levscag_index

 integer function levscag_index(this)
    implicit none
    class(fates_history_interface_type), intent(in) :: this
    levscag_index = this%levscag_index_
 end function levscag_index

 ! ======================================================================================
 subroutine set_levscagpft_index(this, index)
   implicit none
   class(fates_history_interface_type), intent(inout) :: this
   integer, intent(in) :: index
   this%levscagpft_index_ = index
 end subroutine set_levscagpft_index

 integer function levscagpft_index(this)
    implicit none
    class(fates_history_interface_type), intent(in) :: this
    levscagpft_index = this%levscagpft_index_
 end function levscagpft_index

 ! ======================================================================================
 subroutine set_levagepft_index(this, index)
   implicit none
   class(fates_history_interface_type), intent(inout) :: this
   integer, intent(in) :: index
   this%levagepft_index_ = index
 end subroutine set_levagepft_index

 integer function levagepft_index(this)
    implicit none
    class(fates_history_interface_type), intent(in) :: this
    levagepft_index = this%levagepft_index_
 end function levagepft_index

 ! ======================================================================================
 subroutine set_levheight_index(this, index)
   implicit none
   class(fates_history_interface_type), intent(inout) :: this
   integer, intent(in) :: index
   this%levheight_index_ = index
 end subroutine set_levheight_index

 integer function levheight_index(this)
    implicit none
    class(fates_history_interface_type), intent(in) :: this
    levheight_index = this%levheight_index_
 end function levheight_index

 ! ======================================================================================

 subroutine set_levelem_index(this, index)
   implicit none
   class(fates_history_interface_type), intent(inout) :: this
   integer, intent(in) :: index
   this%levelem_index_ = index
 end subroutine set_levelem_index

 integer function levelem_index(this)
    implicit none
    class(fates_history_interface_type), intent(in) :: this
    levelem_index = this%levelem_index_
  end function levelem_index

 ! ======================================================================================

 subroutine set_levelpft_index(this, index)
   implicit none
   class(fates_history_interface_type), intent(inout) :: this
   integer, intent(in) :: index
   this%levelpft_index_ = index
 end subroutine set_levelpft_index

 integer function levelpft_index(this)
    implicit none
    class(fates_history_interface_type), intent(in) :: this
    levelpft_index = this%levelpft_index_
 end function levelpft_index

 ! ======================================================================================

 subroutine set_levelcwd_index(this, index)
   implicit none
   class(fates_history_interface_type), intent(inout) :: this
   integer, intent(in) :: index
   this%levelcwd_index_ = index
 end subroutine set_levelcwd_index

 integer function levelcwd_index(this)
    implicit none
    class(fates_history_interface_type), intent(in) :: this
    levelcwd_index = this%levelcwd_index_
  end function levelcwd_index

 ! ======================================================================================

 subroutine set_levelage_index(this, index)
   implicit none
   class(fates_history_interface_type), intent(inout) :: this
   integer, intent(in) :: index
   this%levelage_index_ = index
 end subroutine set_levelage_index

 integer function levelage_index(this)
    implicit none
    class(fates_history_interface_type), intent(in) :: this
    levelage_index = this%levelage_index_
 end function levelage_index

 ! ======================================================================================

 subroutine set_levagefuel_index(this, index)
     implicit none
     class(fates_history_interface_type), intent(inout) :: this
     integer, intent(in) :: index
     this%levagefuel_index_ = index
   end subroutine set_levagefuel_index

   integer function levagefuel_index(this)
      implicit none
      class(fates_history_interface_type), intent(in) :: this
      levagefuel_index = this%levagefuel_index_
   end function levagefuel_index
 ! ======================================================================================

   subroutine set_levclscpf_index(this, index)
     implicit none
     class(fates_history_interface_type), intent(inout) :: this
     integer, intent(in) :: index
     this%levclscpf_index_ = index
   end subroutine set_levclscpf_index

   integer function levclscpf_index(this)
     implicit none
     class(fates_history_interface_type), intent(in) :: this
     levclscpf_index = this%levclscpf_index_
   end function levclscpf_index

   ! ======================================================================================

   subroutine zero_site_hvars(this, currentSite, upfreq_in)

     ! This routine zero's a history diagnostic variable
     ! but only zero's on fates sites
     ! This should be called prior to filling the variable
     ! and after they have been flushed to the ignore value

     class(fates_history_interface_type)    :: this        ! hvars_interface instance
     integer, intent(in)                    :: upfreq_in   !
     type(ed_site_type), intent(in), target :: currentSite ! site instance

     integer :: ivar     ! history variable index
     integer :: ndims    ! number of dimensions

     do ivar=1,ubound(this%hvars,1)
        if (this%hvars(ivar)%upfreq == upfreq_in) then 

           ndims = this%dim_kinds(this%hvars(ivar)%dim_kinds_index)%ndims

           if(trim(this%dim_kinds(this%hvars(ivar)%dim_kinds_index)%name) == site_int)then
              write(fates_log(),*)'add in zeroing provision for SI_INT'
              call endrun(msg=errMsg(sourcefile, __LINE__))
           end if

           if(ndims==1) then
               this%hvars(ivar)%r81d(currentSite%h_gid) = 0._r8
           elseif(ndims==2) then
               this%hvars(ivar)%r82d(currentSite%h_gid,:) = 0._r8
           elseif(ndims==3) then
               this%hvars(ivar)%r83d(currentSite%h_gid,:,:) = 0._r8
           end if
        end if
     end do

     return
   end subroutine zero_site_hvars

   ! ======================================================================================

 subroutine flush_hvars(this,nc,upfreq_in)

   class(fates_history_interface_type)        :: this
   integer,intent(in)                     :: nc
   integer,intent(in)                     :: upfreq_in
   integer                      :: ivar
   integer                      :: lb1,ub1,lb2,ub2

   do ivar=1,ubound(this%hvars,1)
      if (this%hvars(ivar)%upfreq == upfreq_in) then ! Only flush variables with update on dynamics step
         call this%hvars(ivar)%flush(nc, this%dim_bounds, this%dim_kinds)
      end if
   end do

end subroutine flush_hvars


  ! =====================================================================================

  subroutine set_history_var(this, vname, units, long, use_default, avgflag, vtype, &
       hlms, upfreq, ivar, initialize, index, flush_to_zero)

    use FatesUtilsMod, only     : check_hlm_list
    use FatesInterfaceTypesMod, only : hlm_name

    implicit none

    ! arguments
    class(fates_history_interface_type), intent(inout) :: this
    character(len=*), intent(in)  :: vname
    character(len=*), intent(in)  :: units
    character(len=*), intent(in)  :: long
    character(len=*), intent(in)  :: use_default
    character(len=*), intent(in)  :: avgflag
    character(len=*), intent(in)  :: vtype
    character(len=*), intent(in)  :: hlms
    integer, intent(in)           :: upfreq
    logical, intent(in)           :: initialize
    integer, intent(inout)        :: ivar
    integer, intent(inout)        :: index  ! This is the index for the variable of
                                           ! interest that is associated with an
                                           ! explict name (for fast reference during update)
                                           ! A zero is passed back when the variable is
                                           ! not used
    logical, intent(in), optional :: flush_to_zero

    ! locals
    integer   :: ub1, lb1, ub2, lb2    ! Bounds for allocating the var
    integer   :: ityp
    real(r8)  :: flushval
    logical   :: write_var


    ! Flushing to the ignore val coerces all FATES diagnostics to be
    ! relevant only on FATES sites. This way we do not average zero's
    ! at locations not on FATES columns
    ! We make one exception to this rule, for the fates_fraction variable.  That way
    ! we can always know what fraction of the gridcell FATES is occupying.

    flushval = hlm_hio_ignore_val
    if (present(flush_to_zero)) then
       if (flush_to_zero) then
          flushval = 0.0_r8
       endif
    endif

    write_var = check_hlm_list(trim(hlms), trim(hlm_name))
    if( write_var ) then
       ivar  = ivar+1
       index = ivar

       if (initialize) then
          call this%hvars(ivar)%Init(vname, units, long, use_default,          &
               vtype, avgflag, flushval, upfreq, fates_history_num_dim_kinds,  &
               this%dim_kinds, this%dim_bounds)
       end if
    else
       index = 0
    end if

    return
  end subroutine set_history_var

  ! ====================================================================================

  subroutine init_dim_kinds_maps(this)

    ! ----------------------------------------------------------------------------------
    ! This subroutine simply initializes the structures that define the different
    ! array and type formats for different IO variables
    !
    ! SI_R8   : 1D site scale 8-byte reals
    !
    ! The allocation on the structures is not dynamic and should only add up to the
    ! number of entries listed here.
    !
    ! ----------------------------------------------------------------------------------
    use FatesIOVariableKindMod, only : site_r8, site_soil_r8, site_size_pft_r8
    use FatesIOVariableKindMod, only : site_size_r8, site_pft_r8, site_age_r8
    use FatesIOVariableKindMod, only : site_coage_r8, site_coage_pft_r8
    use FatesIOVariableKindMod, only : site_fuel_r8, site_cwdsc_r8, site_scag_r8
    use FatesIOVariableKindMod, only : site_scagpft_r8, site_agepft_r8
    use FatesIOVariableKindMod, only : site_can_r8, site_cnlf_r8, site_cnlfpft_r8
    use FatesIOVariableKindMod, only : site_height_r8, site_agefuel_r8
    use FatesIOVariableKindMod, only : site_elem_r8, site_elpft_r8
    use FatesIOVariableKindMod, only : site_elcwd_r8, site_elage_r8, site_clscpf_r8
    use FatesIOVariableKindMod, only : site_cdpf_r8, site_cdsc_r8, site_cdam_r8
    
    implicit none

    ! Arguments
    class(fates_history_interface_type), intent(inout) :: this


    integer :: index

    index = 1
    ! 1d Site
    call this%dim_kinds(index)%Init(site_r8, 1)

    ! site x soil
    index = index + 1
    call this%dim_kinds(index)%Init(site_soil_r8, 2)

    ! site x size-class/pft
    index = index + 1
    call this%dim_kinds(index)%Init(site_size_pft_r8, 2)

    ! site x size-class
    index = index + 1
    call this%dim_kinds(index)%Init(site_size_r8, 2)

    ! site x cohort age-class/pft
    index = index + 1
    call this%dim_kinds(index)%Init(site_coage_pft_r8, 2)

    ! site x cohort age-class
    index = index + 1
    call this%dim_kinds(index)%Init(site_coage_r8, 2)

    ! site x pft
    index = index + 1
    call this%dim_kinds(index)%Init(site_pft_r8, 2)

    ! site x patch-age class
    index = index + 1
    call this%dim_kinds(index)%Init(site_age_r8, 2)

    ! site x fuel size class
    index = index + 1
    call this%dim_kinds(index)%Init(site_fuel_r8, 2)

    ! site x cwd size class
    index = index + 1
    call this%dim_kinds(index)%Init(site_cwdsc_r8, 2)

    ! site x can class
    index = index + 1
    call this%dim_kinds(index)%Init(site_can_r8, 2)

    ! site x cnlf class
    index = index + 1
    call this%dim_kinds(index)%Init(site_cnlf_r8, 2)

    ! site x cnlfpft class
    index = index + 1
    call this%dim_kinds(index)%Init(site_cnlfpft_r8, 2)

    ! site x crown damage x pft x size class 
    index = index + 1
    call this%dim_kinds(index)%Init(site_cdpf_r8, 2)

    ! site x crown damage x size class
    index = index + 1
    call this%dim_kinds(index)%Init(site_cdsc_r8, 2)

    ! site x crown damage
    index = index + 1
    call this%dim_kinds(index)%Init(site_cdam_r8, 2)
    
    ! site x size-class x age class
    index = index + 1
    call this%dim_kinds(index)%Init(site_scag_r8, 2)

    ! site x size-class x age class x pft
    index = index + 1
    call this%dim_kinds(index)%Init(site_scagpft_r8, 2)

    ! site x age class x pft
    index = index + 1
    call this%dim_kinds(index)%Init(site_agepft_r8, 2)

    ! site x height
    index = index + 1
    call this%dim_kinds(index)%Init(site_height_r8, 2)

    ! site x elemenet
    index = index + 1
    call this%dim_kinds(index)%Init(site_elem_r8, 2)

    ! site x element x pft
    index = index + 1
    call this%dim_kinds(index)%Init(site_elpft_r8, 2)

    ! site x element x cwd
    index = index + 1
    call this%dim_kinds(index)%Init(site_elcwd_r8, 2)

    ! site x element x age
    index = index + 1
    call this%dim_kinds(index)%Init(site_elage_r8, 2)

    ! site x age x fuel size class
    index = index + 1
    call this%dim_kinds(index)%Init(site_agefuel_r8, 2)

    ! site x age x fuel size class
    index = index + 1
    call this%dim_kinds(index)%Init(site_clscpf_r8, 2)

    ! FIXME(bja, 2016-10) assert(index == fates_history_num_dim_kinds)
  end subroutine init_dim_kinds_maps

  ! =======================================================================
  
  subroutine update_history_nutrflux(this,csite)

    ! Update history diagnostics for nutrient dynamics variables.
    ! This is a separate routine because we like to handle these
    ! things before patches are reshuffled during disturbance, and
    ! thus this is called immediately after PARTEH allocation
    ! These diagnostics must be zero'd at the beginning
    ! of the dynamics call (not here, because this is a
    ! being called at the cohort level)

    ! Arguments
    class(fates_history_interface_type) :: this
    type(ed_site_type), intent(in)      :: csite

    type(ed_patch_type), pointer     :: cpatch
    type(ed_cohort_type), pointer    :: ccohort
    integer :: iclscpf  ! layer x size x pft class index
    integer :: iscpf    ! Size x pft class index
    integer :: io_si    ! site's global index in the history vector
    integer :: el       ! element loop index
    integer :: ft
    real(r8):: uconv    ! combined unit conversion factor

    ! We use gpp and fineroot C for weighted averages
    real(r8) :: gpp_si
    real(r8) :: fnrtc_si
    real(r8) :: fnrt_c
    
    associate( &
         !hio_l2fr_clscpf       => this%hvars(ih_l2fr_clscpf)%r82d,       &
         hio_l2fr_si           => this%hvars(ih_l2fr_si)%r81d,           &
         hio_recl2fr_canopy_pf => this%hvars(ih_recl2fr_canopy_pf)%r82d, &
         hio_recl2fr_ustory_pf => this%hvars(ih_recl2fr_ustory_pf)%r82d )

      gpp_si          = 0._r8
      fnrtc_si        = 0._r8

      ! history site index
      io_si  = csite%h_gid
      
      cpatch => csite%youngest_patch
      do while(associated(cpatch))

         ccohort => cpatch%shortest
         do while(associated(ccohort))

            ! If this is a new cohort, do not make diagnostics
            if(ccohort%isnew) then
               ccohort => ccohort%taller
               cycle
            end if
            
            ! size class index
            iscpf = ccohort%size_by_pft_class

            ! layer by size by pft index
            iclscpf = get_layersizetype_class_index(ccohort%canopy_layer,ccohort%dbh,ccohort%pft)

            ! unit conversion factor to get x/plant/day -> x/m2/sec
            uconv = ccohort%n * ha_per_m2 * days_per_sec


            fnrt_c   = ccohort%prt%GetState(fnrt_organ, carbon12_element)
            !hio_l2fr_clscpf(io_si,iclscpf) = &
            !     hio_l2fr_clscpf(io_si,iclscpf) + ccohort%n*fnrt_c*ccohort%l2fr

            hio_l2fr_si(io_si) =  hio_l2fr_si(io_si) + ccohort%n*fnrt_c*ccohort%l2fr
            
            ! These are used for normalizing weighted averages
            gpp_si = gpp_si + ccohort%n*ccohort%gpp_acc_hold
            fnrtc_si = fnrtc_si + ccohort%n*fnrt_c
            
            ! Loop over the different elements. 
            do el = 1, num_elements

               select case (element_list(el))
               case (carbon12_element)

                  ! Excess carbon respired
                  this%hvars(ih_excess_resp_si)%r81d(io_si) = &
                       this%hvars(ih_excess_resp_si)%r81d(io_si) + &
                       ccohort%resp_excess*uconv

               case (nitrogen_element) 

                  ! Mineralized uptake of NH4, NO3
                  fates_hist%hvars(ih_nh4uptake_scpf)%r82d(io_si,iscpf) =           &
                       fates_hist%hvars(ih_nh4uptake_scpf)%r82d(io_si,iscpf) +      &
                       ccohort%daily_nh4_uptake*uconv

                  fates_hist%hvars(ih_no3uptake_scpf)%r82d(io_si,iscpf) =           &
                       fates_hist%hvars(ih_no3uptake_scpf)%r82d(io_si,iscpf) +      &
                       ccohort%daily_no3_uptake*uconv

                  fates_hist%hvars(ih_nh4uptake_si)%r81d(io_si) =                   &
                       fates_hist%hvars(ih_nh4uptake_si)%r81d(io_si)  +             &
                       ccohort%daily_nh4_uptake*uconv

                  fates_hist%hvars(ih_no3uptake_si)%r81d(io_si) =                   &
                       fates_hist%hvars(ih_no3uptake_si)%r81d(io_si)  +             &
                       ccohort%daily_no3_uptake*uconv

                  ! Symbiotic Fixation
                  fates_hist%hvars(ih_nfix_si)%r81d(io_si) = &
                       fates_hist%hvars(ih_nfix_si)%r81d(io_si) + &
                       ccohort%sym_nfix_daily*uconv

                  fates_hist%hvars(ih_nfix_scpf)%r82d(io_si,iscpf) =           &
                       fates_hist%hvars(ih_nfix_scpf)%r82d(io_si,iscpf) +      &
                       ccohort%sym_nfix_daily*uconv

                  ! Efflux/exudation
                  this%hvars(ih_nefflux_scpf)%r82d(io_si,iscpf) = &
                       this%hvars(ih_nefflux_scpf)%r82d(io_si,iscpf) + &
                       ccohort%daily_n_efflux*uconv

                  this%hvars(ih_nefflux_si)%r81d(io_si) = &
                       this%hvars(ih_nefflux_si)%r81d(io_si) + & 
                       ccohort%daily_n_efflux*uconv

                  ! Demand
                  this%hvars(ih_ndemand_scpf)%r82d(io_si,iscpf) = &
                       this%hvars(ih_ndemand_scpf)%r82d(io_si,iscpf) + & 
                       ccohort%daily_n_demand*uconv

                  this%hvars(ih_ndemand_si)%r81d(io_si) = &
                       this%hvars(ih_ndemand_si)%r81d(io_si) + &
                       ccohort%daily_n_demand*uconv

               case (phosphorus_element)

                  fates_hist%hvars(ih_puptake_scpf)%r82d(io_si,iscpf) =             &
                       fates_hist%hvars(ih_puptake_scpf)%r82d(io_si,iscpf) +        &
                       ccohort%daily_p_gain*uconv

                  fates_hist%hvars(ih_puptake_si)%r81d(io_si) =                     &
                       fates_hist%hvars(ih_puptake_si)%r81d(io_si)  +               &
                       ccohort%daily_p_gain*uconv

                  this%hvars(ih_pefflux_scpf)%r82d(io_si,iscpf) = &
                       this%hvars(ih_pefflux_scpf)%r82d(io_si,iscpf) + & 
                       ccohort%daily_p_efflux*uconv

                  this%hvars(ih_pefflux_si)%r81d(io_si) = &
                       this%hvars(ih_pefflux_si)%r81d(io_si) + &
                       ccohort%daily_p_efflux*uconv

                  this%hvars(ih_pdemand_scpf)%r82d(io_si,iscpf) = &
                       this%hvars(ih_pdemand_scpf)%r82d(io_si,iscpf) + &
                       ccohort%daily_p_demand*uconv

                  this%hvars(ih_pdemand_si)%r81d(io_si) = &
                       ccohort%daily_p_demand*uconv
               end select
            end do

            ccohort => ccohort%taller
         end do

         cpatch => cpatch%older
      end do

      ! Normalize the layer x size x pft arrays
      !do iclscpf = 1,nclmax*numpft*nlevsclass
         !if(fnrtc_clscpf(iclscpf)>nearzero) then
         !   hio_l2fr_clscpf(io_si,iclscpf) = hio_l2fr_clscpf(io_si,iclscpf) / fnrtc_clscpf(iclscpf)
         !else
         !   hio_l2fr_clscpf(io_si,iclscpf) = hlm_hio_ignore_val
         !end if
      !end do

      do ft = 1,numpft
         hio_recl2fr_canopy_pf(io_si,ft) = csite%rec_l2fr(ft,1)
         hio_recl2fr_ustory_pf(io_si,ft) = csite%rec_l2fr(ft,2)
      end do
      
      if(fnrtc_si>nearzero)then
         hio_l2fr_si(io_si) = hio_l2fr_si(io_si)/fnrtc_si
      else
         hio_l2fr_si(io_si) = hlm_hio_ignore_val
      end if
      

      
    end associate

    return
  end subroutine update_history_nutrflux

  ! ====================================================================================

  subroutine update_history_dyn(this,nc,nsites,sites,bc_in)

    ! ---------------------------------------------------------------------------------
    ! This is the call to update the history IO arrays that are expected to only change
    ! after Ecosystem Dynamics have been processed.
    ! ---------------------------------------------------------------------------------


    use EDtypesMod          , only : nfsc
    use FatesLitterMod      , only : ncwd
    use EDtypesMod          , only : ican_upper
    use EDtypesMod          , only : ican_ustory
    use FatesSizeAgeTypeIndicesMod, only : get_sizeage_class_index
    use FatesSizeAgeTypeIndicesMod, only : get_sizeagepft_class_index
    use FatesSizeAgeTypeIndicesMod, only : get_agepft_class_index
    use FatesSizeAgeTypeIndicesMod, only : get_agefuel_class_index
    use FatesSizeAgeTypeIndicesMod, only : get_age_class_index
    use FatesSizeAgeTypeIndicesMod, only : get_height_index
    use FatesSizeAgeTypeIndicesMod, only : sizetype_class_index
    use FatesSizeAgeTypeIndicesMod, only : get_cdamagesize_class_index
    use FatesSizeAgeTypeIndicesMod, only : get_cdamagesizepft_class_index
    use FatesSizeAgeTypeIndicesMod, only : coagetype_class_index
    
    use EDTypesMod                , only : nlevleaf
    use EDParamsMod               , only : ED_val_history_height_bin_edges
    use FatesInterfaceTypesMod    , only : nlevdamage
    
    ! Arguments
    class(fates_history_interface_type)             :: this
    integer                 , intent(in)            :: nc   ! clump index
    integer                 , intent(in)            :: nsites
    type(ed_site_type)      , intent(inout), target :: sites(nsites)
    type(bc_in_type)        , intent(in)            :: bc_in(nsites)
    
    ! Locals
    type(litter_type), pointer         :: litt_c   ! Pointer to the carbon12 litter pool
    type(litter_type), pointer         :: litt     ! Generic pointer to any litter pool
    type(site_fluxdiags_type), pointer :: flux_diags
    type(site_fluxdiags_type), pointer :: flux_diags_c
    type(site_massbal_type), pointer :: site_mass

    integer  :: s        ! The local site index
    integer  :: io_si     ! The site index of the IO array
    integer  :: ilyr      ! Soil index for nlevsoil
    integer  :: ipa, ipa2 ! The local "I"ndex of "PA"tches
    integer  :: lb1,ub1,lb2,ub2  ! IO array bounds for the calling thread
    integer  :: ivar             ! index of IO variable object vector
    integer  :: ft               ! functional type index
    integer  :: cwd
    integer  :: elcwd, elpft            ! combined index of element and pft or cwd
    integer  :: i_scpf,i_pft,i_scls     ! iterators for scpf, pft, and scls dims
    integer  :: i_cacls, i_capf      ! iterators for cohort age and cohort age x pft
    integer  :: i_cwd,i_fuel            ! iterators for cwd and fuel dims
    integer  :: iscag        ! size-class x age index
    integer  :: iscagpft     ! size-class x age x pft index
    integer  :: iagepft     ! age x pft index
    integer  :: i_agefuel     ! age x fuel size class index
    integer  :: ican, ileaf, cnlf_indx  ! iterators for leaf and canopy level
    integer  :: icdpf, icdsc, icdam, cdpf, cdsc  ! iterators for the crown damage level 
    integer  :: height_bin_max, height_bin_min   ! which height bin a given cohort's canopy is in
    integer  :: i_heightbin  ! iterator for height bins
    integer  :: el           ! Loop index for elements
    integer  :: model_day_int ! Integer model day since simulation start
    integer  :: ageclass_since_anthrodist  ! what is the equivalent age class for
                                           ! time-since-anthropogenic-disturbance of secondary forest

    real(r8) :: store_max   ! The target nutrient mass for storage element of interest [kg]
    real(r8) :: n_perm2     ! individuals per m2 for the whole column
    real(r8) :: dbh         ! diameter ("at breast height")
    real(r8) :: coage       ! cohort age
    real(r8) :: npp_partition_error ! a check that the NPP partitions sum to carbon allocation
    real(r8) :: frac_canopy_in_bin  ! fraction of a leaf's canopy that is within a given height bin
    real(r8) :: binbottom,bintop    ! edges of height bins

    real(r8) :: gpp_cached ! variable used to cache gpp value in previous time step; for C13 discrimination

    ! The following are all carbon states, turnover and net allocation flux variables
    ! the organs of relevance should be self explanatory
    real(r8) :: sapw_m    ! Sapwood mass (elemental, c,n or p) [kg/plant]
    real(r8) :: struct_m  ! Structural mass ""
    real(r8) :: leaf_m    ! Leaf mass ""
    real(r8) :: fnrt_m    ! Fineroot mass ""
    real(r8) :: store_m   ! Storage mass ""
    real(r8) :: alive_m   ! Alive biomass (sap+leaf+fineroot+repro+storage) ""
    real(r8) :: total_m   ! Total vegetation mass
    real(r8) :: repro_m   ! Total reproductive mass (on plant) ""
    real(r8) :: sapw_m_turnover
    real(r8) :: store_m_turnover
    real(r8) :: leaf_m_turnover
    real(r8) :: fnrt_m_turnover
    real(r8) :: struct_m_turnover
    real(r8) :: sapw_m_net_alloc
    real(r8) :: store_m_net_alloc
    real(r8) :: leaf_m_net_alloc
    real(r8) :: fnrt_m_net_alloc
    real(r8) :: struct_m_net_alloc
    real(r8) :: repro_m_net_alloc
    real(r8) :: area_frac
    real(r8) :: crown_depth

    real(r8) :: storen_canopy_scpf(numpft*nlevsclass)
    real(r8) :: storen_understory_scpf(numpft*nlevsclass)
    real(r8) :: storep_canopy_scpf(numpft*nlevsclass)
    real(r8) :: storep_understory_scpf(numpft*nlevsclass)
    real(r8) :: storec_canopy_scpf(numpft*nlevsclass)
    real(r8) :: storec_understory_scpf(numpft*nlevsclass)
    
    integer  :: return_code
    
    type(ed_patch_type),pointer  :: cpatch
    type(ed_cohort_type),pointer :: ccohort

    real(r8), parameter :: reallytalltrees = 1000.   ! some large number (m)

    integer :: tmp

    associate( hio_npatches_si         => this%hvars(ih_npatches_si)%r81d, &
               hio_npatches_sec_si     => this%hvars(ih_npatches_sec_si)%r81d, &
               hio_ncohorts_si         => this%hvars(ih_ncohorts_si)%r81d, &
               hio_ncohorts_sec_si     => this%hvars(ih_ncohorts_sec_si)%r81d, &
               hio_trimming_si         => this%hvars(ih_trimming_si)%r81d, &
               hio_area_plant_si       => this%hvars(ih_area_plant_si)%r81d, &
               hio_area_trees_si  => this%hvars(ih_area_trees_si)%r81d, &
               hio_fates_fraction_si   => this%hvars(ih_fates_fraction_si)%r81d, &
               hio_ba_weighted_height_si  => this%hvars(ih_ba_weighted_height_si)%r81d, &
               hio_ca_weighted_height_si  => this%hvars(ih_ca_weighted_height_si)%r81d, &
               hio_canopy_spread_si    => this%hvars(ih_canopy_spread_si)%r81d, &
               hio_biomass_si_pft      => this%hvars(ih_biomass_si_pft)%r82d, &
               hio_biomass_sec_si_pft  => this%hvars(ih_biomass_sec_si_pft)%r82d, &
               hio_leafbiomass_si_pft  => this%hvars(ih_leafbiomass_si_pft)%r82d, &
               hio_storebiomass_si_pft => this%hvars(ih_storebiomass_si_pft)%r82d, &
               hio_nindivs_si_pft      => this%hvars(ih_nindivs_si_pft)%r82d, &
               hio_nindivs_sec_si_pft  => this%hvars(ih_nindivs_sec_si_pft)%r82d, &
               hio_recruitment_si_pft  => this%hvars(ih_recruitment_si_pft)%r82d, &
               hio_mortality_si_pft    => this%hvars(ih_mortality_si_pft)%r82d, &
               hio_mortality_carbonflux_si_pft  => this%hvars(ih_mortality_carbonflux_si_pft)%r82d, &
               hio_cstarvmortality_carbonflux_si_pft  => this%hvars(ih_cstarvmortality_carbonflux_si_pft)%r82d, &
               hio_hydraulicmortality_carbonflux_si_pft  => this%hvars(ih_hydraulicmortality_carbonflux_si_pft)%r82d, &
               hio_firemortality_carbonflux_si_pft  => this%hvars(ih_firemortality_carbonflux_si_pft)%r82d, &
               hio_crownarea_si_pft    => this%hvars(ih_crownarea_si_pft)%r82d, &
               hio_canopycrownarea_si_pft  => this%hvars(ih_canopycrownarea_si_pft)%r82d, &
               hio_gpp_si_pft  => this%hvars(ih_gpp_si_pft)%r82d, &
               hio_gpp_sec_si_pft      => this%hvars(ih_gpp_sec_si_pft)%r82d, &
               hio_npp_si_pft  => this%hvars(ih_npp_si_pft)%r82d, &
               hio_npp_sec_si_pft      => this%hvars(ih_npp_sec_si_pft)%r82d, &
               hio_nesterov_fire_danger_si => this%hvars(ih_nesterov_fire_danger_si)%r81d, &
               hio_fire_nignitions_si => this%hvars(ih_fire_nignitions_si)%r81d, &
               hio_fire_fdi_si => this%hvars(ih_fire_fdi_si)%r81d, &
               hio_spitfire_ros_si     => this%hvars(ih_spitfire_ros_si)%r81d, &
               hio_tfc_ros_si          => this%hvars(ih_tfc_ros_si)%r81d, &
               hio_effect_wspeed_si    => this%hvars(ih_effect_wspeed_si)%r81d, &
               hio_fire_intensity_si   => this%hvars(ih_fire_intensity_si)%r81d, &
               hio_fire_intensity_area_product_si => this%hvars(ih_fire_intensity_area_product_si)%r81d, &
               hio_fire_area_si        => this%hvars(ih_fire_area_si)%r81d, &
               hio_fire_fuel_bulkd_si  => this%hvars(ih_fire_fuel_bulkd_si)%r81d, &
               hio_fire_fuel_eff_moist_si => this%hvars(ih_fire_fuel_eff_moist_si)%r81d, &
               hio_fire_fuel_sav_si    => this%hvars(ih_fire_fuel_sav_si)%r81d, &
               hio_fire_fuel_mef_si    => this%hvars(ih_fire_fuel_mef_si)%r81d, &
               hio_sum_fuel_si         => this%hvars(ih_sum_fuel_si)%r81d,  &
               hio_fragmentation_scaler_sl  => this%hvars(ih_fragmentation_scaler_sl)%r82d,  &
               hio_litter_in_si        => this%hvars(ih_litter_in_si)%r81d, &
               hio_litter_out_si       => this%hvars(ih_litter_out_si)%r81d, &
               hio_seed_bank_si        => this%hvars(ih_seed_bank_si)%r81d, &
               hio_seeds_in_si         => this%hvars(ih_seeds_in_si)%r81d, &
               hio_litter_in_elem      => this%hvars(ih_litter_in_elem)%r82d, &
               hio_litter_out_elem     => this%hvars(ih_litter_out_elem)%r82d, &
               hio_seed_bank_elem      => this%hvars(ih_seed_bank_elem)%r82d, &
               hio_seeds_in_local_elem => this%hvars(ih_seeds_in_local_elem)%r82d, &
               hio_seed_in_extern_elem => this%hvars(ih_seeds_in_extern_elem)%r82d, &
               hio_seed_decay_elem     => this%hvars(ih_seed_decay_elem)%r82d, &
               hio_seed_germ_elem      => this%hvars(ih_seed_germ_elem)%r82d, &
               hio_bdead_si            => this%hvars(ih_bdead_si)%r81d, &
               hio_balive_si           => this%hvars(ih_balive_si)%r81d, &
               hio_agb_si              => this%hvars(ih_agb_si)%r81d, &
               hio_canopy_biomass_si   => this%hvars(ih_canopy_biomass_si)%r81d, &
               hio_understory_biomass_si   => this%hvars(ih_understory_biomass_si)%r81d, &
               hio_primaryland_fusion_error_si    => this%hvars(ih_primaryland_fusion_error_si)%r81d, &
               hio_disturbance_rate_p2p_si       => this%hvars(ih_disturbance_rate_p2p_si)%r81d, &
               hio_disturbance_rate_p2s_si       => this%hvars(ih_disturbance_rate_p2s_si)%r81d, &
               hio_disturbance_rate_s2s_si       => this%hvars(ih_disturbance_rate_s2s_si)%r81d, &
               hio_fire_disturbance_rate_si      => this%hvars(ih_fire_disturbance_rate_si)%r81d, &
               hio_logging_disturbance_rate_si   => this%hvars(ih_logging_disturbance_rate_si)%r81d, &
               hio_fall_disturbance_rate_si      => this%hvars(ih_fall_disturbance_rate_si)%r81d, &
               hio_potential_disturbance_rate_si => this%hvars(ih_potential_disturbance_rate_si)%r81d, &
               hio_harvest_carbonflux_si => this%hvars(ih_harvest_carbonflux_si)%r81d, &
               hio_harvest_debt_si     => this%hvars(ih_harvest_debt_si)%r81d, &
               hio_harvest_debt_sec_si => this%hvars(ih_harvest_debt_sec_si)%r81d, &
               hio_gpp_si_scpf         => this%hvars(ih_gpp_si_scpf)%r82d, &
               hio_npp_totl_si_scpf    => this%hvars(ih_npp_totl_si_scpf)%r82d, &
               hio_npp_leaf_si_scpf    => this%hvars(ih_npp_leaf_si_scpf)%r82d, &
               hio_npp_seed_si_scpf    => this%hvars(ih_npp_seed_si_scpf)%r82d, &
               hio_npp_fnrt_si_scpf    => this%hvars(ih_npp_fnrt_si_scpf)%r82d, &
               hio_npp_bgsw_si_scpf    => this%hvars(ih_npp_bgsw_si_scpf)%r82d, &
               hio_npp_bgdw_si_scpf    => this%hvars(ih_npp_bgdw_si_scpf)%r82d, &
               hio_npp_agsw_si_scpf    => this%hvars(ih_npp_agsw_si_scpf)%r82d, &
               hio_npp_agdw_si_scpf    => this%hvars(ih_npp_agdw_si_scpf)%r82d, &
               hio_npp_stor_si_scpf    => this%hvars(ih_npp_stor_si_scpf)%r82d, &
               hio_npp_leaf_si         => this%hvars(ih_npp_leaf_si)%r81d, &
               hio_npp_seed_si         => this%hvars(ih_npp_seed_si)%r81d, &
               hio_npp_stem_si         => this%hvars(ih_npp_stem_si)%r81d, &
               hio_npp_froot_si        => this%hvars(ih_npp_froot_si)%r81d, &
               hio_npp_croot_si        => this%hvars(ih_npp_croot_si)%r81d, &
               hio_npp_stor_si         => this%hvars(ih_npp_stor_si)%r81d, &
               hio_bstor_canopy_si_scpf      => this%hvars(ih_bstor_canopy_si_scpf)%r82d, &
               hio_bstor_understory_si_scpf  => this%hvars(ih_bstor_understory_si_scpf)%r82d, &
               hio_bleaf_canopy_si_scpf      => this%hvars(ih_bleaf_canopy_si_scpf)%r82d, &
               hio_bleaf_understory_si_scpf  => this%hvars(ih_bleaf_understory_si_scpf)%r82d, &
               hio_lai_canopy_si_scpf        => this%hvars(ih_lai_canopy_si_scpf)%r82d, &
               hio_lai_understory_si_scpf    => this%hvars(ih_lai_understory_si_scpf)%r82d, &
               hio_mortality_canopy_si_scpf         => this%hvars(ih_mortality_canopy_si_scpf)%r82d, &
               hio_mortality_canopy_secondary_si_scls      => this%hvars(ih_mortality_canopy_secondary_si_scls)%r82d, &
               hio_mortality_understory_si_scpf     => this%hvars(ih_mortality_understory_si_scpf)%r82d, &
               hio_m3_mortality_canopy_si_scpf      => this%hvars(ih_m3_mortality_canopy_si_scpf)%r82d, &
               hio_m3_mortality_understory_si_scpf  => this%hvars(ih_m3_mortality_understory_si_scpf)%r82d, &
               hio_m3_mortality_canopy_si_scls    => this%hvars(ih_m3_mortality_canopy_si_scls)%r82d, &
               hio_m3_mortality_understory_si_scls => this%hvars(ih_m3_mortality_understory_si_scls)%r82d, &
               hio_canopy_mortality_crownarea_si     => this%hvars(ih_canopy_mortality_crownarea_si)%r81d, &
               hio_understory_mortality_crownarea_si => this%hvars(ih_understory_mortality_crownarea_si)%r81d, &
               hio_nplant_canopy_si_scpf     => this%hvars(ih_nplant_canopy_si_scpf)%r82d, &
               hio_nplant_understory_si_scpf => this%hvars(ih_nplant_understory_si_scpf)%r82d, &
               hio_ddbh_canopy_si_scpf       => this%hvars(ih_ddbh_canopy_si_scpf)%r82d, &
               hio_ddbh_understory_si_scpf   => this%hvars(ih_ddbh_understory_si_scpf)%r82d, &
               hio_ddbh_canopy_si_scls       => this%hvars(ih_ddbh_canopy_si_scls)%r82d, &
               hio_ddbh_understory_si_scls   => this%hvars(ih_ddbh_understory_si_scls)%r82d, &
               hio_gpp_canopy_si_scpf        => this%hvars(ih_gpp_canopy_si_scpf)%r82d, &
               hio_gpp_understory_si_scpf    => this%hvars(ih_gpp_understory_si_scpf)%r82d, &
               hio_ar_canopy_si_scpf         => this%hvars(ih_ar_canopy_si_scpf)%r82d, &
               hio_ar_understory_si_scpf     => this%hvars(ih_ar_understory_si_scpf)%r82d, &
               hio_ddbh_si_scpf        => this%hvars(ih_ddbh_si_scpf)%r82d, &
               hio_growthflux_si_scpf        => this%hvars(ih_growthflux_si_scpf)%r82d, &
               hio_growthflux_fusion_si_scpf        => this%hvars(ih_growthflux_fusion_si_scpf)%r82d, &
               hio_ba_si_scpf          => this%hvars(ih_ba_si_scpf)%r82d, &
               hio_agb_si_scpf         => this%hvars(ih_agb_si_scpf)%r82d, &
               hio_nplant_si_scpf      => this%hvars(ih_nplant_si_scpf)%r82d, &
               hio_nplant_si_capf      => this%hvars(ih_nplant_si_capf)%r82d, &

               hio_m1_si_scpf          => this%hvars(ih_m1_si_scpf)%r82d, &
               hio_m2_si_scpf          => this%hvars(ih_m2_si_scpf)%r82d, &
               hio_m3_si_scpf          => this%hvars(ih_m3_si_scpf)%r82d, &
               hio_m4_si_scpf          => this%hvars(ih_m4_si_scpf)%r82d, &
               hio_m5_si_scpf          => this%hvars(ih_m5_si_scpf)%r82d, &
               hio_m6_si_scpf          => this%hvars(ih_m6_si_scpf)%r82d, &
               hio_m7_si_scpf          => this%hvars(ih_m7_si_scpf)%r82d, &
               hio_m8_si_scpf          => this%hvars(ih_m8_si_scpf)%r82d, &
               hio_m9_si_scpf          => this%hvars(ih_m9_si_scpf)%r82d, &
               hio_m10_si_scpf         => this%hvars(ih_m10_si_scpf)%r82d, &
               hio_m10_si_capf         => this%hvars(ih_m10_si_capf)%r82d, &

               hio_crownfiremort_si_scpf     => this%hvars(ih_crownfiremort_si_scpf)%r82d, &
               hio_cambialfiremort_si_scpf   => this%hvars(ih_cambialfiremort_si_scpf)%r82d, &

               hio_fire_c_to_atm_si  => this%hvars(ih_fire_c_to_atm_si)%r81d, &
               hio_burn_flux_elem    => this%hvars(ih_burn_flux_elem)%r82d, &

               hio_m1_si_scls          => this%hvars(ih_m1_si_scls)%r82d, &
               hio_m2_si_scls          => this%hvars(ih_m2_si_scls)%r82d, &
               hio_m3_si_scls          => this%hvars(ih_m3_si_scls)%r82d, &
               hio_m4_si_scls          => this%hvars(ih_m4_si_scls)%r82d, &
               hio_m5_si_scls          => this%hvars(ih_m5_si_scls)%r82d, &
               hio_m6_si_scls          => this%hvars(ih_m6_si_scls)%r82d, &
               hio_m7_si_scls          => this%hvars(ih_m7_si_scls)%r82d, &
               hio_m8_si_scls          => this%hvars(ih_m8_si_scls)%r82d, &
               hio_m9_si_scls          => this%hvars(ih_m9_si_scls)%r82d, &
               hio_m10_si_scls         => this%hvars(ih_m10_si_scls)%r82d, &
               hio_m10_si_cacls        => this%hvars(ih_m10_si_cacls)%r82d, &

               hio_m1_sec_si_scls      => this%hvars(ih_m1_sec_si_scls)%r82d, &
               hio_m2_sec_si_scls      => this%hvars(ih_m2_sec_si_scls)%r82d, &
               hio_m3_sec_si_scls      => this%hvars(ih_m3_sec_si_scls)%r82d, &
               hio_m7_sec_si_scls      => this%hvars(ih_m7_sec_si_scls)%r82d, &
               hio_m8_sec_si_scls      => this%hvars(ih_m8_sec_si_scls)%r82d, &
               hio_m9_sec_si_scls      => this%hvars(ih_m9_sec_si_scls)%r82d, &
               hio_m10_sec_si_scls     => this%hvars(ih_m10_sec_si_scls)%r82d, &

               hio_c13disc_si_scpf     => this%hvars(ih_c13disc_si_scpf)%r82d, &

               hio_cwd_elcwd           => this%hvars(ih_cwd_elcwd)%r82d, &
               hio_cwd_ag_elem         => this%hvars(ih_cwd_ag_elem)%r82d, &
               hio_cwd_bg_elem         => this%hvars(ih_cwd_bg_elem)%r82d, &
               hio_fines_ag_elem       => this%hvars(ih_fines_ag_elem)%r82d, &
               hio_fines_bg_elem       => this%hvars(ih_fines_bg_elem)%r82d, &
               hio_ba_si_scls          => this%hvars(ih_ba_si_scls)%r82d, &
               hio_agb_si_scls          => this%hvars(ih_agb_si_scls)%r82d, &
               hio_biomass_si_scls          => this%hvars(ih_biomass_si_scls)%r82d, &
               hio_nplant_si_scls         => this%hvars(ih_nplant_si_scls)%r82d, &
               hio_nplant_si_cacls        => this%hvars(ih_nplant_si_cacls)%r82d, &
               hio_nplant_canopy_si_scls         => this%hvars(ih_nplant_canopy_si_scls)%r82d, &
               hio_nplant_understory_si_scls     => this%hvars(ih_nplant_understory_si_scls)%r82d, &
               hio_lai_canopy_si_scls         => this%hvars(ih_lai_canopy_si_scls)%r82d, &
               hio_lai_understory_si_scls     => this%hvars(ih_lai_understory_si_scls)%r82d, &
               hio_sai_canopy_si_scls         => this%hvars(ih_sai_canopy_si_scls)%r82d, &
               hio_sai_understory_si_scls     => this%hvars(ih_sai_understory_si_scls)%r82d, &
               hio_mortality_canopy_si_scls      => this%hvars(ih_mortality_canopy_si_scls)%r82d, &
               hio_mortality_understory_si_scls  => this%hvars(ih_mortality_understory_si_scls)%r82d, &
               hio_demotion_rate_si_scls         => this%hvars(ih_demotion_rate_si_scls)%r82d, &
               hio_demotion_carbonflux_si        => this%hvars(ih_demotion_carbonflux_si)%r81d, &
               hio_promotion_rate_si_scls        => this%hvars(ih_promotion_rate_si_scls)%r82d, &
               hio_trimming_canopy_si_scls         => this%hvars(ih_trimming_canopy_si_scls)%r82d, &
               hio_trimming_understory_si_scls     => this%hvars(ih_trimming_understory_si_scls)%r82d, &
               hio_crown_area_canopy_si_scls         => this%hvars(ih_crown_area_canopy_si_scls)%r82d, &
               hio_crown_area_understory_si_scls     => this%hvars(ih_crown_area_understory_si_scls)%r82d, &
               hio_promotion_carbonflux_si       => this%hvars(ih_promotion_carbonflux_si)%r81d, &
               hio_canopy_mortality_carbonflux_si     => this%hvars(ih_canopy_mortality_carbonflux_si)%r81d, &
               hio_understory_mortality_carbonflux_si => this%hvars(ih_understory_mortality_carbonflux_si)%r81d, &
               hio_leaf_md_canopy_si_scls           => this%hvars(ih_leaf_md_canopy_si_scls)%r82d, &
               hio_root_md_canopy_si_scls           => this%hvars(ih_root_md_canopy_si_scls)%r82d, &
               hio_carbon_balance_canopy_si_scls    => this%hvars(ih_carbon_balance_canopy_si_scls)%r82d, &
               hio_bsw_md_canopy_si_scls            => this%hvars(ih_bsw_md_canopy_si_scls)%r82d, &
               hio_bdead_md_canopy_si_scls          => this%hvars(ih_bdead_md_canopy_si_scls)%r82d, &
               hio_bstore_md_canopy_si_scls         => this%hvars(ih_bstore_md_canopy_si_scls)%r82d, &
               hio_seed_prod_canopy_si_scls         => this%hvars(ih_seed_prod_canopy_si_scls)%r82d, &
               hio_npp_leaf_canopy_si_scls          => this%hvars(ih_npp_leaf_canopy_si_scls)%r82d, &
               hio_npp_fnrt_canopy_si_scls         => this%hvars(ih_npp_fnrt_canopy_si_scls)%r82d, &
               hio_npp_sapw_canopy_si_scls           => this%hvars(ih_npp_sapw_canopy_si_scls)%r82d, &
               hio_npp_dead_canopy_si_scls         => this%hvars(ih_npp_dead_canopy_si_scls)%r82d, &
               hio_npp_seed_canopy_si_scls         => this%hvars(ih_npp_seed_canopy_si_scls)%r82d, &
               hio_npp_stor_canopy_si_scls         => this%hvars(ih_npp_stor_canopy_si_scls)%r82d, &
               hio_leaf_md_understory_si_scls       => this%hvars(ih_leaf_md_understory_si_scls)%r82d, &
               hio_root_md_understory_si_scls       => this%hvars(ih_root_md_understory_si_scls)%r82d, &
               hio_carbon_balance_understory_si_scls=> this%hvars(ih_carbon_balance_understory_si_scls)%r82d, &
               hio_bstore_md_understory_si_scls     => this%hvars(ih_bstore_md_understory_si_scls)%r82d, &
               hio_bsw_md_understory_si_scls        => this%hvars(ih_bsw_md_understory_si_scls)%r82d, &
               hio_bdead_md_understory_si_scls      => this%hvars(ih_bdead_md_understory_si_scls)%r82d, &
               hio_seed_prod_understory_si_scls     => this%hvars(ih_seed_prod_understory_si_scls)%r82d, &
               hio_npp_leaf_understory_si_scls      => this%hvars(ih_npp_leaf_understory_si_scls)%r82d, &
               hio_npp_fnrt_understory_si_scls     => this%hvars(ih_npp_fnrt_understory_si_scls)%r82d, &
               hio_npp_sapw_understory_si_scls       => this%hvars(ih_npp_sapw_understory_si_scls)%r82d, &
               hio_npp_dead_understory_si_scls     => this%hvars(ih_npp_dead_understory_si_scls)%r82d, &
               hio_npp_seed_understory_si_scls     => this%hvars(ih_npp_seed_understory_si_scls)%r82d, &
               hio_npp_stor_understory_si_scls     => this%hvars(ih_npp_stor_understory_si_scls)%r82d, &
               hio_nplant_si_scagpft                => this%hvars(ih_nplant_si_scagpft)%r82d, &
               hio_npp_si_agepft                    => this%hvars(ih_npp_si_agepft)%r82d, &
               hio_biomass_si_agepft                => this%hvars(ih_biomass_si_agepft)%r82d, &
               hio_scorch_height_si_agepft          => this%hvars(ih_scorch_height_si_agepft)%r82d, &
               hio_yesterdaycanopylevel_canopy_si_scls     => this%hvars(ih_yesterdaycanopylevel_canopy_si_scls)%r82d, &
               hio_yesterdaycanopylevel_understory_si_scls => this%hvars(ih_yesterdaycanopylevel_understory_si_scls)%r82d, &
               hio_area_si_age         => this%hvars(ih_area_si_age)%r82d, &
               hio_lai_si_age          => this%hvars(ih_lai_si_age)%r82d, &
               hio_lai_secondary_si          => this%hvars(ih_lai_secondary_si)%r81d, &
               hio_canopy_area_si_age  => this%hvars(ih_canopy_area_si_age)%r82d, &
               hio_ncl_si_age          => this%hvars(ih_ncl_si_age)%r82d, &
               hio_npatches_si_age     => this%hvars(ih_npatches_si_age)%r82d, &
               hio_zstar_si_age        => this%hvars(ih_zstar_si_age)%r82d, &
               hio_biomass_si_age        => this%hvars(ih_biomass_si_age)%r82d, &
               hio_fraction_secondary_forest_si   => this%hvars(ih_fraction_secondary_forest_si)%r81d, &
               hio_biomass_secondary_forest_si    => this%hvars(ih_biomass_secondary_forest_si)%r81d, &
               hio_woodproduct_si                 => this%hvars(ih_woodproduct_si)%r81d, &
               hio_agesince_anthrodist_si_age     => this%hvars(ih_agesince_anthrodist_si_age)%r82d, &
               hio_secondaryforest_area_si_age    => this%hvars(ih_secondaryforest_area_si_age)%r82d, &
               hio_area_burnt_si_age              => this%hvars(ih_area_burnt_si_age)%r82d, &
               ! hio_fire_rate_of_spread_front_si_age  => this%hvars(ih_fire_rate_of_spread_front_si_age)%r82d, &
               hio_fire_intensity_si_age          => this%hvars(ih_fire_intensity_si_age)%r82d, &
               hio_fire_sum_fuel_si_age           => this%hvars(ih_fire_sum_fuel_si_age)%r82d, &
               hio_burnt_frac_litter_si_fuel      => this%hvars(ih_burnt_frac_litter_si_fuel)%r82d, &
               hio_fuel_amount_si_fuel            => this%hvars(ih_fuel_amount_si_fuel)%r82d, &
               hio_fuel_amount_age_fuel            => this%hvars(ih_fuel_amount_age_fuel)%r82d, &
               hio_canopy_height_dist_si_height   => this%hvars(ih_canopy_height_dist_si_height)%r82d, &
               hio_leaf_height_dist_si_height     => this%hvars(ih_leaf_height_dist_si_height)%r82d, &
               hio_litter_moisture_si_fuel        => this%hvars(ih_litter_moisture_si_fuel)%r82d, &
               hio_cwd_ag_si_cwdsc                  => this%hvars(ih_cwd_ag_si_cwdsc)%r82d, &
               hio_cwd_bg_si_cwdsc                  => this%hvars(ih_cwd_bg_si_cwdsc)%r82d, &
               hio_cwd_ag_in_si_cwdsc               => this%hvars(ih_cwd_ag_in_si_cwdsc)%r82d, &
               hio_cwd_bg_in_si_cwdsc               => this%hvars(ih_cwd_bg_in_si_cwdsc)%r82d, &
               hio_cwd_ag_out_si_cwdsc              => this%hvars(ih_cwd_ag_out_si_cwdsc)%r82d, &
               hio_cwd_bg_out_si_cwdsc              => this%hvars(ih_cwd_bg_out_si_cwdsc)%r82d, &
               hio_crownarea_si_cnlf                => this%hvars(ih_crownarea_si_cnlf)%r82d, &
               hio_crownarea_si_can                 => this%hvars(ih_crownarea_si_can)%r82d, &
               hio_nplant_si_scag                   => this%hvars(ih_nplant_si_scag)%r82d, &
               hio_nplant_canopy_si_scag            => this%hvars(ih_nplant_canopy_si_scag)%r82d, &
               hio_nplant_understory_si_scag        => this%hvars(ih_nplant_understory_si_scag)%r82d, &
               hio_ddbh_canopy_si_scag              => this%hvars(ih_ddbh_canopy_si_scag)%r82d, &
               hio_ddbh_understory_si_scag          => this%hvars(ih_ddbh_understory_si_scag)%r82d, &
               hio_mortality_canopy_si_scag         => this%hvars(ih_mortality_canopy_si_scag)%r82d, &
               hio_mortality_understory_si_scag     => this%hvars(ih_mortality_understory_si_scag)%r82d, &
               hio_site_cstatus_si                  => this%hvars(ih_site_cstatus_si)%r81d, &
               hio_site_dstatus_si                  => this%hvars(ih_site_dstatus_si)%r81d, &
               hio_gdd_si                           => this%hvars(ih_gdd_si)%r81d, &
               hio_site_ncolddays_si                => this%hvars(ih_site_ncolddays_si)%r81d, &
               hio_site_nchilldays_si               => this%hvars(ih_site_nchilldays_si)%r81d, &
               hio_cleafoff_si                      => this%hvars(ih_cleafoff_si)%r81d, &
               hio_cleafon_si                       => this%hvars(ih_cleafon_si)%r81d, &
               hio_dleafoff_si                      => this%hvars(ih_dleafoff_si)%r81d, &
               hio_dleafon_si                       => this%hvars(ih_dleafon_si)%r81d, &
               hio_tveg24                           => this%hvars(ih_tveg24_si)%r81d, &
               hio_meanliqvol_si                    => this%hvars(ih_meanliqvol_si)%r81d, &
               hio_cbal_err_fates_si                => this%hvars(ih_cbal_err_fates_si)%r81d, &
               hio_err_fates_si                     => this%hvars(ih_err_fates_si)%r82d, &
               hio_lai_si                           => this%hvars(ih_lai_si)%r81d )

   ! If we don't have dynamics turned on, we just abort these diagnostics
   if (hlm_use_ed_st3.eq.itrue) return

   model_day_int = nint(hlm_model_day)



   
   ! ---------------------------------------------------------------------------------
   ! Loop through the FATES scale hierarchy and fill the history IO arrays
   ! ---------------------------------------------------------------------------------

   siteloop: do s = 1,nsites

      io_si  = sites(s)%h_gid

      ! These are weighting factors
      storen_canopy_scpf(:) = 0._r8
      storen_understory_scpf(:) = 0._r8
      storep_canopy_scpf(:) = 0._r8
      storep_understory_scpf(:) = 0._r8
      storec_canopy_scpf(:) = 0._r8
      storec_understory_scpf(:) = 0._r8

      flux_diags_c => sites(s)%flux_diags(element_pos(carbon12_element))
      
      ! set the fates fraction to one, since it is zero on non-fates columns, &
      ! the average is the total gridcell fates fraction
      hio_fates_fraction_si(io_si) = 1._r8

      ! Total carbon model error [kgC/day -> kgC/s]
      hio_cbal_err_fates_si(io_si) = &
         sites(s)%mass_balance(element_pos(carbon12_element))%err_fates / sec_per_day

      ! Total carbon lost to atmosphere from burning (kgC/site/day -> kgC/m2/s)
      hio_fire_c_to_atm_si(io_si) = &
         sites(s)%mass_balance(element_pos(carbon12_element))%burn_flux_to_atm * &
         ha_per_m2 * days_per_sec

      do el = 1, num_elements

         ! Total model error [kg/day -> kg/s]  (all elements)
         hio_err_fates_si(io_si,el) = sites(s)%mass_balance(el)%err_fates / sec_per_day

         ! Total element lost to atmosphere from burning (kg/site/day -> kg/m2/s)
         hio_burn_flux_elem(io_si,el) = &
            sites(s)%mass_balance(el)%burn_flux_to_atm * ha_per_m2 *           &
            days_per_sec

      end do

      ! damage variables - site level - this needs to be OUT of the patch loop 
      if(hlm_use_tree_damage .eq. itrue) then
         
         this%hvars(ih_crownarea_canopy_damage_si)%r81d(io_si) = &
              this%hvars(ih_crownarea_canopy_damage_si)%r81d(io_si) + &
              sites(s)%crownarea_canopy_damage  * days_per_year * 1 / m2_per_ha

         this%hvars(ih_crownarea_ustory_damage_si)%r81d(io_si) = &
              this%hvars(ih_crownarea_ustory_damage_si)%r81d(io_si) + &
              sites(s)%crownarea_ustory_damage  * days_per_year * 1 / m2_per_ha
         
      end if

      
      ! Canopy spread index (0-1)
      hio_canopy_spread_si(io_si) = sites(s)%spread

      ! Site statuses (stati?) for cold deciduous and drought
      ! deciduous
      hio_site_cstatus_si(io_si) = real(sites(s)%cstatus,r8)
      hio_site_dstatus_si(io_si) = real(sites(s)%dstatus,r8)

      ! Number of chill days and cold days
      hio_site_nchilldays_si(io_si) = real(sites(s)%nchilldays,r8)
      hio_site_ncolddays_si(io_si)  = real(sites(s)%ncolddays,r8)

      ! Growing degree-days
      hio_gdd_si(io_si) = sites(s)%grow_deg_days

      ! Model days elapsed since leaf on/off for cold- and drought-deciduous
      hio_cleafoff_si(io_si) = real(sites(s)%phen_model_date - sites(s)%cleafoffdate,r8)
      hio_cleafon_si(io_si)  = real(sites(s)%phen_model_date - sites(s)%cleafondate,r8)
      hio_dleafoff_si(io_si) = real(sites(s)%phen_model_date - sites(s)%dleafoffdate,r8)
      hio_dleafon_si(io_si)  = real(sites(s)%phen_model_date - sites(s)%dleafondate,r8)

      ! Mean liquid water content (m3/m3) used for drought phenology
      if(model_day_int>numWaterMem)then
         hio_meanliqvol_si(io_si) = &
         sum(sites(s)%water_memory(1:numWaterMem))/real(numWaterMem,r8)
      end if

      ! track total wood product accumulation at the site level
      hio_woodproduct_si(io_si) = sites(s)%resources_management%trunk_product_site &
         * AREA_INV

      ! site-level fire variables:

      ! Nesterov index (unitless)
      hio_nesterov_fire_danger_si(io_si) = sites(s)%acc_NI

      ! number of ignitions [#/km2/day -> #/m2/s]
      hio_fire_nignitions_si(io_si) = sites(s)%NF_successful / m2_per_km2 /  &
         sec_per_day

      ! Fire danger index (FDI) (0-1)
      hio_fire_fdi_si(io_si) = sites(s)%FDI

      ! If hydraulics are turned on, track the error terms associated with
      ! dynamics [kg/m2]
      if(hlm_use_planthydro.eq.itrue)then
         this%hvars(ih_h2oveg_dead_si)%r81d(io_si)         = sites(s)%si_hydr%h2oveg_dead
         this%hvars(ih_h2oveg_recruit_si)%r81d(io_si)      = sites(s)%si_hydr%h2oveg_recruit
         this%hvars(ih_h2oveg_growturn_err_si)%r81d(io_si) = sites(s)%si_hydr%h2oveg_growturn_err
      end if
      hio_harvest_debt_si(io_si) = sites(s)%resources_management%harvest_debt
      hio_harvest_debt_sec_si(io_si) = sites(s)%resources_management%harvest_debt_sec

      ! error in primary lands from patch fusion [m2 m-2 day-1] -> [m2 m-2 yr-1]
      hio_primaryland_fusion_error_si(io_si) = sites(s)%primary_land_patchfusion_error * days_per_year

      ! output site-level disturbance rates [m2 m-2 day-1] -> [m2 m-2 yr-1]
      hio_disturbance_rate_p2p_si(io_si) = sum(sites(s)%disturbance_rates_primary_to_primary(1:N_DIST_TYPES)) * days_per_year
      hio_disturbance_rate_p2s_si(io_si) = sum(sites(s)%disturbance_rates_primary_to_secondary(1:N_DIST_TYPES)) * days_per_year
      hio_disturbance_rate_s2s_si(io_si) = sum(sites(s)%disturbance_rates_secondary_to_secondary(1:N_DIST_TYPES)) * days_per_year

      hio_fire_disturbance_rate_si(io_si) = (sites(s)%disturbance_rates_primary_to_primary(dtype_ifire) + &
         sites(s)%disturbance_rates_primary_to_secondary(dtype_ifire) +        &
         sites(s)%disturbance_rates_secondary_to_secondary(dtype_ifire)) *     &
         days_per_year

      hio_logging_disturbance_rate_si(io_si) = (sites(s)%disturbance_rates_primary_to_primary(dtype_ilog) + &
         sites(s)%disturbance_rates_primary_to_secondary(dtype_ilog) +         &
         sites(s)%disturbance_rates_secondary_to_secondary(dtype_ilog)) *      &
         days_per_year

      hio_fall_disturbance_rate_si(io_si) = (sites(s)%disturbance_rates_primary_to_primary(dtype_ifall) + &
         sites(s)%disturbance_rates_primary_to_secondary(dtype_ifall) +     &
         sites(s)%disturbance_rates_secondary_to_secondary(dtype_ifall)) *  &
         days_per_year

      hio_potential_disturbance_rate_si(io_si) = sum(sites(s)%potential_disturbance_rates(1:N_DIST_TYPES)) * days_per_year

      hio_harvest_carbonflux_si(io_si) = sites(s)%mass_balance(element_pos(carbon12_element))%wood_product * AREA_INV
      
      ! Loop through patches to sum up diagonistics
      ipa = 0
      cpatch => sites(s)%oldest_patch
      patchloop: do while(associated(cpatch))

         ! Increment the number of patches per site
         hio_npatches_si(io_si) = hio_npatches_si(io_si) + 1._r8
         if ( cpatch%anthro_disturbance_label .eq. secondaryforest ) then
            hio_npatches_sec_si(io_si) = hio_npatches_sec_si(io_si) + 1._r8
         end if

         cpatch%age_class  = get_age_class_index(cpatch%age)

         ! Increment the fractional area in each age class bin
         hio_area_si_age(io_si,cpatch%age_class) = hio_area_si_age(io_si,cpatch%age_class) &
            + cpatch%area * AREA_INV

         ! 24hr veg temperature
         hio_tveg24(io_si) = hio_tveg24(io_si) + &
              (cpatch%tveg24%GetMean()- t_water_freeze_k_1atm)*cpatch%area*AREA_INV

         ! Increment some patch-age-resolved diagnostics
         hio_lai_si_age(io_si,cpatch%age_class) = hio_lai_si_age(io_si,cpatch%age_class) &
            + sum(cpatch%tlai_profile(:,:,:)) * cpatch%area

         hio_ncl_si_age(io_si,cpatch%age_class) = hio_ncl_si_age(io_si,cpatch%age_class) &
            + cpatch%ncl_p * cpatch%area
         hio_npatches_si_age(io_si,cpatch%age_class) = hio_npatches_si_age(io_si,cpatch%age_class) + 1._r8

         hio_lai_si(io_si) = hio_lai_si(io_si) + sum( cpatch%canopy_area_profile(:,:,:) * cpatch%elai_profile(:,:,:) ) * &
              cpatch%total_canopy_area / cpatch%area

         if ( ED_val_comp_excln .lt. 0._r8 ) then ! only valid when "strict ppa" enabled
            hio_zstar_si_age(io_si,cpatch%age_class) = hio_zstar_si_age(io_si,cpatch%age_class) &
               + cpatch%zstar * cpatch%area * AREA_INV
         endif

         ! some diagnostics on secondary forest area and its age distribution
         if ( cpatch%anthro_disturbance_label .eq. secondaryforest ) then
            hio_fraction_secondary_forest_si(io_si) = hio_fraction_secondary_forest_si(io_si) + &
               cpatch%area * AREA_INV

            ageclass_since_anthrodist = get_age_class_index(cpatch%age_since_anthro_disturbance)

            hio_agesince_anthrodist_si_age(io_si,ageclass_since_anthrodist) = &
               hio_agesince_anthrodist_si_age(io_si,ageclass_since_anthrodist)  &
               + cpatch%area * AREA_INV

            hio_secondaryforest_area_si_age(io_si,cpatch%age_class) = &
               hio_secondaryforest_area_si_age(io_si,cpatch%age_class)  &
               + cpatch%area * AREA_INV
         endif

         ! Secondary forest mean LAI
         if ( cpatch%anthro_disturbance_label .eq. secondaryforest ) then
            hio_lai_secondary_si(io_si) = hio_lai_secondary_si(io_si) &
                + sum(cpatch%tlai_profile(:,:,:)) * cpatch%total_canopy_area
         end if

         ! patch-age-resolved fire variables
         do i_pft = 1,numpft
            ! for scorch height, weight the value by patch area within any
            ! given age class - in the event that there is more than one
            ! patch per age class.
            iagepft = cpatch%age_class + (i_pft-1) * nlevage
            hio_scorch_height_si_agepft(io_si,iagepft) = hio_scorch_height_si_agepft(io_si,iagepft) + &
               cpatch%Scorch_ht(i_pft) * cpatch%area

            ! and also pft-labeled patch areas in the event that we are in nocomp mode
            if ( hlm_use_nocomp .eq. itrue .and. cpatch%nocomp_pft_label .eq. i_pft) then 
               this%hvars(ih_nocomp_pftpatchfraction_si_pft)%r82d(io_si,i_pft) = &
                    this%hvars(ih_nocomp_pftpatchfraction_si_pft)%r82d(io_si,i_pft) + cpatch%area * AREA_INV

               this%hvars(ih_nocomp_pftnpatches_si_pft)%r82d(io_si,i_pft) = &
                    this%hvars(ih_nocomp_pftnpatches_si_pft)%r82d(io_si,i_pft) + 1._r8

               this%hvars(ih_nocomp_pftburnedarea_si_pft)%r82d(io_si,i_pft) = &
                    this%hvars(ih_nocomp_pftburnedarea_si_pft)%r82d(io_si,i_pft) + &
                    cpatch%frac_burnt * cpatch%area * AREA_INV / sec_per_day
            endif
            
         end do

         ! fractional area burnt [frac/day] -> [frac/sec]
         hio_area_burnt_si_age(io_si,cpatch%age_class) = hio_area_burnt_si_age(io_si,cpatch%age_class) + &
            cpatch%frac_burnt * cpatch%area * AREA_INV / sec_per_day

         ! hio_fire_rate_of_spread_front_si_age(io_si, cpatch%age_class) = hio_fire_rate_of_spread_si_age(io_si, cpatch%age_class) + &
         !    cpatch%ros_front * cpatch*frac_burnt * cpatch%area * AREA_INV

         ! Fire intensity weighted by burned fraction [kJ/m/s] -> [J/m/s]
         hio_fire_intensity_si_age(io_si, cpatch%age_class) = hio_fire_intensity_si_age(io_si, cpatch%age_class) + &
            cpatch%FI * cpatch%frac_burnt * cpatch%area * AREA_INV * J_per_kJ

         ! Fuel sum [kg/m2]
         hio_fire_sum_fuel_si_age(io_si, cpatch%age_class) = hio_fire_sum_fuel_si_age(io_si, cpatch%age_class) +  &
            cpatch%sum_fuel * cpatch%area * AREA_INV

         ! Canopy trimming - degree to which canopy expansion is limited by leaf economics (0-1)
         if(associated(cpatch%tallest))then
            hio_trimming_si(io_si) = hio_trimming_si(io_si) + cpatch%tallest%canopy_trim * cpatch%area * AREA_INV
         endif

         ! area occupied by plants and trees [m2/m2]
         hio_area_plant_si(io_si) = hio_area_plant_si(io_si) + min(cpatch%total_canopy_area,cpatch%area) * AREA_INV
         hio_area_trees_si(io_si) = hio_area_trees_si(io_si) + min(cpatch%total_tree_area,cpatch%area) * AREA_INV

         ! loop through cohorts on patch
         ccohort => cpatch%shortest
         cohortloop: do while(associated(ccohort))

            ft = ccohort%pft

            ! get indices for size class x pft and cohort age x pft
            ! size class is the fastest changing dimension
            call sizetype_class_index(ccohort%dbh, ccohort%pft,                &
               ccohort%size_class, ccohort%size_by_pft_class)
            ! cohort age is the fastest changing dimension
            call coagetype_class_index(ccohort%coage, ccohort%pft,             &
               ccohort%coage_class, ccohort%coage_by_pft_class)

            ! Increment the number of cohorts per site
            hio_ncohorts_si(io_si) = hio_ncohorts_si(io_si) + 1._r8

            if ( cpatch%anthro_disturbance_label .eq. secondaryforest ) then
               hio_ncohorts_sec_si(io_si) = hio_ncohorts_sec_si(io_si) + 1._r8
            end if

            n_perm2 = ccohort%n * AREA_INV

            hio_canopy_area_si_age(io_si,cpatch%age_class) = hio_canopy_area_si_age(io_si,cpatch%age_class) &
               + ccohort%c_area * AREA_INV

            ! calculate leaf height distribution, assuming leaf area is evenly distributed thru crown depth
            call CrownDepth(ccohort%hite,ft,crown_depth)
            height_bin_max = get_height_index(ccohort%hite)
            height_bin_min = get_height_index(ccohort%hite - crown_depth)
            do i_heightbin = height_bin_min, height_bin_max
               binbottom = ED_val_history_height_bin_edges(i_heightbin)
               if (i_heightbin .eq. nlevheight) then
                  bintop = reallytalltrees
               else
                  bintop = ED_val_history_height_bin_edges(i_heightbin+1)
               endif
               ! what fraction of a cohort's crown is in this height bin?
               frac_canopy_in_bin = (min(bintop,ccohort%hite) - &
                    max(binbottom,ccohort%hite-crown_depth)) / &
                    (crown_depth)

               hio_leaf_height_dist_si_height(io_si,i_heightbin) = &
                  hio_leaf_height_dist_si_height(io_si,i_heightbin) + &
                  ccohort%c_area * AREA_INV * ccohort%treelai * frac_canopy_in_bin

               ! if ( ( ccohort%c_area * AREA_INV * ccohort%treelai * frac_canopy_in_bin) .lt. 0._r8) then
               !    write(fates_log(),*) ' negative hio_leaf_height_dist_si_height:'
               !    write(fates_log(),*) '   c_area, treelai, frac_canopy_in_bin:', ccohort%c_area, ccohort%treelai, frac_canopy_in_bin
               ! endif
            end do

            if (ccohort%canopy_layer .eq. 1) then
               ! calculate the area of canopy that is within each height bin
               hio_canopy_height_dist_si_height(io_si,height_bin_max) = &
                  hio_canopy_height_dist_si_height(io_si,height_bin_max) + ccohort%c_area * AREA_INV
            endif

            call set_root_fraction(sites(s)%rootfrac_scr, ccohort%pft, sites(s)%zi_soil, &
                 bc_in(s)%max_rooting_depth_index_col )
            
            ! Update biomass components
            ! Mass pools [kg]
            elloop: do el = 1, num_elements

               sapw_m   = ccohort%prt%GetState(sapw_organ, element_list(el))
               struct_m = ccohort%prt%GetState(struct_organ, element_list(el))
               leaf_m   = ccohort%prt%GetState(leaf_organ, element_list(el))
               fnrt_m   = ccohort%prt%GetState(fnrt_organ, element_list(el))
               store_m  = ccohort%prt%GetState(store_organ, element_list(el))
               repro_m  = ccohort%prt%GetState(repro_organ, element_list(el))

               alive_m  = leaf_m + fnrt_m + sapw_m
               total_m  = alive_m + store_m + struct_m

               i_scpf = ccohort%size_by_pft_class

               
               ! Plant multi-element states and fluxes
               ! Zero states, and set the fluxes
               if( element_list(el).eq.carbon12_element )then
                  
                  ! mass in different tissues [kg/ha] -> [kg/m2]
                  this%hvars(ih_storec_si)%r81d(io_si) =                       &
                     this%hvars(ih_storec_si)%r81d(io_si) + ccohort%n *        &
                     store_m / m2_per_ha
                  this%hvars(ih_leafc_si)%r81d(io_si) =                        &
                     this%hvars(ih_leafc_si)%r81d(io_si) + ccohort%n *         &
                     leaf_m / m2_per_ha
                  this%hvars(ih_fnrtc_si)%r81d(io_si) =                        &
                     this%hvars(ih_fnrtc_si)%r81d(io_si) + ccohort%n *         &
                     fnrt_m / m2_per_ha
                  this%hvars(ih_reproc_si)%r81d(io_si) =                       &
                     this%hvars(ih_reproc_si)%r81d(io_si)+ ccohort%n *         &
                     repro_m / m2_per_ha
                  this%hvars(ih_sapwc_si)%r81d(io_si) =                        &
                     this%hvars(ih_sapwc_si)%r81d(io_si) + ccohort%n *         &
                     sapw_m / m2_per_ha
                  this%hvars(ih_totvegc_si)%r81d(io_si) =                      &
                     this%hvars(ih_totvegc_si)%r81d(io_si)+ ccohort%n *        &
                     total_m / m2_per_ha

                     
                  call bstore_allom(ccohort%dbh,ccohort%pft,ccohort%crowndamage,ccohort%canopy_trim, store_max)
                  this%hvars(ih_storectfrac_si)%r81d(io_si)  = &
                       this%hvars(ih_storectfrac_si)%r81d(io_si) + ccohort%n * store_max/m2_per_ha

                  ! Determine the root carbon biomass in kg/m3
                  ! [kg/m3] = [kg/plant] * [plant/ha] / [m3/ha] * [fraction] / [m]
                  
                  
                  do ilyr = 1,sites(s)%nlevsoil
                     this%hvars(ih_fnrtc_sl)%r82d(io_si,ilyr) = this%hvars(ih_fnrtc_sl)%r82d(io_si,ilyr) + &
                          fnrt_m * ccohort%n / area * sites(s)%rootfrac_scr(ilyr) / sites(s)%dz_soil(ilyr)
                  end do
                  
                  hio_bdead_si(io_si) = hio_bdead_si(io_si)  + n_perm2 * struct_m
                  hio_balive_si(io_si) = hio_balive_si(io_si) + n_perm2 * alive_m

                  hio_agb_si(io_si) = hio_agb_si(io_si) + n_perm2 *            &
                  ( leaf_m + (sapw_m + struct_m + store_m) * prt_params%allom_agb_frac(ccohort%pft) )


                  ! Update PFT partitioned biomass components
                  hio_leafbiomass_si_pft(io_si,ft) = hio_leafbiomass_si_pft(io_si,ft) + &
                     (ccohort%n * AREA_INV) * leaf_m

                  hio_storebiomass_si_pft(io_si,ft) = hio_storebiomass_si_pft(io_si,ft) + &
                     (ccohort%n * AREA_INV) * store_m

                  hio_nindivs_si_pft(io_si,ft) = hio_nindivs_si_pft(io_si,ft) + &
                     ccohort%n * AREA_INV

                  if ( cpatch%anthro_disturbance_label .eq. secondaryforest ) then
                     hio_nindivs_sec_si_pft(io_si,ft) = hio_nindivs_sec_si_pft(io_si,ft) + &
                        ccohort%n * AREA_INV
                  end if

                  hio_biomass_si_pft(io_si, ft) = hio_biomass_si_pft(io_si, ft) + &
                     (ccohort%n * AREA_INV) * total_m

                  if ( cpatch%anthro_disturbance_label .eq. secondaryforest ) then
                     hio_biomass_sec_si_pft(io_si, ft) = hio_biomass_sec_si_pft(io_si, ft) + &
                        (ccohort%n * AREA_INV) * total_m
                  end if

                  ! update total biomass per age bin
                  hio_biomass_si_age(io_si,cpatch%age_class) = hio_biomass_si_age(io_si,cpatch%age_class) &
                     + total_m * ccohort%n * AREA_INV

                  ! track the total biomass on all secondary lands
                  if ( cpatch%anthro_disturbance_label .eq. secondaryforest ) then
                     hio_biomass_secondary_forest_si(io_si) = hio_biomass_secondary_forest_si(io_si) + &
                     total_m * ccohort%n * AREA_INV
                  endif

                  if (ccohort%canopy_layer .eq. 1) then
                     storec_canopy_scpf(i_scpf) = &
                          storec_canopy_scpf(i_scpf) + ccohort%n * store_m
                     this%hvars(ih_storectfrac_canopy_scpf)%r82d(io_si,i_scpf) = & 
                          this%hvars(ih_storectfrac_canopy_scpf)%r82d(io_si,i_scpf) + &
                          ccohort%n * store_max
                  else
                     storec_understory_scpf(i_scpf) = &
                          storec_understory_scpf(i_scpf) + ccohort%n * store_m
                     this%hvars(ih_storectfrac_ustory_scpf)%r82d(io_si,i_scpf) = & 
                          this%hvars(ih_storectfrac_ustory_scpf)%r82d(io_si,i_scpf) + &
                          ccohort%n * store_max  
                  end if

                  
               elseif(element_list(el).eq.nitrogen_element)then

                  store_max = ccohort%prt%GetNutrientTarget(element_list(el),store_organ,stoich_growth_min)

                  this%hvars(ih_storen_si)%r81d(io_si)  =                      &
                     this%hvars(ih_storen_si)%r81d(io_si) + ccohort%n *        &
                     store_m / m2_per_ha
                  this%hvars(ih_storentfrac_si)%r81d(io_si)  =                 &
                     this%hvars(ih_storentfrac_si)%r81d(io_si) + ccohort%n *   &
                     store_max / m2_per_ha
                  this%hvars(ih_leafn_si)%r81d(io_si)   =                      &
                     this%hvars(ih_leafn_si)%r81d(io_si) + ccohort%n *         &
                     leaf_m / m2_per_ha
                  this%hvars(ih_fnrtn_si)%r81d(io_si)   =                      &
                     this%hvars(ih_fnrtn_si)%r81d(io_si) + ccohort%n *         &
                     fnrt_m / m2_per_ha
                  this%hvars(ih_repron_si)%r81d(io_si)  =                      &
                     this%hvars(ih_repron_si)%r81d(io_si) + ccohort%n *        &
                     repro_m / m2_per_ha
                  this%hvars(ih_sapwn_si)%r81d(io_si)   =                      &
                     this%hvars(ih_sapwn_si)%r81d(io_si) + ccohort%n *         &
                     sapw_m / m2_per_ha
                  this%hvars(ih_totvegn_si)%r81d(io_si) =                      &
                     this%hvars(ih_totvegn_si)%r81d(io_si) + ccohort%n *       &
                     total_m / m2_per_ha

                  if (ccohort%canopy_layer .eq. 1) then
                     storen_canopy_scpf(i_scpf) = &
                          storen_canopy_scpf(i_scpf) + ccohort%n * store_m
                     this%hvars(ih_storentfrac_canopy_scpf)%r82d(io_si,i_scpf) = & 
                          this%hvars(ih_storentfrac_canopy_scpf)%r82d(io_si,i_scpf) + &
                          ccohort%n * store_max
                  else
                     storen_understory_scpf(i_scpf) = &
                          storen_understory_scpf(i_scpf) + ccohort%n * store_m
                     this%hvars(ih_storentfrac_understory_scpf)%r82d(io_si,i_scpf) = & 
                          this%hvars(ih_storentfrac_understory_scpf)%r82d(io_si,i_scpf) + &
                          ccohort%n * store_max  
                  end if
                  
               elseif(element_list(el).eq.phosphorus_element) then

                  store_max = ccohort%prt%GetNutrientTarget(element_list(el),store_organ,stoich_growth_min)

                  this%hvars(ih_storep_si)%r81d(io_si)  =                      &
                     this%hvars(ih_storep_si)%r81d(io_si) + ccohort%n *        &
                     store_m / m2_per_ha
                  this%hvars(ih_storeptfrac_si)%r81d(io_si)  =                 &
                     this%hvars(ih_storeptfrac_si)%r81d(io_si) + ccohort%n *   &
                     store_max / m2_per_ha
                  this%hvars(ih_leafp_si)%r81d(io_si)   =                      &
                     this%hvars(ih_leafp_si)%r81d(io_si) + ccohort%n *         &
                     leaf_m / m2_per_ha
                  this%hvars(ih_fnrtp_si)%r81d(io_si)   =                      &
                     this%hvars(ih_fnrtp_si)%r81d(io_si) + ccohort%n *         &
                     fnrt_m / m2_per_ha
                  this%hvars(ih_reprop_si)%r81d(io_si)  =                      &
                     this%hvars(ih_reprop_si)%r81d(io_si) + ccohort%n *        &
                     repro_m / m2_per_ha
                  this%hvars(ih_sapwp_si)%r81d(io_si)   =                      &
                     this%hvars(ih_sapwp_si)%r81d(io_si) + ccohort%n *         &
                     sapw_m / m2_per_ha
                  this%hvars(ih_totvegp_si)%r81d(io_si) =                      &
                     this%hvars(ih_totvegp_si)%r81d(io_si)+ ccohort%n *        &
                     total_m / m2_per_ha

                  if (ccohort%canopy_layer .eq. 1) then
                     storep_canopy_scpf(i_scpf) = &
                          storep_canopy_scpf(i_scpf) + ccohort%n * store_m
                     this%hvars(ih_storeptfrac_canopy_scpf)%r82d(io_si,i_scpf) = & 
                          this%hvars(ih_storeptfrac_canopy_scpf)%r82d(io_si,i_scpf) + &
                          ccohort%n * store_max
                  else
                     storep_understory_scpf(i_scpf) = &
                          storep_understory_scpf(i_scpf) + ccohort%n * store_m
                     this%hvars(ih_storeptfrac_understory_scpf)%r82d(io_si,i_scpf) = & 
                          this%hvars(ih_storeptfrac_understory_scpf)%r82d(io_si,i_scpf) + &
                          ccohort%n * store_max
                  end if
                  

               end if
            end do elloop

            ! Update PFT crown area
            hio_crownarea_si_pft(io_si, ft) = hio_crownarea_si_pft(io_si, ft) + &
               ccohort%c_area * AREA_INV

            if (ccohort%canopy_layer .eq. 1) then
               ! Update PFT canopy crown area
               hio_canopycrownarea_si_pft(io_si, ft) = hio_canopycrownarea_si_pft(io_si, ft) + &
                  ccohort%c_area * AREA_INV
            end if

            ! update pft-resolved NPP and GPP fluxes
            hio_gpp_si_pft(io_si, ft) = hio_gpp_si_pft(io_si, ft) + &
               ccohort%gpp_acc_hold * n_perm2 / days_per_year / sec_per_day

            hio_npp_si_pft(io_si, ft) = hio_npp_si_pft(io_si, ft) + &
               ccohort%npp_acc_hold * n_perm2 / days_per_year / sec_per_day

            if ( cpatch%anthro_disturbance_label .eq. secondaryforest ) then
               hio_gpp_sec_si_pft(io_si, ft) = hio_gpp_sec_si_pft(io_si, ft) + &
                  ccohort%gpp_acc_hold * n_perm2 / days_per_year / sec_per_day
               hio_npp_sec_si_pft(io_si, ft) = hio_npp_sec_si_pft(io_si, ft) + &
                  ccohort%npp_acc_hold * n_perm2 / days_per_year / sec_per_day
            end if

            ! Site by Size-Class x PFT (SCPF)
            ! ------------------------------------------------------------------------

            dbh = ccohort%dbh !-0.5*(1./365.25)*ccohort%ddbhdt

            ! Flux Variables (cohorts must had experienced a day before any of these values
            ! have any meaning, otherwise they are just inialization values
            notnew: if( .not.(ccohort%isnew) ) then

               ! Turnover pools [kgC/day] * [day/yr] = [kgC/yr]
               sapw_m_turnover   = ccohort%prt%GetTurnover(sapw_organ, carbon12_element) * days_per_year
               store_m_turnover  = ccohort%prt%GetTurnover(store_organ, carbon12_element) * days_per_year
               leaf_m_turnover   = ccohort%prt%GetTurnover(leaf_organ, carbon12_element) * days_per_year
               fnrt_m_turnover   = ccohort%prt%GetTurnover(fnrt_organ, carbon12_element) * days_per_year
               struct_m_turnover = ccohort%prt%GetTurnover(struct_organ, carbon12_element) * days_per_year

               ! Net change from allocation and transport [kgC/day] * [day/yr] = [kgC/yr]
               sapw_m_net_alloc   = ccohort%prt%GetNetAlloc(sapw_organ, carbon12_element) * days_per_year
               store_m_net_alloc  = ccohort%prt%GetNetAlloc(store_organ, carbon12_element) * days_per_year
               leaf_m_net_alloc   = ccohort%prt%GetNetAlloc(leaf_organ, carbon12_element) * days_per_year
               fnrt_m_net_alloc   = ccohort%prt%GetNetAlloc(fnrt_organ, carbon12_element) * days_per_year
               struct_m_net_alloc = ccohort%prt%GetNetAlloc(struct_organ, carbon12_element) * days_per_year
               repro_m_net_alloc  = ccohort%prt%GetNetAlloc(repro_organ, carbon12_element) * days_per_year

               ! ecosystem-level, organ-partitioned NPP/allocation fluxes
               ! [kgC/yr] -> [kgC/sec]
               hio_npp_leaf_si(io_si) = hio_npp_leaf_si(io_si) +               &
                  leaf_m_net_alloc * n_perm2 / days_per_year / sec_per_day
               hio_npp_seed_si(io_si) = hio_npp_seed_si(io_si) +               &
                  repro_m_net_alloc * n_perm2 / days_per_year / sec_per_day
               hio_npp_stem_si(io_si) = hio_npp_stem_si(io_si) +               &
                  (sapw_m_net_alloc + struct_m_net_alloc) * n_perm2 *          &
                  (prt_params%allom_agb_frac(ccohort%pft)) /                   &
                  days_per_year / sec_per_day
               hio_npp_froot_si(io_si) = hio_npp_froot_si(io_si) +             &
                  fnrt_m_net_alloc * n_perm2 / days_per_year / sec_per_day
               hio_npp_croot_si(io_si) = hio_npp_croot_si(io_si) +             &
                  (sapw_m_net_alloc + struct_m_net_alloc) * n_perm2 *          &
                  (1._r8-prt_params%allom_agb_frac(ccohort%pft)) /             &
                  days_per_year / sec_per_day
               hio_npp_stor_si(io_si) = hio_npp_stor_si(io_si) +               &
                  store_m_net_alloc * n_perm2 / days_per_year / sec_per_day

               associate( scpf => ccohort%size_by_pft_class,                   &
                          scls => ccohort%size_class,                          &
                          cacls => ccohort%coage_class,                        &
                          capf => ccohort%coage_by_pft_class,                  &
                          cdam => ccohort%crowndamage)

               gpp_cached = (hio_gpp_si_scpf(io_si,scpf)) *                    &
                  days_per_year * sec_per_day

               ! [kgC/m2/s]
               hio_gpp_si_scpf(io_si,scpf) = hio_gpp_si_scpf(io_si,scpf) +     &
                  n_perm2*ccohort%gpp_acc_hold / days_per_year / sec_per_day
               hio_npp_totl_si_scpf(io_si,scpf) = hio_npp_totl_si_scpf(io_si,scpf) + &
                  ccohort%npp_acc_hold * n_perm2 / days_per_year / sec_per_day

               hio_npp_leaf_si_scpf(io_si,scpf) = hio_npp_leaf_si_scpf(io_si,scpf) + &
                  leaf_m_net_alloc*n_perm2 / days_per_year / sec_per_day
               hio_npp_fnrt_si_scpf(io_si,scpf) = hio_npp_fnrt_si_scpf(io_si,scpf) + &
                  fnrt_m_net_alloc*n_perm2 / days_per_year / sec_per_day
               hio_npp_bgsw_si_scpf(io_si,scpf) = hio_npp_bgsw_si_scpf(io_si,scpf) + &
                  sapw_m_net_alloc*n_perm2*(1._r8-prt_params%allom_agb_frac(ccohort%pft)) / &
                  days_per_year / sec_per_day
               hio_npp_agsw_si_scpf(io_si,scpf) = hio_npp_agsw_si_scpf(io_si,scpf) + &
                  sapw_m_net_alloc*n_perm2*prt_params%allom_agb_frac(ccohort%pft) / &
                  days_per_year / sec_per_day
               hio_npp_bgdw_si_scpf(io_si,scpf) = hio_npp_bgdw_si_scpf(io_si,scpf) + &
                  struct_m_net_alloc*n_perm2*(1._r8-prt_params%allom_agb_frac(ccohort%pft)) / &
                  days_per_year / sec_per_day
               hio_npp_agdw_si_scpf(io_si,scpf) = hio_npp_agdw_si_scpf(io_si,scpf) + &
                  struct_m_net_alloc*n_perm2*prt_params%allom_agb_frac(ccohort%pft) / &
                  days_per_year / sec_per_day
               hio_npp_seed_si_scpf(io_si,scpf) = hio_npp_seed_si_scpf(io_si,scpf) + &
                  repro_m_net_alloc*n_perm2 / days_per_year / sec_per_day
               hio_npp_stor_si_scpf(io_si,scpf) = hio_npp_stor_si_scpf(io_si,scpf) + &
                  store_m_net_alloc*n_perm2 / days_per_year / sec_per_day

               ! Woody State Variables (basal area growth increment)
               if ( prt_params%woody(ft) == itrue) then

                  ! basal area  [m2/m2]
                  hio_ba_si_scpf(io_si,scpf) = hio_ba_si_scpf(io_si,scpf) + &
                     0.25_r8*pi_const*((dbh/100.0_r8)**2.0_r8)*ccohort%n / m2_per_ha

                  ! also by size class only
                  hio_ba_si_scls(io_si,scls) = hio_ba_si_scls(io_si,scls) + &
                     0.25_r8*pi_const*((dbh/100.0_r8)**2.0_r8)*       &
                     ccohort%n / m2_per_ha

                  ! growth increment
                  hio_ddbh_si_scpf(io_si,scpf) = hio_ddbh_si_scpf(io_si,scpf) + &
                     ccohort%ddbhdt*ccohort%n / m2_per_ha * m_per_cm

                  hio_ba_weighted_height_si(io_si) = hio_ba_weighted_height_si(io_si) + &
                       ccohort%hite * &
                       0.25_r8*pi_const*((dbh/100.0_r8)**2.0_r8)*ccohort%n / m2_per_ha

               end if

               ! mortality sums [#/m2]
               hio_m1_si_scpf(io_si,scpf) = hio_m1_si_scpf(io_si,scpf) +       &
                  ccohort%bmort*ccohort%n / m2_per_ha
               hio_m2_si_scpf(io_si,scpf) = hio_m2_si_scpf(io_si,scpf) +       &
                  ccohort%hmort*ccohort%n / m2_per_ha
               hio_m3_si_scpf(io_si,scpf) = hio_m3_si_scpf(io_si,scpf) +       &
                  ccohort%cmort*ccohort%n / m2_per_ha

               hio_m7_si_scpf(io_si,scpf) = hio_m7_si_scpf(io_si,scpf) +       &
                  (ccohort%lmort_direct + ccohort%lmort_collateral +           &
                  ccohort%lmort_infra) * ccohort%n / m2_per_ha

               hio_m8_si_scpf(io_si,scpf) = hio_m8_si_scpf(io_si,scpf) +       &
                  ccohort%frmort*ccohort%n / m2_per_ha
               hio_m9_si_scpf(io_si,scpf) = hio_m9_si_scpf(io_si,scpf) +       &
                  ccohort%smort*ccohort%n / m2_per_ha

               if (hlm_use_cohort_age_tracking .eq.itrue) then
                  hio_m10_si_scpf(io_si,scpf) = hio_m10_si_scpf(io_si,scpf) +  &
                     ccohort%asmort*ccohort%n / m2_per_ha
                  hio_m10_si_capf(io_si,capf) = hio_m10_si_capf(io_si,capf) +  &
                     ccohort%asmort*ccohort%n / m2_per_ha
                  hio_m10_si_scls(io_si,scls) = hio_m10_si_scls(io_si,scls) +  &
                     ccohort%asmort*ccohort%n / m2_per_ha
                  hio_m10_si_cacls(io_si,cacls) = hio_m10_si_cacls(io_si,cacls)+ &
                     ccohort%asmort*ccohort%n / m2_per_ha
               end if

               hio_m1_si_scls(io_si,scls) = hio_m1_si_scls(io_si,scls) + ccohort%bmort*ccohort%n / m2_per_ha
               hio_m2_si_scls(io_si,scls) = hio_m2_si_scls(io_si,scls) + ccohort%hmort*ccohort%n / m2_per_ha
               hio_m3_si_scls(io_si,scls) = hio_m3_si_scls(io_si,scls) + ccohort%cmort*ccohort%n / m2_per_ha
               hio_m7_si_scls(io_si,scls) = hio_m7_si_scls(io_si,scls) + &
                  (ccohort%lmort_direct+ccohort%lmort_collateral+ccohort%lmort_infra) * ccohort%n / m2_per_ha
               hio_m8_si_scls(io_si,scls) = hio_m8_si_scls(io_si,scls) + &
                  ccohort%frmort*ccohort%n / m2_per_ha
               hio_m9_si_scls(io_si,scls) = hio_m9_si_scls(io_si,scls) + ccohort%smort*ccohort%n / m2_per_ha

               ! Examine secondary forest mortality and mortality rates
               if(cpatch%anthro_disturbance_label .eq. secondaryforest) then

                  if (hlm_use_cohort_age_tracking .eq.itrue) then
                     hio_m10_sec_si_scls(io_si,scls) = hio_m10_sec_si_scls(io_si,scls) +  &
                        ccohort%asmort*ccohort%n / m2_per_ha
                  end if

                  hio_m1_sec_si_scls(io_si,scls) = hio_m1_sec_si_scls(io_si,scls) + ccohort%bmort*ccohort%n / m2_per_ha
                  hio_m2_sec_si_scls(io_si,scls) = hio_m2_sec_si_scls(io_si,scls) + ccohort%hmort*ccohort%n / m2_per_ha
                  hio_m3_sec_si_scls(io_si,scls) = hio_m3_sec_si_scls(io_si,scls) + ccohort%cmort*ccohort%n / m2_per_ha
                  hio_m7_sec_si_scls(io_si,scls) = hio_m7_sec_si_scls(io_si,scls) + &
                     (ccohort%lmort_direct+ccohort%lmort_collateral+ccohort%lmort_infra) * ccohort%n / m2_per_ha
                  hio_m8_sec_si_scls(io_si,scls) = hio_m8_sec_si_scls(io_si,scls) + &
                     ccohort%frmort*ccohort%n / m2_per_ha
                  hio_m9_sec_si_scls(io_si,scls) = hio_m9_sec_si_scls(io_si,scls) + ccohort%smort*ccohort%n / m2_per_ha
               end if

               !C13 discrimination
               if(gpp_cached + ccohort%gpp_acc_hold > 0.0_r8)then
                  hio_c13disc_si_scpf(io_si,scpf) = ((hio_c13disc_si_scpf(io_si,scpf) * gpp_cached) + &
                     (ccohort%c13disc_acc * ccohort%gpp_acc_hold)) / (gpp_cached + ccohort%gpp_acc_hold)
               else
                  hio_c13disc_si_scpf(io_si,scpf) = 0.0_r8
               endif

               ! number density [/m2]
               hio_nplant_si_scpf(io_si,scpf) = hio_nplant_si_scpf(io_si,scpf) + ccohort%n / m2_per_ha

               ! number density along the cohort age dimension
               if (hlm_use_cohort_age_tracking .eq.itrue) then
                  hio_nplant_si_capf(io_si,capf) = hio_nplant_si_capf(io_si,capf) + ccohort%n / m2_per_ha
                  hio_nplant_si_cacls(io_si,cacls) = hio_nplant_si_cacls(io_si,cacls)+ccohort%n / m2_per_ha
               end if

               ! damage variables - cohort level 
               if(hlm_use_tree_damage .eq. itrue) then

                  cdpf = get_cdamagesizepft_class_index(ccohort%dbh, ccohort%crowndamage, ccohort%pft)

                  this%hvars(ih_mortality_si_cdpf)%r82d(io_si,cdpf) = &
                       this%hvars(ih_mortality_si_cdpf)%r82d(io_si,cdpf) + &
                       (ccohort%bmort + ccohort%hmort + ccohort%cmort + ccohort%frmort + &
                       ccohort%smort + ccohort%asmort + ccohort%dgmort) * ccohort%n / m2_per_ha + &
                       (ccohort%lmort_direct + ccohort%lmort_collateral + ccohort%lmort_infra) * &
                       ccohort%n * sec_per_day * days_per_year / m2_per_ha

                  ! crown damage by size by pft
                  this%hvars(ih_nplant_si_cdpf)%r82d(io_si, cdpf) = &
                       this%hvars(ih_nplant_si_cdpf)%r82d(io_si, cdpf) + ccohort%n / m2_per_ha
                  this%hvars(ih_m3_si_cdpf)%r82d(io_si, cdpf) = &
                       this%hvars(ih_m3_si_cdpf)%r82d(io_si, cdpf) + &
                       ccohort%cmort * ccohort%n / m2_per_ha

                  ! mortality
                  this%hvars(ih_m11_si_scpf)%r82d(io_si,scpf) = &
                       this%hvars(ih_m11_si_scpf)%r82d(io_si,scpf) + &
                       ccohort%dgmort*ccohort%n / m2_per_ha
                  this%hvars(ih_m11_si_cdpf)%r82d(io_si,cdpf) = &
                       this%hvars(ih_m11_si_cdpf)%r82d(io_si,cdpf) + &
                       ccohort%dgmort*ccohort%n / m2_per_ha

                  this%hvars(ih_ddbh_si_cdpf)%r82d(io_si,cdpf) = &
                       this%hvars(ih_ddbh_si_cdpf)%r82d(io_si,cdpf) + &
                       ccohort%ddbhdt*ccohort%n / m2_per_ha * m_per_cm

               end if
                    
               ! Carbon only metrics
               sapw_m   = ccohort%prt%GetState(sapw_organ, carbon12_element)
               struct_m = ccohort%prt%GetState(struct_organ, carbon12_element)
               leaf_m   = ccohort%prt%GetState(leaf_organ, carbon12_element)
               fnrt_m   = ccohort%prt%GetState(fnrt_organ, carbon12_element)
               store_m  = ccohort%prt%GetState(store_organ, carbon12_element)
               repro_m  = ccohort%prt%GetState(repro_organ, carbon12_element)
               alive_m  = leaf_m + fnrt_m + sapw_m
               total_m  = alive_m + store_m + struct_m

               hio_mortality_carbonflux_si_pft(io_si,ccohort%pft) = hio_mortality_carbonflux_si_pft(io_si,ccohort%pft) + &
                    (ccohort%bmort + ccohort%hmort + ccohort%cmort + &
                    ccohort%frmort + ccohort%smort + ccohort%asmort + ccohort%dgmort) * &
                    total_m * ccohort%n * days_per_sec * years_per_day * ha_per_m2 + &
                    (ccohort%lmort_direct + ccohort%lmort_collateral + ccohort%lmort_infra) * total_m * &
                    ccohort%n * ha_per_m2

               hio_hydraulicmortality_carbonflux_si_pft(io_si,ccohort%pft) = hio_hydraulicmortality_carbonflux_si_pft(io_si,ccohort%pft) + &
                    ccohort%hmort * total_m * ccohort%n * days_per_sec * years_per_day * ha_per_m2

               hio_cstarvmortality_carbonflux_si_pft(io_si,ccohort%pft) = hio_cstarvmortality_carbonflux_si_pft(io_si,ccohort%pft) + &
                    ccohort%cmort * total_m * ccohort%n * days_per_sec * years_per_day * ha_per_m2

               ! number density by size and biomass
               hio_agb_si_scls(io_si,scls) = hio_agb_si_scls(io_si,scls) + &
                  total_m * ccohort%n * prt_params%allom_agb_frac(ccohort%pft) * AREA_INV

               hio_agb_si_scpf(io_si,scpf) = hio_agb_si_scpf(io_si,scpf) + &
                  total_m * ccohort%n * prt_params%allom_agb_frac(ccohort%pft) * AREA_INV

               hio_biomass_si_scls(io_si,scls) = hio_biomass_si_scls(io_si,scls) + &
                  total_m * ccohort%n * AREA_INV

               ! update size-class x patch-age related quantities

               iscag = get_sizeage_class_index(ccohort%dbh,cpatch%age)

               hio_nplant_si_scag(io_si,iscag) = hio_nplant_si_scag(io_si,iscag) + ccohort%n / m2_per_ha

               hio_nplant_si_scls(io_si,scls) = hio_nplant_si_scls(io_si,scls) + ccohort%n / m2_per_ha


               ! update size, age, and PFT - indexed quantities
               iscagpft = get_sizeagepft_class_index(ccohort%dbh,cpatch%age,ccohort%pft)

               hio_nplant_si_scagpft(io_si,iscagpft) = hio_nplant_si_scagpft(io_si,iscagpft) + ccohort%n / m2_per_ha

               ! update age and PFT - indexed quantities
               iagepft = get_agepft_class_index(cpatch%age,ccohort%pft)

               hio_npp_si_agepft(io_si,iagepft) = hio_npp_si_agepft(io_si,iagepft) + &
                  ccohort%n * ccohort%npp_acc_hold * AREA_INV / days_per_year / sec_per_day

               hio_biomass_si_agepft(io_si,iagepft) = hio_biomass_si_agepft(io_si,iagepft) + &
                  total_m * ccohort%n * AREA_INV

               ! update SCPF/SCLS- and canopy/subcanopy- partitioned quantities
               canlayer: if (ccohort%canopy_layer .eq. 1) then
                  hio_nplant_canopy_si_scag(io_si,iscag) = hio_nplant_canopy_si_scag(io_si,iscag) + ccohort%n / m2_per_ha
                  hio_mortality_canopy_si_scag(io_si,iscag) = hio_mortality_canopy_si_scag(io_si,iscag) + &
                     (ccohort%bmort + ccohort%hmort + ccohort%cmort + &
                     ccohort%frmort + ccohort%smort + ccohort%asmort + ccohort%dgmort) * ccohort%n / m2_per_ha
                  hio_ddbh_canopy_si_scag(io_si,iscag) = hio_ddbh_canopy_si_scag(io_si,iscag) + &
                     ccohort%ddbhdt*ccohort%n * m_per_cm / m2_per_ha
                  hio_bstor_canopy_si_scpf(io_si,scpf) = hio_bstor_canopy_si_scpf(io_si,scpf) + &
                     store_m * ccohort%n / m2_per_ha
                  hio_bleaf_canopy_si_scpf(io_si,scpf) = hio_bleaf_canopy_si_scpf(io_si,scpf) + &
                     leaf_m * ccohort%n / m2_per_ha
                  hio_lai_canopy_si_scpf(io_si,scpf) = hio_lai_canopy_si_scpf(io_si,scpf) + &
                      ccohort%treelai*ccohort%c_area * AREA_INV

                  hio_canopy_biomass_si(io_si) = hio_canopy_biomass_si(io_si) + n_perm2 * total_m

                  !hio_mortality_canopy_si_scpf(io_si,scpf) = hio_mortality_canopy_si_scpf(io_si,scpf)+ &
                  !    (ccohort%bmort + ccohort%hmort + ccohort%cmort + &
                  !     ccohort%frmort + ccohort%smort + ccohort%asmort) * ccohort%n

                  hio_mortality_canopy_si_scpf(io_si,scpf) = hio_mortality_canopy_si_scpf(io_si,scpf)+ &
                     (ccohort%bmort + ccohort%hmort + ccohort%cmort + ccohort%frmort + &
                  ccohort%smort + ccohort%asmort + ccohort%dgmort) * ccohort%n / m2_per_ha + &
                     (ccohort%lmort_direct + ccohort%lmort_collateral + ccohort%lmort_infra) * &
                     ccohort%n * sec_per_day * days_per_year / m2_per_ha

                  hio_m3_mortality_canopy_si_scpf(io_si,scpf) = hio_m3_mortality_canopy_si_scpf(io_si,scpf) + &
                       ccohort%cmort * ccohort%n / m2_per_ha

                  hio_nplant_canopy_si_scpf(io_si,scpf) = hio_nplant_canopy_si_scpf(io_si,scpf) + ccohort%n / m2_per_ha
                  hio_nplant_canopy_si_scls(io_si,scls) = hio_nplant_canopy_si_scls(io_si,scls) + ccohort%n / m2_per_ha
                  hio_lai_canopy_si_scls(io_si,scls) = hio_lai_canopy_si_scls(io_si,scls) + &
                     ccohort%treelai*ccohort%c_area * AREA_INV
                  hio_sai_canopy_si_scls(io_si,scls) = hio_sai_canopy_si_scls(io_si,scls) + &
                     ccohort%treesai*ccohort%c_area * AREA_INV
                  hio_trimming_canopy_si_scls(io_si,scls) = hio_trimming_canopy_si_scls(io_si,scls) + &
                     ccohort%n * ccohort%canopy_trim / m2_per_ha
                  hio_crown_area_canopy_si_scls(io_si,scls) = hio_crown_area_canopy_si_scls(io_si,scls) + &
                     ccohort%c_area / m2_per_ha
                  hio_gpp_canopy_si_scpf(io_si,scpf) = hio_gpp_canopy_si_scpf(io_si,scpf) +  &
                     n_perm2*ccohort%gpp_acc_hold / days_per_year / sec_per_day
                  hio_ar_canopy_si_scpf(io_si,scpf) = hio_ar_canopy_si_scpf(io_si,scpf) + &
                     n_perm2*ccohort%resp_acc_hold / days_per_year / sec_per_day
                  ! growth increment
                  hio_ddbh_canopy_si_scpf(io_si,scpf) = hio_ddbh_canopy_si_scpf(io_si,scpf) + &
                     ccohort%ddbhdt*ccohort%n * m_per_cm / m2_per_ha
                  hio_ddbh_canopy_si_scls(io_si,scls) = hio_ddbh_canopy_si_scls(io_si,scls) + &
                     ccohort%ddbhdt*ccohort%n * m_per_cm / m2_per_ha

                  ! sum of all mortality
                  hio_mortality_canopy_si_scls(io_si,scls) = hio_mortality_canopy_si_scls(io_si,scls) + &
                     (ccohort%bmort + ccohort%hmort + ccohort%cmort +   &
                  ccohort%frmort + ccohort%smort + ccohort%asmort + ccohort%dgmort) * ccohort%n / m2_per_ha + &
                     (ccohort%lmort_direct + ccohort%lmort_collateral + ccohort%lmort_infra) * &
                     ccohort%n * sec_per_day * days_per_year / m2_per_ha

                  hio_m3_mortality_canopy_si_scls(io_si,scls) = hio_m3_mortality_canopy_si_scls(io_si,scls) + &
                       ccohort%cmort * ccohort%n / m2_per_ha

                  hio_canopy_mortality_carbonflux_si(io_si) = hio_canopy_mortality_carbonflux_si(io_si) + &
                     (ccohort%bmort + ccohort%hmort + ccohort%cmort + &
                     ccohort%frmort + ccohort%smort + ccohort%asmort + ccohort%dgmort) * &
                  total_m * ccohort%n * days_per_sec * years_per_day * ha_per_m2 + &
                     (ccohort%lmort_direct + ccohort%lmort_collateral + ccohort%lmort_infra) * total_m * &
                     ccohort%n * ha_per_m2

                  hio_canopy_mortality_crownarea_si(io_si) = hio_canopy_mortality_crownarea_si(io_si) + &
                       (ccohort%bmort + ccohort%hmort + ccohort%cmort + & 
                       ccohort%frmort + ccohort%smort + ccohort%asmort + ccohort%dgmort) * &
                       ccohort%c_area  + &
                       (ccohort%lmort_direct + ccohort%lmort_collateral + ccohort%lmort_infra) * &
                       ccohort%c_area * sec_per_day * days_per_year                  

                  hio_carbon_balance_canopy_si_scls(io_si,scls) = hio_carbon_balance_canopy_si_scls(io_si,scls) + &
                       ccohort%n * ccohort%npp_acc_hold / m2_per_ha / days_per_year / sec_per_day

                  ! damage variables - canopy
                  if(hlm_use_tree_damage .eq. itrue) then

                     ! carbon starvation mortality in the canopy by size x damage x pft 
                     this%hvars(ih_m3_mortality_canopy_si_cdpf)%r82d(io_si,cdpf) = &
                          this%hvars(ih_m3_mortality_canopy_si_cdpf)%r82d(io_si,cdpf)+&
                          ccohort%cmort * ccohort%n / m2_per_ha
                     
                     ! damage mortality in the canopy by size x damage x pft 
                     this%hvars(ih_m11_mortality_canopy_si_cdpf)%r82d(io_si,cdpf) = &
                          this%hvars(ih_m11_mortality_canopy_si_cdpf)%r82d(io_si,cdpf)+&
                          ccohort%dgmort * ccohort%n / m2_per_ha

                     this%hvars(ih_mortality_canopy_si_cdpf)%r82d(io_si,cdpf) = &
                          this%hvars(ih_mortality_canopy_si_cdpf)%r82d(io_si,cdpf)+ &
                          (ccohort%bmort + ccohort%hmort + ccohort%cmort + ccohort%frmort +  ccohort%smort + &
                          ccohort%asmort + ccohort%dgmort) * ccohort%n / m2_per_ha + &
                          (ccohort%lmort_direct + ccohort%lmort_collateral + ccohort%lmort_infra) * &
                          ccohort%n * sec_per_day * days_per_year / m2_per_ha

                     ! nplants by damage 
                     this%hvars(ih_nplant_canopy_si_cdpf)%r82d(io_si,cdpf) = &
                          this%hvars(ih_nplant_canopy_si_cdpf)%r82d(io_si,cdpf) + &
                          ccohort%n / m2_per_ha

                     ! growth rate by damage x size x pft in the canopy
                     this%hvars(ih_ddbh_canopy_si_cdpf)%r82d(io_si,cdpf) = &
                          this%hvars(ih_ddbh_canopy_si_cdpf)%r82d(io_si,cdpf) + &
                          ccohort%ddbhdt*ccohort%n / m2_per_ha * m_per_cm

                  end if ! end if damage

                  
                  hio_leaf_md_canopy_si_scls(io_si,scls) = hio_leaf_md_canopy_si_scls(io_si,scls) + &
                     leaf_m_turnover * ccohort%n / m2_per_ha / days_per_year / sec_per_day
                  hio_root_md_canopy_si_scls(io_si,scls) = hio_root_md_canopy_si_scls(io_si,scls) + &
                     fnrt_m_turnover * ccohort%n / m2_per_ha / days_per_year / sec_per_day
                  hio_bsw_md_canopy_si_scls(io_si,scls) = hio_bsw_md_canopy_si_scls(io_si,scls) + &
                     sapw_m_turnover * ccohort%n / m2_per_ha / days_per_year / sec_per_day
                  hio_bstore_md_canopy_si_scls(io_si,scls) = hio_bstore_md_canopy_si_scls(io_si,scls) + &
                     store_m_turnover * ccohort%n / m2_per_ha / days_per_year / sec_per_day
                  hio_bdead_md_canopy_si_scls(io_si,scls) = hio_bdead_md_canopy_si_scls(io_si,scls) + &
                     struct_m_turnover * ccohort%n / m2_per_ha / days_per_year / sec_per_day
                  hio_seed_prod_canopy_si_scls(io_si,scls) = hio_seed_prod_canopy_si_scls(io_si,scls) + &
                     ccohort%seed_prod * ccohort%n / m2_per_ha / days_per_year / sec_per_day

                  hio_npp_leaf_canopy_si_scls(io_si,scls) = hio_npp_leaf_canopy_si_scls(io_si,scls) + &
                     leaf_m_net_alloc * ccohort%n / m2_per_ha / days_per_year / sec_per_day
                  hio_npp_fnrt_canopy_si_scls(io_si,scls) = hio_npp_fnrt_canopy_si_scls(io_si,scls) + &
                     fnrt_m_net_alloc * ccohort%n / m2_per_ha / days_per_year / sec_per_day
                  hio_npp_sapw_canopy_si_scls(io_si,scls) = hio_npp_sapw_canopy_si_scls(io_si,scls) + &
                     sapw_m_net_alloc * ccohort%n / m2_per_ha / days_per_year / sec_per_day
                  hio_npp_dead_canopy_si_scls(io_si,scls) = hio_npp_dead_canopy_si_scls(io_si,scls) + &
                     struct_m_net_alloc * ccohort%n / m2_per_ha / days_per_year / sec_per_day
                  hio_npp_seed_canopy_si_scls(io_si,scls) = hio_npp_seed_canopy_si_scls(io_si,scls) + &
                     repro_m_net_alloc * ccohort%n / m2_per_ha / days_per_year / sec_per_day
                  hio_npp_stor_canopy_si_scls(io_si,scls) = hio_npp_stor_canopy_si_scls(io_si,scls) + &
                     store_m_net_alloc * ccohort%n / m2_per_ha / days_per_year / sec_per_day

                  hio_yesterdaycanopylevel_canopy_si_scls(io_si,scls) = &
                  hio_yesterdaycanopylevel_canopy_si_scls(io_si,scls) + &
                  ccohort%canopy_layer_yesterday * ccohort%n / m2_per_ha

                  hio_ca_weighted_height_si(io_si) = hio_ca_weighted_height_si(io_si) + &
                       ccohort%hite * ccohort%c_area / m2_per_ha
               else canlayer
                  hio_nplant_understory_si_scag(io_si,iscag) = hio_nplant_understory_si_scag(io_si,iscag) + ccohort%n / m2_per_ha
                  hio_mortality_understory_si_scag(io_si,iscag) = hio_mortality_understory_si_scag(io_si,iscag) + &
                     (ccohort%bmort + ccohort%hmort + ccohort%cmort + &
                     ccohort%frmort + ccohort%smort + ccohort%asmort + ccohort%dgmort) * ccohort%n / m2_per_ha
                  hio_ddbh_understory_si_scag(io_si,iscag) = hio_ddbh_understory_si_scag(io_si,iscag) + &
                     ccohort%ddbhdt*ccohort%n * m_per_cm / m2_per_ha
                  hio_bstor_understory_si_scpf(io_si,scpf) = hio_bstor_understory_si_scpf(io_si,scpf) + &
                     store_m * ccohort%n / m2_per_ha
                  hio_bleaf_understory_si_scpf(io_si,scpf) = hio_bleaf_understory_si_scpf(io_si,scpf) + &
                     leaf_m  * ccohort%n / m2_per_ha
                  hio_understory_biomass_si(io_si) = hio_understory_biomass_si(io_si) + &
                     n_perm2 * total_m
                  hio_lai_understory_si_scpf(io_si,scpf) = hio_lai_understory_si_scpf(io_si,scpf) + &
                      ccohort%treelai*ccohort%c_area  * AREA_INV

                  !hio_mortality_understory_si_scpf(io_si,scpf) = hio_mortality_understory_si_scpf(io_si,scpf)+ &
                  !    (ccohort%bmort + ccohort%hmort + ccohort%cmort +
                  !      ccohort%frmort + ccohort%smort + ccohort%asmort) * ccohort%n

                  hio_mortality_understory_si_scpf(io_si,scpf) = hio_mortality_understory_si_scpf(io_si,scpf)+ &
                     (ccohort%bmort + ccohort%hmort + ccohort%cmort + &
                  ccohort%frmort + ccohort%smort + ccohort%asmort + ccohort%dgmort) * ccohort%n / m2_per_ha + &
                     (ccohort%lmort_direct + ccohort%lmort_collateral + ccohort%lmort_infra) * &
                     ccohort%n * sec_per_day * days_per_year / m2_per_ha

<<<<<<< HEAD
                  hio_m3_mortality_understory_si_scpf(io_si,scpf) = hio_m3_mortality_understory_si_scpf(io_si,scpf) + &
                       ccohort%cmort * ccohort%n / m2_per_ha
=======
                  if ( cpatch%anthro_disturbance_label .eq. secondaryforest ) then
                     hio_mortality_canopy_secondary_si_scls(io_si,scls) = hio_mortality_canopy_secondary_si_scls(io_si,scls) + &
                        (ccohort%bmort + ccohort%hmort + ccohort%cmort +   &
                     ccohort%frmort + ccohort%smort + ccohort%asmort) * ccohort%n / m2_per_ha + &
                        (ccohort%lmort_direct + ccohort%lmort_collateral + ccohort%lmort_infra) * &
                        ccohort%n * sec_per_day * days_per_year / m2_per_ha
                  end if

>>>>>>> 77753581

                  hio_nplant_understory_si_scpf(io_si,scpf) = hio_nplant_understory_si_scpf(io_si,scpf) + ccohort%n / m2_per_ha
                  hio_nplant_understory_si_scls(io_si,scls) = hio_nplant_understory_si_scls(io_si,scls) + ccohort%n / m2_per_ha
                  hio_lai_understory_si_scls(io_si,scls) = hio_lai_understory_si_scls(io_si,scls) + &
                     ccohort%treelai*ccohort%c_area  * AREA_INV
                  hio_sai_understory_si_scls(io_si,scls) = hio_sai_understory_si_scls(io_si,scls) + &
                     ccohort%treelai*ccohort%c_area  * AREA_INV
                  hio_trimming_understory_si_scls(io_si,scls) = hio_trimming_understory_si_scls(io_si,scls) + &
                     ccohort%n * ccohort%canopy_trim / m2_per_ha
                  hio_crown_area_understory_si_scls(io_si,scls) = hio_crown_area_understory_si_scls(io_si,scls) + &
                     ccohort%c_area / m2_per_ha
                  hio_gpp_understory_si_scpf(io_si,scpf)      = hio_gpp_understory_si_scpf(io_si,scpf)      + &
                     n_perm2*ccohort%gpp_acc_hold / days_per_year / sec_per_day
                  hio_ar_understory_si_scpf(io_si,scpf)      = hio_ar_understory_si_scpf(io_si,scpf)      + &
                     n_perm2*ccohort%resp_acc_hold / days_per_year / sec_per_day

                  ! growth increment
                  hio_ddbh_understory_si_scpf(io_si,scpf) = hio_ddbh_understory_si_scpf(io_si,scpf) + &
                     ccohort%ddbhdt*ccohort%n * m_per_cm / m2_per_ha
                  hio_ddbh_understory_si_scls(io_si,scls) = hio_ddbh_understory_si_scls(io_si,scls) + &
                     ccohort%ddbhdt*ccohort%n * m_per_cm / m2_per_ha

                  ! sum of all mortality
                  hio_mortality_understory_si_scls(io_si,scls) = hio_mortality_understory_si_scls(io_si,scls) + &
                     (ccohort%bmort + ccohort%hmort + ccohort%cmort +   &
                     ccohort%frmort + ccohort%smort + ccohort%asmort + ccohort%dgmort) * ccohort%n / m2_per_ha + &
                     (ccohort%lmort_direct + ccohort%lmort_collateral + ccohort%lmort_infra) * &
                     ccohort%n * sec_per_day * days_per_year / m2_per_ha

                  hio_m3_mortality_understory_si_scls(io_si,scls) = hio_m3_mortality_understory_si_scls(io_si,scls) + &
                       ccohort%cmort * ccohort%n / m2_per_ha

                  hio_understory_mortality_carbonflux_si(io_si) = hio_understory_mortality_carbonflux_si(io_si) + &
                     (ccohort%bmort + ccohort%hmort + ccohort%cmort +   &
                     ccohort%frmort + ccohort%smort + ccohort%asmort + ccohort%dgmort) * &
                     total_m * ccohort%n * days_per_sec * years_per_day * ha_per_m2 + &
                     (ccohort%lmort_direct + ccohort%lmort_collateral + ccohort%lmort_infra) * total_m * &
                     ccohort%n * ha_per_m2

                  hio_understory_mortality_crownarea_si(io_si) = hio_understory_mortality_crownarea_si(io_si) + &
                       (ccohort%bmort + ccohort%hmort + ccohort%cmort + & 
                       ccohort%frmort + ccohort%smort + ccohort%asmort + ccohort%dgmort) * &
                       ccohort%c_area  + &
                       (ccohort%lmort_direct + ccohort%lmort_collateral + ccohort%lmort_infra) * &
                       ccohort%c_area * sec_per_day * days_per_year
                  
                  hio_carbon_balance_understory_si_scls(io_si,scls) = hio_carbon_balance_understory_si_scls(io_si,scls) + &
                       ccohort%npp_acc_hold * ccohort%n / m2_per_ha / days_per_year / sec_per_day

                  ! damage variables - understory
                  if(hlm_use_tree_damage .eq. itrue) then

                     ! carbon mortality in the understory by damage x size x pft
                     this%hvars(ih_m3_mortality_understory_si_cdpf)%r82d(io_si,cdpf) = &
                          this%hvars(ih_m3_mortality_understory_si_cdpf)%r82d(io_si,cdpf) + &
                          ccohort%cmort * ccohort%n / m2_per_ha

                     ! damage in the understory by damage x size x pft
                     this%hvars(ih_m11_mortality_understory_si_cdpf)%r82d(io_si,cdpf) = &
                          this%hvars(ih_m11_mortality_understory_si_cdpf)%r82d(io_si,cdpf) + &
                          ccohort%dgmort * ccohort%n / m2_per_ha

                     ! total mortality of understory cohorts by damage x size x pft
                     this%hvars(ih_mortality_understory_si_cdpf)%r82d(io_si,cdpf) = &
                          this%hvars(ih_mortality_understory_si_cdpf)%r82d(io_si,cdpf) + &
                          (ccohort%bmort + ccohort%hmort + ccohort%cmort + ccohort%frmort + &
                          ccohort%smort + ccohort%asmort + ccohort%dgmort) * ccohort%n / m2_per_ha + &
                          (ccohort%lmort_direct + ccohort%lmort_collateral + ccohort%lmort_infra) * &
                          ccohort%n * sec_per_day * days_per_year / m2_per_ha

                     this%hvars(ih_nplant_understory_si_cdpf)%r82d(io_si,cdpf) = &
                          this%hvars(ih_nplant_understory_si_cdpf)%r82d(io_si,cdpf) + &
                          ccohort%n / m2_per_ha

                     ! growth rate by size x damage x pft  - understory
                     this%hvars(ih_ddbh_understory_si_cdpf)%r82d(io_si,cdpf) = &
                          this%hvars(ih_ddbh_understory_si_cdpf)%r82d(io_si,cdpf) + &
                          ccohort%ddbhdt*ccohort%n / m2_per_ha * m_per_cm

                  end if ! end if damage

                  hio_leaf_md_understory_si_scls(io_si,scls) = hio_leaf_md_understory_si_scls(io_si,scls) + &
                     leaf_m_turnover * ccohort%n / m2_per_ha / days_per_year / sec_per_day
                  hio_root_md_understory_si_scls(io_si,scls) = hio_root_md_understory_si_scls(io_si,scls) + &
                     fnrt_m_turnover * ccohort%n / m2_per_ha / days_per_year / sec_per_day
                  hio_bsw_md_understory_si_scls(io_si,scls) = hio_bsw_md_understory_si_scls(io_si,scls) + &
                     sapw_m_turnover * ccohort%n / m2_per_ha / days_per_year / sec_per_day
                  hio_bstore_md_understory_si_scls(io_si,scls) = hio_bstore_md_understory_si_scls(io_si,scls) + &
                     store_m_turnover * ccohort%n / m2_per_ha / days_per_year / sec_per_day
                  hio_bdead_md_understory_si_scls(io_si,scls) = hio_bdead_md_understory_si_scls(io_si,scls) + &
                     struct_m_turnover * ccohort%n / m2_per_ha / days_per_year / sec_per_day
                  hio_seed_prod_understory_si_scls(io_si,scls) = hio_seed_prod_understory_si_scls(io_si,scls) + &
                     ccohort%seed_prod * ccohort%n / m2_per_ha / days_per_year / sec_per_day

                  hio_npp_leaf_understory_si_scls(io_si,scls) = hio_npp_leaf_understory_si_scls(io_si,scls) + &
                     leaf_m_net_alloc * ccohort%n / m2_per_ha / days_per_year / sec_per_day
                  hio_npp_fnrt_understory_si_scls(io_si,scls) = hio_npp_fnrt_understory_si_scls(io_si,scls) + &
                     fnrt_m_net_alloc * ccohort%n / m2_per_ha / days_per_year / sec_per_day
                  hio_npp_sapw_understory_si_scls(io_si,scls) = hio_npp_sapw_understory_si_scls(io_si,scls) + &
                     sapw_m_net_alloc * ccohort%n / m2_per_ha / days_per_year / sec_per_day
                  hio_npp_dead_understory_si_scls(io_si,scls) = hio_npp_dead_understory_si_scls(io_si,scls) + &
                     struct_m_net_alloc * ccohort%n / m2_per_ha / days_per_year / sec_per_day
                  hio_npp_seed_understory_si_scls(io_si,scls) = hio_npp_seed_understory_si_scls(io_si,scls) + &
                     repro_m_net_alloc * ccohort%n / m2_per_ha / days_per_year / sec_per_day
                  hio_npp_stor_understory_si_scls(io_si,scls) = hio_npp_stor_understory_si_scls(io_si,scls) + &
                     store_m_net_alloc * ccohort%n / m2_per_ha / days_per_year / sec_per_day

                  hio_yesterdaycanopylevel_understory_si_scls(io_si,scls) = &
                     hio_yesterdaycanopylevel_understory_si_scls(io_si,scls) + &
                     ccohort%canopy_layer_yesterday * ccohort%n / m2_per_ha
               endif canlayer
               !
               !
               ccohort%canopy_layer_yesterday = real(ccohort%canopy_layer, r8)
               !
               ! growth flux of individuals into a given bin
               ! track the actual growth here, the virtual growth from fusion lower down
               if ( (scls - ccohort%size_class_lasttimestep ) .gt. 0) then
                  do i_scls = ccohort%size_class_lasttimestep + 1, scls
                     i_scpf = (ccohort%pft-1)*nlevsclass+i_scls
                     hio_growthflux_si_scpf(io_si,i_scpf) = hio_growthflux_si_scpf(io_si,i_scpf) + &
                        ccohort%n * days_per_year / m2_per_ha
                  end do
               end if
               ccohort%size_class_lasttimestep = scls

               end associate
            else notnew ! i.e. cohort%isnew
               !
               ! if cohort is new, track its growth flux into the first size bin
               i_scpf = (ccohort%pft-1)*nlevsclass+1
               hio_growthflux_si_scpf(io_si,i_scpf) =                          &
                  hio_growthflux_si_scpf(io_si,i_scpf) + ccohort%n *           &
                  days_per_year / m2_per_ha
               ccohort%size_class_lasttimestep = 1

            end if notnew

            ! resolve some canopy area profiles, both total and of occupied leaves
            ican = ccohort%canopy_layer
            !
            hio_crownarea_si_can(io_si, ican) = hio_crownarea_si_can(io_si, ican) + ccohort%c_area / AREA
            !
            do ileaf=1,ccohort%nv
               cnlf_indx = ileaf + (ican-1) * nlevleaf
               hio_crownarea_si_cnlf(io_si, cnlf_indx) = hio_crownarea_si_cnlf(io_si, cnlf_indx) + &
                  ccohort%c_area / AREA
            end do

            ccohort => ccohort%taller
         enddo cohortloop ! cohort loop

         ! Patch specific variables that are already calculated
         ! These things are all duplicated. Should they all be converted to LL or array structures RF?
         ! define scalar to counteract the patch albedo scaling logic for conserved quantities

         ! Update Fire Variables
         hio_spitfire_ros_si(io_si)         = hio_spitfire_ros_si(io_si) + cpatch%ROS_front * cpatch%area * AREA_INV / sec_per_min
         hio_effect_wspeed_si(io_si)        = hio_effect_wspeed_si(io_si) + cpatch%effect_wspeed * cpatch%area * AREA_INV / sec_per_min
         hio_tfc_ros_si(io_si)              = hio_tfc_ros_si(io_si) + cpatch%TFC_ROS * cpatch%area * AREA_INV
         hio_fire_intensity_si(io_si)       = hio_fire_intensity_si(io_si) + cpatch%FI * cpatch%area * AREA_INV * J_per_kJ
         hio_fire_area_si(io_si)            = hio_fire_area_si(io_si) + cpatch%frac_burnt * cpatch%area * AREA_INV / sec_per_day
         hio_fire_fuel_bulkd_si(io_si)      = hio_fire_fuel_bulkd_si(io_si) + cpatch%fuel_bulkd * cpatch%area * AREA_INV
         hio_fire_fuel_eff_moist_si(io_si)  = hio_fire_fuel_eff_moist_si(io_si) + cpatch%fuel_eff_moist * cpatch%area * AREA_INV
         hio_fire_fuel_sav_si(io_si)        = hio_fire_fuel_sav_si(io_si) + cpatch%fuel_sav * cpatch%area * AREA_INV / m_per_cm
         hio_fire_fuel_mef_si(io_si)        = hio_fire_fuel_mef_si(io_si) + cpatch%fuel_mef * cpatch%area * AREA_INV
         hio_sum_fuel_si(io_si)             = hio_sum_fuel_si(io_si) + cpatch%sum_fuel * cpatch%area * AREA_INV

         do ilyr = 1,sites(s)%nlevsoil
            hio_fragmentation_scaler_sl(io_si,ilyr) = hio_fragmentation_scaler_sl(io_si,ilyr) + cpatch%fragmentation_scaler(ilyr) * cpatch%area * AREA_INV
         end do

         do i_fuel = 1,nfsc

            i_agefuel = get_agefuel_class_index(cpatch%age,i_fuel)
            hio_fuel_amount_age_fuel(io_si,i_agefuel) = hio_fuel_amount_age_fuel(io_si,i_agefuel) + &
               cpatch%fuel_frac(i_fuel) * cpatch%sum_fuel * cpatch%area * AREA_INV

            hio_litter_moisture_si_fuel(io_si, i_fuel) = hio_litter_moisture_si_fuel(io_si, i_fuel) + &
               cpatch%litter_moisture(i_fuel) * cpatch%area * AREA_INV

            hio_fuel_amount_si_fuel(io_si, i_fuel) = hio_fuel_amount_si_fuel(io_si, i_fuel) + &
               cpatch%fuel_frac(i_fuel) * cpatch%sum_fuel * cpatch%area * AREA_INV

            hio_burnt_frac_litter_si_fuel(io_si, i_fuel) = hio_burnt_frac_litter_si_fuel(io_si, i_fuel) + &
               cpatch%burnt_frac_litter(i_fuel) * cpatch%frac_burnt * cpatch%area * AREA_INV
         end do


         hio_fire_intensity_area_product_si(io_si) = hio_fire_intensity_area_product_si(io_si) + &
            cpatch%FI * cpatch%frac_burnt * cpatch%area * AREA_INV * J_per_kJ

         ! Update Litter Flux Variables

         litt_c       => cpatch%litter(element_pos(carbon12_element))
         

         do i_cwd = 1, ncwd

            hio_cwd_ag_si_cwdsc(io_si, i_cwd) = hio_cwd_ag_si_cwdsc(io_si, i_cwd) + &
               litt_c%ag_cwd(i_cwd)*cpatch%area * AREA_INV
            hio_cwd_bg_si_cwdsc(io_si, i_cwd) = hio_cwd_bg_si_cwdsc(io_si, i_cwd) + &
               sum(litt_c%bg_cwd(i_cwd,:)) * cpatch%area * AREA_INV

            hio_cwd_ag_out_si_cwdsc(io_si, i_cwd) = hio_cwd_ag_out_si_cwdsc(io_si, i_cwd) + &
               litt_c%ag_cwd_frag(i_cwd)*cpatch%area * AREA_INV /              &
               days_per_year / sec_per_day

            hio_cwd_bg_out_si_cwdsc(io_si, i_cwd) = hio_cwd_bg_out_si_cwdsc(io_si, i_cwd) + &
               sum(litt_c%bg_cwd_frag(i_cwd,:)) * cpatch%area * AREA_INV / &
               days_per_year / sec_per_day

         end do

         ipa = ipa + 1
         cpatch => cpatch%younger
      end do patchloop !patch loop

      ! divide basal-area-weighted height by basal area to get mean
      if ( sum(hio_ba_si_scpf(io_si,:)) .gt. nearzero ) then
         hio_ba_weighted_height_si(io_si) = hio_ba_weighted_height_si(io_si) / sum(hio_ba_si_scpf(io_si,:))
      else
         hio_ba_weighted_height_si(io_si) = 0._r8
      endif

      ! divide so-far-just-summed but to-be-averaged patch-age-class
      ! variables by patch-age-class area to get mean values
      do ipa2 = 1, nlevage
         if (hio_area_si_age(io_si, ipa2) .gt. nearzero) then
               hio_lai_si_age(io_si, ipa2) = hio_lai_si_age(io_si, ipa2) / (hio_area_si_age(io_si, ipa2)*AREA)
               hio_ncl_si_age(io_si, ipa2) = hio_ncl_si_age(io_si, ipa2) / (hio_area_si_age(io_si, ipa2)*AREA)
            do i_pft = 1, numpft
               iagepft = ipa2 + (i_pft-1) * nlevage
               hio_scorch_height_si_agepft(io_si, iagepft) = &
               hio_scorch_height_si_agepft(io_si, iagepft) / (hio_area_si_age(io_si, ipa2)*AREA)
            enddo
         else
            hio_lai_si_age(io_si, ipa2) = 0._r8
            hio_ncl_si_age(io_si, ipa2) = 0._r8
         endif
      end do

      ! divide secondary plant leaf area by secondary forest area to get the secondary forest LAI
      if (hio_fraction_secondary_forest_si(io_si) .gt. nearzero) then
         hio_lai_secondary_si(io_si) = hio_lai_secondary_si(io_si) / (hio_fraction_secondary_forest_si(io_si)*AREA)
      else
         hio_lai_secondary_si(io_si) = 0._r8
      end if

      ! pass the cohort termination mortality as a flux to the history, and then reset the termination mortality buffer
      ! note there are various ways of reporting the total mortality, so pass to these as well
      do i_pft = 1, numpft
         do i_scls = 1,nlevsclass
            i_scpf = (i_pft-1)*nlevsclass + i_scls
            !
            ! termination mortality. sum of canopy and understory indices
            hio_m6_si_scpf(io_si,i_scpf) = (sites(s)%term_nindivs_canopy(i_scls,i_pft) + &
               sites(s)%term_nindivs_ustory(i_scls,i_pft)) *              &
               days_per_year / m2_per_ha

            hio_m6_si_scls(io_si,i_scls) = hio_m6_si_scls(io_si,i_scls) +  &
               (sites(s)%term_nindivs_canopy(i_scls,i_pft) +              &
               sites(s)%term_nindivs_ustory(i_scls,i_pft)) *              &
               days_per_year / m2_per_ha
            !
            ! add termination mortality to canopy and understory mortality
            hio_mortality_canopy_si_scls(io_si,i_scls) = hio_mortality_canopy_si_scls(io_si,i_scls) + &
               sites(s)%term_nindivs_canopy(i_scls,i_pft) * days_per_year / m2_per_ha

            hio_mortality_understory_si_scls(io_si,i_scls) = hio_mortality_understory_si_scls(io_si,i_scls) + &
               sites(s)%term_nindivs_ustory(i_scls,i_pft) * days_per_year / m2_per_ha

            hio_mortality_canopy_si_scpf(io_si,i_scpf) = hio_mortality_canopy_si_scpf(io_si,i_scpf) + &
               sites(s)%term_nindivs_canopy(i_scls,i_pft) * days_per_year / m2_per_ha

            hio_mortality_understory_si_scpf(io_si,i_scpf) = hio_mortality_understory_si_scpf(io_si,i_scpf) + &
               sites(s)%term_nindivs_ustory(i_scls,i_pft) * days_per_year / m2_per_ha

            !
            ! imort on its own
            hio_m4_si_scpf(io_si,i_scpf) = sites(s)%imort_rate(i_scls, i_pft) / m2_per_ha
            hio_m4_si_scls(io_si,i_scls) = hio_m4_si_scls(io_si,i_scls) + sites(s)%imort_rate(i_scls, i_pft) / m2_per_ha
            !
            ! add imort to other mortality terms. consider imort as understory mortality even if it happens in
            ! cohorts that may have been promoted as part of the patch creation, and use the pre-calculated site-level
            ! values to avoid biasing the results by the dramatically-reduced number densities in cohorts that are subject to imort
            hio_mortality_understory_si_scpf(io_si,i_scpf) = hio_mortality_understory_si_scpf(io_si,i_scpf) + &
               sites(s)%imort_rate(i_scls, i_pft) / m2_per_ha
            hio_mortality_understory_si_scls(io_si,i_scls) = hio_mortality_understory_si_scls(io_si,i_scls) + &
               sites(s)%imort_rate(i_scls, i_pft) / m2_per_ha
            !
            iscag = i_scls ! since imort is by definition something that only happens in newly disturbed patches, treat as such
            hio_mortality_understory_si_scag(io_si,iscag) = hio_mortality_understory_si_scag(io_si,iscag) + &
               sites(s)%imort_rate(i_scls, i_pft) / m2_per_ha

            ! fire mortality from the site-level diagnostic rates
            hio_m5_si_scpf(io_si,i_scpf) = (sites(s)%fmort_rate_canopy(i_scls, i_pft) + &
               sites(s)%fmort_rate_ustory(i_scls, i_pft)) / m2_per_ha
            hio_m5_si_scls(io_si,i_scls) = hio_m5_si_scls(io_si,i_scls) + &
               (sites(s)%fmort_rate_canopy(i_scls, i_pft) +              &
               sites(s)%fmort_rate_ustory(i_scls, i_pft)) / m2_per_ha
            !
            hio_crownfiremort_si_scpf(io_si,i_scpf) = sites(s)%fmort_rate_crown(i_scls, i_pft) / m2_per_ha
            hio_cambialfiremort_si_scpf(io_si,i_scpf) = sites(s)%fmort_rate_cambial(i_scls, i_pft) / m2_per_ha
            !
            ! fire components of overall canopy and understory mortality
            hio_mortality_canopy_si_scpf(io_si,i_scpf) = hio_mortality_canopy_si_scpf(io_si,i_scpf) + &
               sites(s)%fmort_rate_canopy(i_scls, i_pft) / m2_per_ha
            hio_mortality_canopy_si_scls(io_si,i_scls) = hio_mortality_canopy_si_scls(io_si,i_scls) + &
               sites(s)%fmort_rate_canopy(i_scls, i_pft) / m2_per_ha

            ! Shijie: Think about how to add later?
            !if ( cpatch%anthro_disturbance_label .eq. secondaryforest ) then
            !   hio_mortality_canopy_secondary_si_scls(io_si,i_scls) = hio_mortality_canopy_secondary_si_scls(io_si,i_scls) + &
            !      sites(s)%term_nindivs_canopy(i_scls,i_pft) * days_per_year / m2_per_ha
            !end if

            ! the fire mortality rates for each layer are total dead, since the usable
            ! output will then normalize by the counts, we are allowed to sum over layers
            hio_mortality_understory_si_scpf(io_si,i_scpf) = hio_mortality_understory_si_scpf(io_si,i_scpf) + &
               sites(s)%fmort_rate_ustory(i_scls, i_pft) / m2_per_ha

            hio_mortality_understory_si_scls(io_si,i_scls) = hio_mortality_understory_si_scls(io_si,i_scls) + &
               sites(s)%fmort_rate_ustory(i_scls, i_pft) / m2_per_ha

            !
            ! for scag variables, also treat as happening in the newly-disurbed patch

            hio_mortality_canopy_si_scag(io_si,iscag) = hio_mortality_canopy_si_scag(io_si,iscag) + &
               sites(s)%fmort_rate_canopy(i_scls, i_pft) / m2_per_ha
            hio_mortality_understory_si_scag(io_si,iscag) = hio_mortality_understory_si_scag(io_si,iscag) + &
               sites(s)%fmort_rate_ustory(i_scls, i_pft) / m2_per_ha

            ! while in this loop, pass the fusion-induced growth rate flux to history
            hio_growthflux_fusion_si_scpf(io_si,i_scpf) = hio_growthflux_fusion_si_scpf(io_si,i_scpf) + &
               sites(s)%growthflux_fusion(i_scls, i_pft) * days_per_year / m2_per_ha

         end do
      end do

      !
      ! carbon flux associated with mortality of trees dying by fire
      hio_canopy_mortality_carbonflux_si(io_si) = hio_canopy_mortality_carbonflux_si(io_si) + &
           sum(sites(s)%fmort_carbonflux_canopy(:)) / g_per_kg

      hio_understory_mortality_carbonflux_si(io_si) = hio_understory_mortality_carbonflux_si(io_si) + &
           sum(sites(s)%fmort_carbonflux_ustory(:)) / g_per_kg
      
      ! treat carbon flux from imort the same way
      hio_understory_mortality_carbonflux_si(io_si) = hio_understory_mortality_carbonflux_si(io_si) + &
         sum(sites(s)%imort_carbonflux(:)) / g_per_kg

      do i_pft = 1, numpft
         hio_mortality_carbonflux_si_pft(io_si,i_pft) = hio_mortality_carbonflux_si_pft(io_si,i_pft) + &
              (sites(s)%fmort_carbonflux_canopy(i_pft) + &
              sites(s)%fmort_carbonflux_ustory(i_pft) + &
              sites(s)%imort_carbonflux(i_pft) ) / g_per_kg !cdk

         hio_firemortality_carbonflux_si_pft(io_si,i_pft) = sites(s)%fmort_carbonflux_canopy(i_pft) / g_per_kg
      end do

      if(hlm_use_tree_damage .eq. itrue) then

         do i_pft = 1, numpft
            do icdam = 1, nlevdamage
               do i_scls = 1,nlevsclass

                  icdsc = (icdam-1)*nlevsclass + i_scls
                  icdpf = (icdam-1)*nlevsclass + i_scls + &
                       (i_pft-1) * nlevsclass * nlevdamage

                  this%hvars(ih_mortality_si_cdpf)%r82d(io_si, icdpf) = &
                       this%hvars(ih_mortality_si_cdpf)%r82d(io_si, icdpf) + &
                       ( (sites(s)%term_nindivs_canopy_damage(icdam, i_scls, i_pft) * days_per_year) + &
                       (sites(s)%term_nindivs_ustory_damage(icdam, i_scls, i_pft) * days_per_year) + &
                       sites(s)%imort_rate_damage(icdam, i_scls, i_pft) + & 
                       sites(s)%fmort_rate_canopy_damage(icdam, i_scls, i_pft) + &
                       sites(s)%fmort_rate_ustory_damage(icdam, i_scls, i_pft) ) / m2_per_ha

                  this%hvars(ih_mortality_canopy_si_cdpf)%r82d(io_si,icdpf) = &
                       this%hvars(ih_mortality_canopy_si_cdpf)%r82d(io_si,icdpf) + &
                       ( sites(s)%term_nindivs_canopy_damage(icdam,i_scls,i_pft) * days_per_year + &
                       sites(s)%fmort_rate_canopy_damage(icdam, i_scls, i_pft) )/ m2_per_ha

                  this%hvars(ih_mortality_understory_si_cdpf)%r82d(io_si,icdpf) = &
                       this%hvars(ih_mortality_understory_si_cdpf)%r82d(io_si,icdpf) + &
                       ( sites(s)%term_nindivs_ustory_damage(icdam, i_scls,i_pft) * days_per_year + &
                       sites(s)%imort_rate_damage(icdam, i_scls, i_pft) + &
                       sites(s)%fmort_rate_ustory_damage(icdam, i_scls, i_pft) )/ m2_per_ha

               end do
            end do
         end do
      end if

      sites(s)%term_nindivs_canopy(:,:) = 0._r8
      sites(s)%term_nindivs_ustory(:,:) = 0._r8
      sites(s)%imort_carbonflux(:) = 0._r8
      sites(s)%imort_rate(:,:) = 0._r8
      sites(s)%fmort_rate_canopy(:,:) = 0._r8
      sites(s)%fmort_rate_ustory(:,:) = 0._r8
      sites(s)%fmort_carbonflux_canopy(:) = 0._r8
      sites(s)%fmort_carbonflux_ustory(:) = 0._r8
      sites(s)%fmort_rate_cambial(:,:) = 0._r8
      sites(s)%fmort_rate_crown(:,:) = 0._r8
      sites(s)%growthflux_fusion(:,:) = 0._r8

      sites(s)%imort_rate_damage(:,:,:) = 0.0_r8
      sites(s)%term_nindivs_canopy_damage(:,:,:) = 0.0_r8
      sites(s)%term_nindivs_ustory_damage(:,:,:) = 0.0_r8
      sites(s)%imort_cflux_damage(:,:) = 0._r8
      sites(s)%term_cflux_canopy_damage(:,:) = 0._r8
      sites(s)%term_cflux_ustory_damage(:,:) = 0._r8
      sites(s)%fmort_rate_canopy_damage(:,:,:) = 0._r8
      sites(s)%fmort_rate_ustory_damage(:,:,:) = 0._r8
      sites(s)%fmort_cflux_canopy_damage(:,:) = 0._r8
      sites(s)%fmort_cflux_ustory_damage(:,:) = 0._r8
      sites(s)%crownarea_canopy_damage = 0._r8
      sites(s)%crownarea_ustory_damage = 0._r8
      
      ! pass the recruitment rate as a flux to the history, and then reset the recruitment buffer
      do i_pft = 1, numpft
         hio_recruitment_si_pft(io_si,i_pft) = sites(s)%recruitment_rate(i_pft) * days_per_year / m2_per_ha
      end do
      sites(s)%recruitment_rate(:) = 0._r8

      ! summarize all of the mortality fluxes by PFT
      do i_pft = 1, numpft
         do i_scls = 1,nlevsclass
            i_scpf = (i_pft-1)*nlevsclass + i_scls

            hio_mortality_si_pft(io_si,i_pft) = hio_mortality_si_pft(io_si,i_pft) + &
               hio_m1_si_scpf(io_si,i_scpf) + &
               hio_m2_si_scpf(io_si,i_scpf) + &
               hio_m3_si_scpf(io_si,i_scpf) + &
               hio_m4_si_scpf(io_si,i_scpf) + &
               hio_m5_si_scpf(io_si,i_scpf) + &
               hio_m6_si_scpf(io_si,i_scpf) + &
               hio_m7_si_scpf(io_si,i_scpf) + &
               hio_m8_si_scpf(io_si,i_scpf) + &
               hio_m9_si_scpf(io_si,i_scpf) + &
               hio_m10_si_scpf(io_si,i_scpf)
            
            if(hlm_use_tree_damage .eq. itrue) then
               hio_mortality_si_pft(io_si, i_pft) = hio_mortality_si_pft(io_si,i_pft) + &
                    this%hvars(ih_m11_si_scpf)%r82d(io_si,i_scpf)
            end if
            
         end do
      end do

      ! ------------------------------------------------------------------------------
      ! Some carbon only litter diagnostics (legacy)
      ! ------------------------------------------------------------------------------

      hio_litter_in_si(io_si) = (sum(flux_diags_c%cwd_ag_input(:)) + &
         sum(flux_diags_c%cwd_bg_input(:)) + &
         sum(flux_diags_c%leaf_litter_input(:)) + &
         sum(flux_diags_c%root_litter_input(:))) * &
         AREA_INV * days_per_sec

      hio_litter_out_si(io_si) = 0._r8
      hio_seed_bank_si(io_si)  = 0._r8
      hio_seeds_in_si(io_si)   = 0._r8

      cpatch => sites(s)%oldest_patch
      do while(associated(cpatch))

         litt => cpatch%litter(element_pos(carbon12_element))

         area_frac = cpatch%area * AREA_INV

         ! Sum up all output fluxes (fragmentation) kgC/m2/day -> kgC/m2/s
         hio_litter_out_si(io_si) = hio_litter_out_si(io_si) + &
            (sum(litt%leaf_fines_frag(:)) + &
            sum(litt%root_fines_frag(:,:)) + &
            sum(litt%ag_cwd_frag(:)) + &
            sum(litt%bg_cwd_frag(:,:)) + &
            sum(litt%seed_decay(:)) + &
            sum(litt%seed_germ_decay(:))) * &
            area_frac * days_per_sec

         ! Sum up total seed bank (germinated and ungerminated)
         hio_seed_bank_si(io_si) = hio_seed_bank_si(io_si) + &
            (sum(litt%seed(:))+sum(litt%seed_germ(:))) * &
            area_frac * days_per_sec

         ! Sum up the input flux into the seed bank (local and external)
         hio_seeds_in_si(io_si) = hio_seeds_in_si(io_si) + &
            (sum(litt%seed_in_local(:)) + sum(litt%seed_in_extern(:))) * &
            area_frac * days_per_sec

         cpatch => cpatch%younger
      end do

      ! ------------------------------------------------------------------------------
      ! Diagnostics discretized by element type
      ! ------------------------------------------------------------------------------

      hio_cwd_elcwd(io_si,:)   = 0._r8

      do el = 1, num_elements

         flux_diags => sites(s)%flux_diags(el)

         ! Sum up all input litter fluxes (above below, fines, cwd) [kg/ha/day]
         hio_litter_in_elem(io_si, el) = (sum(flux_diags%cwd_ag_input(:)) +    &
            sum(flux_diags%cwd_bg_input(:)) + sum(flux_diags%leaf_litter_input(:)) + &
            sum(flux_diags%root_litter_input(:))) / m2_per_ha / sec_per_day

         hio_cwd_ag_elem(io_si,el)         = 0._r8
         hio_cwd_bg_elem(io_si,el)         = 0._r8
         hio_fines_ag_elem(io_si,el)       = 0._r8
         hio_fines_bg_elem(io_si,el)       = 0._r8

         hio_seed_bank_elem(io_si,el)      = 0._r8
         hio_seed_germ_elem(io_si,el)      = 0._r8
         hio_seed_decay_elem(io_si,el)     = 0._r8
         hio_seeds_in_local_elem(io_si,el) = 0._r8
         hio_seed_in_extern_elem(io_si,el) = 0._r8
         hio_litter_out_elem(io_si,el)     = 0._r8

         ! Plant multi-element states and fluxes
         ! Zero states, and set the fluxes
         if(element_list(el).eq.carbon12_element)then
            this%hvars(ih_totvegc_scpf)%r82d(io_si,:) = 0._r8
            this%hvars(ih_leafc_scpf)%r82d(io_si,:)   = 0._r8
            this%hvars(ih_fnrtc_scpf)%r82d(io_si,:)   = 0._r8
            this%hvars(ih_sapwc_scpf)%r82d(io_si,:)   = 0._r8
            this%hvars(ih_storec_scpf)%r82d(io_si,:)  = 0._r8
            this%hvars(ih_reproc_scpf)%r82d(io_si,:)  = 0._r8

         elseif(element_list(el).eq.nitrogen_element)then

            this%hvars(ih_totvegn_scpf)%r82d(io_si,:) = 0._r8
            this%hvars(ih_leafn_scpf)%r82d(io_si,:)   = 0._r8
            this%hvars(ih_fnrtn_scpf)%r82d(io_si,:)   = 0._r8
            this%hvars(ih_sapwn_scpf)%r82d(io_si,:)   = 0._r8
            this%hvars(ih_storen_scpf)%r82d(io_si,:)  = 0._r8
            this%hvars(ih_repron_scpf)%r82d(io_si,:)  = 0._r8
            
         elseif(element_list(el).eq.phosphorus_element)then
            this%hvars(ih_totvegp_scpf)%r82d(io_si,:) = 0._r8
            this%hvars(ih_leafp_scpf)%r82d(io_si,:)   = 0._r8
            this%hvars(ih_fnrtp_scpf)%r82d(io_si,:)   = 0._r8
            this%hvars(ih_sapwp_scpf)%r82d(io_si,:)   = 0._r8
            this%hvars(ih_storep_scpf)%r82d(io_si,:)  = 0._r8
            this%hvars(ih_reprop_scpf)%r82d(io_si,:)  = 0._r8

 

         end if

         cpatch => sites(s)%oldest_patch
         do while(associated(cpatch))

            litt => cpatch%litter(el)

            area_frac = cpatch%area * AREA_INV

            ! Sum up all output fluxes (fragmentation)
            hio_litter_out_elem(io_si,el) = hio_litter_out_elem(io_si,el) + &
               (sum(litt%leaf_fines_frag(:)) + &
               sum(litt%root_fines_frag(:,:)) + &
               sum(litt%ag_cwd_frag(:)) + &
               sum(litt%bg_cwd_frag(:,:)) + &
               sum(litt%seed_decay(:)) + &
               sum(litt%seed_germ_decay(:))) * cpatch%area / m2_per_ha / sec_per_day

            hio_seed_bank_elem(io_si,el) = hio_seed_bank_elem(io_si,el) + &
               sum(litt%seed(:)) * cpatch%area / m2_per_ha

            hio_seed_germ_elem(io_si,el) = hio_seed_germ_elem(io_si,el) + &
               sum(litt%seed_germ(:)) *  cpatch%area / m2_per_ha / sec_per_day

            hio_seed_decay_elem(io_si,el) = hio_seed_decay_elem(io_si,el) + &
               sum(litt%seed_decay(:) + litt%seed_germ_decay(:) ) *       &
               cpatch%area / m2_per_ha / sec_per_day

            hio_seeds_in_local_elem(io_si,el) = hio_seeds_in_local_elem(io_si,el) + &
               sum(litt%seed_in_local(:)) *  cpatch%area / m2_per_ha / sec_per_day

            hio_seed_in_extern_elem(io_si,el) = hio_seed_in_extern_elem(io_si,el) + &
               sum(litt%seed_in_extern(:)) * cpatch%area / m2_per_ha / sec_per_day

            ! Litter State Variables
            hio_cwd_ag_elem(io_si,el) = hio_cwd_ag_elem(io_si,el) + &
               sum(litt%ag_cwd(:)) * cpatch%area / m2_per_ha

            hio_cwd_bg_elem(io_si,el) = hio_cwd_bg_elem(io_si,el) + &
               sum(litt%bg_cwd(:,:)) * cpatch%area / m2_per_ha

            hio_fines_ag_elem(io_si,el) = hio_fines_ag_elem(io_si,el) + &
               sum(litt%leaf_fines(:)) * cpatch%area / m2_per_ha

            hio_fines_bg_elem(io_si,el) = hio_fines_bg_elem(io_si,el) + &
               sum(litt%root_fines(:,:)) * cpatch%area / m2_per_ha

            do cwd=1,ncwd
               elcwd = (el-1)*ncwd+cwd
               hio_cwd_elcwd(io_si,elcwd) = hio_cwd_elcwd(io_si,elcwd) +   &
                  (litt%ag_cwd(cwd) + sum(litt%bg_cwd(cwd,:))) *        &
                  cpatch%area / m2_per_ha

            end do

            ! Load Mass States
            ccohort => cpatch%tallest
            do while(associated(ccohort))

               sapw_m   = ccohort%prt%GetState(sapw_organ, element_list(el))
               struct_m = ccohort%prt%GetState(struct_organ, element_list(el))
               leaf_m   = ccohort%prt%GetState(leaf_organ, element_list(el))
               fnrt_m   = ccohort%prt%GetState(fnrt_organ, element_list(el))
               store_m  = ccohort%prt%GetState(store_organ, element_list(el))
               repro_m  = ccohort%prt%GetState(repro_organ, element_list(el))
               total_m  = sapw_m+struct_m+leaf_m+fnrt_m+store_m+repro_m


               i_scpf = ccohort%size_by_pft_class

               if(element_list(el).eq.carbon12_element)then
                  this%hvars(ih_totvegc_scpf)%r82d(io_si,i_scpf) =             &
                     this%hvars(ih_totvegc_scpf)%r82d(io_si,i_scpf) +          &
                     total_m * ccohort%n / m2_per_ha
                  this%hvars(ih_leafc_scpf)%r82d(io_si,i_scpf) =               &
                     this%hvars(ih_leafc_scpf)%r82d(io_si,i_scpf) +            &
                     leaf_m * ccohort%n / m2_per_ha
                  this%hvars(ih_fnrtc_scpf)%r82d(io_si,i_scpf) =               &
                     this%hvars(ih_fnrtc_scpf)%r82d(io_si,i_scpf) +            &
                     fnrt_m * ccohort%n / m2_per_ha
                  this%hvars(ih_sapwc_scpf)%r82d(io_si,i_scpf) =               &
                     this%hvars(ih_sapwc_scpf)%r82d(io_si,i_scpf) +            &
                     sapw_m * ccohort%n / m2_per_ha
                  this%hvars(ih_storec_scpf)%r82d(io_si,i_scpf) =              &
                     this%hvars(ih_storec_scpf)%r82d(io_si,i_scpf) +           &
                     store_m * ccohort%n / m2_per_ha
                  this%hvars(ih_reproc_scpf)%r82d(io_si,i_scpf) =              &
                     this%hvars(ih_reproc_scpf)%r82d(io_si,i_scpf) +           &
                     repro_m * ccohort%n / m2_per_ha
               elseif(element_list(el).eq.nitrogen_element)then

                  store_max = ccohort%prt%GetNutrientTarget(element_list(el),store_organ,stoich_growth_min)

                  this%hvars(ih_totvegn_scpf)%r82d(io_si,i_scpf) =             &
                     this%hvars(ih_totvegn_scpf)%r82d(io_si,i_scpf) +          &
                     total_m * ccohort%n / m2_per_ha
                  this%hvars(ih_leafn_scpf)%r82d(io_si,i_scpf) =               &
                     this%hvars(ih_leafn_scpf)%r82d(io_si,i_scpf) +            &
                     leaf_m * ccohort%n / m2_per_ha
                  this%hvars(ih_fnrtn_scpf)%r82d(io_si,i_scpf) =               &
                     this%hvars(ih_fnrtn_scpf)%r82d(io_si,i_scpf) +            &
                     fnrt_m * ccohort%n / m2_per_ha
                  this%hvars(ih_sapwn_scpf)%r82d(io_si,i_scpf) =               &
                     this%hvars(ih_sapwn_scpf)%r82d(io_si,i_scpf) +            &
                     sapw_m * ccohort%n / m2_per_ha
                  this%hvars(ih_storen_scpf)%r82d(io_si,i_scpf) =              &
                     this%hvars(ih_storen_scpf)%r82d(io_si,i_scpf) +           &
                     store_m * ccohort%n / m2_per_ha
                  this%hvars(ih_repron_scpf)%r82d(io_si,i_scpf) =              &
                     this%hvars(ih_repron_scpf)%r82d(io_si,i_scpf) +           &
                     repro_m * ccohort%n / m2_per_ha

               elseif(element_list(el).eq.phosphorus_element)then

                  store_max = ccohort%prt%GetNutrientTarget(element_list(el),store_organ,stoich_growth_min)

                  this%hvars(ih_totvegp_scpf)%r82d(io_si,i_scpf) =             &
                     this%hvars(ih_totvegp_scpf)%r82d(io_si,i_scpf) +          &
                     total_m * ccohort%n / m2_per_ha
                  this%hvars(ih_leafp_scpf)%r82d(io_si,i_scpf) =               &
                     this%hvars(ih_leafp_scpf)%r82d(io_si,i_scpf) +            &
                     leaf_m * ccohort%n / m2_per_ha
                  this%hvars(ih_fnrtp_scpf)%r82d(io_si,i_scpf) =               &
                     this%hvars(ih_fnrtp_scpf)%r82d(io_si,i_scpf) +            &
                     fnrt_m * ccohort%n / m2_per_ha
                  this%hvars(ih_sapwp_scpf)%r82d(io_si,i_scpf) =               &
                     this%hvars(ih_sapwp_scpf)%r82d(io_si,i_scpf) +            &
                     sapw_m * ccohort%n / m2_per_ha
                  this%hvars(ih_storep_scpf)%r82d(io_si,i_scpf) =              &
                     this%hvars(ih_storep_scpf)%r82d(io_si,i_scpf) +           &
                     store_m * ccohort%n / m2_per_ha
                  this%hvars(ih_reprop_scpf)%r82d(io_si,i_scpf) =              &
                     this%hvars(ih_reprop_scpf)%r82d(io_si,i_scpf) +           &
                     repro_m * ccohort%n / m2_per_ha

               end if

               ccohort => ccohort%shorter
            end do ! end cohort loop

            cpatch => cpatch%younger
         end do ! end patch loop

      end do ! end element loop


      ! Normalize storage fractions and L2FR

      if( this%hvars(ih_storectfrac_si)%r81d(io_si)>nearzero ) then
         this%hvars(ih_storectfrac_si)%r81d(io_si) = this%hvars(ih_storec_si)%r81d(io_si) / &
              this%hvars(ih_storectfrac_si)%r81d(io_si)
      end if

      do i_pft = 1, numpft
         do i_scls = 1,nlevsclass
            i_scpf = (i_pft-1)*nlevsclass + i_scls

            if( this%hvars(ih_storectfrac_canopy_scpf)%r82d(io_si,i_scpf)>nearzero ) then
               this%hvars(ih_storectfrac_canopy_scpf)%r82d(io_si,i_scpf) = &
                    storec_canopy_scpf(i_scpf) / &
                    this%hvars(ih_storectfrac_canopy_scpf)%r82d(io_si,i_scpf)
            end if
            if( this%hvars(ih_storectfrac_ustory_scpf)%r82d(io_si,i_scpf)>nearzero ) then
               this%hvars(ih_storectfrac_ustory_scpf)%r82d(io_si,i_scpf) = &
                    storec_understory_scpf(i_scpf) / &
                    this%hvars(ih_storectfrac_ustory_scpf)%r82d(io_si,i_scpf)
            end if
            
         end do
      end do

      do el = 1, num_elements

         if(element_list(el).eq.nitrogen_element)then
            if( this%hvars(ih_storentfrac_si)%r81d(io_si)>nearzero ) then
               this%hvars(ih_storentfrac_si)%r81d(io_si)  = this%hvars(ih_storen_si)%r81d(io_si) / &
                  this%hvars(ih_storentfrac_si)%r81d(io_si)
            end if
            do i_pft = 1, numpft
               do i_scls = 1,nlevsclass
                  i_scpf = (i_pft-1)*nlevsclass + i_scls

                  if( this%hvars(ih_storentfrac_canopy_scpf)%r82d(io_si,i_scpf)>nearzero ) then
                     this%hvars(ih_storentfrac_canopy_scpf)%r82d(io_si,i_scpf) = &
                          storen_canopy_scpf(i_scpf) / &
                          this%hvars(ih_storentfrac_canopy_scpf)%r82d(io_si,i_scpf)
                  end if
                  if( this%hvars(ih_storentfrac_understory_scpf)%r82d(io_si,i_scpf)>nearzero ) then
                     this%hvars(ih_storentfrac_understory_scpf)%r82d(io_si,i_scpf) = &
                          storen_understory_scpf(i_scpf) / &
                          this%hvars(ih_storentfrac_understory_scpf)%r82d(io_si,i_scpf)
                  end if

               end do
            end do
         elseif(element_list(el).eq.phosphorus_element)then
            if( this%hvars(ih_storeptfrac_si)%r81d(io_si)>nearzero ) then
               this%hvars(ih_storeptfrac_si)%r81d(io_si) = this%hvars(ih_storep_si)%r81d(io_si) / &
                  this%hvars(ih_storeptfrac_si)%r81d(io_si)
            end if
            do i_pft = 1, numpft
               do i_scls = 1,nlevsclass
                  i_scpf = (i_pft-1)*nlevsclass + i_scls

                  if( this%hvars(ih_storeptfrac_canopy_scpf)%r82d(io_si,i_scpf)>nearzero ) then
                     this%hvars(ih_storeptfrac_canopy_scpf)%r82d(io_si,i_scpf) = &
                          storep_canopy_scpf(i_scpf) / &
                          this%hvars(ih_storeptfrac_canopy_scpf)%r82d(io_si,i_scpf)
                  end if
                  if( this%hvars(ih_storeptfrac_understory_scpf)%r82d(io_si,i_scpf)>nearzero ) then
                     this%hvars(ih_storeptfrac_understory_scpf)%r82d(io_si,i_scpf) = &
                          storep_understory_scpf(i_scpf) / &
                          this%hvars(ih_storeptfrac_understory_scpf)%r82d(io_si,i_scpf)
                  end if

               end do
            end do
         end if
      end do

      ! pass demotion rates and associated carbon fluxes to history
      do i_scls = 1,nlevsclass
         hio_demotion_rate_si_scls(io_si,i_scls) = sites(s)%demotion_rate(i_scls) * days_per_year / m2_per_ha
         hio_promotion_rate_si_scls(io_si,i_scls) = sites(s)%promotion_rate(i_scls) * days_per_year / m2_per_ha
      end do
      !
      ! convert kg C / ha / day to kgc / m2 / sec
      hio_demotion_carbonflux_si(io_si) = sites(s)%demotion_carbonflux * ha_per_m2 * days_per_sec
      hio_promotion_carbonflux_si(io_si) = sites(s)%promotion_carbonflux * ha_per_m2 * days_per_sec
      !
      ! mortality-associated carbon fluxes

      hio_canopy_mortality_carbonflux_si(io_si) = hio_canopy_mortality_carbonflux_si(io_si) + &
         sum(sites(s)%term_carbonflux_canopy(:)) * days_per_sec * ha_per_m2

      hio_understory_mortality_carbonflux_si(io_si) = hio_understory_mortality_carbonflux_si(io_si) + &
         sum(sites(s)%term_carbonflux_ustory(:)) * days_per_sec * ha_per_m2

      ! add site level mortality counting to crownarea diagnostic
      hio_canopy_mortality_crownarea_si(io_si) = hio_canopy_mortality_crownarea_si(io_si) + &
           sites(s)%fmort_crownarea_canopy + &
           sites(s)%term_crownarea_canopy * days_per_year

      hio_understory_mortality_crownarea_si(io_si) = hio_understory_mortality_crownarea_si(io_si) + &
           sites(s)%fmort_crownarea_ustory + &
           sites(s)%term_crownarea_ustory * days_per_year + &
           sites(s)%imort_crownarea
      
      ! and zero the site-level termination carbon flux variable
      sites(s)%term_carbonflux_canopy(:) = 0._r8
      sites(s)%term_carbonflux_ustory(:) = 0._r8
      !

      ! add the site-level disturbance-associated cwd and litter input fluxes to thir respective flux fields

      do i_cwd = 1, ncwd
         hio_cwd_ag_in_si_cwdsc(io_si, i_cwd) = hio_cwd_ag_in_si_cwdsc(io_si, i_cwd) + &
            flux_diags_c%cwd_ag_input(i_cwd) / days_per_year / sec_per_day

         hio_cwd_bg_in_si_cwdsc(io_si, i_cwd) = hio_cwd_bg_in_si_cwdsc(io_si, i_cwd) + &
            flux_diags_c%cwd_bg_input(i_cwd) / days_per_year / sec_per_day

      end do

   enddo siteloop ! site loop

   end associate

   return
  end subroutine update_history_dyn

  subroutine update_history_hifrq(this,nc,nsites,sites,bc_in,dt_tstep)

    ! ---------------------------------------------------------------------------------
    ! This is the call to update the history IO arrays that are expected to only change
    ! after rapid timescale productivity calculations (gpp and respiration).
    ! ---------------------------------------------------------------------------------

    use EDTypesMod          , only : nclmax, nlevleaf
    !
    ! Arguments
    class(fates_history_interface_type)                 :: this
    integer                 , intent(in)            :: nc   ! clump index
    integer                 , intent(in)            :: nsites
    type(ed_site_type)      , intent(inout), target :: sites(nsites)
    type(bc_in_type)        , intent(in)            :: bc_in(nsites)
    real(r8)                , intent(in)            :: dt_tstep

    ! Locals
    integer  :: s        ! The local site index
    integer  :: io_si     ! The site index of the IO array
    integer  :: ipa      ! The local "I"ndex of "PA"tches
    integer  :: lb1,ub1,lb2,ub2  ! IO array bounds for the calling thread
    integer  :: ivar             ! index of IO variable object vector
    integer  :: ft               ! functional type index
    real(r8) :: n_density   ! individual of cohort per m2.
    real(r8) :: resp_g      ! growth respiration per timestep [kgC/indiv/step]
    real(r8) :: npp         ! npp for this time-step (adjusted for g resp) [kgC/indiv/step]
    real(r8) :: aresp       ! autotrophic respiration (adjusted for g resp) [kgC/indiv/step]
    real(r8) :: n_perm2     ! individuals per m2 for the whole column
    real(r8) :: patch_area_by_age(nlevage)  ! patch area in each bin for normalizing purposes
    real(r8) :: canopy_area_by_age(nlevage) ! canopy area in each bin for normalizing purposes
    real(r8) :: site_area_veg               ! area of the site that is not bare-ground 
    integer  :: ipa2     ! patch incrementer
    integer :: cnlfpft_indx, cnlf_indx, ipft, ican, ileaf ! more iterators and indices
    type(ed_patch_type),pointer  :: cpatch
    type(ed_cohort_type),pointer :: ccohort
    real(r8) :: per_dt_tstep          ! Time step in frequency units (/s)

    associate( hio_gpp_si         => this%hvars(ih_gpp_si)%r81d, &
               hio_gpp_secondary_si   => this%hvars(ih_gpp_secondary_si)%r81d, &
               hio_npp_si         => this%hvars(ih_npp_si)%r81d, &
               hio_npp_secondary_si   => this%hvars(ih_npp_secondary_si)%r81d, &
               hio_aresp_si       => this%hvars(ih_aresp_si)%r81d, &
               hio_aresp_secondary_si       => this%hvars(ih_aresp_secondary_si)%r81d, &
               hio_maint_resp_si  => this%hvars(ih_maint_resp_si)%r81d, &
               hio_maint_resp_secondary_si  => this%hvars(ih_maint_resp_secondary_si)%r81d, &
               hio_growth_resp_si => this%hvars(ih_growth_resp_si)%r81d, &
               hio_growth_resp_secondary_si => this%hvars(ih_growth_resp_secondary_si)%r81d, &
               hio_c_stomata_si   => this%hvars(ih_c_stomata_si)%r81d, &
               hio_c_lblayer_si   => this%hvars(ih_c_lblayer_si)%r81d, &
               hio_rad_error_si   => this%hvars(ih_rad_error_si)%r81d, &
               hio_nep_si         => this%hvars(ih_nep_si)%r81d, &
               hio_hr_si          => this%hvars(ih_hr_si)%r81d, &
               hio_ar_si_scpf     => this%hvars(ih_ar_si_scpf)%r82d, &
               hio_ar_grow_si_scpf   => this%hvars(ih_ar_grow_si_scpf)%r82d, &
               hio_ar_maint_si_scpf  => this%hvars(ih_ar_maint_si_scpf)%r82d, &
               hio_ar_agsapm_si_scpf => this%hvars(ih_ar_agsapm_si_scpf)%r82d, &
               hio_ar_darkm_si_scpf  => this%hvars(ih_ar_darkm_si_scpf)%r82d, &
               hio_ar_crootm_si_scpf => this%hvars(ih_ar_crootm_si_scpf)%r82d, &
               hio_ar_frootm_si_scpf => this%hvars(ih_ar_frootm_si_scpf)%r82d, &
               hio_gpp_canopy_si     => this%hvars(ih_gpp_canopy_si)%r81d, &
               hio_ar_canopy_si      => this%hvars(ih_ar_canopy_si)%r81d, &
               hio_gpp_understory_si => this%hvars(ih_gpp_understory_si)%r81d, &
               hio_ar_understory_si  => this%hvars(ih_ar_understory_si)%r81d, &
               hio_rdark_canopy_si_scls             => this%hvars(ih_rdark_canopy_si_scls)%r82d, &
               hio_livestem_mr_canopy_si_scls       => this%hvars(ih_livestem_mr_canopy_si_scls)%r82d, &
               hio_livecroot_mr_canopy_si_scls      => this%hvars(ih_livecroot_mr_canopy_si_scls)%r82d, &
               hio_froot_mr_canopy_si_scls          => this%hvars(ih_froot_mr_canopy_si_scls)%r82d, &
               hio_resp_g_canopy_si_scls            => this%hvars(ih_resp_g_canopy_si_scls)%r82d, &
               hio_resp_m_canopy_si_scls            => this%hvars(ih_resp_m_canopy_si_scls)%r82d, &
               hio_rdark_understory_si_scls         => this%hvars(ih_rdark_understory_si_scls)%r82d, &
               hio_livestem_mr_understory_si_scls   => this%hvars(ih_livestem_mr_understory_si_scls)%r82d, &
               hio_livecroot_mr_understory_si_scls  => this%hvars(ih_livecroot_mr_understory_si_scls)%r82d, &
               hio_froot_mr_understory_si_scls      => this%hvars(ih_froot_mr_understory_si_scls)%r82d, &
               hio_resp_g_understory_si_scls        => this%hvars(ih_resp_g_understory_si_scls)%r82d, &
               hio_resp_m_understory_si_scls        => this%hvars(ih_resp_m_understory_si_scls)%r82d, &
               hio_leaf_mr_si         => this%hvars(ih_leaf_mr_si)%r81d, &
               hio_froot_mr_si        => this%hvars(ih_froot_mr_si)%r81d, &
               hio_livecroot_mr_si    => this%hvars(ih_livecroot_mr_si)%r81d, &
               hio_livestem_mr_si     => this%hvars(ih_livestem_mr_si)%r81d, &
               hio_gpp_si_age         => this%hvars(ih_gpp_si_age)%r82d, &
               hio_npp_si_age         => this%hvars(ih_npp_si_age)%r82d, &
               hio_c_stomata_si_age   => this%hvars(ih_c_stomata_si_age)%r82d, &
               hio_c_lblayer_si_age   => this%hvars(ih_c_lblayer_si_age)%r82d, &
               hio_parsun_z_si_cnlf     => this%hvars(ih_parsun_z_si_cnlf)%r82d, &
               hio_parsha_z_si_cnlf     => this%hvars(ih_parsha_z_si_cnlf)%r82d, &
               hio_ts_net_uptake_si_cnlf => this%hvars(ih_ts_net_uptake_si_cnlf)%r82d, &
               hio_parsun_z_si_cnlfpft  => this%hvars(ih_parsun_z_si_cnlfpft)%r82d, &
               hio_parsha_z_si_cnlfpft  => this%hvars(ih_parsha_z_si_cnlfpft)%r82d, &
               hio_laisun_z_si_cnlf     => this%hvars(ih_laisun_z_si_cnlf)%r82d, &
               hio_laisha_z_si_cnlf     => this%hvars(ih_laisha_z_si_cnlf)%r82d, &
               hio_laisun_z_si_cnlfpft  => this%hvars(ih_laisun_z_si_cnlfpft)%r82d, &
               hio_laisha_z_si_cnlfpft  => this%hvars(ih_laisha_z_si_cnlfpft)%r82d, &
               hio_laisun_top_si_can     => this%hvars(ih_laisun_top_si_can)%r82d, &
               hio_laisha_top_si_can     => this%hvars(ih_laisha_top_si_can)%r82d, &
               hio_fabd_sun_si_cnlfpft  => this%hvars(ih_fabd_sun_si_cnlfpft)%r82d, &
               hio_fabd_sha_si_cnlfpft  => this%hvars(ih_fabd_sha_si_cnlfpft)%r82d, &
               hio_fabi_sun_si_cnlfpft  => this%hvars(ih_fabi_sun_si_cnlfpft)%r82d, &
               hio_fabi_sha_si_cnlfpft  => this%hvars(ih_fabi_sha_si_cnlfpft)%r82d, &
               hio_fabd_sun_si_cnlf  => this%hvars(ih_fabd_sun_si_cnlf)%r82d, &
               hio_fabd_sha_si_cnlf  => this%hvars(ih_fabd_sha_si_cnlf)%r82d, &
               hio_fabi_sun_si_cnlf  => this%hvars(ih_fabi_sun_si_cnlf)%r82d, &
               hio_fabi_sha_si_cnlf  => this%hvars(ih_fabi_sha_si_cnlf)%r82d, &
               hio_parprof_dir_si_cnlf  => this%hvars(ih_parprof_dir_si_cnlf)%r82d, &
               hio_parprof_dif_si_cnlf  => this%hvars(ih_parprof_dif_si_cnlf)%r82d, &
               hio_parprof_dir_si_cnlfpft  => this%hvars(ih_parprof_dir_si_cnlfpft)%r82d, &
               hio_parprof_dif_si_cnlfpft  => this%hvars(ih_parprof_dif_si_cnlfpft)%r82d, &
               hio_fabd_sun_top_si_can  => this%hvars(ih_fabd_sun_top_si_can)%r82d, &
               hio_fabd_sha_top_si_can  => this%hvars(ih_fabd_sha_top_si_can)%r82d, &
               hio_fabi_sun_top_si_can  => this%hvars(ih_fabi_sun_top_si_can)%r82d, &
               hio_fabi_sha_top_si_can  => this%hvars(ih_fabi_sha_top_si_can)%r82d, &
               hio_parsun_top_si_can     => this%hvars(ih_parsun_top_si_can)%r82d, &
               hio_parsha_top_si_can     => this%hvars(ih_parsha_top_si_can)%r82d, &
               hio_tveg   => this%hvars(ih_tveg_si)%r81d)

      ! Flush the relevant history variables
      call this%flush_hvars(nc,upfreq_in=2)

      per_dt_tstep = 1.0_r8/dt_tstep

      do s = 1,nsites

        call this%zero_site_hvars(sites(s), upfreq_in=2)

         io_si  = sites(s)%h_gid

         hio_nep_si(io_si) = -bc_in(s)%tot_het_resp * kg_per_g
         hio_hr_si(io_si)  =  bc_in(s)%tot_het_resp * kg_per_g

         ipa = 0
         
         patch_area_by_age(1:nlevage) = 0._r8
         canopy_area_by_age(1:nlevage) = 0._r8
         
         ! Calculate the site-level total vegetated area (i.e. non-bareground)
         site_area_veg = area
         if (hlm_use_nocomp .eq. itrue .and. hlm_use_fixed_biogeog .eq. itrue) then
            site_area_veg = area - sites(s)%area_pft(0)
         end if

         cpatch => sites(s)%oldest_patch
         do while(associated(cpatch))

            patch_area_by_age(cpatch%age_class)  = &
                 patch_area_by_age(cpatch%age_class) + cpatch%area

            canopy_area_by_age(cpatch%age_class) = &
                 canopy_area_by_age(cpatch%age_class) + cpatch%total_canopy_area

            ! Canopy resitance terms
            hio_c_stomata_si_age(io_si,cpatch%age_class) = &
                 hio_c_stomata_si_age(io_si,cpatch%age_class) + &
                 cpatch%c_stomata * cpatch%total_canopy_area * mol_per_umol

            hio_c_lblayer_si_age(io_si,cpatch%age_class) = &
                 hio_c_lblayer_si_age(io_si,cpatch%age_class) + &
                 cpatch%c_lblayer * cpatch%total_canopy_area * mol_per_umol

            hio_c_stomata_si(io_si) = hio_c_stomata_si(io_si) + &
                 cpatch%c_stomata * cpatch%total_canopy_area * mol_per_umol

            hio_c_lblayer_si(io_si) = hio_c_lblayer_si(io_si) + &
                 cpatch%c_lblayer * cpatch%total_canopy_area * mol_per_umol

            hio_rad_error_si(io_si) = hio_rad_error_si(io_si) + &
                 cpatch%radiation_error * cpatch%area * AREA_INV
                 
           ! Only accumulate the instantaneous vegetation temperature for vegetated patches
           if (cpatch%patchno .ne. 0) then
              hio_tveg(io_si) = hio_tveg(io_si) + &
                 (bc_in(s)%t_veg_pa(cpatch%patchno) - t_water_freeze_k_1atm) * &
                 cpatch%area / site_area_veg
           end if
            
            ccohort => cpatch%shortest
            do while(associated(ccohort))

               n_perm2   = ccohort%n * AREA_INV

               if ( .not. ccohort%isnew ) then

                   npp    = ccohort%npp_tstep
                   resp_g = ccohort%resp_g_tstep
                   aresp  = ccohort%resp_tstep

                  ! Calculate index for the scpf class
                  associate( scpf => ccohort%size_by_pft_class, &
                             scls => ccohort%size_class )

                  ! scale up cohort fluxes to the site level
                  hio_npp_si(io_si) = hio_npp_si(io_si) + &
                        npp * n_perm2 * per_dt_tstep

                  hio_gpp_si(io_si) = hio_gpp_si(io_si) + &
                        ccohort%gpp_tstep * n_perm2 * per_dt_tstep
                  hio_aresp_si(io_si) = hio_aresp_si(io_si) + &
                        aresp * n_perm2 * per_dt_tstep
                  hio_growth_resp_si(io_si) = hio_growth_resp_si(io_si) + &
                        resp_g * n_perm2 * per_dt_tstep
                  hio_maint_resp_si(io_si) = hio_maint_resp_si(io_si) + &
                        ccohort%resp_m * n_perm2 * per_dt_tstep

                  ! Secondary forest only
                  if ( cpatch%anthro_disturbance_label .eq. secondaryforest ) then
                      hio_npp_secondary_si(io_si) = hio_npp_secondary_si(io_si) + &
                            npp * n_perm2 * per_dt_tstep
                      hio_gpp_secondary_si(io_si) = hio_gpp_secondary_si(io_si) + &
                            ccohort%gpp_tstep * n_perm2 * per_dt_tstep
                      hio_aresp_secondary_si(io_si) = hio_aresp_secondary_si(io_si) + &
                            aresp * n_perm2 * per_dt_tstep
                      hio_growth_resp_secondary_si(io_si) = hio_growth_resp_secondary_si(io_si) + &
                            resp_g * n_perm2 * per_dt_tstep
                      hio_maint_resp_secondary_si(io_si) = hio_maint_resp_secondary_si(io_si) + &
                            ccohort%resp_m * n_perm2 * per_dt_tstep
                  end if

                  ! Add up the total Net Ecosystem Production
                  ! for this timestep.  [kgC/m2/s]
                  hio_nep_si(io_si) = hio_nep_si(io_si) + &
                       npp * n_perm2 * per_dt_tstep

                  ! aggregate MR fluxes to the site level
                  hio_leaf_mr_si(io_si) = hio_leaf_mr_si(io_si) + ccohort%rdark &
                       * n_perm2
                  hio_froot_mr_si(io_si) = hio_froot_mr_si(io_si) + ccohort%froot_mr &
                       * n_perm2
                  hio_livecroot_mr_si(io_si) = hio_livecroot_mr_si(io_si) + ccohort%livecroot_mr &
                       * n_perm2
                  hio_livestem_mr_si(io_si) = hio_livestem_mr_si(io_si) + ccohort%livestem_mr &
                       * n_perm2

                  ! Total AR (kgC/m2/s) = (kgC/plant/step) / (s/step) * (plant/m2)
                  hio_ar_si_scpf(io_si,scpf)    =   hio_ar_si_scpf(io_si,scpf) + &
                        (ccohort%resp_tstep*per_dt_tstep) * n_perm2

                  ! Growth AR (kgC/m2/s)
                  hio_ar_grow_si_scpf(io_si,scpf) = hio_ar_grow_si_scpf(io_si,scpf) + &
                        (resp_g*per_dt_tstep) * n_perm2

                  ! Maint AR (kgC/m2/s)
                  hio_ar_maint_si_scpf(io_si,scpf) = hio_ar_maint_si_scpf(io_si,scpf) + &
                        (ccohort%resp_m*per_dt_tstep) * n_perm2

                  ! Maintenance AR partition variables are stored as rates (kgC/plant/s)
                  ! (kgC/m2/s) = (kgC/plant/s) * (plant/m2)
                  hio_ar_agsapm_si_scpf(io_si,scpf) = hio_ar_agsapm_si_scpf(io_si,scpf) + &
                        ccohort%livestem_mr * n_perm2

                  ! (kgC/m2/s) = (kgC/plant/s) * (plant/m2)
                  hio_ar_darkm_si_scpf(io_si,scpf) = hio_ar_darkm_si_scpf(io_si,scpf) + &
                        ccohort%rdark * n_perm2

                  ! (kgC/m2/s) = (kgC/plant/s) * (plant/m2)
                  hio_ar_crootm_si_scpf(io_si,scpf) = hio_ar_crootm_si_scpf(io_si,scpf) + &
                        ccohort%livecroot_mr * n_perm2

                  ! (kgC/m2/s) = (kgC/plant/s) * (plant/m2)
                  hio_ar_frootm_si_scpf(io_si,scpf) = hio_ar_frootm_si_scpf(io_si,scpf) + &
                        ccohort%froot_mr * n_perm2


                  ! accumulate fluxes per patch age bin
                  hio_gpp_si_age(io_si,cpatch%age_class) = hio_gpp_si_age(io_si,cpatch%age_class) &
                       + ccohort%gpp_tstep * ccohort%n * per_dt_tstep
                  hio_npp_si_age(io_si,cpatch%age_class) = hio_npp_si_age(io_si,cpatch%age_class) &
                       + npp * ccohort%n * per_dt_tstep

                  ! accumulate fluxes on canopy- and understory- separated fluxes
                  if (ccohort%canopy_layer .eq. 1) then
                     !
                     ! bulk fluxes are in gC / m2 / s
                     hio_gpp_canopy_si(io_si) = hio_gpp_canopy_si(io_si) + &
                          ccohort%gpp_tstep * n_perm2 * per_dt_tstep
                     hio_ar_canopy_si(io_si) = hio_ar_canopy_si(io_si) + &
                          aresp * n_perm2 * per_dt_tstep

                     !
                     ! size-resolved respiration fluxes are in kg C / m2 / s
                     hio_rdark_canopy_si_scls(io_si,scls) = hio_rdark_canopy_si_scls(io_si,scls) + &
                          ccohort%rdark  * ccohort%n * ha_per_m2
                     hio_livestem_mr_canopy_si_scls(io_si,scls) = hio_livestem_mr_canopy_si_scls(io_si,scls) + &
                          ccohort%livestem_mr  * ccohort%n * ha_per_m2
                     hio_livecroot_mr_canopy_si_scls(io_si,scls) = hio_livecroot_mr_canopy_si_scls(io_si,scls) + &
                          ccohort%livecroot_mr  * ccohort%n * ha_per_m2
                     hio_froot_mr_canopy_si_scls(io_si,scls) = hio_froot_mr_canopy_si_scls(io_si,scls) + &
                          ccohort%froot_mr  * ccohort%n * ha_per_m2

                     hio_resp_g_canopy_si_scls(io_si,scls) = hio_resp_g_canopy_si_scls(io_si,scls) + &
                          resp_g  * ccohort%n * per_dt_tstep * ha_per_m2
                     hio_resp_m_canopy_si_scls(io_si,scls) = hio_resp_m_canopy_si_scls(io_si,scls) + &
                          ccohort%resp_m  * ccohort%n * per_dt_tstep * ha_per_m2
                  else
                     !
                     ! bulk fluxes are in gC / m2 / s
                     hio_gpp_understory_si(io_si) = hio_gpp_understory_si(io_si) + &
                          ccohort%gpp_tstep * n_perm2 * per_dt_tstep
                     hio_ar_understory_si(io_si) = hio_ar_understory_si(io_si) + &
                          aresp * n_perm2 * per_dt_tstep

                     !
                     ! size-resolved respiration fluxes are in kg C / m2 / s
                     hio_rdark_understory_si_scls(io_si,scls) = hio_rdark_understory_si_scls(io_si,scls) + &
                          ccohort%rdark  * ccohort%n * ha_per_m2
                     hio_livestem_mr_understory_si_scls(io_si,scls) = hio_livestem_mr_understory_si_scls(io_si,scls) + &
                          ccohort%livestem_mr  * ccohort%n  * ha_per_m2
                     hio_livecroot_mr_understory_si_scls(io_si,scls) = hio_livecroot_mr_understory_si_scls(io_si,scls) + &
                          ccohort%livecroot_mr  * ccohort%n  * ha_per_m2
                     hio_froot_mr_understory_si_scls(io_si,scls) = hio_froot_mr_understory_si_scls(io_si,scls) + &
                          ccohort%froot_mr  * ccohort%n  * ha_per_m2
                     hio_resp_g_understory_si_scls(io_si,scls) = hio_resp_g_understory_si_scls(io_si,scls) + &
                          resp_g  * ccohort%n * per_dt_tstep  * ha_per_m2
                     hio_resp_m_understory_si_scls(io_si,scls) = hio_resp_m_understory_si_scls(io_si,scls) + &
                          ccohort%resp_m  * ccohort%n * per_dt_tstep  * ha_per_m2
                  endif
                end associate
               endif

               !!! canopy leaf carbon balance
               ican = ccohort%canopy_layer
               do ileaf=1,ccohort%nv
                  cnlf_indx = ileaf + (ican-1) * nlevleaf
                  hio_ts_net_uptake_si_cnlf(io_si, cnlf_indx) = hio_ts_net_uptake_si_cnlf(io_si, cnlf_indx) + &
                       ccohort%ts_net_uptake(ileaf) * per_dt_tstep * ccohort%c_area * area_inv
               end do

               ccohort => ccohort%taller
            enddo ! cohort loop

            ! summarize radiation profiles through the canopy
            do ipft=1,numpft
               do ican=1,cpatch%ncl_p
                  do ileaf=1,cpatch%ncan(ican,ipft)
                     ! calculate where we are on multiplexed dimensions
                     cnlfpft_indx = ileaf + (ican-1) * nlevleaf + (ipft-1) * nlevleaf * nclmax
                     cnlf_indx = ileaf + (ican-1) * nlevleaf
                     !
                     ! first do all the canopy x leaf x pft calculations
                     hio_parsun_z_si_cnlfpft(io_si,cnlfpft_indx) = hio_parsun_z_si_cnlfpft(io_si,cnlfpft_indx) + &
                          cpatch%ed_parsun_z(ican,ipft,ileaf) * cpatch%area * AREA_INV
                     hio_parsha_z_si_cnlfpft(io_si,cnlfpft_indx) = hio_parsha_z_si_cnlfpft(io_si,cnlfpft_indx) + &
                          cpatch%ed_parsha_z(ican,ipft,ileaf) * cpatch%area * AREA_INV
                     !
                     hio_laisun_z_si_cnlfpft(io_si,cnlfpft_indx) = hio_laisun_z_si_cnlfpft(io_si,cnlfpft_indx) + &
                          cpatch%ed_laisun_z(ican,ipft,ileaf) * cpatch%area * AREA_INV
                     hio_laisha_z_si_cnlfpft(io_si,cnlfpft_indx) = hio_laisha_z_si_cnlfpft(io_si,cnlfpft_indx) + &
                          cpatch%ed_laisha_z(ican,ipft,ileaf) * cpatch%area * AREA_INV
                     !
                     hio_fabd_sun_si_cnlfpft(io_si,cnlfpft_indx) = hio_fabd_sun_si_cnlfpft(io_si,cnlfpft_indx) + &
                          cpatch%fabd_sun_z(ican,ipft,ileaf) * cpatch%area * AREA_INV
                     hio_fabd_sha_si_cnlfpft(io_si,cnlfpft_indx) = hio_fabd_sha_si_cnlfpft(io_si,cnlfpft_indx) + &
                          cpatch%fabd_sha_z(ican,ipft,ileaf) * cpatch%area * AREA_INV
                     hio_fabi_sun_si_cnlfpft(io_si,cnlfpft_indx) = hio_fabi_sun_si_cnlfpft(io_si,cnlfpft_indx) + &
                          cpatch%fabi_sun_z(ican,ipft,ileaf) * cpatch%area * AREA_INV
                     hio_fabi_sha_si_cnlfpft(io_si,cnlfpft_indx) = hio_fabi_sha_si_cnlfpft(io_si,cnlfpft_indx) + &
                          cpatch%fabi_sha_z(ican,ipft,ileaf) * cpatch%area * AREA_INV
                     !
                     hio_parprof_dir_si_cnlfpft(io_si,cnlfpft_indx) = hio_parprof_dir_si_cnlfpft(io_si,cnlfpft_indx) + &
                          cpatch%parprof_pft_dir_z(ican,ipft,ileaf) * cpatch%area * AREA_INV
                     hio_parprof_dif_si_cnlfpft(io_si,cnlfpft_indx) = hio_parprof_dif_si_cnlfpft(io_si,cnlfpft_indx) + &
                          cpatch%parprof_pft_dif_z(ican,ipft,ileaf) * cpatch%area * AREA_INV
                     !
                     ! summarize across all PFTs
                     hio_parsun_z_si_cnlf(io_si,cnlf_indx) = hio_parsun_z_si_cnlf(io_si,cnlf_indx) + &
                          cpatch%ed_parsun_z(ican,ipft,ileaf) * cpatch%area * AREA_INV
                     hio_parsha_z_si_cnlf(io_si,cnlf_indx) = hio_parsha_z_si_cnlf(io_si,cnlf_indx) + &
                          cpatch%ed_parsha_z(ican,ipft,ileaf) * cpatch%area * AREA_INV
                     !
                     hio_laisun_z_si_cnlf(io_si,cnlf_indx) = hio_laisun_z_si_cnlf(io_si,cnlf_indx) + &
                          cpatch%ed_laisun_z(ican,ipft,ileaf) * cpatch%area * AREA_INV
                     hio_laisha_z_si_cnlf(io_si,cnlf_indx) = hio_laisha_z_si_cnlf(io_si,cnlf_indx) + &
                          cpatch%ed_laisha_z(ican,ipft,ileaf) * cpatch%area * AREA_INV
                     !
                     hio_fabd_sun_si_cnlf(io_si,cnlf_indx) = hio_fabd_sun_si_cnlf(io_si,cnlf_indx) + &
                          cpatch%fabd_sun_z(ican,ipft,ileaf) * cpatch%area * AREA_INV
                     hio_fabd_sha_si_cnlf(io_si,cnlf_indx) = hio_fabd_sha_si_cnlf(io_si,cnlf_indx) + &
                          cpatch%fabd_sha_z(ican,ipft,ileaf) * cpatch%area * AREA_INV
                     hio_fabi_sun_si_cnlf(io_si,cnlf_indx) = hio_fabi_sun_si_cnlf(io_si,cnlf_indx) + &
                          cpatch%fabi_sun_z(ican,ipft,ileaf) * cpatch%area * AREA_INV
                     hio_fabi_sha_si_cnlf(io_si,cnlf_indx) = hio_fabi_sha_si_cnlf(io_si,cnlf_indx) + &
                          cpatch%fabi_sha_z(ican,ipft,ileaf) * cpatch%area * AREA_INV

                  end do
                  !
                  ! summarize just the top leaf level across all PFTs, for each canopy level
                  hio_parsun_top_si_can(io_si,ican) = hio_parsun_top_si_can(io_si,ican) + &
                       cpatch%ed_parsun_z(ican,ipft,1) * cpatch%area * AREA_INV
                  hio_parsha_top_si_can(io_si,ican) = hio_parsha_top_si_can(io_si,ican) + &
                       cpatch%ed_parsha_z(ican,ipft,1) * cpatch%area * AREA_INV
                  !
                  hio_laisun_top_si_can(io_si,ican) = hio_laisun_top_si_can(io_si,ican) + &
                       cpatch%ed_laisun_z(ican,ipft,1) * cpatch%area * AREA_INV
                  hio_laisha_top_si_can(io_si,ican) = hio_laisha_top_si_can(io_si,ican) + &
                       cpatch%ed_laisha_z(ican,ipft,1) * cpatch%area * AREA_INV
                  !
                  hio_fabd_sun_top_si_can(io_si,ican) = hio_fabd_sun_top_si_can(io_si,ican) + &
                       cpatch%fabd_sun_z(ican,ipft,1) * cpatch%area * AREA_INV
                  hio_fabd_sha_top_si_can(io_si,ican) = hio_fabd_sha_top_si_can(io_si,ican) + &
                       cpatch%fabd_sha_z(ican,ipft,1) * cpatch%area * AREA_INV
                  hio_fabi_sun_top_si_can(io_si,ican) = hio_fabi_sun_top_si_can(io_si,ican) + &
                       cpatch%fabi_sun_z(ican,ipft,1) * cpatch%area * AREA_INV
                  hio_fabi_sha_top_si_can(io_si,ican) = hio_fabi_sha_top_si_can(io_si,ican) + &
                       cpatch%fabi_sha_z(ican,ipft,1) * cpatch%area * AREA_INV
                  !
               end do
            end do

            ! PFT-mean radiation profiles
            do ican = 1, cpatch%ncl_p
               do ileaf = 1, maxval(cpatch%nrad(ican,:))

                  ! calculate where we are on multiplexed dimensions
                  cnlf_indx = ileaf + (ican-1) * nlevleaf
                  !
                  hio_parprof_dir_si_cnlf(io_si,cnlf_indx) = hio_parprof_dir_si_cnlf(io_si,cnlf_indx) + &
                       cpatch%parprof_dir_z(ican,ileaf) * cpatch%area * AREA_INV
                  hio_parprof_dif_si_cnlf(io_si,cnlf_indx) = hio_parprof_dif_si_cnlf(io_si,cnlf_indx) + &
                       cpatch%parprof_dif_z(ican,ileaf) * cpatch%area * AREA_INV
               end do
            end do

            ipa = ipa + 1
            cpatch => cpatch%younger
         end do !patch loop

         do ipa2 = 1, nlevage
            if (patch_area_by_age(ipa2) .gt. nearzero) then
               hio_gpp_si_age(io_si, ipa2) = hio_gpp_si_age(io_si, ipa2) / (patch_area_by_age(ipa2))
               hio_npp_si_age(io_si, ipa2) = hio_npp_si_age(io_si, ipa2) / (patch_area_by_age(ipa2))
            else
               hio_gpp_si_age(io_si, ipa2) = 0._r8
               hio_npp_si_age(io_si, ipa2) = 0._r8
            endif

            ! Normalize resistance diagnostics
            if (canopy_area_by_age(ipa2) .gt. nearzero) then
               hio_c_stomata_si_age(io_si,ipa2) = &
                    hio_c_stomata_si_age(io_si,ipa2) / canopy_area_by_age(ipa2)

               hio_c_lblayer_si_age(io_si,ipa2) = &
                    hio_c_lblayer_si_age(io_si,ipa2) / canopy_area_by_age(ipa2)
            else
               hio_c_stomata_si_age(io_si,ipa2) = 0._r8
               hio_c_lblayer_si_age(io_si,ipa2) = 0._r8
            end if

         end do

         ! Normalize resistance diagnostics
         if ( sum(canopy_area_by_age(1:nlevage)) .gt. nearzero) then
            hio_c_stomata_si(io_si) = hio_c_stomata_si(io_si) / sum(canopy_area_by_age(1:nlevage))
            hio_c_lblayer_si(io_si) = hio_c_lblayer_si(io_si) / sum(canopy_area_by_age(1:nlevage))
         else
            hio_c_stomata_si(io_si) = 0._r8
            hio_c_lblayer_si(io_si) = 0._r8
         end if

     enddo ! site loop

   end associate

end subroutine update_history_hifrq

  ! =====================================================================================

  subroutine update_history_hydraulics(this,nc,nsites,sites,bc_in,dt_tstep)

    ! ---------------------------------------------------------------------------------
    ! This is the call to update the history IO arrays that are expected to only change
    ! after rapid timescale productivity calculations (gpp and respiration).
    ! ---------------------------------------------------------------------------------

    use FatesHydraulicsMemMod, only : ed_cohort_hydr_type, nshell
    use FatesHydraulicsMemMod, only : ed_site_hydr_type
    use EDTypesMod           , only : maxpft


    ! Arguments
    class(fates_history_interface_type)             :: this
    integer                 , intent(in)            :: nc   ! clump index
    integer                 , intent(in)            :: nsites
    type(ed_site_type)      , intent(inout), target :: sites(nsites)
    type(bc_in_type)        , intent(in)            :: bc_in(nsites)
    real(r8)                , intent(in)            :: dt_tstep

    ! Locals
    integer  :: s        ! The local site index
    integer  :: io_si     ! The site index of the IO array
    integer  :: ipa      ! The local "I"ndex of "PA"tches
    integer  :: ft               ! functional type index
!    integer  :: io_shsl  ! The combined "SH"ell "S"oil "L"ayer index in the IO array
    real(r8) :: ncohort_scpf(nlevsclass*maxpft)  ! Bins to count up cohorts counts used in weighting
    ! should be "hio_nplant_si_scpf"
    real(r8) :: nplant_scpf(nlevsclass*maxpft)  ! Bins to count up cohorts counts used in weighting
                                                   ! should be "hio_nplant_si_scpf"
    real(r8) :: number_fraction
    real(r8) :: number_fraction_rate
    real(r8) :: mean_aroot
    integer  :: ipa2     ! patch incrementer
    integer  :: ix       ! histogram x (count) bin index
    integer  :: iscpf    ! index of the scpf group
    integer  :: ipft     ! index of the pft loop
    integer  :: iscls    ! index of the size-class loop
    integer  :: k        ! rhizosphere shell index
    integer  :: j        ! rhizosphere (ie root) layer index
    integer  :: j_bc     ! Soil layer index (ie boundary condition grid index)
    integer  :: j_t,j_b  ! top and bottom soil layer matching current rhiz layer
    integer  :: nlevrhiz ! number of rhizosphere layers
    integer  :: nlevsoil ! number of soil layers
    real(r8) :: mean_soil_vwc    ! mean soil volumetric water content [m3/m3]
    real(r8) :: mean_soil_vwcsat ! mean soil saturated volumetric water content [m3/m3]
    real(r8) :: mean_soil_matpot ! mean soil water potential [MPa]
    real(r8) :: layer_areaweight ! root area weighting factor for each soil layer
    real(r8) :: areaweight       ! root area weighting factor for column
    real(r8) :: vwc              ! volumetric water content of layer [m3/m3] = theta
    real(r8) :: vwc_sat          ! saturated water content of layer [m3/m3]
    real(r8) :: psi              ! matric potential of soil layer
    real(r8) :: depth_frac       ! fraction of rhizosphere layer depth occupied by current soil layer
    character(2) :: fmt_char
    type(ed_patch_type),pointer  :: cpatch
    type(ed_cohort_type),pointer :: ccohort
    type(ed_cohort_hydr_type), pointer :: ccohort_hydr
    type(ed_site_hydr_type), pointer :: site_hydr
    real(r8) :: per_dt_tstep          ! Time step in frequency units (/s)
    real(r8), parameter :: daysecs = 86400.0_r8 ! What modeler doesn't recognize 86400?
    real(r8), parameter :: yeardays = 365.0_r8  ! Should this be 365.25?

    integer,  parameter :: iterh2_nhist = 50
    real(r8), parameter :: iterh2_dx    = 1._r8
    real(r8)            ::  iterh2_histx(iterh2_nhist)
    real(r8)            ::  iterh2_histy(iterh2_nhist)

    logical, parameter :: print_iterations = .false.

    if(hlm_use_planthydro.eq.ifalse) return


    associate( hio_errh2o_scpf  => this%hvars(ih_errh2o_scpf)%r82d, &
          hio_tran_scpf         => this%hvars(ih_tran_scpf)%r82d, &
          hio_sapflow_scpf      => this%hvars(ih_sapflow_scpf)%r82d, &
          hio_sapflow_si        => this%hvars(ih_sapflow_si)%r81d, &
          hio_iterh1_scpf       => this%hvars(ih_iterh1_scpf)%r82d, &
          hio_iterh2_scpf       => this%hvars(ih_iterh2_scpf)%r82d, &
          hio_ath_scpf          => this%hvars(ih_ath_scpf)%r82d, &
          hio_tth_scpf          => this%hvars(ih_tth_scpf)%r82d, &
          hio_sth_scpf          => this%hvars(ih_sth_scpf)%r82d, &
          hio_lth_scpf          => this%hvars(ih_lth_scpf)%r82d, &
          hio_awp_scpf          => this%hvars(ih_awp_scpf)%r82d, &
          hio_twp_scpf          => this%hvars(ih_twp_scpf)%r82d, &
          hio_swp_scpf          => this%hvars(ih_swp_scpf)%r82d, &
          hio_lwp_scpf          => this%hvars(ih_lwp_scpf)%r82d, &
          hio_aflc_scpf          => this%hvars(ih_aflc_scpf)%r82d, &
          hio_tflc_scpf          => this%hvars(ih_tflc_scpf)%r82d, &
          hio_sflc_scpf          => this%hvars(ih_sflc_scpf)%r82d, &
          hio_lflc_scpf          => this%hvars(ih_lflc_scpf)%r82d, &
          hio_btran_scpf        => this%hvars(ih_btran_scpf)%r82d, &
          hio_h2oveg_si         => this%hvars(ih_h2oveg_si)%r81d, &
          hio_nplant_si_scpf    => this%hvars(ih_nplant_si_scpf)%r82d, &
          hio_nplant_si_capf    => this%hvars(ih_nplant_si_capf)%r82d, &
          hio_h2oveg_hydro_err_si   => this%hvars(ih_h2oveg_hydro_err_si)%r81d, &
          hio_rootwgt_soilvwc_si    => this%hvars(ih_rootwgt_soilvwc_si)%r81d, &
          hio_rootwgt_soilvwcsat_si => this%hvars(ih_rootwgt_soilvwcsat_si)%r81d, &
          hio_rootwgt_soilmatpot_si => this%hvars(ih_rootwgt_soilmatpot_si)%r81d, &
          hio_soilmatpot_sl         => this%hvars(ih_soilmatpot_sl)%r82d, &
          hio_soilvwc_sl            => this%hvars(ih_soilvwc_sl)%r82d, &
          hio_soilvwcsat_sl         => this%hvars(ih_soilvwcsat_sl)%r82d, &
          hio_rootuptake_si         => this%hvars(ih_rootuptake_si)%r81d, &
          hio_rootuptake_sl         => this%hvars(ih_rootuptake_sl)%r82d, &
          hio_rootuptake0_scpf      => this%hvars(ih_rootuptake0_scpf)%r82d, &
          hio_rootuptake10_scpf     => this%hvars(ih_rootuptake10_scpf)%r82d, &
          hio_rootuptake50_scpf     => this%hvars(ih_rootuptake50_scpf)%r82d, &
          hio_rootuptake100_scpf    => this%hvars(ih_rootuptake100_scpf)%r82d )

      ! Flush the relevant history variables
      call this%flush_hvars(nc,upfreq_in=4)

      per_dt_tstep = 1._r8 / dt_tstep
      
      if(print_iterations) then
          do iscpf = 1,iterh2_nhist
              iterh2_histx(iscpf) = iterh2_dx*real(iscpf-1,r8)
          end do
      end if
      do s = 1,nsites

        call this%zero_site_hvars(sites(s),upfreq_in=4)

         site_hydr => sites(s)%si_hydr
         nlevrhiz = site_hydr%nlevrhiz
         nlevsoil = bc_in(s)%nlevsoil
         io_si  = sites(s)%h_gid

         hio_h2oveg_si(io_si)              = site_hydr%h2oveg
         hio_h2oveg_hydro_err_si(io_si)    = site_hydr%h2oveg_hydro_err

         hio_rootuptake_sl(io_si,1:nlevsoil) = site_hydr%rootuptake_sl(1:nlevsoil)
         hio_rootuptake_si(io_si) = sum(site_hydr%rootuptake_sl,dim=1)
         
         ! Get column means of some soil diagnostics, these are weighted
         ! by the amount of fine-root surface area in each layer
         ! --------------------------------------------------------------------

         mean_soil_vwc    = 0._r8
         mean_soil_matpot = 0._r8
         mean_soil_vwcsat = 0._r8
         areaweight       = 0._r8

         do j=1,nlevrhiz

            j_t = site_hydr%map_r2s(j,1) ! top soil layer matching rhiz layer
            j_b = site_hydr%map_r2s(j,2) ! bottom soil layer matching rhiz layer

            do j_bc = j_t,j_b
            
               vwc     = bc_in(s)%h2o_liqvol_sl(j_bc)
               psi     = site_hydr%wrf_soil(j)%p%psi_from_th(vwc) ! MLO: Any reason for not using smp_sl?
               ! cap capillary pressure
               ! psi = max(-1e5_r8,psi) Removing cap as that is inconstistent
               !                        with model internals and physics. Should
               !                        implement caps inside the functions
               !                        if desired. (RGK 12-2021)
               vwc_sat = bc_in(s)%watsat_sl(j_bc)
               depth_frac = bc_in(s)%dz_sisl(j_bc)/site_hydr%dz_rhiz(j)

               ! If there are any roots, we use root weighting
               if(sum(site_hydr%l_aroot_layer(:),dim=1) > nearzero) then
                  layer_areaweight = site_hydr%l_aroot_layer(j)*depth_frac*pi_const*site_hydr%rs1(j)**2.0

               ! If there are no roots, we use depth weighting
               else
                  layer_areaweight = bc_in(s)%dz_sisl(j_bc)
               endif
               
               areaweight       = areaweight + layer_areaweight
               mean_soil_vwc    = mean_soil_vwc + vwc*layer_areaweight
               mean_soil_vwcsat = mean_soil_vwcsat + vwc_sat*layer_areaweight
               mean_soil_matpot = mean_soil_matpot + psi*layer_areaweight
               
               hio_soilmatpot_sl(io_si,j_bc) = psi * pa_per_mpa
               hio_soilvwc_sl(io_si,j_bc)    = vwc
               hio_soilvwcsat_sl(io_si,j_bc) = vwc_sat
               
            end do
         end do
         
         hio_rootwgt_soilvwc_si(io_si)    = mean_soil_vwc/areaweight
         hio_rootwgt_soilvwcsat_si(io_si) = mean_soil_vwcsat/areaweight
         hio_rootwgt_soilmatpot_si(io_si) = mean_soil_matpot/areaweight  * pa_per_mpa
         

         ! Normalization counters
         nplant_scpf(:) = 0._r8
         ncohort_scpf(:) = 0._r8
         cpatch => sites(s)%oldest_patch
         do while(associated(cpatch))
            ccohort => cpatch%shortest
            do while(associated(ccohort))
               if ( .not. ccohort%isnew ) then
                  ! Calculate index for the scpf class
                  iscpf = ccohort%size_by_pft_class
                  nplant_scpf(iscpf) = nplant_scpf(iscpf) + ccohort%n
                  ncohort_scpf(iscpf) = ncohort_scpf(iscpf) + 1._r8
               end if
               ccohort => ccohort%taller
            enddo ! cohort loop
            cpatch => cpatch%younger
         end do !patch loop


         ! Generate a histogram of the the iteration counts
         if(print_iterations) then
             iterh2_histy(:) = 0._r8
             cpatch => sites(s)%oldest_patch
             do while(associated(cpatch))
                 ccohort => cpatch%shortest
                 do while(associated(ccohort))
                     ccohort_hydr => ccohort%co_hydr
                     ix = count((iterh2_histx(:)-0.00001_r8) < ccohort_hydr%iterh2 )
                     iterh2_histy(ix) = iterh2_histy(ix) + 1
                     ccohort => ccohort%taller
                 enddo ! cohort loop
                 cpatch => cpatch%younger
             end do !patch loop
         end if


         do ipft = 1, numpft
            do iscls = 1,nlevsclass
               iscpf = (ipft-1)*nlevsclass + iscls
               hio_sapflow_scpf(io_si,iscpf)       = site_hydr%sapflow_scpf(iscls, ipft) * ha_per_m2
               hio_rootuptake0_scpf(io_si,iscpf)   = site_hydr%rootuptake0_scpf(iscls,ipft) * ha_per_m2
               hio_rootuptake10_scpf(io_si,iscpf)  = site_hydr%rootuptake10_scpf(iscls,ipft) * ha_per_m2
               hio_rootuptake50_scpf(io_si,iscpf)  = site_hydr%rootuptake50_scpf(iscls,ipft) * ha_per_m2
               hio_rootuptake100_scpf(io_si,iscpf) = site_hydr%rootuptake100_scpf(iscls,ipft) * ha_per_m2
               hio_iterh1_scpf(io_si,iscpf) = 0._r8
               hio_iterh2_scpf(io_si,iscpf) = 0._r8
            end do
         end do

         ipa = 0
         cpatch => sites(s)%oldest_patch
         do while(associated(cpatch))

            ccohort => cpatch%shortest
            do while(associated(ccohort))

               ccohort_hydr => ccohort%co_hydr

               if ( .not. ccohort%isnew ) then

                  ! Calculate index for the scpf class
                  iscpf = ccohort%size_by_pft_class

                  ! scale up cohort fluxes to their sites
                  number_fraction_rate = (ccohort%n / nplant_scpf(iscpf)) * per_dt_tstep

                  ! scale cohorts to mean quantity
                  number_fraction = (ccohort%n / nplant_scpf(iscpf))

                  hio_errh2o_scpf(io_si,iscpf) = hio_errh2o_scpf(io_si,iscpf) + &
                        ccohort_hydr%errh2o * number_fraction_rate ! [kg/indiv/s]

                  hio_tran_scpf(io_si,iscpf) = hio_tran_scpf(io_si,iscpf) + &
                        (ccohort_hydr%qtop) * number_fraction_rate ! [kg/indiv/s]

                  hio_iterh1_scpf(io_si,iscpf)          = hio_iterh1_scpf(io_si,iscpf) + &
                        ccohort_hydr%iterh1/ncohort_scpf(iscpf)

                  hio_iterh2_scpf(io_si,iscpf)          = hio_iterh2_scpf(io_si,iscpf) + &
                        ccohort_hydr%iterh2/ncohort_scpf(iscpf)

                  mean_aroot = sum(ccohort_hydr%th_aroot(:)*ccohort_hydr%v_aroot_layer(:)) / &
                       sum(ccohort_hydr%v_aroot_layer(:))

                  hio_ath_scpf(io_si,iscpf)             = hio_ath_scpf(io_si,iscpf) + &
                       mean_aroot * number_fraction      ! [m3 m-3]

                  hio_tth_scpf(io_si,iscpf)             = hio_tth_scpf(io_si,iscpf) + &
                        ccohort_hydr%th_troot  * number_fraction         ! [m3 m-3]

                  hio_sth_scpf(io_si,iscpf)             = hio_sth_scpf(io_si,iscpf) + &
                        ccohort_hydr%th_ag(2)  * number_fraction        ! [m3 m-3]

                  hio_lth_scpf(io_si,iscpf)             =  hio_lth_scpf(io_si,iscpf) + &
                        ccohort_hydr%th_ag(1)  * number_fraction        ! [m3 m-3]

                  mean_aroot = sum(ccohort_hydr%psi_aroot(:)*ccohort_hydr%v_aroot_layer(:)) / &
                       sum(ccohort_hydr%v_aroot_layer(:))

                  hio_awp_scpf(io_si,iscpf)             = hio_awp_scpf(io_si,iscpf) + &
                       mean_aroot * number_fraction * pa_per_mpa ! [Pa]

                  hio_twp_scpf(io_si,iscpf)             = hio_twp_scpf(io_si,iscpf) + &
                        ccohort_hydr%psi_troot  * number_fraction * pa_per_mpa     ! [Pa]

                  hio_swp_scpf(io_si,iscpf)             = hio_swp_scpf(io_si,iscpf) + &
                        ccohort_hydr%psi_ag(2)  * number_fraction * pa_per_mpa     ! [Pa]

                  hio_lwp_scpf(io_si,iscpf)             = hio_lwp_scpf(io_si,iscpf) + &
                       ccohort_hydr%psi_ag(1)  * number_fraction * pa_per_mpa      ! [Pa]

                  mean_aroot = sum(ccohort_hydr%ftc_aroot(:)*ccohort_hydr%v_aroot_layer(:)) / &
                       sum(ccohort_hydr%v_aroot_layer(:))
                  hio_aflc_scpf(io_si,iscpf)             = hio_aflc_scpf(io_si,iscpf) + &
                        mean_aroot   * number_fraction

                  hio_tflc_scpf(io_si,iscpf)             = hio_tflc_scpf(io_si,iscpf) + &
                        ccohort_hydr%ftc_troot  * number_fraction

                  hio_sflc_scpf(io_si,iscpf)             = hio_sflc_scpf(io_si,iscpf) + &
                       ccohort_hydr%ftc_ag(2)  * number_fraction

                  hio_lflc_scpf(io_si,iscpf)             = hio_lflc_scpf(io_si,iscpf) + &
                        ccohort_hydr%ftc_ag(1)  * number_fraction

                  hio_btran_scpf(io_si,iscpf)           = hio_btran_scpf(io_si,iscpf) + &
                        ccohort_hydr%btran  * number_fraction        ! [-]

               endif

               ccohort => ccohort%taller
            enddo ! cohort loop
            ipa = ipa + 1
            cpatch => cpatch%younger
         end do !patch loop

         if(hlm_use_ed_st3.eq.ifalse) then
            do iscpf=1,nlevsclass*numpft
               if ((abs(hio_nplant_si_scpf(io_si, iscpf)-(nplant_scpf(iscpf)*ha_per_m2)) > 1.0E-8_r8) .and. &
               (hio_nplant_si_scpf(io_si, iscpf) .ne. hlm_hio_ignore_val)) then
                  write(fates_log(),*) 'numpft:',numpft
                  write(fates_log(),*) 'nlevsclass:',nlevsclass
                  write(fates_log(),*) 'scpf:',iscpf
                  write(fates_log(),*) 'io_si:',io_si
                  write(fates_log(),*) 'hio_nplant_si_scpf:',hio_nplant_si_scpf(io_si, iscpf)
                  write(fates_log(),*) 'nplant_scpf:',nplant_scpf(iscpf)
                  write(fates_log(),*) 'nplant check on hio_nplant_si_scpf fails during hydraulics history updates'
                  call endrun(msg=errMsg(sourcefile, __LINE__))
               end if
            end do
         end if

         if(print_iterations) then
            write(fmt_char,'(I2)') iterh2_nhist
            write(fates_log(),fmt='(A,'//fmt_char//'I5)') 'Solves: ',int(iterh2_histy(:))
         end if



      enddo ! site loop

    end associate

 end subroutine update_history_hydraulics

  ! ====================================================================================
  integer function num_history_vars(this)

    implicit none

    class(fates_history_interface_type), intent(in) :: this

    num_history_vars = this%num_history_vars_

  end function num_history_vars

  ! ====================================================================================

  subroutine initialize_history_vars(this)

    implicit none

    class(fates_history_interface_type), intent(inout) :: this

   ! Determine how many of the history IO variables registered in FATES
   ! are going to be allocated
   call this%define_history_vars(initialize_variables=.false.)

   ! Allocate the list of history output variable objects
   allocate(this%hvars(this%num_history_vars()))

   ! construct the object that defines all of the IO variables
   call this%define_history_vars(initialize_variables=.true.)

 end subroutine initialize_history_vars

  ! ====================================================================================

  subroutine define_history_vars(this, initialize_variables)

    ! ---------------------------------------------------------------------------------
    !
    !                    REGISTRY OF HISTORY OUTPUT VARIABLES
    !
    ! This subroutine is called in two contexts, either in count mode or initialize mode
    ! In count mode, we just walk through the list of registerred variables, compare
    ! if the variable of interest list the current host model and add it to the count
    ! if true.  This count is used just to allocate the variable space.  After this
    ! has been done, we go through the list a second time populating a memory structure.
    ! This phase is the "initialize" phase.  These two phases are differntiated by the
    ! string "callstep", which should be either "count" or "initialize".
    !
    ! Note 1 there are different ways you can flush or initialize the output fields.
    ! If you flush to a native type, (such as zero), the entire slab which covers
    ! indices which may not be relevant to FATES, are flushed to this value.  So
    ! in that case, lakes and crops that are not controlled by FATES will zero'd
    ! and when values are scaled up to the land-grid, the zero's for non FATES will
    ! be included.  This is good and correct if nothing is there.
    !
    ! But, what if crops exist in the host model and occupy a fraction of the land-surface
    ! shared with natural vegetation? In that case, you want to flush your arrays
    ! with a value that the HLM treats as "do not average"
    !
    ! If your HLM makes use of, and you want, INTEGER OUTPUT, pass the flushval as
    ! a real.  The applied flush value will use the NINT() intrinsic function
    ! ---------------------------------------------------------------------------------

    use FatesIOVariableKindMod, only : site_r8, site_soil_r8, site_size_pft_r8
    use FatesIOVariableKindMod, only : site_size_r8, site_pft_r8, site_age_r8
    use FatesIOVariableKindMod, only : site_coage_pft_r8, site_coage_r8
    use FatesIOVariableKindMod, only : site_height_r8, site_agefuel_r8
    use FatesInterfaceTypesMod     , only : hlm_use_planthydro

    use FatesIOVariableKindMod, only : site_fuel_r8, site_cwdsc_r8, site_scag_r8
    use FatesIOVariableKindMod, only : site_can_r8, site_cnlf_r8, site_cnlfpft_r8
    use FatesIOVariableKindMod, only : site_cdsc_r8, site_cdpf_r8, site_cdam_r8
    use FatesIOVariableKindMod, only : site_scagpft_r8, site_agepft_r8
    use FatesIOVariableKindMod, only : site_elem_r8, site_elpft_r8, site_clscpf_r8
    use FatesIOVariableKindMod, only : site_elcwd_r8, site_elage_r8


    implicit none

    class(fates_history_interface_type), intent(inout) :: this
    logical, intent(in) :: initialize_variables  ! are we 'count'ing or 'initializ'ing?

    integer :: ivar
    character(len=10) :: tempstring

    ivar=0

    ! Variable names should start with the 'FATES_' prefix and end with a suffix
    ! depending on how it is indexed (i.e. the dimension):
    ! site                     (site_r8)        : no suffix
    ! cohort age               (site_coage_r8)  : AC
    ! patch age                (site_age_r8)    : AP
    ! canopy layer             (site_can_r8)    : CL
    ! coarse woody debris size (site_cwdsc_r8)  : DC
    ! element                  (site_elem_r8)   : EL
    ! leaf layer                                : LL
    ! fuel class               (site_fuel_r8)   : FC
    ! height                   (site_height_r8) : HT
    ! plant functional type    (site_pft_r8)    : PF
    ! soil layer               (site_soil_r8)   : SL
    ! cohort size              (site_size_r8)   : SZ
    ! cohort crown damage      (site_cd_r8)     : CD
    
    ! Multiple dimensions should have multiple two-code suffixes:
    ! cohort age x pft                (site_cooage_r8)   : ACPF
    ! patch age x fuel class          (site_agefuel_r8)  : APFC
    ! patch age x pft                 (site_agepft_r8)   : APPF
    ! canopy layer x leaf layer       (site_cnlf_r8)     : CLLL
    ! canopy layer x leaf layer x pft (site_cnlfpft_r8)  : CLLLPF
    ! element x cwd size              (site_elcwd_r8)    : ELDC
    ! cohort size x patch age         (site_scag_r8)     : SZAP
    ! cohort size x patch age x pft   (site_scagpft_r8)  : SZAPPF
    ! cohort size x pft               (site_size_pft_r8) : SZPF
    ! canopy layer x size x pft       (site_clscpf_r8)   : CLSZPF (NOT ACTIVE)
    ! cohort size x crown damage       (site_cdsc_r8)     : SZCD
    ! cohort size x crown damage x pft (site_cdpf_r8)     : CDPF

    ! Site level counting variables
    call this%set_history_var(vname='FATES_NPATCHES', units='',                &
         long='total number of patches per site', use_default='active',        &
         avgflag='A', vtype=site_r8, hlms='CLM:ALM',                           &
         upfreq=1, ivar=ivar, initialize=initialize_variables,                 &
         index=ih_npatches_si)

    call this%set_history_var(vname='FATES_NCOHORTS', units='',                &
         long='total number of cohorts per site', use_default='active',        &
         avgflag='A', vtype=site_r8, hlms='CLM:ALM',                           &
         upfreq=1, ivar=ivar, initialize=initialize_variables,                 &
         index=ih_ncohorts_si)

    call this%set_history_var(vname='FATES_NPATCHES_SECONDARY', units='',                &
         long='total number of patches per site', use_default='active',        &
         avgflag='A', vtype=site_r8, hlms='CLM:ALM',                           &
         upfreq=1, ivar=ivar, initialize=initialize_variables,                 &
         index=ih_npatches_sec_si)

    call this%set_history_var(vname='FATES_NCOHORTS_SECONDARY', units='',                &
         long='total number of cohorts per site', use_default='active',        &
         avgflag='A', vtype=site_r8, hlms='CLM:ALM',                           &
         upfreq=1, ivar=ivar, initialize=initialize_variables,                 &
         index=ih_ncohorts_sec_si)

    ! Patch variables
    call this%set_history_var(vname='FATES_TRIMMING', units='1',               &
         long='degree to which canopy expansion is limited by leaf economics (0-1)', &
         use_default='active', avgflag='A', vtype=site_r8, hlms='CLM:ALM',     &
         upfreq=1, ivar=ivar, initialize=initialize_variables,                 &
         index=ih_trimming_si)


    

    
    call this%set_history_var(vname='FATES_AREA_PLANTS', units='m2 m-2',       &
         long='area occupied by all plants per m2 land area', use_default='active', &
         avgflag='A', vtype=site_r8, hlms='CLM:ALM', upfreq=1, ivar=ivar,      &
         initialize=initialize_variables, index=ih_area_plant_si)

    call this%set_history_var(vname='FATES_AREA_TREES', units='m2 m-2',        &
         long='area occupied by woody plants per m2 land area', use_default='active', &
         avgflag='A', vtype=site_r8, hlms='CLM:ALM',                           &
         upfreq=1, ivar=ivar, initialize=initialize_variables,                 &
         index=ih_area_trees_si)

    call this%set_history_var(vname='FATES_FRACTION', units='m2 m-2',          &
         long='total gridcell fraction which FATES is running over', use_default='active', &
         avgflag='A', vtype=site_r8, hlms='CLM:ALM',                           &
         upfreq=1, ivar=ivar, initialize=initialize_variables,                 &
         index=ih_fates_fraction_si, flush_to_zero=.true.)

    call this%set_history_var(vname='FATES_BA_WEIGHTED_HEIGHT', units='m',        &
         long='basal area-weighted mean height of woody plants', use_default='active', &
         avgflag='A', vtype=site_r8, hlms='CLM:ALM',                           &
         upfreq=1, ivar=ivar, initialize=initialize_variables,                 &
         index=ih_ba_weighted_height_si)

    call this%set_history_var(vname='FATES_CA_WEIGHTED_HEIGHT', units='m',        &
         long='crown area-weighted mean height of canopy plants', use_default='active', &
         avgflag='A', vtype=site_r8, hlms='CLM:ALM',                           &
         upfreq=1, ivar=ivar, initialize=initialize_variables,                 &
         index=ih_ca_weighted_height_si)

    call this%set_history_var(vname='FATES_COLD_STATUS', units='',             &
          long='site-level cold status, 0=not cold-dec, 1=too cold for leaves, 2=not too cold',  &
          use_default='active', avgflag='A', vtype=site_r8, hlms='CLM:ALM',    &
          upfreq=1, ivar=ivar, initialize=initialize_variables,                &
          index=ih_site_cstatus_si)

    call this%set_history_var(vname='FATES_DROUGHT_STATUS',                    &
          units='',                                                            &
          long='site-level drought status, <2 too dry for leaves, >=2 not too dry', &
          use_default='active', avgflag='A', vtype=site_r8, hlms='CLM:ALM',    &
          upfreq=1, ivar=ivar, initialize=initialize_variables,                &
          index=ih_site_dstatus_si)

    call this%set_history_var(vname='FATES_GDD', units='degree_Celsius',       &
         long='site-level growing degree days', use_default='active',          &
         avgflag='A', vtype=site_r8, hlms='CLM:ALM',                           &
         upfreq=1, ivar=ivar, initialize=initialize_variables, index=ih_gdd_si)

    call this%set_history_var(vname='FATES_NCHILLDAYS', units = 'days',        &
         long='site-level number of chill days', use_default='active',         &
         avgflag='A', vtype=site_r8, hlms='CLM:ALM',                           &
         upfreq=1, ivar=ivar, initialize=initialize_variables,                 &
         index=ih_site_nchilldays_si)

    call this%set_history_var(vname='FATES_NCOLDDAYS', units = 'days',         &
         long='site-level number of cold days', use_default='active',          &
         avgflag='A', vtype=site_r8, hlms='CLM:ALM',                           &
         upfreq=1, ivar=ivar, initialize=initialize_variables,                 &
         index=ih_site_ncolddays_si)

    call this%set_history_var(vname='FATES_DAYSINCE_COLDLEAFOFF',              &
         units='days', long='site-level days elapsed since cold leaf drop',    &
         use_default='active', avgflag='A', vtype=site_r8, hlms='CLM:ALM',     &
         upfreq=1, ivar=ivar, initialize=initialize_variables,                 &
         index=ih_cleafoff_si)

    call this%set_history_var(vname='FATES_DAYSINCE_COLDLEAFON',               &
         units='days', long='site-level days elapsed since cold leaf flush',   &
         use_default='active', avgflag='A', vtype=site_r8, hlms='CLM:ALM',     &
         upfreq=1, ivar=ivar, initialize=initialize_variables,                 &
         index=ih_cleafon_si)

    call this%set_history_var(vname='FATES_DAYSINCE_DROUGHTLEAFOFF',           &
         units='days', long='site level days elapsed since drought leaf drop', &
         use_default='active', avgflag='A', vtype=site_r8, hlms='CLM:ALM',     &
         upfreq=1, ivar=ivar, initialize=initialize_variables,                 &
         index=ih_dleafoff_si)

    call this%set_history_var(vname='FATES_DAYSINCE_DROUGHTLEAFON',            &
         units='days',                                                         &
         long='site-level days elapsed since drought leaf flush',              &
         use_default='active', avgflag='A', vtype=site_r8, hlms='CLM:ALM',     &
         upfreq=1, ivar=ivar, initialize=initialize_variables,                 &
         index=ih_dleafon_si)

    call this%set_history_var(vname='FATES_MEANLIQVOL_DROUGHTPHEN',            &
         units='m3 m-3',                                                       &
         long='site-level mean liquid water volume for drought phenolgy',      &
         use_default='active', avgflag='A', vtype=site_r8, hlms='CLM:ALM',     &
         upfreq=1, ivar=ivar, initialize=initialize_variables,                 &
         index=ih_meanliqvol_si)

    call this%set_history_var(vname='FATES_CANOPY_SPREAD', units='',           &
         long='scaling factor (0-1) between tree basal area and canopy area',  &
         use_default='active', avgflag='A', vtype=site_r8, hlms='CLM:ALM',     &
         upfreq=1, ivar=ivar, initialize=initialize_variables,                 &
         index=ih_canopy_spread_si)

    call this%set_history_var(vname='FATES_LAI', units='m2 m-2',               &
         long='leaf area index per m2 land area',                              &
         use_default='active', avgflag='A', vtype=site_r8, hlms='CLM:ALM',     &
         upfreq=1, ivar=ivar, initialize=initialize_variables,                 &
         index=ih_lai_si)

    call this%set_history_var(vname='FATES_VEGC_PF', units='kg m-2',           &
         long='total PFT-level biomass in kg of carbon per land area',         &
         use_default='active', avgflag='A', vtype=site_pft_r8, hlms='CLM:ALM', &
         upfreq=1, ivar=ivar, initialize=initialize_variables,                 &
         index=ih_biomass_si_pft)

    call this%set_history_var(vname='FATES_VEGC_SE_PF', units='kg m-2',           &
         long='total PFT-level biomass in kg of carbon per land area, secondary patches',         &
         use_default='active', avgflag='A', vtype=site_pft_r8, hlms='CLM:ALM', &
         upfreq=1, ivar=ivar, initialize=initialize_variables,                 &
         index=ih_biomass_sec_si_pft)

    call this%set_history_var(vname='FATES_LEAFC_PF', units='kg m-2',          &
         long='total PFT-level leaf biomass in kg carbon per m2 land area',    &
         use_default='active', avgflag='A', vtype=site_pft_r8, hlms='CLM:ALM', &
         upfreq=1, ivar=ivar, initialize=initialize_variables,                 &
         index=ih_leafbiomass_si_pft)

    call this%set_history_var(vname='FATES_STOREC_PF', units='kg m-2',         &
         long='total PFT-level stored biomass in kg carbon per m2 land area',  &
         use_default='active', avgflag='A', vtype=site_pft_r8, hlms='CLM:ALM', &
         upfreq=1, ivar=ivar, initialize=initialize_variables,                 &
         index=ih_storebiomass_si_pft)

    call this%set_history_var(vname='FATES_CROWNAREA_PF',  units='m2 m-2',     &
         long='total PFT-level crown area per m2 land area',                   &
         use_default='active', avgflag='A', vtype=site_pft_r8,               &
         hlms='CLM:ALM', upfreq=1, ivar=ivar, initialize=initialize_variables, &
         index=ih_crownarea_si_pft)

    call this%set_history_var(vname='FATES_CANOPYCROWNAREA_PF',                &
         units='m2 m-2', long='total PFT-level canopy-layer crown area per m2 land area', &
         use_default='active', avgflag='A', vtype=site_pft_r8,               &
         hlms='CLM:ALM', upfreq=1, ivar=ivar, initialize=initialize_variables, &
         index=ih_canopycrownarea_si_pft)

    call this%set_history_var(vname='FATES_GPP_PF', units='kg m-2 s-1',        &
         long='total PFT-level GPP in kg carbon per m2 land area per second',  &
         use_default='active', avgflag='A', vtype=site_pft_r8, hlms='CLM:ALM', &
         upfreq=1, ivar=ivar, initialize=initialize_variables,                 &
         index=ih_gpp_si_pft)

    call this%set_history_var(vname='FATES_NPP_PF', units='kg m-2 yr-1',       &
         long='total PFT-level NPP in kg carbon per m2 land area per second',  &
         use_default='active', avgflag='A', vtype=site_pft_r8, hlms='CLM:ALM', &
         upfreq=1, ivar=ivar, initialize=initialize_variables,                 &
         index=ih_npp_si_pft)

    call this%set_history_var(vname='FATES_GPP_SE_PF', units='kg m-2 s-1',        &
         long='total PFT-level GPP in kg carbon per m2 land area per second, secondary patches',  &
         use_default='active', avgflag='A', vtype=site_pft_r8, hlms='CLM:ALM', &
         upfreq=1, ivar=ivar, initialize=initialize_variables,                 &
         index=ih_gpp_sec_si_pft)

    call this%set_history_var(vname='FATES_NPP_SE_PF', units='kg m-2 yr-1',       &
         long='total PFT-level NPP in kg carbon per m2 land area per second, secondary patches',  &
         use_default='active', avgflag='A', vtype=site_pft_r8, hlms='CLM:ALM', &
         upfreq=1, ivar=ivar, initialize=initialize_variables,                 &
         index=ih_npp_sec_si_pft)

    call this%set_history_var(vname='FATES_NPLANT_PF', units='m-2',           &
         long='total PFT-level number of individuals per m2 land area',        &
         use_default='active', avgflag='A', vtype=site_pft_r8, hlms='CLM:ALM', &
         upfreq=1, ivar=ivar, initialize=initialize_variables,                 &
         index=ih_nindivs_si_pft)

    call this%set_history_var(vname='FATES_NPLANT_SEC_PF', units='m-2',           &
         long='total PFT-level number of individuals per m2 land area, secondary patches',        &
         use_default='active', avgflag='A', vtype=site_pft_r8, hlms='CLM:ALM', &
         upfreq=1, ivar=ivar, initialize=initialize_variables,                 &
         index=ih_nindivs_sec_si_pft)

    call this%set_history_var(vname='FATES_RECRUITMENT_PF',                    &
         units='m-2 yr-1',                                                     &
         long='PFT-level recruitment rate in number of individuals per m2 land area per year',  &
         use_default='active', avgflag='A', vtype=site_pft_r8, hlms='CLM:ALM', &
         upfreq=1, ivar=ivar, initialize=initialize_variables,                 &
         index=ih_recruitment_si_pft)

    call this%set_history_var(vname='FATES_MORTALITY_PF', units='m-2 yr-1',    &
         long='PFT-level mortality rate in number of individuals per m2 land area per year', &
         use_default='active', avgflag='A', vtype=site_pft_r8, hlms='CLM:ALM', &
         upfreq=1, ivar=ivar, initialize=initialize_variables,                 &
         index=ih_mortality_si_pft)

    nocomp_if: if (hlm_use_nocomp .eq. itrue) then
       call this%set_history_var(vname='FATES_NOCOMP_NPATCHES_PF', units='',      &
            long='number of patches per PFT (nocomp-mode-only)',                  &
            use_default='active', avgflag='A', vtype=site_pft_r8, hlms='CLM:ALM', &
            upfreq=1, ivar=ivar, initialize=initialize_variables,                 &
            index=ih_nocomp_pftnpatches_si_pft)

       call this%set_history_var(vname='FATES_NOCOMP_PATCHAREA_PF', units='m2 m-2',&
            long='total patch area allowed per PFT (nocomp-mode-only)',           &
            use_default='active', avgflag='A', vtype=site_pft_r8, hlms='CLM:ALM', &
            upfreq=1, ivar=ivar, initialize=initialize_variables,                 &
            index=ih_nocomp_pftpatchfraction_si_pft)

       call this%set_history_var(vname='FATES_NOCOMP_BURNEDAREA_PF', units='s-1', &
            long='total burned area of PFT-labeled patch area (nocomp-mode-only)',&
            use_default='active', avgflag='A', vtype=site_pft_r8, hlms='CLM:ALM', &
            upfreq=1, ivar=ivar, initialize=initialize_variables,                 &
            index=ih_nocomp_pftburnedarea_si_pft)
    endif nocomp_if

    ! patch age class variables
    call this%set_history_var(vname='FATES_PATCHAREA_AP', units='m2 m-2',      &
         long='patch area by age bin per m2 land area', use_default='active',  &
         avgflag='A', vtype=site_age_r8, hlms='CLM:ALM', upfreq=1, ivar=ivar,  &
         initialize=initialize_variables, index=ih_area_si_age)

    call this%set_history_var(vname='FATES_LAI_AP', units='m2 m-2',            &
         long='leaf area index by age bin per m2 land area',                   &
         use_default='active', avgflag='A', vtype=site_age_r8, hlms='CLM:ALM', &
         upfreq=1, ivar=ivar, initialize=initialize_variables,                 &
         index=ih_lai_si_age)

    call this%set_history_var(vname='FATES_LAI_SECONDARY', units='m2 m-2',            &
         long='leaf area index per m2 land area, secondary patches',                   &
         use_default='active', avgflag='A', vtype=site_r8, hlms='CLM:ALM', &
         upfreq=1, ivar=ivar, initialize=initialize_variables,                 &
         index=ih_lai_secondary_si)

    call this%set_history_var(vname='FATES_CANOPYAREA_AP', units='m2 m-2',     &
         long='canopy area by age bin per m2 land area', use_default='active', &
         avgflag='A', vtype=site_age_r8, hlms='CLM:ALM', upfreq=1, ivar=ivar,  &
         initialize=initialize_variables, index=ih_canopy_area_si_age)

    call this%set_history_var(vname='FATES_NCL_AP', units='',                  &
         long='number of canopy levels by age bin',                            &
         use_default='inactive', avgflag='A', vtype=site_age_r8,               &
         hlms='CLM:ALM', upfreq=1, ivar=ivar, initialize=initialize_variables, &
         index=ih_ncl_si_age)

    call this%set_history_var(vname='FATES_NPATCH_AP', units='',               &
         long='number of patches by age bin', use_default='inactive',          &
         avgflag='A', vtype=site_age_r8, hlms='CLM:ALM',                       &
         upfreq=1, ivar=ivar, initialize=initialize_variables,                 &
         index=ih_npatches_si_age)

    if ( ED_val_comp_excln .lt. 0._r8 ) then ! only valid when "strict ppa" enabled
       tempstring = 'active'
    else
       tempstring = 'inactive'
    endif

    call this%set_history_var(vname='FATES_ZSTAR_AP', units='m',               &
         long='product of zstar and patch area by age bin (divide by FATES_PATCHAREA_AP to get mean zstar)', &
         use_default=trim(tempstring), avgflag='A', vtype=site_age_r8,         &
         hlms='CLM:ALM', upfreq=1, ivar=ivar, initialize=initialize_variables, &
         index=ih_zstar_si_age)

    call this%set_history_var(vname='FATES_CANOPYAREA_HT', units='m2 m-2',     &
         long='canopy area height distribution',                               &
         use_default='active', avgflag='A', vtype=site_height_r8,              &
         hlms='CLM:ALM', upfreq=1, ivar=ivar, initialize=initialize_variables, &
         index=ih_canopy_height_dist_si_height)

    call this%set_history_var(vname='FATES_LEAFAREA_HT', units='m2 m-2',       &
         long='leaf area height distribution', use_default='active',           &
         avgflag='A', vtype=site_height_r8, hlms='CLM:ALM',                    &
         upfreq=1, ivar=ivar, initialize=initialize_variables,                 &
         index=ih_leaf_height_dist_si_height)

    call this%set_history_var(vname='FATES_VEGC_AP', units='kg m-2',           &
         long='total biomass within a given patch age bin in kg carbon per m2 land area', &
         use_default='inactive', avgflag='A', vtype=site_age_r8,               &
         hlms='CLM:ALM', upfreq=1, ivar=ivar, initialize=initialize_variables, &
         index=ih_biomass_si_age)

    ! Secondary forest area and age diagnostics

    call this%set_history_var(vname='FATES_SECONDARY_FOREST_FRACTION',         &
         units='m2 m-2', long='secondary forest fraction',                     &
         use_default='active', avgflag='A', vtype=site_r8, hlms='CLM:ALM',   &
         upfreq=1, ivar=ivar, initialize=initialize_variables,                 &
         index=ih_fraction_secondary_forest_si)

    call this%set_history_var(vname='FATES_WOOD_PRODUCT', units='kg m-2',      &
         long='total wood product from logging in kg carbon per m2 land area', &
         use_default='active', avgflag='A', vtype=site_r8, hlms='CLM:ALM',   &
         upfreq=1, ivar=ivar, initialize=initialize_variables,                 &
         index=ih_woodproduct_si)

    call this%set_history_var(vname='FATES_SECONDARY_FOREST_VEGC',             &
         units='kg m-2',                                                       &
         long='biomass on secondary lands in kg carbon per m2 land area (mult by FATES_SECONDARY_FOREST_FRACTION to get per secondary forest area)', &
         use_default='active', avgflag='A', vtype=site_r8,                   &
         hlms='CLM:ALM', upfreq=1, ivar=ivar, initialize=initialize_variables, &
         index=ih_biomass_secondary_forest_si)

    call this%set_history_var(vname='FATES_SECONDAREA_ANTHRODIST_AP',          &
         units='m2 m-2',                                                       &
         long='secondary forest patch area age distribution since anthropgenic disturbance', &
         use_default='inactive', avgflag='A', vtype=site_age_r8,               &
         hlms='CLM:ALM', upfreq=1, ivar=ivar, initialize=initialize_variables, &
         index=ih_agesince_anthrodist_si_age)

    call this%set_history_var(vname='FATES_SECONDAREA_DIST_AP',                &
         units='m2 m-2',                                                       &
         long='secondary forest patch area age distribution since any kind of disturbance', &
         use_default='inactive', avgflag='A', vtype=site_age_r8,               &
         hlms='CLM:ALM', upfreq=1, ivar=ivar, initialize=initialize_variables, &
         index=ih_secondaryforest_area_si_age)

    ! Fire Variables

    call this%set_history_var(vname='FATES_NESTEROV_INDEX', units='',          &
         long='nesterov fire danger index', use_default='active',              &
         avgflag='A', vtype=site_r8, hlms='CLM:ALM',                           &
         upfreq=1, ivar=ivar, initialize=initialize_variables,                 &
         index=ih_nesterov_fire_danger_si)

    call this%set_history_var(vname='FATES_IGNITIONS',                         &
         units='m-2 s-1',                                                      &
         long='number of successful fire ignitions per m2 land area per second',  &
         use_default='active', avgflag='A', vtype=site_r8, hlms='CLM:ALM',     &
         upfreq=1, ivar=ivar, initialize=initialize_variables,                 &
         index=ih_fire_nignitions_si)

    call this%set_history_var(vname='FATES_FDI', units='1',                    &
         long='Fire Danger Index (probability that an ignition will lead to a fire)', &
         use_default='active', avgflag='A', vtype=site_r8, hlms='CLM:ALM',     &
         upfreq=1, ivar=ivar, initialize=initialize_variables,                 &
         index=ih_fire_fdi_si)

    call this%set_history_var(vname='FATES_ROS', units='m s-1',                &
         long='fire rate of spread in meters per second',                      &
         use_default='active', avgflag='A', vtype=site_r8, hlms='CLM:ALM',     &
         upfreq=1, ivar=ivar, initialize=initialize_variables,                 &
         index=ih_spitfire_ros_si)

    call this%set_history_var(vname='FATES_EFFECT_WSPEED', units='m s-1',      &
         long ='effective wind speed for fire spread in meters per second',    &
         use_default='active', avgflag='A', vtype=site_r8, hlms='CLM:ALM',     &
         upfreq=1, ivar=ivar, initialize=initialize_variables,                 &
         index=ih_effect_wspeed_si)

    call this%set_history_var(vname='FATES_FUELCONSUMED', units='kg m-2',      &
         long ='total fuel consumed in kg carbon per m2 land area',            &
         use_default='active', avgflag='A', vtype=site_r8, hlms='CLM:ALM',     &
         upfreq=1, ivar=ivar, initialize=initialize_variables,                 &
         index=ih_tfc_ros_si)

    call this%set_history_var(vname='FATES_FIRE_INTENSITY',                    &
         units='J m-1 s-1',                                                    &
         long='spitfire surface fireline intensity in J per m per second',     &
         use_default='active', avgflag='A', vtype=site_r8, hlms='CLM:ALM',     &
         upfreq=1, ivar=ivar, initialize=initialize_variables,                 &
         index=ih_fire_intensity_si)

    call this%set_history_var(vname='FATES_FIRE_INTENSITY_BURNFRAC',           &
         units='J m-1 s-1',                                                    &
         long='product of surface fire intensity and burned area fraction -- divide by FATES_BURNFRAC to get area-weighted mean intensity', &
         use_default='active', avgflag='A', vtype=site_r8, hlms='CLM:ALM',     &
         upfreq=1, ivar=ivar, initialize=initialize_variables,                 &
         index=ih_fire_intensity_area_product_si)

    call this%set_history_var(vname='FATES_BURNFRAC', units='s-1',             &
         long='burned area fraction per second', use_default='active',         &
         avgflag='A', vtype=site_r8, hlms='CLM:ALM',                           &
         upfreq=1, ivar=ivar, initialize=initialize_variables,                 &
         index=ih_fire_area_si)

    call this%set_history_var(vname='FATES_FUEL_MEF', units='m3 m-3',          &
         long='fuel moisture of extinction (volumetric)',                      &
         use_default='active', avgflag='A', vtype=site_r8, hlms='CLM:ALM',     &
         upfreq=1, ivar=ivar, initialize=initialize_variables,                 &
         index=ih_fire_fuel_mef_si)

    call this%set_history_var(vname='FATES_FUEL_BULKD',                        &
         units='kg m-3', long='fuel bulk density in kg per m3',                &
         use_default='active', avgflag='A', vtype=site_r8, hlms='CLM:ALM',     &
         upfreq=1, ivar=ivar, initialize=initialize_variables,                 &
         index = ih_fire_fuel_bulkd_si )

    call this%set_history_var(vname='FATES_FUEL_EFF_MOIST', units='m3 m-3',    &
         long='spitfire fuel moisture (volumetric)', use_default='active',     &
         avgflag='A', vtype=site_r8, hlms='CLM:ALM', upfreq=1, ivar=ivar,      &
         initialize=initialize_variables, index = ih_fire_fuel_eff_moist_si)

    call this%set_history_var(vname='FATES_FUEL_SAV', units='m-1',             &
         long='spitfire fuel surface area to volume ratio',                    &
         use_default='active', avgflag='A', vtype=site_r8, hlms='CLM:ALM',     &
         upfreq=1, ivar=ivar, initialize=initialize_variables,                 &
         index = ih_fire_fuel_sav_si)

    call this%set_history_var(vname='FATES_FUEL_AMOUNT', units='kg m-2',       &
         long='total ground fuel related to FATES_ROS (omits 1000hr fuels) in kg C per m2 land area',   &
         use_default='active', avgflag='A', vtype=site_r8, hlms='CLM:ALM',     &
         upfreq=1, ivar=ivar, initialize=initialize_variables,                 &
         index = ih_sum_fuel_si)

    call this%set_history_var(vname='FATES_FRAGMENTATION_SCALER_SL', units='', &
         long='factor (0-1) by which litter/cwd fragmentation proceeds relative to max rate by soil layer',  &
         use_default='active', avgflag='A', vtype=site_soil_r8,              &
         hlms='CLM:ALM', upfreq=1, ivar=ivar, initialize=initialize_variables, &
         index = ih_fragmentation_scaler_sl)

    call this%set_history_var(vname='FATES_FUEL_MOISTURE_FC', units='m3 m-3',  &
         long='spitfire fuel class-level fuel moisture (volumetric)',          &
         use_default='active', avgflag='A', vtype=site_fuel_r8,                &
         hlms='CLM:ALM', upfreq=1, ivar=ivar, initialize=initialize_variables, &
         index = ih_litter_moisture_si_fuel)

    call this%set_history_var(vname='FATES_FUEL_AMOUNT_FC', units='kg m-2',    &
         long='spitfire fuel-class level fuel amount in kg carbon per m2 land area', &
         use_default='active', avgflag='A', vtype=site_fuel_r8,                &
         hlms='CLM:ALM', upfreq=1, ivar=ivar, initialize=initialize_variables, &
         index = ih_fuel_amount_si_fuel)

    call this%set_history_var(vname='FATES_FUEL_AMOUNT_APFC', units='kg m-2',  &
         long='spitfire fuel quantity in each age x fuel class in kg carbon per m2 land area', &
         use_default='inactive', avgflag='A', vtype=site_agefuel_r8,           &
         hlms='CLM:ALM', upfreq=1, ivar=ivar, initialize=initialize_variables, &
         index = ih_fuel_amount_age_fuel)

    call this%set_history_var(vname='FATES_BURNFRAC_AP', units='s-1',          &
         long='spitfire fraction area burnt (per second) by patch age',        &
         use_default='active', avgflag='A', vtype=site_age_r8, hlms='CLM:ALM', &
         upfreq=1, ivar=ivar, initialize=initialize_variables,                 &
         index = ih_area_burnt_si_age)

    call this%set_history_var(vname='FATES_FIRE_INTENSITY_BURNFRAC_AP',        &
         units='J m-1 s-1', &
         long='product of fire intensity and burned fraction, resolved by patch age (so divide by FATES_BURNFRAC_AP to get burned-area-weighted-average intensity)', &
         use_default='active', avgflag='A', vtype=site_age_r8, hlms='CLM:ALM', &
         upfreq=1, ivar=ivar, initialize=initialize_variables,                 &
         index = ih_fire_intensity_si_age)

    call this%set_history_var(vname='FATES_FUEL_AMOUNT_AP', units='kg m-2',    &
         long='spitfire ground fuel (kg carbon per m2) related to FATES_ROS (omits 1000hr fuels) within each patch age bin (divide by FATES_PATCHAREA_AP to get fuel per unit area of that-age patch)', &
         use_default='active', avgflag='A', vtype=site_age_r8, hlms='CLM:ALM', &
         upfreq=1, ivar=ivar, initialize=initialize_variables,                 &
         index = ih_fire_sum_fuel_si_age)

    call this%set_history_var(vname='FATES_FUEL_BURNT_BURNFRAC_FC', units='1', &
         long='product of fraction (0-1) of fuel burnt and burnt fraction (divide by FATES_BURNFRAC to get burned-area-weighted mean fraction fuel burnt)', &
         use_default='active', avgflag='A', vtype=site_fuel_r8,                &
         hlms='CLM:ALM', upfreq=1, ivar=ivar, initialize=initialize_variables, &
         index = ih_burnt_frac_litter_si_fuel)

    ! Litter Variables

    call this%set_history_var(vname='FATES_LITTER_IN', units='kg m-2 s-1',     &
         long='litter flux in kg carbon per m2 per second',                    &
         use_default='active', avgflag='A', vtype=site_r8, hlms='CLM:ALM',     &
         upfreq=1, ivar=ivar, initialize=initialize_variables,                 &
         index = ih_litter_in_si)

    call this%set_history_var(vname='FATES_LITTER_OUT', units='kg m-2 s-1',    &
         long='litter flux out in kg carbon (exudation, fragmentation, seed decay)',   &
         use_default='active', avgflag='A', vtype=site_r8, hlms='CLM:ALM',     &
         upfreq=1, ivar=ivar, initialize=initialize_variables,                 &
         index = ih_litter_out_si)

    call this%set_history_var(vname='FATES_SEED_BANK', units='kg m-2',         &
         long='total seed mass of all PFTs in kg carbon per m2 land area',     &
         use_default='active', avgflag='A', vtype=site_r8, hlms='CLM:ALM',     &
         upfreq=1, ivar=ivar, initialize=initialize_variables,                 &
         index = ih_seed_bank_si)

    call this%set_history_var(vname='FATES_SEEDS_IN', units='kg m-2 s-1',      &
         long='seed production rate in kg carbon per m2 second',               &
         use_default='active', avgflag='A', vtype=site_r8, hlms='CLM:ALM',     &
         upfreq=1, ivar=ivar, initialize=initialize_variables,                 &
         index = ih_seeds_in_si)

    call this%set_history_var(vname='FATES_LITTER_IN_EL', units='kg m-2 s-1',  &
         long='litter flux in in kg element per m2 per second',                &
         use_default='active', avgflag='A', vtype=site_elem_r8,                &
         hlms='CLM:ALM', upfreq=1, ivar=ivar, initialize=initialize_variables, &
         index = ih_litter_in_elem)

    call this%set_history_var(vname='FATES_LITTER_OUT_EL', units='kg m-2 s-1', &
         long='litter flux out (exudation, fragmentation and seed decay) in kg element', &
         use_default='active', avgflag='A', vtype=site_elem_r8,                &
         hlms='CLM:ALM', upfreq=1, ivar=ivar, initialize=initialize_variables, &
         index = ih_litter_out_elem)

    call this%set_history_var(vname='FATES_SEED_BANK_EL', units='kg m-2',      &
         long='element-level total seed mass of all PFTs in kg element per m2', &
         use_default='active', avgflag='A', vtype=site_elem_r8,                &
         hlms='CLM:ALM', upfreq=1, ivar=ivar, initialize=initialize_variables, &
         index = ih_seed_bank_elem)

    call this%set_history_var(vname='FATES_SEEDS_IN_LOCAL_EL',                 &
         units='kg m-2 s-1',                                                   &
         long='within-site, element-level seed production rate in kg element per m2 per second', &
         use_default='active', avgflag='A', vtype=site_elem_r8,                &
         hlms='CLM:ALM', upfreq=1, ivar=ivar, initialize=initialize_variables, &
         index = ih_seeds_in_local_elem)

    call this%set_history_var(vname='FATES_SEEDS_IN_EXTERN_EL',                &
         units='kg m-2 s-1', long='external seed influx rate in kg element per m2 per second', &
         use_default='active', avgflag='A', vtype=site_elem_r8,                &
         hlms='CLM:ALM', upfreq=1, ivar=ivar, initialize=initialize_variables, &
         index = ih_seeds_in_extern_elem)

    call this%set_history_var(vname='FATES_SEED_GERM_EL', units='kg m-2 s-1',  &
         long='seed mass converted into new cohorts in kg element per m2 per s', &
         use_default='active', avgflag='A', vtype=site_elem_r8,                &
         hlms='CLM:ALM', upfreq=1, ivar=ivar, initialize=initialize_variables, &
         index = ih_seed_germ_elem)

    call this%set_history_var(vname='FATES_SEED_DECAY_EL', units='kg m-2 s-1', &
         long='seed mass decay (germinated and un-germinated) in kg element per m2 per second', &
         use_default='active', avgflag='A', vtype=site_elem_r8,                &
         hlms='CLM:ALM', upfreq=1, ivar=ivar, initialize=initialize_variables, &
         index = ih_seed_decay_elem)

    ! SITE LEVEL CARBON STATE VARIABLES

    call this%set_history_var(vname='FATES_STOREC', units='kg m-2',            &
         long='total biomass in live plant storage in kg carbon per m2 land area', &
         use_default='active', avgflag='A', vtype=site_r8, hlms='CLM:ALM',     &
         upfreq=1, ivar=ivar, initialize=initialize_variables,                 &
         index = ih_storec_si)

    call this%set_history_var(vname='FATES_STOREC_TF', units='kg kg-1',         &
         long='Storage C fraction of target', use_default='active',          &
         avgflag='A', vtype=site_r8, hlms='CLM:ALM', upfreq=1,   &
         ivar=ivar, initialize=initialize_variables, index = ih_storectfrac_si )

    call this%set_history_var(vname='FATES_STOREC_TF_USTORY_SZPF', units='kg kg-1',         &
         long='Storage C fraction of target by size x pft, in the understory', use_default='inactive',          &
         avgflag='A', vtype=site_size_pft_r8, hlms='CLM:ALM', upfreq=1,   &
         ivar=ivar, initialize=initialize_variables, index = ih_storectfrac_ustory_scpf )


    call this%set_history_var(vname='FATES_STOREC_TF_CANOPY_SZPF', units='kg kg-1',         &
         long='Storage C fraction of target by size x pft, in the canopy', use_default='inactive',          &
         avgflag='A', vtype=site_size_pft_r8, hlms='CLM:ALM', upfreq=1,   &
         ivar=ivar, initialize=initialize_variables, index = ih_storectfrac_canopy_scpf )
    
    
    
    call this%set_history_var(vname='FATES_VEGC', units='kg m-2',              &
         long='total biomass in live plants in kg carbon per m2 land area',    &
         use_default='active', avgflag='A', vtype=site_r8, hlms='CLM:ALM',     &
         upfreq=1, ivar=ivar, initialize=initialize_variables,                 &
         index = ih_totvegc_si)

    call this%set_history_var(vname='FATES_SAPWOODC', units='kg m-2',          &
         long='total biomass in live plant sapwood in kg carbon per m2',       &
         use_default='active', avgflag='A', vtype=site_r8, hlms='CLM:ALM',     &
         upfreq=1, ivar=ivar, initialize=initialize_variables,                 &
         index = ih_sapwc_si)

    call this%set_history_var(vname='FATES_LEAFC', units='kg m-2',             &
         long='total biomass in live plant leaves in kg carbon per m2',        &
         use_default='active', avgflag='A', vtype=site_r8, hlms='CLM:ALM',     &
         upfreq=1, ivar=ivar, initialize=initialize_variables,                 &
         index = ih_leafc_si)

    call this%set_history_var(vname='FATES_FROOTC', units='kg m-2',            &
         long='total biomass in live plant fine roots in kg carbon per m2',    &
         use_default='active', avgflag='A', vtype=site_r8, hlms='CLM:ALM',     &
         upfreq=1, ivar=ivar, initialize=initialize_variables,                 &
         index = ih_fnrtc_si)

    call this%set_history_var(vname='FATES_FROOTC_SL', units='kg m-3',                        &
         long='Total carbon in live plant fine-roots over depth', use_default='active', &
         avgflag='A', vtype=site_soil_r8, hlms='CLM:ALM', upfreq=1,         &
         ivar=ivar, initialize=initialize_variables, index = ih_fnrtc_sl )
    
    call this%set_history_var(vname='FATES_REPROC', units='kg m-2',            &
         long='total biomass in live plant reproductive tissues in kg carbon per m2', &
         use_default='active', avgflag='A', vtype=site_r8, hlms='CLM:ALM',     &
         upfreq=1, ivar=ivar, initialize=initialize_variables,                 &
         index = ih_reproc_si)


    ! Output specific to the chemical species dynamics used (parteh)
    select case(hlm_parteh_mode)
    case (prt_cnp_flex_allom_hyp)

       call this%set_history_var(vname='FATES_L2FR', units='kg kg-1',                   &
            long='The leaf to fineroot biomass multiplier for target allometry', & 
            use_default='active', &
            avgflag='A', vtype=site_r8, hlms='CLM:ALM', upfreq=1,    &
            ivar=ivar, initialize=initialize_variables, index = ih_l2fr_si)
       
       call this%set_history_var(vname='FATES_L2FR_CANOPY_REC_PF', units='kg kg-1',                   &
            long='The leaf to fineroot biomass multiplier for recruits (canopy)', & 
            use_default='active', &
            avgflag='A', vtype=site_pft_r8, hlms='CLM:ALM', upfreq=1,    &
            ivar=ivar, initialize=initialize_variables, index = ih_recl2fr_canopy_pf)

       call this%set_history_var(vname='FATES_L2FR_USTORY_REC_PF', units='kg kg-1',                   &
            long='The leaf to fineroot biomass multiplier for recruits (understory)', & 
            use_default='active', &
            avgflag='A', vtype=site_pft_r8, hlms='CLM:ALM', upfreq=1,    &
            ivar=ivar, initialize=initialize_variables, index = ih_recl2fr_ustory_pf)

       !call this%set_history_var(vname='FATES_L2FR_CLSZPF', units='kg kg-1',                   &
       !     long='The leaf to fineroot biomass multiplier for target allometry', & 
       !     use_default='inactive', &
       !     avgflag='A', vtype=site_clscpf_r8, hlms='CLM:ALM', upfreq=1,    &
       !     ivar=ivar, initialize=initialize_variables, index = ih_l2fr_clscpf)

       call this%set_history_var(vname='FATES_NH4UPTAKE_SZPF',                 &
            units='kg m-2 s-1',                                                &
            long='ammonium uptake rate by plants by size-class x pft in kg NH4 per m2 per second', &
            use_default='inactive', avgflag='A', vtype=site_size_pft_r8,       &
            hlms='CLM:ALM', upfreq=5, ivar=ivar,                               &
            initialize=initialize_variables, index = ih_nh4uptake_scpf)

       call this%set_history_var(vname='FATES_NO3UPTAKE_SZPF',                 &
            units='kg m-2 s-1',                                                &
            long='nitrate uptake rate by plants by size-class x pft in kg NO3 per m2 per second', &
            use_default='inactive', avgflag='A', vtype=site_size_pft_r8,       &
            hlms='CLM:ALM', upfreq=5, ivar=ivar,                               &
            initialize=initialize_variables, index = ih_no3uptake_scpf)

       call this%set_history_var(vname='FATES_NEFFLUX_SZPF', units='kg m-2 s-1', &
            long='nitrogen efflux, root to soil, by size-class x pft in kg N per m2 per second', &
            use_default='inactive', avgflag='A', vtype=site_size_pft_r8,       &
            hlms='CLM:ALM', upfreq=5, ivar=ivar,                               &
            initialize=initialize_variables, index = ih_nefflux_scpf)

       call this%set_history_var(vname='FATES_NDEMAND_SZPF', units='kg m-2 s-1', &
            long='plant N need (algorithm dependent), by size-class x pft in kg N per m2 per second', &
            use_default='inactive', avgflag='A', vtype=site_size_pft_r8,       &
            hlms='CLM:ALM', upfreq=5, ivar=ivar,                               &
            initialize=initialize_variables, index = ih_ndemand_scpf)

       call this%set_history_var(vname='FATES_NFIX_SYM_SZPF', units='kg m-2 s-1', &
            long='symbiotic dinitrogen fixation, by size-class x pft in kg N per m2 per second', &
            use_default='inactive', avgflag='A', vtype=site_size_pft_r8,       &
            hlms='CLM:ALM', upfreq=5, ivar=ivar,                               &
            initialize=initialize_variables, index = ih_nfix_scpf)
             

       call this%set_history_var(vname='FATES_NH4UPTAKE', units='kg m-2 s-1',  &
            long='ammonium uptake rate by plants in kg NH4 per m2 per second', &
            use_default='active', avgflag='A', vtype=site_r8, hlms='CLM:ALM',  &
            upfreq=5, ivar=ivar, initialize=initialize_variables,              &
            index = ih_nh4uptake_si)

       call this%set_history_var(vname='FATES_NO3UPTAKE', units='kg m-2 s-1',  &
            long='nitrate uptake rate by plants in kg NO3 per m2 per second',  &
            use_default='active', avgflag='A', vtype=site_r8, hlms='CLM:ALM',  &
            upfreq=5, ivar=ivar, initialize=initialize_variables,              &
            index = ih_no3uptake_si)

       call this%set_history_var(vname='FATES_NEFFLUX', units='kg m-2 s-1',    &
            long='nitrogen effluxed from plant in kg N per m2 per second (unused)', &
            use_default='active', avgflag='A', vtype=site_r8, hlms='CLM:ALM',  &
            upfreq=5, ivar=ivar, initialize=initialize_variables,              &
            index = ih_nefflux_si)

       call this%set_history_var(vname='FATES_NDEMAND', units='kg m-2 s-1',      &
            long='plant nitrogen need (algorithm dependent) in kg N per m2 per second', &
            use_default='active', avgflag='A', vtype=site_r8, hlms='CLM:ALM',  &
            upfreq=5, ivar=ivar, initialize=initialize_variables,              &
            index = ih_ndemand_si)

       call this%set_history_var(vname='FATES_NFIX_SYM', units='kg m-2 s-1',      &
            long='symbiotic dinitrogen fixation in kg N per m2 per second', &
            use_default='active', avgflag='A', vtype=site_r8, hlms='CLM:ALM',  &
            upfreq=5, ivar=ivar, initialize=initialize_variables,              &
            index = ih_nfix_si)
       
    end select
    
    nitrogen_active_if: if(any(element_list(:)==nitrogen_element)) then
       call this%set_history_var(vname='FATES_STOREN', units='kg m-2',         &
            long='total nitrogen in live plant storage', use_default='active', &
            avgflag='A', vtype=site_r8, hlms='CLM:ALM', upfreq=1,              &
            ivar=ivar, initialize=initialize_variables, index = ih_storen_si)

       call this%set_history_var(vname='FATES_STOREN_TF', units='1',           &
            long='storage N fraction of target', use_default='active',         &
            avgflag='A', vtype=site_r8, hlms='CLM:ALM', upfreq=1, ivar=ivar,   &
            initialize=initialize_variables, index = ih_storentfrac_si)

       call this%set_history_var(vname='FATES_VEGN', units='kg m-2',           &
            long='total nitrogen in live plants', use_default='active',        &
            avgflag='A', vtype=site_r8, hlms='CLM:ALM', upfreq=1, ivar=ivar,   &
            initialize=initialize_variables, index = ih_totvegn_si)

       call this%set_history_var(vname='FATES_SAPWOODN', units='kg m-2',       &
            long='total nitrogen in live plant sapwood', use_default='active', &
            avgflag='A', vtype=site_r8, hlms='CLM:ALM', upfreq=1,              &
            ivar=ivar, initialize=initialize_variables, index = ih_sapwn_si)

       call this%set_history_var(vname='FATES_LEAFN', units='kg m-2',          &
            long='total nitrogen in live plant leaves', use_default='active',  &
            avgflag='A', vtype=site_r8, hlms='CLM:ALM', upfreq=1, ivar=ivar,   &
            initialize=initialize_variables, index = ih_leafn_si)

       call this%set_history_var(vname='FATES_FROOTN', units='kg m-2',         &
            long='total nitrogen in live plant fine-roots',                    &
            use_default='active', avgflag='A', vtype=site_r8, hlms='CLM:ALM',  &
            upfreq=1, ivar=ivar, initialize=initialize_variables,              &
            index = ih_fnrtn_si)

       call this%set_history_var(vname='FATES_REPRON', units='kg m-2',         &
            long='total nitrogen in live plant reproductive tissues',          &
            use_default='active', avgflag='A', vtype=site_r8, hlms='CLM:ALM',  &
            upfreq=1, ivar=ivar, initialize=initialize_variables,              &
            index = ih_repron_si)

       call this%set_history_var(vname='FATES_VEGN_SZPF', units='kg m-2',      &
            long='total (live) vegetation nitrogen mass by size-class x pft in kg N per m2', &
            use_default='inactive', avgflag='A', vtype=site_size_pft_r8,       &
            hlms='CLM:ALM', upfreq=1, ivar=ivar,                               &
            initialize=initialize_variables, index = ih_totvegn_scpf)

       call this%set_history_var(vname='FATES_LEAFN_SZPF', units='kg m-2',     &
            long='leaf nitrogen mass by size-class x pft in kg N per m2',      &
            use_default='inactive', avgflag='A', vtype=site_size_pft_r8,       &
            hlms='CLM:ALM', upfreq=1, ivar=ivar,                               &
            initialize=initialize_variables, index = ih_leafn_scpf)

       call this%set_history_var(vname='FATES_FROOTN_SZPF', units='kg m-2',    &
            long='fine-root nitrogen mass by size-class x pft in kg N per m2', &
            use_default='inactive', avgflag='A', vtype=site_size_pft_r8,       &
            hlms='CLM:ALM', upfreq=1, ivar=ivar,                               &
            initialize=initialize_variables, index = ih_fnrtn_scpf)

       call this%set_history_var(vname='FATES_SAPWOODN_SZPF', units='kg m-2',  &
            long='sapwood nitrogen mass by size-class x pft in kg N per m2',   &
            use_default='inactive', avgflag='A', vtype=site_size_pft_r8,       &
            hlms='CLM:ALM', upfreq=1, ivar=ivar,                               &
            initialize=initialize_variables, index = ih_sapwn_scpf)

       call this%set_history_var(vname='FATES_STOREN_SZPF', units='kg m-2',    &
            long='storage nitrogen mass by size-class x pft in kg N per m2',   &
            use_default='inactive', avgflag='A', vtype=site_size_pft_r8,       &
            hlms='CLM:ALM', upfreq=1, ivar=ivar,                               &
            initialize=initialize_variables, index = ih_storen_scpf)

       call this%set_history_var(vname='FATES_STOREN_TF_CANOPY_SZPF',          &
            units='1',                                                         &
            long='storage nitrogen fraction (0-1) of target, in canopy, by size-class x pft', &
            use_default='inactive', avgflag='A', vtype=site_size_pft_r8,       &
            hlms='CLM:ALM', upfreq=1, ivar=ivar,                               &
            initialize=initialize_variables, index = ih_storentfrac_canopy_scpf)

       call this%set_history_var(vname='FATES_STOREN_TF_USTORY_SZPF',      &
            units='1',                                                         &
            long='storage nitrogen fraction (0-1) of target, in understory, by size-class x pft', &
            use_default='inactive', avgflag='A', vtype=site_size_pft_r8,       &
            hlms='CLM:ALM', upfreq=1, ivar=ivar,                               &
            initialize=initialize_variables,                                   &
            index = ih_storentfrac_understory_scpf)

       call this%set_history_var(vname='FATES_REPRON_SZPF', units='kg m-2',    &
            long='reproductive nitrogen mass (on plant) by size-class x pft in kg N per m2', &
            use_default='inactive', avgflag='A', vtype=site_size_pft_r8,       &
            hlms='CLM:ALM', upfreq=1, ivar=ivar,                               &
            initialize=initialize_variables, index = ih_repron_scpf)

    end if nitrogen_active_if


    phosphorus_active_if: if(any(element_list(:)==phosphorus_element)) then
       call this%set_history_var(vname='FATES_STOREP', units='kg m-2',         &
            long='total phosphorus in live plant storage',                     &
            use_default='active', avgflag='A', vtype=site_r8, hlms='CLM:ALM',  &
            upfreq=1, ivar=ivar, initialize=initialize_variables,              &
            index = ih_storep_si)

       call this%set_history_var(vname='FATES_STOREP_TF', units='1',           &
            long='storage P fraction of target', use_default='active',         &
            avgflag='A', vtype=site_r8, hlms='CLM:ALM', upfreq=1,              &
            ivar=ivar, initialize=initialize_variables,                        &
            index = ih_storeptfrac_si)

       call this%set_history_var(vname='FATES_VEGP', units='kg m-2',           &
            long='total phosphorus in live plants', use_default='active',      &
            avgflag='A', vtype=site_r8, hlms='CLM:ALM', upfreq=1,              &
            ivar=ivar, initialize=initialize_variables, index = ih_totvegp_si)

       call this%set_history_var(vname='FATES_SAPWOODP', units='kg m-2',       &
            long='Total phosphorus in live plant sapwood', use_default='active', &
            avgflag='A', vtype=site_r8, hlms='CLM:ALM', upfreq=1, ivar=ivar,   &
            initialize=initialize_variables, index = ih_sapwp_si)

       call this%set_history_var(vname='FATES_LEAFP', units='kg m-2',          &
            long='total phosphorus in live plant leaves',                      &
            use_default='active', avgflag='A', vtype=site_r8, hlms='CLM:ALM',  &
            upfreq=1, ivar=ivar, initialize=initialize_variables,              &
            index = ih_leafp_si)

       call this%set_history_var(vname='FATES_FROOTP', units='kg m-2',         &
            long='total phosphorus in live plant fine roots',                  &
            use_default='active', avgflag='A', vtype=site_r8, hlms='CLM:ALM',  &
            upfreq=1, ivar=ivar, initialize=initialize_variables,              &
            index = ih_fnrtp_si)

       call this%set_history_var(vname='FATES_REPROP', units='kg m-2',         &
            long='total phosphorus in live plant reproductive tissues',        &
            use_default='active', avgflag='A', vtype=site_r8, hlms='CLM:ALM',  &
            upfreq=1, ivar=ivar, initialize=initialize_variables,              &
            index = ih_reprop_si)

       call this%set_history_var(vname='FATES_PUPTAKE', units='kg m-2 s-1',    &
            long='mineralized phosphorus uptake rate of plants in kg P per m2 per second', &
            use_default='active', avgflag='A', vtype=site_r8, hlms='CLM:ALM',  &
            upfreq=5, ivar=ivar, initialize=initialize_variables,              &
            index = ih_puptake_si)

       call this%set_history_var(vname='FATES_PEFFLUX', units='kg m-2 s-1',    &
            long='phosphorus effluxed from plant in kg P per m2 per second (unused)', &
            use_default='active', avgflag='A', vtype=site_r8, hlms='CLM:ALM',  &
            upfreq=5, ivar=ivar, initialize=initialize_variables,              &
            index = ih_pefflux_si)

       call this%set_history_var(vname='FATES_PDEMAND', units='kg m-2 s-1',      &
            long='plant phosphorus need (algorithm dependent) in kg P per m2 per second', &
            use_default='active', avgflag='A', vtype=site_r8, hlms='CLM:ALM',  &
            upfreq=5, ivar=ivar, initialize=initialize_variables,              &
            index = ih_pdemand_si)

      call this%set_history_var(vname='FATES_VEGP_SZPF', units='kg m-2',      &
            long='total (live) vegetation phosphorus mass by size-class x pft in kg P per m2', &
            use_default='inactive', avgflag='A', vtype=site_size_pft_r8,       &
            hlms='CLM:ALM', upfreq=1, ivar=ivar,                               &
            initialize=initialize_variables, index = ih_totvegp_scpf)

       call this%set_history_var(vname='FATES_LEAFP_SZPF', units='kg m-2', &
            long='leaf phosphorus mass by size-class x pft', use_default='inactive', &
            avgflag='A', vtype=site_size_pft_r8, hlms='CLM:ALM',     &
            upfreq=1, ivar=ivar, initialize=initialize_variables, index = ih_leafp_scpf )

       call this%set_history_var(vname='FATES_FROOTP_SZPF', units='kg m-2',    &
            long='fine-root phosphorus mass by size-class x pft in kg P per m2', &
            use_default='inactive', avgflag='A', vtype=site_size_pft_r8,       &
            hlms='CLM:ALM', upfreq=1, ivar=ivar,                               &
            initialize=initialize_variables, index = ih_fnrtp_scpf)

       call this%set_history_var(vname='FATES_SAPWOODP_SZPF', units='kg m-2',  &
            long='sapwood phosphorus mass by size-class x pft in kg P per m2', &
            use_default='inactive', avgflag='A', vtype=site_size_pft_r8,       &
            hlms='CLM:ALM', upfreq=1, ivar=ivar,                               &
            initialize=initialize_variables, index = ih_sapwp_scpf)

      call this%set_history_var(vname='FATES_STOREP_SZPF', units='kg m-2',    &
            long='storage phosphorus mass by size-class x pft in kg P per m2', &
            use_default='inactive', avgflag='A', vtype=site_size_pft_r8,       &
            hlms='CLM:ALM', upfreq=1, ivar=ivar,                               &
            initialize=initialize_variables, index = ih_storep_scpf)

       call this%set_history_var(vname='FATES_STOREP_TF_CANOPY_SZPF',          &
            units='1',                                                         &
            long='storage phosphorus fraction (0-1) of target, in canopy, by size-class x pft', &
            use_default='inactive', avgflag='A', vtype=site_size_pft_r8,       &
            hlms='CLM:ALM', upfreq=1, ivar=ivar,                               &
            initialize=initialize_variables, index = ih_storeptfrac_canopy_scpf)

       call this%set_history_var(vname='FATES_STOREP_TF_USTORY_SZPF',          &
            units='1',                                                         &
            long='storage phosphorus fraction (0-1) of target, in understory, by size-class x pft', &
            use_default='inactive', avgflag='A', vtype=site_size_pft_r8,       &
            hlms='CLM:ALM', upfreq=1, ivar=ivar,                               &
            initialize=initialize_variables,                                   &
            index = ih_storeptfrac_understory_scpf)

       call this%set_history_var(vname='FATES_REPROP_SZPF', units='kg m-2',    &
            long='reproductive phosphorus mass (on plant) by size-class x pft in kg P per m2', &
            use_default='inactive', avgflag='A', vtype=site_size_pft_r8,       &
            hlms='CLM:ALM', upfreq=1, ivar=ivar,                               &
            initialize=initialize_variables, index = ih_reprop_scpf)

      call this%set_history_var(vname='FATES_PUPTAKE_SZPF',                   &
            units='kg m-2 s-1',                                                &
            long='phosphorus uptake rate by plants, by size-class x pft in kg P per m2 per second', &
            use_default='inactive', avgflag='A', vtype=site_size_pft_r8,       &
            hlms='CLM:ALM', upfreq=5, ivar=ivar,                               &
            initialize=initialize_variables, index = ih_puptake_scpf)

       call this%set_history_var(vname='FATES_PEFFLUX_SZPF',                   &
            units='kg m-2 s-1',                                                &
            long='phosphorus efflux, root to soil, by size-class x pft in kg P per m2 per second', &
            use_default='inactive', avgflag='A', vtype=site_size_pft_r8,       &
            hlms='CLM:ALM', upfreq=5, ivar=ivar,                               &
            initialize=initialize_variables, index = ih_pefflux_scpf)

       call this%set_history_var(vname='FATES_PDEMAND_SZPF', units='kg m-2 s-1', &
            long='plant P need (algorithm dependent), by size-class x pft in kg P per m2 per second', &
            use_default='inactive', avgflag='A', vtype=site_size_pft_r8,       &
            hlms='CLM:ALM', upfreq=5, ivar=ivar,                               &
            initialize=initialize_variables, index = ih_pdemand_scpf)

    end if phosphorus_active_if

    call this%set_history_var(vname='FATES_STRUCTC', units='kg m-2',           &
         long='structural biomass in kg carbon per m2 land area',              &
         use_default='active', avgflag='A', vtype=site_r8, hlms='CLM:ALM',     &
         upfreq=1, ivar=ivar, initialize=initialize_variables,                 &
         index = ih_bdead_si)

    call this%set_history_var(vname='FATES_NONSTRUCTC', units='kg m-2',        &
         long='non-structural biomass (sapwood + leaf + fineroot) in kg carbon per m2', &
         use_default='active', avgflag='A', vtype=site_r8, hlms='CLM:ALM',     &
         upfreq=1, ivar=ivar, initialize=initialize_variables,                 &
         index = ih_balive_si)

    call this%set_history_var(vname='FATES_VEGC_ABOVEGROUND', units='kg m-2',  &
         long='aboveground biomass in kg carbon per m2 land area',             &
         use_default='active', avgflag='A', vtype=site_r8, hlms='CLM:ALM',     &
         upfreq=1, ivar=ivar, initialize=initialize_variables,                 &
         index = ih_agb_si)

    call this%set_history_var(vname='FATES_CANOPY_VEGC', units='kg m-2',       &
         long='biomass of canopy plants in kg carbon per m2 land area',        &
         use_default='active', avgflag='A', vtype=site_r8, hlms='CLM:ALM',     &
         upfreq=1, ivar=ivar, initialize=initialize_variables,                 &
         index = ih_canopy_biomass_si)

    call this%set_history_var(vname='FATES_USTORY_VEGC', units='kg m-2',   &
         long='biomass of understory plants in kg carbon per m2 land area',    &
         use_default='active', avgflag='A', vtype=site_r8, hlms='CLM:ALM',     &
         upfreq=1, ivar=ivar, initialize=initialize_variables,                 &
         index = ih_understory_biomass_si)

    ! disturbance rates

    call this%set_history_var(vname='FATES_PRIMARY_PATCHFUSION_ERR',           &
         units='m2 m-2 yr-1',                                                  &
         long='error in total primary lands associated with patch fusion',     &
         use_default='active', avgflag='A', vtype=site_r8, hlms='CLM:ALM',     &
         upfreq=1, ivar=ivar, initialize=initialize_variables,                 &
         index = ih_primaryland_fusion_error_si)

    call this%set_history_var(vname='FATES_DISTURBANCE_RATE_P2P',              &
         units='m2 m-2 yr-1',                                                  &
         long='disturbance rate from primary to primary lands',                &
         use_default='active', avgflag='A', vtype=site_r8, hlms='CLM:ALM',     &
         upfreq=1, ivar=ivar, initialize=initialize_variables,                 &
         index = ih_disturbance_rate_p2p_si)

    call this%set_history_var(vname='FATES_DISTURBANCE_RATE_P2S',              &
         units='m2 m-2 yr-1',                                                  &
         long='disturbance rate from primary to secondary lands',              &
         use_default='active', avgflag='A', vtype=site_r8, hlms='CLM:ALM',     &
         upfreq=1, ivar=ivar, initialize=initialize_variables,                 &
         index = ih_disturbance_rate_p2s_si )

    call this%set_history_var(vname='FATES_DISTURBANCE_RATE_S2S',              &
         units='m2 m-2 yr-1',                                                  &
         long='disturbance rate from secondary to secondary lands',            &
         use_default='active', avgflag='A', vtype=site_r8, hlms='CLM:ALM',     &
         upfreq=1, ivar=ivar, initialize=initialize_variables,                 &
         index = ih_disturbance_rate_s2s_si)

    call this%set_history_var(vname='FATES_DISTURBANCE_RATE_FIRE',             &
         units='m2 m-2 yr-1', long='disturbance rate from fire',               &
         use_default='active', avgflag='A', vtype=site_r8, hlms='CLM:ALM',     &
         upfreq=1, ivar=ivar, initialize=initialize_variables,                 &
         index = ih_fire_disturbance_rate_si)

    call this%set_history_var(vname='FATES_DISTURBANCE_RATE_LOGGING',          &
         units='m2 m-2 yr-1', long='disturbance rate from logging',            &
         use_default='active', avgflag='A', vtype=site_r8, hlms='CLM:ALM',     &
         upfreq=1, ivar=ivar, initialize=initialize_variables,                 &
         index = ih_logging_disturbance_rate_si)

    call this%set_history_var(vname='FATES_DISTURBANCE_RATE_TREEFALL',         &
         units='m2 m-2 yr-1', long='disturbance rate from treefall',           &
         use_default='active', avgflag='A', vtype=site_r8, hlms='CLM:ALM',     &
         upfreq=1, ivar=ivar, initialize=initialize_variables,                 &
         index = ih_fall_disturbance_rate_si)

    call this%set_history_var(vname='FATES_DISTURBANCE_RATE_POTENTIAL',        &
         units='m2 m-2 yr-1',                                                  &
         long='potential (i.e., including unresolved) disturbance rate',       &
         use_default='active', avgflag='A', vtype=site_r8, hlms='CLM:ALM',     &
         upfreq=1, ivar=ivar, initialize=initialize_variables,                 &
         index = ih_potential_disturbance_rate_si)

    call this%set_history_var(vname='FATES_HARVEST_CARBON_FLUX',               &
         units='kg m-2 yr-1',                                                  &
         long='harvest carbon flux in kg carbon per m2 per year',              &
         use_default='active', avgflag='A', vtype=site_r8, hlms='CLM:ALM',     &
         upfreq=1, ivar=ivar, initialize=initialize_variables,                 &
         index = ih_harvest_carbonflux_si)

    ! Canopy Resistance

    call this%set_history_var(vname='FATES_STOMATAL_COND',                     &
         units='mol m-2 s-1', long='mean stomatal conductance',                &
         use_default='active', avgflag='A', vtype=site_r8, hlms='CLM:ALM',     &
         upfreq=2, ivar=ivar, initialize=initialize_variables,                 &
         index = ih_c_stomata_si)

    call this%set_history_var(vname='FATES_LBLAYER_COND', units='mol m-2 s-1', &
         long='mean leaf boundary layer conductance', use_default='active',    &
         avgflag='A', vtype=site_r8, hlms='CLM:ALM',  upfreq=2,                &
         ivar=ivar, initialize=initialize_variables, index = ih_c_lblayer_si)

    ! Temperature

    call this%set_history_var(vname='FATES_TVEG24', units='degree_Celsius', &
         long='fates 24-hr running mean vegetation temperature by site', &
         use_default='active', &
         avgflag='A', vtype=site_r8, hlms='CLM:ALM', upfreq=1, &
         ivar=ivar, initialize=initialize_variables, index = ih_tveg24_si )

    call this%set_history_var(vname='FATES_TVEG', units='degree_Celsius', &
         long='fates instantaneous mean vegetation temperature by site', &
         use_default='active', &
         avgflag='A', vtype=site_r8, hlms='CLM:ALM', upfreq=2, &
         ivar=ivar, initialize=initialize_variables, index = ih_tveg_si )

    ! radiation error

    call this%set_history_var(vname='FATES_RAD_ERROR', units='W m-2 ',          &
         long='radiation error in FATES RTM', use_default='active',            &
         avgflag='A', vtype=site_r8, hlms='CLM:ALM', upfreq=2,                 &
         ivar=ivar, initialize=initialize_variables, index = ih_rad_error_si)

    call this%set_history_var(vname='FATES_HARVEST_DEBT', units='kg C',                   &
         long='Accumulated carbon failed to be harvested',  use_default='active',     &
         avgflag='A', vtype=site_r8, hlms='CLM:ALM', upfreq=1,   &
         ivar=ivar, initialize=initialize_variables, index = ih_harvest_debt_si )

    call this%set_history_var(vname='FATES_HARVEST_DEBT_SEC', units='kg C',                   &
         long='Accumulated carbon failed to be harvested from secondary patches',  use_default='active',     &
         avgflag='A', vtype=site_r8, hlms='CLM:ALM', upfreq=1,   &
         ivar=ivar, initialize=initialize_variables, index = ih_harvest_debt_sec_si )



    ! Ecosystem Carbon Fluxes (updated rapidly, upfreq=2)

    call this%set_history_var(vname='FATES_NPP', units='kg m-2 s-1',           &
         long='net primary production in kg carbon per m2 per second',         &
         use_default='active', avgflag='A', vtype=site_r8, hlms='CLM:ALM',     &
         upfreq=2, ivar=ivar, initialize=initialize_variables, index = ih_npp_si)

    call this%set_history_var(vname='FATES_NPP_SECONDARY', units='kg m-2 s-1',           &
         long='net primary production in kg carbon per m2 per second, secondary patches',         &
         use_default='active', avgflag='A', vtype=site_r8, hlms='CLM:ALM',     &
         upfreq=2, ivar=ivar, initialize=initialize_variables, index = ih_npp_secondary_si)

    call this%set_history_var(vname='FATES_GPP', units='kg m-2 s-1',           &
         long='gross primary production in kg carbon per m2 per second',       &
         use_default='active', avgflag='A', vtype=site_r8, hlms='CLM:ALM',     &
         upfreq=2, ivar=ivar, initialize=initialize_variables, index = ih_gpp_si)

    call this%set_history_var(vname='FATES_GPP_SECONDARY', units='kg m-2 s-1',           &
         long='gross primary production in kg carbon per m2 per second, secondary patches',       &
         use_default='active', avgflag='A', vtype=site_r8, hlms='CLM:ALM',     &
         upfreq=2, ivar=ivar, initialize=initialize_variables, index = ih_gpp_secondary_si)

    call this%set_history_var(vname='FATES_AUTORESP', units='kg m-2 s-1',     &
         long='autotrophic respiration in kg carbon per m2 per second',        &
         use_default='active', avgflag='A', vtype=site_r8, hlms='CLM:ALM',     &
         upfreq=2, ivar=ivar, initialize=initialize_variables, index = ih_aresp_si)

    call this%set_history_var(vname='FATES_AUTORESP_SECONDARY', units='kg m-2 s-1',     &
         long='autotrophic respiration in kg carbon per m2 per second, secondary patches',        &
         use_default='active', avgflag='A', vtype=site_r8, hlms='CLM:ALM',     &
         upfreq=2, ivar=ivar, initialize=initialize_variables, index = ih_aresp_secondary_si)

    call this%set_history_var(vname='FATES_GROWTH_RESP', units='kg m-2 s-1',   &
         long='growth respiration in kg carbon per m2 per second',             &
         use_default='active', avgflag='A', vtype=site_r8, hlms='CLM:ALM',     &
         upfreq=2, ivar=ivar, initialize=initialize_variables,                 &
         index = ih_growth_resp_si)

    call this%set_history_var(vname='FATES_GROWTH_RESP_SECONDARY', units='kg m-2 s-1',   &
         long='growth respiration in kg carbon per m2 per second, secondary patches',             &
         use_default='active', avgflag='A', vtype=site_r8, hlms='CLM:ALM',     &
         upfreq=2, ivar=ivar, initialize=initialize_variables,                 &
         index = ih_growth_resp_secondary_si)

    call this%set_history_var(vname='FATES_MAINT_RESP', units='kg m-2 s-1',    &
         long='maintenance respiration in kg carbon per m2 land area per second, secondary patches', &
         use_default='active', avgflag='A', vtype=site_r8, hlms='CLM:ALM',     &
         upfreq=2, ivar=ivar, initialize=initialize_variables,                 &
         index = ih_maint_resp_si)

    call this%set_history_var(vname='FATES_MAINT_RESP_SECONDARY', units='kg m-2 s-1',    &
         long='maintenance respiration in kg carbon per m2 land area per second', &
         use_default='active', avgflag='A', vtype=site_r8, hlms='CLM:ALM',     &
         upfreq=2, ivar=ivar, initialize=initialize_variables,                 &
         index = ih_maint_resp_secondary_si)

    call this%set_history_var(vname='FATES_EXCESS_RESP', units='kg m-2 s-1',    &
         long='respiration of un-allocatable carbon gain', &
         use_default='active', avgflag='A', vtype=site_r8, hlms='CLM:ALM',     &
         upfreq=5, ivar=ivar, initialize=initialize_variables,                 &
         index = ih_excess_resp_si)
    
    ! Canopy resistance

    call this%set_history_var(vname='FATES_STOMATAL_COND_AP',                  &
         units='mol m-2 s-1', long='mean stomatal conductance - by patch age', &
         use_default='inactive', avgflag='A', vtype=site_age_r8,               &
         hlms='CLM:ALM', upfreq=2, ivar=ivar, initialize=initialize_variables, &
         index = ih_c_stomata_si_age)

    call this%set_history_var(vname='FATES_LBLAYER_COND_AP',                   &
         units='mol m-2 s-1',                                                  &
         long='mean leaf boundary layer conductance - by patch age',           &
         use_default='inactive', avgflag='A', vtype=site_age_r8,               &
         hlms='CLM:ALM',  upfreq=2, ivar=ivar,                                 &
         initialize=initialize_variables, index = ih_c_lblayer_si_age)

    ! fast fluxes by age bin
    call this%set_history_var(vname='FATES_NPP_AP', units='kg m-2 s-1',        &
         long='net primary productivity by age bin in kg carbon per m2 per second', &
         use_default='inactive', avgflag='A', vtype=site_age_r8,               &
         hlms='CLM:ALM', upfreq=2, ivar=ivar, initialize=initialize_variables, &
         index = ih_npp_si_age)

    call this%set_history_var(vname='FATES_GPP_AP', units='kg m-2 s-1',        &
         long='gross primary productivity by age bin in kg carbon per m2 per second', &
         use_default='inactive', avgflag='A', vtype=site_age_r8,               &
         hlms='CLM:ALM', upfreq=2, ivar=ivar, initialize=initialize_variables, &
         index = ih_gpp_si_age)

    ! fast fluxes separated canopy/understory
    call this%set_history_var(vname='FATES_GPP_CANOPY', units='kg m-2 s-1',    &
         long='gross primary production of canopy plants in kg carbon per m2 per second', &
         use_default='active', avgflag='A', vtype=site_r8, hlms='CLM:ALM',     &
         upfreq=2, ivar=ivar, initialize=initialize_variables,                 &
         index = ih_gpp_canopy_si)

    call this%set_history_var(vname='FATES_AUTORESP_CANOPY',                  &
         units='kg m-2 s-1',                                                   &
         long='autotrophic respiration of canopy plants in kg carbon per m2 per second', &
         use_default='active', avgflag='A', vtype=site_r8, hlms='CLM:ALM',     &
         upfreq=2, ivar=ivar, initialize=initialize_variables,                 &
         index = ih_ar_canopy_si)

    call this%set_history_var(vname='FATES_GPP_USTORY',                        &
         units='kg m-2 s-1',                                                   &
         long='gross primary production of understory plants in kg carbon per m2 per second', &
         use_default='active', avgflag='A', vtype=site_r8, hlms='CLM:ALM',     &
         upfreq=2, ivar=ivar, initialize=initialize_variables,                 &
         index = ih_gpp_understory_si)

    call this%set_history_var(vname='FATES_AUTORESP_USTORY',                   &
         units='kg m-2 s-1',                                                   &
         long='autotrophic respiration of understory plants in kg carbon per m2 per second', &
         use_default='active', avgflag='A', vtype=site_r8, hlms='CLM:ALM',     &
         upfreq=2, ivar=ivar, initialize=initialize_variables,                 &
         index = ih_ar_understory_si)

    ! fast radiative fluxes resolved through the canopy

    call this%set_history_var(vname='FATES_PARSUN_Z_CLLL', units='W m-2',      &
         long='PAR absorbed in the sun by each canopy and leaf layer',         &
         use_default='inactive', avgflag='A', vtype=site_cnlf_r8,              &
         hlms='CLM:ALM', upfreq=2, ivar=ivar,                                  &
         initialize=initialize_variables, index = ih_parsun_z_si_cnlf)

    call this%set_history_var(vname='FATES_PARSHA_Z_CLLL', units='W m-2',      &
         long='PAR absorbed in the shade by each canopy and leaf layer',       &
         use_default='inactive', avgflag='A', vtype=site_cnlf_r8,              &
         hlms='CLM:ALM', upfreq=2, ivar=ivar,                                  &
         initialize=initialize_variables, index = ih_parsha_z_si_cnlf)

    call this%set_history_var(vname='FATES_PARSUN_Z_CLLLPF', units='W m-2',    &
         long='PAR absorbed in the sun by each canopy, leaf, and PFT',         &
         use_default='inactive', avgflag='A', vtype=site_cnlfpft_r8,           &
         hlms='CLM:ALM', upfreq=2, ivar=ivar, initialize=initialize_variables, &
         index = ih_parsun_z_si_cnlfpft)

    call this%set_history_var(vname='FATES_PARSHA_Z_CLLLPF', units='W m-2',    &
         long='PAR absorbed in the shade by each canopy, leaf, and PFT',       &
         use_default='inactive', avgflag='A', vtype=site_cnlfpft_r8,           &
         hlms='CLM:ALM', upfreq=2, ivar=ivar, initialize=initialize_variables, &
         index = ih_parsha_z_si_cnlfpft)

    call this%set_history_var(vname='FATES_PARSUN_Z_CL', units='W m-2',        &
         long='PAR absorbed in the sun by top leaf layer in each canopy layer', &
         use_default='inactive', avgflag='A', vtype=site_can_r8,               &
         hlms='CLM:ALM', upfreq=2, ivar=ivar, initialize=initialize_variables, &
         index = ih_parsun_top_si_can )

    call this%set_history_var(vname='FATES_PARSHA_Z_CL', units='W m-2',        &
         long='PAR absorbed in the shade by top leaf layer in each canopy layer', &
         use_default='inactive', avgflag='A', vtype=site_can_r8,               &
         hlms='CLM:ALM', upfreq=2, ivar=ivar, initialize=initialize_variables, &
         index = ih_parsha_top_si_can)

    call this%set_history_var(vname='FATES_LAISUN_Z_CLLL', units='m2 m-2',     &
         long='LAI in the sun by each canopy and leaf layer',                  &
         use_default='inactive', avgflag='A', vtype=site_cnlf_r8,              &
         hlms='CLM:ALM', upfreq=2, ivar=ivar, initialize=initialize_variables, &
         index = ih_laisun_z_si_cnlf)

    call this%set_history_var(vname='FATES_LAISHA_Z_CLLL', units='m2 m-2',     &
         long='LAI in the shade by each canopy and leaf layer',                &
         use_default='inactive', avgflag='A', vtype=site_cnlf_r8,              &
         hlms='CLM:ALM', upfreq=2, ivar=ivar, initialize=initialize_variables, &
         index = ih_laisha_z_si_cnlf)

    call this%set_history_var(vname='FATES_LAISUN_Z_CLLLPF', units='m2 m-2',   &
         long='LAI in the sun by each canopy, leaf, and PFT', &
         use_default='inactive', avgflag='A', vtype=site_cnlfpft_r8,           &
         hlms='CLM:ALM', upfreq=2, ivar=ivar, initialize=initialize_variables, &
         index = ih_laisun_z_si_cnlfpft)

    call this%set_history_var(vname='FATES_LAISHA_Z_CLLLPF', units='m2 m-2',   &
         long='LAI in the shade by each canopy, leaf, and PFT',                &
         use_default='inactive', avgflag='A', vtype=site_cnlfpft_r8,           &
         hlms='CLM:ALM', upfreq=2, ivar=ivar, initialize=initialize_variables, &
         index = ih_laisha_z_si_cnlfpft)

    call this%set_history_var(vname='FATES_LAISUN_TOP_CL', units='m2 m-2',     &
         long='LAI in the sun by the top leaf layer of each canopy layer',     &
         use_default='inactive', avgflag='A', vtype=site_can_r8,               &
         hlms='CLM:ALM', upfreq=2, ivar=ivar, initialize=initialize_variables, &
         index = ih_laisun_top_si_can)

    call this%set_history_var(vname='FATES_LAISHA_TOP_CL', units='m2 m-2',     &
         long='LAI in the shade by the top leaf layer of each canopy layer',   &
         use_default='inactive', avgflag='A', vtype=site_can_r8,               &
         hlms='CLM:ALM', upfreq=2, ivar=ivar, initialize=initialize_variables, &
         index = ih_laisha_top_si_can)

    call this%set_history_var(vname='FATES_FABD_SUN_CLLLPF', units='1',        &
         long='sun fraction of direct light absorbed by each canopy, leaf, and PFT', &
         use_default='inactive', avgflag='A', vtype=site_cnlfpft_r8,           &
         hlms='CLM:ALM', upfreq=2, ivar=ivar, initialize=initialize_variables, &
         index = ih_fabd_sun_si_cnlfpft)

    call this%set_history_var(vname='FATES_FABD_SHA_CLLLPF', units='1',        &
         long='shade fraction of direct light absorbed by each canopy, leaf, and PFT', &
         use_default='inactive', avgflag='A', vtype=site_cnlfpft_r8,           &
         hlms='CLM:ALM', upfreq=2, ivar=ivar, initialize=initialize_variables, &
         index = ih_fabd_sha_si_cnlfpft)

    call this%set_history_var(vname='FATES_FABI_SUN_CLLLPF', units='1',        &
         long='sun fraction of indirect light absorbed by each canopy, leaf, and PFT', &
         use_default='inactive', avgflag='A', vtype=site_cnlfpft_r8,           &
         hlms='CLM:ALM', upfreq=2, ivar=ivar, initialize=initialize_variables, &
         index = ih_fabi_sun_si_cnlfpft)

    call this%set_history_var(vname='FATES_FABI_SHA_CLLLPF', units='1',        &
         long='shade fraction of indirect light absorbed by each canopy, leaf, and PFT', &
         use_default='inactive', avgflag='A', vtype=site_cnlfpft_r8,           &
         hlms='CLM:ALM', upfreq=2, ivar=ivar, initialize=initialize_variables, &
         index = ih_fabi_sha_si_cnlfpft)

    call this%set_history_var(vname='FATES_FABD_SUN_CLLL', units='1',          &
         long='sun fraction of direct light absorbed by each canopy and leaf layer', &
         use_default='inactive', avgflag='A', vtype=site_cnlf_r8,              &
         hlms='CLM:ALM', upfreq=2, ivar=ivar, initialize=initialize_variables, &
         index = ih_fabd_sun_si_cnlf)

    call this%set_history_var(vname='FATES_FABD_SHA_CLLL', units='1',          &
         long='shade fraction of direct light absorbed by each canopy and leaf layer', &
         use_default='inactive', avgflag='A', vtype=site_cnlf_r8,              &
         hlms='CLM:ALM', upfreq=2, ivar=ivar, initialize=initialize_variables, &
         index = ih_fabd_sha_si_cnlf)

    call this%set_history_var(vname='FATES_FABI_SUN_CLLL', units='1',          &
         long='sun fraction of indirect light absorbed by each canopy and leaf layer', &
         use_default='inactive', avgflag='A', vtype=site_cnlf_r8,              &
         hlms='CLM:ALM', upfreq=2, ivar=ivar, initialize=initialize_variables, &
         index = ih_fabi_sun_si_cnlf)

    call this%set_history_var(vname='FATES_FABI_SHA_CLLL', units='1',          &
         long='shade fraction of indirect light absorbed by each canopy and leaf layer', &
         use_default='inactive', avgflag='A', vtype=site_cnlf_r8,              &
         hlms='CLM:ALM', upfreq=2, ivar=ivar, initialize=initialize_variables, &
         index = ih_fabi_sha_si_cnlf)

    call this%set_history_var(vname='FATES_PARPROF_DIR_CLLLPF', units='W m-2', &
         long='radiative profile of direct PAR through each canopy, leaf, and PFT', &
         use_default='inactive', avgflag='A', vtype=site_cnlfpft_r8,           &
         hlms='CLM:ALM', upfreq=2, ivar=ivar, initialize=initialize_variables, &
         index = ih_parprof_dir_si_cnlfpft)

    call this%set_history_var(vname='FATES_PARPROF_DIF_CLLLPF', units='W m-2', &
         long='radiative profile of diffuse PAR through each canopy, leaf, and PFT', &
         use_default='inactive', avgflag='A', vtype=site_cnlfpft_r8,           &
         hlms='CLM:ALM', upfreq=2, ivar=ivar, initialize=initialize_variables, &
         index = ih_parprof_dif_si_cnlfpft)

    call this%set_history_var(vname='FATES_PARPROF_DIR_CLLL', units='W m-2',   &
         long='radiative profile of direct PAR through each canopy and leaf layer (averaged across PFTs)', &
         use_default='inactive', avgflag='A', vtype=site_cnlf_r8,              &
         hlms='CLM:ALM', upfreq=2, ivar=ivar, initialize=initialize_variables, &
         index = ih_parprof_dir_si_cnlf)

    call this%set_history_var(vname='FATES_PARPROF_DIF_CLLL', units='W m-2',   &
         long='radiative profile of diffuse PAR through each canopy and leaf layer (averaged across PFTs)', &
         use_default='inactive', avgflag='A', vtype=site_cnlf_r8,              &
         hlms='CLM:ALM', upfreq=2, ivar=ivar, initialize=initialize_variables, &
         index = ih_parprof_dif_si_cnlf)

    call this%set_history_var(vname='FATES_FABD_SUN_TOPLF_CL', units='1',      &
         long='sun fraction of direct light absorbed by the top leaf layer of each canopy layer', &
         use_default='inactive', avgflag='A', vtype=site_can_r8,               &
         hlms='CLM:ALM', upfreq=2, ivar=ivar, initialize=initialize_variables, &
         index = ih_fabd_sun_top_si_can)

    call this%set_history_var(vname='FATES_FABD_SHA_TOPLF_CL', units='1',      &
         long='shade fraction of direct light absorbed by the top leaf layer of each canopy layer', &
         use_default='inactive', avgflag='A', vtype=site_can_r8,               &
         hlms='CLM:ALM', upfreq=2, ivar=ivar, initialize=initialize_variables, &
         index = ih_fabd_sha_top_si_can)

    call this%set_history_var(vname='FATES_FABI_SUN_TOPLF_CL', units='1',      &
         long='sun fraction of indirect light absorbed by the top leaf layer of each canopy layer', &
         use_default='inactive', avgflag='A', vtype=site_can_r8,               &
         hlms='CLM:ALM', upfreq=2, ivar=ivar, initialize=initialize_variables, &
         index = ih_fabi_sun_top_si_can)

    call this%set_history_var(vname='FATES_FABI_SHA_TOPLF_CL', units='1',      &
         long='shade fraction of indirect light absorbed by the top leaf layer of each canopy layer', &
         use_default='inactive', avgflag='A', vtype=site_can_r8,               &
         hlms='CLM:ALM', upfreq=2, ivar=ivar, initialize=initialize_variables, &
         index = ih_fabi_sha_top_si_can)

    !!! canopy-resolved fluxes and structure

    call this%set_history_var(vname='FATES_NET_C_UPTAKE_CLLL',                 &
         units='kg m-2 s-1',                                                   &
         long='net carbon uptake in kg carbon per m2 per second by each canopy and leaf layer per unit ground area (i.e. divide by CROWNAREA_CLLL to make per leaf area)', &
         use_default='inactive', avgflag='A', vtype=site_cnlf_r8,              &
         hlms='CLM:ALM', upfreq=2, ivar=ivar, initialize=initialize_variables, &
         index = ih_ts_net_uptake_si_cnlf)

    call this%set_history_var(vname='FATES_CROWNAREA_CLLL', units='m2 m-2',    &
         long='total crown area that is occupied by leaves in each canopy and leaf layer', &
         use_default='inactive', avgflag='A', vtype=site_cnlf_r8,              &
         hlms='CLM:ALM', upfreq=1, ivar=ivar, initialize=initialize_variables, &
         index = ih_crownarea_si_cnlf)

    call this%set_history_var(vname='FATES_CROWNAREA_CL', units='m2 m-2',      &
         long='total crown area in each canopy layer', use_default='active',   &
         avgflag='A', vtype=site_can_r8, hlms='CLM:ALM', upfreq=1,             &
         ivar=ivar, initialize=initialize_variables, index = ih_crownarea_si_can)

    ! slow carbon fluxes associated with mortality from or transfer betweeen canopy and understory

    call this%set_history_var(vname='FATES_DEMOTION_CARBONFLUX',               &
          units = 'kg m-2 s-1',                                                &
          long='demotion-associated biomass carbon flux from canopy to understory in kg carbon per m2 per second', &
          use_default='active', avgflag='A', vtype=site_r8, hlms='CLM:ALM',    &
          upfreq=1, ivar=ivar, initialize=initialize_variables,                &
          index = ih_demotion_carbonflux_si)

    call this%set_history_var(vname='FATES_PROMOTION_CARBONFLUX',              &
          units = 'kg m-2 s-1',                                                &
          long='promotion-associated biomass carbon flux from understory to canopy in kg carbon per m2 per second', &
          use_default='active', avgflag='A', vtype=site_r8, hlms='CLM:ALM',    &
          upfreq=1, ivar=ivar, initialize=initialize_variables,                &
          index = ih_promotion_carbonflux_si)

    call this%set_history_var(vname='FATES_MORTALITY_CFLUX_CANOPY',            &
          units = 'kg m-2 s-1',                                                &
          long='flux of biomass carbon from live to dead pools from mortality of canopy plants in kg carbon per m2 per second', &
          use_default='active', avgflag='A', vtype=site_r8, hlms='CLM:ALM',    &
          upfreq=1, ivar=ivar, initialize=initialize_variables,                &
          index = ih_canopy_mortality_carbonflux_si)

    call this%set_history_var(vname='FATES_MORTALITY_CFLUX_USTORY',            &
          units = 'kg m-2 s-1',                                                &
          long='flux of biomass carbon from live to dead pools from mortality of understory plants in kg carbon per m2 per second', &
          use_default='active', avgflag='A', vtype=site_r8, hlms='CLM:ALM',    &
          upfreq=1, ivar=ivar, initialize=initialize_variables,                &
          index = ih_understory_mortality_carbonflux_si)

    call this%set_history_var(vname='FATES_MORTALITY_CFLUX_PF', units='kg m-2 s-1',    &
         long='PFT-level flux of biomass carbon from live to dead pool from mortality', &
         use_default='active', avgflag='A', vtype=site_pft_r8, hlms='CLM:ALM', &
         upfreq=1, ivar=ivar, initialize=initialize_variables,                 &
         index=ih_mortality_carbonflux_si_pft)

    call this%set_history_var(vname='FATES_MORTALITY_FIRE_CFLUX_PF', units='kg m-2 s-1',    &
         long='PFT-level flux of biomass carbon from live to dead pool from fire mortality', &
         use_default='active', avgflag='A', vtype=site_pft_r8, hlms='CLM:ALM', &
         upfreq=1, ivar=ivar, initialize=initialize_variables,                 &
         index=ih_firemortality_carbonflux_si_pft)

    call this%set_history_var(vname='FATES_MORTALITY_HYDRAULIC_CFLUX_PF', units='kg m-2 s-1',    &
         long='PFT-level flux of biomass carbon from live to dead pool from hydraulic failure mortality', &
         use_default='active', avgflag='A', vtype=site_pft_r8, hlms='CLM:ALM', &
         upfreq=1, ivar=ivar, initialize=initialize_variables,                 &
         index=ih_hydraulicmortality_carbonflux_si_pft)

    call this%set_history_var(vname='FATES_MORTALITY_CSTARV_CFLUX_PF', units='kg m-2 s-1',    &
         long='PFT-level flux of biomass carbon from live to dead pool from carbon starvation mortality', &
         use_default='active', avgflag='A', vtype=site_pft_r8, hlms='CLM:ALM', &
         upfreq=1, ivar=ivar, initialize=initialize_variables,                 &
         index=ih_cstarvmortality_carbonflux_si_pft)

    call this%set_history_var(vname='MORTALITY_CROWNAREA_CANOPY',              &
          units = 'm2/ha/year',                                                &
          long='Crown area of canopy trees that died',                         &
          use_default='active', avgflag='A', vtype=site_r8, hlms='CLM:ALM',    &
          upfreq=1, ivar=ivar, initialize=initialize_variables,                &
          index = ih_canopy_mortality_crownarea_si )

    call this%set_history_var(vname='MORTALITY_CROWNAREA_UNDERSTORY',          &
          units = 'm2/ha/year',                                                &
          long='Crown aera of understory trees that died',                     &
          use_default='active', avgflag='A', vtype=site_r8, hlms='CLM:ALM',    &
          upfreq=1, ivar=ivar, initialize=initialize_variables,                &
          index = ih_understory_mortality_crownarea_si )
    
    ! size class by age dimensioned variables

    call this%set_history_var(vname='FATES_NPLANT_SZAP', units = 'm-2',        &
          long='number of plants per m2 in each size x age class',             &
          use_default='inactive', avgflag='A', vtype=site_scag_r8,             &
          hlms='CLM:ALM', upfreq=1, ivar=ivar,                                 &
          initialize=initialize_variables, index = ih_nplant_si_scag)

    call this%set_history_var(vname='FATES_NPLANT_CANOPY_SZAP', units = 'm-2', &
          long='number of plants per m2 in canopy in each size x age class',   &
          use_default='inactive', avgflag='A', vtype=site_scag_r8,             &
          hlms='CLM:ALM', upfreq=1, ivar=ivar,                                 &
          initialize=initialize_variables, index = ih_nplant_canopy_si_scag)

    call this%set_history_var(vname='FATES_NPLANT_USTORY_SZAP',                &
          units = 'm-2',                                                       &
          long='number of plants per m2 in understory in each size x age class', &
          use_default='inactive', avgflag='A', vtype=site_scag_r8,             &
          hlms='CLM:ALM', upfreq=1, ivar=ivar,                                 &
          initialize=initialize_variables, index = ih_nplant_understory_si_scag)

    call this%set_history_var(vname='FATES_DDBH_CANOPY_SZAP',                  &
          units = 'm m-2 yr-1',                                                &
          long='growth rate of canopy plants in meters DBH per m2 per year in canopy in each size x age class', &
          use_default='inactive', avgflag='A', vtype=site_scag_r8,             &
          hlms='CLM:ALM', upfreq=1, ivar=ivar,                                 &
          initialize=initialize_variables, index = ih_ddbh_canopy_si_scag)

    call this%set_history_var(vname='FATES_DDBH_USTORY_SZAP',                  &
          units = 'm m-2 yr-1',                                                &
          long='growth rate of understory plants in meters DBH per m2 per year in each size x age class', &
          use_default='inactive', avgflag='A', vtype=site_scag_r8,             &
          hlms='CLM:ALM', upfreq=1, ivar=ivar,                                 &
          initialize=initialize_variables, index = ih_ddbh_understory_si_scag)

    call this%set_history_var(vname='FATES_MORTALITY_CANOPY_SZAP',             &
          units = 'm-2 yr-1',                                                  &
          long='mortality rate of canopy plants in number of plants per m2 per year in each size x age class', &
          use_default='inactive', avgflag='A', vtype=site_scag_r8,             &
          hlms='CLM:ALM', upfreq=1, ivar=ivar,                                 &
          initialize=initialize_variables, index = ih_mortality_canopy_si_scag)

    call this%set_history_var(vname='FATES_MORTALITY_USTORY_SZAP',             &
          units = 'm-2 yr-1',                                                  &
          long='mortality rate of understory plants in number of plants per m2 per year in each size x age class', &
          use_default='inactive', avgflag='A', vtype=site_scag_r8,             &
          hlms='CLM:ALM', upfreq=1, ivar=ivar,                                 &
          initialize=initialize_variables, index = ih_mortality_understory_si_scag)

    ! size x age x pft dimensioned

    call this%set_history_var(vname='FATES_NPLANT_SZAPPF',units = 'm-2',       &
          long='number of plants per m2 in each size x age x pft class',       &
          use_default='inactive', avgflag='A', vtype=site_scagpft_r8,          &
          hlms='CLM:ALM', upfreq=1, ivar=ivar,                                 &
          initialize=initialize_variables, index = ih_nplant_si_scagpft)

    ! age x pft dimensioned
    call this%set_history_var(vname='FATES_NPP_APPF',units = 'kg m-2 s-1',     &
          long='NPP per PFT in each age bin in kg carbon per m2 per second',   &
          use_default='inactive', avgflag='A', vtype=site_agepft_r8,           &
          hlms='CLM:ALM', upfreq=1, ivar=ivar,                                 &
          initialize=initialize_variables, index = ih_npp_si_agepft)

    call this%set_history_var(vname='FATES_VEGC_APPF',units = 'kg m-2',        &
          long='biomass per PFT in each age bin in kg carbon per m2',          &
          use_default='inactive', avgflag='A', vtype=site_agepft_r8,           &
          hlms='CLM:ALM', upfreq=1, ivar=ivar,                                 &
          initialize=initialize_variables, index = ih_biomass_si_agepft)

    call this%set_history_var(vname='FATES_SCORCH_HEIGHT_APPF',units = 'm',    &
          long='SPITFIRE flame Scorch Height (calculated per PFT in each patch age bin)', &
          use_default='inactive', avgflag='A', vtype=site_agepft_r8,           &
          hlms='CLM:ALM', upfreq=1, ivar=ivar,                                 &
          initialize=initialize_variables, index = ih_scorch_height_si_agepft)


    ! Carbon Flux (grid dimension x scpf) (THESE ARE DEFAULT INACTIVE!!!
    !                                     (BECAUSE THEY TAKE UP SPACE!!!
    ! ===================================================================================

    call this%set_history_var(vname='FATES_GPP_SZPF', units='kg m-2 s-1',      &
          long='gross primary production by pft/size in kg carbon per m2 per second', &
          use_default='inactive', avgflag='A', vtype=site_size_pft_r8,         &
          hlms='CLM:ALM', upfreq=1, ivar=ivar,                                 &
          initialize=initialize_variables, index = ih_gpp_si_scpf)

    call this%set_history_var(vname='FATES_GPP_CANOPY_SZPF',                   &
          units='kg m-2 s-1',                                                  &
          long='gross primary production of canopy plants by pft/size in kg carbon per m2 per second', &
          use_default='inactive', avgflag='A', vtype=site_size_pft_r8,         &
          hlms='CLM:ALM', upfreq=1, ivar=ivar,                                 &
          initialize=initialize_variables, index = ih_gpp_canopy_si_scpf)

    call this%set_history_var(vname='FATES_AUTORESP_CANOPY_SZPF',             &
          units='kg m-2 s-1',                                                  &
          long='autotrophic respiration of canopy plants by pft/size in kg carbon per m2 per second', &
          use_default='inactive', avgflag='A', vtype=site_size_pft_r8,         &
          hlms='CLM:ALM', upfreq=1, ivar=ivar,                                 &
          initialize=initialize_variables, index = ih_ar_canopy_si_scpf)

    call this%set_history_var(vname='FATES_GPP_USTORY_SZPF',               &
          units='kg m-2 s-1',                                                  &
          long='gross primary production of understory plants by pft/size in kg carbon per m2 per second', &
          use_default='inactive', avgflag='A', vtype=site_size_pft_r8,         &
          hlms='CLM:ALM', upfreq=1, ivar=ivar,                                 &
          initialize=initialize_variables, index = ih_gpp_understory_si_scpf)

    call this%set_history_var(vname='FATES_AUTORESP_USTORY_SZPF',         &
          units='kg m-2 s-1',                                                  &
          long='autotrophic respiration of understory plants by pft/size in kg carbon per m2 per second', &
          use_default='inactive', avgflag='A', vtype=site_size_pft_r8,         &
          hlms='CLM:ALM', upfreq=1, ivar=ivar,                                 &
          initialize=initialize_variables, index = ih_ar_understory_si_scpf)

    call this%set_history_var(vname='FATES_NPP_SZPF', units='kg m-2 s-1',      &
          long='total net primary production by pft/size in kg carbon per m2 per second', &
          use_default='inactive', avgflag='A', vtype=site_size_pft_r8,         &
          hlms='CLM:ALM', upfreq=1, ivar=ivar,                                 &
          initialize=initialize_variables, index = ih_npp_totl_si_scpf)

    call this%set_history_var(vname='FATES_LEAF_ALLOC_SZPF', units='kg m-2 s-1', &
          long='allocation to leaves by pft/size in kg carbon per m2 per second', &
          use_default='inactive', avgflag='A', vtype=site_size_pft_r8,         &
          hlms='CLM:ALM', upfreq=1, ivar=ivar,                                 &
          initialize=initialize_variables, index = ih_npp_leaf_si_scpf)

   call this%set_history_var(vname='FATES_SEED_ALLOC_SZPF', units='kg m-2 s-1',  &
         long='allocation to seeds by pft/size in kg carbon per m2 per second', &
         use_default='inactive', avgflag='A', vtype=site_size_pft_r8,          &
         hlms='CLM:ALM', upfreq=1, ivar=ivar,                                  &
         initialize=initialize_variables, index = ih_npp_seed_si_scpf)

   call this%set_history_var(vname='FATES_FROOT_ALLOC_SZPF',                   &
         units='kg m-2 s-1',                                                   &
         long='allocation to fine roots by pft/size in kg carbon per m2 per second', &
         use_default='inactive', avgflag='A', vtype=site_size_pft_r8,          &
         hlms='CLM:ALM', upfreq=1, ivar=ivar,                                  &
         initialize=initialize_variables, index = ih_npp_fnrt_si_scpf)

   call this%set_history_var(vname='FATES_BGSAPWOOD_ALLOC_SZPF',               &
         units='kg m-2 s-1',                                                   &
         long='allocation to below-ground sapwood by pft/size in kg carbon per m2 per second', &
         use_default='inactive', avgflag='A', vtype=site_size_pft_r8,          &
         hlms='CLM:ALM', upfreq=1, ivar=ivar, initialize=initialize_variables, &
         index = ih_npp_bgsw_si_scpf)

   call this%set_history_var(vname='FATES_BGSTRUCT_ALLOC_SZPF', units='kg m-2 s-1', &
         long='allocation to below-ground structural (deadwood) by pft/size in kg carbon per m2 per second', &
         use_default='inactive', avgflag='A', vtype=site_size_pft_r8,          &
         hlms='CLM:ALM', upfreq=1, ivar=ivar, initialize=initialize_variables, &
         index = ih_npp_bgdw_si_scpf)

   call this%set_history_var(vname='FATES_AGSAPWOOD_ALLOC_SZPF',               &
         units='kg m-2 s-1',                                                   &
         long='allocation to above-ground sapwood by pft/size in kg carbon per m2 per second', &
         use_default='inactive', avgflag='A', vtype=site_size_pft_r8,          &
         hlms='CLM:ALM', upfreq=1, ivar=ivar, initialize=initialize_variables, &
         index = ih_npp_agsw_si_scpf)

   call this%set_history_var(vname = 'FATES_AGSTRUCT_ALLOC_SZPF',              &
         units='kg m-2 s-1',                                                   &
         long='allocation to above-ground structural (deadwood) by pft/size in kg carbon per m2 per second', &
         use_default='inactive', avgflag='A', vtype=site_size_pft_r8,          &
         hlms='CLM:ALM', upfreq=1, ivar=ivar, initialize=initialize_variables, &
         index = ih_npp_agdw_si_scpf)

   call this%set_history_var(vname = 'FATES_STORE_ALLOC_SZPF',                 &
         units='kg m-2 s-1',                                                   &
         long='allocation to storage C by pft/size in kg carbon per m2 per second', &
         use_default='inactive', avgflag='A', vtype=site_size_pft_r8,          &
         hlms='CLM:ALM', upfreq=1, ivar=ivar, initialize=initialize_variables, &
         index = ih_npp_stor_si_scpf)

    call this%set_history_var(vname='FATES_DDBH_SZPF', units = 'm m-2 yr-1',   &
          long='diameter growth increment by pft/size', use_default='inactive', &
          avgflag='A', vtype=site_size_pft_r8, hlms='CLM:ALM',                 &
          upfreq=1, ivar=ivar, initialize=initialize_variables,                &
          index = ih_ddbh_si_scpf)

    call this%set_history_var(vname='FATES_GROWTHFLUX_SZPF',                   &
          units = 'm-2 yr-1',                                                  &
          long='flux of individuals into a given size class bin via growth and recruitment', &
          use_default='inactive', avgflag='A', vtype=site_size_pft_r8,         &
          hlms='CLM:ALM', upfreq=1, ivar=ivar,                                 &
          initialize=initialize_variables, index = ih_growthflux_si_scpf)

    call this%set_history_var(vname='FATES_GROWTHFLUX_FUSION_SZPF',            &
          units = 'm-2 yr-1',                                                  &
          long='flux of individuals into a given size class bin via fusion',   &
          use_default='inactive', avgflag='A', vtype=site_size_pft_r8,         &
          hlms='CLM:ALM', upfreq=1, ivar=ivar,                                 &
          initialize=initialize_variables, index = ih_growthflux_fusion_si_scpf)

    call this%set_history_var(vname='FATES_DDBH_CANOPY_SZPF',                  &
          units = 'm m-2 yr-1',                                                &
          long='diameter growth increment by pft/size',                        &
          use_default='inactive', avgflag='A', vtype=site_size_pft_r8,         &
          hlms='CLM:ALM', upfreq=1, ivar=ivar,                                 &
          initialize=initialize_variables, index = ih_ddbh_canopy_si_scpf)

    call this%set_history_var(vname='FATES_DDBH_USTORY_SZPF',              &
          units = 'm m-2 yr-1',                                                &
          long='diameter growth increment by pft/size',                        &
          use_default='inactive', avgflag='A', vtype=site_size_pft_r8,         &
          hlms='CLM:ALM', upfreq=1, ivar=ivar,                                 &
          initialize=initialize_variables, index = ih_ddbh_understory_si_scpf)

    call this%set_history_var(vname='FATES_BASALAREA_SZPF', units = 'm2 m-2',  &
          long='basal area by pft/size', use_default='inactive',               &
          avgflag='A', vtype=site_size_pft_r8, hlms='CLM:ALM', upfreq=1,       &
          ivar=ivar, initialize=initialize_variables, index = ih_ba_si_scpf)

    call this%set_history_var(vname='FATES_VEGC_ABOVEGROUND_SZPF',             &
         units = 'kg m-2',                                                     &
         long='aboveground biomass by pft/size in kg carbon per m2',           &
         use_default='inactive', avgflag='A', vtype=site_size_pft_r8,          &
         hlms='CLM:ALM', upfreq=1, ivar=ivar, initialize=initialize_variables, &
         index = ih_agb_si_scpf)

    call this%set_history_var(vname='FATES_NPLANT_SZPF', units = 'm-2',        &
          long='stem number density by pft/size', use_default='inactive',      &
          avgflag='A', vtype=site_size_pft_r8, hlms='CLM:ALM',                 &
          upfreq=1, ivar=ivar, initialize=initialize_variables,                &
          index = ih_nplant_si_scpf)

    call this%set_history_var(vname='FATES_NPLANT_ACPF', units = 'm-2',        &
         long='stem number density by pft and age class',                      &
         use_default='inactive', avgflag='A', vtype=site_coage_pft_r8,         &
         hlms='CLM:ALM', upfreq=1, ivar=ivar, initialize=initialize_variables, &
         index = ih_nplant_si_capf)

    call this%set_history_var(vname='FATES_MORTALITY_BACKGROUND_SZPF',         &
          units = 'm-2 yr-1',                                                  &
          long='background mortality by pft/size in number of plants per m2 per year', &
          use_default='inactive', avgflag='A', vtype=site_size_pft_r8,         &
          hlms='CLM:ALM', upfreq=1, ivar=ivar,                                 &
          initialize=initialize_variables, index = ih_m1_si_scpf)

    call this%set_history_var(vname='FATES_MORTALITY_HYDRAULIC_SZPF',          &
          units = 'm-2 yr-1',                                                  &
          long='hydraulic mortality by pft/size in number of plants per m2 per year', &
          use_default='inactive', avgflag='A', vtype=site_size_pft_r8,         &
          hlms='CLM:ALM', upfreq=1, ivar=ivar,                                 &
          initialize=initialize_variables, index = ih_m2_si_scpf)

    call this%set_history_var(vname='FATES_MORTALITY_CSTARV_SZPF',             &
          units = 'm-2 yr-1',                                                  &
          long='carbon starvation mortality by pft/size in number of plants per m2 per year', &
          use_default='inactive', avgflag='A', vtype=site_size_pft_r8,         &
          hlms='CLM:ALM', upfreq=1, ivar=ivar,                                 &
          initialize=initialize_variables, index = ih_m3_si_scpf)

    call this%set_history_var(vname='FATES_MORTALITY_IMPACT_SZPF',             &
          units = 'm-2 yr-1',                                                  &
          long='impact mortality by pft/size in number of plants per m2 per year', &
          use_default='inactive', avgflag='A', vtype=site_size_pft_r8,         &
          hlms='CLM:ALM', upfreq=1, ivar=ivar,                                 &
          initialize=initialize_variables, index = ih_m4_si_scpf)

    call this%set_history_var(vname='FATES_MORTALITY_FIRE_SZPF',               &
          units = 'm-2 yr-1',                                                  &
          long='fire mortality by pft/size in number of plants per m2 per year', &
          use_default='inactive', avgflag='A', vtype=site_size_pft_r8,         &
          hlms='CLM:ALM', upfreq=1, ivar=ivar,                                 &
          initialize=initialize_variables, index = ih_m5_si_scpf)

    call this%set_history_var(vname='FATES_MORTALITY_CROWNSCORCH_SZPF',        &
          units = 'm-2 yr-1',                                                  &
          long='fire mortality from crown scorch by pft/size in number of plants per m2 per year', &
          use_default='inactive', avgflag='A', vtype=site_size_pft_r8,         &
          hlms='CLM:ALM', upfreq=1, ivar=ivar,                                 &
          initialize=initialize_variables, index = ih_crownfiremort_si_scpf)

    call this%set_history_var(vname='FATES_MORTALITY_CAMBIALBURN_SZPF',        &
          units = 'm-2 yr-1',                                                  &
          long='fire mortality from cambial burn by pft/size in number of plants per m2 per year', &
          use_default='inactive', avgflag='A', vtype=site_size_pft_r8,         &
          hlms='CLM:ALM', upfreq=1, ivar=ivar,                                 &
          initialize=initialize_variables, index = ih_cambialfiremort_si_scpf)

    call this%set_history_var(vname='FATES_MORTALITY_TERMINATION_SZPF',        &
          units = 'm-2 yr-1',                                                  &
          long='termination mortality by pft/size in number pf plants per m2 per year', &
          use_default='inactive', avgflag='A', vtype=site_size_pft_r8,         &
          hlms='CLM:ALM', upfreq=1, ivar=ivar,                                 &
          initialize=initialize_variables, index = ih_m6_si_scpf)

    call this%set_history_var(vname='FATES_MORTALITY_LOGGING_SZPF',            &
          units = 'm-2 yr-1',                                                  &
          long='logging mortality by pft/size in number of plants per m2 per year', &
          use_default='inactive',           &
          avgflag='A', vtype=site_size_pft_r8, hlms='CLM:ALM', upfreq=1,       &
          ivar=ivar, initialize=initialize_variables, index = ih_m7_si_scpf)

    call this%set_history_var(vname='FATES_MORTALITY_FREEZING_SZPF',           &
          units = 'm-2 yr-1',                                                  &
          long='freezing mortality by pft/size in number of plants per m2 per year', &
          use_default='inactive', avgflag='A', vtype=site_size_pft_r8,         &
          hlms='CLM:ALM', upfreq=1, ivar=ivar,                                 &
          initialize=initialize_variables, index = ih_m8_si_scpf)

    call this%set_history_var(vname='FATES_MORTALITY_SENESCENCE_SZPF',         &
           units = 'm-2 yr-1',                                                 &
          long='senescence mortality by pft/size in number of plants per m2 per year', &
          use_default='inactive', avgflag='A', vtype=site_size_pft_r8,         &
          hlms='CLM:ALM', upfreq=1, ivar=ivar,                                 &
          initialize=initialize_variables, index = ih_m9_si_scpf)

    call this%set_history_var(vname='FATES_MORTALITY_AGESCEN_SZPF',            &
         units = 'm-2 yr-1',                                                   &
         long='age senescence mortality by pft/size in number of plants per m2 per year', &
         use_default='inactive', avgflag='A', vtype =site_size_pft_r8,         &
         hlms='CLM:ALM', upfreq=1, ivar=ivar, initialize=initialize_variables, &
         index = ih_m10_si_scpf)

    call this%set_history_var(vname='FATES_MORTALITY_AGESCEN_ACPF',            &
         units='m-2 yr-1',                                                     &
         long='age senescence mortality by pft/cohort age in number of plants per m2 per year', &
         use_default='inactive', avgflag='A', vtype =site_coage_pft_r8,        &
         hlms='CLM:ALM', upfreq=1, ivar=ivar, initialize=initialize_variables, &
         index =ih_m10_si_capf)

    call this%set_history_var(vname='FATES_MORTALITY_CANOPY_SZPF',             &
          units = 'm-2 yr-1',                                                  &
          long='total mortality of canopy plants by pft/size in number of plants per m2 per year', &
          use_default='inactive', avgflag='A', vtype=site_size_pft_r8,         &
          hlms='CLM:ALM', upfreq=1, ivar=ivar,                                 &
          initialize=initialize_variables, index = ih_mortality_canopy_si_scpf)

    call this%set_history_var(vname='FATES_M3_MORTALITY_CANOPY_SZPF',          &
          units = 'N/ha/yr',                                                   &
          long='C starvation mortality of canopy plants by pft/size',          &
          use_default='inactive', avgflag='A', vtype=site_size_pft_r8,         &
          hlms='CLM:ALM', upfreq=1, ivar=ivar,                                 &
          initialize=initialize_variables, index = ih_m3_mortality_canopy_si_scpf )

    call this%set_history_var(vname='FATES_M3_MORTALITY_USTORY_SZPF',          &
          units = 'N/ha/yr',                                                   &
          long='C starvation mortality of understory plants by pft/size',      &
          use_default='inactive', avgflag='A', vtype=site_size_pft_r8,         &
          hlms='CLM:ALM', upfreq=1, ivar=ivar,                                 &
          initialize=initialize_variables, index = ih_m3_mortality_understory_si_scpf )

    
    call this%set_history_var(vname='FATES_C13DISC_SZPF', units = 'per mil',   &
         long='C13 discrimination by pft/size',use_default='inactive',         &
         avgflag='A', vtype=site_size_pft_r8, hlms='CLM:ALM',                  &
         upfreq=1, ivar=ivar, initialize=initialize_variables,                 &
         index = ih_c13disc_si_scpf)

    call this%set_history_var(vname='FATES_STOREC_CANOPY_SZPF', units = 'kg m-2', &
          long='biomass in storage pools of canopy plants by pft/size in kg carbon per m2', &
          use_default='inactive', avgflag='A', vtype=site_size_pft_r8,         &
          hlms='CLM:ALM', upfreq=1, ivar=ivar,                                 &
          initialize=initialize_variables, index = ih_bstor_canopy_si_scpf)

    call this%set_history_var(vname='FATES_LEAFC_CANOPY_SZPF',                 &
          units = 'kg m-2',                                                    &
          long='biomass in leaves of canopy plants by pft/size in kg carbon per m2', &
          use_default='inactive', &
          avgflag='A', vtype=site_size_pft_r8, hlms='CLM:ALM', upfreq=1,       &
          ivar=ivar, initialize=initialize_variables,                          &
          index = ih_bleaf_canopy_si_scpf)

    call this%set_history_var(vname='FATES_LAI_CANOPY_SZPF',                   &
          units = 'm2 m-2',                                                    &
          long='Leaf area index (LAI) of canopy plants by pft/size',           &
          use_default='inactive', &
          avgflag='A', vtype=site_size_pft_r8, hlms='CLM:ALM', upfreq=1,       &
          ivar=ivar, initialize=initialize_variables,                          &
          index = ih_lai_canopy_si_scpf )          

    call this%set_history_var(vname='FATES_NPLANT_CANOPY_SZPF', units = 'm-2', &
          long='number of canopy plants by size/pft per m2',                   &
          use_default='inactive', avgflag='A', vtype=site_size_pft_r8,         &
          hlms='CLM:ALM', upfreq=1, ivar=ivar,                                 &
          initialize=initialize_variables, index = ih_nplant_canopy_si_scpf)

    call this%set_history_var(vname='FATES_MORTALITY_USTORY_SZPF',         &
          units = 'm-2 yr-1',                                                  &
          long='total mortality of understory plants by pft/size in number of plants per m2 per year', &
          use_default='inactive', avgflag='A', vtype=site_size_pft_r8,         &
          hlms='CLM:ALM', upfreq=1, ivar=ivar,                                 &
          initialize=initialize_variables,                                     &
          index = ih_mortality_understory_si_scpf)

    call this%set_history_var(vname='FATES_STOREC_USTORY_SZPF',            &
          units = 'kg m-2',                                                    &
          long='biomass in storage pools of understory plants by pft/size in kg carbon per m2', &
          use_default='inactive', avgflag='A', vtype=site_size_pft_r8,         &
          hlms='CLM:ALM', upfreq=1, ivar=ivar,                                 &
          initialize=initialize_variables, index = ih_bstor_understory_si_scpf)

    call this%set_history_var(vname='FATES_LEAFC_USTORY_SZPF',             &
          units = 'kg m-2',                                                    &
          long='biomass in leaves of understory plants by pft/size in kg carbon per m2', &
          use_default='inactive', avgflag='A', vtype=site_size_pft_r8,         &
          hlms='CLM:ALM', upfreq=1, ivar=ivar,                                 &
          initialize=initialize_variables, index = ih_bleaf_understory_si_scpf)

    call this%set_history_var(vname='FATES_LAI_USTORY_SZPF',                   &
          units = 'm2 m-2',                                                    &
          long='Leaf area index (LAI) of understory plants by pft/size',       &
          use_default='inactive', avgflag='A', vtype=site_size_pft_r8,         &
          hlms='CLM:ALM', upfreq=1, ivar=ivar,                                 &
          initialize=initialize_variables, index = ih_lai_understory_si_scpf )

    call this%set_history_var(vname='FATES_NPLANT_USTORY_SZPF',            &
          units = 'm-2',                                                       &
          long='density of understory plants by pft/size in number of plants per m2', &
          use_default='inactive', avgflag='A', vtype=site_size_pft_r8,         &
          hlms='CLM:ALM', upfreq=1, ivar=ivar,                                 &
          initialize=initialize_variables, index = ih_nplant_understory_si_scpf)

    call this%set_history_var(vname='FATES_CWD_ABOVEGROUND_DC', units='kg m-2', &
          long='debris class-level aboveground coarse woody debris stocks in kg carbon per m2', &
          use_default='inactive', avgflag='A', vtype=site_cwdsc_r8,            &
          hlms='CLM:ALM', upfreq=1, ivar=ivar,                                 &
          initialize=initialize_variables, index = ih_cwd_ag_si_cwdsc)

    call this%set_history_var(vname='FATES_CWD_BELOWGROUND_DC', units='kg m-2', &
          long='debris class-level belowground coarse woody debris stocks in kg carbon per m2', &
          use_default='inactive', avgflag='A', vtype=site_cwdsc_r8,            &
          hlms='CLM:ALM', upfreq=1, ivar=ivar,                                 &
          initialize=initialize_variables, index = ih_cwd_bg_si_cwdsc)

    call this%set_history_var(vname='FATES_CWD_ABOVEGROUND_IN_DC',             &
          units='kg m-2 s-1',                                                  &
          long='debris class-level aboveground coarse woody debris input in kg carbon per m2 per second', &
          use_default='inactive', avgflag='A', vtype=site_cwdsc_r8,            &
          hlms='CLM:ALM', upfreq=1, ivar=ivar,                                 &
          initialize=initialize_variables, index = ih_cwd_ag_in_si_cwdsc)

    call this%set_history_var(vname='FATES_CWD_BELOWGROUND_IN_DC',             &
          units='kg m-2 s-1',                                                  &
          long='debris class-level belowground coarse woody debris input in kg carbon per m2 per second', &
          use_default='inactive', avgflag='A', vtype=site_cwdsc_r8,            &
          hlms='CLM:ALM', upfreq=1, ivar=ivar,                                 &
          initialize=initialize_variables, index = ih_cwd_bg_in_si_cwdsc)

    call this%set_history_var(vname='FATES_CWD_ABOVEGROUND_OUT_DC',            &
          units='kg m-2 s-1',                                                  &
          long='debris class-level aboveground coarse woody debris output in kg carbon per m2 per second', &
          use_default='inactive', avgflag='A', vtype=site_cwdsc_r8,            &
          hlms='CLM:ALM', upfreq=1, ivar=ivar,                                 &
          initialize=initialize_variables, index = ih_cwd_ag_out_si_cwdsc)

    call this%set_history_var(vname='FATES_CWD_BELOWGROUND_OUT_DC',            &
          units='kg m-2 s-1',                                                  &
          long='debris class-level belowground coarse woody debris output in kg carbon per m2 per second', &
          use_default='inactive', avgflag='A', vtype=site_cwdsc_r8,            &
          hlms='CLM:ALM', upfreq=1, ivar=ivar,                                 &
          initialize=initialize_variables, index = ih_cwd_bg_out_si_cwdsc)

    ! Size structured diagnostics that require rapid updates (upfreq=2)

    call this%set_history_var(vname='FATES_AUTORESP_SZPF',                     &
          units = 'kg m-2 s-1',                                                &
          long='total autotrophic respiration in kg carbon per m2 per second by pft/size', &
          use_default='inactive', avgflag='A', vtype=site_size_pft_r8,         &
          hlms='CLM:ALM', upfreq=2, ivar=ivar,                                 &
          initialize=initialize_variables, index = ih_ar_si_scpf)

    call this%set_history_var(vname='FATES_GROWAR_SZPF',                       &
          units = 'kg m-2 s-1',                                                &
          long='growth autotrophic respiration in kg carbon per m2 per second by pft/size', &
          use_default='inactive', avgflag='A', vtype=site_size_pft_r8,         &
          hlms='CLM:ALM', upfreq=2, ivar=ivar,                                 &
          initialize=initialize_variables, index = ih_ar_grow_si_scpf)

    call this%set_history_var(vname='FATES_MAINTAR_SZPF',                      &
          units = 'kg m-2 s-1',          &
          long='maintenance autotrophic respiration in kg carbon per m2 per second by pft/size', &
          use_default='inactive', avgflag='A', vtype=site_size_pft_r8,         &
          hlms='CLM:ALM', upfreq=2, ivar=ivar,                                 &
          initialize=initialize_variables, index = ih_ar_maint_si_scpf)

    call this%set_history_var(vname='FATES_RDARK_SZPF',                        &
          units = 'kg m-2 s-1',                                                &
          long='dark portion of maintenance autotrophic respiration in kg carbon per m2 per second by pft/size', &
          use_default='inactive', avgflag='A', vtype=site_size_pft_r8,         &
          hlms='CLM:ALM', upfreq=2, ivar=ivar,                                 &
          initialize=initialize_variables, index = ih_ar_darkm_si_scpf)

    call this%set_history_var(vname='FATES_AGSAPMAINTAR_SZPF',                 &
          units = 'kg m-2 s-1',                                                &
          long='above-ground sapwood maintenance autotrophic respiration in kg carbon per m2 per second by pft/size', &
          use_default='inactive', avgflag='A', vtype=site_size_pft_r8,         &
          hlms='CLM:ALM', upfreq=2, ivar=ivar,                                 &
          initialize=initialize_variables, index = ih_ar_agsapm_si_scpf)

    call this%set_history_var(vname='FATES_BGSAPMAINTAR_SZPF',                 &
          units = 'kg m-2 s-1',                                                &
          long='below-ground sapwood maintenance autotrophic respiration in kg carbon per m2 per second by pft/size', &
          use_default='inactive', avgflag='A', vtype=site_size_pft_r8,         &
          hlms='CLM:ALM', upfreq=2, ivar=ivar,                                 &
          initialize=initialize_variables, index = ih_ar_crootm_si_scpf)

    call this%set_history_var(vname='FATES_FROOTMAINTAR_SZPF',                 &
          units = 'kg m-2 s-1',                                                &
          long='fine root maintenance autotrophic respiration in kg carbon per m2 per second by pft/size', &
          use_default='inactive', avgflag='A', vtype=site_size_pft_r8,         &
          hlms='CLM:ALM', upfreq=2, ivar=ivar,                                 &
          initialize=initialize_variables, index = ih_ar_frootm_si_scpf)

    ! size-class only variables

    call this%set_history_var(vname='FATES_DDBH_CANOPY_SZ',                    &
          units = 'm m-2 yr-1', long='diameter growth increment by size of canopy plants', &
          use_default='active', avgflag='A', vtype=site_size_r8,               &
          hlms='CLM:ALM', upfreq=1, ivar=ivar,                                 &
          initialize=initialize_variables, index = ih_ddbh_canopy_si_scls)

    call this%set_history_var(vname='FATES_DDBH_USTORY_SZ',                &
          units = 'm m-2 yr-1', long='diameter growth increment by size of understory plants', &
          use_default='active', avgflag='A', vtype=site_size_r8,               &
          hlms='CLM:ALM', upfreq=1, ivar=ivar,                                 &
          initialize=initialize_variables, index = ih_ddbh_understory_si_scls)

    call this%set_history_var(vname='FATES_YESTCANLEV_CANOPY_SZ',              &
          units = 'm-2',                                                       &
          long='yesterdays canopy level for canopy plants by size class in number of plants per m2', &
          use_default='inactive', avgflag='A', vtype=site_size_r8,             &
          hlms='CLM:ALM', upfreq=1, ivar=ivar,                                 &
          initialize=initialize_variables,                                     &
          index = ih_yesterdaycanopylevel_canopy_si_scls)

    call this%set_history_var(vname='FATES_YESTCANLEV_USTORY_SZ',          &
          units = 'm-2',                                                       &
          long='yesterdays canopy level for understory plants by size class in number of plants per m2', &
          use_default='inactive', avgflag='A', vtype=site_size_r8,             &
          hlms='CLM:ALM', upfreq=1, ivar=ivar,                                 &
          initialize=initialize_variables,                                     &
          index = ih_yesterdaycanopylevel_understory_si_scls)

    call this%set_history_var(vname='FATES_BASALAREA_SZ', units = 'm2 m-2',    &
          long='basal area by size class', use_default='active',               &
          avgflag='A', vtype=site_size_r8, hlms='CLM:ALM', upfreq=1,           &
          ivar=ivar, initialize=initialize_variables, index = ih_ba_si_scls)

    call this%set_history_var(vname='FATES_VEGC_ABOVEGROUND_SZ',               &
           units = 'kg m-2',                                                   &
          long='aboveground biomass by size class in kg carbon per m2',        &
          use_default='active', avgflag='A', vtype=site_size_r8,               &
          hlms='CLM:ALM', upfreq=1, ivar=ivar,                                 &
          initialize=initialize_variables, index = ih_agb_si_scls)

    call this%set_history_var(vname='FATES_VEGC_SZ', units = 'kg m-2',         &
          long='total biomass by size class in kg carbon per m2',              &
          use_default='inactive', avgflag='A', vtype=site_size_r8,             &
          hlms='CLM:ALM', upfreq=1, ivar=ivar,                                 &
          initialize=initialize_variables, index = ih_biomass_si_scls)

    call this%set_history_var(vname='FATES_DEMOTION_RATE_SZ',                  &
          units = 'm-2 yr-1',                                                  &
          long='demotion rate from canopy to understory by size class in number of plants per m2 per year', &
          use_default='inactive', avgflag='A', vtype=site_size_r8,             &
          hlms='CLM:ALM', upfreq=1, ivar=ivar,                                 &
          initialize=initialize_variables, index = ih_demotion_rate_si_scls)

    call this%set_history_var(vname='FATES_PROMOTION_RATE_SZ',                 &
          units = 'm-2 yr-1',                                                  &
          long='promotion rate from understory to canopy by size class',       &
          use_default='inactive', avgflag='A', vtype=site_size_r8,             &
          hlms='CLM:ALM', upfreq=1, ivar=ivar,                                 &
          initialize=initialize_variables, index = ih_promotion_rate_si_scls)

    call this%set_history_var(vname='FATES_NPLANT_CANOPY_SZ',                  &
          units = 'm-2',               &
          long='number of canopy plants per m2 by size class',                 &
          use_default='active', avgflag='A', vtype=site_size_r8,               &
          hlms='CLM:ALM', upfreq=1, ivar=ivar,                                 &
          initialize=initialize_variables, index = ih_nplant_canopy_si_scls)

    call this%set_history_var(vname='FATES_LAI_CANOPY_SZ', units = 'm2 m-2',   &
          long='leaf area index (LAI) of canopy plants by size class',         &
          use_default='active', avgflag='A', vtype=site_size_r8,               &
          hlms='CLM:ALM', upfreq=1, ivar=ivar,                                 &
          initialize=initialize_variables, index = ih_lai_canopy_si_scls)

    call this%set_history_var(vname='FATES_SAI_CANOPY_SZ', units = 'm2 m-2',   &
          long='stem area index (SAI) of canopy plants by size class',         &
          use_default='inactive', avgflag='A', vtype=site_size_r8,             &
          hlms='CLM:ALM', upfreq=1, ivar=ivar,                                 &
          initialize=initialize_variables, index = ih_sai_canopy_si_scls)

    call this%set_history_var(vname='FATES_MORTALITY_CANOPY_SZ',               &
          units = 'm-2 yr-1',                                                  &
          long='total mortality of canopy trees by size class in number of plants per m2', &
          use_default='active', avgflag='A', vtype=site_size_r8,               &
          hlms='CLM:ALM', upfreq=1, ivar=ivar,                                 &
          initialize=initialize_variables, index = ih_mortality_canopy_si_scls)

    call this%set_history_var(vname='FATES_MORTALITY_CANOPY_SE_SZ',               &
          units = 'm-2 yr-1',                                                  &
          long='total mortality of canopy trees by size class in number of plants per m2, secondary patches', &
          use_default='active', avgflag='A', vtype=site_size_r8,               &
          hlms='CLM:ALM', upfreq=1, ivar=ivar,                                 &
          initialize=initialize_variables, index = ih_mortality_canopy_secondary_si_scls)

    call this%set_history_var(vname='FATES_NPLANT_USTORY_SZ',              &
          units = 'm-2',                                                       &
          long='number of understory plants per m2 by size class',             &
          use_default='active', avgflag='A', vtype=site_size_r8,               &
          hlms='CLM:ALM', upfreq=1, ivar=ivar,                                 &
          initialize=initialize_variables, index = ih_nplant_understory_si_scls)

    call this%set_history_var(vname='FATES_M3_MORTALITY_CANOPY_SZ',            &
          units = 'N/ha/yr',                                                   &
          long='C starvation mortality of canopy plants by size',              &
          use_default='inactive', avgflag='A', vtype=site_size_r8,             &
          hlms='CLM:ALM', upfreq=1, ivar=ivar,                                 &
          initialize=initialize_variables, index = ih_m3_mortality_canopy_si_scls )

    call this%set_history_var(vname='FATES_M3_MORTALITY_USTORY_SZ',            &
          units = 'N/ha/yr',                                                   &
          long='C starvation mortality of understory plants by size',          &
          use_default='inactive', avgflag='A', vtype=site_size_r8,             &
          hlms='CLM:ALM', upfreq=1, ivar=ivar,                                 &
          initialize=initialize_variables, index = ih_m3_mortality_understory_si_scls )
    
    call this%set_history_var(vname='FATES_LAI_USTORY_SZ',                 &
          units = 'm2 m-2',                                                    &
          long='leaf area index (LAI) of understory plants by size class',     &
          use_default='active', avgflag='A', vtype=site_size_r8,               &
          hlms='CLM:ALM', upfreq=1, ivar=ivar,                                 &
          initialize=initialize_variables, index = ih_lai_understory_si_scls)

    call this%set_history_var(vname='FATES_SAI_USTORY_SZ',                 &
          units = 'm2 m-2',                                                    &
          long='stem area index (SAI) of understory plants by size class',     &
          use_default='inactive', avgflag='A', vtype=site_size_r8,             &
          hlms='CLM:ALM', upfreq=1, ivar=ivar,                                 &
          initialize=initialize_variables, index = ih_sai_understory_si_scls)

    call this%set_history_var(vname='FATES_NPLANT_SZ', units = 'm-2',          &
          long='number of plants per m2 by size class', use_default='active',  &
          avgflag='A', vtype=site_size_r8, hlms='CLM:ALM', upfreq=1,           &
          ivar=ivar, initialize=initialize_variables, index = ih_nplant_si_scls)

    call this%set_history_var(vname='FATES_NPLANT_AC', units = 'm-2',          &
         long='number of plants per m2 by cohort age class',                   &
         use_default='active', avgflag='A', vtype=site_coage_r8,               &
         hlms='CLM:ALM', upfreq=1, ivar=ivar,                                  &
         initialize=initialize_variables, index = ih_nplant_si_cacls)

    call this%set_history_var(vname='FATES_MORTALITY_BACKGROUND_SZ',           &
          units = 'm-2 yr-1',                                                  &
          long='background mortality by size in number of plants per m2 per year', &
          use_default='active', avgflag='A', vtype=site_size_r8,               &
          hlms='CLM:ALM', upfreq=1, ivar=ivar,                                 &
          initialize=initialize_variables, index = ih_m1_si_scls)

    call this%set_history_var(vname='FATES_MORTALITY_HYDRAULIC_SZ',            &
          units = 'm-2 yr-1',                                                  &
          long='hydraulic mortality by size in number of plants per m2 per year', &
          use_default='active', avgflag='A', vtype=site_size_r8,               &
          hlms='CLM:ALM', upfreq=1, ivar=ivar,                                 &
          initialize=initialize_variables, index = ih_m2_si_scls)

    call this%set_history_var(vname='FATES_MORTALITY_CSTARV_SZ',               &
          units = 'm-2 yr-1',                                                  &
          long='carbon starvation mortality by size in number of plants per m2 per year', &
          use_default='active', avgflag='A', vtype=site_size_r8,               &
          hlms='CLM:ALM', upfreq=1, ivar=ivar,                                 &
          initialize=initialize_variables, index = ih_m3_si_scls)

    call this%set_history_var(vname='FATES_MORTALITY_BACKGROUND_SE_SZ',           &
          units = 'm-2 yr-1',                                                  &
          long='background mortality by size in number of plants per m2 per year, secondary patches', &
          use_default='active', avgflag='A', vtype=site_size_r8,               &
          hlms='CLM:ALM', upfreq=1, ivar=ivar,                                 &
          initialize=initialize_variables, index = ih_m1_sec_si_scls)

    call this%set_history_var(vname='FATES_MORTALITY_HYDRAULIC_SE_SZ',            &
          units = 'm-2 yr-1',                                                  &
          long='hydraulic mortality by size in number of plants per m2 per year, secondary patches', &
          use_default='active', avgflag='A', vtype=site_size_r8,               &
          hlms='CLM:ALM', upfreq=1, ivar=ivar,                                 &
          initialize=initialize_variables, index = ih_m2_sec_si_scls)

    call this%set_history_var(vname='FATES_MORTALITY_CSTARV_SE_SZ',               &
          units = 'm-2 yr-1',                                                  &
          long='carbon starvation mortality by size in number of plants per m2 per year, secondary patches', &
          use_default='active', avgflag='A', vtype=site_size_r8,               &
          hlms='CLM:ALM', upfreq=1, ivar=ivar,                                 &
          initialize=initialize_variables, index = ih_m3_sec_si_scls)

    call this%set_history_var(vname='FATES_MORTALITY_IMPACT_SZ',               &
          units = 'm-2 yr-1',                                                  &
          long='impact mortality by size in number of plants per m2 per year', &
          use_default='active', avgflag='A', vtype=site_size_r8,               &
          hlms='CLM:ALM', upfreq=1, ivar=ivar,                                 &
          initialize=initialize_variables, index = ih_m4_si_scls)

    call this%set_history_var(vname='FATES_MORTALITY_FIRE_SZ',                 &
          units = 'm-2 yr-1',                                                  &
          long='fire mortality by size in number of plants per m2 per year',   &
          use_default='active', avgflag='A', vtype=site_size_r8,               &
          hlms='CLM:ALM', upfreq=1, ivar=ivar,                                 &
          initialize=initialize_variables, index = ih_m5_si_scls)

    call this%set_history_var(vname='FATES_MORTALITY_TERMINATION_SZ',          &
          units = 'm-2 yr-1',                                                  &
          long='termination mortality by size in number of plants per m2 per year', &
          use_default='active', avgflag='A', vtype=site_size_r8,               &
          hlms='CLM:ALM', upfreq=1, ivar=ivar,                                 &
          initialize=initialize_variables, index = ih_m6_si_scls)

    call this%set_history_var(vname='FATES_MORTALITY_LOGGING_SZ',              &
          units = 'm-2 yr-1',                                                  &
          long='logging mortality by size in number of plants per m2 per year', &
          use_default='active', avgflag='A', vtype=site_size_r8,               &
          hlms='CLM:ALM', upfreq=1, ivar=ivar,                                 &
          initialize=initialize_variables, index = ih_m7_si_scls)

    call this%set_history_var(vname='FATES_MORTALITY_FREEZING_SZ',             &
          units = 'm-2 yr-1',                                                  &
          long='freezing mortality by size in number of plants per m2 per year', &
          use_default='active', avgflag='A', vtype=site_size_r8,               &
          hlms='CLM:ALM', upfreq=1, ivar=ivar,                                 &
          initialize=initialize_variables, index = ih_m8_si_scls)

    call this%set_history_var(vname='FATES_MORTALITY_SENESCENCE_SZ',           &
          units = 'm-2 yr-1',                                                  &
          long='senescence mortality by size in number of plants per m2 per year', &
          use_default='active', avgflag='A', vtype=site_size_r8,               &
          hlms='CLM:ALM', upfreq=1, ivar=ivar,                                 &
          initialize=initialize_variables, index = ih_m9_si_scls)

    call this%set_history_var(vname='FATES_MORTALITY_AGESCEN_SZ',              &
          units = 'm-2 yr-1',                                                  &
          long='age senescence mortality by size in number of plants per m2 per year', &
          use_default='active', avgflag='A', vtype=site_size_r8,               &
          hlms='CLM:ALM', upfreq=1, ivar=ivar,                                 &
          initialize=initialize_variables, index = ih_m10_si_scls)

    call this%set_history_var(vname='FATES_MORTALITY_AGESCEN_AC',              &
          units = 'm-2 yr-1',                                                  &
          long='age senescence mortality by cohort age in number of plants per m2 per year', &
          use_default='active', avgflag='A', vtype=site_coage_r8,              &
          hlms='CLM:ALM', upfreq=1, ivar=ivar,                                 &
          initialize=initialize_variables, index = ih_m10_si_cacls)

    call this%set_history_var(vname='FATES_MORTALITY_LOGGING_SE_SZ',              &
          units = 'm-2 yr-1',                                                  &
          long='logging mortality by size in number of plants per m2 per event, secondary patches', &
          use_default='active', avgflag='A', vtype=site_size_r8,               &
          hlms='CLM:ALM', upfreq=1, ivar=ivar,                                 &
          initialize=initialize_variables, index = ih_m7_sec_si_scls)

    call this%set_history_var(vname='FATES_MORTALITY_FREEZING_SE_SZ',             &
          units = 'm-2 event-1',                                               &
          long='freezing mortality by size in number of plants per m2 per event, secondary patches', &
          use_default='active', avgflag='A', vtype=site_size_r8,               &
          hlms='CLM:ALM', upfreq=1, ivar=ivar,                                 &
          initialize=initialize_variables, index = ih_m8_sec_si_scls)

    call this%set_history_var(vname='FATES_MORTALITY_SENESCENCE_SE_SZ',           &
          units = 'm-2 yr-1',                                                  &
          long='senescence mortality by size in number of plants per m2 per event, secondary patches', &
          use_default='active', avgflag='A', vtype=site_size_r8,               &
          hlms='CLM:ALM', upfreq=1, ivar=ivar,                                 &
          initialize=initialize_variables, index = ih_m9_sec_si_scls)

    call this%set_history_var(vname='FATES_MORTALITY_AGESCEN_SE_SZ',              &
          units = 'm-2 yr-1',                                                  &
          long='age senescence mortality by size in number of plants per m2 per year, secondary patches', &
          use_default='active', avgflag='A', vtype=site_size_r8,               &
          hlms='CLM:ALM', upfreq=1, ivar=ivar,                                 &
          initialize=initialize_variables, index = ih_m10_sec_si_scls)

    call this%set_history_var(vname='FATES_NPP_CANOPY_SZ', units = 'kg m-2 s-1', &
          long='NPP of canopy plants by size class in kg carbon per m2 per second', &
          use_default='inactive', avgflag='A', vtype=site_size_r8,             &
          hlms='CLM:ALM', upfreq=1, ivar=ivar,                                 &
          initialize=initialize_variables,                                     &
          index = ih_carbon_balance_canopy_si_scls)

    call this%set_history_var(vname='FATES_NPP_USTORY_SZ', units = 'kg m-2 s-1', &
          long='NPP of understory plants by size class in kg carbon per m2 per second', &
          use_default='inactive', avgflag='A', vtype=site_size_r8,             &
          hlms='CLM:ALM', upfreq=1, ivar=ivar,                                 &
          initialize=initialize_variables,                                     &
          index = ih_carbon_balance_understory_si_scls)

    call this%set_history_var(vname='FATES_MORTALITY_USTORY_SZ',           &
          units = 'm-2 yr-1',                                                  &
          long='total mortality of understory trees by size class in individuals per m2 per year', &
          use_default='active', avgflag='A', vtype=site_size_r8,               &
          hlms='CLM:ALM', upfreq=1, ivar=ivar,                                 &
          initialize=initialize_variables,                                     &
          index = ih_mortality_understory_si_scls)

    call this%set_history_var(vname='FATES_TRIMMING_CANOPY_SZ', units = 'm-2', &
          long='trimming term of canopy plants weighted by plant density, by size class', &
          use_default='inactive', avgflag='A', vtype=site_size_r8,             &
          hlms='CLM:ALM', upfreq=1, ivar=ivar,                                 &
          initialize=initialize_variables, index = ih_trimming_canopy_si_scls)

    call this%set_history_var(vname='FATES_TRIMMING_USTORY_SZ',            &
          units = 'm-2',                                                       &
          long='trimming term of understory plants weighted by plant density, by size class', &
          use_default='inactive', avgflag='A', vtype=site_size_r8,             &
          hlms='CLM:ALM', upfreq=1, ivar=ivar,                                 &
          initialize=initialize_variables,                                     &
          index = ih_trimming_understory_si_scls)

    call this%set_history_var(vname='FATES_CROWNAREA_CANOPY_SZ', units = 'm2 m-2', &
          long='total crown area of canopy plants by size class',              &
          use_default='inactive', avgflag='A', vtype=site_size_r8,             &
          hlms='CLM:ALM', upfreq=1, ivar=ivar,                                 &
          initialize=initialize_variables, index = ih_crown_area_canopy_si_scls)

    call this%set_history_var(vname='FATES_CROWNAREA_USTORY_SZ', units = 'm2 m-2', &
          long='total crown area of understory plants by size class',          &
          use_default='inactive', avgflag='A', vtype=site_size_r8,             &
          hlms='CLM:ALM', upfreq=1, ivar=ivar,                                 &
          initialize=initialize_variables, index = ih_crown_area_understory_si_scls)

    call this%set_history_var(vname='FATES_LEAFCTURN_CANOPY_SZ',               &
          units = 'kg m-2 s-1',                                                &
          long='leaf turnover (non-mortal) for canopy plants by size class in kg carbon per m2 per second', &
          use_default='inactive', avgflag='A', vtype=site_size_r8,             &
          hlms='CLM:ALM', upfreq=1, ivar=ivar,                                 &
          initialize=initialize_variables, index = ih_leaf_md_canopy_si_scls)

    call this%set_history_var(vname='FATES_FROOTCTURN_CANOPY_SZ',              &
          units = 'kg m-2 s-1',                                                &
          long='fine root turnover (non-mortal) for canopy plants by size class in kg carbon per m2 per second', &
          use_default='inactive', avgflag='A', vtype=site_size_r8,             &
          hlms='CLM:ALM', upfreq=1, ivar=ivar,                                 &
          initialize=initialize_variables, index = ih_root_md_canopy_si_scls)

    call this%set_history_var(vname='FATES_STORECTURN_CANOPY_SZ',              &
          units = 'kg m-2 s-1',                                                &
          long='storage turnover (non-mortal) for canopy plants by size class in kg carbon per m2 per second', &
          use_default='inactive', avgflag='A', vtype=site_size_r8,             &
          hlms='CLM:ALM', upfreq=1, ivar=ivar,                                 &
          initialize=initialize_variables, index = ih_bstore_md_canopy_si_scls)

    call this%set_history_var(vname='FATES_STRUCTCTURN_CANOPY_SZ',             &
          units = 'kg m-2 s-1',                                                &
          long='structural C turnover (non-mortal) for canopy plants by size class in kg carbon per m2 per second', &
          use_default='inactive', avgflag='A', vtype=site_size_r8,             &
          hlms='CLM:ALM', upfreq=1, ivar=ivar,                                 &
          initialize=initialize_variables, index = ih_bdead_md_canopy_si_scls)

    call this%set_history_var(vname='FATES_SAPWOODCTURN_CANOPY_SZ',            &
          units = 'kg m-2 s-1',                                                &
          long='sapwood turnover (non-mortal) for canopy plants by size class in kg carbon per m2 per second', &
          use_default='inactive', avgflag='A', vtype=site_size_r8,             &
          hlms='CLM:ALM', upfreq=1, ivar=ivar,                                 &
          initialize=initialize_variables, index = ih_bsw_md_canopy_si_scls)

    call this%set_history_var(vname='FATES_SEED_PROD_CANOPY_SZ',               &
          units = 'kg m-2 s-1',                                                &
          long='seed production of canopy plants by size class in kg carbon per m2 per second', &
          use_default='inactive', avgflag='A', vtype=site_size_r8,             &
          hlms='CLM:ALM', upfreq=1, ivar=ivar,                                 &
          initialize=initialize_variables, index = ih_seed_prod_canopy_si_scls)

   call this%set_history_var(vname='FATES_LEAF_ALLOC_CANOPY_SZ',               &
         units = 'kg m-2 s-1',                                                 &
         long='allocation to leaves for canopy plants by size class in kg carbon per m2 per second', &
         use_default='inactive', avgflag='A', vtype=site_size_r8,              &
         hlms='CLM:ALM', upfreq=1, ivar=ivar, initialize=initialize_variables, &
         index = ih_npp_leaf_canopy_si_scls)

   call this%set_history_var(vname='FATES_FROOT_ALLOC_CANOPY_SZ',              &
         units = 'kg m-2 s-1',                                                 &
         long='allocation to fine root C for canopy plants by size class in kg carbon per m2 per second', &
         use_default='inactive', avgflag='A', vtype=site_size_r8,              &
         hlms='CLM:ALM', upfreq=1, ivar=ivar, initialize=initialize_variables, &
         index = ih_npp_fnrt_canopy_si_scls)

   call this%set_history_var(vname='FATES_SAPWOOD_ALLOC_CANOPY_SZ',            &
         units = 'kg m-2 s-1',                                                 &
         long='allocation to sapwood C for canopy plants by size class in kg carbon per m2 per second', &
         use_default='inactive', avgflag='A', vtype=site_size_r8,              &
         hlms='CLM:ALM', upfreq=1, ivar=ivar, initialize=initialize_variables, &
         index = ih_npp_sapw_canopy_si_scls)

   call this%set_history_var(vname='FATES_STRUCT_ALLOC_CANOPY_SZ',             &
         units = 'kg m-2 s-1',                                                 &
         long='allocation to structural C for canopy plants by size class in kg carbon per m2 per second', &
         use_default='inactive', avgflag='A', vtype=site_size_r8,              &
         hlms='CLM:ALM', upfreq=1, ivar=ivar, initialize=initialize_variables, &
         index = ih_npp_dead_canopy_si_scls)

   call this%set_history_var(vname='FATES_SEED_ALLOC_CANOPY_SZ',               &
         units = 'kg m-2 s-1',                                                 &
         long='allocation to reproductive C for canopy plants by size class in kg carbon per m2 per second', &
         use_default='inactive', avgflag='A', vtype=site_size_r8,              &
         hlms='CLM:ALM', upfreq=1, ivar=ivar, initialize=initialize_variables, &
         index = ih_npp_seed_canopy_si_scls)

   call this%set_history_var(vname='FATES_STORE_ALLOC_CANOPY_SZ',              &
         units = 'kg m-2 s-1',                                                 &
         long='allocation to storage C for canopy plants by size class in kg carbon per m2 per second', &
         use_default='inactive', avgflag='A', vtype=site_size_r8,              &
         hlms='CLM:ALM', upfreq=1, ivar=ivar, initialize=initialize_variables, &
         index = ih_npp_stor_canopy_si_scls)

    call this%set_history_var(vname='FATES_LEAFMAINTAR',                       &
          units = 'kg m-2 s-1',                                                &
          long='leaf maintenance autotrophic respiration in kg carbon per m2 per second', &
          use_default='active', avgflag='A', vtype=site_r8, hlms='CLM:ALM',    &
          upfreq=2, ivar=ivar, initialize=initialize_variables,                &
          index = ih_leaf_mr_si)

    call this%set_history_var(vname='FATES_FROOTMAINTAR',                      &
          units = 'kg m-2 s-1',                                                &
          long='fine root maintenance autotrophic respiration in kg carbon per m2 per second', &
          use_default='active', avgflag='A', vtype=site_r8, hlms='CLM:ALM',    &
          upfreq=2, ivar=ivar, initialize=initialize_variables,                &
          index = ih_froot_mr_si)

    call this%set_history_var(vname='FATES_CROOTMAINTAR',                      &
          units = 'kg m-2 s-1',                                                &
          long='live coarse root maintenance autotrophic respiration in kg carbon per m2 per second', &
          use_default='active', avgflag='A', vtype=site_r8, hlms='CLM:ALM',    &
          upfreq=2, ivar=ivar, initialize=initialize_variables,                &
          index = ih_livecroot_mr_si)

    call this%set_history_var(vname='FATES_LSTEMMAINTAR',                      &
          units = 'kg m-2 s-1',                                                &
          long='live stem maintenance autotrophic respiration in kg carbon per m2 per second', &
          use_default='active', avgflag='A', vtype=site_r8, hlms='CLM:ALM',    &
          upfreq=2, ivar=ivar, initialize=initialize_variables,                &
          index = ih_livestem_mr_si)

    call this%set_history_var(vname='FATES_RDARK_CANOPY_SZ',                   &
          units = 'kg m-2 s-1',                                                &
          long='dark respiration for canopy plants in kg carbon per m2 per second by size', &
          use_default='inactive', avgflag='A', vtype=site_size_r8,             &
          hlms='CLM:ALM', upfreq=2, ivar=ivar,                                 &
          initialize=initialize_variables, index = ih_rdark_canopy_si_scls)

    call this%set_history_var(vname='FATES_LSTEMMAINTAR_CANOPY_SZ',            &
          units = 'kg m-2 s-1',                                                &
          long='live stem maintenance autotrophic respiration for canopy plants in kg carbon per m2 per second by size', &
          use_default='inactive', avgflag='A', vtype=site_size_r8,             &
          hlms='CLM:ALM', upfreq=2, ivar=ivar,                                 &
          initialize=initialize_variables,                                     &
          index = ih_livestem_mr_canopy_si_scls)

    call this%set_history_var(vname='FATES_CROOTMAINTAR_CANOPY_SZ',            &
          units = 'kg m-2 s-1',                                                &
          long='live coarse root maintenance autotrophic respiration for canopy plants in kg carbon per m2 per second by size', &
          use_default='inactive', avgflag='A', vtype=site_size_r8,             &
          hlms='CLM:ALM', upfreq=2, ivar=ivar,                                 &
          initialize=initialize_variables,                                     &
          index = ih_livecroot_mr_canopy_si_scls)

    call this%set_history_var(vname='FATES_FROOTMAINTAR_CANOPY_SZ',            &
          units = 'kg m-2 s-1',                                                &
          long='live coarse root maintenance autotrophic respiration for canopy plants in kg carbon per m2 per second by size', &
          use_default='inactive', avgflag='A', vtype=site_size_r8,             &
          hlms='CLM:ALM', upfreq=2, ivar=ivar,                                 &
          initialize=initialize_variables, index = ih_froot_mr_canopy_si_scls)

    call this%set_history_var(vname='FATES_GROWAR_CANOPY_SZ',                  &
         units = 'kg m-2 s-1',                                                 &
          long='growth autotrophic respiration of canopy plants in kg carbon per m2 per second by size', &
          use_default='inactive', avgflag='A', vtype=site_size_r8,             &
          hlms='CLM:ALM', upfreq=2, ivar=ivar,                                 &
          initialize=initialize_variables, index = ih_resp_g_canopy_si_scls)

    call this%set_history_var(vname='FATES_MAINTAR_CANOPY_SZ',                 &
          units = 'kg m-2 s-1',                                                &
          long='maintenance autotrophic respiration of canopy plants in kg carbon per m2 per second by size', &
          use_default='inactive', avgflag='A', vtype=site_size_r8,             &
          hlms='CLM:ALM', upfreq=2, ivar=ivar,                                 &
          initialize=initialize_variables, index = ih_resp_m_canopy_si_scls)

    call this%set_history_var(vname='FATES_LEAFCTURN_USTORY_SZ',           &
         units = 'kg m-2 s-1',                                                 &
          long='leaf turnover (non-mortal) for understory plants by size class in kg carbon per m2 per second', &
          use_default='inactive', avgflag='A', vtype=site_size_r8,             &
          hlms='CLM:ALM', upfreq=1, ivar=ivar,                                 &
          initialize=initialize_variables,                                     &
          index = ih_leaf_md_understory_si_scls)

    call this%set_history_var(vname='FATES_FROOTCTURN_USTORY_SZ',          &
          units = 'kg m-2 s-1',                                                &
          long='fine root turnover (non-mortal) for understory plants by size class in kg carbon per m2 per second', &
          use_default='inactive', avgflag='A', vtype=site_size_r8,             &
          hlms='CLM:ALM', upfreq=1, ivar=ivar,                                 &
          initialize=initialize_variables,                                     &
          index = ih_root_md_understory_si_scls)

    call this%set_history_var(vname='FATES_STORECTURN_USTORY_SZ',              &
          units = 'kg m-2 s-1',                                                &
          long='storage C turnover (non-mortal) for understory plants by size class in kg carbon per m2 per second', &
          use_default='inactive', avgflag='A', vtype=site_size_r8,             &
          hlms='CLM:ALM', upfreq=1, ivar=ivar,                                 &
          initialize=initialize_variables,                                     &
          index = ih_bstore_md_understory_si_scls)

    call this%set_history_var(vname='FATES_STRUCTCTURN_USTORY_SZ',         &
          units = 'kg m-2 s-1',                                                &
          long='structural C turnover (non-mortal) for understory plants by size class in kg carbon per m2 per second', &
          use_default='inactive', avgflag='A', vtype=site_size_r8,             &
          hlms='CLM:ALM', upfreq=1, ivar=ivar,                                 &
          initialize=initialize_variables,                                     &
          index = ih_bdead_md_understory_si_scls)

    call this%set_history_var(vname='FATES_SAPWOODCTURN_USTORY_SZ',        &
          units = 'kg m-2 s-1',                                                &
          long='sapwood C turnover (non-mortal) for understory plants by size class in kg carbon per m2 per second', &
          use_default='inactive', avgflag='A', vtype=site_size_r8,             &
          hlms='CLM:ALM', upfreq=1, ivar=ivar,                                 &
          initialize=initialize_variables, index = ih_bsw_md_understory_si_scls)

    call this%set_history_var(vname='FATES_SEED_PROD_USTORY_SZ',           &
          units = 'kg m-2 s-1',                                                &
          long='seed production of understory plants by size class in kg carbon per m2 per second', &
          use_default='inactive', avgflag='A', vtype=site_size_r8,             &
          hlms='CLM:ALM', upfreq=1, ivar=ivar,                                 &
          initialize=initialize_variables,                                     &
          index = ih_seed_prod_understory_si_scls)

   call this%set_history_var(vname='FATES_LEAF_ALLOC_USTORY_SZ',           &
         units = 'kg m-2 s-1',                                                 &
         long='allocation to leaves for understory plants by size class in kg carbon per m2 per second', &
         use_default='inactive', avgflag='A', vtype=site_size_r8,              &
         hlms='CLM:ALM', upfreq=1, ivar=ivar, initialize=initialize_variables, &
         index = ih_npp_leaf_understory_si_scls)

   call this%set_history_var(vname='FATES_FROOT_ALLOC_USTORY_SZ',          &
         units = 'kg m-2 s-1',                                                 &
         long='allocation to fine roots for understory plants by size class in kg carbon per m2 per second', &
         use_default='inactive', avgflag='A', vtype=site_size_r8,              &
         hlms='CLM:ALM', upfreq=1, ivar=ivar, initialize=initialize_variables, &
         index = ih_npp_fnrt_understory_si_scls)

   call this%set_history_var(vname='FATES_SAPWOOD_ALLOC_USTORY_SZ',        &
         units = 'kg m-2 s-1',                                                 &
         long='allocation to sapwood C for understory plants by size class in kg carbon per m2 per second', &
         use_default='inactive', avgflag='A', vtype=site_size_r8,              &
         hlms='CLM:ALM', upfreq=1, ivar=ivar, initialize=initialize_variables, &
         index = ih_npp_sapw_understory_si_scls)

   call this%set_history_var(vname='FATES_STRUCT_ALLOC_USTORY_SZ',         &
         units = 'kg m-2 s-1',                                                 &
         long='allocation to structural C for understory plants by size class in kg carbon per m2 per second', &
         use_default='inactive', avgflag='A', vtype=site_size_r8,              &
         hlms='CLM:ALM', upfreq=1, ivar=ivar, initialize=initialize_variables, &
         index = ih_npp_dead_understory_si_scls)

   call this%set_history_var(vname='FATES_SEED_ALLOC_USTORY_SZ',           &
         units = 'kg m-2 s-1',                                                 &
         long='allocation to reproductive C for understory plants by size class in kg carbon per m2 per second', &
         use_default='inactive', avgflag='A', vtype=site_size_r8,              &
         hlms='CLM:ALM', upfreq=1, ivar=ivar, initialize=initialize_variables, &
         index = ih_npp_seed_understory_si_scls)

   call this%set_history_var(vname='FATES_STORE_ALLOC_USTORY_SZ',          &
         units = 'kg m-2 s-1',                                                 &
         long='allocation to storage C for understory plants by size class in kg carbon per m2 per second', &
         use_default='inactive', avgflag='A', vtype=site_size_r8,              &
         hlms='CLM:ALM', upfreq=1, ivar=ivar, initialize=initialize_variables, &
         index = ih_npp_stor_understory_si_scls)

    call this%set_history_var(vname='FATES_RDARK_USTORY_SZ',               &
          units = 'kg m-2 s-1',                                                &
          long='dark respiration for understory plants in kg carbon per m2 per second by size', &
          use_default='inactive', avgflag='A', vtype=site_size_r8,             &
          hlms='CLM:ALM', upfreq=2, ivar=ivar,                                 &
          initialize=initialize_variables, index = ih_rdark_understory_si_scls)

    call this%set_history_var(vname='FATES_LSTEMMAINTAR_USTORY_SZ',        &
          units = 'kg m-2 s-1',                                                &
          long='live stem maintenance autotrophic respiration for understory plants in kg carbon per m2 per second by size', &
          use_default='inactive', avgflag='A', vtype=site_size_r8,             &
          hlms='CLM:ALM', upfreq=2, ivar=ivar,                                 &
          initialize=initialize_variables,                                     &
          index = ih_livestem_mr_understory_si_scls)

    call this%set_history_var(vname='FATES_CROOTMAINTAR_USTORY_SZ',        &
          units = 'kg m-2 s-1',                                                &
          long='live coarse root maintenance autotrophic respiration for understory plants in kg carbon per m2 per second by size', &
          use_default='inactive', avgflag='A', vtype=site_size_r8,             &
          hlms='CLM:ALM', upfreq=2, ivar=ivar,                                 &
          initialize=initialize_variables,                                     &
          index = ih_livecroot_mr_understory_si_scls)

    call this%set_history_var(vname='FATES_FROOTMAINTAR_USTORY_SZ',        &
          units = 'kg m-2 s-1',                                                &
          long='fine root maintenance autotrophic respiration for understory plants in kg carbon per m2 per second by size', &
          use_default='inactive', avgflag='A', vtype=site_size_r8,             &
          hlms='CLM:ALM', upfreq=2, ivar=ivar,                                 &
          initialize=initialize_variables,                                     &
          index = ih_froot_mr_understory_si_scls)

    call this%set_history_var(vname='FATES_GROWAR_USTORY_SZ',              &
          units = 'kg m-2 s-1',                                                &
          long='growth autotrophic respiration of understory plants in kg carbon per m2 per second by size', &
          use_default='inactive', avgflag='A', vtype=site_size_r8,             &
          hlms='CLM:ALM', upfreq=2, ivar=ivar,                                 &
          initialize=initialize_variables, index = ih_resp_g_understory_si_scls)

    call this%set_history_var(vname='FATES_MAINTAR_USTORY_SZ',             &
          units = 'kg m-2 s-1',                                                &
          long='maintenance autotrophic respiration of understory plants in kg carbon per m2 per second by size', &
          use_default='inactive', avgflag='A', vtype=site_size_r8,             &
          hlms='CLM:ALM',                                                      &
          upfreq=2, ivar=ivar, initialize=initialize_variables,                &
          index = ih_resp_m_understory_si_scls)


    ! CROWN DAMAGE VARIABLES
    if_crowndamage: if(hlm_use_tree_damage .eq. itrue) then 

       call this%set_history_var(vname='FATES_CROWNAREA_CANOPY_CD', units = 'm2 m-2 yr-1',         &
            long='crownarea lost to damage each year', use_default='inactive',   &
            avgflag='A', vtype=site_r8, hlms='CLM:ALM',     &
            upfreq=1, ivar=ivar, initialize=initialize_variables, index = ih_crownarea_canopy_damage_si )

       call this%set_history_var(vname='FATES_CROWNAREA_USTORY_CD', units = 'm2 m-2 yr-1',         &
            long='crownarea lost to damage each year', use_default='inactive',   &
            avgflag='A', vtype=site_r8, hlms='CLM:ALM',     &
            upfreq=1, ivar=ivar, initialize=initialize_variables, index = ih_crownarea_ustory_damage_si )

       call this%set_history_var(vname='FATES_NPLANT_CDPF', units = 'm-2',     &
            long='N. plants per damage x size x pft class', use_default='inactive',   &
            avgflag='A', vtype=site_cdpf_r8, hlms='CLM:ALM',    &
            upfreq=1, ivar=ivar, initialize=initialize_variables, index = ih_nplant_si_cdpf )

       call this%set_history_var(vname='FATES_NPLANT_CANOPY_CDPF', units = 'm-2',     &
            long='N. plants per damage x size x pft class', use_default='inactive',   &
            avgflag='A', vtype=site_cdpf_r8, hlms='CLM:ALM',     &
            upfreq=1, ivar=ivar, initialize=initialize_variables, index = ih_nplant_canopy_si_cdpf )

       call this%set_history_var(vname='FATES_NPLANT_USTORY_CDPF', units = 'm-2',     &
            long='N. plants in the understory per damage x size x pft class', use_default='inactive',   &
            avgflag='A', vtype=site_cdpf_r8, hlms='CLM:ALM',     &
            upfreq=1, ivar=ivar, initialize=initialize_variables, index = ih_nplant_understory_si_cdpf )

       call this%set_history_var(vname='FATES_M3_CDPF', units = 'm-2 yr-1',          &
            long='carbon starvation mortality by damaage/pft/size', use_default='inactive', &
            avgflag='A', vtype=site_cdpf_r8, hlms='CLM:ALM',     &
            upfreq=1, ivar=ivar, initialize=initialize_variables, index = ih_m3_si_cdpf )

       call this%set_history_var(vname='FATES_M11_SZPF', units = 'm-2 yr-1',         &
            long='damage mortality by pft/size',use_default='inactive', &
            avgflag='A', vtype =site_size_pft_r8, hlms='CLM:ALM',      &
            upfreq=1, ivar=ivar, initialize=initialize_variables, index = ih_m11_si_scpf )

       call this%set_history_var(vname='FATES_M11_CDPF', units = 'm-2 yr-1',          &
            long='damage mortality by damaage/pft/size', use_default='inactive', &
            avgflag='A', vtype=site_cdpf_r8, hlms='CLM:ALM',    &
            upfreq=1, ivar=ivar, initialize=initialize_variables, index = ih_m11_si_cdpf )

       call this%set_history_var(vname='FATES_MORTALITY_CDPF', units = 'm-2 yr-1',          &
            long='mortality by damage class by size by pft', use_default='inactive', &
            avgflag='A', vtype=site_cdpf_r8, hlms='CLM:ALM',   &
            upfreq=1, ivar=ivar, initialize=initialize_variables, index = ih_mortality_si_cdpf )

       call this%set_history_var(vname='FATES_M3_MORTALITY_CANOPY_CDPF', units = 'm-2 yr-1',          &
            long='C starvation mortality of canopy plants by damage/pft/size', use_default='inactive', &
            avgflag='A', vtype=site_cdpf_r8, hlms='CLM:ALM',    &
            upfreq=1, ivar=ivar, initialize=initialize_variables, index = ih_m3_mortality_canopy_si_cdpf )

       call this%set_history_var(vname='FATES_M3_MORTALITY_USTORY_CDPF', units = 'm-2 yr-1',          &
            long='C starvation mortality of understory plants by pft/size', use_default='inactive', &
            avgflag='A', vtype=site_cdpf_r8, hlms='CLM:ALM',    &
            upfreq=1, ivar=ivar, initialize=initialize_variables, index = ih_m3_mortality_understory_si_cdpf )

       call this%set_history_var(vname='FATES_M11_MORTALITY_CANOPY_CDPF', units = 'm-2 yr-1',          &
            long='damage mortality of canopy plants by damage/pft/size', use_default='inactive', &
            avgflag='A', vtype=site_cdpf_r8, hlms='CLM:ALM',     &
            upfreq=1, ivar=ivar, initialize=initialize_variables, index = ih_m11_mortality_canopy_si_cdpf )

       call this%set_history_var(vname='FATES_M11_MORTALITY_USTORY_CDPF', units = 'm-2 yr-1',          &
            long='damage mortality of understory plants by pft/size', use_default='inactive', &
            avgflag='A', vtype=site_cdpf_r8, hlms='CLM:ALM',     &
            upfreq=1, ivar=ivar, initialize=initialize_variables, index = ih_m11_mortality_understory_si_cdpf )

       call this%set_history_var(vname='FATES_MORTALITY_CANOPY_CDPF', units = 'm-2 yr-1',          &
            long='mortality of canopy plants by damage/pft/size', use_default='inactive', &
            avgflag='A', vtype=site_cdpf_r8, hlms='CLM:ALM',   &
            upfreq=1, ivar=ivar, initialize=initialize_variables, index = ih_mortality_canopy_si_cdpf )

       call this%set_history_var(vname='FATES_MORTALITY_USTORY_CDPF', units = 'm-2 yr-1',          &
            long='mortality of understory plants by pft/size', use_default='inactive', &
            avgflag='A', vtype=site_cdpf_r8, hlms='CLM:ALM',    &
            upfreq=1, ivar=ivar, initialize=initialize_variables, index = ih_mortality_understory_si_cdpf )

       call this%set_history_var(vname='FATES_DDBH_CDPF', units = 'm m-2 yr-1',               &
            long='ddbh annual increment growth by damage x size pft', use_default='inactive',   &
            avgflag='A', vtype=site_cdpf_r8, hlms='CLM:ALM',    &
            upfreq=1, ivar=ivar, initialize=initialize_variables, index = ih_ddbh_si_cdpf )

       call this%set_history_var(vname='FATES_DDBH_CANOPY_CDPF', units = 'm m-2 yr-1',               &
            long='ddbh annual canopy increment growth by damage x size pft', use_default='inactive',   &
            avgflag='A', vtype=site_cdpf_r8, hlms='CLM:ALM',   &
            upfreq=1, ivar=ivar, initialize=initialize_variables, index = ih_ddbh_canopy_si_cdpf )

       call this%set_history_var(vname='FATES_DDBH_USTORY_CDPF', units = 'm m-2 yr-1',               &
            long='ddbh annual understory increment growth by damage x size pft', use_default='inactive',   &
            avgflag='A', vtype=site_cdpf_r8, hlms='CLM:ALM',     &
            upfreq=1, ivar=ivar, initialize=initialize_variables, index = ih_ddbh_understory_si_cdpf )

    end if if_crowndamage
    
    ! CARBON BALANCE VARIABLES THAT DEPEND ON HLM BGC INPUTS

    call this%set_history_var(vname='FATES_NEP', units='kg m-2 s-1',           &
          long='net ecosystem production in kg carbon per m2 per second',      &
          use_default='active', avgflag='A', vtype=site_r8, hlms='CLM:ALM',    &
          upfreq=2, ivar=ivar, initialize=initialize_variables,                &
          index = ih_nep_si)

    call this%set_history_var(vname='FATES_HET_RESP', units='kg m-2 s-1',      &
         long='heterotrophic respiration in kg carbon per m2 per second',      &
         use_default='active', avgflag='A', vtype=site_r8, hlms='CLM:ALM',     &
         upfreq=2, ivar=ivar, initialize=initialize_variables, index = ih_hr_si)

    call this%set_history_var(vname='FATES_FIRE_CLOSS', units='kg m-2 s-1',    &
          long='carbon loss to atmosphere from fire in kg carbon per m2 per second', &
          use_default='active', avgflag='A', vtype=site_r8, hlms='CLM:ALM',    &
          upfreq=1, ivar=ivar, initialize=initialize_variables,                &
          index = ih_fire_c_to_atm_si)

    call this%set_history_var(vname='FATES_FIRE_FLUX_EL', units='kg m-2 s-1',  &
          long='loss to atmosphere from fire by element in kg element per m2 per s', &
          use_default='active', avgflag='A', vtype=site_elem_r8,               &
          hlms='CLM:ALM', upfreq=1, ivar=ivar,                                 &
          initialize=initialize_variables, index = ih_burn_flux_elem)

    call this%set_history_var(vname='FATES_CBALANCE_ERROR',                    &
         units='kg s-1',                                                       &
         long='total carbon error in kg carbon per second',                    &
         use_default='active', avgflag='A', vtype=site_r8, hlms='CLM:ALM',     &
         upfreq=1, ivar=ivar, initialize=initialize_variables,                 &
         index = ih_cbal_err_fates_si)

    call this%set_history_var(vname='FATES_ERROR_EL', units='kg s-1',          &
         long='total mass-balance error in kg per second by element',          &
         use_default='active', avgflag='A', vtype=site_elem_r8,                &
         hlms='CLM:ALM', upfreq=1, ivar=ivar, initialize=initialize_variables, &
         index = ih_err_fates_si)

    call this%set_history_var(vname='FATES_LITTER_AG_FINE_EL', units='kg m-2', &
          long='mass of aboveground litter in fines (leaves, nonviable seed) by element', &
          use_default='active', avgflag='A', vtype=site_elem_r8,               &
          hlms='CLM:ALM', upfreq=1, ivar=ivar,                                 &
          initialize=initialize_variables, index = ih_fines_ag_elem)

    call this%set_history_var(vname='FATES_LITTER_BG_FINE_EL', units='kg m-2', &
          long='mass of belowground litter in fines (fineroots) by element',   &
          use_default='active', avgflag='A', vtype=site_elem_r8,               &
          hlms='CLM:ALM', upfreq=1, ivar=ivar,                                 &
          initialize=initialize_variables, index = ih_fines_bg_elem)

    call this%set_history_var(vname='FATES_LITTER_BG_CWD_EL', units='kg m-2',  &
          long='mass of belowground litter in coarse woody debris (coarse roots) by element', &
          use_default='active', avgflag='A', vtype=site_elem_r8,               &
          hlms='CLM:ALM', upfreq=1, ivar=ivar,                                 &
          initialize=initialize_variables, index = ih_cwd_bg_elem)

    call this%set_history_var(vname='FATES_LITTER_AG_CWD_EL', units='kg m-2',  &
          long='mass of aboveground litter in coarse woody debris (trunks/branches/twigs) by element', &
          use_default='active', avgflag='A', vtype=site_elem_r8,               &
          hlms='CLM:ALM', upfreq=1, ivar=ivar,                                 &
          initialize=initialize_variables, index = ih_cwd_ag_elem)

    call this%set_history_var(vname='FATES_LITTER_CWD_ELDC', units='kg m-2',   &
          long='total mass of litter in coarse woody debris by element and coarse woody debris size', &
          use_default='active', avgflag='A', vtype=site_elcwd_r8,              &
          hlms='CLM:ALM', upfreq=1, ivar=ivar,                                 &
          initialize=initialize_variables, index = ih_cwd_elcwd)

    ! Mass states C/N/P SCPF dimensions
    ! CARBON
    call this%set_history_var(vname='FATES_VEGC_SZPF', units='kg m-2',         &
         long='total vegetation biomass in live plants by size-class x pft in kg carbon per m2', &
         use_default='inactive', avgflag='A', vtype=site_size_pft_r8,          &
         hlms='CLM:ALM', upfreq=1, ivar=ivar, initialize=initialize_variables, &
         index = ih_totvegc_scpf)

    call this%set_history_var(vname='FATES_LEAFC_SZPF', units='kg m-2',        &
         long='leaf carbon mass by size-class x pft in kg carbon per m2',      &
         use_default='inactive', avgflag='A', vtype=site_size_pft_r8,          &
         hlms='CLM:ALM', upfreq=1, ivar=ivar, initialize=initialize_variables, &
         index = ih_leafc_scpf)

    call this%set_history_var(vname='FATES_FROOTC_SZPF', units='kg m-2',       &
         long='fine-root carbon mass by size-class x pft in kg carbon per m2', &
         use_default='inactive', avgflag='A', vtype=site_size_pft_r8,          &
         hlms='CLM:ALM', upfreq=1, ivar=ivar, initialize=initialize_variables, &
         index = ih_fnrtc_scpf)

    call this%set_history_var(vname='FATES_SAPWOODC_SZPF', units='kg m-2',     &
         long='sapwood carbon mass by size-class x pft in kg carbon per m2',   &
         use_default='inactive', avgflag='A', vtype=site_size_pft_r8,          &
         hlms='CLM:ALM', upfreq=1, ivar=ivar, initialize=initialize_variables, &
         index = ih_sapwc_scpf)

    call this%set_history_var(vname='FATES_STOREC_SZPF', units='kg m-2',       &
         long='storage carbon mass by size-class x pft in kg carbon per m2',   &
         use_default='inactive', avgflag='A', vtype=site_size_pft_r8,          &
         hlms='CLM:ALM', upfreq=1, ivar=ivar, initialize=initialize_variables, &
         index = ih_storec_scpf)

    call this%set_history_var(vname='FATES_REPROC_SZPF', units='kg m-2',       &
         long='reproductive carbon mass (on plant) by size-class x pft in kg carbon per m2', &
         use_default='inactive', avgflag='A', vtype=site_size_pft_r8,          &
         hlms='CLM:ALM', upfreq=1, ivar=ivar, initialize=initialize_variables, &
         index = ih_reproc_scpf)

    ! organ-partitioned NPP / allocation fluxes

    call this%set_history_var(vname='FATES_LEAF_ALLOC', units='kg m-2 s-1',    &
          long='allocation to leaves in kg carbon per m2 per second',          &
          use_default='active', avgflag='A', vtype=site_r8, hlms='CLM:ALM',    &
          upfreq=1, ivar=ivar, initialize=initialize_variables,                &
          index = ih_npp_leaf_si)

    call this%set_history_var(vname='FATES_SEED_ALLOC', units='kg m-2 s-1',    &
          long='allocation to seeds in kg carbon per m2 per second',           &
          use_default='active', avgflag='A', vtype=site_r8, hlms='CLM:ALM',    &
          upfreq=1, ivar=ivar, initialize=initialize_variables,                &
          index = ih_npp_seed_si)

    call this%set_history_var(vname='FATES_STEM_ALLOC', units='kg m-2 s-1',    &
          long='allocation to stem in kg carbon per m2 per second',            &
          use_default='active', avgflag='A', vtype=site_r8, hlms='CLM:ALM',    &
          upfreq=1, ivar=ivar, initialize=initialize_variables,                &
          index = ih_npp_stem_si)

    call this%set_history_var(vname='FATES_FROOT_ALLOC', units='kg m-2 s-1',   &
          long='allocation to fine roots in kg carbon per m2 per second',      &
          use_default='active', avgflag='A', vtype=site_r8, hlms='CLM:ALM',    &
          upfreq=1, ivar=ivar, initialize=initialize_variables,                &
          index = ih_npp_froot_si)

    call this%set_history_var(vname='FATES_CROOT_ALLOC', units='kg m-2 s-1',   &
          long='allocation to coarse roots in kg carbon per m2 per second',    &
          use_default='active', avgflag='A', vtype=site_r8, hlms='CLM:ALM',    &
          upfreq=1, ivar=ivar, initialize=initialize_variables,                &
          index = ih_npp_croot_si)

    call this%set_history_var(vname='FATES_STORE_ALLOC', units='kg m-2 s-1',   &
          long='allocation to storage tissues in kg carbon per m2 per second', &
          use_default='active', avgflag='A', vtype=site_r8, hlms='CLM:ALM',    &
          upfreq=1, ivar=ivar, initialize=initialize_variables,                &
          index = ih_npp_stor_si)


    ! PLANT HYDRAULICS

    hydro_active_if: if(hlm_use_planthydro.eq.itrue) then

       call this%set_history_var(vname='FATES_ERRH2O_SZPF', units='kg s-1',    &
             long='mean individual water balance error in kg per individual per second', &
             use_default='inactive', avgflag='A', vtype=site_size_pft_r8,      &
             hlms='CLM:ALM', upfreq=4, ivar=ivar,                              &
             initialize=initialize_variables, index = ih_errh2o_scpf)

       call this%set_history_var(vname='FATES_TRAN_SZPF', units='kg s-1',      &
             long='mean individual transpiration rate in kg per individual per second', &
             use_default='inactive', avgflag='A', vtype=site_size_pft_r8,      &
             hlms='CLM:ALM', upfreq=4, ivar=ivar,                              &
             initialize=initialize_variables, index = ih_tran_scpf)

       call this%set_history_var(vname='FATES_SAPFLOW_SZPF', units='kg m-2 s-1', &
             long='areal sap flow rate dimensioned by size x pft in kg per m2 per second', &
             use_default='inactive', avgflag='A', vtype=site_size_pft_r8,      &
             hlms='CLM:ALM', upfreq=4, ivar=ivar,                              &
             initialize=initialize_variables, index = ih_sapflow_scpf)

       call this%set_history_var(vname='FATES_SAPFLOW', units='kg m-2 s-1',    &
             long='areal sap flow rate in kg per m2 per second',               &
             use_default='active', avgflag='A', vtype=site_r8, hlms='CLM:ALM', &
             upfreq=4, ivar=ivar, initialize=initialize_variables,             &
             index = ih_sapflow_si)

       call this%set_history_var(vname='FATES_ITERH1_SZPF', units='count indiv-1 step-1', &
             long='water balance error iteration diagnostic 1', &
             use_default='inactive', &
             avgflag='A', vtype=site_size_pft_r8, hlms='CLM:ALM',     &
             upfreq=4, ivar=ivar, initialize=initialize_variables, index = ih_iterh1_scpf )

       call this%set_history_var(vname='FATES_ITERH2_SZPF', units='count indiv-1 step-1', &
             long='water balance error iteration diagnostic 2', &
             use_default='inactive', &
             avgflag='A', vtype=site_size_pft_r8, hlms='CLM:ALM',     &
             upfreq=4, ivar=ivar, initialize=initialize_variables, index = ih_iterh2_scpf )

       call this%set_history_var(vname='FATES_ABSROOT_H2O_SZPF',               &
             units='m3 m-3',                                                   &
             long='absorbing volumetric root water content by size class x pft', &
             use_default='inactive', avgflag='A', vtype=site_size_pft_r8,      &
             hlms='CLM:ALM', upfreq=4, ivar=ivar,                              &
             initialize=initialize_variables, index = ih_ath_scpf)

       call this%set_history_var(vname='FATES_TRANSROOT_H2O_SZPF',             &
             units='m3 m-3',                                                   &
             long='transporting volumetric root water content by size class x pft', &
             use_default='inactive', avgflag='A', vtype=site_size_pft_r8,      &
             hlms='CLM:ALM', upfreq=4, ivar=ivar,                              &
             initialize=initialize_variables, index =  ih_tth_scpf)

       call this%set_history_var(vname='FATES_STEM_H2O_SZPF', units='m3 m-3',   &
             long='stem volumetric water content by size class x pft',         &
             use_default='inactive', avgflag='A', vtype=site_size_pft_r8,      &
             hlms='CLM:ALM', upfreq=4, ivar=ivar,                              &
             initialize=initialize_variables, index = ih_sth_scpf)

       call this%set_history_var(vname='FATES_LEAF_H2O_SZPF', units='m3 m-3',   &
             long='leaf volumetric water content by size class x pft',         &
             use_default='inactive', avgflag='A', vtype=site_size_pft_r8,      &
             hlms='CLM:ALM', upfreq=4, ivar=ivar,                              &
             initialize=initialize_variables, index = ih_lth_scpf)

       call this%set_history_var(vname='FATES_ABSROOT_H2OPOT_SZPF', units='Pa',   &
             long='absorbing root water potential by size class x pft',        &
             use_default='inactive', avgflag='A', vtype=site_size_pft_r8,      &
             hlms='CLM:ALM', upfreq=4, ivar=ivar,                              &
             initialize=initialize_variables, index = ih_awp_scpf)

       call this%set_history_var(vname='FATES_TRANSROOT_H2OPOT_SZPF',          &
             units='Pa', long='transporting root water potential by size class x pft', &
             use_default='inactive', avgflag='A', vtype=site_size_pft_r8,      &
             hlms='CLM:ALM', upfreq=4, ivar=ivar,                              &
             initialize=initialize_variables, index = ih_twp_scpf)

       call this%set_history_var(vname='FATES_STEM_H2OPOT_SZPF', units='Pa',   &
             long='stem water potential by size class x pft',                  &
             use_default='inactive', avgflag='A', vtype=site_size_pft_r8,      &
             hlms='CLM:ALM', upfreq=4, ivar=ivar,                              &
             initialize=initialize_variables, index = ih_swp_scpf)

       call this%set_history_var(vname='FATES_LEAF_H2OPOT_SZPF', units='Pa',   &
             long='leaf water potential by size class x pft',                  &
             use_default='inactive', avgflag='A', vtype=site_size_pft_r8,      &
             hlms='CLM:ALM', upfreq=4, ivar=ivar,                              &
             initialize=initialize_variables, index = ih_lwp_scpf)

       call this%set_history_var(vname='FATES_ABSROOT_CONDFRAC_SZPF', units='1',   &
             long='absorbing root fraction (0-1) of condutivity by size class x pft', &
             use_default='active', avgflag='A', vtype=site_size_pft_r8,        &
             hlms='CLM:ALM', upfreq=4, ivar=ivar,                              &
             initialize=initialize_variables, index = ih_aflc_scpf)

       call this%set_history_var(vname='FATES_TRANSROOT_CONDFRAC_SZPF', units='1', &
             long='transporting root fraction (0-1) of condutivity by size class x pft', &
             use_default='active', avgflag='A', vtype=site_size_pft_r8,        &
             hlms='CLM:ALM', upfreq=4, ivar=ivar,                              &
             initialize=initialize_variables, index = ih_tflc_scpf)

       call this%set_history_var(vname='FATES_STEM_CONDFRAC_SZPF', units='1',   &
             long='stem water fraction (0-1) of condutivity by size class x pft', &
             use_default='active', avgflag='A', vtype=site_size_pft_r8,        &
             hlms='CLM:ALM', upfreq=4, ivar=ivar,                              &
             initialize=initialize_variables, index = ih_sflc_scpf)

       call this%set_history_var(vname='FATES_LEAF_CONDFRAC_SZPF', units='1',   &
             long='leaf water fraction (0-1) of condutivity by size class x pft', &
             use_default='active', avgflag='A', vtype=site_size_pft_r8,        &
             hlms='CLM:ALM', upfreq=4, ivar=ivar,                              &
             initialize=initialize_variables, index = ih_lflc_scpf)

       call this%set_history_var(vname='FATES_BTRAN_SZPF', units='1',          &
             long='mean individual level BTRAN by size class x pft',           &
             use_default='inactive', avgflag='A', vtype=site_size_pft_r8,      &
             hlms='CLM:ALM', upfreq=4, ivar=ivar,                              &
             initialize=initialize_variables, index = ih_btran_scpf)

       call this%set_history_var(vname='FATES_ROOTWGT_SOILVWC', units='m3 m-3', &
            long='soil volumetric water content, weighted by root area',       &
            use_default='active', avgflag='A', vtype=site_r8, hlms='CLM:ALM',  &
            upfreq=4, ivar=ivar, initialize=initialize_variables,              &
            index = ih_rootwgt_soilvwc_si)

       call this%set_history_var(vname='FATES_ROOTWGT_SOILVWCSAT',             &
            units='m3 m-3',                                                    &
            long='soil saturated volumetric water content, weighted by root area', &
            use_default='active', avgflag='A', vtype=site_r8, hlms='CLM:ALM',  &
            upfreq=4, ivar=ivar, initialize=initialize_variables,              &
            index = ih_rootwgt_soilvwcsat_si)

       call this%set_history_var(vname='FATES_ROOTWGT_SOILMATPOT', units='Pa', &
            long='soil matric potential, weighted by root area',               &
            use_default='active', avgflag='A', vtype=site_r8, hlms='CLM:ALM',  &
            upfreq=4, ivar=ivar, initialize=initialize_variables,              &
            index = ih_rootwgt_soilmatpot_si)

       call this%set_history_var(vname='FATES_SOILMATPOT_SL', units='Pa',      &
            long='soil water matric potenial by soil layer',                   &
            use_default='inactive', avgflag='A', vtype=site_soil_r8,           &
            hlms='CLM:ALM', upfreq=4, ivar=ivar,                               &
            initialize=initialize_variables, index = ih_soilmatpot_sl)

       call this%set_history_var(vname='FATES_SOILVWC_SL', units='m3 m-3',     &
            long='soil volumetric water content by soil layer',                &
            use_default='inactive', avgflag='A', vtype=site_soil_r8,           &
            hlms='CLM:ALM', upfreq=4, ivar=ivar,                               &
            initialize=initialize_variables, index = ih_soilvwc_sl)

       call this%set_history_var(vname='FATES_SOILVWCSAT_SL', units='m3 m-3',  &
            long='soil saturated volumetric water content by soil layer',      &
            use_default='inactive', avgflag='A', vtype=site_soil_r8,           &
            hlms='CLM:ALM', upfreq=4, ivar=ivar,                               &
            initialize=initialize_variables, index = ih_soilvwcsat_sl)

       call this%set_history_var(vname='FATES_ROOTUPTAKE', units='kg m-2 s-1', &
            long='root water uptake rate', use_default='active', avgflag='A',  &
            vtype=site_r8, hlms='CLM:ALM', upfreq=4, ivar=ivar,                &
            initialize=initialize_variables, index = ih_rootuptake_si)

       call this%set_history_var(vname='FATES_ROOTUPTAKE_SL',                  &
             units='kg m-2 s-1',                                               &
            long='root water uptake rate by soil layer',                       &
            use_default='inactive', avgflag='A', vtype=site_soil_r8,           &
            hlms='CLM:ALM', upfreq=4, ivar=ivar,                               &
            initialize=initialize_variables, index = ih_rootuptake_sl)

       call this%set_history_var(vname='FATES_ROOTUPTAKE0_SZPF',               &
            units='kg m-2 m-1 s-1',                                            &
            long='root water uptake from 0 to to 10 cm depth, by plant size x pft ', &
            use_default='inactive', avgflag='A', vtype=site_size_pft_r8,       &
            hlms='CLM:ALM', upfreq=4, ivar=ivar,                               &
            initialize=initialize_variables, index = ih_rootuptake0_scpf)

       call this%set_history_var(vname='FATES_ROOTUPTAKE10_SZPF',              &
            units='kg m-2 m-1 s-1',                                            &
            long='root water uptake from 10 to to 50 cm depth, by plant size x pft ', &
            use_default='inactive', avgflag='A', vtype=site_size_pft_r8,       &
            hlms='CLM:ALM', upfreq=4, ivar=ivar,                               &
            initialize=initialize_variables, index = ih_rootuptake10_scpf)

       call this%set_history_var(vname='FATES_ROOTUPTAKE50_SZPF',              &
            units='kg m-2 m-1 s-1',                                            &
            long='root water uptake from 50 to to 100 cm depth, by plant size x pft ', &
            use_default='inactive', avgflag='A', vtype=site_size_pft_r8,       &
            hlms='CLM:ALM', upfreq=4, ivar=ivar,                               &
            initialize=initialize_variables, index = ih_rootuptake50_scpf)

       call this%set_history_var(vname='FATES_ROOTUPTAKE100_SZPF',             &
            units='kg m-2 m-1 s-1',                                            &
            long='root water uptake below 100 cm depth, by plant size x pft ', &
            use_default='inactive', avgflag='A', vtype=site_size_pft_r8,       &
            hlms='CLM:ALM', upfreq=4, ivar=ivar,                               &
            initialize=initialize_variables, index = ih_rootuptake100_scpf)

       call this%set_history_var(vname='FATES_VEGH2O', units = 'kg m-2',       &
             long='water stored inside vegetation tissues (leaf, stem, roots)', &
             use_default='inactive', avgflag='A', vtype=site_r8,               &
             hlms='CLM:ALM', upfreq=4, ivar=ivar,                              &
             initialize=initialize_variables, index = ih_h2oveg_si)

       call this%set_history_var(vname='FATES_VEGH2O_DEAD', units = 'kg m-2',  &
             long='cumulative water stored in dead biomass due to mortality',  &
             use_default='inactive', avgflag='A', vtype=site_r8,               &
             hlms='CLM:ALM', upfreq=1, ivar=ivar,                              &
             initialize=initialize_variables, index = ih_h2oveg_dead_si)

       call this%set_history_var(vname='FATES_VEGH2O_RECRUIT',                 &
             units = 'kg m-2', long='amount of water in new recruits',         &
             use_default='inactive', avgflag='A', vtype=site_r8,               &
             hlms='CLM:ALM', upfreq=1, ivar=ivar,                              &
             initialize=initialize_variables, index = ih_h2oveg_recruit_si)

       call this%set_history_var(vname='FATES_VEGH2O_GROWTURN_ERR',            &
             units = 'kg m-2',                                                 &
             long='cumulative net borrowed (+) or lost (-) from water storage due to combined growth & turnover', &
             use_default='inactive', avgflag='A', vtype=site_r8,               &
             hlms='CLM:ALM', upfreq=1, ivar=ivar,                              &
             initialize=initialize_variables, index = ih_h2oveg_growturn_err_si)

       call this%set_history_var(vname='FATES_VEGH2O_HYDRO_ERR',               &
             units = 'kg m-2',                                                 &
             long='cumulative net borrowed (+) from plant_stored_h2o due to plant hydrodynamics', &
             use_default='inactive', avgflag='A', vtype=site_r8,               &
             hlms='CLM:ALM', upfreq=4, ivar=ivar,                              &
             initialize=initialize_variables, index = ih_h2oveg_hydro_err_si)
    end if hydro_active_if

    ! Must be last thing before return
    this%num_history_vars_ = ivar

  end subroutine define_history_vars


   ! ====================================================================================
   ! DEPRECATED, TRANSITIONAL OR FUTURE CODE SECTION
   ! ====================================================================================

   !subroutine set_fates_hio_str(tag,iotype_name, iostr_val)

!       ! Arguments
!       character(len=*), intent(in)           :: tag
!       character(len=*), optional, intent(in) :: iotype_name
!       integer, optional, intent(in)         :: iostr_val

!       ! local variables
!       logical              :: all_set
!       integer,  parameter  :: unset_int = -999
!       real(r8), parameter  :: unset_double = -999.9
!       integer              :: ityp, idim

!       select case (trim(tag))
!       case('flush_to_unset')
!          write(*, *) ''
!          write(*, *) 'Flushing FATES IO types prior to transfer from host'
!          do ityp=1,ubound(iovar_str, 1)
!             iovar_str(ityp)%dimsize = unset_int
!             iovar_str(ityp)%active  = .false.
!          end do

!       case('check_allset')
!          do ityp=1,ubound(iovar_str, 1)
!             write(*, *) 'Checking to see if ',iovar_str(ityp)%name, ' IO communicators were sent to FATES'
!             if(iovar_str(ityp)%active)then
!                if(iovar_str(ityp)%offset .eq. unset_int) then
!                   write(*, *) 'FATES offset information of IO type:', iovar_str(ityp)%name
!                   write(*, *) 'was never set'
!                   ! end_run('MESSAGE')
!                end if
!                do idim=1, iovar_str(ityp)%ndims
!                   if(iovar_str(ityp)%dimsize(idim) .eq. unset_int) then
!                      write(*, *) 'FATES dimension information of IO type:', iovar_str(ityp)%name
!                      write(*, *) 'was never set'
!                      ! end_run('MESSAGE')
!                   end if
!                end do
!             end if
!          end do
!          write(*, *) 'Checked. All history IO specifications properly sent to FATES.'
!       case default

!          ! Must have two arguments if this is not a check or flush
!          if(present(iostr_val) .and. present(iotype_name))then
!
!             ! Tag in this case is dimsize or offset
!             select case (trim(tag))
!
!             case('offset')
!                ityp=iotype_index(trim(iotype_name))
!                iovar_str(ityp)%offset = iostr_val
!                write(*, *) 'Transfering offset for IOTYPE',iotype_name, ' to FATES'

!             case('dimsize1')
!                ityp=iotype_index(trim(iotype_name))
!                iovar_str(ityp)%dimsize(1) = iostr_val
!                write(*, *) 'Transfering 1st dimension size for IOTYPE',iotype_name, ' to FATES'

!             case('dimsize2')
!                ityp=iotype_index(trim(iotype_name))
!                if(ubound(iovar_str(ityp)%dimsize, 1)==1)then
!                   write(fates_log(), *) 'Transfering second dimensional bound to unallocated space'
!                   write(fates_log(), *) 'type:', iotype_name
!                   ! end_run
!                end if
!                iovar_str(ityp)%dimsize(2) = iostr_val
!                write(*, *) 'Transfering 2nd dimension size for IOTYPE',iotype_name, ' to FATES'

!             case('dimsize3')
!                ityp=iotype_index(trim(iotype_name))
!                if(ubound(iovar_str(ityp)%dimsize, 1)<3)then
!                   write(fates_log(), *) 'Transfering third dimensional bound to unallocated space'
!                   write(fates_log(), *) 'type:', iotype_name
!                   ! end_run
!                end if
!                iovar_str(ityp)%dimsize(3) = iostr_val
!                write(*, *) 'Transfering 3rd dimension size for IOTYPE',iotype_name, ' to FATES'

!             case default
!                write(*, *) 'IO parameter not recognized:', trim(tag)
!                ! end_run
!             end select
!          else
!             write(*, *) 'no value was provided for the tag'
!          end if
!
!       end select
!       return
!     end subroutine set_fates_hio_str



end module FatesHistoryInterfaceMod<|MERGE_RESOLUTION|>--- conflicted
+++ resolved
@@ -3439,10 +3439,9 @@
                      (ccohort%lmort_direct + ccohort%lmort_collateral + ccohort%lmort_infra) * &
                      ccohort%n * sec_per_day * days_per_year / m2_per_ha
 
-<<<<<<< HEAD
                   hio_m3_mortality_understory_si_scpf(io_si,scpf) = hio_m3_mortality_understory_si_scpf(io_si,scpf) + &
                        ccohort%cmort * ccohort%n / m2_per_ha
-=======
+
                   if ( cpatch%anthro_disturbance_label .eq. secondaryforest ) then
                      hio_mortality_canopy_secondary_si_scls(io_si,scls) = hio_mortality_canopy_secondary_si_scls(io_si,scls) + &
                         (ccohort%bmort + ccohort%hmort + ccohort%cmort +   &
@@ -3450,8 +3449,6 @@
                         (ccohort%lmort_direct + ccohort%lmort_collateral + ccohort%lmort_infra) * &
                         ccohort%n * sec_per_day * days_per_year / m2_per_ha
                   end if
-
->>>>>>> 77753581
 
                   hio_nplant_understory_si_scpf(io_si,scpf) = hio_nplant_understory_si_scpf(io_si,scpf) + ccohort%n / m2_per_ha
                   hio_nplant_understory_si_scls(io_si,scls) = hio_nplant_understory_si_scls(io_si,scls) + ccohort%n / m2_per_ha
