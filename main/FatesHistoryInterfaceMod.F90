module FatesHistoryInterfaceMod

  use FatesConstantsMod        , only : r8 => fates_r8
  use FatesConstantsMod        , only : fates_avg_flag_length
  use FatesConstantsMod        , only : fates_short_string_length
  use FatesConstantsMod        , only : fates_long_string_length
  use FatesConstantsMod        , only : itrue,ifalse
  use FatesConstantsMod        , only : calloc_abs_error
  use FatesConstantsMod        , only : mg_per_kg
  use FatesGlobals             , only : fates_log
  use FatesGlobals             , only : endrun => fates_endrun
  use EDTypesMod               , only : nclmax
  use EDTypesMod               , only : ican_upper
  use EDTypesMod               , only : element_pos
  use EDTypesMod               , only : num_elements
  use EDTypesMod               , only : site_fluxdiags_type
  use EDtypesMod               , only : ed_site_type
  use EDtypesMod               , only : ed_cohort_type
  use EDtypesMod               , only : ed_patch_type  
  use EDtypesMod               , only : AREA
  use EDtypesMod               , only : AREA_INV
  use EDTypesMod               , only : numWaterMem
  use EDTypesMod               , only : num_vegtemp_mem
  use EDTypesMod               , only : site_massbal_type
  use EDTypesMod               , only : element_list
  use FatesIODimensionsMod     , only : fates_io_dimension_type
  use FatesIOVariableKindMod   , only : fates_io_variable_kind_type
  use FatesHistoryVariableType , only : fates_history_variable_type
  use FatesInterfaceMod        , only : hlm_hio_ignore_val
  use FatesInterfaceMod        , only : hlm_use_planthydro
  use FatesInterfaceMod        , only : hlm_use_ed_st3
  use FatesInterfaceMod        , only : numpft
  use FatesInterfaceMod        , only : hlm_freq_day
  use EDParamsMod              , only : ED_val_comp_excln
  use EDParamsMod              , only : ED_val_phen_coldtemp
  use FatesInterfaceMod        , only : nlevsclass, nlevage
  use FatesInterfaceMod        , only : nlevheight
  use FatesInterfaceMod        , only : bc_in_type
  use FatesInterfaceMod        , only : hlm_model_day
  use FatesInterfaceMod        , only : nlevcoage

  ! FIXME(bja, 2016-10) need to remove CLM dependancy 
  use EDPftvarcon              , only : EDPftvarcon_inst

  ! CIME Globals
  use shr_log_mod              , only : errMsg => shr_log_errMsg
  use shr_infnan_mod           , only : isnan => shr_infnan_isnan
  use FatesConstantsMod        , only : g_per_kg
  use FatesConstantsMod        , only : ha_per_m2
  use FatesConstantsMod        , only : days_per_sec
  use FatesConstantsMod        , only : sec_per_day
  use FatesConstantsMod        , only : days_per_year
  use FatesConstantsMod        , only : years_per_day
  use FatesLitterMod           , only : litter_type
  use FatesConstantsMod        , only : secondaryforest

  use PRTGenericMod            , only : leaf_organ, fnrt_organ, sapw_organ
  use PRTGenericMod            , only : struct_organ, store_organ, repro_organ
  use PRTGenericMod            , only : all_carbon_elements
  use PRTGenericMod            , only : carbon12_element


  implicit none
  private          ! By default everything is private

  ! These variables hold the index of the history output structure so we don't
  ! have to constantly do name lookup when we want to populate the dataset
  ! These indices are set during "define_history_vars()" call to "set_history_var()"
  ! during the initialize phase.  Definitions are not provided, for an explanation of
  ! the variable go to its registry.  (IH_ signifies "index history")
  !
  ! Because of the complex sub-gridscale structure of FATES, in which multiple patches and cohorts
  ! exist within a gridcell, along with vertical gradients within and between canopy layers, as well
  ! as distinct classes such as PFTs or fuel size bins, there are multiple different dimensions in
  ! which it is possible to output history variables to better understand what's going on.
  !
  ! a key point is that, while the number of patches or cohorts can in principle be large, and 
  ! the age and size indices of a given patch or cohort can be finely resolved, we collapse these 
  ! continuously varying indices into bins of time-invariant width for the purposes of history 
  ! outputting.  This is because a given patch or cohort may not persist across a given interval
  ! of history averaging, so it is better to output all patches of cohorts whose index is within 
  ! a given interval along the size or age bin.
  !
  ! Another particularity of the issue of FATES shifting its subgrid structure frequently 
  ! and possibly having multiple (or zero) patches or cohorts within a given bin is that, if you
  ! want to output an average quantities across some dimension, such as a mean carbon flux across 
  ! patch area of a given age, in general it is better to output both the numerator and denominator
  ! of the averaging calculation separately, rather than the average itself, and then calculate 
  ! the average in post-processing. So, e.g. this means outputting both the patch area and the 
  ! product of the flux within each patch and the patch area as separate variables.  Doing this 
  ! allows conservation even when the weights are changing rapidly and simplifies the logic when
  ! the number of patches or cohorts may be anywhere from zero to a large number.
  !
  ! So what this means is that anything that is disaggregated at the patch area requires 
  ! outputting the patch age distribution (in units of patch area / site area) as the denominator
  ! of the average and then calculating the numerator of the average as XXX times the patch 
  ! area so (so in units of XXX * patch area / site area). For cohort-level quantities,
  ! this requires outputting the number density (in units of individuals per site area), etc.
  !
  ! For reference, some standardized abbreviations of the FATES dimensions are listed here:
  ! scls = size-class dimension
  ! cacls = cohort age-class dimension
  ! pft  = the pft dimension
  ! age  = the age bin dimension
  ! height = the height bin dimension
  ! cwdsc  = the coarse woody debris size class dimension
  ! 
  ! Since the netcdf interface can only handle variables with a certain number of dimensions,
  ! we have create some "multiplexed" dimensions that combine two or more dimensions into a
  ! single dimension.  Examples of these are the following:
  ! scpf = size class x PFT
  ! cacpf = cohort age class x PFT
  ! cnlf = canopy layer x leaf layer
  ! cnlfpft = canopy layer x leaf layer x PFT
  ! scag = size class bin x age bin
  ! scagpft = size class bin x age bin x PFT
  ! agepft  = age bin x PFT
 

  ! A recipe for adding a new history variable to this module:
  ! (1) decide what time frequency it makes sense to update the variable at, and what dimension(s)
  !     you want to output the variable on
  ! (2) add the ih_ integer variable in the immediately following section of the module.  
  !     use the suffix as outlined above for the dimension you are using.
  ! (3) define a corresponding hio_ variable by associating it to the ih_ variable 
  !     in the associate section of the subroutine that corresponds to the time-updating 
  !     frequency that you've chosen
  !     (i.e. if half-hourly, then work in subroutine update_history_prod; if daily, 
  !     then work in subroutine update_history_dyn)
  ! (4) within that subroutine, add the logic that passes the information from the 
  !     fates-native variable (possibly on a patch or cohort structure) to the history 
  !     hio_ variable that you've associated to.
  ! (5) add the variable name, metadata, units, dimension, updating frequency, the ih_ variable 
  !     index, etc via a call to the set_history_var method in the subroutine define_history_vars.
  !
  
  ! Indices to 1D Patch variables

  integer :: ih_trimming_pa
  integer :: ih_area_plant_pa
  integer :: ih_area_treespread_pa
  integer :: ih_nesterov_fire_danger_pa
  integer :: ih_spitfire_ROS_pa
  integer :: ih_effect_wspeed_pa
  integer :: ih_TFC_ROS_pa
  integer :: ih_fire_intensity_pa
  integer :: ih_fire_area_pa
  integer :: ih_fire_fuel_bulkd_pa
  integer :: ih_fire_fuel_eff_moist_pa
  integer :: ih_fire_fuel_sav_pa
  integer :: ih_fire_fuel_mef_pa
  integer :: ih_sum_fuel_pa

  integer :: ih_cwd_elcwd

  integer :: ih_litter_in_si    ! carbon only
  integer :: ih_litter_out_si   ! carbon only
  integer :: ih_seed_bank_si    ! carbon only
  integer :: ih_seeds_in_si     ! carbon only

  integer :: ih_litter_in_elem
  integer :: ih_litter_out_elem
  integer :: ih_seed_bank_elem
  integer :: ih_seeds_in_local_elem
  integer :: ih_seeds_in_extern_elem
  integer :: ih_seed_decay_elem
  integer :: ih_seed_germ_elem

  integer :: ih_fines_ag_elem
  integer :: ih_fines_bg_elem
  integer :: ih_cwd_ag_elem
  integer :: ih_cwd_bg_elem

  integer :: ih_daily_temp
  integer :: ih_daily_rh
  integer :: ih_daily_prec
 
  integer :: ih_bstore_pa
  integer :: ih_bdead_pa
  integer :: ih_balive_pa
  integer :: ih_bleaf_pa
  integer :: ih_bsapwood_pa
  integer :: ih_bfineroot_pa
  integer :: ih_btotal_pa
  integer :: ih_agb_pa
  integer :: ih_npp_pa
  integer :: ih_gpp_pa
  integer :: ih_aresp_pa
  integer :: ih_maint_resp_pa
  integer :: ih_growth_resp_pa
  integer :: ih_ar_canopy_pa
  integer :: ih_gpp_canopy_pa
  integer :: ih_ar_understory_pa
  integer :: ih_gpp_understory_pa
  integer :: ih_canopy_biomass_pa
  integer :: ih_understory_biomass_pa

  ! Indices to site by size-class by age variables
  integer :: ih_nplant_si_scag
  integer :: ih_nplant_canopy_si_scag
  integer :: ih_nplant_understory_si_scag
  integer :: ih_ddbh_canopy_si_scag
  integer :: ih_ddbh_understory_si_scag
  integer :: ih_mortality_canopy_si_scag
  integer :: ih_mortality_understory_si_scag

  ! Indices to site by size-class by age by pft variables
  integer :: ih_nplant_si_scagpft

  ! Indices to site by patch age by pft variables
  integer :: ih_biomass_si_agepft
  integer :: ih_npp_si_agepft
  integer :: ih_scorch_height_si_agepft

  ! Indices to (site) variables

  integer :: ih_nep_si
  integer :: ih_npp_si

  integer :: ih_c_stomata_si
  integer :: ih_c_lblayer_si

  integer :: ih_fire_c_to_atm_si


  integer :: ih_cbal_err_fates_si
  integer :: ih_err_fates_si

  integer :: ih_npatches_si
  integer :: ih_ncohorts_si
  integer :: ih_demotion_carbonflux_si
  integer :: ih_promotion_carbonflux_si
  integer :: ih_canopy_mortality_carbonflux_si
  integer :: ih_understory_mortality_carbonflux_si
  integer :: ih_canopy_spread_si
  integer :: ih_npp_leaf_si
  integer :: ih_npp_seed_si
  integer :: ih_npp_stem_si
  integer :: ih_npp_froot_si
  integer :: ih_npp_croot_si
  integer :: ih_npp_stor_si
  integer :: ih_leaf_mr_si
  integer :: ih_froot_mr_si
  integer :: ih_livestem_mr_si
  integer :: ih_livecroot_mr_si
  integer :: ih_fraction_secondary_forest_si
  integer :: ih_biomass_secondary_forest_si
  integer :: ih_woodproduct_si
  integer :: ih_h2oveg_si
  integer :: ih_h2oveg_dead_si
  integer :: ih_h2oveg_recruit_si
  integer :: ih_h2oveg_growturn_err_si
  integer :: ih_h2oveg_pheno_err_si
  integer :: ih_h2oveg_hydro_err_si

  integer :: ih_site_cstatus_si
  integer :: ih_site_dstatus_si
  integer :: ih_gdd_si
  integer :: ih_site_nchilldays_si
  integer :: ih_site_ncolddays_si
  integer :: ih_cleafoff_si
  integer :: ih_cleafon_si
  integer :: ih_dleafoff_si
  integer :: ih_dleafon_si
  integer :: ih_meanliqvol_si


  integer :: ih_nplant_si_scpf
  integer :: ih_gpp_si_scpf
  integer :: ih_npp_totl_si_scpf
  integer :: ih_npp_leaf_si_scpf
  integer :: ih_npp_seed_si_scpf
  integer :: ih_npp_fnrt_si_scpf
  integer :: ih_npp_bgsw_si_scpf
  integer :: ih_npp_bgdw_si_scpf
  integer :: ih_npp_agsw_si_scpf
  integer :: ih_npp_agdw_si_scpf
  integer :: ih_npp_stor_si_scpf
  
  integer :: ih_bstor_canopy_si_scpf
  integer :: ih_bstor_understory_si_scpf
  integer :: ih_bleaf_canopy_si_scpf
  integer :: ih_bleaf_understory_si_scpf
  integer :: ih_mortality_canopy_si_scpf
  integer :: ih_mortality_understory_si_scpf
  integer :: ih_nplant_canopy_si_scpf
  integer :: ih_nplant_understory_si_scpf
  integer :: ih_ddbh_canopy_si_scpf
  integer :: ih_ddbh_understory_si_scpf
  integer :: ih_gpp_canopy_si_scpf
  integer :: ih_gpp_understory_si_scpf
  integer :: ih_ar_canopy_si_scpf
  integer :: ih_ar_understory_si_scpf

  integer :: ih_ddbh_si_scpf
  integer :: ih_growthflux_si_scpf
  integer :: ih_growthflux_fusion_si_scpf
  integer :: ih_ba_si_scpf
  integer :: ih_agb_si_scpf
  integer :: ih_m1_si_scpf
  integer :: ih_m2_si_scpf
  integer :: ih_m3_si_scpf
  integer :: ih_m4_si_scpf
  integer :: ih_m5_si_scpf
  integer :: ih_m6_si_scpf
  integer :: ih_m7_si_scpf  
  integer :: ih_m8_si_scpf
  integer :: ih_m9_si_scpf
  integer :: ih_m10_si_scpf
  integer :: ih_crownfiremort_si_scpf
  integer :: ih_cambialfiremort_si_scpf

  integer :: ih_m10_si_capf
  integer :: ih_nplant_si_capf

  integer :: ih_ar_si_scpf
  integer :: ih_ar_grow_si_scpf
  integer :: ih_ar_maint_si_scpf
  integer :: ih_ar_darkm_si_scpf
  integer :: ih_ar_agsapm_si_scpf
  integer :: ih_ar_crootm_si_scpf
  integer :: ih_ar_frootm_si_scpf
  
  integer :: ih_c13disc_si_scpf


  ! indices to (site x scls [size class bins]) variables
  integer :: ih_ba_si_scls
  integer :: ih_nplant_si_scls
  integer :: ih_nplant_canopy_si_scls
  integer :: ih_nplant_understory_si_scls
  integer :: ih_lai_canopy_si_scls
  integer :: ih_lai_understory_si_scls
  integer :: ih_sai_canopy_si_scls
  integer :: ih_sai_understory_si_scls
  integer :: ih_mortality_canopy_si_scls
  integer :: ih_mortality_understory_si_scls
  integer :: ih_demotion_rate_si_scls
  integer :: ih_promotion_rate_si_scls
  integer :: ih_trimming_canopy_si_scls
  integer :: ih_trimming_understory_si_scls
  integer :: ih_crown_area_canopy_si_scls
  integer :: ih_crown_area_understory_si_scls
  integer :: ih_ddbh_canopy_si_scls
  integer :: ih_ddbh_understory_si_scls
  integer :: ih_agb_si_scls
  integer :: ih_biomass_si_scls

  ! mortality vars
  integer :: ih_m1_si_scls
  integer :: ih_m2_si_scls
  integer :: ih_m3_si_scls
  integer :: ih_m4_si_scls
  integer :: ih_m5_si_scls
  integer :: ih_m6_si_scls
  integer :: ih_m7_si_scls  
  integer :: ih_m8_si_scls
  integer :: ih_m9_si_scls
  integer :: ih_m10_si_scls

  integer :: ih_m10_si_cacls
  integer :: ih_nplant_si_cacls

  ! lots of non-default diagnostics for understanding canopy versus understory carbon balances
  integer :: ih_rdark_canopy_si_scls
  integer :: ih_livestem_mr_canopy_si_scls
  integer :: ih_livecroot_mr_canopy_si_scls
  integer :: ih_froot_mr_canopy_si_scls
  integer :: ih_resp_g_canopy_si_scls
  integer :: ih_resp_m_canopy_si_scls
  integer :: ih_leaf_md_canopy_si_scls
  integer :: ih_root_md_canopy_si_scls
  integer :: ih_carbon_balance_canopy_si_scls
  integer :: ih_bstore_md_canopy_si_scls
  integer :: ih_bdead_md_canopy_si_scls
  integer :: ih_bsw_md_canopy_si_scls
  integer :: ih_seed_prod_canopy_si_scls
  integer :: ih_npp_leaf_canopy_si_scls
  integer :: ih_npp_fnrt_canopy_si_scls
  integer :: ih_npp_sapw_canopy_si_scls
  integer :: ih_npp_dead_canopy_si_scls
  integer :: ih_npp_seed_canopy_si_scls
  integer :: ih_npp_stor_canopy_si_scls

  integer :: ih_rdark_understory_si_scls
  integer :: ih_livestem_mr_understory_si_scls
  integer :: ih_livecroot_mr_understory_si_scls
  integer :: ih_froot_mr_understory_si_scls
  integer :: ih_resp_g_understory_si_scls
  integer :: ih_resp_m_understory_si_scls
  integer :: ih_leaf_md_understory_si_scls
  integer :: ih_root_md_understory_si_scls
  integer :: ih_carbon_balance_understory_si_scls
  integer :: ih_bsw_md_understory_si_scls
  integer :: ih_bdead_md_understory_si_scls
  integer :: ih_bstore_md_understory_si_scls
  integer :: ih_seed_prod_understory_si_scls
  integer :: ih_npp_leaf_understory_si_scls
  integer :: ih_npp_fnrt_understory_si_scls
  integer :: ih_npp_sapw_understory_si_scls
  integer :: ih_npp_dead_understory_si_scls
  integer :: ih_npp_seed_understory_si_scls
  integer :: ih_npp_stor_understory_si_scls

  integer :: ih_yesterdaycanopylevel_canopy_si_scls
  integer :: ih_yesterdaycanopylevel_understory_si_scls

  ! indices to (site x pft) variables
  integer :: ih_biomass_si_pft
  integer :: ih_leafbiomass_si_pft
  integer :: ih_storebiomass_si_pft
  integer :: ih_nindivs_si_pft
  integer :: ih_recruitment_si_pft
  integer :: ih_mortality_si_pft
  integer :: ih_crownarea_si_pft


  ! indices to (site x patch-age) variables
  integer :: ih_area_si_age
  integer :: ih_lai_si_age
  integer :: ih_canopy_area_si_age
  integer :: ih_gpp_si_age
  integer :: ih_npp_si_age
  integer :: ih_ncl_si_age
  integer :: ih_npatches_si_age
  integer :: ih_zstar_si_age
  integer :: ih_biomass_si_age
  integer :: ih_c_stomata_si_age
  integer :: ih_c_lblayer_si_age
  integer :: ih_agesince_anthrodist_si_age
  integer :: ih_secondaryforest_area_si_age

  ! indices to (site x height) variables
  integer :: ih_canopy_height_dist_si_height
  integer :: ih_leaf_height_dist_si_height

  ! Indices to hydraulics variables
  
  integer :: ih_errh2o_scpf
  integer :: ih_tran_scpf
  integer :: ih_rootuptake_scpf
  integer :: ih_h2osoi_si_scagpft  ! hijacking the scagpft dimension instead of creating a new shsl dimension
  integer :: ih_rootuptake01_scpf
  integer :: ih_rootuptake02_scpf
  integer :: ih_rootuptake03_scpf
  integer :: ih_rootuptake04_scpf
  integer :: ih_rootuptake05_scpf
  integer :: ih_rootuptake06_scpf
  integer :: ih_rootuptake07_scpf
  integer :: ih_rootuptake08_scpf
  integer :: ih_rootuptake09_scpf
  integer :: ih_rootuptake10_scpf
  integer :: ih_sapflow_scpf
  integer :: ih_iterh1_scpf          
  integer :: ih_iterh2_scpf           
  integer :: ih_supsub_scpf              
  integer :: ih_ath_scpf               
  integer :: ih_tth_scpf               
  integer :: ih_sth_scpf                     
  integer :: ih_lth_scpf                     
  integer :: ih_awp_scpf                     
  integer :: ih_twp_scpf  
  integer :: ih_swp_scpf                     
  integer :: ih_lwp_scpf  
  integer :: ih_aflc_scpf                     
  integer :: ih_tflc_scpf  
  integer :: ih_sflc_scpf                     
  integer :: ih_lflc_scpf                   
  integer :: ih_btran_scpf

  ! indices to (site x fuel class) variables
  integer :: ih_litter_moisture_si_fuel

  ! indices to (site x cwd size class) variables
  integer :: ih_cwd_ag_si_cwdsc
  integer :: ih_cwd_bg_si_cwdsc
  integer :: ih_cwd_ag_in_si_cwdsc
  integer :: ih_cwd_bg_in_si_cwdsc
  integer :: ih_cwd_ag_out_si_cwdsc
  integer :: ih_cwd_bg_out_si_cwdsc

  ! indices to (site x [canopy layer x leaf layer]) variables
  integer :: ih_parsun_z_si_cnlf
  integer :: ih_parsha_z_si_cnlf
  integer :: ih_laisun_z_si_cnlf
  integer :: ih_laisha_z_si_cnlf
  integer :: ih_fabd_sun_si_cnlf
  integer :: ih_fabd_sha_si_cnlf
  integer :: ih_fabi_sun_si_cnlf
  integer :: ih_fabi_sha_si_cnlf
  integer :: ih_ts_net_uptake_si_cnlf
  integer :: ih_crownarea_si_cnlf
  integer :: ih_parprof_dir_si_cnlf
  integer :: ih_parprof_dif_si_cnlf

  ! indices to (site x [canopy layer x leaf layer x pft]) variables
  integer :: ih_parsun_z_si_cnlfpft
  integer :: ih_parsha_z_si_cnlfpft
  integer :: ih_laisun_z_si_cnlfpft
  integer :: ih_laisha_z_si_cnlfpft
  integer :: ih_fabd_sun_si_cnlfpft
  integer :: ih_fabd_sha_si_cnlfpft
  integer :: ih_fabi_sun_si_cnlfpft
  integer :: ih_fabi_sha_si_cnlfpft
  integer :: ih_parprof_dir_si_cnlfpft
  integer :: ih_parprof_dif_si_cnlfpft

  ! indices to (site x canopy layer) variables
  integer :: ih_parsun_top_si_can
  integer :: ih_parsha_top_si_can
  integer :: ih_laisun_top_si_can
  integer :: ih_laisha_top_si_can
  integer :: ih_fabd_sun_top_si_can
  integer :: ih_fabd_sha_top_si_can
  integer :: ih_fabi_sun_top_si_can
  integer :: ih_fabi_sha_top_si_can
  integer :: ih_crownarea_si_can

  ! The number of variable dim/kind types we have defined (static)

  integer, parameter, public :: fates_history_num_dimensions = 50
  integer, parameter, public :: fates_history_num_dim_kinds = 50

  ! This structure is allocated by thread, and must be calculated after the FATES
  ! sites are allocated, and their mapping to the HLM is identified.  This structure
  ! is not combined with iovar_bounds, because that one is multi-instanced.  This
  ! structure is used more during the update phase, wherease _bounds is used
  ! more for things like flushing
  type, public :: iovar_map_type
     integer, allocatable :: site_index(:)   ! maps site indexes to the HIO site position
     integer, allocatable :: patch1_index(:) ! maps site index to the HIO patch 1st position
  end type iovar_map_type


  type, public :: fates_history_interface_type
     
     ! Instance of the list of history output varialbes
     type(fates_history_variable_type), allocatable :: hvars(:)
     integer, private :: num_history_vars_
     
     ! Instanteat one registry of the different dimension/kinds (dk)
     ! All output variables will have a pointer to one of these dk's
     type(fates_io_variable_kind_type) :: dim_kinds(fates_history_num_dim_kinds)
     
     ! This is a structure that explains where FATES patch boundaries
     ! on each thread point to in the host IO array, this structure is
     ! allocated by number of threads. This could be dynamically
     ! allocated, but is unlikely to change...?
     type(fates_io_dimension_type) :: dim_bounds(fates_history_num_dimensions)
     
     type(iovar_map_type), pointer :: iovar_map(:)

   
     !! THESE WERE EXPLICITLY PRIVATE WHEN TYPE WAS PUBLIC
     integer, private :: patch_index_, column_index_, levgrnd_index_, levscpf_index_
     integer, private :: levscls_index_, levpft_index_, levage_index_
     integer, private :: levfuel_index_, levcwdsc_index_, levscag_index_
     integer, private :: levcan_index_, levcnlf_index_, levcnlfpft_index_
     integer, private :: levscagpft_index_, levagepft_index_
     integer, private :: levheight_index_
     integer, private :: levelem_index_, levelpft_index_
     integer, private :: levelcwd_index_, levelage_index_
     integer, private :: levcacls_index_, levcapf_index_

     
   contains
     
     procedure :: Init
     procedure :: SetThreadBoundsEach
     procedure :: initialize_history_vars
     procedure :: assemble_history_output_types
     
     procedure :: update_history_dyn
     procedure :: update_history_prod
     procedure :: update_history_cbal
     procedure :: update_history_hydraulics

     ! 'get' methods used by external callers to access private read only data

     procedure :: num_history_vars
     procedure :: patch_index
     procedure :: column_index
     procedure :: levgrnd_index
     procedure :: levscpf_index
     procedure :: levscls_index
     procedure :: levcapf_index
     procedure :: levcacls_index
     procedure :: levpft_index
     procedure :: levage_index
     procedure :: levfuel_index
     procedure :: levcwdsc_index
     procedure :: levcan_index
     procedure :: levcnlf_index
     procedure :: levcnlfpft_index
     procedure :: levscag_index
     procedure :: levscagpft_index
     procedure :: levagepft_index
     procedure :: levheight_index
     procedure :: levelem_index
     procedure :: levelpft_index
     procedure :: levelcwd_index
     procedure :: levelage_index

     ! private work functions
     procedure, private :: define_history_vars
     procedure, private :: set_history_var
     procedure, private :: init_dim_kinds_maps
     procedure, private :: set_dim_indices
     procedure, private :: flush_hvars

     procedure, private :: set_patch_index
     procedure, private :: set_column_index
     procedure, private :: set_levgrnd_index
     procedure, private :: set_levscpf_index
     procedure, private :: set_levcacls_index
     procedure, private :: set_levcapf_index
     procedure, private :: set_levscls_index
     procedure, private :: set_levpft_index
     procedure, private :: set_levage_index
     procedure, private :: set_levfuel_index
     procedure, private :: set_levcwdsc_index
     procedure, private :: set_levcan_index
     procedure, private :: set_levcnlf_index
     procedure, private :: set_levcnlfpft_index
     procedure, private :: set_levscag_index
     procedure, private :: set_levscagpft_index
     procedure, private :: set_levagepft_index
     procedure, private :: set_levheight_index
     
     procedure, private :: set_levelem_index
     procedure, private :: set_levelpft_index
     procedure, private :: set_levelcwd_index
     procedure, private :: set_levelage_index


  end type fates_history_interface_type
   
  character(len=*), parameter :: sourcefile = &
         __FILE__

contains

  ! ======================================================================
  
  subroutine Init(this, num_threads, fates_bounds)

    use FatesIODimensionsMod, only : patch, column, levgrnd, levscpf
    use FatesIODimensionsMod, only : levscls, levpft, levage
    use FatesIODimensionsMod, only : levcacls, levcapf
    use FatesIODimensionsMod, only : levfuel, levcwdsc, levscag
    use FatesIODimensionsMod, only : levscagpft, levagepft
    use FatesIODimensionsMod, only : levcan, levcnlf, levcnlfpft
    use FatesIODimensionsMod, only : fates_bounds_type
    use FatesIODimensionsMod, only : levheight
    use FatesIODimensionsMod, only : levelem, levelpft
    use FatesIODimensionsMod, only : levelcwd, levelage

    implicit none

    class(fates_history_interface_type), intent(inout) :: this
    integer, intent(in) :: num_threads
    type(fates_bounds_type), intent(in) :: fates_bounds

    integer :: dim_count = 0

    dim_count = dim_count + 1
    call this%set_patch_index(dim_count)
    call this%dim_bounds(dim_count)%Init(patch, num_threads, &
         fates_bounds%patch_begin, fates_bounds%patch_end)

    dim_count = dim_count + 1
    call this%set_column_index(dim_count)
    call this%dim_bounds(dim_count)%Init(column, num_threads, &
         fates_bounds%column_begin, fates_bounds%column_end)

    dim_count = dim_count + 1
    call this%set_levgrnd_index(dim_count)
    call this%dim_bounds(dim_count)%Init(levgrnd, num_threads, &
         fates_bounds%ground_begin, fates_bounds%ground_end)

    dim_count = dim_count + 1
    call this%set_levscpf_index(dim_count)
    call this%dim_bounds(dim_count)%Init(levscpf, num_threads, &
         fates_bounds%sizepft_class_begin, fates_bounds%sizepft_class_end)

    dim_count = dim_count + 1
    call this%set_levscls_index(dim_count)
    call this%dim_bounds(dim_count)%Init(levscls, num_threads, &
         fates_bounds%size_class_begin, fates_bounds%size_class_end)

    dim_count = dim_count + 1
    call this%set_levcacls_index(dim_count)
    call this%dim_bounds(dim_count)%Init(levcacls, num_threads, &
         fates_bounds%coage_class_begin, fates_bounds%coage_class_end)

    dim_count = dim_count + 1
    call this%set_levcapf_index(dim_count)
    call this%dim_bounds(dim_count)%Init(levcapf, num_threads, &
         fates_bounds%coagepf_class_begin, fates_bounds%coagepf_class_end)

    dim_count = dim_count + 1
    call this%set_levpft_index(dim_count)
    call this%dim_bounds(dim_count)%Init(levpft, num_threads, &
         fates_bounds%pft_class_begin, fates_bounds%pft_class_end)

    dim_count = dim_count + 1
    call this%set_levage_index(dim_count)
    call this%dim_bounds(dim_count)%Init(levage, num_threads, &
         fates_bounds%age_class_begin, fates_bounds%age_class_end)

    dim_count = dim_count + 1
    call this%set_levfuel_index(dim_count)
    call this%dim_bounds(dim_count)%Init(levfuel, num_threads, &
         fates_bounds%fuel_begin, fates_bounds%fuel_end)

    dim_count = dim_count + 1
    call this%set_levcwdsc_index(dim_count)
    call this%dim_bounds(dim_count)%Init(levcwdsc, num_threads, &
         fates_bounds%cwdsc_begin, fates_bounds%cwdsc_end)

    dim_count = dim_count + 1
    call this%set_levcan_index(dim_count)
    call this%dim_bounds(dim_count)%Init(levcan, num_threads, &
         fates_bounds%can_begin, fates_bounds%can_end)

    dim_count = dim_count + 1
    call this%set_levcnlf_index(dim_count)
    call this%dim_bounds(dim_count)%Init(levcnlf, num_threads, &
         fates_bounds%cnlf_begin, fates_bounds%cnlf_end)

    dim_count = dim_count + 1
    call this%set_levcnlfpft_index(dim_count)
    call this%dim_bounds(dim_count)%Init(levcnlfpft, num_threads, &
         fates_bounds%cnlfpft_begin, fates_bounds%cnlfpft_end)

    dim_count = dim_count + 1
    call this%set_levscag_index(dim_count)
    call this%dim_bounds(dim_count)%Init(levscag, num_threads, &
         fates_bounds%sizeage_class_begin, fates_bounds%sizeage_class_end)
    
    dim_count = dim_count + 1
    call this%set_levscagpft_index(dim_count)
    call this%dim_bounds(dim_count)%Init(levscagpft, num_threads, &
         fates_bounds%sizeagepft_class_begin, fates_bounds%sizeagepft_class_end)
    
    dim_count = dim_count + 1
    call this%set_levagepft_index(dim_count)
    call this%dim_bounds(dim_count)%Init(levagepft, num_threads, &
         fates_bounds%agepft_class_begin, fates_bounds%agepft_class_end)
    
    dim_count = dim_count + 1
    call this%set_levheight_index(dim_count)
    call this%dim_bounds(dim_count)%Init(levheight, num_threads, &
         fates_bounds%height_begin, fates_bounds%height_end)

    dim_count = dim_count + 1
    call this%set_levelem_index(dim_count)
    call this%dim_bounds(dim_count)%Init(levelem, num_threads, &
         fates_bounds%elem_begin, fates_bounds%elem_end)

    dim_count = dim_count + 1
    call this%set_levelpft_index(dim_count)
    call this%dim_bounds(dim_count)%Init(levelpft, num_threads, &
          fates_bounds%elpft_begin, fates_bounds%elpft_end)
    
    dim_count = dim_count + 1
    call this%set_levelcwd_index(dim_count)
    call this%dim_bounds(dim_count)%Init(levelcwd, num_threads, &
         fates_bounds%elcwd_begin, fates_bounds%elcwd_end)

    dim_count = dim_count + 1
    call this%set_levelage_index(dim_count)
    call this%dim_bounds(dim_count)%Init(levelage, num_threads, &
          fates_bounds%elage_begin, fates_bounds%elage_end)
    

    ! FIXME(bja, 2016-10) assert(dim_count == FatesHistorydimensionmod::num_dimension_types)

    ! Allocate the mapping between FATES indices and the IO indices
    allocate(this%iovar_map(num_threads))
    
  end subroutine Init

  ! ======================================================================
  subroutine SetThreadBoundsEach(this, thread_index, thread_bounds)

    use FatesIODimensionsMod, only : fates_bounds_type

    implicit none

    class(fates_history_interface_type), intent(inout) :: this

    integer, intent(in) :: thread_index
    type(fates_bounds_type), intent(in) :: thread_bounds

    integer :: index
    
    index = this%patch_index()
    call this%dim_bounds(index)%SetThreadBounds(thread_index, &
         thread_bounds%patch_begin, thread_bounds%patch_end)

    index = this%column_index()
    call this%dim_bounds(index)%SetThreadBounds(thread_index, &
         thread_bounds%column_begin, thread_bounds%column_end)

    index = this%levgrnd_index()
    call this%dim_bounds(index)%SetThreadBounds(thread_index, &
         thread_bounds%ground_begin, thread_bounds%ground_end)

    index = this%levscpf_index()
    call this%dim_bounds(index)%SetThreadBounds(thread_index, &
         thread_bounds%sizepft_class_begin, thread_bounds%sizepft_class_end)

    index = this%levscls_index()
    call this%dim_bounds(index)%SetThreadBounds(thread_index, &
         thread_bounds%size_class_begin, thread_bounds%size_class_end)

    index = this%levcacls_index()
    call this%dim_bounds(index)%SetThreadBounds(thread_index, &
         thread_bounds%coage_class_begin, thread_bounds%coage_class_end)

    index = this%levcapf_index()
    call this%dim_bounds(index)%SetThreadBounds(thread_index, &
         thread_bounds%coagepf_class_begin, thread_bounds%coagepf_class_end)

    index = this%levpft_index()
    call this%dim_bounds(index)%SetThreadBounds(thread_index, &
         thread_bounds%pft_class_begin, thread_bounds%pft_class_end)
    
    index = this%levage_index()
    call this%dim_bounds(index)%SetThreadBounds(thread_index, &
         thread_bounds%age_class_begin, thread_bounds%age_class_end)
    
    index = this%levfuel_index()
    call this%dim_bounds(index)%SetThreadBounds(thread_index, &
         thread_bounds%fuel_begin, thread_bounds%fuel_end)
    
    index = this%levcwdsc_index()
    call this%dim_bounds(index)%SetThreadBounds(thread_index, &
         thread_bounds%cwdsc_begin, thread_bounds%cwdsc_end)
    
    index = this%levcan_index()
    call this%dim_bounds(index)%SetThreadBounds(thread_index, &
         thread_bounds%can_begin, thread_bounds%can_end)
    
    index = this%levcnlf_index()
    call this%dim_bounds(index)%SetThreadBounds(thread_index, &
         thread_bounds%cnlf_begin, thread_bounds%cnlf_end)
    
    index = this%levcnlfpft_index()
    call this%dim_bounds(index)%SetThreadBounds(thread_index, &
          thread_bounds%cnlfpft_begin, thread_bounds%cnlfpft_end)
    
    index = this%levscag_index()
    call this%dim_bounds(index)%SetThreadBounds(thread_index, &
          thread_bounds%sizeage_class_begin, thread_bounds%sizeage_class_end)
    
    index = this%levscagpft_index()
    call this%dim_bounds(index)%SetThreadBounds(thread_index, &
          thread_bounds%sizeagepft_class_begin, thread_bounds%sizeagepft_class_end)
    
    index = this%levagepft_index()
    call this%dim_bounds(index)%SetThreadBounds(thread_index, &
          thread_bounds%agepft_class_begin, thread_bounds%agepft_class_end)
    
    index = this%levheight_index()
    call this%dim_bounds(index)%SetThreadBounds(thread_index, &
          thread_bounds%height_begin, thread_bounds%height_end)

    index = this%levelem_index()
    call this%dim_bounds(index)%SetThreadBounds(thread_index, &
         thread_bounds%elem_begin, thread_bounds%elem_end)

    index = this%levelpft_index()
    call this%dim_bounds(index)%SetThreadBounds(thread_index, &
         thread_bounds%elpft_begin, thread_bounds%elpft_end)
    
    index = this%levelcwd_index()
    call this%dim_bounds(index)%SetThreadBounds(thread_index, &
         thread_bounds%elcwd_begin, thread_bounds%elcwd_end)

    index = this%levelage_index()
    call this%dim_bounds(index)%SetThreadBounds(thread_index, &
         thread_bounds%elage_begin, thread_bounds%elage_end)
    

    


    
  end subroutine SetThreadBoundsEach
  
  ! ===================================================================================
  subroutine assemble_history_output_types(this)

    use FatesIOVariableKindMod, only : patch_r8, patch_ground_r8, patch_size_pft_r8
    use FatesIOVariableKindMod, only : site_r8, site_ground_r8, site_size_pft_r8
    use FatesIOVariableKindMod, only : site_size_r8, site_pft_r8, site_age_r8
    use FatesIOVariableKindMod, only : site_coage_r8, site_coage_pft_r8
    use FatesIOVariableKindMod, only : site_fuel_r8, site_cwdsc_r8, site_scag_r8
    use FatesIOVariableKindMod, only : site_scagpft_r8, site_agepft_r8
    use FatesIOVariableKindMod, only : site_can_r8, site_cnlf_r8, site_cnlfpft_r8
    use FatesIOVariableKindMod, only : site_height_r8
    use FatesIOVariableKindMod, only : site_elem_r8, site_elpft_r8
    use FatesIOVariableKindMod, only : site_elcwd_r8, site_elage_r8

   implicit none

    class(fates_history_interface_type), intent(inout) :: this

    call this%init_dim_kinds_maps()

    call this%set_dim_indices(patch_r8, 1, this%patch_index())

    call this%set_dim_indices(site_r8, 1, this%column_index())

    call this%set_dim_indices(patch_ground_r8, 1, this%patch_index())
    call this%set_dim_indices(patch_ground_r8, 2, this%levgrnd_index())

    call this%set_dim_indices(site_ground_r8, 1, this%column_index())
    call this%set_dim_indices(site_ground_r8, 2, this%levgrnd_index())

    call this%set_dim_indices(patch_size_pft_r8, 1, this%patch_index())
    call this%set_dim_indices(patch_size_pft_r8, 2, this%levscpf_index())

    call this%set_dim_indices(site_size_pft_r8, 1, this%column_index())
    call this%set_dim_indices(site_size_pft_r8, 2, this%levscpf_index())

    call this%set_dim_indices(site_size_r8, 1, this%column_index())
    call this%set_dim_indices(site_size_r8, 2, this%levscls_index())

    call this%set_dim_indices(site_coage_r8, 1, this%column_index())
    call this%set_dim_indices(site_coage_r8, 2, this%levcacls_index())

    call this%set_dim_indices(site_coage_pft_r8, 1, this%column_index())
    call this%set_dim_indices(site_coage_pft_r8, 2, this%levcapf_index())

    call this%set_dim_indices(site_pft_r8, 1, this%column_index())
    call this%set_dim_indices(site_pft_r8, 2, this%levpft_index())

    call this%set_dim_indices(site_age_r8, 1, this%column_index())
    call this%set_dim_indices(site_age_r8, 2, this%levage_index())

    call this%set_dim_indices(site_fuel_r8, 1, this%column_index())
    call this%set_dim_indices(site_fuel_r8, 2, this%levfuel_index())

    call this%set_dim_indices(site_cwdsc_r8, 1, this%column_index())
    call this%set_dim_indices(site_cwdsc_r8, 2, this%levcwdsc_index())

    call this%set_dim_indices(site_can_r8, 1, this%column_index())
    call this%set_dim_indices(site_can_r8, 2, this%levcan_index())

    call this%set_dim_indices(site_cnlf_r8, 1, this%column_index())
    call this%set_dim_indices(site_cnlf_r8, 2, this%levcnlf_index())

    call this%set_dim_indices(site_cnlfpft_r8, 1, this%column_index())
    call this%set_dim_indices(site_cnlfpft_r8, 2, this%levcnlfpft_index())

    call this%set_dim_indices(site_scag_r8, 1, this%column_index())
    call this%set_dim_indices(site_scag_r8, 2, this%levscag_index())

    call this%set_dim_indices(site_scagpft_r8, 1, this%column_index())
    call this%set_dim_indices(site_scagpft_r8, 2, this%levscagpft_index())

    call this%set_dim_indices(site_agepft_r8, 1, this%column_index())
    call this%set_dim_indices(site_agepft_r8, 2, this%levagepft_index())

    call this%set_dim_indices(site_height_r8, 1, this%column_index())
    call this%set_dim_indices(site_height_r8, 2, this%levheight_index())

    call this%set_dim_indices(site_elem_r8, 1, this%column_index())
    call this%set_dim_indices(site_elem_r8, 2, this%levelem_index())
    
    call this%set_dim_indices(site_elpft_r8, 1, this%column_index())
    call this%set_dim_indices(site_elpft_r8, 2, this%levelpft_index())

    call this%set_dim_indices(site_elcwd_r8, 1, this%column_index())
    call this%set_dim_indices(site_elcwd_r8, 2, this%levelcwd_index())
    
    call this%set_dim_indices(site_elage_r8, 1, this%column_index())
    call this%set_dim_indices(site_elage_r8, 2, this%levelage_index())
    

  end subroutine assemble_history_output_types
  
  ! ===================================================================================
  
  subroutine set_dim_indices(this, dk_name, idim, dim_index)

    use FatesIOVariableKindMod , only : iotype_index

    implicit none

    ! arguments
    class(fates_history_interface_type), intent(inout) :: this
    character(len=*), intent(in)     :: dk_name
    integer, intent(in)              :: idim  ! dimension index
    integer, intent(in) :: dim_index


    ! local
    integer :: ityp

    ityp = iotype_index(trim(dk_name), fates_history_num_dim_kinds, this%dim_kinds)

    ! First check to see if the dimension is allocated
    if (this%dim_kinds(ityp)%ndims < idim) then
       write(fates_log(), *) 'Trying to define dimension size to a dim-type structure'
       write(fates_log(), *) 'but the dimension index does not exist'
       write(fates_log(), *) 'type: ',dk_name,' ndims: ',this%dim_kinds(ityp)%ndims,' input dim:',idim
       stop
       !end_run
    end if

    if (idim == 1) then
       this%dim_kinds(ityp)%dim1_index = dim_index
    else if (idim == 2) then
       this%dim_kinds(ityp)%dim2_index = dim_index
    end if

    ! With the map, we can set the dimension size
    this%dim_kinds(ityp)%dimsize(idim) = this%dim_bounds(dim_index)%upper_bound - &
         this%dim_bounds(dim_index)%lower_bound + 1

 end subroutine set_dim_indices
  
 ! =======================================================================
 subroutine set_patch_index(this, index)
   implicit none
   class(fates_history_interface_type), intent(inout) :: this
   integer, intent(in) :: index
   this%patch_index_ = index
 end subroutine set_patch_index

 integer function patch_index(this)
   implicit none
   class(fates_history_interface_type), intent(in) :: this
   patch_index = this%patch_index_
 end function patch_index

 ! =======================================================================
 subroutine set_column_index(this, index)
   implicit none
   class(fates_history_interface_type), intent(inout) :: this
   integer, intent(in) :: index
   this%column_index_ = index
 end subroutine set_column_index

 integer function column_index(this)
   implicit none
   class(fates_history_interface_type), intent(in) :: this
   column_index = this%column_index_
 end function column_index

 ! =======================================================================
 subroutine set_levgrnd_index(this, index)
   implicit none
   class(fates_history_interface_type), intent(inout) :: this
   integer, intent(in) :: index
   this%levgrnd_index_ = index
 end subroutine set_levgrnd_index

 integer function levgrnd_index(this)
   implicit none
   class(fates_history_interface_type), intent(in) :: this
   levgrnd_index = this%levgrnd_index_
 end function levgrnd_index

 ! =======================================================================
 subroutine set_levscpf_index(this, index)
   implicit none
   class(fates_history_interface_type), intent(inout) :: this
   integer, intent(in) :: index
   this%levscpf_index_ = index
 end subroutine set_levscpf_index

 integer function levscpf_index(this)
   implicit none
   class(fates_history_interface_type), intent(in) :: this
   levscpf_index = this%levscpf_index_
 end function levscpf_index

 ! =======================================================================
 subroutine set_levscls_index(this, index)
   implicit none
   class(fates_history_interface_type), intent(inout) :: this
   integer, intent(in) :: index
   this%levscls_index_ = index
 end subroutine set_levscls_index

 integer function levscls_index(this)
   implicit none
   class(fates_history_interface_type), intent(in) :: this
   levscls_index = this%levscls_index_
 end function levscls_index

!=========================================================================
 subroutine set_levcacls_index(this, index)
  implicit none
  class(fates_history_interface_type), intent(inout) :: this
  integer, intent(in) :: index
  this%levcacls_index_ = index
end subroutine set_levcacls_index

integer function levcacls_index(this)
  implicit none
  class(fates_history_interface_type), intent(in) :: this
  levcacls_index = this%levcacls_index_
end function levcacls_index

!=========================================================================
 subroutine set_levcapf_index(this, index)
   implicit none
   class(fates_history_interface_type), intent(inout) :: this
   integer, intent(in) :: index
   this%levcapf_index_ = index
 end subroutine set_levcapf_index

integer function levcapf_index(this)
  implicit none
  class(fates_history_interface_type), intent(in) :: this
  levcapf_index = this%levcapf_index_
end function levcapf_index

 ! =======================================================================
 subroutine set_levpft_index(this, index)
   implicit none
   class(fates_history_interface_type), intent(inout) :: this
   integer, intent(in) :: index
   this%levpft_index_ = index
 end subroutine set_levpft_index

 integer function levpft_index(this)
   implicit none
   class(fates_history_interface_type), intent(in) :: this
   levpft_index = this%levpft_index_
 end function levpft_index

 ! =======================================================================
 subroutine set_levage_index(this, index)
   implicit none
   class(fates_history_interface_type), intent(inout) :: this
   integer, intent(in) :: index
   this%levage_index_ = index
 end subroutine set_levage_index

 integer function levage_index(this)
   implicit none
   class(fates_history_interface_type), intent(in) :: this
   levage_index = this%levage_index_
 end function levage_index

 ! =======================================================================
 subroutine set_levfuel_index(this, index)
   implicit none
   class(fates_history_interface_type), intent(inout) :: this
   integer, intent(in) :: index
   this%levfuel_index_ = index
 end subroutine set_levfuel_index

 integer function levfuel_index(this)
   implicit none
   class(fates_history_interface_type), intent(in) :: this
   levfuel_index = this%levfuel_index_
 end function levfuel_index

 ! =======================================================================
 subroutine set_levcwdsc_index(this, index)
   implicit none
   class(fates_history_interface_type), intent(inout) :: this
   integer, intent(in) :: index
   this%levcwdsc_index_ = index
 end subroutine set_levcwdsc_index

 integer function levcwdsc_index(this)
   implicit none
   class(fates_history_interface_type), intent(in) :: this
   levcwdsc_index = this%levcwdsc_index_
 end function levcwdsc_index

 ! =======================================================================
 subroutine set_levcan_index(this, index)
   implicit none
   class(fates_history_interface_type), intent(inout) :: this
   integer, intent(in) :: index
   this%levcan_index_ = index
 end subroutine set_levcan_index

 integer function levcan_index(this)
   implicit none
   class(fates_history_interface_type), intent(in) :: this
   levcan_index = this%levcan_index_
 end function levcan_index

 ! =======================================================================
 subroutine set_levcnlf_index(this, index)
   implicit none
   class(fates_history_interface_type), intent(inout) :: this
   integer, intent(in) :: index
   this%levcnlf_index_ = index
 end subroutine set_levcnlf_index

 integer function levcnlf_index(this)
   implicit none
   class(fates_history_interface_type), intent(in) :: this
   levcnlf_index = this%levcnlf_index_
 end function levcnlf_index

 ! =======================================================================
 subroutine set_levcnlfpft_index(this, index)
   implicit none
   class(fates_history_interface_type), intent(inout) :: this
   integer, intent(in) :: index
   this%levcnlfpft_index_ = index
 end subroutine set_levcnlfpft_index

 integer function levcnlfpft_index(this)
   implicit none
   class(fates_history_interface_type), intent(in) :: this
   levcnlfpft_index = this%levcnlfpft_index_
 end function levcnlfpft_index

 ! ======================================================================================
 subroutine set_levscag_index(this, index)
   implicit none
   class(fates_history_interface_type), intent(inout) :: this
   integer, intent(in) :: index
   this%levscag_index_ = index
 end subroutine set_levscag_index

 integer function levscag_index(this)
    implicit none
    class(fates_history_interface_type), intent(in) :: this
    levscag_index = this%levscag_index_
 end function levscag_index

 ! ======================================================================================
 subroutine set_levscagpft_index(this, index)
   implicit none
   class(fates_history_interface_type), intent(inout) :: this
   integer, intent(in) :: index
   this%levscagpft_index_ = index
 end subroutine set_levscagpft_index

 integer function levscagpft_index(this)
    implicit none
    class(fates_history_interface_type), intent(in) :: this
    levscagpft_index = this%levscagpft_index_
 end function levscagpft_index

 ! ======================================================================================
 subroutine set_levagepft_index(this, index)
   implicit none
   class(fates_history_interface_type), intent(inout) :: this
   integer, intent(in) :: index
   this%levagepft_index_ = index
 end subroutine set_levagepft_index

 integer function levagepft_index(this)
    implicit none
    class(fates_history_interface_type), intent(in) :: this
    levagepft_index = this%levagepft_index_
 end function levagepft_index

 ! ======================================================================================
 subroutine set_levheight_index(this, index)
   implicit none
   class(fates_history_interface_type), intent(inout) :: this
   integer, intent(in) :: index
   this%levheight_index_ = index
 end subroutine set_levheight_index

 integer function levheight_index(this)
    implicit none
    class(fates_history_interface_type), intent(in) :: this
    levheight_index = this%levheight_index_
 end function levheight_index

 ! ======================================================================================

 subroutine set_levelem_index(this, index)
   implicit none
   class(fates_history_interface_type), intent(inout) :: this
   integer, intent(in) :: index
   this%levelem_index_ = index
 end subroutine set_levelem_index

 integer function levelem_index(this)
    implicit none
    class(fates_history_interface_type), intent(in) :: this
    levelem_index = this%levelem_index_
  end function levelem_index

 ! ======================================================================================
       
 subroutine set_levelpft_index(this, index)
   implicit none
   class(fates_history_interface_type), intent(inout) :: this
   integer, intent(in) :: index
   this%levelpft_index_ = index
 end subroutine set_levelpft_index

 integer function levelpft_index(this)
    implicit none
    class(fates_history_interface_type), intent(in) :: this
    levelpft_index = this%levelpft_index_
 end function levelpft_index

 ! ======================================================================================

 subroutine set_levelcwd_index(this, index)
   implicit none
   class(fates_history_interface_type), intent(inout) :: this
   integer, intent(in) :: index
   this%levelcwd_index_ = index
 end subroutine set_levelcwd_index

 integer function levelcwd_index(this)
    implicit none
    class(fates_history_interface_type), intent(in) :: this
    levelcwd_index = this%levelcwd_index_
  end function levelcwd_index

 ! ======================================================================================

 subroutine set_levelage_index(this, index)
   implicit none
   class(fates_history_interface_type), intent(inout) :: this
   integer, intent(in) :: index
   this%levelage_index_ = index
 end subroutine set_levelage_index

 integer function levelage_index(this)
    implicit none
    class(fates_history_interface_type), intent(in) :: this
    levelage_index = this%levelage_index_
 end function levelage_index

 ! ======================================================================================

 subroutine flush_hvars(this,nc,upfreq_in)
 
   class(fates_history_interface_type)        :: this
   integer,intent(in)                     :: nc
   integer,intent(in)                     :: upfreq_in
   integer                      :: ivar
   integer                      :: lb1,ub1,lb2,ub2

   do ivar=1,ubound(this%hvars,1)
      if (this%hvars(ivar)%upfreq == upfreq_in) then ! Only flush variables with update on dynamics step
         call this%hvars(ivar)%flush(nc, this%dim_bounds, this%dim_kinds)
         
      end if
   end do
   
end subroutine flush_hvars

  
  ! =====================================================================================
   
  subroutine set_history_var(this, vname, units, long, use_default, avgflag, vtype, &
       hlms, flushval, upfreq, ivar, initialize, index)

    use FatesUtilsMod, only     : check_hlm_list
    use FatesInterfaceMod, only : hlm_name

    implicit none
    
    ! arguments
    class(fates_history_interface_type), intent(inout) :: this
    character(len=*), intent(in)  :: vname
    character(len=*), intent(in)  :: units
    character(len=*), intent(in)  :: long
    character(len=*), intent(in)  :: use_default
    character(len=*), intent(in)  :: avgflag
    character(len=*), intent(in)  :: vtype
    character(len=*), intent(in)  :: hlms
    real(r8), intent(in)          :: flushval ! IF THE TYPE IS AN INT WE WILL round with NINT
    integer, intent(in)           :: upfreq
    logical, intent(in) :: initialize
    integer, intent(inout)       :: ivar
    integer, intent(inout)       :: index  ! This is the index for the variable of
                                           ! interest that is associated with an
                                           ! explict name (for fast reference during update)
                                           ! A zero is passed back when the variable is
                                           ! not used
    

    ! locals
    integer :: ub1, lb1, ub2, lb2    ! Bounds for allocating the var
    integer :: ityp

    logical :: write_var

    write_var = check_hlm_list(trim(hlms), trim(hlm_name))
    if( write_var ) then
       ivar  = ivar+1
       index = ivar    
       
       if (initialize) then
          call this%hvars(ivar)%Init(vname, units, long, use_default, &
               vtype, avgflag, flushval, upfreq, &
               fates_history_num_dim_kinds, this%dim_kinds, this%dim_bounds)
       end if
    else
       index = 0
    end if
    
    return
  end subroutine set_history_var
  
  ! ====================================================================================
  
  subroutine init_dim_kinds_maps(this)
    
    ! ----------------------------------------------------------------------------------
    ! This subroutine simply initializes the structures that define the different
    ! array and type formats for different IO variables
    !
    ! PA_R8   : 1D patch scale 8-byte reals
    ! SI_R8   : 1D site scale 8-byte reals
    !
    ! The allocation on the structures is not dynamic and should only add up to the
    ! number of entries listed here.
    !
    ! ----------------------------------------------------------------------------------
    use FatesIOVariableKindMod, only : patch_r8, patch_ground_r8, patch_size_pft_r8
    use FatesIOVariableKindMod, only : site_r8, site_ground_r8, site_size_pft_r8
    use FatesIOVariableKindMod, only : site_size_r8, site_pft_r8, site_age_r8
    use FatesIOVariableKindMod, only : site_coage_r8, site_coage_pft_r8
    use FatesIOVariableKindMod, only : site_fuel_r8, site_cwdsc_r8, site_scag_r8
    use FatesIOVariableKindMod, only : site_scagpft_r8, site_agepft_r8
    use FatesIOVariableKindMod, only : site_can_r8, site_cnlf_r8, site_cnlfpft_r8
    use FatesIOVariableKindMod, only : site_height_r8
    use FatesIOVariableKindMod, only : site_elem_r8, site_elpft_r8
    use FatesIOVariableKindMod, only : site_elcwd_r8, site_elage_r8

    implicit none
    
    ! Arguments
    class(fates_history_interface_type), intent(inout) :: this
       

    integer :: index

    ! 1d Patch
    index = 1
    call this%dim_kinds(index)%Init(patch_r8, 1)

    ! 1d Site
    index = index + 1
    call this%dim_kinds(index)%Init(site_r8, 1)

    ! patch x ground
    index = index + 1
    call this%dim_kinds(index)%Init(patch_ground_r8, 2)

    ! patch x size-class/pft
    index = index + 1
    call this%dim_kinds(index)%Init(patch_size_pft_r8, 2)

    ! site x ground
    index = index + 1
    call this%dim_kinds(index)%Init(site_ground_r8, 2)

    ! site x size-class/pft
    index = index + 1
    call this%dim_kinds(index)%Init(site_size_pft_r8, 2)

    ! site x size-class
    index = index + 1
    call this%dim_kinds(index)%Init(site_size_r8, 2)

    ! site x cohort age-class/pft
    index = index + 1
    call this%dim_kinds(index)%Init(site_coage_pft_r8, 2)

    ! site x cohort age-class
    index = index + 1
    call this%dim_kinds(index)%Init(site_coage_r8, 2)

    ! site x pft
    index = index + 1
    call this%dim_kinds(index)%Init(site_pft_r8, 2)

    ! site x patch-age class
    index = index + 1
    call this%dim_kinds(index)%Init(site_age_r8, 2)

    ! site x fuel size class
    index = index + 1
    call this%dim_kinds(index)%Init(site_fuel_r8, 2)

    ! site x cwd size class
    index = index + 1
    call this%dim_kinds(index)%Init(site_cwdsc_r8, 2)

    ! site x can class
    index = index + 1
    call this%dim_kinds(index)%Init(site_can_r8, 2)

    ! site x cnlf class
    index = index + 1
    call this%dim_kinds(index)%Init(site_cnlf_r8, 2)

    ! site x cnlfpft class
    index = index + 1
    call this%dim_kinds(index)%Init(site_cnlfpft_r8, 2)

    ! site x size-class x age class
    index = index + 1
    call this%dim_kinds(index)%Init(site_scag_r8, 2)

    ! site x size-class x age class x pft
    index = index + 1
    call this%dim_kinds(index)%Init(site_scagpft_r8, 2)

    ! site x age class x pft
    index = index + 1
    call this%dim_kinds(index)%Init(site_agepft_r8, 2)

    ! site x height
    index = index + 1
    call this%dim_kinds(index)%Init(site_height_r8, 2)

    ! site x elemenet
    index = index + 1
    call this%dim_kinds(index)%Init(site_elem_r8, 2)

    ! site x element x pft
    index = index + 1
    call this%dim_kinds(index)%Init(site_elpft_r8, 2)
    
    ! site x element x cwd
    index = index + 1
    call this%dim_kinds(index)%Init(site_elcwd_r8, 2)

    ! site x element x age
    index = index + 1
    call this%dim_kinds(index)%Init(site_elage_r8, 2)


    ! FIXME(bja, 2016-10) assert(index == fates_history_num_dim_kinds)
  end subroutine init_dim_kinds_maps

 ! =======================================================================

  subroutine update_history_cbal(this,nc,nsites,sites,bc_in)

     use EDtypesMod          , only : ed_site_type
      

     ! Arguments
     class(fates_history_interface_type)             :: this
     integer                 , intent(in)            :: nc   ! clump index
     integer                 , intent(in)            :: nsites
     type(ed_site_type)      , intent(inout), target :: sites(nsites)
     type(bc_in_type)        , intent(in)            :: bc_in(nsites)

     ! Locals
     integer  :: s        ! The local site index
     integer  :: io_si     ! The site index of the IO array
     type(ed_cohort_type), pointer  :: ccohort ! current cohort
     type(ed_patch_type) , pointer  :: cpatch ! current patch
     
     associate( hio_nep_si => this%hvars(ih_nep_si)%r81d )
       
       ! ---------------------------------------------------------------------------------
       ! Flush arrays to values defined by %flushval (see registry entry in
       ! subroutine define_history_vars()
       ! ---------------------------------------------------------------------------------

       call this%flush_hvars(nc,upfreq_in=3)        
        
       do s = 1,nsites
           
           io_si  = this%iovar_map(nc)%site_index(s)

           hio_nep_si(io_si) = -bc_in(s)%tot_het_resp ! (gC/m2/s)
           
           cpatch => sites(s)%oldest_patch
           do while(associated(cpatch))
               ccohort => cpatch%shortest
               do while(associated(ccohort))
               
                   ! Add up the total Net Ecosystem Production
                   ! for this timestep.  [gC/m2/s]
                   hio_nep_si(io_si) = hio_nep_si(io_si) + &
                         (ccohort%gpp_tstep - ccohort%resp_tstep) * g_per_kg * ccohort%n * area_inv
                   ccohort => ccohort%taller
               end do
               cpatch => cpatch%younger
           end do
       end do
      end associate

   end subroutine update_history_cbal
   

  ! ====================================================================================
  
  subroutine update_history_dyn(this,nc,nsites,sites)
    
    ! ---------------------------------------------------------------------------------
    ! This is the call to update the history IO arrays that are expected to only change
    ! after Ecosystem Dynamics have been processed.
    ! ---------------------------------------------------------------------------------
    

    use EDtypesMod          , only : nfsc
    use FatesLitterMod      , only : ncwd
    use EDtypesMod          , only : ican_upper
    use EDtypesMod          , only : ican_ustory
    use FatesSizeAgeTypeIndicesMod, only : get_sizeage_class_index
    use FatesSizeAgeTypeIndicesMod, only : get_sizeagepft_class_index
    use FatesSizeAgeTypeIndicesMod, only : get_agepft_class_index
    use FatesSizeAgeTypeIndicesMod, only : get_age_class_index
    use FatesSizeAgeTypeIndicesMod, only : get_height_index
    use FatesSizeAgeTypeIndicesMod, only : sizetype_class_index
    use FatesSizeAgeTypeIndicesMod, only : coagetype_class_index
    use EDTypesMod        , only : nlevleaf
    use EDParamsMod,           only : ED_val_history_height_bin_edges

    ! Arguments
    class(fates_history_interface_type)             :: this
    integer                 , intent(in)            :: nc   ! clump index
    integer                 , intent(in)            :: nsites
    type(ed_site_type)      , intent(inout), target :: sites(nsites)
    
    ! Locals
    type(litter_type), pointer         :: litt_c   ! Pointer to the carbon12 litter pool
    type(litter_type), pointer         :: litt     ! Generic pointer to any litter pool
    type(site_fluxdiags_type), pointer :: flux_diags
    type(site_fluxdiags_type), pointer :: flux_diags_c
    type(site_massbal_type), pointer :: site_mass

    integer  :: s        ! The local site index
    integer  :: io_si     ! The site index of the IO array
    integer  :: ipa, ipa2 ! The local "I"ndex of "PA"tches 
    integer  :: io_pa    ! The patch index of the IO array
    integer  :: io_pa1   ! The first patch index in the IO array for each site
    integer  :: io_soipa 
    integer  :: lb1,ub1,lb2,ub2  ! IO array bounds for the calling thread
    integer  :: ivar             ! index of IO variable object vector
    integer  :: ft               ! functional type index
    integer  :: cwd
    integer  :: elcwd, elpft            ! combined index of element and pft or cwd
    integer  :: i_scpf,i_pft,i_scls     ! iterators for scpf, pft, and scls dims
    integer  :: i_cacls, i_capf      ! iterators for cohort age and cohort age x pft
    integer  :: i_cwd,i_fuel            ! iterators for cwd and fuel dims
    integer  :: iscag        ! size-class x age index
    integer  :: iscagpft     ! size-class x age x pft index
    integer  :: iagepft      ! age x pft index
    integer  :: ican, ileaf, cnlf_indx  ! iterators for leaf and canopy level
    integer  :: height_bin_max, height_bin_min   ! which height bin a given cohort's canopy is in
    integer  :: i_heightbin  ! iterator for height bins
    integer  :: el           ! Loop index for elements
    integer  :: model_day_int ! integer model day from reference 
    integer  :: ageclass_since_anthrodist  ! what is the equivalent age class for
                                           ! time-since-anthropogenic-disturbance of secondary forest

    
    real(r8) :: n_density   ! individual of cohort per m2.
    real(r8) :: n_perm2     ! individuals per m2 for the whole column
    real(r8) :: patch_scaling_scalar ! ratio of canopy to patch area for counteracting patch scaling
    real(r8) :: dbh         ! diameter ("at breast height")
    real(r8) :: coage       ! cohort age 
    real(r8) :: npp_partition_error ! a check that the NPP partitions sum to carbon allocation
    real(r8) :: frac_canopy_in_bin  ! fraction of a leaf's canopy that is within a given height bin
    real(r8) :: binbottom,bintop    ! edges of height bins
    
    real(r8) :: gpp_cached ! variable used to cache gpp value in previous time step; for C13 discrimination

    ! The following are all carbon states, turnover and net allocation flux variables
    ! the organs of relevance should be self explanatory
    real(r8) :: sapw_c
    real(r8) :: struct_c
    real(r8) :: leaf_c
    real(r8) :: fnrt_c
    real(r8) :: store_c
    real(r8) :: alive_c
    real(r8) :: total_c
    real(r8) :: sapw_c_turnover
    real(r8) :: store_c_turnover
    real(r8) :: leaf_c_turnover
    real(r8) :: fnrt_c_turnover
    real(r8) :: struct_c_turnover
    real(r8) :: sapw_c_net_alloc
    real(r8) :: store_c_net_alloc
    real(r8) :: leaf_c_net_alloc
    real(r8) :: fnrt_c_net_alloc
    real(r8) :: struct_c_net_alloc
    real(r8) :: repro_c_net_alloc
    real(r8) :: area_frac

    type(ed_patch_type),pointer  :: cpatch
    type(ed_cohort_type),pointer :: ccohort

    real(r8), parameter :: tiny = 1.e-5_r8      ! some small number
    real(r8), parameter :: reallytalltrees = 1000.   ! some large number (m)
    
    integer :: tmp

    associate( hio_npatches_si         => this%hvars(ih_npatches_si)%r81d, &
               hio_ncohorts_si         => this%hvars(ih_ncohorts_si)%r81d, &
               hio_trimming_pa         => this%hvars(ih_trimming_pa)%r81d, &
               hio_area_plant_pa       => this%hvars(ih_area_plant_pa)%r81d, &
               hio_area_treespread_pa  => this%hvars(ih_area_treespread_pa)%r81d, & 
               hio_canopy_spread_si    => this%hvars(ih_canopy_spread_si)%r81d, &
               hio_biomass_si_pft      => this%hvars(ih_biomass_si_pft)%r82d, &
               hio_leafbiomass_si_pft  => this%hvars(ih_leafbiomass_si_pft)%r82d, &
               hio_storebiomass_si_pft => this%hvars(ih_storebiomass_si_pft)%r82d, &
               hio_nindivs_si_pft      => this%hvars(ih_nindivs_si_pft)%r82d, &
               hio_recruitment_si_pft  => this%hvars(ih_recruitment_si_pft)%r82d, &
               hio_mortality_si_pft    => this%hvars(ih_mortality_si_pft)%r82d, &
               hio_crownarea_si_pft    => this%hvars(ih_crownarea_si_pft)%r82d, &
               hio_nesterov_fire_danger_pa => this%hvars(ih_nesterov_fire_danger_pa)%r81d, &
               hio_spitfire_ros_pa     => this%hvars(ih_spitfire_ROS_pa)%r81d, &
               hio_tfc_ros_pa          => this%hvars(ih_TFC_ROS_pa)%r81d, &
               hio_effect_wspeed_pa    => this%hvars(ih_effect_wspeed_pa)%r81d, &
               hio_fire_intensity_pa   => this%hvars(ih_fire_intensity_pa)%r81d, &
               hio_fire_area_pa        => this%hvars(ih_fire_area_pa)%r81d, &
               hio_fire_fuel_bulkd_pa  => this%hvars(ih_fire_fuel_bulkd_pa)%r81d, &
               hio_fire_fuel_eff_moist_pa => this%hvars(ih_fire_fuel_eff_moist_pa)%r81d, &
               hio_fire_fuel_sav_pa    => this%hvars(ih_fire_fuel_sav_pa)%r81d, &
               hio_fire_fuel_mef_pa    => this%hvars(ih_fire_fuel_mef_pa)%r81d, &
               hio_sum_fuel_pa         => this%hvars(ih_sum_fuel_pa)%r81d,  &
               hio_litter_in_si        => this%hvars(ih_litter_in_si)%r81d, &
               hio_litter_out_si       => this%hvars(ih_litter_out_si)%r81d, &
               hio_seed_bank_si        => this%hvars(ih_seed_bank_si)%r81d, &
               hio_seeds_in_si         => this%hvars(ih_seeds_in_si)%r81d, &
               hio_litter_in_elem      => this%hvars(ih_litter_in_elem)%r82d, &
               hio_litter_out_elem     => this%hvars(ih_litter_out_elem)%r82d, &
               hio_seed_bank_elem      => this%hvars(ih_seed_bank_elem)%r82d, &
               hio_seeds_in_local_elem => this%hvars(ih_seeds_in_local_elem)%r82d, &
               hio_seed_in_extern_elem => this%hvars(ih_seeds_in_extern_elem)%r82d, & 
               hio_seed_decay_elem     => this%hvars(ih_seed_decay_elem)%r82d, &
               hio_seed_germ_elem      => this%hvars(ih_seed_germ_elem)%r82d, &

               hio_bstore_pa           => this%hvars(ih_bstore_pa)%r81d, &
               hio_bdead_pa            => this%hvars(ih_bdead_pa)%r81d, &
               hio_balive_pa           => this%hvars(ih_balive_pa)%r81d, &
               hio_bleaf_pa            => this%hvars(ih_bleaf_pa)%r81d, &
               hio_bsapwood_pa         => this%hvars(ih_bsapwood_pa)%r81d, &
               hio_bfineroot_pa        => this%hvars(ih_bfineroot_pa)%r81d, &
               hio_btotal_pa           => this%hvars(ih_btotal_pa)%r81d, &
               hio_agb_pa              => this%hvars(ih_agb_pa)%r81d, &
               hio_canopy_biomass_pa   => this%hvars(ih_canopy_biomass_pa)%r81d, &
               hio_understory_biomass_pa   => this%hvars(ih_understory_biomass_pa)%r81d, &
               hio_gpp_si_scpf         => this%hvars(ih_gpp_si_scpf)%r82d, &
               hio_npp_totl_si_scpf    => this%hvars(ih_npp_totl_si_scpf)%r82d, &
               hio_npp_leaf_si_scpf    => this%hvars(ih_npp_leaf_si_scpf)%r82d, &
               hio_npp_seed_si_scpf    => this%hvars(ih_npp_seed_si_scpf)%r82d, &
               hio_npp_fnrt_si_scpf    => this%hvars(ih_npp_fnrt_si_scpf)%r82d, &
               hio_npp_bgsw_si_scpf    => this%hvars(ih_npp_bgsw_si_scpf)%r82d, &
               hio_npp_bgdw_si_scpf    => this%hvars(ih_npp_bgdw_si_scpf)%r82d, &
               hio_npp_agsw_si_scpf    => this%hvars(ih_npp_agsw_si_scpf)%r82d, &
               hio_npp_agdw_si_scpf    => this%hvars(ih_npp_agdw_si_scpf)%r82d, &
               hio_npp_stor_si_scpf    => this%hvars(ih_npp_stor_si_scpf)%r82d, &
               hio_npp_leaf_si         => this%hvars(ih_npp_leaf_si)%r81d, &
               hio_npp_seed_si         => this%hvars(ih_npp_seed_si)%r81d, &
               hio_npp_stem_si         => this%hvars(ih_npp_stem_si)%r81d, &
               hio_npp_froot_si        => this%hvars(ih_npp_froot_si)%r81d, &
               hio_npp_croot_si        => this%hvars(ih_npp_croot_si)%r81d, &
               hio_npp_stor_si         => this%hvars(ih_npp_stor_si)%r81d, &
               hio_bstor_canopy_si_scpf      => this%hvars(ih_bstor_canopy_si_scpf)%r82d, &
               hio_bstor_understory_si_scpf  => this%hvars(ih_bstor_understory_si_scpf)%r82d, &
               hio_bleaf_canopy_si_scpf      => this%hvars(ih_bleaf_canopy_si_scpf)%r82d, &
               hio_bleaf_understory_si_scpf  => this%hvars(ih_bleaf_understory_si_scpf)%r82d, &
               hio_mortality_canopy_si_scpf         => this%hvars(ih_mortality_canopy_si_scpf)%r82d, &
               hio_mortality_understory_si_scpf     => this%hvars(ih_mortality_understory_si_scpf)%r82d, &
               hio_nplant_canopy_si_scpf     => this%hvars(ih_nplant_canopy_si_scpf)%r82d, &
               hio_nplant_understory_si_scpf => this%hvars(ih_nplant_understory_si_scpf)%r82d, &
               hio_ddbh_canopy_si_scpf       => this%hvars(ih_ddbh_canopy_si_scpf)%r82d, &
               hio_ddbh_understory_si_scpf   => this%hvars(ih_ddbh_understory_si_scpf)%r82d, &
               hio_ddbh_canopy_si_scls       => this%hvars(ih_ddbh_canopy_si_scls)%r82d, &
               hio_ddbh_understory_si_scls   => this%hvars(ih_ddbh_understory_si_scls)%r82d, &
               hio_gpp_canopy_si_scpf        => this%hvars(ih_gpp_canopy_si_scpf)%r82d, &
               hio_gpp_understory_si_scpf    => this%hvars(ih_gpp_understory_si_scpf)%r82d, &
               hio_ar_canopy_si_scpf         => this%hvars(ih_ar_canopy_si_scpf)%r82d, &
               hio_ar_understory_si_scpf     => this%hvars(ih_ar_understory_si_scpf)%r82d, &
               hio_ddbh_si_scpf        => this%hvars(ih_ddbh_si_scpf)%r82d, &
               hio_growthflux_si_scpf        => this%hvars(ih_growthflux_si_scpf)%r82d, &
               hio_growthflux_fusion_si_scpf        => this%hvars(ih_growthflux_fusion_si_scpf)%r82d, &
               hio_ba_si_scpf          => this%hvars(ih_ba_si_scpf)%r82d, &
               hio_agb_si_scpf         => this%hvars(ih_agb_si_scpf)%r82d, &
               hio_nplant_si_scpf      => this%hvars(ih_nplant_si_scpf)%r82d, &
               hio_nplant_si_capf      => this%hvars(ih_nplant_si_capf)%r82d, &
               
               hio_m1_si_scpf          => this%hvars(ih_m1_si_scpf)%r82d, &
               hio_m2_si_scpf          => this%hvars(ih_m2_si_scpf)%r82d, &
               hio_m3_si_scpf          => this%hvars(ih_m3_si_scpf)%r82d, &
               hio_m4_si_scpf          => this%hvars(ih_m4_si_scpf)%r82d, &
               hio_m5_si_scpf          => this%hvars(ih_m5_si_scpf)%r82d, &
               hio_m6_si_scpf          => this%hvars(ih_m6_si_scpf)%r82d, &
               hio_m7_si_scpf          => this%hvars(ih_m7_si_scpf)%r82d, &                  
               hio_m8_si_scpf          => this%hvars(ih_m8_si_scpf)%r82d, &
               hio_m9_si_scpf          => this%hvars(ih_m9_si_scpf)%r82d, &
               hio_m10_si_scpf         => this%hvars(ih_m10_si_scpf)%r82d, &
               hio_m10_si_capf         => this%hvars(ih_m10_si_capf)%r82d, &
      
               hio_crownfiremort_si_scpf     => this%hvars(ih_crownfiremort_si_scpf)%r82d, &
               hio_cambialfiremort_si_scpf   => this%hvars(ih_cambialfiremort_si_scpf)%r82d, &

               hio_fire_c_to_atm_si  => this%hvars(ih_fire_c_to_atm_si)%r81d, &

               hio_m1_si_scls          => this%hvars(ih_m1_si_scls)%r82d, &
               hio_m2_si_scls          => this%hvars(ih_m2_si_scls)%r82d, &
               hio_m3_si_scls          => this%hvars(ih_m3_si_scls)%r82d, &
               hio_m4_si_scls          => this%hvars(ih_m4_si_scls)%r82d, &
               hio_m5_si_scls          => this%hvars(ih_m5_si_scls)%r82d, &
               hio_m6_si_scls          => this%hvars(ih_m6_si_scls)%r82d, &
               hio_m7_si_scls          => this%hvars(ih_m7_si_scls)%r82d, &
               hio_m8_si_scls          => this%hvars(ih_m8_si_scls)%r82d, &
               hio_m9_si_scls          => this%hvars(ih_m9_si_scls)%r82d, &
               hio_m10_si_scls         => this%hvars(ih_m10_si_scls)%r82d, &
               hio_m10_si_cacls        => this%hvars(ih_m10_si_cacls)%r82d, &
              
	       hio_c13disc_si_scpf     => this%hvars(ih_c13disc_si_scpf)%r82d, &                    

               hio_cwd_elcwd           => this%hvars(ih_cwd_elcwd)%r82d, &
               hio_cwd_ag_elem         => this%hvars(ih_cwd_ag_elem)%r82d, &
               hio_cwd_bg_elem         => this%hvars(ih_cwd_bg_elem)%r82d, &
               hio_fines_ag_elem       => this%hvars(ih_fines_bg_elem)%r82d, &
               hio_fines_bg_elem       => this%hvars(ih_fines_ag_elem)%r82d, &
               hio_ba_si_scls          => this%hvars(ih_ba_si_scls)%r82d, &
               hio_agb_si_scls          => this%hvars(ih_agb_si_scls)%r82d, &
               hio_biomass_si_scls          => this%hvars(ih_biomass_si_scls)%r82d, &
               hio_nplant_si_scls         => this%hvars(ih_nplant_si_scls)%r82d, &
               hio_nplant_si_cacls        => this%hvars(ih_nplant_si_cacls)%r82d, &
               hio_nplant_canopy_si_scls         => this%hvars(ih_nplant_canopy_si_scls)%r82d, &
               hio_nplant_understory_si_scls     => this%hvars(ih_nplant_understory_si_scls)%r82d, &
               hio_lai_canopy_si_scls         => this%hvars(ih_lai_canopy_si_scls)%r82d, &
               hio_lai_understory_si_scls     => this%hvars(ih_lai_understory_si_scls)%r82d, &
               hio_sai_canopy_si_scls         => this%hvars(ih_sai_canopy_si_scls)%r82d, &
               hio_sai_understory_si_scls     => this%hvars(ih_sai_understory_si_scls)%r82d, &
               hio_mortality_canopy_si_scls      => this%hvars(ih_mortality_canopy_si_scls)%r82d, &
               hio_mortality_understory_si_scls  => this%hvars(ih_mortality_understory_si_scls)%r82d, &
               hio_demotion_rate_si_scls         => this%hvars(ih_demotion_rate_si_scls)%r82d, &
               hio_demotion_carbonflux_si        => this%hvars(ih_demotion_carbonflux_si)%r81d, &
               hio_promotion_rate_si_scls        => this%hvars(ih_promotion_rate_si_scls)%r82d, &
               hio_trimming_canopy_si_scls         => this%hvars(ih_trimming_canopy_si_scls)%r82d, &
               hio_trimming_understory_si_scls     => this%hvars(ih_trimming_understory_si_scls)%r82d, &
               hio_crown_area_canopy_si_scls         => this%hvars(ih_crown_area_canopy_si_scls)%r82d, &
               hio_crown_area_understory_si_scls     => this%hvars(ih_crown_area_understory_si_scls)%r82d, &
               hio_promotion_carbonflux_si       => this%hvars(ih_promotion_carbonflux_si)%r81d, &
               hio_canopy_mortality_carbonflux_si     => this%hvars(ih_canopy_mortality_carbonflux_si)%r81d, &
               hio_understory_mortality_carbonflux_si => this%hvars(ih_understory_mortality_carbonflux_si)%r81d, &
               hio_leaf_md_canopy_si_scls           => this%hvars(ih_leaf_md_canopy_si_scls)%r82d, &
               hio_root_md_canopy_si_scls           => this%hvars(ih_root_md_canopy_si_scls)%r82d, &
               hio_carbon_balance_canopy_si_scls    => this%hvars(ih_carbon_balance_canopy_si_scls)%r82d, &
               hio_bsw_md_canopy_si_scls            => this%hvars(ih_bsw_md_canopy_si_scls)%r82d, &
               hio_bdead_md_canopy_si_scls          => this%hvars(ih_bdead_md_canopy_si_scls)%r82d, &
               hio_bstore_md_canopy_si_scls         => this%hvars(ih_bstore_md_canopy_si_scls)%r82d, &
               hio_seed_prod_canopy_si_scls         => this%hvars(ih_seed_prod_canopy_si_scls)%r82d, &
               hio_npp_leaf_canopy_si_scls          => this%hvars(ih_npp_leaf_canopy_si_scls)%r82d, &
               hio_npp_fnrt_canopy_si_scls         => this%hvars(ih_npp_fnrt_canopy_si_scls)%r82d, &
               hio_npp_sapw_canopy_si_scls           => this%hvars(ih_npp_sapw_canopy_si_scls)%r82d, &
               hio_npp_dead_canopy_si_scls         => this%hvars(ih_npp_dead_canopy_si_scls)%r82d, &
               hio_npp_seed_canopy_si_scls         => this%hvars(ih_npp_seed_canopy_si_scls)%r82d, &
               hio_npp_stor_canopy_si_scls         => this%hvars(ih_npp_stor_canopy_si_scls)%r82d, &
               hio_leaf_md_understory_si_scls       => this%hvars(ih_leaf_md_understory_si_scls)%r82d, &
               hio_root_md_understory_si_scls       => this%hvars(ih_root_md_understory_si_scls)%r82d, &
               hio_carbon_balance_understory_si_scls=> this%hvars(ih_carbon_balance_understory_si_scls)%r82d, &
               hio_bstore_md_understory_si_scls     => this%hvars(ih_bstore_md_understory_si_scls)%r82d, &
               hio_bsw_md_understory_si_scls        => this%hvars(ih_bsw_md_understory_si_scls)%r82d, &
               hio_bdead_md_understory_si_scls      => this%hvars(ih_bdead_md_understory_si_scls)%r82d, &
               hio_seed_prod_understory_si_scls     => this%hvars(ih_seed_prod_understory_si_scls)%r82d, &
               hio_npp_leaf_understory_si_scls      => this%hvars(ih_npp_leaf_understory_si_scls)%r82d, &
               hio_npp_fnrt_understory_si_scls     => this%hvars(ih_npp_fnrt_understory_si_scls)%r82d, &
               hio_npp_sapw_understory_si_scls       => this%hvars(ih_npp_sapw_understory_si_scls)%r82d, &
               hio_npp_dead_understory_si_scls     => this%hvars(ih_npp_dead_understory_si_scls)%r82d, &
               hio_npp_seed_understory_si_scls     => this%hvars(ih_npp_seed_understory_si_scls)%r82d, &
               hio_npp_stor_understory_si_scls     => this%hvars(ih_npp_stor_understory_si_scls)%r82d, &
               hio_nplant_si_scagpft                => this%hvars(ih_nplant_si_scagpft)%r82d, &
               hio_npp_si_agepft                    => this%hvars(ih_npp_si_agepft)%r82d, &
               hio_biomass_si_agepft                => this%hvars(ih_biomass_si_agepft)%r82d, &
               hio_scorch_height_si_agepft          => this%hvars(ih_scorch_height_si_agepft)%r82d, &
               hio_yesterdaycanopylevel_canopy_si_scls     => this%hvars(ih_yesterdaycanopylevel_canopy_si_scls)%r82d, &
               hio_yesterdaycanopylevel_understory_si_scls => this%hvars(ih_yesterdaycanopylevel_understory_si_scls)%r82d, &
               hio_area_si_age         => this%hvars(ih_area_si_age)%r82d, &
               hio_lai_si_age          => this%hvars(ih_lai_si_age)%r82d, &
               hio_canopy_area_si_age  => this%hvars(ih_canopy_area_si_age)%r82d, &
               hio_ncl_si_age          => this%hvars(ih_ncl_si_age)%r82d, &
               hio_npatches_si_age     => this%hvars(ih_npatches_si_age)%r82d, &
               hio_zstar_si_age        => this%hvars(ih_zstar_si_age)%r82d, &
               hio_biomass_si_age        => this%hvars(ih_biomass_si_age)%r82d, &
               hio_fraction_secondary_forest_si   => this%hvars(ih_fraction_secondary_forest_si)%r81d, &
               hio_biomass_secondary_forest_si    => this%hvars(ih_biomass_secondary_forest_si)%r81d, &
               hio_woodproduct_si                 => this%hvars(ih_woodproduct_si)%r81d, &
               hio_agesince_anthrodist_si_age     => this%hvars(ih_agesince_anthrodist_si_age)%r82d, &
               hio_secondaryforest_area_si_age    => this%hvars(ih_secondaryforest_area_si_age)%r82d, &
               hio_canopy_height_dist_si_height   => this%hvars(ih_canopy_height_dist_si_height)%r82d, &
               hio_leaf_height_dist_si_height     => this%hvars(ih_leaf_height_dist_si_height)%r82d, &
               hio_litter_moisture_si_fuel        => this%hvars(ih_litter_moisture_si_fuel)%r82d, &
               hio_cwd_ag_si_cwdsc                  => this%hvars(ih_cwd_ag_si_cwdsc)%r82d, &
               hio_cwd_bg_si_cwdsc                  => this%hvars(ih_cwd_bg_si_cwdsc)%r82d, &
               hio_cwd_ag_in_si_cwdsc               => this%hvars(ih_cwd_ag_in_si_cwdsc)%r82d, &
               hio_cwd_bg_in_si_cwdsc               => this%hvars(ih_cwd_bg_in_si_cwdsc)%r82d, &
               hio_cwd_ag_out_si_cwdsc              => this%hvars(ih_cwd_ag_out_si_cwdsc)%r82d, &
               hio_cwd_bg_out_si_cwdsc              => this%hvars(ih_cwd_bg_out_si_cwdsc)%r82d, &
               hio_crownarea_si_cnlf                => this%hvars(ih_crownarea_si_cnlf)%r82d, &
               hio_crownarea_si_can                 => this%hvars(ih_crownarea_si_can)%r82d, &
               hio_nplant_si_scag                   => this%hvars(ih_nplant_si_scag)%r82d, &
               hio_nplant_canopy_si_scag            => this%hvars(ih_nplant_canopy_si_scag)%r82d, &
               hio_nplant_understory_si_scag        => this%hvars(ih_nplant_understory_si_scag)%r82d, &
               hio_ddbh_canopy_si_scag              => this%hvars(ih_ddbh_canopy_si_scag)%r82d, &
               hio_ddbh_understory_si_scag          => this%hvars(ih_ddbh_understory_si_scag)%r82d, &
               hio_mortality_canopy_si_scag         => this%hvars(ih_mortality_canopy_si_scag)%r82d, &
               hio_mortality_understory_si_scag     => this%hvars(ih_mortality_understory_si_scag)%r82d, &
               hio_site_cstatus_si                  => this%hvars(ih_site_cstatus_si)%r81d, &
               hio_site_dstatus_si                  => this%hvars(ih_site_dstatus_si)%r81d, &
               hio_gdd_si                           => this%hvars(ih_gdd_si)%r81d, &
               hio_site_ncolddays_si                => this%hvars(ih_site_ncolddays_si)%r81d, &
               hio_site_nchilldays_si               => this%hvars(ih_site_nchilldays_si)%r81d, &
               hio_cleafoff_si                      => this%hvars(ih_cleafoff_si)%r81d, &
               hio_cleafon_si                       => this%hvars(ih_cleafon_si)%r81d, &
               hio_dleafoff_si                      => this%hvars(ih_dleafoff_si)%r81d, &
               hio_dleafon_si                       => this%hvars(ih_dleafoff_si)%r81d, &
               hio_meanliqvol_si                    => this%hvars(ih_meanliqvol_si)%r81d, &
               hio_cbal_err_fates_si                => this%hvars(ih_cbal_err_fates_si)%r81d, &
               hio_err_fates_si                     => this%hvars(ih_err_fates_si)%r82d )

               
      ! ---------------------------------------------------------------------------------
      ! Flush arrays to values defined by %flushval (see registry entry in
      ! subroutine define_history_vars()
      ! ---------------------------------------------------------------------------------
      call this%flush_hvars(nc,upfreq_in=1)


      ! If we don't have dynamics turned on, we just abort these diagnostics
      if (hlm_use_ed_st3.eq.itrue) return

      model_day_int = nint(hlm_model_day)

      ! ---------------------------------------------------------------------------------
      ! Loop through the FATES scale hierarchy and fill the history IO arrays
      ! ---------------------------------------------------------------------------------
      
      do s = 1,nsites
         
         io_si  = this%iovar_map(nc)%site_index(s)
         io_pa1 = this%iovar_map(nc)%patch1_index(s)
         io_soipa = io_pa1-1

         ! Set trimming on the soil patch to 1.0
         hio_trimming_pa(io_soipa) = 1.0_r8

         ! Total carbon model error [kgC/day -> mgC/day]
         hio_cbal_err_fates_si(io_si) = &
               sites(s)%mass_balance(element_pos(carbon12_element))%err_fates * mg_per_kg

         ! Total carbon lost to atmosphere from burning (kgC/site/day -> gC/m2/s)
         hio_fire_c_to_atm_si(io_si) = &
              sites(s)%mass_balance(element_pos(carbon12_element))%burn_flux_to_atm * &
              g_per_kg * ha_per_m2 * days_per_sec

         ! Total model error [kg/day -> mg/day]  (all elements)
         do el = 1, num_elements
             site_mass => sites(s)%mass_balance(el)
             hio_err_fates_si(io_si,el) = site_mass%err_fates * mg_per_kg
         end do

         hio_canopy_spread_si(io_si)        = sites(s)%spread

         ! Update the site statuses (stati?)
         hio_site_cstatus_si(io_si)   = real(sites(s)%cstatus,r8)
         hio_site_dstatus_si(io_si)   = real(sites(s)%dstatus,r8)

         !count number of days for leaves off
         hio_site_nchilldays_si(io_si) = real(sites(s)%nchilldays,r8)
         hio_site_ncolddays_si(io_si)  = real(sites(s)%ncolddays,r8)

            
         hio_gdd_si(io_si)      = sites(s)%grow_deg_days
         hio_cleafoff_si(io_si) = real(model_day_int - sites(s)%cleafoffdate,r8)
         hio_cleafon_si(io_si)  = real(model_day_int - sites(s)%cleafondate,r8)
         hio_dleafoff_si(io_si) = real(model_day_int - sites(s)%dleafoffdate,r8)
         hio_dleafon_si(io_si)  = real(model_day_int - sites(s)%dleafondate,r8)

         if(model_day_int>numWaterMem)then
            hio_meanliqvol_si(io_si) = &
                 sum(sites(s)%water_memory(1:numWaterMem))/real(numWaterMem,r8)
         end if

         ! track total wood product accumulation at the site level
         hio_woodproduct_si(io_si)          = sites(s)%resources_management%trunk_product_site &
              * AREA_INV * g_per_kg
         

         ! If hydraulics are turned on, track the error terms
         ! associated with dynamics

         if(hlm_use_planthydro.eq.itrue)then
            this%hvars(ih_h2oveg_dead_si)%r81d(io_si)         = sites(s)%si_hydr%h2oveg_dead
            this%hvars(ih_h2oveg_recruit_si)%r81d(io_si)      = sites(s)%si_hydr%h2oveg_recruit
            this%hvars(ih_h2oveg_growturn_err_si)%r81d(io_si) = sites(s)%si_hydr%h2oveg_growturn_err
            this%hvars(ih_h2oveg_pheno_err_si)%r81d(io_si)    = sites(s)%si_hydr%h2oveg_pheno_err
         end if

         ipa = 0
         cpatch => sites(s)%oldest_patch
         do while(associated(cpatch))
            
            io_pa = io_pa1 + ipa

            ! Increment the number of patches per site
            hio_npatches_si(io_si) = hio_npatches_si(io_si) + 1._r8

            cpatch%age_class  = get_age_class_index(cpatch%age)

            ! Increment the fractional area in each age class bin
            hio_area_si_age(io_si,cpatch%age_class) = hio_area_si_age(io_si,cpatch%age_class) &
                 + cpatch%area * AREA_INV

            ! Increment some patch-age-resolved diagnostics
            hio_lai_si_age(io_si,cpatch%age_class) = hio_lai_si_age(io_si,cpatch%age_class) &
                  + sum(cpatch%tlai_profile(:,:,:)) * cpatch%area

            hio_ncl_si_age(io_si,cpatch%age_class) = hio_ncl_si_age(io_si,cpatch%age_class) &
                  + cpatch%ncl_p * cpatch%area
            hio_npatches_si_age(io_si,cpatch%age_class) = hio_npatches_si_age(io_si,cpatch%age_class) + 1._r8
            if ( ED_val_comp_excln .lt. 0._r8 ) then ! only valid when "strict ppa" enabled
               hio_zstar_si_age(io_si,cpatch%age_class) = hio_zstar_si_age(io_si,cpatch%age_class) &
                    + cpatch%zstar * cpatch%area * AREA_INV
            endif

            ! some diagnostics on secondary forest area and its age distribution
            if ( cpatch%anthro_disturbance_label .eq. secondaryforest ) then
               hio_fraction_secondary_forest_si(io_si) = hio_fraction_secondary_forest_si(io_si) + &
                    cpatch%area * AREA_INV
               
               ageclass_since_anthrodist = get_age_class_index(cpatch%age_since_anthro_disturbance)
               
               hio_agesince_anthrodist_si_age(io_si,ageclass_since_anthrodist) = &
                    hio_agesince_anthrodist_si_age(io_si,ageclass_since_anthrodist)  &
                    + cpatch%area * AREA_INV

               hio_secondaryforest_area_si_age(io_si,cpatch%age_class) = &
                    hio_secondaryforest_area_si_age(io_si,cpatch%age_class)  &
                    + cpatch%area * AREA_INV
            endif
            
            do i_pft = 1,numpft
               ! for scorch height, weight the value by patch area within any given age calss (in the event that there is
               ! more than one patch per age class.
               iagepft = cpatch%age_class + (i_pft-1) * nlevage
               hio_scorch_height_si_agepft(io_si,iagepft) = hio_scorch_height_si_agepft(io_si,iagepft) + &
                    cpatch%Scorch_ht(i_pft) * cpatch%area

            end do
             
            ccohort => cpatch%shortest
            do while(associated(ccohort))
               
               ft = ccohort%pft

               call sizetype_class_index(ccohort%dbh, ccohort%pft, ccohort%size_class, ccohort%size_by_pft_class)
               call coagetype_class_index(ccohort%coage, ccohort%pft, &
                                          ccohort%coage_class, ccohort%coage_by_pft_class)
              
               ! Increment the number of cohorts per site
               hio_ncohorts_si(io_si) = hio_ncohorts_si(io_si) + 1._r8
               
               if ((cpatch%area .gt. 0._r8) .and. (cpatch%total_canopy_area .gt. 0._r8)) then
                  
                  ! for quantities that are at the CLM patch level, because of the way 
                  ! that CLM patches are weighted for radiative purposes this # density needs 
                  ! to be over either ED patch canopy area or ED patch total area, whichever is less
                  n_density = ccohort%n/min(cpatch%area,cpatch%total_canopy_area) 
                  
                  ! for quantities that are natively at column level, calculate plant 
                  ! density using whole area
                  n_perm2   = ccohort%n * AREA_INV
                  
               else
                  n_density = 0.0_r8
                  n_perm2   = 0.0_r8
               endif
               
               if(associated(cpatch%tallest))then
                  hio_trimming_pa(io_pa) = cpatch%tallest%canopy_trim
               else
                  hio_trimming_pa(io_pa) = 0.0_r8
               endif
               
               hio_area_plant_pa(io_pa) = 1._r8
               
               if (min(cpatch%total_canopy_area,cpatch%area)>0.0_r8) then
                  hio_area_treespread_pa(io_pa) = cpatch%total_tree_area  &
                       / min(cpatch%total_canopy_area,cpatch%area)
               else
                  hio_area_treespread_pa(io_pa) = 0.0_r8
               end if
               
               hio_canopy_area_si_age(io_si,cpatch%age_class) = hio_canopy_area_si_age(io_si,cpatch%age_class) &
                    + ccohort%c_area * AREA_INV

               ! calculate leaf height distribution, assuming leaf area is evenly distributed thru crown depth
               height_bin_max = get_height_index(ccohort%hite)
               height_bin_min = get_height_index(ccohort%hite * (1._r8 - EDPftvarcon_inst%crown(ft)))
               do i_heightbin = height_bin_min, height_bin_max
                  binbottom = ED_val_history_height_bin_edges(i_heightbin)
                  if (i_heightbin .eq. nlevheight) then
                     bintop = reallytalltrees
                  else
                     bintop = ED_val_history_height_bin_edges(i_heightbin+1)
                  endif
                  ! what fraction of a cohort's crown is in this height bin?
                  frac_canopy_in_bin = (min(bintop,ccohort%hite) - &
                       max(binbottom,ccohort%hite * (1._r8 - EDPftvarcon_inst%crown(ft)))) / &
                       (ccohort%hite * EDPftvarcon_inst%crown(ft))
                  !
                  hio_leaf_height_dist_si_height(io_si,i_heightbin) = &
                       hio_leaf_height_dist_si_height(io_si,i_heightbin) + &
                       ccohort%c_area * AREA_INV * ccohort%treelai * frac_canopy_in_bin

                  ! if ( ( ccohort%c_area * AREA_INV * ccohort%treelai * frac_canopy_in_bin) .lt. 0._r8) then
                  !    write(fates_log(),*) ' negative hio_leaf_height_dist_si_height:'
                  !    write(fates_log(),*) '   c_area, treelai, frac_canopy_in_bin:', ccohort%c_area, ccohort%treelai, frac_canopy_in_bin
                  ! endif
               end do
               
               if (ccohort%canopy_layer .eq. 1) then
                  ! calculate the area of canopy that is within each height bin
                  hio_canopy_height_dist_si_height(io_si,height_bin_max) = &
                       hio_canopy_height_dist_si_height(io_si,height_bin_max) + ccohort%c_area * AREA_INV
               endif

               ! Update biomass components


               ! Mass pools [kgC]
               sapw_c   = ccohort%prt%GetState(sapw_organ, all_carbon_elements)
               struct_c = ccohort%prt%GetState(struct_organ, all_carbon_elements)
               leaf_c   = ccohort%prt%GetState(leaf_organ, all_carbon_elements)
               fnrt_c   = ccohort%prt%GetState(fnrt_organ, all_carbon_elements)
               store_c  = ccohort%prt%GetState(store_organ, all_carbon_elements)
 
               alive_c  = leaf_c + fnrt_c + sapw_c
               total_c  = alive_c + store_c + struct_c

               hio_bleaf_pa(io_pa)     = hio_bleaf_pa(io_pa)  + n_density * leaf_c  * g_per_kg
               hio_bstore_pa(io_pa)    = hio_bstore_pa(io_pa) + n_density * store_c * g_per_kg
               hio_bdead_pa(io_pa)     = hio_bdead_pa(io_pa)  + n_density * struct_c * g_per_kg
               hio_balive_pa(io_pa)    = hio_balive_pa(io_pa) + n_density * alive_c * g_per_kg

               hio_bsapwood_pa(io_pa)  = hio_bsapwood_pa(io_pa)   + n_density * sapw_c  * g_per_kg
               hio_bfineroot_pa(io_pa) = hio_bfineroot_pa(io_pa) + n_density * fnrt_c * g_per_kg
               hio_btotal_pa(io_pa)    = hio_btotal_pa(io_pa) + n_density * total_c * g_per_kg

               hio_agb_pa(io_pa)       = hio_agb_pa(io_pa) + n_density * g_per_kg * &
                    ( leaf_c + (sapw_c + struct_c + store_c) * EDPftvarcon_inst%allom_agb_frac(ccohort%pft) )

               ! Update PFT partitioned biomass components
               hio_leafbiomass_si_pft(io_si,ft) = hio_leafbiomass_si_pft(io_si,ft) + &
                    (ccohort%n * AREA_INV) * leaf_c     * g_per_kg
             
               hio_storebiomass_si_pft(io_si,ft) = hio_storebiomass_si_pft(io_si,ft) + &
                    (ccohort%n * AREA_INV) * store_c   * g_per_kg
               
               hio_nindivs_si_pft(io_si,ft) = hio_nindivs_si_pft(io_si,ft) + &
                    ccohort%n * AREA_INV

               hio_biomass_si_pft(io_si, ft) = hio_biomass_si_pft(io_si, ft) + &
                    (ccohort%n * AREA_INV) * total_c * g_per_kg

               ! Update PFT crown area
               hio_crownarea_si_pft(io_si, ft) = hio_crownarea_si_pft(io_si, ft) + &
                    ccohort%c_area 

               ! update total biomass per age bin
               hio_biomass_si_age(io_si,cpatch%age_class) = hio_biomass_si_age(io_si,cpatch%age_class) &
                    + total_c * ccohort%n * AREA_INV

               ! track the total biomass on all secondary lands
               if ( cpatch%anthro_disturbance_label .eq. secondaryforest ) then
                  hio_biomass_secondary_forest_si(io_si) = hio_biomass_secondary_forest_si(io_si) + &
                       total_c * ccohort%n * AREA_INV
               endif

               ! Site by Size-Class x PFT (SCPF) 
               ! ------------------------------------------------------------------------

               dbh = ccohort%dbh !-0.5*(1./365.25)*ccohort%ddbhdt

               ! Flux Variables (cohorts must had experienced a day before any of these values
               ! have any meaning, otherwise they are just inialization values
               if( .not.(ccohort%isnew) ) then

                  ! Turnover pools [kgC/day] * [day/yr] = [kgC/yr]
                  sapw_c_turnover   = ccohort%prt%GetTurnover(sapw_organ, all_carbon_elements) * days_per_year
                  store_c_turnover  = ccohort%prt%GetTurnover(store_organ, all_carbon_elements) * days_per_year
                  leaf_c_turnover   = ccohort%prt%GetTurnover(leaf_organ, all_carbon_elements) * days_per_year
                  fnrt_c_turnover   = ccohort%prt%GetTurnover(fnrt_organ, all_carbon_elements) * days_per_year
                  struct_c_turnover = ccohort%prt%GetTurnover(struct_organ, all_carbon_elements) * days_per_year
                  
                  ! Net change from allocation and transport [kgC/day] * [day/yr] = [kgC/yr]
                  sapw_c_net_alloc   = ccohort%prt%GetNetAlloc(sapw_organ, all_carbon_elements) * days_per_year
                  store_c_net_alloc  = ccohort%prt%GetNetAlloc(store_organ, all_carbon_elements) * days_per_year
                  leaf_c_net_alloc   = ccohort%prt%GetNetAlloc(leaf_organ, all_carbon_elements) * days_per_year
                  fnrt_c_net_alloc   = ccohort%prt%GetNetAlloc(fnrt_organ, all_carbon_elements) * days_per_year
                  struct_c_net_alloc = ccohort%prt%GetNetAlloc(struct_organ, all_carbon_elements) * days_per_year
                  repro_c_net_alloc  = ccohort%prt%GetNetAlloc(repro_organ, all_carbon_elements) * days_per_year

                  ! ecosystem-level, organ-partitioned NPP/allocation fluxes                                                                                                         
                  hio_npp_leaf_si(io_si) = hio_npp_leaf_si(io_si) + leaf_c_net_alloc * n_perm2
                  hio_npp_seed_si(io_si) = hio_npp_seed_si(io_si) + repro_c_net_alloc * n_perm2
                  hio_npp_stem_si(io_si) = hio_npp_stem_si(io_si) + (sapw_c_net_alloc + struct_c_net_alloc) * n_perm2 * &
                       (EDPftvarcon_inst%allom_agb_frac(ccohort%pft))
                  hio_npp_froot_si(io_si) = hio_npp_froot_si(io_si) + fnrt_c_net_alloc * n_perm2
                  hio_npp_croot_si(io_si) = hio_npp_croot_si(io_si) + (sapw_c_net_alloc + struct_c_net_alloc) * n_perm2 * &
                       (1._r8-EDPftvarcon_inst%allom_agb_frac(ccohort%pft))
                  hio_npp_stor_si(io_si) = hio_npp_stor_si(io_si) + store_c_net_alloc * n_perm2
                  
                  associate( scpf => ccohort%size_by_pft_class, &

                       scls => ccohort%size_class, &
                       cacls => ccohort%coage_class, &
                       capf => ccohort%coage_by_pft_class)
     
			     
		    gpp_cached = hio_gpp_si_scpf(io_si,scpf)
      
                    hio_gpp_si_scpf(io_si,scpf)      = hio_gpp_si_scpf(io_si,scpf)      + &
                                                       n_perm2*ccohort%gpp_acc_hold  ! [kgC/m2/yr]
                    hio_npp_totl_si_scpf(io_si,scpf) = hio_npp_totl_si_scpf(io_si,scpf) + &
                                                       ccohort%npp_acc_hold *n_perm2
                    
                    
                    hio_npp_leaf_si_scpf(io_si,scpf) = hio_npp_leaf_si_scpf(io_si,scpf) + &
                                                       leaf_c_net_alloc*n_perm2
                    hio_npp_fnrt_si_scpf(io_si,scpf) = hio_npp_fnrt_si_scpf(io_si,scpf) + &
                                                       fnrt_c_net_alloc*n_perm2
                    hio_npp_bgsw_si_scpf(io_si,scpf) = hio_npp_bgsw_si_scpf(io_si,scpf) + &
                                                       sapw_c_net_alloc*n_perm2*           &
                                                       (1._r8-EDPftvarcon_inst%allom_agb_frac(ccohort%pft))
                    hio_npp_agsw_si_scpf(io_si,scpf) = hio_npp_agsw_si_scpf(io_si,scpf) + &
                                                       sapw_c_net_alloc*n_perm2*           &
                                                       EDPftvarcon_inst%allom_agb_frac(ccohort%pft)
                    hio_npp_bgdw_si_scpf(io_si,scpf) = hio_npp_bgdw_si_scpf(io_si,scpf) + &
                                                       struct_c_net_alloc*n_perm2*         &
                                                       (1._r8-EDPftvarcon_inst%allom_agb_frac(ccohort%pft))
                    hio_npp_agdw_si_scpf(io_si,scpf) = hio_npp_agdw_si_scpf(io_si,scpf) + &
                                                       struct_c_net_alloc*n_perm2*         &
                                                       EDPftvarcon_inst%allom_agb_frac(ccohort%pft)
                    hio_npp_seed_si_scpf(io_si,scpf) = hio_npp_seed_si_scpf(io_si,scpf) + &
                                                       repro_c_net_alloc*n_perm2
                    hio_npp_stor_si_scpf(io_si,scpf) = hio_npp_stor_si_scpf(io_si,scpf) + &
                                                       store_c_net_alloc*n_perm2

                    ! Woody State Variables (basal area growth increment)
                    if (EDPftvarcon_inst%woody(ft) == 1) then

                       ! basal area  [m2/ha]
                       hio_ba_si_scpf(io_si,scpf) = hio_ba_si_scpf(io_si,scpf) + &
                            0.25_r8*3.14159_r8*((dbh/100.0_r8)**2.0_r8)*ccohort%n

                       ! also by size class only
                       hio_ba_si_scls(io_si,scls) = hio_ba_si_scls(io_si,scls) + &
                            0.25_r8*3.14159_r8*((dbh/100.0_r8)**2.0_r8)*ccohort%n

                       ! growth increment
                       hio_ddbh_si_scpf(io_si,scpf) = hio_ddbh_si_scpf(io_si,scpf) + &
                            ccohort%ddbhdt*ccohort%n

                    end if

                    hio_m1_si_scpf(io_si,scpf) = hio_m1_si_scpf(io_si,scpf) + ccohort%bmort*ccohort%n
                    hio_m2_si_scpf(io_si,scpf) = hio_m2_si_scpf(io_si,scpf) + ccohort%hmort*ccohort%n
                    hio_m3_si_scpf(io_si,scpf) = hio_m3_si_scpf(io_si,scpf) + ccohort%cmort*ccohort%n
                    hio_m7_si_scpf(io_si,scpf) = hio_m7_si_scpf(io_si,scpf) + &
                         (ccohort%lmort_direct+ccohort%lmort_collateral+ccohort%lmort_infra) * ccohort%n
                    hio_m8_si_scpf(io_si,scpf) = hio_m8_si_scpf(io_si,scpf) + ccohort%frmort*ccohort%n
                    hio_m9_si_scpf(io_si,scpf) = hio_m9_si_scpf(io_si,scpf) + ccohort%smort*ccohort%n
                    hio_m10_si_scpf(io_si,scpf) = hio_m10_si_scpf(io_si,scpf) + ccohort%asmort*ccohort%n
                                      
                    hio_m10_si_capf(io_si,capf) = hio_m10_si_capf(io_si,capf) + ccohort%asmort*ccohort%n
 
                    hio_m1_si_scls(io_si,scls) = hio_m1_si_scls(io_si,scls) + ccohort%bmort*ccohort%n
                    hio_m2_si_scls(io_si,scls) = hio_m2_si_scls(io_si,scls) + ccohort%hmort*ccohort%n
                    hio_m3_si_scls(io_si,scls) = hio_m3_si_scls(io_si,scls) + ccohort%cmort*ccohort%n
                    hio_m7_si_scls(io_si,scls) = hio_m7_si_scls(io_si,scls) + &
                         (ccohort%lmort_direct+ccohort%lmort_collateral+ccohort%lmort_infra) * ccohort%n
                    hio_m8_si_scls(io_si,scls) = hio_m8_si_scls(io_si,scls) + &
                         ccohort%frmort*ccohort%n
                    hio_m9_si_scls(io_si,scls) = hio_m9_si_scls(io_si,scls) + ccohort%smort*ccohort%n
                  
                    hio_m10_si_scls(io_si,scls) = hio_m10_si_scls(io_si,scls) + ccohort%asmort*ccohort%n
      
                    hio_m10_si_cacls(io_si,cacls) = hio_m10_si_cacls(io_si,cacls)+ &
                         ccohort%asmort*ccohort%n
                   
                    !C13 discrimination
                    if(gpp_cached + ccohort%gpp_acc_hold > 0.0_r8)then
                       hio_c13disc_si_scpf(io_si,scpf) = ((hio_c13disc_si_scpf(io_si,scpf) * gpp_cached) + &
                            (ccohort%c13disc_acc * ccohort%gpp_acc_hold)) / (gpp_cached + ccohort%gpp_acc_hold)
                    else
                       hio_c13disc_si_scpf(io_si,scpf) = 0.0_r8
                    endif

                    ! number density [/ha]
                    hio_nplant_si_scpf(io_si,scpf) = hio_nplant_si_scpf(io_si,scpf) + ccohort%n
                    ! number density along the cohort age dimension
                    hio_nplant_si_capf(io_si,capf) = hio_nplant_si_capf(io_si,capf) + ccohort%n
                  
                    ! number density by size and biomass
                    hio_agb_si_scls(io_si,scls) = hio_agb_si_scls(io_si,scls) + &
                         total_c * ccohort%n * EDPftvarcon_inst%allom_agb_frac(ccohort%pft) * AREA_INV

                    hio_agb_si_scpf(io_si,scpf) = hio_agb_si_scpf(io_si,scpf) + &
                         total_c * ccohort%n * EDPftvarcon_inst%allom_agb_frac(ccohort%pft) * AREA_INV

                    hio_biomass_si_scls(io_si,scls) = hio_biomass_si_scls(io_si,scls) + &
                          total_c * ccohort%n * AREA_INV

                    ! update size-class x patch-age related quantities

                    iscag = get_sizeage_class_index(ccohort%dbh,cpatch%age)
                    
                    hio_nplant_si_scag(io_si,iscag) = hio_nplant_si_scag(io_si,iscag) + ccohort%n

                    hio_nplant_si_scls(io_si,scls) = hio_nplant_si_scls(io_si,scls) + ccohort%n
                    hio_nplant_si_cacls(io_si,cacls) = hio_nplant_si_cacls(io_si,cacls)+ccohort%n
                  
                    ! update size, age, and PFT - indexed quantities

                    iscagpft = get_sizeagepft_class_index(ccohort%dbh,cpatch%age,ccohort%pft)
                    
                    hio_nplant_si_scagpft(io_si,iscagpft) = hio_nplant_si_scagpft(io_si,iscagpft) + ccohort%n

                    ! update age and PFT - indexed quantities

                    iagepft = get_agepft_class_index(cpatch%age,ccohort%pft)
                    
                    hio_npp_si_agepft(io_si,iagepft) = hio_npp_si_agepft(io_si,iagepft) + &
                         ccohort%n * ccohort%npp_acc_hold * AREA_INV

                    hio_biomass_si_agepft(io_si,iagepft) = hio_biomass_si_agepft(io_si,iagepft) + &
                          total_c * ccohort%n * AREA_INV

<<<<<<< HEAD
             
=======
>>>>>>> 50f6efea
                    ! update SCPF/SCLS- and canopy/subcanopy- partitioned quantities
                    if (ccohort%canopy_layer .eq. 1) then
                       hio_nplant_canopy_si_scag(io_si,iscag) = hio_nplant_canopy_si_scag(io_si,iscag) + ccohort%n
                       hio_mortality_canopy_si_scag(io_si,iscag) = hio_mortality_canopy_si_scag(io_si,iscag) + &
                            (ccohort%bmort + ccohort%hmort + ccohort%cmort + & 
                            ccohort%frmort + ccohort%smort + ccohort%asmort) * ccohort%n
                       hio_ddbh_canopy_si_scag(io_si,iscag) = hio_ddbh_canopy_si_scag(io_si,iscag) + &
                            ccohort%ddbhdt*ccohort%n
                       hio_bstor_canopy_si_scpf(io_si,scpf) = hio_bstor_canopy_si_scpf(io_si,scpf) + &
                             store_c * ccohort%n
                       hio_bleaf_canopy_si_scpf(io_si,scpf) = hio_bleaf_canopy_si_scpf(io_si,scpf) + &
                             leaf_c * ccohort%n

                       hio_canopy_biomass_pa(io_pa) = hio_canopy_biomass_pa(io_pa) + n_density * total_c * g_per_kg

                       !hio_mortality_canopy_si_scpf(io_si,scpf) = hio_mortality_canopy_si_scpf(io_si,scpf)+ &
                       !    (ccohort%bmort + ccohort%hmort + ccohort%cmort + &
                       ! ccohort%frmort + ccohort%smort + ccohort%asmort) * ccohort%n

                       hio_mortality_canopy_si_scpf(io_si,scpf) = hio_mortality_canopy_si_scpf(io_si,scpf)+ &

                            (ccohort%bmort + ccohort%hmort + ccohort%cmort + ccohort%frmort + & 
                            ccohort%smort + ccohort%asmort) * ccohort%n + &
			    (ccohort%lmort_direct + ccohort%lmort_collateral + ccohort%lmort_infra) * &
                            ccohort%n * sec_per_day * days_per_year

                       hio_nplant_canopy_si_scpf(io_si,scpf) = hio_nplant_canopy_si_scpf(io_si,scpf) + ccohort%n
                       hio_nplant_canopy_si_scls(io_si,scls) = hio_nplant_canopy_si_scls(io_si,scls) + ccohort%n
                       hio_lai_canopy_si_scls(io_si,scls) = hio_lai_canopy_si_scls(io_si,scls) + &
                                                            ccohort%treelai*ccohort%c_area * AREA_INV
                       hio_sai_canopy_si_scls(io_si,scls) = hio_sai_canopy_si_scls(io_si,scls) + &
                                                            ccohort%treesai*ccohort%c_area * AREA_INV
                       hio_trimming_canopy_si_scls(io_si,scls) = hio_trimming_canopy_si_scls(io_si,scls) + &
                            ccohort%n * ccohort%canopy_trim
                       hio_crown_area_canopy_si_scls(io_si,scls) = hio_crown_area_canopy_si_scls(io_si,scls) + &
                            ccohort%c_area
                       hio_gpp_canopy_si_scpf(io_si,scpf)      = hio_gpp_canopy_si_scpf(io_si,scpf)      + &
                            n_perm2*ccohort%gpp_acc_hold
                       hio_ar_canopy_si_scpf(io_si,scpf)      = hio_ar_canopy_si_scpf(io_si,scpf)      + &
                            n_perm2*ccohort%resp_acc_hold
                       ! growth increment
                       hio_ddbh_canopy_si_scpf(io_si,scpf) = hio_ddbh_canopy_si_scpf(io_si,scpf) + &
                            ccohort%ddbhdt*ccohort%n
                       hio_ddbh_canopy_si_scls(io_si,scls) = hio_ddbh_canopy_si_scls(io_si,scls) + &
                            ccohort%ddbhdt*ccohort%n

                       ! sum of all mortality
                       hio_mortality_canopy_si_scls(io_si,scls) = hio_mortality_canopy_si_scls(io_si,scls) + &
<<<<<<< HEAD
                             (ccohort%bmort + ccohort%hmort + ccohort%cmort + &
                             ccohort%frmort + ccohort%smort + ccohort%asmort) * ccohort%n + &
=======
                             (ccohort%bmort + ccohort%hmort + ccohort%cmort  + ccohort%frmort) * ccohort%n + &
>>>>>>> 50f6efea
                             (ccohort%lmort_direct + ccohort%lmort_collateral + ccohort%lmort_infra) * &
                             ccohort%n * sec_per_day * days_per_year

                       hio_canopy_mortality_carbonflux_si(io_si) = hio_canopy_mortality_carbonflux_si(io_si) + &
                            (ccohort%bmort + ccohort%hmort + ccohort%cmort + & 
                            ccohort%frmort + ccohort%smort + ccohort%asmort) * &
                            total_c * ccohort%n * g_per_kg * days_per_sec * years_per_day * ha_per_m2 + &
                            (ccohort%lmort_direct + ccohort%lmort_collateral + ccohort%lmort_infra) * total_c * &
                            ccohort%n * g_per_kg * ha_per_m2
                       

                       hio_carbon_balance_canopy_si_scls(io_si,scls) = hio_carbon_balance_canopy_si_scls(io_si,scls) + &
                             ccohort%n * ccohort%npp_acc_hold
                       
                      
                       hio_leaf_md_canopy_si_scls(io_si,scls) = hio_leaf_md_canopy_si_scls(io_si,scls) + &
                             leaf_c_turnover * ccohort%n
                       hio_root_md_canopy_si_scls(io_si,scls) = hio_root_md_canopy_si_scls(io_si,scls) + &
                             fnrt_c_turnover * ccohort%n
                       hio_bsw_md_canopy_si_scls(io_si,scls) = hio_bsw_md_canopy_si_scls(io_si,scls) + &
                             sapw_c_turnover * ccohort%n
                       hio_bstore_md_canopy_si_scls(io_si,scls) = hio_bstore_md_canopy_si_scls(io_si,scls) + &
                             store_c_turnover * ccohort%n
                       hio_bdead_md_canopy_si_scls(io_si,scls) = hio_bdead_md_canopy_si_scls(io_si,scls) + &
                             struct_c_turnover * ccohort%n
                       hio_seed_prod_canopy_si_scls(io_si,scls) = hio_seed_prod_canopy_si_scls(io_si,scls) + &
                             ccohort%seed_prod * ccohort%n

                       hio_npp_leaf_canopy_si_scls(io_si,scls) = hio_npp_leaf_canopy_si_scls(io_si,scls) + &
                             leaf_c_net_alloc * ccohort%n
                       hio_npp_fnrt_canopy_si_scls(io_si,scls) = hio_npp_fnrt_canopy_si_scls(io_si,scls) + &
                             fnrt_c_net_alloc * ccohort%n
                       hio_npp_sapw_canopy_si_scls(io_si,scls) = hio_npp_sapw_canopy_si_scls(io_si,scls) + &
                             sapw_c_net_alloc * ccohort%n
                       hio_npp_dead_canopy_si_scls(io_si,scls) = hio_npp_dead_canopy_si_scls(io_si,scls) + &
                             struct_c_net_alloc * ccohort%n
                       hio_npp_seed_canopy_si_scls(io_si,scls) = hio_npp_seed_canopy_si_scls(io_si,scls) + &
                             repro_c_net_alloc * ccohort%n
                       hio_npp_stor_canopy_si_scls(io_si,scls) = hio_npp_stor_canopy_si_scls(io_si,scls) + &
                             store_c_net_alloc * ccohort%n
                       
                       hio_yesterdaycanopylevel_canopy_si_scls(io_si,scls) = &
                            hio_yesterdaycanopylevel_canopy_si_scls(io_si,scls) + &
                            ccohort%canopy_layer_yesterday * ccohort%n
                    else
                       hio_nplant_understory_si_scag(io_si,iscag) = hio_nplant_understory_si_scag(io_si,iscag) + ccohort%n
                       hio_mortality_understory_si_scag(io_si,iscag) = hio_mortality_understory_si_scag(io_si,iscag) + &
                            (ccohort%bmort + ccohort%hmort + ccohort%cmort + &
                            ccohort%frmort + ccohort%smort + ccohort%asmort) * ccohort%n
                       hio_ddbh_understory_si_scag(io_si,iscag) = hio_ddbh_understory_si_scag(io_si,iscag) + &
                            ccohort%ddbhdt*ccohort%n
                       hio_bstor_understory_si_scpf(io_si,scpf) = hio_bstor_understory_si_scpf(io_si,scpf) + &
                             store_c * ccohort%n
                       hio_bleaf_understory_si_scpf(io_si,scpf) = hio_bleaf_understory_si_scpf(io_si,scpf) + &
                             leaf_c  * ccohort%n
                       hio_understory_biomass_pa(io_pa) = hio_understory_biomass_pa(io_pa) + &
                             n_density * total_c * g_per_kg
                       !hio_mortality_understory_si_scpf(io_si,scpf) = hio_mortality_understory_si_scpf(io_si,scpf)+ &
                        !    (ccohort%bmort + ccohort%hmort + ccohort%cmort + 
                       !      ccohort%frmort + ccohort%smort + ccohort%asmort) * ccohort%n

                       hio_mortality_understory_si_scpf(io_si,scpf) = hio_mortality_understory_si_scpf(io_si,scpf)+ &
                            (ccohort%bmort + ccohort%hmort + ccohort%cmort + &
                            ccohort%frmort + ccohort%smort + ccohort%asmort) * ccohort%n + &
			    (ccohort%lmort_direct + ccohort%lmort_collateral + ccohort%lmort_infra) * &
                            ccohort%n * sec_per_day * days_per_year

                       hio_nplant_understory_si_scpf(io_si,scpf) = hio_nplant_understory_si_scpf(io_si,scpf) + ccohort%n
                       hio_nplant_understory_si_scls(io_si,scls) = hio_nplant_understory_si_scls(io_si,scls) + ccohort%n
                       hio_lai_understory_si_scls(io_si,scls) = hio_lai_understory_si_scls(io_si,scls) + &
                                                                ccohort%treelai*ccohort%c_area  * AREA_INV
                       hio_sai_understory_si_scls(io_si,scls) = hio_sai_understory_si_scls(io_si,scls) + &
                                                                ccohort%treelai*ccohort%c_area  * AREA_INV
                       hio_trimming_understory_si_scls(io_si,scls) = hio_trimming_understory_si_scls(io_si,scls) + &
                            ccohort%n * ccohort%canopy_trim
                       hio_crown_area_understory_si_scls(io_si,scls) = hio_crown_area_understory_si_scls(io_si,scls) + &
                            ccohort%c_area
                       hio_gpp_understory_si_scpf(io_si,scpf)      = hio_gpp_understory_si_scpf(io_si,scpf)      + &
                            n_perm2*ccohort%gpp_acc_hold
                       hio_ar_understory_si_scpf(io_si,scpf)      = hio_ar_understory_si_scpf(io_si,scpf)      + &
                            n_perm2*ccohort%resp_acc_hold

                       ! growth increment
                       hio_ddbh_understory_si_scpf(io_si,scpf) = hio_ddbh_understory_si_scpf(io_si,scpf) + &
                            ccohort%ddbhdt*ccohort%n
                       hio_ddbh_understory_si_scls(io_si,scls) = hio_ddbh_understory_si_scls(io_si,scls) + &
                            ccohort%ddbhdt*ccohort%n

                       ! sum of all mortality
                       hio_mortality_understory_si_scls(io_si,scls) = hio_mortality_understory_si_scls(io_si,scls) + &
<<<<<<< HEAD
                             (ccohort%bmort + ccohort%hmort + ccohort%cmort + & 
                             ccohort%frmort + ccohort%smort + ccohort%asmort) * ccohort%n + &
=======
                             (ccohort%bmort + ccohort%hmort + ccohort%cmort + ccohort%frmort) * ccohort%n + &
>>>>>>> 50f6efea
                             (ccohort%lmort_direct + ccohort%lmort_collateral + ccohort%lmort_infra) * &
                             ccohort%n * sec_per_day * days_per_year
                       
                       hio_understory_mortality_carbonflux_si(io_si) = hio_understory_mortality_carbonflux_si(io_si) + &
                             (ccohort%bmort + ccohort%hmort + ccohort%cmort + & 
                             ccohort%frmort + ccohort%smort + ccohort%asmort) * &
                             total_c * ccohort%n * g_per_kg * days_per_sec * years_per_day * ha_per_m2 + &
                             (ccohort%lmort_direct + ccohort%lmort_collateral + ccohort%lmort_infra) * total_c * &
                             ccohort%n * g_per_kg * ha_per_m2

                       hio_carbon_balance_understory_si_scls(io_si,scls) = hio_carbon_balance_understory_si_scls(io_si,scls) + &
                             ccohort%npp_acc_hold * ccohort%n

                       hio_leaf_md_understory_si_scls(io_si,scls) = hio_leaf_md_understory_si_scls(io_si,scls) + &
                            leaf_c_turnover * ccohort%n
                       hio_root_md_understory_si_scls(io_si,scls) = hio_root_md_understory_si_scls(io_si,scls) + &
                            fnrt_c_turnover * ccohort%n
                       hio_bsw_md_understory_si_scls(io_si,scls) = hio_bsw_md_understory_si_scls(io_si,scls) + &
                             sapw_c_turnover * ccohort%n
                       hio_bstore_md_understory_si_scls(io_si,scls) = hio_bstore_md_understory_si_scls(io_si,scls) + &
                             store_c_turnover * ccohort%n
                       hio_bdead_md_understory_si_scls(io_si,scls) = hio_bdead_md_understory_si_scls(io_si,scls) + &
                             struct_c_turnover * ccohort%n
                       hio_seed_prod_understory_si_scls(io_si,scls) = hio_seed_prod_understory_si_scls(io_si,scls) + &
                            ccohort%seed_prod * ccohort%n

                       hio_npp_leaf_understory_si_scls(io_si,scls) = hio_npp_leaf_understory_si_scls(io_si,scls) + &
                             leaf_c_net_alloc * ccohort%n
                       hio_npp_fnrt_understory_si_scls(io_si,scls) = hio_npp_fnrt_understory_si_scls(io_si,scls) + &
                             fnrt_c_net_alloc * ccohort%n
                       hio_npp_sapw_understory_si_scls(io_si,scls) = hio_npp_sapw_understory_si_scls(io_si,scls) + &
                             sapw_c_net_alloc * ccohort%n
                       hio_npp_dead_understory_si_scls(io_si,scls) = hio_npp_dead_understory_si_scls(io_si,scls) + &
                             struct_c_net_alloc * ccohort%n
                       hio_npp_seed_understory_si_scls(io_si,scls) = hio_npp_seed_understory_si_scls(io_si,scls) + &
                             repro_c_net_alloc * ccohort%n
                       hio_npp_stor_understory_si_scls(io_si,scls) = hio_npp_stor_understory_si_scls(io_si,scls) + &
                             store_c_net_alloc * ccohort%n
                       
                       hio_yesterdaycanopylevel_understory_si_scls(io_si,scls) = &
                            hio_yesterdaycanopylevel_understory_si_scls(io_si,scls) + &
                            ccohort%canopy_layer_yesterday * ccohort%n
                    endif
                    !
                    !
                    ccohort%canopy_layer_yesterday = real(ccohort%canopy_layer, r8)
                    !
                    ! growth flux of individuals into a given bin
                    ! track the actual growth here, the virtual growth from fusion lower down
                    if ( (scls - ccohort%size_class_lasttimestep ) .gt. 0) then
                       do i_scls = ccohort%size_class_lasttimestep + 1, scls
                          i_scpf = (ccohort%pft-1)*nlevsclass+i_scls
                          hio_growthflux_si_scpf(io_si,i_scpf) = hio_growthflux_si_scpf(io_si,i_scpf) + &
                               ccohort%n * days_per_year
                       end do
                    end if
                    ccohort%size_class_lasttimestep = scls


                    !
                  end associate
               else  ! i.e. cohort%isnew
                  !
                  ! if cohort is new, track its growth flux into the first size bin
                  i_scpf = (ccohort%pft-1)*nlevsclass+1
                  hio_growthflux_si_scpf(io_si,i_scpf) = hio_growthflux_si_scpf(io_si,i_scpf) + ccohort%n * days_per_year
                  ccohort%size_class_lasttimestep = 1
                                   
               end if

               ! resolve some canopy area profiles, both total and of occupied leaves
               ican = ccohort%canopy_layer
               !
               hio_crownarea_si_can(io_si, ican) = hio_crownarea_si_can(io_si, ican) + ccohort%c_area / AREA
               !
               do ileaf=1,ccohort%nv
                  cnlf_indx = ileaf + (ican-1) * nlevleaf
                  hio_crownarea_si_cnlf(io_si, cnlf_indx) = hio_crownarea_si_cnlf(io_si, cnlf_indx) + &
                       ccohort%c_area / AREA
               end do
               
               ccohort => ccohort%taller
            enddo ! cohort loop
            
            ! Patch specific variables that are already calculated
            ! These things are all duplicated. Should they all be converted to LL or array structures RF? 
            ! define scalar to counteract the patch albedo scaling logic for conserved quantities
            
            if (cpatch%area .gt. 0._r8 .and. cpatch%total_canopy_area .gt.0 ) then
               patch_scaling_scalar  = min(1._r8, cpatch%area / cpatch%total_canopy_area)
            else
               patch_scaling_scalar = 0._r8
            endif
            
            ! Update Fire Variables
            hio_nesterov_fire_danger_pa(io_pa) = sites(s)%acc_NI
            hio_spitfire_ros_pa(io_pa)         = cpatch%ROS_front 
            hio_effect_wspeed_pa(io_pa)        = cpatch%effect_wspeed
            hio_tfc_ros_pa(io_pa)              = cpatch%TFC_ROS
            hio_fire_intensity_pa(io_pa)       = cpatch%FI
            hio_fire_area_pa(io_pa)            = cpatch%frac_burnt
            hio_fire_fuel_bulkd_pa(io_pa)      = cpatch%fuel_bulkd
            hio_fire_fuel_eff_moist_pa(io_pa)  = cpatch%fuel_eff_moist
            hio_fire_fuel_sav_pa(io_pa)        = cpatch%fuel_sav
            hio_fire_fuel_mef_pa(io_pa)        = cpatch%fuel_mef
            hio_sum_fuel_pa(io_pa)             = cpatch%sum_fuel * g_per_kg * patch_scaling_scalar
            
            do i_fuel = 1,nfsc
               hio_litter_moisture_si_fuel(io_si, i_fuel) = hio_litter_moisture_si_fuel(io_si, i_fuel) + &
                    cpatch%litter_moisture(i_fuel) * cpatch%area * AREA_INV
            end do

            ! Update Litter Flux Variables

            litt_c       => cpatch%litter(element_pos(carbon12_element))
            flux_diags_c => sites(s)%flux_diags(element_pos(carbon12_element))
                         
            do i_cwd = 1, ncwd

                hio_cwd_ag_si_cwdsc(io_si, i_cwd) = hio_cwd_ag_si_cwdsc(io_si, i_cwd) + &
                      litt_c%ag_cwd(i_cwd)*cpatch%area * AREA_INV * g_per_kg
                hio_cwd_bg_si_cwdsc(io_si, i_cwd) = hio_cwd_bg_si_cwdsc(io_si, i_cwd) + &
                      sum(litt_c%bg_cwd(i_cwd,:)) * cpatch%area * AREA_INV * g_per_kg
                
                hio_cwd_ag_out_si_cwdsc(io_si, i_cwd) = hio_cwd_ag_out_si_cwdsc(io_si, i_cwd) + &
                      litt_c%ag_cwd_frag(i_cwd)*cpatch%area * AREA_INV * g_per_kg
                
                hio_cwd_bg_out_si_cwdsc(io_si, i_cwd) = hio_cwd_bg_out_si_cwdsc(io_si, i_cwd) + &
                      sum(litt_c%bg_cwd_frag(i_cwd,:)) * cpatch%area * AREA_INV * g_per_kg

            end do

            ipa = ipa + 1
            cpatch => cpatch%younger
         end do !patch loop

         ! divide so-far-just-summed but to-be-averaged patch-age-class variables by patch-age-class area to get mean values
         do ipa2 = 1, nlevage
            if (hio_area_si_age(io_si, ipa2) .gt. tiny) then
               hio_lai_si_age(io_si, ipa2) = hio_lai_si_age(io_si, ipa2) / (hio_area_si_age(io_si, ipa2)*AREA)
               hio_ncl_si_age(io_si, ipa2) = hio_ncl_si_age(io_si, ipa2) / (hio_area_si_age(io_si, ipa2)*AREA)
               do i_pft = 1, numpft
                  iagepft = ipa2 + (i_pft-1) * nlevage
                  hio_scorch_height_si_agepft(io_si, iagepft) = &
                       hio_scorch_height_si_agepft(io_si, iagepft) / (hio_area_si_age(io_si, ipa2)*AREA)
               enddo
            else
               hio_lai_si_age(io_si, ipa2) = 0._r8
               hio_ncl_si_age(io_si, ipa2) = 0._r8
            endif
         end do

         ! pass the cohort termination mortality as a flux to the history, and then reset the termination mortality buffer
         ! note there are various ways of reporting the total mortality, so pass to these as well
         do i_pft = 1, numpft
            do i_scls = 1,nlevsclass
               i_scpf = (i_pft-1)*nlevsclass + i_scls
               !
               ! termination mortality. sum of canopy and understory indices
               hio_m6_si_scpf(io_si,i_scpf) = (sites(s)%term_nindivs_canopy(i_scls,i_pft) + &
                                               sites(s)%term_nindivs_ustory(i_scls,i_pft)) * days_per_year

               hio_m6_si_scls(io_si,i_scls) = hio_m6_si_scls(io_si,i_scls) + &
                     (sites(s)%term_nindivs_canopy(i_scls,i_pft) + &
                      sites(s)%term_nindivs_ustory(i_scls,i_pft)) * days_per_year
                     

               !
               ! add termination mortality to canopy and understory mortality
               hio_mortality_canopy_si_scls(io_si,i_scls) = hio_mortality_canopy_si_scls(io_si,i_scls) + &
                    sites(s)%term_nindivs_canopy(i_scls,i_pft) * days_per_year

               hio_mortality_understory_si_scls(io_si,i_scls) = hio_mortality_understory_si_scls(io_si,i_scls) + &
                    sites(s)%term_nindivs_ustory(i_scls,i_pft) * days_per_year

               hio_mortality_canopy_si_scpf(io_si,i_scpf) = hio_mortality_canopy_si_scpf(io_si,i_scpf) + &
                     sites(s)%term_nindivs_canopy(i_scls,i_pft) * days_per_year

               hio_mortality_understory_si_scpf(io_si,i_scpf) = hio_mortality_understory_si_scpf(io_si,i_scpf) + &
                     sites(s)%term_nindivs_ustory(i_scls,i_pft) * days_per_year

               !
               ! imort on its own
               hio_m4_si_scpf(io_si,i_scpf) = sites(s)%imort_rate(i_scls, i_pft)
               hio_m4_si_scls(io_si,i_scls) = hio_m4_si_scls(io_si,i_scls) + sites(s)%imort_rate(i_scls, i_pft)
               !
               ! add imort to other mortality terms. consider imort as understory mortality even if it happens in 
               ! cohorts that may have been promoted as part of the patch creation, and use the pre-calculated site-level 
               ! values to avoid biasing the results by the dramatically-reduced number densities in cohorts that are subject to imort
               hio_mortality_understory_si_scpf(io_si,i_scpf) = hio_mortality_understory_si_scpf(io_si,i_scpf) + &
                    sites(s)%imort_rate(i_scls, i_pft)
               hio_mortality_understory_si_scls(io_si,i_scls) = hio_mortality_understory_si_scls(io_si,i_scls) + &
                    sites(s)%imort_rate(i_scls, i_pft)
               !
               iscag = i_scls ! since imort is by definition something that only happens in newly disturbed patches, treat as such
               hio_mortality_understory_si_scag(io_si,iscag) = hio_mortality_understory_si_scag(io_si,iscag) + &
                    sites(s)%imort_rate(i_scls, i_pft)

               ! fire mortality from the site-level diagnostic rates
               hio_m5_si_scpf(io_si,i_scpf) = sites(s)%fmort_rate_canopy(i_scls, i_pft) + &
                     sites(s)%fmort_rate_ustory(i_scls, i_pft)
               hio_m5_si_scls(io_si,i_scls) = hio_m5_si_scls(io_si,i_scls) + &
                     sites(s)%fmort_rate_canopy(i_scls, i_pft) +  sites(s)%fmort_rate_ustory(i_scls, i_pft)
               !
               hio_crownfiremort_si_scpf(io_si,i_scpf) = sites(s)%fmort_rate_crown(i_scls, i_pft)
               hio_cambialfiremort_si_scpf(io_si,i_scpf) = sites(s)%fmort_rate_cambial(i_scls, i_pft)
               !
               ! fire components of overall canopy and understory mortality
               hio_mortality_canopy_si_scpf(io_si,i_scpf) = hio_mortality_canopy_si_scpf(io_si,i_scpf) + &
                    sites(s)%fmort_rate_canopy(i_scls, i_pft)
               hio_mortality_canopy_si_scls(io_si,i_scls) = hio_mortality_canopy_si_scls(io_si,i_scls) + &
                    sites(s)%fmort_rate_canopy(i_scls, i_pft)

               ! the fire mortality rates for each layer are total dead, since the usable
               ! output will then normalize by the counts, we are allowed to sum over layers
               hio_mortality_understory_si_scpf(io_si,i_scpf) = hio_mortality_understory_si_scpf(io_si,i_scpf) + &
                     sites(s)%fmort_rate_ustory(i_scls, i_pft)

               hio_mortality_understory_si_scls(io_si,i_scls) = hio_mortality_understory_si_scls(io_si,i_scls) + &
                     sites(s)%fmort_rate_ustory(i_scls, i_pft)

               !
               ! carbon flux associated with mortality of trees dying by fire
               hio_canopy_mortality_carbonflux_si(io_si) = hio_canopy_mortality_carbonflux_si(io_si) + &
                     sites(s)%fmort_carbonflux_canopy
               
               hio_understory_mortality_carbonflux_si(io_si) = hio_understory_mortality_carbonflux_si(io_si) + &
                     sites(s)%fmort_carbonflux_ustory
               
               !
               ! for scag variables, also treat as happening in the newly-disurbed patch

               hio_mortality_canopy_si_scag(io_si,iscag) = hio_mortality_canopy_si_scag(io_si,iscag) + &
                    sites(s)%fmort_rate_canopy(i_scls, i_pft)
               hio_mortality_understory_si_scag(io_si,iscag) = hio_mortality_understory_si_scag(io_si,iscag) + &
                    sites(s)%fmort_rate_ustory(i_scls, i_pft)

               ! while in this loop, pass the fusion-induced growth rate flux to history
               hio_growthflux_fusion_si_scpf(io_si,i_scpf) = hio_growthflux_fusion_si_scpf(io_si,i_scpf) + &
                    sites(s)%growthflux_fusion(i_scls, i_pft) * days_per_year
            end do
         end do
         !
         
         ! treat carbon flux from imort the same way
         hio_understory_mortality_carbonflux_si(io_si) = hio_understory_mortality_carbonflux_si(io_si) + &
              sites(s)%imort_carbonflux
         !
         sites(s)%term_nindivs_canopy(:,:) = 0._r8
         sites(s)%term_nindivs_ustory(:,:) = 0._r8
         sites(s)%imort_carbonflux = 0._r8
         sites(s)%imort_rate(:,:) = 0._r8
         sites(s)%fmort_rate_canopy(:,:) = 0._r8
         sites(s)%fmort_rate_ustory(:,:) = 0._r8
         sites(s)%fmort_carbonflux_canopy = 0._r8
         sites(s)%fmort_carbonflux_ustory = 0._r8
         sites(s)%fmort_rate_cambial(:,:) = 0._r8
         sites(s)%fmort_rate_crown(:,:) = 0._r8
         sites(s)%growthflux_fusion(:,:) = 0._r8

         ! pass the recruitment rate as a flux to the history, and then reset the recruitment buffer
         do i_pft = 1, numpft
            hio_recruitment_si_pft(io_si,i_pft) = sites(s)%recruitment_rate(i_pft) * days_per_year
         end do
         sites(s)%recruitment_rate(:) = 0._r8

         ! summarize all of the mortality fluxes by PFT
         do i_pft = 1, numpft
            do i_scls = 1,nlevsclass
               i_scpf = (i_pft-1)*nlevsclass + i_scls

               hio_mortality_si_pft(io_si,i_pft) = hio_mortality_si_pft(io_si,i_pft) + &
                    hio_m1_si_scpf(io_si,i_scpf) + &
                    hio_m2_si_scpf(io_si,i_scpf) + &
                    hio_m3_si_scpf(io_si,i_scpf) + &
                    hio_m4_si_scpf(io_si,i_scpf) + &
                    hio_m5_si_scpf(io_si,i_scpf) + &
                    hio_m6_si_scpf(io_si,i_scpf) + &
		    hio_m7_si_scpf(io_si,i_scpf) + &
                    hio_m8_si_scpf(io_si,i_scpf) + &
                    hio_m9_si_scpf(io_si,i_scpf) + &
                    hio_m10_si_scpf(io_si,i_scpf) 

            end do
         end do
         
         ! ------------------------------------------------------------------------------
         ! Some carbon only litter diagnostics (legacy)
         ! ------------------------------------------------------------------------------

         flux_diags => sites(s)%flux_diags(element_pos(carbon12_element))

         hio_litter_in_si(io_si) = (sum(flux_diags%cwd_ag_input(:)) + &
              sum(flux_diags%cwd_bg_input(:)) + &
              sum(flux_diags%leaf_litter_input(:)) + &
              sum(flux_diags%root_litter_input(:))) * &
              g_per_kg * AREA_INV * days_per_sec

         hio_litter_out_si(io_si) = 0._r8
         hio_seed_bank_si(io_si)  = 0._r8
         hio_seeds_in_si(io_si)   = 0._r8

         cpatch => sites(s)%oldest_patch
         do while(associated(cpatch))
            
            litt => cpatch%litter(element_pos(carbon12_element))
            
            area_frac = cpatch%area * AREA_INV
            
            ! Sum up all output fluxes (fragmentation) kgC/m2/day -> gC/m2/s
            hio_litter_out_si(io_si) = hio_litter_out_si(io_si) + &
                 (sum(litt%leaf_fines_frag(:)) + &
                 sum(litt%root_fines_frag(:,:)) + &
                 sum(litt%ag_cwd_frag(:)) + &
                 sum(litt%bg_cwd_frag(:,:))) * &
                 area_frac * g_per_kg * days_per_sec

            ! Sum up total seed bank (germinated and ungerminated)
            hio_seed_bank_si(io_si) = hio_seed_bank_si(io_si) + &
                 (sum(litt%seed(:))+sum(litt%seed_germ(:))) * &
                 area_frac * g_per_kg * days_per_sec

            ! Sum up the input flux into the seed bank (local and external)
            hio_seeds_in_si(io_si) = hio_seeds_in_si(io_si) + &
                 (sum(litt%seed_in_local(:)) + sum(litt%seed_in_extern(:))) * &
                 area_frac * g_per_kg * days_per_sec
            
            cpatch => cpatch%younger
         end do
         

         ! ------------------------------------------------------------------------------
         ! Diagnostics discretized by element type
         ! ------------------------------------------------------------------------------

         hio_cwd_elcwd(io_si,:)   = 0._r8


         do el = 1, num_elements
            
            flux_diags => sites(s)%flux_diags(el)
            
            ! Sum up all input litter fluxes (above below, fines, cwd)
            hio_litter_in_elem(io_si, el) = hio_litter_in_elem(io_si, el) + &
                 sum(flux_diags%cwd_ag_input(:)) + & 
                 sum(flux_diags%cwd_bg_input(:)) + &
                 sum(flux_diags%leaf_litter_input(:)) + &
                 sum(flux_diags%root_litter_input(:))

            hio_cwd_ag_elem(io_si,el)         = 0._r8
            hio_cwd_bg_elem(io_si,el)         = 0._r8
            hio_fines_ag_elem(io_si,el)       = 0._r8
            hio_fines_bg_elem(io_si,el)       = 0._r8

            hio_seed_bank_elem(io_si,el)      = 0._r8
            hio_seed_germ_elem(io_si,el)      = 0._r8
            hio_seed_decay_elem(io_si,el)     = 0._r8
            hio_seeds_in_local_elem(io_si,el) = 0._r8
            hio_seed_in_extern_elem(io_si,el) = 0._r8
            
            cpatch => sites(s)%oldest_patch
            do while(associated(cpatch))

               litt => cpatch%litter(el)

               area_frac = cpatch%area * AREA_INV

               ! Sum up all output fluxes (fragmentation)
               hio_litter_out_elem(io_si,el) = hio_litter_out_elem(io_si,el) + &
                    (sum(litt%leaf_fines_frag(:)) + &
                     sum(litt%root_fines_frag(:,:)) + &
                     sum(litt%ag_cwd_frag(:)) + & 
                     sum(litt%bg_cwd_frag(:,:))) * area_frac
               
               hio_seed_bank_elem(io_si,el) = hio_seed_bank_elem(io_si,el) + & 
                    sum(litt%seed(:)) * area_frac

               hio_seed_germ_elem(io_si,el) = hio_seed_germ_elem(io_si,el) + &
                    sum(litt%seed_germ(:)) * area_frac
                    
               hio_seed_decay_elem(io_si,el) = hio_seed_decay_elem(io_si,el) + & 
                    sum(litt%seed_decay(:)) * area_frac

               hio_seeds_in_local_elem(io_si,el) = hio_seeds_in_local_elem(io_si,el) + & 
                    sum(litt%seed_in_local(:)) * area_frac

               hio_seed_in_extern_elem(io_si,el) = hio_seed_in_extern_elem(io_si,el) + & 
                    sum(litt%seed_in_extern(:)) * area_frac

               ! Litter State Variables
               hio_cwd_ag_elem(io_si,el) = hio_cwd_ag_elem(io_si,el) + &
                     sum(litt%ag_cwd(:)) * area_frac
               
               hio_cwd_bg_elem(io_si,el) = hio_cwd_bg_elem(io_si,el) + &
                     sum(litt%bg_cwd(:,:)) * area_frac
               
               hio_fines_ag_elem(io_si,el) = hio_fines_ag_elem(io_si,el) + & 
                     sum(litt%leaf_fines(:)) * area_frac
               
               hio_fines_bg_elem(io_si,el) = hio_fines_bg_elem(io_si,el) + &
                     sum(litt%root_fines(:,:)) * area_frac


               do cwd=1,ncwd
                   elcwd = (el-1)*ncwd+cwd
                   hio_cwd_elcwd(io_si,elcwd) = hio_cwd_elcwd(io_si,elcwd) + & 
                         (litt%ag_cwd(cwd) + sum(litt%bg_cwd(cwd,:))) * area_frac

               end do

                    
               cpatch => cpatch%younger
            end do

         end do
         



         
         ! pass demotion rates and associated carbon fluxes to history
         do i_scls = 1,nlevsclass
            hio_demotion_rate_si_scls(io_si,i_scls) = sites(s)%demotion_rate(i_scls) * days_per_year
            hio_promotion_rate_si_scls(io_si,i_scls) = sites(s)%promotion_rate(i_scls) * days_per_year
         end do
         !
         ! convert kg C / ha / day to gc / m2 / sec
         hio_demotion_carbonflux_si(io_si) = sites(s)%demotion_carbonflux * g_per_kg * ha_per_m2 * days_per_sec
         hio_promotion_carbonflux_si(io_si) = sites(s)%promotion_carbonflux * g_per_kg * ha_per_m2 * days_per_sec
         !
         ! mortality-associated carbon fluxes
         
         hio_canopy_mortality_carbonflux_si(io_si) = hio_canopy_mortality_carbonflux_si(io_si) + &
               sites(s)%term_carbonflux_canopy * g_per_kg * days_per_sec * ha_per_m2
         
         hio_understory_mortality_carbonflux_si(io_si) = hio_understory_mortality_carbonflux_si(io_si) + &
               sites(s)%term_carbonflux_ustory * g_per_kg * days_per_sec * ha_per_m2

         ! and zero the site-level termination carbon flux variable
         sites(s)%term_carbonflux_canopy = 0._r8
         sites(s)%term_carbonflux_ustory = 0._r8
         !

         ! add the site-level disturbance-associated cwd and litter input fluxes to thir respective flux fields

         do i_cwd = 1, ncwd
             hio_cwd_ag_in_si_cwdsc(io_si, i_cwd) = hio_cwd_ag_in_si_cwdsc(io_si, i_cwd) + &
                   flux_diags_c%cwd_ag_input(i_cwd) * g_per_kg
             
             hio_cwd_bg_in_si_cwdsc(io_si, i_cwd) = hio_cwd_bg_in_si_cwdsc(io_si, i_cwd) + &
                   flux_diags_c%cwd_bg_input(i_cwd) * g_per_kg

         end do

         ! and reset the disturbance-related field buffers

         do el = 1, num_elements
             call sites(s)%flux_diags(el)%ZeroFluxDiags()
         end do

      enddo ! site loop
      
    end associate

    return
  end subroutine update_history_dyn
 
 ! ======================================================================================

 subroutine update_history_prod(this,nc,nsites,sites,dt_tstep)

    ! ---------------------------------------------------------------------------------
    ! This is the call to update the history IO arrays that are expected to only change
    ! after rapid timescale productivity calculations (gpp and respiration).
    ! ---------------------------------------------------------------------------------
    
    use EDTypesMod          , only : nclmax, nlevleaf
    !
    ! Arguments
    class(fates_history_interface_type)                 :: this
    integer                 , intent(in)            :: nc   ! clump index
    integer                 , intent(in)            :: nsites
    type(ed_site_type)      , intent(inout), target :: sites(nsites)
    real(r8)                , intent(in)            :: dt_tstep
    
    ! Locals
    integer  :: s        ! The local site index
    integer  :: io_si     ! The site index of the IO array
    integer  :: ipa      ! The local "I"ndex of "PA"tches 
    integer  :: io_pa    ! The patch index of the IO array
    integer  :: io_pa1   ! The first patch index in the IO array for each site
    integer  :: io_soipa 
    integer  :: lb1,ub1,lb2,ub2  ! IO array bounds for the calling thread
    integer  :: ivar             ! index of IO variable object vector
    integer  :: ft               ! functional type index
    real(r8) :: n_density   ! individual of cohort per m2.
    real(r8) :: n_perm2     ! individuals per m2 for the whole column
    real(r8) :: patch_area_by_age(nlevage) ! patch area in each bin for normalizing purposes
    real(r8) :: canopy_area_by_age(nlevage) ! canopy area in each bin for normalizing purposes
    real(r8), parameter :: tiny = 1.e-5_r8      ! some small number
    integer  :: ipa2     ! patch incrementer
    integer :: cnlfpft_indx, cnlf_indx, ipft, ican, ileaf ! more iterators and indices
    type(ed_patch_type),pointer  :: cpatch
    type(ed_cohort_type),pointer :: ccohort
    real(r8) :: per_dt_tstep          ! Time step in frequency units (/s)

    associate( hio_gpp_pa         => this%hvars(ih_gpp_pa)%r81d, &
               hio_npp_pa         => this%hvars(ih_npp_pa)%r81d, &
               hio_aresp_pa       => this%hvars(ih_aresp_pa)%r81d, &
               hio_maint_resp_pa  => this%hvars(ih_maint_resp_pa)%r81d, &
               hio_growth_resp_pa => this%hvars(ih_growth_resp_pa)%r81d, &
               hio_npp_si         => this%hvars(ih_npp_si)%r81d, &
               hio_c_stomata_si   => this%hvars(ih_c_stomata_si)%r81d, &
               hio_c_lblayer_si   => this%hvars(ih_c_lblayer_si)%r81d, &
               hio_ar_si_scpf     => this%hvars(ih_ar_si_scpf)%r82d, &
               hio_ar_grow_si_scpf   => this%hvars(ih_ar_grow_si_scpf)%r82d, &
               hio_ar_maint_si_scpf  => this%hvars(ih_ar_maint_si_scpf)%r82d, &
               hio_ar_agsapm_si_scpf => this%hvars(ih_ar_agsapm_si_scpf)%r82d, &
               hio_ar_darkm_si_scpf  => this%hvars(ih_ar_darkm_si_scpf)%r82d, &
               hio_ar_crootm_si_scpf => this%hvars(ih_ar_crootm_si_scpf)%r82d, &
               hio_ar_frootm_si_scpf => this%hvars(ih_ar_frootm_si_scpf)%r82d, &
               hio_gpp_canopy_pa     => this%hvars(ih_gpp_canopy_pa)%r81d, &
               hio_ar_canopy_pa      => this%hvars(ih_ar_canopy_pa)%r81d, &
               hio_gpp_understory_pa => this%hvars(ih_gpp_understory_pa)%r81d, &
               hio_ar_understory_pa  => this%hvars(ih_ar_understory_pa)%r81d, &
               hio_rdark_canopy_si_scls             => this%hvars(ih_rdark_canopy_si_scls)%r82d, &
               hio_livestem_mr_canopy_si_scls       => this%hvars(ih_livestem_mr_canopy_si_scls)%r82d, &
               hio_livecroot_mr_canopy_si_scls      => this%hvars(ih_livecroot_mr_canopy_si_scls)%r82d, &
               hio_froot_mr_canopy_si_scls          => this%hvars(ih_froot_mr_canopy_si_scls)%r82d, &
               hio_resp_g_canopy_si_scls            => this%hvars(ih_resp_g_canopy_si_scls)%r82d, &
               hio_resp_m_canopy_si_scls            => this%hvars(ih_resp_m_canopy_si_scls)%r82d, &
               hio_rdark_understory_si_scls         => this%hvars(ih_rdark_understory_si_scls)%r82d, &
               hio_livestem_mr_understory_si_scls   => this%hvars(ih_livestem_mr_understory_si_scls)%r82d, &
               hio_livecroot_mr_understory_si_scls  => this%hvars(ih_livecroot_mr_understory_si_scls)%r82d, &
               hio_froot_mr_understory_si_scls      => this%hvars(ih_froot_mr_understory_si_scls)%r82d, &
               hio_resp_g_understory_si_scls        => this%hvars(ih_resp_g_understory_si_scls)%r82d, &
               hio_resp_m_understory_si_scls        => this%hvars(ih_resp_m_understory_si_scls)%r82d, &
               hio_leaf_mr_si         => this%hvars(ih_leaf_mr_si)%r81d, &
               hio_froot_mr_si        => this%hvars(ih_froot_mr_si)%r81d, &
               hio_livecroot_mr_si    => this%hvars(ih_livecroot_mr_si)%r81d, &
               hio_livestem_mr_si     => this%hvars(ih_livestem_mr_si)%r81d, &
               hio_gpp_si_age         => this%hvars(ih_gpp_si_age)%r82d, &
               hio_npp_si_age         => this%hvars(ih_npp_si_age)%r82d, &
               hio_c_stomata_si_age   => this%hvars(ih_c_stomata_si_age)%r82d, &
               hio_c_lblayer_si_age   => this%hvars(ih_c_lblayer_si_age)%r82d, &
               hio_parsun_z_si_cnlf     => this%hvars(ih_parsun_z_si_cnlf)%r82d, &
               hio_parsha_z_si_cnlf     => this%hvars(ih_parsha_z_si_cnlf)%r82d, &
               hio_ts_net_uptake_si_cnlf => this%hvars(ih_ts_net_uptake_si_cnlf)%r82d, &
               hio_parsun_z_si_cnlfpft  => this%hvars(ih_parsun_z_si_cnlfpft)%r82d, &
               hio_parsha_z_si_cnlfpft  => this%hvars(ih_parsha_z_si_cnlfpft)%r82d, &
               hio_laisun_z_si_cnlf     => this%hvars(ih_laisun_z_si_cnlf)%r82d, &
               hio_laisha_z_si_cnlf     => this%hvars(ih_laisha_z_si_cnlf)%r82d, &
               hio_laisun_z_si_cnlfpft  => this%hvars(ih_laisun_z_si_cnlfpft)%r82d, &
               hio_laisha_z_si_cnlfpft  => this%hvars(ih_laisha_z_si_cnlfpft)%r82d, &
               hio_laisun_top_si_can     => this%hvars(ih_laisun_top_si_can)%r82d, &
               hio_laisha_top_si_can     => this%hvars(ih_laisha_top_si_can)%r82d, &
               hio_fabd_sun_si_cnlfpft  => this%hvars(ih_fabd_sun_si_cnlfpft)%r82d, &
               hio_fabd_sha_si_cnlfpft  => this%hvars(ih_fabd_sha_si_cnlfpft)%r82d, &
               hio_fabi_sun_si_cnlfpft  => this%hvars(ih_fabi_sun_si_cnlfpft)%r82d, &
               hio_fabi_sha_si_cnlfpft  => this%hvars(ih_fabi_sha_si_cnlfpft)%r82d, &
               hio_fabd_sun_si_cnlf  => this%hvars(ih_fabd_sun_si_cnlf)%r82d, &
               hio_fabd_sha_si_cnlf  => this%hvars(ih_fabd_sha_si_cnlf)%r82d, &
               hio_fabi_sun_si_cnlf  => this%hvars(ih_fabi_sun_si_cnlf)%r82d, &
               hio_fabi_sha_si_cnlf  => this%hvars(ih_fabi_sha_si_cnlf)%r82d, &
               hio_parprof_dir_si_cnlf  => this%hvars(ih_parprof_dir_si_cnlf)%r82d, &
               hio_parprof_dif_si_cnlf  => this%hvars(ih_parprof_dif_si_cnlf)%r82d, &
               hio_parprof_dir_si_cnlfpft  => this%hvars(ih_parprof_dir_si_cnlfpft)%r82d, &
               hio_parprof_dif_si_cnlfpft  => this%hvars(ih_parprof_dif_si_cnlfpft)%r82d, &
               hio_fabd_sun_top_si_can  => this%hvars(ih_fabd_sun_top_si_can)%r82d, &
               hio_fabd_sha_top_si_can  => this%hvars(ih_fabd_sha_top_si_can)%r82d, &
               hio_fabi_sun_top_si_can  => this%hvars(ih_fabi_sun_top_si_can)%r82d, &
               hio_fabi_sha_top_si_can  => this%hvars(ih_fabi_sha_top_si_can)%r82d, &
               hio_parsun_top_si_can     => this%hvars(ih_parsun_top_si_can)%r82d, &
               hio_parsha_top_si_can     => this%hvars(ih_parsha_top_si_can)%r82d &
               )


      ! Flush the relevant history variables 
      call this%flush_hvars(nc,upfreq_in=2)

      per_dt_tstep = 1.0_r8/dt_tstep

      do s = 1,nsites
         
         io_si  = this%iovar_map(nc)%site_index(s)
         io_pa1 = this%iovar_map(nc)%patch1_index(s)
         io_soipa = io_pa1-1
         
         ipa = 0
         cpatch => sites(s)%oldest_patch

         patch_area_by_age(1:nlevage) = 0._r8
         canopy_area_by_age(1:nlevage) = 0._r8

         do while(associated(cpatch))
            
            io_pa = io_pa1 + ipa

            patch_area_by_age(cpatch%age_class)  = &
                 patch_area_by_age(cpatch%age_class) + cpatch%area

            canopy_area_by_age(cpatch%age_class) = &
                 canopy_area_by_age(cpatch%age_class) + cpatch%total_canopy_area

            ! Canopy resitance terms
            hio_c_stomata_si_age(io_si,cpatch%age_class) = &
                 hio_c_stomata_si_age(io_si,cpatch%age_class) + &
                 cpatch%c_stomata * cpatch%total_canopy_area
            
            hio_c_lblayer_si_age(io_si,cpatch%age_class) = &
                 hio_c_lblayer_si_age(io_si,cpatch%age_class) + &
                 cpatch%c_lblayer * cpatch%total_canopy_area
            
            hio_c_stomata_si(io_si) = hio_c_stomata_si(io_si) + &
                 cpatch%c_stomata * cpatch%total_canopy_area
            
            hio_c_lblayer_si(io_si) = hio_c_lblayer_si(io_si) + &
                 cpatch%c_lblayer * cpatch%total_canopy_area

            ccohort => cpatch%shortest
            do while(associated(ccohort))
               
               ! TODO: we need a standardized logical function on this (used lots, RGK)
               if ((cpatch%area .gt. 0._r8) .and. (cpatch%total_canopy_area .gt. 0._r8)) then
                  n_density = ccohort%n/min(cpatch%area,cpatch%total_canopy_area) 
                  n_perm2   = ccohort%n * AREA_INV
               else
                  n_density = 0.0_r8
                  n_perm2   = 0.0_r8
               endif
               
               if ( .not. ccohort%isnew ) then

                  ! Calculate index for the scpf class
                  associate( scpf => ccohort%size_by_pft_class, &
                             scls => ccohort%size_class )
                    
                  ! scale up cohort fluxes to their patches
                  hio_npp_pa(io_pa) = hio_npp_pa(io_pa) + &
                        ccohort%npp_tstep * g_per_kg * n_density * per_dt_tstep
                  hio_gpp_pa(io_pa) = hio_gpp_pa(io_pa) + &
                        ccohort%gpp_tstep * g_per_kg * n_density * per_dt_tstep
                  hio_aresp_pa(io_pa) = hio_aresp_pa(io_pa) + &
                        ccohort%resp_tstep * g_per_kg * n_density * per_dt_tstep
                  hio_growth_resp_pa(io_pa) = hio_growth_resp_pa(io_pa) + &
                        ccohort%resp_g * g_per_kg * n_density * per_dt_tstep
                  hio_maint_resp_pa(io_pa) = hio_maint_resp_pa(io_pa) + &
                        ccohort%resp_m * g_per_kg * n_density * per_dt_tstep
                  
                  ! map ed cohort-level npp fluxes to clm column fluxes
                  hio_npp_si(io_si) = hio_npp_si(io_si) + ccohort%npp_tstep * n_perm2 * g_per_kg * per_dt_tstep

                  ! aggregate MR fluxes to the site level
                  hio_leaf_mr_si(io_si) = hio_leaf_mr_si(io_si) + ccohort%rdark &
                       * n_perm2 *  sec_per_day * days_per_year
                  hio_froot_mr_si(io_si) = hio_froot_mr_si(io_si) + ccohort%froot_mr &
                       * n_perm2 *  sec_per_day * days_per_year
                  hio_livecroot_mr_si(io_si) = hio_livecroot_mr_si(io_si) + ccohort%livecroot_mr &
                       * n_perm2 *  sec_per_day * days_per_year
                  hio_livestem_mr_si(io_si) = hio_livestem_mr_si(io_si) + ccohort%livestem_mr &
                       * n_perm2 *  sec_per_day * days_per_year

                  ! Total AR (kgC/m2/yr) = (kgC/plant/step) / (s/step) * (plant/m2) * (s/yr)
                  hio_ar_si_scpf(io_si,scpf)    =   hio_ar_si_scpf(io_si,scpf) + &
                        (ccohort%resp_tstep/dt_tstep) * n_perm2 * sec_per_day * days_per_year

                  ! Growth AR (kgC/m2/yr)
                  hio_ar_grow_si_scpf(io_si,scpf) = hio_ar_grow_si_scpf(io_si,scpf) + &
                        (ccohort%resp_g/dt_tstep) * n_perm2 * sec_per_day * days_per_year

                  ! Maint AR (kgC/m2/yr)
                  hio_ar_maint_si_scpf(io_si,scpf) = hio_ar_maint_si_scpf(io_si,scpf) + &
                        (ccohort%resp_m/dt_tstep) * n_perm2 * sec_per_day * days_per_year
                  
                  ! Maintenance AR partition variables are stored as rates (kgC/plant/s)
                  ! (kgC/m2/yr) = (kgC/plant/s) * (plant/m2) * (s/yr)
                  hio_ar_agsapm_si_scpf(io_si,scpf) = hio_ar_agsapm_si_scpf(io_si,scpf) + &
                        ccohort%livestem_mr * n_perm2 * sec_per_day * days_per_year

                  ! (kgC/m2/yr) = (kgC/plant/s) * (plant/m2) * (s/yr)
                  hio_ar_darkm_si_scpf(io_si,scpf) = hio_ar_darkm_si_scpf(io_si,scpf) + &
                        ccohort%rdark * n_perm2 *  sec_per_day * days_per_year

                  ! (kgC/m2/yr) = (kgC/plant/s) * (plant/m2) * (s/yr)
                  hio_ar_crootm_si_scpf(io_si,scpf) = hio_ar_crootm_si_scpf(io_si,scpf) + &
                        ccohort%livecroot_mr * n_perm2 * sec_per_day * days_per_year

                  ! (kgC/m2/yr) = (kgC/plant/s) * (plant/m2) * (s/yr)
                  hio_ar_frootm_si_scpf(io_si,scpf) = hio_ar_frootm_si_scpf(io_si,scpf) + &
                        ccohort%froot_mr * n_perm2  * sec_per_day * days_per_year


                  ! accumulate fluxes per patch age bin
                  hio_gpp_si_age(io_si,cpatch%age_class) = hio_gpp_si_age(io_si,cpatch%age_class) &
                       + ccohort%gpp_tstep * ccohort%n * g_per_kg * per_dt_tstep
                  hio_npp_si_age(io_si,cpatch%age_class) = hio_npp_si_age(io_si,cpatch%age_class) &
                       + ccohort%npp_tstep * ccohort%n * g_per_kg * per_dt_tstep

                  ! accumulate fluxes on canopy- and understory- separated fluxes
                  if (ccohort%canopy_layer .eq. 1) then
                     !
                     ! bulk fluxes are in gC / m2 / s
                     hio_gpp_canopy_pa(io_pa) = hio_gpp_canopy_pa(io_pa) + &
                          ccohort%gpp_tstep * g_per_kg * n_density * per_dt_tstep                     
                     hio_ar_canopy_pa(io_pa) = hio_ar_canopy_pa(io_pa) + &
                          ccohort%resp_tstep * g_per_kg * n_density * per_dt_tstep                     
                     !
                     ! size-resolved respiration fluxes are in kg C / ha / yr
                     hio_rdark_canopy_si_scls(io_si,scls) = hio_rdark_canopy_si_scls(io_si,scls) + &
                          ccohort%rdark  * ccohort%n * sec_per_day * days_per_year
                     hio_livestem_mr_canopy_si_scls(io_si,scls) = hio_livestem_mr_canopy_si_scls(io_si,scls) + &
                          ccohort%livestem_mr  * ccohort%n * sec_per_day * days_per_year
                     hio_livecroot_mr_canopy_si_scls(io_si,scls) = hio_livecroot_mr_canopy_si_scls(io_si,scls) + &
                          ccohort%livecroot_mr  * ccohort%n * sec_per_day * days_per_year
                     hio_froot_mr_canopy_si_scls(io_si,scls) = hio_froot_mr_canopy_si_scls(io_si,scls) + &
                          ccohort%froot_mr  * ccohort%n * sec_per_day * days_per_year
                     hio_resp_g_canopy_si_scls(io_si,scls) = hio_resp_g_canopy_si_scls(io_si,scls) + &
                          ccohort%resp_g  * ccohort%n * sec_per_day * days_per_year * per_dt_tstep 
                     hio_resp_m_canopy_si_scls(io_si,scls) = hio_resp_m_canopy_si_scls(io_si,scls) + &
                          ccohort%resp_m  * ccohort%n * sec_per_day * days_per_year * per_dt_tstep 
                  else
                     !
                     ! bulk fluxes are in gC / m2 / s
                     hio_gpp_understory_pa(io_pa) = hio_gpp_understory_pa(io_pa) + &
                          ccohort%gpp_tstep * g_per_kg * n_density * per_dt_tstep                     
                     hio_ar_understory_pa(io_pa) = hio_ar_understory_pa(io_pa) + &
                          ccohort%resp_tstep * g_per_kg * n_density * per_dt_tstep                     
                     !
                     ! size-resolved respiration fluxes are in kg C / ha / yr
                     hio_rdark_understory_si_scls(io_si,scls) = hio_rdark_understory_si_scls(io_si,scls) + &
                          ccohort%rdark  * ccohort%n * sec_per_day * days_per_year
                     hio_livestem_mr_understory_si_scls(io_si,scls) = hio_livestem_mr_understory_si_scls(io_si,scls) + &
                          ccohort%livestem_mr  * ccohort%n * sec_per_day * days_per_year
                     hio_livecroot_mr_understory_si_scls(io_si,scls) = hio_livecroot_mr_understory_si_scls(io_si,scls) + &
                          ccohort%livecroot_mr  * ccohort%n * sec_per_day * days_per_year
                     hio_froot_mr_understory_si_scls(io_si,scls) = hio_froot_mr_understory_si_scls(io_si,scls) + &
                          ccohort%froot_mr  * ccohort%n * sec_per_day * days_per_year
                     hio_resp_g_understory_si_scls(io_si,scls) = hio_resp_g_understory_si_scls(io_si,scls) + &
                          ccohort%resp_g  * ccohort%n * sec_per_day * days_per_year * per_dt_tstep 
                     hio_resp_m_understory_si_scls(io_si,scls) = hio_resp_m_understory_si_scls(io_si,scls) + &
                          ccohort%resp_m  * ccohort%n * sec_per_day * days_per_year * per_dt_tstep 
                  endif
                end associate
               endif

               !!! canopy leaf carbon balance
               ican = ccohort%canopy_layer
               do ileaf=1,ccohort%nv
                  cnlf_indx = ileaf + (ican-1) * nlevleaf
                  hio_ts_net_uptake_si_cnlf(io_si, cnlf_indx) = hio_ts_net_uptake_si_cnlf(io_si, cnlf_indx) + &
                       ccohort%ts_net_uptake(ileaf) * g_per_kg * per_dt_tstep * ccohort%c_area / AREA
               end do

               ccohort => ccohort%taller
            enddo ! cohort loop

            ! summarize radiation profiles through the canopy
            do ipft=1,numpft
               do ican=1,nclmax         !  cpatch%ncl_p  ?
                  do ileaf=1,nlevleaf   !  cpatch%ncan(ican,ipft) ?
                     ! calculate where we are on multiplexed dimensions
                     cnlfpft_indx = ileaf + (ican-1) * nlevleaf + (ipft-1) * nlevleaf * nclmax 
                     cnlf_indx = ileaf + (ican-1) * nlevleaf
                     !
                     ! first do all the canopy x leaf x pft calculations
                     hio_parsun_z_si_cnlfpft(io_si,cnlfpft_indx) = hio_parsun_z_si_cnlfpft(io_si,cnlfpft_indx) + &
                          cpatch%ed_parsun_z(ican,ipft,ileaf) * cpatch%area * AREA_INV
                     hio_parsha_z_si_cnlfpft(io_si,cnlfpft_indx) = hio_parsha_z_si_cnlfpft(io_si,cnlfpft_indx) + &
                          cpatch%ed_parsha_z(ican,ipft,ileaf) * cpatch%area * AREA_INV
                     !
                     hio_laisun_z_si_cnlfpft(io_si,cnlfpft_indx) = hio_laisun_z_si_cnlfpft(io_si,cnlfpft_indx) + &
                          cpatch%ed_laisun_z(ican,ipft,ileaf) * cpatch%area * AREA_INV
                     hio_laisha_z_si_cnlfpft(io_si,cnlfpft_indx) = hio_laisha_z_si_cnlfpft(io_si,cnlfpft_indx) + &
                          cpatch%ed_laisha_z(ican,ipft,ileaf) * cpatch%area * AREA_INV
                     !
                     hio_fabd_sun_si_cnlfpft(io_si,cnlfpft_indx) = hio_fabd_sun_si_cnlfpft(io_si,cnlfpft_indx) + &
                          cpatch%fabd_sun_z(ican,ipft,ileaf) * cpatch%area * AREA_INV
                     hio_fabd_sha_si_cnlfpft(io_si,cnlfpft_indx) = hio_fabd_sha_si_cnlfpft(io_si,cnlfpft_indx) + &
                          cpatch%fabd_sha_z(ican,ipft,ileaf) * cpatch%area * AREA_INV
                     hio_fabi_sun_si_cnlfpft(io_si,cnlfpft_indx) = hio_fabi_sun_si_cnlfpft(io_si,cnlfpft_indx) + &
                          cpatch%fabi_sun_z(ican,ipft,ileaf) * cpatch%area * AREA_INV
                     hio_fabi_sha_si_cnlfpft(io_si,cnlfpft_indx) = hio_fabi_sha_si_cnlfpft(io_si,cnlfpft_indx) + &
                          cpatch%fabi_sha_z(ican,ipft,ileaf) * cpatch%area * AREA_INV
                     !
                     hio_parprof_dir_si_cnlfpft(io_si,cnlfpft_indx) = hio_parprof_dir_si_cnlfpft(io_si,cnlfpft_indx) + &
                          cpatch%parprof_pft_dir_z(ican,ipft,ileaf) * cpatch%area * AREA_INV
                     hio_parprof_dif_si_cnlfpft(io_si,cnlfpft_indx) = hio_parprof_dif_si_cnlfpft(io_si,cnlfpft_indx) + &
                          cpatch%parprof_pft_dif_z(ican,ipft,ileaf) * cpatch%area * AREA_INV
                     !
                     ! summarize across all PFTs
                     hio_parsun_z_si_cnlf(io_si,cnlf_indx) = hio_parsun_z_si_cnlf(io_si,cnlf_indx) + &
                          cpatch%ed_parsun_z(ican,ipft,ileaf) * cpatch%area * AREA_INV
                     hio_parsha_z_si_cnlf(io_si,cnlf_indx) = hio_parsha_z_si_cnlf(io_si,cnlf_indx) + &
                          cpatch%ed_parsha_z(ican,ipft,ileaf) * cpatch%area * AREA_INV
                     !
                     hio_laisun_z_si_cnlf(io_si,cnlf_indx) = hio_laisun_z_si_cnlf(io_si,cnlf_indx) + &
                          cpatch%ed_laisun_z(ican,ipft,ileaf) * cpatch%area * AREA_INV
                     hio_laisha_z_si_cnlf(io_si,cnlf_indx) = hio_laisha_z_si_cnlf(io_si,cnlf_indx) + &
                          cpatch%ed_laisha_z(ican,ipft,ileaf) * cpatch%area * AREA_INV
                     !
                     hio_fabd_sun_si_cnlf(io_si,cnlf_indx) = hio_fabd_sun_si_cnlf(io_si,cnlf_indx) + &
                          cpatch%fabd_sun_z(ican,ipft,ileaf) * cpatch%area * AREA_INV
                     hio_fabd_sha_si_cnlf(io_si,cnlf_indx) = hio_fabd_sha_si_cnlf(io_si,cnlf_indx) + &
                          cpatch%fabd_sha_z(ican,ipft,ileaf) * cpatch%area * AREA_INV
                     hio_fabi_sun_si_cnlf(io_si,cnlf_indx) = hio_fabi_sun_si_cnlf(io_si,cnlf_indx) + &
                          cpatch%fabi_sun_z(ican,ipft,ileaf) * cpatch%area * AREA_INV
                     hio_fabi_sha_si_cnlf(io_si,cnlf_indx) = hio_fabi_sha_si_cnlf(io_si,cnlf_indx) + &
                          cpatch%fabi_sha_z(ican,ipft,ileaf) * cpatch%area * AREA_INV

                  end do
                  !
                  ! summarize just the top leaf level across all PFTs, for each canopy level
                  hio_parsun_top_si_can(io_si,ican) = hio_parsun_top_si_can(io_si,ican) + &
                       cpatch%ed_parsun_z(ican,ipft,1) * cpatch%area * AREA_INV
                  hio_parsha_top_si_can(io_si,ican) = hio_parsha_top_si_can(io_si,ican) + &
                       cpatch%ed_parsha_z(ican,ipft,1) * cpatch%area * AREA_INV
                  !
                  hio_laisun_top_si_can(io_si,ican) = hio_laisun_top_si_can(io_si,ican) + &
                       cpatch%ed_laisun_z(ican,ipft,1) * cpatch%area * AREA_INV
                  hio_laisha_top_si_can(io_si,ican) = hio_laisha_top_si_can(io_si,ican) + &
                       cpatch%ed_laisha_z(ican,ipft,1) * cpatch%area * AREA_INV
                  !
                  hio_fabd_sun_top_si_can(io_si,ican) = hio_fabd_sun_top_si_can(io_si,ican) + &
                       cpatch%fabd_sun_z(ican,ipft,1) * cpatch%area * AREA_INV
                  hio_fabd_sha_top_si_can(io_si,ican) = hio_fabd_sha_top_si_can(io_si,ican) + &
                       cpatch%fabd_sha_z(ican,ipft,1) * cpatch%area * AREA_INV
                  hio_fabi_sun_top_si_can(io_si,ican) = hio_fabi_sun_top_si_can(io_si,ican) + &
                       cpatch%fabi_sun_z(ican,ipft,1) * cpatch%area * AREA_INV
                  hio_fabi_sha_top_si_can(io_si,ican) = hio_fabi_sha_top_si_can(io_si,ican) + &
                       cpatch%fabi_sha_z(ican,ipft,1) * cpatch%area * AREA_INV
                  !
               end do
            end do

            ! PFT-mean radiation profiles
            do ican=1,nclmax
               do ileaf=1,nlevleaf
                  ! calculate where we are on multiplexed dimensions
                  cnlf_indx = ileaf + (ican-1) * nlevleaf
                  !
                  hio_parprof_dir_si_cnlf(io_si,cnlf_indx) = hio_parprof_dir_si_cnlf(io_si,cnlf_indx) + &
                       cpatch%parprof_dir_z(ican,ileaf) * cpatch%area * AREA_INV
                  hio_parprof_dif_si_cnlf(io_si,cnlf_indx) = hio_parprof_dif_si_cnlf(io_si,cnlf_indx) + &
                       cpatch%parprof_dif_z(ican,ileaf) * cpatch%area * AREA_INV
               end do
            end do

            ipa = ipa + 1
            cpatch => cpatch%younger
         end do !patch loop

         do ipa2 = 1, nlevage
            if (patch_area_by_age(ipa2) .gt. tiny) then
               hio_gpp_si_age(io_si, ipa2) = hio_gpp_si_age(io_si, ipa2) / (patch_area_by_age(ipa2))
               hio_npp_si_age(io_si, ipa2) = hio_npp_si_age(io_si, ipa2) / (patch_area_by_age(ipa2))
            else
               hio_gpp_si_age(io_si, ipa2) = 0._r8
               hio_npp_si_age(io_si, ipa2) = 0._r8
            endif

            ! Normalize resistance diagnostics
            if (canopy_area_by_age(ipa2) .gt. tiny) then
               hio_c_stomata_si_age(io_si,ipa2) = &
                    hio_c_stomata_si_age(io_si,ipa2) / canopy_area_by_age(ipa2)

               hio_c_lblayer_si_age(io_si,ipa2) = &
                    hio_c_lblayer_si_age(io_si,ipa2) / canopy_area_by_age(ipa2)
            else
               hio_c_stomata_si_age(io_si,ipa2) = 0._r8
               hio_c_lblayer_si_age(io_si,ipa2) = 0._r8
            end if
            
         end do
         
         ! Normalize resistance diagnostics
         if ( sum(canopy_area_by_age(1:nlevage)) .gt. tiny) then
            hio_c_stomata_si(io_si) = hio_c_stomata_si(io_si) / sum(canopy_area_by_age(1:nlevage))
            hio_c_lblayer_si(io_si) = hio_c_lblayer_si(io_si) / sum(canopy_area_by_age(1:nlevage))
         else
            hio_c_stomata_si(io_si) = 0._r8
            hio_c_lblayer_si(io_si) = 0._r8
         end if
 
      enddo ! site loop

    end associate
 
  end subroutine update_history_prod

  ! =====================================================================================

  subroutine update_history_hydraulics(this,nc,nsites,sites,dt_tstep)

    ! ---------------------------------------------------------------------------------
    ! This is the call to update the history IO arrays that are expected to only change
    ! after rapid timescale productivity calculations (gpp and respiration).
    ! ---------------------------------------------------------------------------------
    
    use FatesHydraulicsMemMod, only : ed_cohort_hydr_type, nshell
    use EDTypesMod           , only : maxpft

    
    ! Arguments
    class(fates_history_interface_type)             :: this
    integer                 , intent(in)            :: nc   ! clump index
    integer                 , intent(in)            :: nsites
    type(ed_site_type)      , intent(inout), target :: sites(nsites)
    real(r8)                , intent(in)            :: dt_tstep
    
    ! Locals
    integer  :: s        ! The local site index
    integer  :: io_si     ! The site index of the IO array
    integer  :: ipa      ! The local "I"ndex of "PA"tches 
    integer  :: io_pa    ! The patch index of the IO array
    integer  :: io_pa1   ! The first patch index in the IO array for each site
    integer  :: ft               ! functional type index
    integer  :: scpf
    integer  :: io_shsl  ! The combined "SH"ell "S"oil "L"ayer index in the IO array
    real(r8) :: n_density   ! individual of cohort per m2.
    real(r8) :: n_perm2     ! individuals per m2 for the whole column
    real(r8), parameter :: tiny = 1.e-5_r8      ! some small number
    real(r8) :: ncohort_scpf(nlevsclass*maxpft)  ! Bins to count up cohorts counts used in weighting
                                                   ! should be "hio_nplant_si_scpf"
    real(r8) :: number_fraction
    real(r8) :: number_fraction_rate
    integer  :: ipa2     ! patch incrementer
    integer  :: iscpf    ! index of the scpf group
    integer  :: j        ! soil layer index
    integer  :: k        ! rhizosphere shell index

    type(ed_patch_type),pointer  :: cpatch
    type(ed_cohort_type),pointer :: ccohort
    type(ed_cohort_hydr_type), pointer :: ccohort_hydr

    real(r8), parameter :: daysecs = 86400.0_r8 ! What modeler doesn't recognize 86400?
    real(r8), parameter :: yeardays = 365.0_r8  ! Should this be 365.25?

    logical :: layer1_present
    logical :: layer2_present
    logical :: layer3_present
    logical :: layer4_present
    logical :: layer5_present
    logical :: layer6_present
    logical :: layer7_present
    logical :: layer8_present
    logical :: layer9_present
    logical :: layer10_present
    
    if(hlm_use_planthydro.eq.ifalse) return

    associate( hio_errh2o_scpf  => this%hvars(ih_errh2o_scpf)%r82d, &
          hio_tran_scpf         => this%hvars(ih_tran_scpf)%r82d, &
          hio_rootuptake_scpf   => this%hvars(ih_rootuptake_scpf)%r82d, &
          hio_rootuptake01_scpf => this%hvars(ih_rootuptake01_scpf)%r82d, &
          hio_rootuptake02_scpf => this%hvars(ih_rootuptake02_scpf)%r82d, &
          hio_rootuptake03_scpf => this%hvars(ih_rootuptake03_scpf)%r82d, &
          hio_rootuptake04_scpf => this%hvars(ih_rootuptake04_scpf)%r82d, &
          hio_rootuptake05_scpf => this%hvars(ih_rootuptake05_scpf)%r82d, &
          hio_rootuptake06_scpf => this%hvars(ih_rootuptake06_scpf)%r82d, &
          hio_rootuptake07_scpf => this%hvars(ih_rootuptake07_scpf)%r82d, &
          hio_rootuptake08_scpf => this%hvars(ih_rootuptake08_scpf)%r82d, &
          hio_rootuptake09_scpf => this%hvars(ih_rootuptake09_scpf)%r82d, &
          hio_rootuptake10_scpf => this%hvars(ih_rootuptake10_scpf)%r82d, &
          hio_h2osoi_shsl       => this%hvars(ih_h2osoi_si_scagpft)%r82d, &
          hio_sapflow_scpf      => this%hvars(ih_sapflow_scpf)%r82d, &
          hio_iterh1_scpf       => this%hvars(ih_iterh1_scpf)%r82d, &          
          hio_iterh2_scpf       => this%hvars(ih_iterh2_scpf)%r82d, &           
          hio_ath_scpf          => this%hvars(ih_ath_scpf)%r82d, &               
          hio_tth_scpf          => this%hvars(ih_tth_scpf)%r82d, &               
          hio_sth_scpf          => this%hvars(ih_sth_scpf)%r82d, &                     
          hio_lth_scpf          => this%hvars(ih_lth_scpf)%r82d, &                     
          hio_awp_scpf          => this%hvars(ih_awp_scpf)%r82d, &                     
          hio_twp_scpf          => this%hvars(ih_twp_scpf)%r82d, &  
          hio_swp_scpf          => this%hvars(ih_swp_scpf)%r82d, &                     
          hio_lwp_scpf          => this%hvars(ih_lwp_scpf)%r82d, &  
          hio_aflc_scpf          => this%hvars(ih_aflc_scpf)%r82d, &                     
          hio_tflc_scpf          => this%hvars(ih_tflc_scpf)%r82d, &  
          hio_sflc_scpf          => this%hvars(ih_sflc_scpf)%r82d, &                     
          hio_lflc_scpf          => this%hvars(ih_lflc_scpf)%r82d, &                   
          hio_btran_scpf        => this%hvars(ih_btran_scpf)%r82d, &
          hio_h2oveg_si         => this%hvars(ih_h2oveg_si)%r81d, &
          hio_nplant_si_scpf    => this%hvars(ih_nplant_si_scpf)%r82d, &
          hio_nplant_si_capf    => this%hvars(ih_nplant_si_capf)%r82d, &
          hio_h2oveg_hydro_err_si    => this%hvars(ih_h2oveg_hydro_err_si)%r81d )
      
      ! Flush the relevant history variables 
      call this%flush_hvars(nc,upfreq_in=4)

      do s = 1,nsites
         
         io_si  = this%iovar_map(nc)%site_index(s)
         io_pa1 = this%iovar_map(nc)%patch1_index(s)

         hio_h2oveg_si(io_si)              = sites(s)%si_hydr%h2oveg
         hio_h2oveg_hydro_err_si(io_si)    = sites(s)%si_hydr%h2oveg_hydro_err

         ncohort_scpf(:) = 0.0_r8  ! Counter for normalizing weighting 
                                   ! factors for cohort mean propoerties
                                   ! This is actually used as a check
                                   ! on hio_nplant_si_scpf


         ! Determine which hydraulic soil layers are present
         if( sites(s)%si_hydr%nlevsoi_hyd >=1 ) then
            layer1_present = .true.
         else
            layer1_present = .false.
         end if
         ! Determine which hydraulic soil layers are present
         if( sites(s)%si_hydr%nlevsoi_hyd >=2 ) then
            layer2_present = .true.
         else
            layer2_present = .false.
         end if
         ! Determine which hydraulic soil layers are present
         if( sites(s)%si_hydr%nlevsoi_hyd >=3 ) then
            layer3_present = .true.
         else
            layer3_present = .false.
         end if
         ! Determine which hydraulic soil layers are present
         if( sites(s)%si_hydr%nlevsoi_hyd >=4 ) then
            layer4_present = .true.
         else
            layer4_present = .false.
         end if
         ! Determine which hydraulic soil layers are present
         if( sites(s)%si_hydr%nlevsoi_hyd >=5 ) then
            layer5_present = .true.
         else
            layer5_present = .false.
         end if
         ! Determine which hydraulic soil layers are present
         if( sites(s)%si_hydr%nlevsoi_hyd >=6 ) then
            layer6_present = .true.
         else
            layer6_present = .false.
         end if
         ! Determine which hydraulic soil layers are present
         if( sites(s)%si_hydr%nlevsoi_hyd >=7 ) then
            layer7_present = .true.
         else
            layer7_present = .false.
         end if
         ! Determine which hydraulic soil layers are present
         if( sites(s)%si_hydr%nlevsoi_hyd >=8 ) then
            layer8_present = .true.
         else
            layer8_present = .false.
         end if
         ! Determine which hydraulic soil layers are present
         if( sites(s)%si_hydr%nlevsoi_hyd >=9 ) then
            layer9_present = .true.
         else
            layer9_present = .false.
         end if
         ! Determine which hydraulic soil layers are present
         if( sites(s)%si_hydr%nlevsoi_hyd >=10 ) then
            layer10_present = .true.
         else
            layer10_present = .false.
         end if


         cpatch => sites(s)%oldest_patch
         do while(associated(cpatch))
            ccohort => cpatch%shortest
            do while(associated(ccohort))
               if ( .not. ccohort%isnew ) then
                  ! Calculate index for the scpf class
                  iscpf = ccohort%size_by_pft_class
                  ncohort_scpf(iscpf) = ncohort_scpf(iscpf) + ccohort%n
               end if
               ccohort => ccohort%taller
            enddo ! cohort loop
            cpatch => cpatch%younger
         end do !patch loop
         

         ipa = 0
         cpatch => sites(s)%oldest_patch
         do while(associated(cpatch))
            
            io_pa = io_pa1 + ipa

            ccohort => cpatch%shortest
            do while(associated(ccohort))

               ccohort_hydr => ccohort%co_hydr
               
               ! TODO: we need a standardized logical function on this (used lots, RGK)
               if ((cpatch%area .gt. 0._r8) .and. (cpatch%total_canopy_area .gt. 0._r8)) then
                  n_density = ccohort%n/min(cpatch%area,cpatch%total_canopy_area) 
                  n_perm2   = ccohort%n/AREA   
               else
                  n_density = 0.0_r8
                  n_perm2   = 0.0_r8
               endif
               
               if ( .not. ccohort%isnew ) then

                  ! Calculate index for the scpf class
                  iscpf = ccohort%size_by_pft_class
                  
                  ! scale up cohort fluxes to their sites
                  number_fraction_rate = (ccohort%n / ncohort_scpf(iscpf))/dt_tstep
                  
                  ! scale cohorts to mean quantity
                  number_fraction = (ccohort%n / ncohort_scpf(iscpf))
                  
                  hio_errh2o_scpf(io_si,iscpf) = hio_errh2o_scpf(io_si,iscpf) + &
                        ccohort_hydr%errh2o * number_fraction_rate ! [kg/indiv/s]
                  
                  hio_tran_scpf(io_si,iscpf) = hio_tran_scpf(io_si,iscpf) + &
                        (ccohort_hydr%qtop_dt + ccohort_hydr%dqtopdth_dthdt) * number_fraction_rate ! [kg/indiv/s]
                  
                  hio_rootuptake_scpf(io_si,iscpf) = hio_rootuptake_scpf(io_si,iscpf) + &
                        ccohort_hydr%rootuptake * number_fraction_rate       ! [kg/indiv/s]
                  

                  ! Not sure how to simplify this
                  ! All of these if's inside a cohort loop is not good....
                  
                  if (layer1_present)then
                     hio_rootuptake01_scpf(io_si,iscpf) = hio_rootuptake01_scpf(io_si,iscpf) + &
                           ccohort_hydr%rootuptake01 * number_fraction_rate   ! [kg/indiv/s]
                  end if
                  if (layer2_present) then
                     hio_rootuptake02_scpf(io_si,iscpf) = hio_rootuptake02_scpf(io_si,iscpf) + &
                           ccohort_hydr%rootuptake02 * number_fraction_rate     ! [kg/indiv/s]
                  end if
                  if (layer3_present) then
                     hio_rootuptake03_scpf(io_si,iscpf) = hio_rootuptake03_scpf(io_si,iscpf) + &
                           ccohort_hydr%rootuptake03 * number_fraction_rate     ! [kg/indiv/s]
                  end if
                  if (layer4_present) then
                     hio_rootuptake04_scpf(io_si,iscpf) = hio_rootuptake04_scpf(io_si,iscpf) + &
                           ccohort_hydr%rootuptake04 * number_fraction_rate     ! [kg/indiv/s]
                  end if
                  if (layer5_present) then
                     hio_rootuptake05_scpf(io_si,iscpf) = hio_rootuptake05_scpf(io_si,iscpf) + &
                           ccohort_hydr%rootuptake05 * number_fraction_rate     ! [kg/indiv/s]
                  end if
                  if (layer6_present) then
                     hio_rootuptake06_scpf(io_si,iscpf) = hio_rootuptake06_scpf(io_si,iscpf) + &
                           ccohort_hydr%rootuptake06 * number_fraction_rate     ! [kg/indiv/s]
                  end if
                  if (layer7_present) then
                     hio_rootuptake07_scpf(io_si,iscpf) = hio_rootuptake07_scpf(io_si,iscpf) + &
                             ccohort_hydr%rootuptake07 * number_fraction_rate    ! [kg/indiv/s]
                  end if
                  if (layer8_present) then
                     hio_rootuptake08_scpf(io_si,iscpf) = hio_rootuptake08_scpf(io_si,iscpf) + &
                           ccohort_hydr%rootuptake08 * number_fraction_rate     ! [kg/indiv/s]
                  end if
                  if (layer9_present) then
                     hio_rootuptake09_scpf(io_si,iscpf) = hio_rootuptake09_scpf(io_si,iscpf) + &
                           ccohort_hydr%rootuptake09 * number_fraction_rate     ! [kg/indiv/s] 
                  end if
                  if (layer10_present) then
                     hio_rootuptake10_scpf(io_si,iscpf) = hio_rootuptake10_scpf(io_si,iscpf) + &
                           ccohort_hydr%rootuptake10 * number_fraction_rate     ! [kg/indiv/s]
                  end if
                  
                  hio_sapflow_scpf(io_si,iscpf)         = hio_sapflow_scpf(io_si,iscpf)  + &
                        ccohort_hydr%sapflow * number_fraction_rate             ! [kg/indiv/s]
                  
                  hio_iterh1_scpf(io_si,iscpf)          = hio_iterh1_scpf(io_si,iscpf) + &
                        ccohort_hydr%iterh1  * number_fraction             ! [-]
                  
                  hio_iterh2_scpf(io_si,iscpf)          = hio_iterh2_scpf(io_si,iscpf) + &
                        ccohort_hydr%iterh2 * number_fraction             ! [-]
                  
                  hio_ath_scpf(io_si,iscpf)             = hio_ath_scpf(io_si,iscpf) + &
                        ccohort_hydr%th_aroot(1)   * number_fraction      ! [m3 m-3]
                  
                  hio_tth_scpf(io_si,iscpf)             = hio_tth_scpf(io_si,iscpf) + &
                        ccohort_hydr%th_troot(1)  * number_fraction         ! [m3 m-3]
                  
                  hio_sth_scpf(io_si,iscpf)             = hio_sth_scpf(io_si,iscpf) + &
                        ccohort_hydr%th_ag(2)  * number_fraction        ! [m3 m-3]
                  
                  hio_lth_scpf(io_si,iscpf)             =  hio_lth_scpf(io_si,iscpf) + &
                        ccohort_hydr%th_ag(1)  * number_fraction        ! [m3 m-3]
                  
                  hio_awp_scpf(io_si,iscpf)             = hio_awp_scpf(io_si,iscpf) + &
                        ccohort_hydr%psi_aroot(1)   * number_fraction     ! [MPa]
                  
                  hio_twp_scpf(io_si,iscpf)             = hio_twp_scpf(io_si,iscpf) + &
                        ccohort_hydr%psi_troot(1)  * number_fraction       ! [MPa]
                  
                  hio_swp_scpf(io_si,iscpf)             = hio_swp_scpf(io_si,iscpf) + &
                        ccohort_hydr%psi_ag(2)  * number_fraction       ! [MPa]
                  
                  hio_lwp_scpf(io_si,iscpf)             = hio_lwp_scpf(io_si,iscpf) + &
                        ccohort_hydr%psi_ag(1)  * number_fraction       ! [MPa]

                  hio_aflc_scpf(io_si,iscpf)             = hio_aflc_scpf(io_si,iscpf) + &
                        ccohort_hydr%flc_aroot(1)   * number_fraction     
                  
                  hio_tflc_scpf(io_si,iscpf)             = hio_tflc_scpf(io_si,iscpf) + &
                        ccohort_hydr%flc_troot(1)  * number_fraction     
                  
                  hio_sflc_scpf(io_si,iscpf)             = hio_sflc_scpf(io_si,iscpf) + &
                        ccohort_hydr%flc_ag(2)  * number_fraction       
                  
                  hio_lflc_scpf(io_si,iscpf)             = hio_lflc_scpf(io_si,iscpf) + &
                        ccohort_hydr%flc_ag(1)  * number_fraction   
                  
                  hio_btran_scpf(io_si,iscpf)           = hio_btran_scpf(io_si,iscpf) + &
                        ccohort_hydr%btran(1)  * number_fraction        ! [-]
                  
               endif

               ccohort => ccohort%taller
            enddo ! cohort loop
            ipa = ipa + 1
            cpatch => cpatch%younger
         end do !patch loop

         io_shsl = 0
         do j=1,sites(s)%si_hydr%nlevsoi_hyd
           do k=1, nshell
             io_shsl = io_shsl + 1
             hio_h2osoi_shsl(io_si,io_shsl) = sites(s)%si_hydr%h2osoi_liqvol_shell(j,k)
           end do
         end do
                  
         if(hlm_use_ed_st3.eq.ifalse) then
            do scpf=1,nlevsclass*numpft
               if( abs(hio_nplant_si_scpf(io_si, scpf)-ncohort_scpf(scpf)) > 1.0E-8_r8 ) then
                  write(fates_log(),*) 'numpft:',numpft
                  write(fates_log(),*) 'nlevsclass:',nlevsclass
                  write(fates_log(),*) 'scpf:',scpf
                  write(fates_log(),*) 'io_si:',io_si
                  write(fates_log(),*) 'hio_nplant_si_scpf:',hio_nplant_si_scpf(io_si, scpf)
                  write(fates_log(),*) 'ncohort_scpf:',ncohort_scpf(scpf)
                  write(fates_log(),*) 'nplant check on hio_nplant_si_scpf fails during hydraulics history updates'
                  call endrun(msg=errMsg(sourcefile, __LINE__))
               end if
            end do
         end if

      enddo ! site loop

    end associate
 
 end subroutine update_history_hydraulics

  ! ====================================================================================
  integer function num_history_vars(this)

    implicit none

    class(fates_history_interface_type), intent(in) :: this

    num_history_vars = this%num_history_vars_
    
  end function num_history_vars
  
  ! ====================================================================================
  
  subroutine initialize_history_vars(this)

    implicit none

    class(fates_history_interface_type), intent(inout) :: this

   ! Determine how many of the history IO variables registered in FATES
   ! are going to be allocated
   call this%define_history_vars(initialize_variables=.false.)

   ! Allocate the list of history output variable objects
   allocate(this%hvars(this%num_history_vars()))
   
   ! construct the object that defines all of the IO variables
   call this%define_history_vars(initialize_variables=.true.)
   
 end subroutine initialize_history_vars
  
  ! ====================================================================================
  
  subroutine define_history_vars(this, initialize_variables)
    
    ! ---------------------------------------------------------------------------------
    ! 
    !                    REGISTRY OF HISTORY OUTPUT VARIABLES
    !
    ! This subroutine is called in two contexts, either in count mode or inialize mode
    ! In count mode, we just walk through the list of registerred variables, compare
    ! if the variable of interest list the current host model and add it to the count
    ! if true.  This count is used just to allocate the variable space.  After this
    ! has been done, we go through the list a second time populating a memory structure.
    ! This phase is the "initialize" phase.  These two phases are differntiated by the
    ! string "callstep", which should be either "count" or "initialize".
    !
    ! Note 1 there are different ways you can flush or initialize the output fields.
    ! If you flush to a native type, (such as zero), the entire slab which covers
    ! indices which may not be relevant to FATES, are flushed to this value.  So
    ! in that case, lakes and crops that are not controlled by FATES will zero'd
    ! and when values are scaled up to the land-grid, the zero's for non FATES will
    ! be included.  This is good and correct if nothing is there.  
    !
    ! But, what if crops exist in the host model and occupy a fraction of the land-surface
    ! shared with natural vegetation? In that case, you want to flush your arrays
    ! with a value that the HLM treats as "do not average"
    ! 
    ! If your HLM makes use of, and you want, INTEGER OUTPUT, pass the flushval as
    ! a real.  The applied flush value will use the NINT() intrinsic function
    ! ---------------------------------------------------------------------------------

    use FatesIOVariableKindMod, only : patch_r8, patch_ground_r8, patch_size_pft_r8
    use FatesIOVariableKindMod, only : site_r8, site_ground_r8, site_size_pft_r8    
    use FatesIOVariableKindMod, only : site_size_r8, site_pft_r8, site_age_r8
    use FatesIOVariableKindMod, only : site_coage_pft_r8, site_coage_r8
    use FatesIOVariableKindMod, only : site_height_r8
    use FatesInterfaceMod     , only : hlm_use_planthydro
    
    use FatesIOVariableKindMod, only : site_fuel_r8, site_cwdsc_r8, site_scag_r8
    use FatesIOVariableKindMod, only : site_can_r8, site_cnlf_r8, site_cnlfpft_r8
    use FatesIOVariableKindMod, only : site_scagpft_r8, site_agepft_r8
    use FatesIOVariableKindMod, only : site_elem_r8, site_elpft_r8
    use FatesIOVariableKindMod, only : site_elcwd_r8, site_elage_r8


    implicit none
    
    class(fates_history_interface_type), intent(inout) :: this
    logical, intent(in) :: initialize_variables  ! are we 'count'ing or 'initializ'ing?

    integer :: ivar
    character(len=10) :: tempstring 
    
    ivar=0
    
    ! Site level counting variables
    call this%set_history_var(vname='ED_NPATCHES', units='none',                &
         long='Total number of ED patches per site', use_default='active',      &
         avgflag='A', vtype=site_r8, hlms='CLM:ALM', flushval=0.0_r8, upfreq=1,    &
         ivar=ivar, initialize=initialize_variables, index = ih_npatches_si)

    call this%set_history_var(vname='ED_NCOHORTS', units='none',                &
         long='Total number of ED cohorts per site', use_default='active',      &
         avgflag='A', vtype=site_r8, hlms='CLM:ALM', flushval=0.0_r8, upfreq=1,    &
         ivar=ivar, initialize=initialize_variables, index = ih_ncohorts_si)
    
    ! Patch variables
    call this%set_history_var(vname='TRIMMING', units='none',                   &
         long='Degree to which canopy expansion is limited by leaf economics',  & 
         use_default='active', &
         avgflag='A', vtype=patch_r8, hlms='CLM:ALM', flushval=1.0_r8, upfreq=1,    &
         ivar=ivar, initialize=initialize_variables, index = ih_trimming_pa)
    
    call this%set_history_var(vname='AREA_PLANT', units='m2',                   &
         long='area occupied by all plants', use_default='active',              &
         avgflag='A', vtype=patch_r8, hlms='CLM:ALM', flushval=0.0_r8, upfreq=1,    &
         ivar=ivar, initialize=initialize_variables, index = ih_area_plant_pa)
    
    call this%set_history_var(vname='AREA_TREES', units='m2',                   &
         long='area occupied by woody plants', use_default='active',            &
         avgflag='A', vtype=patch_r8, hlms='CLM:ALM', flushval=0.0_r8, upfreq=1,    &
         ivar=ivar, initialize=initialize_variables, index = ih_area_treespread_pa)

    call this%set_history_var(vname='SITE_COLD_STATUS', units='0,1,2', &
          long='Site level cold status, 0=not cold-dec, 1=too cold for leaves, 2=not-too cold',  &
          use_default='active',                                                  &
          avgflag='A', vtype=site_r8, hlms='CLM:ALM', flushval=hlm_hio_ignore_val, upfreq=1, &
          ivar=ivar, initialize=initialize_variables, index = ih_site_cstatus_si )

    call this%set_history_var(vname='SITE_DROUGHT_STATUS', units='0,1,2,3', &
          long='Site level drought status, <2 too dry for leaves, >=2 not-too dry', &
          use_default='active',                                                  &
          avgflag='A', vtype=site_r8, hlms='CLM:ALM', flushval=hlm_hio_ignore_val, upfreq=1, &
          ivar=ivar, initialize=initialize_variables, index = ih_site_dstatus_si)

    call this%set_history_var(vname='SITE_GDD', units='degC',  &
         long='site level growing degree days',                &
         use_default='active',                                                 &
         avgflag='A', vtype=site_r8, hlms='CLM:ALM', flushval=hlm_hio_ignore_val, upfreq=1, &
         ivar=ivar, initialize=initialize_variables, index = ih_gdd_si)
    
    call this%set_history_var(vname='SITE_NCHILLDAYS', units = 'days', &
         long='site level number of chill days', &
         use_default='active',                                                 &
         avgflag='A', vtype=site_r8, hlms='CLM:ALM', flushval=hlm_hio_ignore_val, upfreq=1, &
         ivar=ivar, initialize=initialize_variables, index = ih_site_nchilldays_si)

    call this%set_history_var(vname='SITE_NCOLDDAYS', units = 'days', &
         long='site level number of cold days', &
         use_default='active',                                                 &
         avgflag='A', vtype=site_r8, hlms='CLM:ALM', flushval=hlm_hio_ignore_val, upfreq=1, &
         ivar=ivar, initialize=initialize_variables, index = ih_site_ncolddays_si)

    call this%set_history_var(vname='SITE_DAYSINCE_COLDLEAFOFF', units='days', &
         long='site level days elapsed since cold leaf drop', &
         use_default='active',                                                  &
         avgflag='A', vtype=site_r8, hlms='CLM:ALM', flushval=hlm_hio_ignore_val, upfreq=1, &
         ivar=ivar, initialize=initialize_variables, index = ih_cleafoff_si)

    call this%set_history_var(vname='SITE_DAYSINCE_COLDLEAFON', units='days', &
         long='site level days elapsed since cold leaf flush', &
         use_default='active',                                                  &
         avgflag='A', vtype=site_r8, hlms='CLM:ALM', flushval=hlm_hio_ignore_val, upfreq=1, &
         ivar=ivar, initialize=initialize_variables, index = ih_cleafon_si) 

    call this%set_history_var(vname='SITE_DAYSINCE_DROUGHTLEAFOFF', units='days', &
         long='site level days elapsed since drought leaf drop', &
         use_default='active',                                                  &
         avgflag='A', vtype=site_r8, hlms='CLM:ALM', flushval=hlm_hio_ignore_val, upfreq=1, &
         ivar=ivar, initialize=initialize_variables, index = ih_dleafoff_si)
    
    call this%set_history_var(vname='SITE_DAYSINCE_DROUGHTLEAFON', units='days', &
         long='site level days elapsed since drought leaf flush', &
         use_default='active',                                                  &
         avgflag='A', vtype=site_r8, hlms='CLM:ALM', flushval=hlm_hio_ignore_val, upfreq=1, &
         ivar=ivar, initialize=initialize_variables, index = ih_dleafon_si)

    call this%set_history_var(vname='SITE_MEANLIQVOL_DROUGHTPHEN', units='m3/m3', &
         long='site level mean liquid water volume for drought phen', &
         use_default='active',                                                  &
         avgflag='A', vtype=site_r8, hlms='CLM:ALM', flushval=hlm_hio_ignore_val, upfreq=1, &
         ivar=ivar, initialize=initialize_variables, index = ih_meanliqvol_si)

    call this%set_history_var(vname='CANOPY_SPREAD', units='0-1',               &
         long='Scaling factor between tree basal area and canopy area',         &
         use_default='active',                                                  &
         avgflag='A', vtype=site_r8, hlms='CLM:ALM', flushval=0.0_r8, upfreq=1,    &
         ivar=ivar, initialize=initialize_variables, index = ih_canopy_spread_si)

    call this%set_history_var(vname='PFTbiomass', units='gC/m2',                   &
         long='total PFT level biomass', use_default='active',                     &
         avgflag='A', vtype=site_pft_r8, hlms='CLM:ALM', flushval=0.0_r8, upfreq=1, &
         ivar=ivar, initialize=initialize_variables, index = ih_biomass_si_pft )

    call this%set_history_var(vname='PFTleafbiomass', units='gC/m2',              &
         long='total PFT level leaf biomass', use_default='active',                &
         avgflag='A', vtype=site_pft_r8, hlms='CLM:ALM', flushval=0.0_r8, upfreq=1, &
         ivar=ivar, initialize=initialize_variables, index = ih_leafbiomass_si_pft )

    call this%set_history_var(vname='PFTstorebiomass',  units='gC/m2',            &
         long='total PFT level stored biomass', use_default='active',              &
         avgflag='A', vtype=site_pft_r8, hlms='CLM:ALM', flushval=0.0_r8, upfreq=1, &
         ivar=ivar, initialize=initialize_variables, index = ih_storebiomass_si_pft )

    call this%set_history_var(vname='PFTcrownarea',  units='m2/ha',            &
         long='total PFT level crown area', use_default='inactive',              &
         avgflag='A', vtype=site_pft_r8, hlms='CLM:ALM', flushval=0.0_r8, upfreq=1, &
         ivar=ivar, initialize=initialize_variables, index = ih_crownarea_si_pft )
    
    call this%set_history_var(vname='PFTnindivs',  units='indiv / m2',            &
         long='total PFT level number of individuals', use_default='active',       &
         avgflag='A', vtype=site_pft_r8, hlms='CLM:ALM', flushval=0.0_r8, upfreq=1, &
         ivar=ivar, initialize=initialize_variables, index = ih_nindivs_si_pft )

    call this%set_history_var(vname='RECRUITMENT',  units='indiv/ha/yr',            &
         long='Rate of recruitment by PFT', use_default='active',       &
         avgflag='A', vtype=site_pft_r8, hlms='CLM:ALM', flushval=0.0_r8, upfreq=1, &
         ivar=ivar, initialize=initialize_variables, index = ih_recruitment_si_pft )

    call this%set_history_var(vname='MORTALITY',  units='indiv/ha/yr',            &
         long='Rate of total mortality by PFT', use_default='active',       &
         avgflag='A', vtype=site_pft_r8, hlms='CLM:ALM', flushval=0.0_r8, upfreq=1, &
         ivar=ivar, initialize=initialize_variables, index = ih_mortality_si_pft )

    ! patch age class variables
    call this%set_history_var(vname='PATCH_AREA_BY_AGE', units='m2/m2',             &
         long='patch area by age bin', use_default='active',                     &
         avgflag='A', vtype=site_age_r8, hlms='CLM:ALM', flushval=0.0_r8, upfreq=1, &
         ivar=ivar, initialize=initialize_variables, index = ih_area_si_age )

    call this%set_history_var(vname='LAI_BY_AGE', units='m2/m2',                   &
         long='leaf area index by age bin', use_default='active',                     &
         avgflag='A', vtype=site_age_r8, hlms='CLM:ALM', flushval=0.0_r8, upfreq=1, &
         ivar=ivar, initialize=initialize_variables, index = ih_lai_si_age )

    call this%set_history_var(vname='CANOPY_AREA_BY_AGE', units='m2/m2',             &
         long='canopy area by age bin', use_default='active',                     &
         avgflag='A', vtype=site_age_r8, hlms='CLM:ALM', flushval=0.0_r8, upfreq=1, &
         ivar=ivar, initialize=initialize_variables, index = ih_canopy_area_si_age )
    
    call this%set_history_var(vname='NCL_BY_AGE', units='--',                   &
         long='number of canopy levels by age bin', use_default='inactive',             &
         avgflag='A', vtype=site_age_r8, hlms='CLM:ALM', flushval=0.0_r8, upfreq=1, &
         ivar=ivar, initialize=initialize_variables, index = ih_ncl_si_age )

    call this%set_history_var(vname='NPATCH_BY_AGE', units='--',                   &
         long='number of patches by age bin', use_default='inactive',                     &
         avgflag='A', vtype=site_age_r8, hlms='CLM:ALM', flushval=0.0_r8, upfreq=1, &
         ivar=ivar, initialize=initialize_variables, index = ih_npatches_si_age )

    if ( ED_val_comp_excln .lt. 0._r8 ) then ! only valid when "strict ppa" enabled
       tempstring = 'active'
    else
       tempstring = 'inactive'
    endif
    call this%set_history_var(vname='ZSTAR_BY_AGE', units='m',                   &
         long='product of zstar and patch area by age bin (divide by PATCH_AREA_BY_AGE to get mean zstar)', &
         use_default=trim(tempstring),                     &
         avgflag='A', vtype=site_age_r8, hlms='CLM:ALM', flushval=0.0_r8, upfreq=1, &
         ivar=ivar, initialize=initialize_variables, index = ih_zstar_si_age )

    call this%set_history_var(vname='CANOPY_HEIGHT_DIST', units='m2/m2',                   &
         long='canopy height distribution', use_default='active',                     &
         avgflag='A', vtype=site_height_r8, hlms='CLM:ALM', flushval=0.0_r8, upfreq=1, &
         ivar=ivar, initialize=initialize_variables, index = ih_canopy_height_dist_si_height )

    call this%set_history_var(vname='LEAF_HEIGHT_DIST', units='m2/m2',                   &
         long='leaf height distribution', use_default='active',                     &
         avgflag='A', vtype=site_height_r8, hlms='CLM:ALM', flushval=0.0_r8, upfreq=1, &
         ivar=ivar, initialize=initialize_variables, index = ih_leaf_height_dist_si_height )

    call this%set_history_var(vname='BIOMASS_BY_AGE', units='kgC/m2',                   &
         long='Total Biomass within a given patch age bin', &
         use_default='inactive',                     &
         avgflag='A', vtype=site_age_r8, hlms='CLM:ALM', flushval=0.0_r8, upfreq=1, &
         ivar=ivar, initialize=initialize_variables, index = ih_biomass_si_age )

    ! Secondary forest area and age diagnostics

    call this%set_history_var(vname='SECONDARY_FOREST_FRACTION', units='m2/m2', &
         long='Secondary forest fraction', use_default='inactive', &
         avgflag='A', vtype=site_r8, hlms='CLM:ALM', flushval=0.0_r8, upfreq=1, &
         ivar=ivar, initialize=initialize_variables, index = ih_fraction_secondary_forest_si )

    call this%set_history_var(vname='WOOD_PRODUCT', units='gC/m2', &
         long='Total wood product from logging', use_default='inactive', &
         avgflag='A', vtype=site_r8, hlms='CLM:ALM', flushval=0.0_r8, upfreq=1, &
         ivar=ivar, initialize=initialize_variables, index = ih_woodproduct_si )

    call this%set_history_var(vname='SECONDARY_FOREST_BIOMASS', units='kgC/m2', &
         long='Biomass on secondary lands (per total site area, mult by SECONDARY_FOREST_FRACTION to get per secondary forest area)',&
         use_default='inactive', &
         avgflag='A', vtype=site_r8, hlms='CLM:ALM', flushval=0.0_r8, upfreq=1, &
         ivar=ivar, initialize=initialize_variables, index = ih_biomass_secondary_forest_si )

    call this%set_history_var(vname='SECONDARY_AREA_AGE_ANTHRO_DIST', units='m2/m2', &
         long='Secondary forest patch area age distribution since anthropgenic disturbance', &
         use_default='inactive', &
         avgflag='A', vtype=site_age_r8, hlms='CLM:ALM', flushval=0.0_r8, upfreq=1, &
         ivar=ivar, initialize=initialize_variables, index = ih_agesince_anthrodist_si_age )

    call this%set_history_var(vname='SECONDARY_AREA_PATCH_AGE_DIST', units='m2/m2', &
         long='Secondary forest patch area age distribution since any kind of disturbance', &
         use_default='inactive', &
         avgflag='A', vtype=site_age_r8, hlms='CLM:ALM', flushval=0.0_r8, upfreq=1, &
         ivar=ivar, initialize=initialize_variables, index = ih_secondaryforest_area_si_age )


    ! Fire Variables

    call this%set_history_var(vname='FIRE_NESTEROV_INDEX', units='none',       &
         long='nesterov_fire_danger index', use_default='active',               &
         avgflag='A', vtype=patch_r8, hlms='CLM:ALM', flushval=0.0_r8, upfreq=1,   &
         ivar=ivar, initialize=initialize_variables, index = ih_nesterov_fire_danger_pa)

    call this%set_history_var(vname='FIRE_ROS', units='m/min',                 &
         long='fire rate of spread m/min', use_default='active',                &
         avgflag='A', vtype=patch_r8, hlms='CLM:ALM', flushval=0.0_r8, upfreq=1,   &
         ivar=ivar, initialize=initialize_variables, index = ih_spitfire_ROS_pa)

    call this%set_history_var(vname='EFFECT_WSPEED', units='none',             &
         long ='effective windspeed for fire spread', use_default='active',     &
         avgflag='A', vtype=patch_r8, hlms='CLM:ALM', flushval=0.0_r8, upfreq=1,   &
         ivar=ivar, initialize=initialize_variables, index = ih_effect_wspeed_pa )

    call this%set_history_var(vname='FIRE_TFC_ROS', units='kgC/m2',              &
         long ='total fuel consumed', use_default='active',                     &
         avgflag='A', vtype=patch_r8, hlms='CLM:ALM', flushval=0.0_r8, upfreq=1,   &
         ivar=ivar, initialize=initialize_variables, index = ih_TFC_ROS_pa )

    call this%set_history_var(vname='FIRE_INTENSITY', units='kJ/m/s',          &
         long='spitfire fire intensity: kJ/m/s', use_default='active',          &
         avgflag='A', vtype=patch_r8, hlms='CLM:ALM', flushval=0.0_r8, upfreq=1,   &
         ivar=ivar, initialize=initialize_variables, index = ih_fire_intensity_pa )

    call this%set_history_var(vname='FIRE_AREA', units='fraction',             &
         long='spitfire fire area burn fraction', use_default='active',                    &
         avgflag='A', vtype=patch_r8, hlms='CLM:ALM', flushval=0.0_r8, upfreq=1,   &
         ivar=ivar, initialize=initialize_variables, index = ih_fire_area_pa )

    call this%set_history_var(vname='fire_fuel_mef', units='m',                &
         long='spitfire fuel moisture',  use_default='active',                  &
         avgflag='A', vtype=patch_r8, hlms='CLM:ALM', flushval=0.0_r8, upfreq=1,   &
         ivar=ivar, initialize=initialize_variables, index = ih_fire_fuel_mef_pa )

    call this%set_history_var(vname='fire_fuel_bulkd', units='kg biomass/m3',              &
         long='spitfire fuel bulk density',  use_default='active',              &
         avgflag='A', vtype=patch_r8, hlms='CLM:ALM', flushval=0.0_r8, upfreq=1,   &
         ivar=ivar, initialize=initialize_variables, index = ih_fire_fuel_bulkd_pa )

    call this%set_history_var(vname='FIRE_FUEL_EFF_MOIST', units='m',          &
         long='spitfire fuel moisture', use_default='active',                   &
         avgflag='A', vtype=patch_r8, hlms='CLM:ALM', flushval=0.0_r8, upfreq=1,   &
         ivar=ivar, initialize=initialize_variables, index = ih_fire_fuel_eff_moist_pa )

    call this%set_history_var(vname='fire_fuel_sav', units='per m',                &
         long='spitfire fuel surface/volume ',  use_default='active',           &
         avgflag='A', vtype=patch_r8, hlms='CLM:ALM', flushval=0.0_r8, upfreq=1,   &
         ivar=ivar, initialize=initialize_variables, index = ih_fire_fuel_sav_pa )

    call this%set_history_var(vname='SUM_FUEL', units='gC m-2',                &
         long='total ground fuel related to ros (omits 1000hr fuels)',          & 
         use_default='active',                                                  & 
         avgflag='A', vtype=patch_r8, hlms='CLM:ALM', flushval=0.0_r8, upfreq=1,   &
         ivar=ivar, initialize=initialize_variables, index = ih_sum_fuel_pa )

    call this%set_history_var(vname='FUEL_MOISTURE_NFSC', units='-',                &
         long='spitfire size-resolved fuel moisture', use_default='active',       &
         avgflag='A', vtype=site_fuel_r8, hlms='CLM:ALM', flushval=0.0_r8, upfreq=1,   &
         ivar=ivar, initialize=initialize_variables, index = ih_litter_moisture_si_fuel )

    ! Litter Variables

    call this%set_history_var(vname='LITTER_IN', units='gC m-2 s-1',           &
         long='FATES litter flux in',  use_default='active',                   &
         avgflag='A', vtype=site_r8, hlms='CLM:ALM', flushval=0.0_r8, upfreq=1,   &
         ivar=ivar, initialize=initialize_variables, index = ih_litter_in_si )

    call this%set_history_var(vname='LITTER_OUT', units='gC m-2 s-1',          &
         long='FATES litter flux out',  use_default='active',                  & 
         avgflag='A', vtype=site_r8, hlms='CLM:ALM', flushval=0.0_r8, upfreq=1,   &
         ivar=ivar, initialize=initialize_variables, index = ih_litter_out_si )

    call this%set_history_var(vname='SEED_BANK', units='gC m-2',               &
         long='Total Seed Mass of all PFTs',  use_default='active',             &
         avgflag='A', vtype=site_r8, hlms='CLM:ALM', flushval=0.0_r8, upfreq=1,   &
         ivar=ivar, initialize=initialize_variables, index = ih_seed_bank_si )

    call this%set_history_var(vname='SEEDS_IN', units='gC m-2 s-1',            &
         long='Seed Production Rate',  use_default='active',                    &
         avgflag='A', vtype=site_r8, hlms='CLM:ALM', flushval=0.0_r8, upfreq=1,   &
         ivar=ivar, initialize=initialize_variables, index = ih_seeds_in_si )

    call this%set_history_var(vname='LITTER_IN_ELEM', units='kg m-2 d-1',         &
         long='FATES litter flux in',  use_default='active',                      &
         avgflag='A', vtype=site_elem_r8, hlms='CLM:ALM', flushval=hlm_hio_ignore_val, upfreq=1,   &
         ivar=ivar, initialize=initialize_variables, index = ih_litter_in_elem )

    call this%set_history_var(vname='LITTER_OUT_ELEM', units='kg m-2 d-1',         &
         long='FATES litter flux out (fragmentation only)',  use_default='active',                      & 
         avgflag='A', vtype=site_elem_r8, hlms='CLM:ALM', flushval=hlm_hio_ignore_val, upfreq=1,   &
         ivar=ivar, initialize=initialize_variables, index = ih_litter_out_elem )

    call this%set_history_var(vname='SEED_BANK_ELEM', units='kg m-2',             &
         long='Total Seed Mass of all PFTs',  use_default='active',               &
         avgflag='A', vtype=site_elem_r8, hlms='CLM:ALM', flushval=hlm_hio_ignore_val, upfreq=1,   &
         ivar=ivar, initialize=initialize_variables, index = ih_seed_bank_elem )

    call this%set_history_var(vname='SEEDS_IN_LOCAL_ELEM', units='kg m-2 d-1',     &
         long='Within Site Seed Production Rate',  use_default='active',           &
         avgflag='A', vtype=site_elem_r8, hlms='CLM:ALM', flushval=hlm_hio_ignore_val, upfreq=1,   &
         ivar=ivar, initialize=initialize_variables, index = ih_seeds_in_local_elem )

    call this%set_history_var(vname='SEEDS_IN_EXTERN_ELEM', units='kg m-2 d-1',     &
         long='External Seed Influx Rate',  use_default='active',                   &
         avgflag='A', vtype=site_elem_r8, hlms='CLM:ALM', flushval=hlm_hio_ignore_val, upfreq=1,   &
         ivar=ivar, initialize=initialize_variables, index = ih_seeds_in_extern_elem )

    call this%set_history_var(vname='SEED_GERM_ELEM', units='kg m-2 d-1',          &
         long='Seed mass converted into new cohorts', use_default='active',        &
         avgflag='A', vtype=site_elem_r8, hlms='CLM:ALM', flushval=hlm_hio_ignore_val, upfreq=1,   &
         ivar=ivar, initialize=initialize_variables, index = ih_seed_germ_elem )

    call this%set_history_var(vname='SEED_DECAY', units='kg m-2 d-1',           &
         long='Seed mass decay', use_default='active',                          &
         avgflag='A', vtype=site_elem_r8, hlms='CLM:ALM', flushval=hlm_hio_ignore_val, upfreq=1,   &
         ivar=ivar, initialize=initialize_variables, index = ih_seed_decay_elem )
    
    call this%set_history_var(vname='ED_bstore', units='gC m-2',                  &
         long='Storage biomass', use_default='active',                          &
         avgflag='A', vtype=patch_r8, hlms='CLM:ALM', flushval=0.0_r8, upfreq=1,   &
         ivar=ivar, initialize=initialize_variables, index = ih_bstore_pa )

    call this%set_history_var(vname='ED_bdead', units='gC m-2',                   &
         long='Dead (structural) biomass (live trees, not CWD)',                &
         use_default='active',                                                  &
         avgflag='A', vtype=patch_r8, hlms='CLM:ALM', flushval=0.0_r8, upfreq=1,   &
         ivar=ivar, initialize=initialize_variables, index = ih_bdead_pa )

    call this%set_history_var(vname='ED_balive', units='gC m-2',                  &
         long='Live biomass', use_default='active',                             &
         avgflag='A', vtype=patch_r8, hlms='CLM:ALM', flushval=0.0_r8, upfreq=1,   &
         ivar=ivar, initialize=initialize_variables, index = ih_balive_pa )

    call this%set_history_var(vname='ED_bleaf', units='gC m-2',                   &
         long='Leaf biomass',  use_default='active',                            &
         avgflag='A', vtype=patch_r8, hlms='CLM:ALM', flushval=0.0_r8, upfreq=1,   &
         ivar=ivar, initialize=initialize_variables, index = ih_bleaf_pa )

    call this%set_history_var(vname='ED_bsapwood', units='gC m-2',                 &
         long='Sapwood biomass',  use_default='active',                            &
         avgflag='A', vtype=patch_r8, hlms='CLM:ALM', flushval=0.0_r8, upfreq=1,   &
         ivar=ivar, initialize=initialize_variables, index = ih_bsapwood_pa )    

    call this%set_history_var(vname='ED_bfineroot', units='gC m-2',                 &
         long='Fine root biomass',  use_default='active',                            &
         avgflag='A', vtype=patch_r8, hlms='CLM:ALM', flushval=0.0_r8, upfreq=1,   &
         ivar=ivar, initialize=initialize_variables, index = ih_bfineroot_pa )    

    call this%set_history_var(vname='ED_biomass', units='gC m-2',                  &
         long='Total biomass',  use_default='active',                           &
         avgflag='A', vtype=patch_r8, hlms='CLM:ALM', flushval=0.0_r8, upfreq=1,   &
         ivar=ivar, initialize=initialize_variables, index = ih_btotal_pa )

    call this%set_history_var(vname='AGB', units='gC m-2',                  &
         long='Aboveground biomass',  use_default='active',                           &
         avgflag='A', vtype=patch_r8, hlms='CLM:ALM', flushval=0.0_r8, upfreq=1,   &
         ivar=ivar, initialize=initialize_variables, index = ih_agb_pa )

    call this%set_history_var(vname='BIOMASS_CANOPY', units='gC m-2',                   &
         long='Biomass of canopy plants',  use_default='active',                            &
         avgflag='A', vtype=patch_r8, hlms='CLM:ALM', flushval=0.0_r8, upfreq=1,   &
         ivar=ivar, initialize=initialize_variables, index = ih_canopy_biomass_pa )

    call this%set_history_var(vname='BIOMASS_UNDERSTORY', units='gC m-2',                   &
         long='Biomass of understory plants',  use_default='active',                            &
         avgflag='A', vtype=patch_r8, hlms='CLM:ALM', flushval=0.0_r8, upfreq=1,   &
         ivar=ivar, initialize=initialize_variables, index = ih_understory_biomass_pa )

    ! Canopy Resistance 

    call this%set_history_var(vname='C_STOMATA', units='umol m-2 s-1',                   &
         long='mean stomatal conductance', use_default='active',                   &
         avgflag='A', vtype=site_r8, hlms='CLM:ALM', flushval=0.0_r8, upfreq=2,   &
         ivar=ivar, initialize=initialize_variables, index = ih_c_stomata_si )

    call this%set_history_var(vname='C_LBLAYER', units='umol m-2 s-1',                   &
         long='mean leaf boundary layer conductance', use_default='active',                   &
         avgflag='A', vtype=site_r8, hlms='CLM:ALM', flushval=0.0_r8, upfreq=2,   &
         ivar=ivar, initialize=initialize_variables, index = ih_c_lblayer_si )


    ! Ecosystem Carbon Fluxes (updated rapidly, upfreq=2)

    call this%set_history_var(vname='NPP_column', units='gC/m^2/s',                &
         long='net primary production on the site',  use_default='active',      &
         avgflag='A', vtype=site_r8, hlms='CLM:ALM', flushval=0.0_r8, upfreq=2,   &
         ivar=ivar, initialize=initialize_variables, index = ih_npp_si )

    call this%set_history_var(vname='GPP', units='gC/m^2/s',                   &
         long='gross primary production',  use_default='active',                &
         avgflag='A', vtype=patch_r8, hlms='CLM:ALM', flushval=0.0_r8, upfreq=2,   &
         ivar=ivar, initialize=initialize_variables, index = ih_gpp_pa )

    call this%set_history_var(vname='NPP', units='gC/m^2/s',                   &
         long='net primary production', use_default='active',                   &
         avgflag='A', vtype=patch_r8, hlms='CLM:ALM', flushval=0.0_r8, upfreq=2,   &
         ivar=ivar, initialize=initialize_variables, index = ih_npp_pa )

    call this%set_history_var(vname='AR', units='gC/m^2/s',                 &
         long='autotrophic respiration', use_default='active',                  &
         avgflag='A', vtype=patch_r8, hlms='CLM:ALM', flushval=0.0_r8, upfreq=2,   &
         ivar=ivar, initialize=initialize_variables, index = ih_aresp_pa )

    call this%set_history_var(vname='GROWTH_RESP', units='gC/m^2/s',           &
         long='growth respiration', use_default='active',                       &
         avgflag='A', vtype=patch_r8, hlms='CLM:ALM', flushval=0.0_r8, upfreq=2,   &
         ivar=ivar, initialize=initialize_variables, index = ih_growth_resp_pa )

    call this%set_history_var(vname='MAINT_RESP', units='gC/m^2/s',            &
         long='maintenance respiration', use_default='active',                  &
         avgflag='A', vtype=patch_r8, hlms='CLM:ALM', flushval=0.0_r8, upfreq=2,   &
         ivar=ivar, initialize=initialize_variables, index = ih_maint_resp_pa )

    ! Canopy resistance 

    call this%set_history_var(vname='C_STOMATA_BY_AGE', units='umol m-2 s-1',                   &
         long='mean stomatal conductance - by patch age', use_default='inactive', &
         avgflag='A', vtype=site_age_r8, hlms='CLM:ALM', flushval=0.0_r8, upfreq=2,   &
         ivar=ivar, initialize=initialize_variables, index = ih_c_stomata_si_age )

    call this%set_history_var(vname='C_LBLAYER_BY_AGE', units='umol m-2 s-1',                   &
         long='mean leaf boundary layer conductance - by patch age', use_default='inactive', &
         avgflag='A', vtype=site_age_r8, hlms='CLM:ALM', flushval=0.0_r8, upfreq=2,   &
         ivar=ivar, initialize=initialize_variables, index = ih_c_lblayer_si_age )

    ! fast fluxes by age bin
    call this%set_history_var(vname='NPP_BY_AGE', units='gC/m^2/s',                   &
         long='net primary productivity by age bin', use_default='inactive',           &
         avgflag='A', vtype=site_age_r8, hlms='CLM:ALM', flushval=0.0_r8, upfreq=2, &
         ivar=ivar, initialize=initialize_variables, index = ih_npp_si_age )

    call this%set_history_var(vname='GPP_BY_AGE', units='gC/m^2/s',                   &
         long='gross primary productivity by age bin', use_default='inactive',         &
         avgflag='A', vtype=site_age_r8, hlms='CLM:ALM', flushval=0.0_r8, upfreq=2, &
         ivar=ivar, initialize=initialize_variables, index = ih_gpp_si_age )

    ! fast fluxes separated canopy/understory
    call this%set_history_var(vname='GPP_CANOPY', units='gC/m^2/s',                   &
         long='gross primary production of canopy plants',  use_default='active',     &
         avgflag='A', vtype=patch_r8, hlms='CLM:ALM', flushval=0.0_r8, upfreq=2,   &
         ivar=ivar, initialize=initialize_variables, index = ih_gpp_canopy_pa )

    call this%set_history_var(vname='AR_CANOPY', units='gC/m^2/s',                 &
         long='autotrophic respiration of canopy plants', use_default='active',       &
         avgflag='A', vtype=patch_r8, hlms='CLM:ALM', flushval=0.0_r8, upfreq=2,   &
         ivar=ivar, initialize=initialize_variables, index = ih_ar_canopy_pa )

    call this%set_history_var(vname='GPP_UNDERSTORY', units='gC/m^2/s',                   &
         long='gross primary production of understory plants',  use_default='active',     &
         avgflag='A', vtype=patch_r8, hlms='CLM:ALM', flushval=0.0_r8, upfreq=2,   &
         ivar=ivar, initialize=initialize_variables, index = ih_gpp_understory_pa )

    call this%set_history_var(vname='AR_UNDERSTORY', units='gC/m^2/s',                 &
         long='autotrophic respiration of understory plants', use_default='active',       &
         avgflag='A', vtype=patch_r8, hlms='CLM:ALM', flushval=0.0_r8, upfreq=2,   &
         ivar=ivar, initialize=initialize_variables, index = ih_ar_understory_pa )


    ! fast radiative fluxes resolved through the canopy
    call this%set_history_var(vname='PARSUN_Z_CNLF', units='W/m2',                 &
         long='PAR absorbed in the sun by each canopy and leaf layer', &
         use_default='inactive',       &
         avgflag='A', vtype=site_cnlf_r8, hlms='CLM:ALM', flushval=0.0_r8, upfreq=2,   &
         ivar=ivar, initialize=initialize_variables, index = ih_parsun_z_si_cnlf )

    call this%set_history_var(vname='PARSHA_Z_CNLF', units='W/m2',                 &
         long='PAR absorbed in the shade by each canopy and leaf layer', &
         use_default='inactive',       &
         avgflag='A', vtype=site_cnlf_r8, hlms='CLM:ALM', flushval=0.0_r8, upfreq=2,   &
         ivar=ivar, initialize=initialize_variables, index = ih_parsha_z_si_cnlf )

    call this%set_history_var(vname='PARSUN_Z_CNLFPFT', units='W/m2',                 &
         long='PAR absorbed in the sun by each canopy, leaf, and PFT', &
         use_default='inactive',       &
         avgflag='A', vtype=site_cnlfpft_r8, hlms='CLM:ALM', flushval=0.0_r8, upfreq=2,   &
         ivar=ivar, initialize=initialize_variables, index = ih_parsun_z_si_cnlfpft )

    call this%set_history_var(vname='PARSHA_Z_CNLFPFT', units='W/m2',                 &
         long='PAR absorbed in the shade by each canopy, leaf, and PFT', &
         use_default='inactive',       &
         avgflag='A', vtype=site_cnlfpft_r8, hlms='CLM:ALM', flushval=0.0_r8, upfreq=2,   &
         ivar=ivar, initialize=initialize_variables, index = ih_parsha_z_si_cnlfpft )

    call this%set_history_var(vname='PARSUN_Z_CAN', units='W/m2',                 &
         long='PAR absorbed in the sun by top leaf layer in each canopy layer', &
         use_default='inactive',       &
         avgflag='A', vtype=site_can_r8, hlms='CLM:ALM', flushval=0.0_r8, upfreq=2,   &
         ivar=ivar, initialize=initialize_variables, index = ih_parsun_top_si_can )

    call this%set_history_var(vname='PARSHA_Z_CAN', units='W/m2',                 &
         long='PAR absorbed in the shade by top leaf layer in each canopy layer', &
         use_default='inactive',       &
         avgflag='A', vtype=site_can_r8, hlms='CLM:ALM', flushval=0.0_r8, upfreq=2,   &
         ivar=ivar, initialize=initialize_variables, index = ih_parsha_top_si_can )

    call this%set_history_var(vname='LAISUN_Z_CNLF', units='m2/m2',                 &
         long='LAI in the sun by each canopy and leaf layer', &
         use_default='inactive',       &
         avgflag='A', vtype=site_cnlf_r8, hlms='CLM:ALM', flushval=0.0_r8, upfreq=2,   &
         ivar=ivar, initialize=initialize_variables, index = ih_laisun_z_si_cnlf )

    call this%set_history_var(vname='LAISHA_Z_CNLF', units='m2/m2',                 &
         long='LAI in the shade by each canopy and leaf layer', &
         use_default='inactive',       &
         avgflag='A', vtype=site_cnlf_r8, hlms='CLM:ALM', flushval=0.0_r8, upfreq=2,   &
         ivar=ivar, initialize=initialize_variables, index = ih_laisha_z_si_cnlf )

    call this%set_history_var(vname='LAISUN_Z_CNLFPFT', units='m2/m2',                 &
         long='LAI in the sun by each canopy, leaf, and PFT', &
         use_default='inactive',       &
         avgflag='A', vtype=site_cnlfpft_r8, hlms='CLM:ALM', flushval=0.0_r8, upfreq=2,   &
         ivar=ivar, initialize=initialize_variables, index = ih_laisun_z_si_cnlfpft )

    call this%set_history_var(vname='LAISHA_Z_CNLFPFT', units='m2/m2',                 &
         long='LAI in the shade by each canopy, leaf, and PFT', &
         use_default='inactive',       &
         avgflag='A', vtype=site_cnlfpft_r8, hlms='CLM:ALM', flushval=0.0_r8, upfreq=2,   &
         ivar=ivar, initialize=initialize_variables, index = ih_laisha_z_si_cnlfpft )

    call this%set_history_var(vname='LAISUN_TOP_CAN', units='m2/m2',                 &
         long='LAI in the sun by the top leaf layer of each canopy layer', &
         use_default='inactive',       &
         avgflag='A', vtype=site_can_r8, hlms='CLM:ALM', flushval=0.0_r8, upfreq=2,   &
         ivar=ivar, initialize=initialize_variables, index = ih_laisun_top_si_can )

    call this%set_history_var(vname='LAISHA_TOP_CAN', units='m2/m2',                 &
         long='LAI in the shade by the top leaf layer of each canopy layer', &
         use_default='inactive',       &
         avgflag='A', vtype=site_can_r8, hlms='CLM:ALM', flushval=0.0_r8, upfreq=2,   &
         ivar=ivar, initialize=initialize_variables, index = ih_laisha_top_si_can )

    call this%set_history_var(vname='FABD_SUN_CNLFPFT', units='fraction',                 &
         long='sun fraction of direct light absorbed by each canopy, leaf, and PFT', &
         use_default='inactive',       &
         avgflag='A', vtype=site_cnlfpft_r8, hlms='CLM:ALM', flushval=0.0_r8, upfreq=2,   &
         ivar=ivar, initialize=initialize_variables, index = ih_fabd_sun_si_cnlfpft )

    call this%set_history_var(vname='FABD_SHA_CNLFPFT', units='fraction',                 &
         long='shade fraction of direct light absorbed by each canopy, leaf, and PFT', &
         use_default='inactive',       &
         avgflag='A', vtype=site_cnlfpft_r8, hlms='CLM:ALM', flushval=0.0_r8, upfreq=2,   &
         ivar=ivar, initialize=initialize_variables, index = ih_fabd_sha_si_cnlfpft )

    call this%set_history_var(vname='FABI_SUN_CNLFPFT', units='fraction',                 &
         long='sun fraction of indirect light absorbed by each canopy, leaf, and PFT', &
         use_default='inactive',       &
         avgflag='A', vtype=site_cnlfpft_r8, hlms='CLM:ALM', flushval=0.0_r8, upfreq=2,   &
         ivar=ivar, initialize=initialize_variables, index = ih_fabi_sun_si_cnlfpft )

    call this%set_history_var(vname='FABI_SHA_CNLFPFT', units='fraction',                 &
         long='shade fraction of indirect light absorbed by each canopy, leaf, and PFT', &
         use_default='inactive',       &
         avgflag='A', vtype=site_cnlfpft_r8, hlms='CLM:ALM', flushval=0.0_r8, upfreq=2,   &
         ivar=ivar, initialize=initialize_variables, index = ih_fabi_sha_si_cnlfpft )

    call this%set_history_var(vname='FABD_SUN_CNLF', units='fraction',                 &
         long='sun fraction of direct light absorbed by each canopy and leaf layer', &
         use_default='inactive',       &
         avgflag='A', vtype=site_cnlf_r8, hlms='CLM:ALM', flushval=0.0_r8, upfreq=2,   &
         ivar=ivar, initialize=initialize_variables, index = ih_fabd_sun_si_cnlf )

    call this%set_history_var(vname='FABD_SHA_CNLF', units='fraction',                 &
         long='shade fraction of direct light absorbed by each canopy and leaf layer', &
         use_default='inactive',       &
         avgflag='A', vtype=site_cnlf_r8, hlms='CLM:ALM', flushval=0.0_r8, upfreq=2,   &
         ivar=ivar, initialize=initialize_variables, index = ih_fabd_sha_si_cnlf )

    call this%set_history_var(vname='FABI_SUN_CNLF', units='fraction',                 &
         long='sun fraction of indirect light absorbed by each canopy and leaf layer', &
         use_default='inactive',       &
         avgflag='A', vtype=site_cnlf_r8, hlms='CLM:ALM', flushval=0.0_r8, upfreq=2,   &
         ivar=ivar, initialize=initialize_variables, index = ih_fabi_sun_si_cnlf )

    call this%set_history_var(vname='FABI_SHA_CNLF', units='fraction',                 &
         long='shade fraction of indirect light absorbed by each canopy and leaf layer', &
         use_default='inactive',       &
         avgflag='A', vtype=site_cnlf_r8, hlms='CLM:ALM', flushval=0.0_r8, upfreq=2,   &
         ivar=ivar, initialize=initialize_variables, index = ih_fabi_sha_si_cnlf )

    call this%set_history_var(vname='PARPROF_DIR_CNLFPFT', units='W/m2',                 &
         long='Radiative profile of direct PAR through each canopy, leaf, and PFT', &
         use_default='inactive',       &
         avgflag='A', vtype=site_cnlfpft_r8, hlms='CLM:ALM', flushval=0.0_r8, upfreq=2,   &
         ivar=ivar, initialize=initialize_variables, index = ih_parprof_dir_si_cnlfpft )

    call this%set_history_var(vname='PARPROF_DIF_CNLFPFT', units='W/m2',                 &
         long='Radiative profile of diffuse PAR through each canopy, leaf, and PFT', &
         use_default='inactive',       &
         avgflag='A', vtype=site_cnlfpft_r8, hlms='CLM:ALM', flushval=0.0_r8, upfreq=2,   &
         ivar=ivar, initialize=initialize_variables, index = ih_parprof_dif_si_cnlfpft )

    call this%set_history_var(vname='PARPROF_DIR_CNLF', units='W/m2',                 &
         long='Radiative profile of direct PAR through each canopy and leaf layer (averaged across PFTs)', &
         use_default='inactive',       &
         avgflag='A', vtype=site_cnlf_r8, hlms='CLM:ALM', flushval=0.0_r8, upfreq=2,   &
         ivar=ivar, initialize=initialize_variables, index = ih_parprof_dir_si_cnlf )

    call this%set_history_var(vname='PARPROF_DIF_CNLF', units='W/m2',                 &
         long='Radiative profile of diffuse PAR through each canopy and leaf layer (averaged across PFTs)', &
         use_default='inactive',       &
         avgflag='A', vtype=site_cnlf_r8, hlms='CLM:ALM', flushval=0.0_r8, upfreq=2,   &
         ivar=ivar, initialize=initialize_variables, index = ih_parprof_dif_si_cnlf )

    call this%set_history_var(vname='FABD_SUN_TOPLF_BYCANLAYER', units='fraction',                 &
         long='sun fraction of direct light absorbed by the top leaf layer of each canopy layer', &
         use_default='inactive',       &
         avgflag='A', vtype=site_can_r8, hlms='CLM:ALM', flushval=0.0_r8, upfreq=2,   &
         ivar=ivar, initialize=initialize_variables, index = ih_fabd_sun_top_si_can )

    call this%set_history_var(vname='FABD_SHA_TOPLF_BYCANLAYER', units='fraction',                 &
         long='shade fraction of direct light absorbed by the top leaf layer of each canopy layer', &
         use_default='inactive',       &
         avgflag='A', vtype=site_can_r8, hlms='CLM:ALM', flushval=0.0_r8, upfreq=2,   &
         ivar=ivar, initialize=initialize_variables, index = ih_fabd_sha_top_si_can )

    call this%set_history_var(vname='FABI_SUN_TOPLF_BYCANLAYER', units='fraction',                 &
         long='sun fraction of indirect light absorbed by the top leaf layer of each canopy layer', &
         use_default='inactive',       &
         avgflag='A', vtype=site_can_r8, hlms='CLM:ALM', flushval=0.0_r8, upfreq=2,   &
         ivar=ivar, initialize=initialize_variables, index = ih_fabi_sun_top_si_can )

    call this%set_history_var(vname='FABI_SHA_TOPLF_BYCANLAYER', units='fraction',                 &
         long='shade fraction of indirect light absorbed by the top leaf layer of each canopy layer', &
         use_default='inactive',       &
         avgflag='A', vtype=site_can_r8, hlms='CLM:ALM', flushval=0.0_r8, upfreq=2,   &
         ivar=ivar, initialize=initialize_variables, index = ih_fabi_sha_top_si_can )

    !!! canopy-resolved fluxes and structure
    call this%set_history_var(vname='NET_C_UPTAKE_CNLF', units='gC/m2/s',                 &
         long='net carbon uptake by each canopy and leaf layer per unit ground area (i.e. divide by CROWNAREA_CNLF to make per leaf area)', &
         use_default='inactive',       &
         avgflag='A', vtype=site_cnlf_r8, hlms='CLM:ALM', flushval=0.0_r8, upfreq=2,   &
         ivar=ivar, initialize=initialize_variables, index = ih_ts_net_uptake_si_cnlf )

    call this%set_history_var(vname='CROWNAREA_CNLF', units='m2/m2',                 &
         long='total crown area that is occupied by leaves in each canopy and leaf layer', &
         use_default='inactive',       &
         avgflag='A', vtype=site_cnlf_r8, hlms='CLM:ALM', flushval=0.0_r8, upfreq=1,   &
         ivar=ivar, initialize=initialize_variables, index = ih_crownarea_si_cnlf )

    call this%set_history_var(vname='CROWNAREA_CAN', units='m2/m2',                 &
         long='total crown area in each canopy layer', &
         use_default='active',       &
         avgflag='A', vtype=site_can_r8, hlms='CLM:ALM', flushval=0.0_r8, upfreq=1,   &
         ivar=ivar, initialize=initialize_variables, index = ih_crownarea_si_can )

    ! slow carbon fluxes associated with mortality from or transfer betweeen canopy and understory
    call this%set_history_var(vname='DEMOTION_CARBONFLUX', units = 'gC/m2/s',               &
          long='demotion-associated biomass carbon flux from canopy to understory', use_default='active',   &
          avgflag='A', vtype=site_r8, hlms='CLM:ALM', flushval=0.0_r8,    &
          upfreq=1, ivar=ivar, initialize=initialize_variables, index = ih_demotion_carbonflux_si )

    call this%set_history_var(vname='PROMOTION_CARBONFLUX', units = 'gC/m2/s',               &
          long='promotion-associated biomass carbon flux from understory to canopy', use_default='active',   &
          avgflag='A', vtype=site_r8, hlms='CLM:ALM', flushval=0.0_r8,    &
          upfreq=1, ivar=ivar, initialize=initialize_variables, index = ih_promotion_carbonflux_si )

    call this%set_history_var(vname='MORTALITY_CARBONFLUX_CANOPY', units = 'gC/m2/s',               &
          long='flux of biomass carbon from live to dead pools from mortality of canopy plants', use_default='active',   &
          avgflag='A', vtype=site_r8, hlms='CLM:ALM', flushval=0.0_r8,    &
          upfreq=1, ivar=ivar, initialize=initialize_variables, index = ih_canopy_mortality_carbonflux_si )

    call this%set_history_var(vname='MORTALITY_CARBONFLUX_UNDERSTORY', units = 'gC/m2/s',               &
          long='flux of biomass carbon from live to dead pools from mortality of understory plants',use_default='active',&
          avgflag='A', vtype=site_r8, hlms='CLM:ALM', flushval=0.0_r8,    &
          upfreq=1, ivar=ivar, initialize=initialize_variables, index = ih_understory_mortality_carbonflux_si )

    ! size class by age dimensioned variables
    call this%set_history_var(vname='NPLANT_SCAG',units = 'plants/ha',               &
          long='number of plants per hectare in each size x age class', use_default='active',   &
          avgflag='A', vtype=site_scag_r8, hlms='CLM:ALM', flushval=0.0_r8,    &
          upfreq=1, ivar=ivar, initialize=initialize_variables, index = ih_nplant_si_scag )

    call this%set_history_var(vname='NPLANT_CANOPY_SCAG',units = 'plants/ha',               &
          long='number of plants per hectare in canopy in each size x age class', use_default='inactive',   &
          avgflag='A', vtype=site_scag_r8, hlms='CLM:ALM', flushval=0.0_r8,    &
          upfreq=1, ivar=ivar, initialize=initialize_variables, index = ih_nplant_canopy_si_scag )

    call this%set_history_var(vname='NPLANT_UNDERSTORY_SCAG',units = 'plants/ha',               &
          long='number of plants per hectare in understory in each size x age class', use_default='inactive',   &
          avgflag='A', vtype=site_scag_r8, hlms='CLM:ALM', flushval=0.0_r8,    &
          upfreq=1, ivar=ivar, initialize=initialize_variables, index = ih_nplant_understory_si_scag )

    call this%set_history_var(vname='DDBH_CANOPY_SCAG',units = 'cm/yr/ha',               &
          long='growth rate of canopy plantsnumber of plants per hectare in canopy in each size x age class', &
          use_default='inactive', avgflag='A', vtype=site_scag_r8, hlms='CLM:ALM', flushval=0.0_r8,    &
          upfreq=1, ivar=ivar, initialize=initialize_variables, index = ih_ddbh_canopy_si_scag )

    call this%set_history_var(vname='DDBH_UNDERSTORY_SCAG',units = 'cm/yr/ha',               &
          long='growth rate of understory plants in each size x age class', use_default='inactive',   &
          avgflag='A', vtype=site_scag_r8, hlms='CLM:ALM', flushval=0.0_r8,    &
          upfreq=1, ivar=ivar, initialize=initialize_variables, index = ih_ddbh_understory_si_scag )

    call this%set_history_var(vname='MORTALITY_CANOPY_SCAG',units = 'plants/ha/yr',               &
          long='mortality rate of canopy plants in each size x age class', use_default='inactive',   &
          avgflag='A', vtype=site_scag_r8, hlms='CLM:ALM', flushval=0.0_r8,    &
          upfreq=1, ivar=ivar, initialize=initialize_variables, index = ih_mortality_canopy_si_scag )

    call this%set_history_var(vname='MORTALITY_UNDERSTORY_SCAG',units = 'plants/ha/yr',               &
          long='mortality rate of understory plantsin each size x age class', use_default='inactive',   &
          avgflag='A', vtype=site_scag_r8, hlms='CLM:ALM', flushval=0.0_r8,    &
          upfreq=1, ivar=ivar, initialize=initialize_variables, index = ih_mortality_understory_si_scag )

    ! size x age x pft dimensioned
    call this%set_history_var(vname='NPLANT_SCAGPFT',units = 'plants/ha',               &
          long='number of plants per hectare in each size x age x pft class', use_default='inactive',   &
          avgflag='A', vtype=site_scagpft_r8, hlms='CLM:ALM', flushval=0.0_r8,    &
          upfreq=1, ivar=ivar, initialize=initialize_variables, index = ih_nplant_si_scagpft )

    ! age x pft dimensioned
    call this%set_history_var(vname='NPP_AGEPFT',units = 'kgC/m2/yr',               &
          long='NPP per PFT in each age bin', use_default='inactive',   &
          avgflag='A', vtype=site_agepft_r8, hlms='CLM:ALM', flushval=0.0_r8,    &
          upfreq=1, ivar=ivar, initialize=initialize_variables, index = ih_npp_si_agepft )

    call this%set_history_var(vname='BIOMASS_AGEPFT',units = 'kg C / m2',               &
          long='biomass per PFT in each age bin', use_default='inactive',   &
          avgflag='A', vtype=site_agepft_r8, hlms='CLM:ALM', flushval=0.0_r8,    &
          upfreq=1, ivar=ivar, initialize=initialize_variables, index = ih_biomass_si_agepft )

    call this%set_history_var(vname='SCORCH_HEIGHT',units = 'm',               &
          long='SPITFIRE Flame Scorch Height (calculated per PFT in each patch age bin)', &
          use_default='active',   &
          avgflag='A', vtype=site_agepft_r8, hlms='CLM:ALM', flushval=0.0_r8,    &
          upfreq=1, ivar=ivar, initialize=initialize_variables, index = ih_scorch_height_si_agepft )


    ! Carbon Flux (grid dimension x scpf) (THESE ARE DEFAULT INACTIVE!!!
    !                                     (BECAUSE THEY TAKE UP SPACE!!!
    ! ===================================================================================

    call this%set_history_var(vname='GPP_SCPF', units='kgC/m2/yr',            &
          long='gross primary production by pft/size', use_default='inactive',           &
          avgflag='A', vtype=site_size_pft_r8, hlms='CLM:ALM', flushval=0.0_r8,    &
          upfreq=1, ivar=ivar, initialize=initialize_variables, index = ih_gpp_si_scpf )

    call this%set_history_var(vname='GPP_CANOPY_SCPF', units='kgC/m2/yr',            &
          long='gross primary production of canopy plants by pft/size ', use_default='inactive', &
          avgflag='A', vtype=site_size_pft_r8, hlms='CLM:ALM', flushval=0.0_r8,    &
          upfreq=1, ivar=ivar, initialize=initialize_variables, index = ih_gpp_canopy_si_scpf )

    call this%set_history_var(vname='AR_CANOPY_SCPF', units='kgC/m2/yr',            &
          long='autotrophic respiration of canopy plants by pft/size', use_default='inactive',           &
          avgflag='A', vtype=site_size_pft_r8, hlms='CLM:ALM', flushval=0.0_r8,    &
          upfreq=1, ivar=ivar, initialize=initialize_variables, index = ih_ar_canopy_si_scpf )

    call this%set_history_var(vname='GPP_UNDERSTORY_SCPF', units='kgC/m2/yr',            &
          long='gross primary production of understory plants by pft/size', use_default='inactive',           &
          avgflag='A', vtype=site_size_pft_r8, hlms='CLM:ALM', flushval=0.0_r8,    &
          upfreq=1, ivar=ivar, initialize=initialize_variables, index = ih_gpp_understory_si_scpf )

    call this%set_history_var(vname='AR_UNDERSTORY_SCPF', units='kgC/m2/yr',            &
          long='autotrophic respiration of understory plants by pft/size', use_default='inactive',           &
          avgflag='A', vtype=site_size_pft_r8, hlms='CLM:ALM', flushval=0.0_r8,    &
          upfreq=1, ivar=ivar, initialize=initialize_variables, index = ih_ar_understory_si_scpf )

    call this%set_history_var(vname='NPP_SCPF', units='kgC/m2/yr',            &
          long='total net primary production by pft/size', use_default='inactive',       &
          avgflag='A', vtype=site_size_pft_r8, hlms='CLM:ALM', flushval=0.0_r8,    &
          upfreq=1, ivar=ivar, initialize=initialize_variables, index = ih_npp_totl_si_scpf )

    call this%set_history_var(vname='NPP_LEAF_SCPF', units='kgC/m2/yr',       &
          long='NPP flux into leaves by pft/size', use_default='inactive',               &
          avgflag='A', vtype=site_size_pft_r8, hlms='CLM:ALM', flushval=0.0_r8,    &
          upfreq=1, ivar=ivar, initialize=initialize_variables, index = ih_npp_leaf_si_scpf )

   call this%set_history_var(vname='NPP_SEED_SCPF', units='kgC/m2/yr',       &
         long='NPP flux into seeds by pft/size', use_default='inactive',                &
         avgflag='A', vtype=site_size_pft_r8, hlms='CLM:ALM', flushval=0.0_r8,    &
         upfreq=1, ivar=ivar, initialize=initialize_variables, index = ih_npp_seed_si_scpf )

   call this%set_history_var(vname='NPP_FNRT_SCPF', units='kgC/m2/yr',       &
         long='NPP flux into fine roots by pft/size', use_default='inactive',           &
         avgflag='A', vtype=site_size_pft_r8, hlms='CLM:ALM', flushval=0.0_r8,    &
         upfreq=1, ivar=ivar, initialize=initialize_variables, index = ih_npp_fnrt_si_scpf )

   call this%set_history_var(vname='NPP_BGSW_SCPF', units='kgC/m2/yr',       &
         long='NPP flux into below-ground sapwood by pft/size', use_default='inactive', &
         avgflag='A', vtype=site_size_pft_r8, hlms='CLM:ALM', flushval=0.0_r8,    &
         upfreq=1, ivar=ivar, initialize=initialize_variables, index = ih_npp_bgsw_si_scpf )

   call this%set_history_var(vname='NPP_BGDW_SCPF', units='kgC/m2/yr',       &
         long='NPP flux into below-ground deadwood by pft/size', use_default='inactive', &
         avgflag='A', vtype=site_size_pft_r8, hlms='CLM:ALM', flushval=0.0_r8,    &
         upfreq=1, ivar=ivar, initialize=initialize_variables, index = ih_npp_bgdw_si_scpf )

   call this%set_history_var(vname='NPP_AGSW_SCPF', units='kgC/m2/yr',       &
         long='NPP flux into above-ground sapwood by pft/size', use_default='inactive', &
         avgflag='A', vtype=site_size_pft_r8, hlms='CLM:ALM', flushval=0.0_r8,    &
         upfreq=1, ivar=ivar, initialize=initialize_variables, index = ih_npp_agsw_si_scpf )

   call this%set_history_var(vname = 'NPP_AGDW_SCPF', units='kgC/m2/yr',    &
         long='NPP flux into above-ground deadwood by pft/size', use_default='inactive', &
         avgflag='A', vtype=site_size_pft_r8, hlms='CLM:ALM', flushval=0.0_r8,    &
         upfreq=1, ivar=ivar, initialize=initialize_variables, index = ih_npp_agdw_si_scpf )

   call this%set_history_var(vname = 'NPP_STOR_SCPF', units='kgC/m2/yr',    &
         long='NPP flux into storage by pft/size', use_default='inactive',              &
         avgflag='A', vtype=site_size_pft_r8, hlms='CLM:ALM', flushval=0.0_r8,    &
         upfreq=1, ivar=ivar, initialize=initialize_variables, index = ih_npp_stor_si_scpf )

    call this%set_history_var(vname='DDBH_SCPF', units = 'cm/yr/ha',         &
          long='diameter growth increment by pft/size',use_default='inactive',          &
          avgflag='A', vtype=site_size_pft_r8, hlms='CLM:ALM', flushval=0.0_r8,   &
          upfreq=1, ivar=ivar, initialize=initialize_variables, index = ih_ddbh_si_scpf )

    call this%set_history_var(vname='GROWTHFLUX_SCPF', units = 'n/yr/ha',         &
          long='flux of individuals into a given size class bin via growth and recruitment',use_default='inactive',          &
          avgflag='A', vtype=site_size_pft_r8, hlms='CLM:ALM', flushval=0.0_r8,   &
          upfreq=1, ivar=ivar, initialize=initialize_variables, index = ih_growthflux_si_scpf )

    call this%set_history_var(vname='GROWTHFLUX_FUSION_SCPF', units = 'n/yr/ha',         &
          long='flux of individuals into a given size class bin via fusion',use_default='inactive',          &
          avgflag='A', vtype=site_size_pft_r8, hlms='CLM:ALM', flushval=0.0_r8,   &
          upfreq=1, ivar=ivar, initialize=initialize_variables, index = ih_growthflux_fusion_si_scpf )

    call this%set_history_var(vname='DDBH_CANOPY_SCPF', units = 'cm/yr/ha',         &
          long='diameter growth increment by pft/size',use_default='inactive', &
          avgflag='A', vtype=site_size_pft_r8, hlms='CLM:ALM', flushval=0.0_r8,    &
          upfreq=1, ivar=ivar, initialize=initialize_variables, index = ih_ddbh_canopy_si_scpf )

    call this%set_history_var(vname='DDBH_UNDERSTORY_SCPF', units = 'cm/yr/ha',         &
          long='diameter growth increment by pft/size',use_default='inactive', &
          avgflag='A', vtype=site_size_pft_r8, hlms='CLM:ALM', flushval=0.0_r8,    &
          upfreq=1, ivar=ivar, initialize=initialize_variables, index = ih_ddbh_understory_si_scpf )

    call this%set_history_var(vname='BA_SCPF', units = 'm2/ha',               &
          long='basal area by pft/size', use_default='inactive',   &
          avgflag='A', vtype=site_size_pft_r8, hlms='CLM:ALM', flushval=0.0_r8,    &
          upfreq=1, ivar=ivar, initialize=initialize_variables, index = ih_ba_si_scpf )

    call this%set_history_var(vname='AGB_SCPF', units = 'kgC/m2', &
         long='Aboveground biomass by pft/size', use_default='inactive', &
         avgflag='A', vtype=site_size_pft_r8, hlms='CLM:ALM', flushval=0.0_r8, &
         upfreq=1, ivar=ivar, initialize=initialize_variables, index = ih_agb_si_scpf ) 

    call this%set_history_var(vname='NPLANT_SCPF', units = 'N/ha',         &
          long='stem number density by pft/size', use_default='inactive', &
          avgflag='A', vtype=site_size_pft_r8, hlms='CLM:ALM', flushval=0.0_r8,    &
          upfreq=1, ivar=ivar, initialize=initialize_variables, index = ih_nplant_si_scpf )

    call this%set_history_var(vname='NPLANT_CAPF', units = 'N/ha',       &
         long='stem number density by pft/coage', use_default='inactive', &
         avgflag='A', vtype=site_coage_pft_r8, hlms='CLM:ALM',flushval=0.0_r8,     &
         upfreq=1, ivar=ivar, initialize=initialize_variables, index = ih_nplant_si_capf )

    call this%set_history_var(vname='M1_SCPF', units = 'N/ha/yr',          &
          long='background mortality by pft/size', use_default='inactive', &
          avgflag='A', vtype=site_size_pft_r8, hlms='CLM:ALM', flushval=0.0_r8,    &
          upfreq=1, ivar=ivar, initialize=initialize_variables, index = ih_m1_si_scpf )
    
    call this%set_history_var(vname='M2_SCPF', units = 'N/ha/yr',          &
          long='hydraulic mortality by pft/size',use_default='inactive', &
          avgflag='A', vtype=site_size_pft_r8, hlms='CLM:ALM', flushval=0.0_r8,    &
          upfreq=1, ivar=ivar, initialize=initialize_variables, index = ih_m2_si_scpf )

    call this%set_history_var(vname='M3_SCPF', units = 'N/ha/yr',          &
          long='carbon starvation mortality by pft/size', use_default='inactive', &
          avgflag='A', vtype=site_size_pft_r8, hlms='CLM:ALM', flushval=0.0_r8,    &
          upfreq=1, ivar=ivar, initialize=initialize_variables, index = ih_m3_si_scpf )

    call this%set_history_var(vname='M4_SCPF', units = 'N/ha/yr',          &
          long='impact mortality by pft/size',use_default='inactive', &
          avgflag='A', vtype=site_size_pft_r8, hlms='CLM:ALM', flushval=0.0_r8,    &
          upfreq=1, ivar=ivar, initialize=initialize_variables, index = ih_m4_si_scpf )

    call this%set_history_var(vname='M5_SCPF', units = 'N/ha/yr',          &
          long='fire mortality by pft/size',use_default='inactive', &
          avgflag='A', vtype=site_size_pft_r8, hlms='CLM:ALM', flushval=0.0_r8,    &
          upfreq=1, ivar=ivar, initialize=initialize_variables, index = ih_m5_si_scpf )

    call this%set_history_var(vname='CROWNFIREMORT_SCPF', units = 'N/ha/yr',          &
          long='crown fire mortality by pft/size',use_default='inactive', &
          avgflag='A', vtype=site_size_pft_r8, hlms='CLM:ALM', flushval=0.0_r8,    &
          upfreq=1, ivar=ivar, initialize=initialize_variables, index = ih_crownfiremort_si_scpf )

    call this%set_history_var(vname='CAMBIALFIREMORT_SCPF', units = 'N/ha/yr',          &
          long='cambial fire mortality by pft/size',use_default='inactive', &
          avgflag='A', vtype=site_size_pft_r8, hlms='CLM:ALM', flushval=0.0_r8,    &
          upfreq=1, ivar=ivar, initialize=initialize_variables, index = ih_cambialfiremort_si_scpf )

    call this%set_history_var(vname='M6_SCPF', units = 'N/ha/yr',          &
          long='termination mortality by pft/size',use_default='inactive', &
          avgflag='A', vtype=site_size_pft_r8, hlms='CLM:ALM', flushval=0.0_r8,    &
          upfreq=1, ivar=ivar, initialize=initialize_variables, index = ih_m6_si_scpf )

    call this%set_history_var(vname='M7_SCPF', units = 'N/ha/event',               &
          long='logging mortality by pft/size',use_default='inactive',           &
          avgflag='A', vtype=site_size_pft_r8, hlms='CLM:ALM', flushval=0.0_r8,    &
          upfreq=1, ivar=ivar, initialize=initialize_variables, index = ih_m7_si_scpf )

    call this%set_history_var(vname='M8_SCPF', units = 'N/ha/yr',          &
          long='freezing mortality by pft/size',use_default='inactive', &
          avgflag='A', vtype=site_size_pft_r8, hlms='CLM:ALM', flushval=0.0_r8,    &
          upfreq=1, ivar=ivar, initialize=initialize_variables, index = ih_m8_si_scpf )

    call this%set_history_var(vname='M9_SCPF', units = 'N/ha/yr',          &
          long='senescence mortality by pft/size',use_default='inactive', &
          avgflag='A', vtype=site_size_pft_r8, hlms='CLM:ALM', flushval=0.0_r8,    &
          upfreq=1, ivar=ivar, initialize=initialize_variables, index = ih_m9_si_scpf )

    call this%set_history_var(vname='M10_SCPF', units = 'N/ha/yr',         &
         long='age senescence mortality by pft/size',use_default='inactive', &
         avgflag='A', vtype =site_size_pft_r8, hlms='CLM:ALM', flushval=0.0_r8,     &
         upfreq=1, ivar=ivar, initialize=initialize_variables, index = ih_m10_si_scpf )
    
    call this%set_history_var(vname='M10_CAPF',units='N/ha/yr',         &
         long='age senescence mortality by pft/cohort age',use_default='inactive', &
         avgflag='A', vtype =site_coage_pft_r8, hlms='CLM:ALM', flushval=0.0_r8,         &
         upfreq=1, ivar=ivar, initialize=initialize_variables, index =ih_m10_si_capf )

    call this%set_history_var(vname='MORTALITY_CANOPY_SCPF', units = 'N/ha/yr',          &
          long='total mortality of canopy plants by pft/size', use_default='inactive', &
          avgflag='A', vtype=site_size_pft_r8, hlms='CLM:ALM', flushval=0.0_r8,    &
          upfreq=1, ivar=ivar, initialize=initialize_variables, index = ih_mortality_canopy_si_scpf )

    call this%set_history_var(vname='C13disc_SCPF', units = 'per mil',               &
         long='C13 discrimination by pft/size',use_default='inactive',           &
         avgflag='A', vtype=site_size_pft_r8, hlms='CLM:ALM', flushval=0.0_r8,    &
         upfreq=1, ivar=ivar, initialize=initialize_variables, index = ih_c13disc_si_scpf ) 

    call this%set_history_var(vname='BSTOR_CANOPY_SCPF', units = 'kgC/ha',          &
          long='biomass carbon in storage pools of canopy plants by pft/size', use_default='inactive', &
          avgflag='A', vtype=site_size_pft_r8, hlms='CLM:ALM', flushval=0.0_r8,    &
          upfreq=1, ivar=ivar, initialize=initialize_variables, index = ih_bstor_canopy_si_scpf )

    call this%set_history_var(vname='BLEAF_CANOPY_SCPF', units = 'kgC/ha',          &
          long='biomass carbon in leaf of canopy plants by pft/size', use_default='inactive', &
          avgflag='A', vtype=site_size_pft_r8, hlms='CLM:ALM', flushval=0.0_r8,    &
          upfreq=1, ivar=ivar, initialize=initialize_variables, index = ih_bleaf_canopy_si_scpf )

    call this%set_history_var(vname='NPLANT_CANOPY_SCPF', units = 'N/ha',         &
          long='stem number of canopy plants density by pft/size', use_default='inactive', &
          avgflag='A', vtype=site_size_pft_r8, hlms='CLM:ALM', flushval=0.0_r8,    &
          upfreq=1, ivar=ivar, initialize=initialize_variables, index = ih_nplant_canopy_si_scpf )

    call this%set_history_var(vname='MORTALITY_UNDERSTORY_SCPF', units = 'N/ha/yr',          &
          long='total mortality of understory plants by pft/size', use_default='inactive', &
          avgflag='A', vtype=site_size_pft_r8, hlms='CLM:ALM', flushval=0.0_r8,    &
          upfreq=1, ivar=ivar, initialize=initialize_variables, index = ih_mortality_understory_si_scpf )

    call this%set_history_var(vname='BSTOR_UNDERSTORY_SCPF', units = 'kgC/ha',          &
          long='biomass carbon in storage pools of understory plants by pft/size', use_default='inactive', &
          avgflag='A', vtype=site_size_pft_r8, hlms='CLM:ALM', flushval=0.0_r8,    &
          upfreq=1, ivar=ivar, initialize=initialize_variables, index = ih_bstor_understory_si_scpf )

    call this%set_history_var(vname='BLEAF_UNDERSTORY_SCPF', units = 'kgC/ha',          &
          long='biomass carbon in leaf of understory plants by pft/size', use_default='inactive', &
          avgflag='A', vtype=site_size_pft_r8, hlms='CLM:ALM', flushval=0.0_r8,    &
          upfreq=1, ivar=ivar, initialize=initialize_variables, index = ih_bleaf_understory_si_scpf )

    call this%set_history_var(vname='NPLANT_UNDERSTORY_SCPF', units = 'N/ha',         &
          long='stem number of understory plants density by pft/size', use_default='inactive', &
          avgflag='A', vtype=site_size_pft_r8, hlms='CLM:ALM', flushval=0.0_r8,    &
          upfreq=1, ivar=ivar, initialize=initialize_variables, index = ih_nplant_understory_si_scpf )

    call this%set_history_var(vname='CWD_AG_CWDSC', units='gC/m^2', &
          long='size-resolved AG CWD stocks', use_default='inactive', &
          avgflag='A', vtype=site_cwdsc_r8, hlms='CLM:ALM', flushval=0.0_r8,    &
          upfreq=1, ivar=ivar, initialize=initialize_variables, index = ih_cwd_ag_si_cwdsc )

    call this%set_history_var(vname='CWD_BG_CWDSC', units='gC/m^2', &
          long='size-resolved BG CWD stocks', use_default='inactive', &
          avgflag='A', vtype=site_cwdsc_r8, hlms='CLM:ALM', flushval=0.0_r8,    &
          upfreq=1, ivar=ivar, initialize=initialize_variables, index = ih_cwd_bg_si_cwdsc )

    call this%set_history_var(vname='CWD_AG_IN_CWDSC', units='gC/m^2/y', &
          long='size-resolved AG CWD input', use_default='inactive', &
          avgflag='A', vtype=site_cwdsc_r8, hlms='CLM:ALM', flushval=0.0_r8,    &
          upfreq=1, ivar=ivar, initialize=initialize_variables, index = ih_cwd_ag_in_si_cwdsc )

    call this%set_history_var(vname='CWD_BG_IN_CWDSC', units='gC/m^2/y', &
          long='size-resolved BG CWD input', use_default='inactive', &
          avgflag='A', vtype=site_cwdsc_r8, hlms='CLM:ALM', flushval=0.0_r8,    &
          upfreq=1, ivar=ivar, initialize=initialize_variables, index = ih_cwd_bg_in_si_cwdsc )

    call this%set_history_var(vname='CWD_AG_OUT_CWDSC', units='gC/m^2/y', &
          long='size-resolved AG CWD output', use_default='inactive', &
          avgflag='A', vtype=site_cwdsc_r8, hlms='CLM:ALM', flushval=0.0_r8,    &
          upfreq=1, ivar=ivar, initialize=initialize_variables, index = ih_cwd_ag_out_si_cwdsc )

    call this%set_history_var(vname='CWD_BG_OUT_CWDSC', units='gC/m^2/y', &
          long='size-resolved BG CWD output', use_default='inactive', &
          avgflag='A', vtype=site_cwdsc_r8, hlms='CLM:ALM', flushval=0.0_r8,    &
          upfreq=1, ivar=ivar, initialize=initialize_variables, index = ih_cwd_bg_out_si_cwdsc )

    ! Size structured diagnostics that require rapid updates (upfreq=2)

    call this%set_history_var(vname='AR_SCPF',units = 'kgC/m2/yr',          &
          long='total autotrophic respiration per m2 per year by pft/size',use_default='inactive',&
          avgflag='A', vtype=site_size_pft_r8, hlms='CLM:ALM', flushval=0.0_r8,    &
          upfreq=2, ivar=ivar, initialize=initialize_variables, index = ih_ar_si_scpf )
    
    call this%set_history_var(vname='AR_GROW_SCPF',units = 'kgC/m2/yr',          &
          long='growth autotrophic respiration per m2 per year by pft/size',use_default='inactive',&
          avgflag='A', vtype=site_size_pft_r8, hlms='CLM:ALM', flushval=0.0_r8,    &
          upfreq=2, ivar=ivar, initialize=initialize_variables, index = ih_ar_grow_si_scpf )

    call this%set_history_var(vname='AR_MAINT_SCPF',units = 'kgC/m2/yr',          &
          long='maintenance autotrophic respiration per m2 per year by pft/size',use_default='inactive',&
          avgflag='A', vtype=site_size_pft_r8, hlms='CLM:ALM', flushval=0.0_r8,    &
          upfreq=2, ivar=ivar, initialize=initialize_variables, index = ih_ar_maint_si_scpf )

    call this%set_history_var(vname='AR_DARKM_SCPF',units = 'kgC/m2/yr',          &
          long='dark portion of maintenance autotrophic respiration per m2 per year by pft/size',use_default='inactive',&
          avgflag='A', vtype=site_size_pft_r8,hlms='CLM:ALM', flushval=0.0_r8,    &
          upfreq=2, ivar=ivar, initialize=initialize_variables, index = ih_ar_darkm_si_scpf )

    call this%set_history_var(vname='AR_AGSAPM_SCPF',units = 'kgC/m2/yr',          &
          long='above-ground sapwood maintenance autotrophic respiration per m2 per year by pft/size',use_default='inactive',&
          avgflag='A', vtype=site_size_pft_r8,hlms='CLM:ALM', flushval=0.0_r8,    &
          upfreq=2, ivar=ivar, initialize=initialize_variables, index = ih_ar_agsapm_si_scpf )
    
    call this%set_history_var(vname='AR_CROOTM_SCPF',units = 'kgC/m2/yr',          &
          long='below-ground sapwood maintenance autotrophic respiration per m2 per year by pft/size',use_default='inactive',&
          avgflag='A', vtype=site_size_pft_r8,hlms='CLM:ALM', flushval=0.0_r8,    &
          upfreq=2, ivar=ivar, initialize=initialize_variables, index = ih_ar_crootm_si_scpf )

    call this%set_history_var(vname='AR_FROOTM_SCPF',units = 'kgC/m2/yr',          &
          long='fine root maintenance autotrophic respiration per m2 per year by pft/size',use_default='inactive',&
          avgflag='A', vtype=site_size_pft_r8, hlms='CLM:ALM', flushval=0.0_r8,    &
          upfreq=2, ivar=ivar, initialize=initialize_variables, index = ih_ar_frootm_si_scpf )

    ! size-class only variables

    call this%set_history_var(vname='DDBH_CANOPY_SCLS', units = 'cm/yr/ha',         &
          long='diameter growth increment by pft/size',use_default='active', &
          avgflag='A', vtype=site_size_r8, hlms='CLM:ALM', flushval=0.0_r8,    &
          upfreq=1, ivar=ivar, initialize=initialize_variables, index = ih_ddbh_canopy_si_scls )

    call this%set_history_var(vname='DDBH_UNDERSTORY_SCLS', units = 'cm/yr/ha',         &
          long='diameter growth increment by pft/size',use_default='active', &
          avgflag='A', vtype=site_size_r8, hlms='CLM:ALM', flushval=0.0_r8,    &
          upfreq=1, ivar=ivar, initialize=initialize_variables, index = ih_ddbh_understory_si_scls )

    call this%set_history_var(vname='YESTERDAYCANLEV_CANOPY_SCLS', units = 'indiv/ha',               &
          long='Yesterdays canopy level for canopy plants by size class', use_default='inactive',   &
          avgflag='A', vtype=site_size_r8, hlms='CLM:ALM', flushval=0.0_r8,    &
          upfreq=1, ivar=ivar, initialize=initialize_variables, index = ih_yesterdaycanopylevel_canopy_si_scls )

    call this%set_history_var(vname='YESTERDAYCANLEV_UNDERSTORY_SCLS', units = 'indiv/ha',               &
          long='Yesterdays canopy level for understory plants by size class', use_default='inactive',   &
          avgflag='A', vtype=site_size_r8, hlms='CLM:ALM', flushval=0.0_r8,    &
          upfreq=1, ivar=ivar, initialize=initialize_variables, index = ih_yesterdaycanopylevel_understory_si_scls )

    call this%set_history_var(vname='BA_SCLS', units = 'm2/ha',               &
          long='basal area by size class', use_default='active',   &
          avgflag='A', vtype=site_size_r8, hlms='CLM:ALM', flushval=0.0_r8,    &
          upfreq=1, ivar=ivar, initialize=initialize_variables, index = ih_ba_si_scls )

    call this%set_history_var(vname='AGB_SCLS', units = 'kgC/m2',               &
          long='Aboveground biomass by size class', use_default='active',   &
          avgflag='A', vtype=site_size_r8, hlms='CLM:ALM', flushval=0.0_r8,    &
          upfreq=1, ivar=ivar, initialize=initialize_variables, index = ih_agb_si_scls )

    call this%set_history_var(vname='BIOMASS_SCLS', units = 'kgC/m2',               &
          long='Total biomass by size class', use_default='inactive',   &
          avgflag='A', vtype=site_size_r8, hlms='CLM:ALM', flushval=0.0_r8,    &
          upfreq=1, ivar=ivar, initialize=initialize_variables, index = ih_biomass_si_scls )

    call this%set_history_var(vname='DEMOTION_RATE_SCLS', units = 'indiv/ha/yr',               &
          long='demotion rate from canopy to understory by size class', use_default='inactive',   &
          avgflag='A', vtype=site_size_r8, hlms='CLM:ALM', flushval=0.0_r8,    &
          upfreq=1, ivar=ivar, initialize=initialize_variables, index = ih_demotion_rate_si_scls )

    call this%set_history_var(vname='PROMOTION_RATE_SCLS', units = 'indiv/ha/yr',               &
          long='promotion rate from understory to canopy by size class', use_default='inactive',   &
          avgflag='A', vtype=site_size_r8, hlms='CLM:ALM', flushval=0.0_r8,    &
          upfreq=1, ivar=ivar, initialize=initialize_variables, index = ih_promotion_rate_si_scls )

    call this%set_history_var(vname='NPLANT_CANOPY_SCLS', units = 'indiv/ha',               &
          long='number of canopy plants by size class', use_default='active',   &
          avgflag='A', vtype=site_size_r8, hlms='CLM:ALM', flushval=0.0_r8,    &
          upfreq=1, ivar=ivar, initialize=initialize_variables, index = ih_nplant_canopy_si_scls )
  
    call this%set_history_var(vname='LAI_CANOPY_SCLS', units = 'm2/m2',               &
          long='Leaf are index (LAI) by size class', use_default='active',   &
          avgflag='A', vtype=site_size_r8, hlms='CLM:ALM', flushval=0.0_r8,    &
          upfreq=1, ivar=ivar, initialize=initialize_variables, index = ih_lai_canopy_si_scls )

    call this%set_history_var(vname='SAI_CANOPY_SCLS', units = 'm2/m2',               &
          long='stem area index(SAI) by size class', use_default='inactive',   &
          avgflag='A', vtype=site_size_r8, hlms='CLM:ALM', flushval=0.0_r8,    &
          upfreq=1, ivar=ivar, initialize=initialize_variables, index = ih_sai_canopy_si_scls )

    call this%set_history_var(vname='MORTALITY_CANOPY_SCLS', units = 'indiv/ha/yr',               &
          long='total mortality of canopy trees by size class', use_default='active',   &
          avgflag='A', vtype=site_size_r8, hlms='CLM:ALM', flushval=0.0_r8,    &
          upfreq=1, ivar=ivar, initialize=initialize_variables, index = ih_mortality_canopy_si_scls )

    call this%set_history_var(vname='NPLANT_UNDERSTORY_SCLS', units = 'indiv/ha',               &
          long='number of understory plants by size class', use_default='active',   &
          avgflag='A', vtype=site_size_r8, hlms='CLM:ALM', flushval=0.0_r8,    &
          upfreq=1, ivar=ivar, initialize=initialize_variables, index = ih_nplant_understory_si_scls )

    call this%set_history_var(vname='LAI_UNDERSTORY_SCLS', units = 'indiv/ha',               &
          long='number of understory plants by size class', use_default='active',   &
          avgflag='A', vtype=site_size_r8, hlms='CLM:ALM', flushval=0.0_r8,    &
          upfreq=1, ivar=ivar, initialize=initialize_variables, index = ih_lai_understory_si_scls )

    call this%set_history_var(vname='SAI_UNDERSTORY_SCLS', units = 'indiv/ha',               &
          long='number of understory plants by size class', use_default='inactive',   &
          avgflag='A', vtype=site_size_r8, hlms='CLM:ALM', flushval=0.0_r8,    &
          upfreq=1, ivar=ivar, initialize=initialize_variables, index = ih_sai_understory_si_scls )

    call this%set_history_var(vname='NPLANT_SCLS', units = 'indiv/ha',               &
          long='number of plants by size class', use_default='active',   &
          avgflag='A', vtype=site_size_r8, hlms='CLM:ALM', flushval=0.0_r8,    &
          upfreq=1, ivar=ivar, initialize=initialize_variables, index = ih_nplant_si_scls )

    call this%set_history_var(vname='NPLANT_CACLS', units = 'indiv/ha',          &
         long='number of plants by coage class', use_default='active',   &
         avgflag='A', vtype=site_coage_r8, hlms='CLM:ALM', flushval=0.0_r8,     &
         upfreq=1, ivar=ivar, initialize=initialize_variables, index = ih_nplant_si_cacls )

    call this%set_history_var(vname='M1_SCLS', units = 'N/ha/yr',          &
          long='background mortality by size', use_default='active', &
          avgflag='A', vtype=site_size_r8, hlms='CLM:ALM', flushval=0.0_r8,    &
          upfreq=1, ivar=ivar, initialize=initialize_variables, index = ih_m1_si_scls )
    
    call this%set_history_var(vname='M2_SCLS', units = 'N/ha/yr',          &
          long='hydraulic mortality by size',use_default='active', &
          avgflag='A', vtype=site_size_r8, hlms='CLM:ALM', flushval=0.0_r8,    &
          upfreq=1, ivar=ivar, initialize=initialize_variables, index = ih_m2_si_scls )

    call this%set_history_var(vname='M3_SCLS', units = 'N/ha/yr',          &
          long='carbon starvation mortality by size', use_default='active', &
          avgflag='A', vtype=site_size_r8, hlms='CLM:ALM', flushval=0.0_r8,    &
          upfreq=1, ivar=ivar, initialize=initialize_variables, index = ih_m3_si_scls )

    call this%set_history_var(vname='M4_SCLS', units = 'N/ha/yr',          &
          long='impact mortality by size',use_default='active', &
          avgflag='A', vtype=site_size_r8, hlms='CLM:ALM', flushval=0.0_r8,    &
          upfreq=1, ivar=ivar, initialize=initialize_variables, index = ih_m4_si_scls )

    call this%set_history_var(vname='M5_SCLS', units = 'N/ha/yr',          &
          long='fire mortality by size',use_default='active', &
          avgflag='A', vtype=site_size_r8, hlms='CLM:ALM', flushval=0.0_r8,    &
          upfreq=1, ivar=ivar, initialize=initialize_variables, index = ih_m5_si_scls )

    call this%set_history_var(vname='M6_SCLS', units = 'N/ha/yr',          &
          long='termination mortality by size',use_default='active', &
          avgflag='A', vtype=site_size_r8, hlms='CLM:ALM', flushval=0.0_r8,    &
          upfreq=1, ivar=ivar, initialize=initialize_variables, index = ih_m6_si_scls )

    call this%set_history_var(vname='M7_SCLS', units = 'N/ha/event',               &
          long='logging mortality by size',use_default='active',           &
          avgflag='A', vtype=site_size_r8, hlms='CLM:ALM', flushval=0.0_r8,    &
          upfreq=1, ivar=ivar, initialize=initialize_variables, index = ih_m7_si_scls )

    call this%set_history_var(vname='M8_SCLS', units = 'N/ha/event',               &
          long='freezing mortality by size',use_default='active',           &
          avgflag='A', vtype=site_size_r8, hlms='CLM:ALM', flushval=0.0_r8,    &
          upfreq=1, ivar=ivar, initialize=initialize_variables, index = ih_m8_si_scls )

    call this%set_history_var(vname='M9_SCLS', units = 'N/ha/yr',              &
          long='senescence mortality by size',use_default='active',         &
          avgflag='A', vtype=site_size_r8, hlms='CLM:ALM', flushval=0.0_r8,    &
          upfreq=1, ivar=ivar, initialize=initialize_variables, index = ih_m9_si_scls )

    call this%set_history_var(vname='M10_SCLS', units = 'N/ha/yr',              &
          long='age senescence mortality by size',use_default='active',         &
          avgflag='A', vtype=site_size_r8, hlms='CLM:ALM', flushval=0.0_r8,     &
          upfreq=1, ivar=ivar, initialize=initialize_variables, index = ih_m10_si_scls ) 

    call this%set_history_var(vname='M10_CACLS', units = 'N/ha/yr',             &
          long='age senescence mortality by cohort age',use_default='active',      &
          avgflag='A', vtype=site_coage_r8, hlms='CLM:ALM', flushval=0.0_r8,     &
          upfreq=1, ivar=ivar, initialize=initialize_variables, index = ih_m10_si_cacls )

    call this%set_history_var(vname='CARBON_BALANCE_CANOPY_SCLS', units = 'kg C / ha / yr', &
          long='CARBON_BALANCE for canopy plants by size class', use_default='inactive',    &
          avgflag='A', vtype=site_size_r8, hlms='CLM:ALM', flushval=0.0_r8,    &
          upfreq=1, ivar=ivar, initialize=initialize_variables, index = ih_carbon_balance_canopy_si_scls )

    call this%set_history_var(vname='CARBON_BALANCE_UNDERSTORY_SCLS', units = 'kg C / ha / yr', &
          long='CARBON_BALANCE for understory plants by size class', use_default='inactive',    &
          avgflag='A', vtype=site_size_r8, hlms='CLM:ALM', flushval=0.0_r8,    &
          upfreq=1, ivar=ivar, initialize=initialize_variables, index = ih_carbon_balance_understory_si_scls )
    
    call this%set_history_var(vname='MORTALITY_UNDERSTORY_SCLS', units = 'indiv/ha/yr',               &
          long='total mortality of understory trees by size class', use_default='active',   &
          avgflag='A', vtype=site_size_r8, hlms='CLM:ALM', flushval=0.0_r8,    &
          upfreq=1, ivar=ivar, initialize=initialize_variables, index = ih_mortality_understory_si_scls )

    call this%set_history_var(vname='TRIMMING_CANOPY_SCLS', units = 'indiv/ha',               &
          long='trimming term of canopy plants by size class', use_default='inactive',   &
          avgflag='A', vtype=site_size_r8, hlms='CLM:ALM', flushval=0.0_r8,    &
          upfreq=1, ivar=ivar, initialize=initialize_variables, index = ih_trimming_canopy_si_scls )

    call this%set_history_var(vname='TRIMMING_UNDERSTORY_SCLS', units = 'indiv/ha',               &
          long='trimming term of understory plants by size class', use_default='inactive',   &
          avgflag='A', vtype=site_size_r8, hlms='CLM:ALM', flushval=0.0_r8,    &
          upfreq=1, ivar=ivar, initialize=initialize_variables, index = ih_trimming_understory_si_scls )

    call this%set_history_var(vname='CROWN_AREA_CANOPY_SCLS', units = 'm2/ha',               &
          long='total crown area of canopy plants by size class', use_default='inactive',   &
          avgflag='A', vtype=site_size_r8, hlms='CLM:ALM', flushval=0.0_r8,    &
          upfreq=1, ivar=ivar, initialize=initialize_variables, index = ih_crown_area_canopy_si_scls )

    call this%set_history_var(vname='CROWN_AREA_UNDERSTORY_SCLS', units = 'm2/ha',               &
          long='total crown area of understory plants by size class', use_default='inactive',   &
          avgflag='A', vtype=site_size_r8, hlms='CLM:ALM', flushval=0.0_r8,    &
          upfreq=1, ivar=ivar, initialize=initialize_variables, index = ih_crown_area_understory_si_scls )

    call this%set_history_var(vname='LEAF_MD_CANOPY_SCLS', units = 'kg C / ha / yr',               &
          long='LEAF_MD for canopy plants by size class', use_default='inactive',   &
          avgflag='A', vtype=site_size_r8, hlms='CLM:ALM', flushval=0.0_r8,    &
          upfreq=1, ivar=ivar, initialize=initialize_variables, index = ih_leaf_md_canopy_si_scls )
    
    call this%set_history_var(vname='ROOT_MD_CANOPY_SCLS', units = 'kg C / ha / yr',               &
          long='ROOT_MD for canopy plants by size class', use_default='inactive',   &
          avgflag='A', vtype=site_size_r8, hlms='CLM:ALM', flushval=0.0_r8,    &
          upfreq=1, ivar=ivar, initialize=initialize_variables, index = ih_root_md_canopy_si_scls )

    call this%set_history_var(vname='BSTORE_MD_CANOPY_SCLS', units = 'kg C / ha / yr',               &
          long='BSTORE_MD for canopy plants by size class', use_default='inactive',   &
          avgflag='A', vtype=site_size_r8, hlms='CLM:ALM', flushval=0.0_r8,    &
          upfreq=1, ivar=ivar, initialize=initialize_variables, index = ih_bstore_md_canopy_si_scls )

    call this%set_history_var(vname='BDEAD_MD_CANOPY_SCLS', units = 'kg C / ha / yr',               &
          long='BDEAD_MD for canopy plants by size class', use_default='inactive',   &
          avgflag='A', vtype=site_size_r8, hlms='CLM:ALM', flushval=0.0_r8,    &
          upfreq=1, ivar=ivar, initialize=initialize_variables, index = ih_bdead_md_canopy_si_scls )

    call this%set_history_var(vname='BSW_MD_CANOPY_SCLS', units = 'kg C / ha / yr',               &
          long='BSW_MD for canopy plants by size class', use_default='inactive',   &
          avgflag='A', vtype=site_size_r8, hlms='CLM:ALM', flushval=0.0_r8,    &
          upfreq=1, ivar=ivar, initialize=initialize_variables, index = ih_bsw_md_canopy_si_scls )

    call this%set_history_var(vname='SEED_PROD_CANOPY_SCLS', units = 'kg C / ha / yr',               &
          long='SEED_PROD for canopy plants by size class', use_default='inactive',   &
          avgflag='A', vtype=site_size_r8, hlms='CLM:ALM', flushval=0.0_r8,    &
          upfreq=1, ivar=ivar, initialize=initialize_variables, index = ih_seed_prod_canopy_si_scls )
    
   call this%set_history_var(vname='NPP_LEAF_CANOPY_SCLS', units = 'kg C / ha / yr',               &
         long='NPP_LEAF for canopy plants by size class', use_default='inactive',   &
         avgflag='A', vtype=site_size_r8, hlms='CLM:ALM', flushval=-999.9_r8,    &
         upfreq=1, ivar=ivar, initialize=initialize_variables, index = ih_npp_leaf_canopy_si_scls )
    
   call this%set_history_var(vname='NPP_FROOT_CANOPY_SCLS', units = 'kg C / ha / yr',               &
         long='NPP_FROOT for canopy plants by size class', use_default='inactive',   &
         avgflag='A', vtype=site_size_r8, hlms='CLM:ALM', flushval=0.0_r8,    &
         upfreq=1, ivar=ivar, initialize=initialize_variables, index = ih_npp_fnrt_canopy_si_scls )
    
   call this%set_history_var(vname='NPP_BSW_CANOPY_SCLS', units = 'kg C / ha / yr',               &
         long='NPP_BSW for canopy plants by size class', use_default='inactive',   &
         avgflag='A', vtype=site_size_r8, hlms='CLM:ALM', flushval=0.0_r8,    &
         upfreq=1, ivar=ivar, initialize=initialize_variables, index = ih_npp_sapw_canopy_si_scls )
    
   call this%set_history_var(vname='NPP_BDEAD_CANOPY_SCLS', units = 'kg C / ha / yr',               &
         long='NPP_BDEAD for canopy plants by size class', use_default='inactive',   &
         avgflag='A', vtype=site_size_r8, hlms='CLM:ALM', flushval=0.0_r8,    &
         upfreq=1, ivar=ivar, initialize=initialize_variables, index = ih_npp_dead_canopy_si_scls )
    
   call this%set_history_var(vname='NPP_BSEED_CANOPY_SCLS', units = 'kg C / ha / yr',               &
         long='NPP_BSEED for canopy plants by size class', use_default='inactive',   &
         avgflag='A', vtype=site_size_r8, hlms='CLM:ALM', flushval=0.0_r8,    &
         upfreq=1, ivar=ivar, initialize=initialize_variables, index = ih_npp_seed_canopy_si_scls )
    
   call this%set_history_var(vname='NPP_STORE_CANOPY_SCLS', units = 'kg C / ha / yr',               &
         long='NPP_STORE for canopy plants by size class', use_default='inactive',   &
         avgflag='A', vtype=site_size_r8, hlms='CLM:ALM', flushval=0.0_r8,    &
         upfreq=1, ivar=ivar, initialize=initialize_variables, index = ih_npp_stor_canopy_si_scls )
    
    call this%set_history_var(vname='LEAF_MR', units = 'kg C / m2 / yr',               &
          long='RDARK (leaf maintenance respiration)', use_default='active',   &
          avgflag='A', vtype=site_r8, hlms='CLM:ALM', flushval=0.0_r8,    &
          upfreq=2, ivar=ivar, initialize=initialize_variables, index = ih_leaf_mr_si )
    
    call this%set_history_var(vname='FROOT_MR', units = 'kg C / m2 / yr',               &
          long='fine root maintenance respiration)', use_default='active',   &
          avgflag='A', vtype=site_r8, hlms='CLM:ALM', flushval=0.0_r8,    &
          upfreq=2, ivar=ivar, initialize=initialize_variables, index = ih_froot_mr_si )
    
    call this%set_history_var(vname='LIVECROOT_MR', units = 'kg C / m2 / yr',               &
          long='live coarse root maintenance respiration)', use_default='active',   &
          avgflag='A', vtype=site_r8, hlms='CLM:ALM', flushval=0.0_r8,    &
          upfreq=2, ivar=ivar, initialize=initialize_variables, index = ih_livecroot_mr_si )
    
    call this%set_history_var(vname='LIVESTEM_MR', units = 'kg C / m2 / yr',               &
          long='live stem maintenance respiration)', use_default='active',   &
          avgflag='A', vtype=site_r8, hlms='CLM:ALM', flushval=0.0_r8,    &
          upfreq=2, ivar=ivar, initialize=initialize_variables, index = ih_livestem_mr_si )
    
    call this%set_history_var(vname='RDARK_CANOPY_SCLS', units = 'kg C / ha / yr',               &
          long='RDARK for canopy plants by size class', use_default='inactive',   &
          avgflag='A', vtype=site_size_r8, hlms='CLM:ALM', flushval=0.0_r8,    &
          upfreq=2, ivar=ivar, initialize=initialize_variables, index = ih_rdark_canopy_si_scls )
    
    call this%set_history_var(vname='LIVESTEM_MR_CANOPY_SCLS', units = 'kg C / ha / yr',               &
          long='LIVESTEM_MR for canopy plants by size class', use_default='inactive',   &
          avgflag='A', vtype=site_size_r8, hlms='CLM:ALM', flushval=0.0_r8,    &
          upfreq=2, ivar=ivar, initialize=initialize_variables, index = ih_livestem_mr_canopy_si_scls )
    
    call this%set_history_var(vname='LIVECROOT_MR_CANOPY_SCLS', units = 'kg C / ha / yr',               &
          long='LIVECROOT_MR for canopy plants by size class', use_default='inactive',   &
          avgflag='A', vtype=site_size_r8, hlms='CLM:ALM', flushval=0.0_r8,    &
          upfreq=2, ivar=ivar, initialize=initialize_variables, index = ih_livecroot_mr_canopy_si_scls )
    
    call this%set_history_var(vname='FROOT_MR_CANOPY_SCLS', units = 'kg C / ha / yr',               &
          long='FROOT_MR for canopy plants by size class', use_default='inactive',   &
          avgflag='A', vtype=site_size_r8, hlms='CLM:ALM', flushval=0.0_r8,    &
          upfreq=2, ivar=ivar, initialize=initialize_variables, index = ih_froot_mr_canopy_si_scls )
    
    call this%set_history_var(vname='RESP_G_CANOPY_SCLS', units = 'kg C / ha / yr',               &
          long='RESP_G for canopy plants by size class', use_default='inactive',   &
          avgflag='A', vtype=site_size_r8, hlms='CLM:ALM', flushval=0.0_r8,    &
          upfreq=2, ivar=ivar, initialize=initialize_variables, index = ih_resp_g_canopy_si_scls )
    
    call this%set_history_var(vname='RESP_M_CANOPY_SCLS', units = 'kg C / ha / yr',               &
          long='RESP_M for canopy plants by size class', use_default='inactive',   &
          avgflag='A', vtype=site_size_r8, hlms='CLM:ALM', flushval=0.0_r8,    &
          upfreq=2, ivar=ivar, initialize=initialize_variables, index = ih_resp_m_canopy_si_scls )

    call this%set_history_var(vname='LEAF_MD_UNDERSTORY_SCLS', units = 'kg C / ha / yr',               &
          long='LEAF_MD for understory plants by size class', use_default='inactive',   &
          avgflag='A', vtype=site_size_r8, hlms='CLM:ALM', flushval=0.0_r8,    &
          upfreq=1, ivar=ivar, initialize=initialize_variables, index = ih_leaf_md_understory_si_scls )
    
    call this%set_history_var(vname='ROOT_MD_UNDERSTORY_SCLS', units = 'kg C / ha / yr',               &
          long='ROOT_MD for understory plants by size class', use_default='inactive',   &
          avgflag='A', vtype=site_size_r8, hlms='CLM:ALM', flushval=0.0_r8,    &
          upfreq=1, ivar=ivar, initialize=initialize_variables, index = ih_root_md_understory_si_scls )

    call this%set_history_var(vname='BSTORE_MD_UNDERSTORY_SCLS', units = 'kg C / ha / yr',               &
          long='BSTORE_MD for understory plants by size class', use_default='inactive',   &
          avgflag='A', vtype=site_size_r8, hlms='CLM:ALM', flushval=0.0_r8,    &
          upfreq=1, ivar=ivar, initialize=initialize_variables, index = ih_bstore_md_understory_si_scls )
    
    call this%set_history_var(vname='BDEAD_MD_UNDERSTORY_SCLS', units = 'kg C / ha / yr',               &
          long='BDEAD_MD for understory plants by size class', use_default='inactive',   &
          avgflag='A', vtype=site_size_r8, hlms='CLM:ALM', flushval=0.0_r8,    &
          upfreq=1, ivar=ivar, initialize=initialize_variables, index = ih_bdead_md_understory_si_scls )

    call this%set_history_var(vname='BSW_MD_UNDERSTORY_SCLS', units = 'kg C / ha / yr',               &
          long='BSW_MD for understory plants by size class', use_default='inactive',   &
          avgflag='A', vtype=site_size_r8, hlms='CLM:ALM', flushval=0.0_r8,    &
          upfreq=1, ivar=ivar, initialize=initialize_variables, index = ih_bsw_md_understory_si_scls )
    
    call this%set_history_var(vname='SEED_PROD_UNDERSTORY_SCLS', units = 'kg C / ha / yr',               &
          long='SEED_PROD for understory plants by size class', use_default='inactive',   &
          avgflag='A', vtype=site_size_r8, hlms='CLM:ALM', flushval=0.0_r8,    &
          upfreq=1, ivar=ivar, initialize=initialize_variables, index = ih_seed_prod_understory_si_scls )
    
   call this%set_history_var(vname='NPP_LEAF_UNDERSTORY_SCLS', units = 'kg C / ha / yr',               &
         long='NPP_LEAF for understory plants by size class', use_default='inactive',   &
         avgflag='A', vtype=site_size_r8, hlms='CLM:ALM', flushval=0.0_r8,    &
         upfreq=1, ivar=ivar, initialize=initialize_variables, index = ih_npp_leaf_understory_si_scls )
    
   call this%set_history_var(vname='NPP_FROOT_UNDERSTORY_SCLS', units = 'kg C / ha / yr',               &
         long='NPP_FROOT for understory plants by size class', use_default='inactive',   &
         avgflag='A', vtype=site_size_r8, hlms='CLM:ALM', flushval=0.0_r8,    &
         upfreq=1, ivar=ivar, initialize=initialize_variables, index = ih_npp_fnrt_understory_si_scls )
    
   call this%set_history_var(vname='NPP_BSW_UNDERSTORY_SCLS', units = 'kg C / ha / yr',               &
         long='NPP_BSW for understory plants by size class', use_default='inactive',   &
         avgflag='A', vtype=site_size_r8, hlms='CLM:ALM', flushval=0.0_r8,    &
         upfreq=1, ivar=ivar, initialize=initialize_variables, index = ih_npp_sapw_understory_si_scls )
    
   call this%set_history_var(vname='NPP_BDEAD_UNDERSTORY_SCLS', units = 'kg C / ha / yr',               &
         long='NPP_BDEAD for understory plants by size class', use_default='inactive',   &
         avgflag='A', vtype=site_size_r8, hlms='CLM:ALM', flushval=0.0_r8,    &
         upfreq=1, ivar=ivar, initialize=initialize_variables, index = ih_npp_dead_understory_si_scls )
    
   call this%set_history_var(vname='NPP_BSEED_UNDERSTORY_SCLS', units = 'kg C / ha / yr',               &
         long='NPP_BSEED for understory plants by size class', use_default='inactive',   &
         avgflag='A', vtype=site_size_r8, hlms='CLM:ALM', flushval=0.0_r8,    &
         upfreq=1, ivar=ivar, initialize=initialize_variables, index = ih_npp_seed_understory_si_scls )
    
   call this%set_history_var(vname='NPP_STORE_UNDERSTORY_SCLS', units = 'kg C / ha / yr',               &
         long='NPP_STORE for understory plants by size class', use_default='inactive',   &
         avgflag='A', vtype=site_size_r8, hlms='CLM:ALM', flushval=0.0_r8,    &
         upfreq=1, ivar=ivar, initialize=initialize_variables, index = ih_npp_stor_understory_si_scls )
    
    call this%set_history_var(vname='RDARK_UNDERSTORY_SCLS', units = 'kg C / ha / yr',               &
          long='RDARK for understory plants by size class', use_default='inactive',   &
          avgflag='A', vtype=site_size_r8, hlms='CLM:ALM', flushval=0.0_r8,    &
          upfreq=2, ivar=ivar, initialize=initialize_variables, index = ih_rdark_understory_si_scls )
    
    call this%set_history_var(vname='LIVESTEM_MR_UNDERSTORY_SCLS', units = 'kg C / ha / yr',               &
          long='LIVESTEM_MR for understory plants by size class', use_default='inactive',   &
          avgflag='A', vtype=site_size_r8, hlms='CLM:ALM', flushval=0.0_r8,    &
          upfreq=2, ivar=ivar, initialize=initialize_variables, index = ih_livestem_mr_understory_si_scls )
    
    call this%set_history_var(vname='LIVECROOT_MR_UNDERSTORY_SCLS', units = 'kg C / ha / yr',               &
          long='LIVECROOT_MR for understory plants by size class', use_default='inactive',   &
          avgflag='A', vtype=site_size_r8, hlms='CLM:ALM', flushval=0.0_r8,    &
          upfreq=2, ivar=ivar, initialize=initialize_variables, index = ih_livecroot_mr_understory_si_scls )
    
    call this%set_history_var(vname='FROOT_MR_UNDERSTORY_SCLS', units = 'kg C / ha / yr',               &
          long='FROOT_MR for understory plants by size class', use_default='inactive',   &
          avgflag='A', vtype=site_size_r8, hlms='CLM:ALM', flushval=0.0_r8,    &
          upfreq=2, ivar=ivar, initialize=initialize_variables, index = ih_froot_mr_understory_si_scls )
    
    call this%set_history_var(vname='RESP_G_UNDERSTORY_SCLS', units = 'kg C / ha / yr',               &
          long='RESP_G for understory plants by size class', use_default='inactive',   &
          avgflag='A', vtype=site_size_r8, hlms='CLM:ALM', flushval=0.0_r8,    &
          upfreq=2, ivar=ivar, initialize=initialize_variables, index = ih_resp_g_understory_si_scls )
    
    call this%set_history_var(vname='RESP_M_UNDERSTORY_SCLS', units = 'kg C / ha / yr',               &
          long='RESP_M for understory plants by size class', use_default='inactive',   &
          avgflag='A', vtype=site_size_r8, hlms='CLM:ALM', flushval=0.0_r8,    &
          upfreq=2, ivar=ivar, initialize=initialize_variables, index = ih_resp_m_understory_si_scls )


    ! CARBON BALANCE VARIABLES THAT DEPEND ON HLM BGC INPUTS

    call this%set_history_var(vname='NEP', units='gC/m^2/s', &
          long='net ecosystem production', use_default='active', &
          avgflag='A', vtype=site_r8, hlms='CLM:ALM', flushval=hlm_hio_ignore_val,    &
          upfreq=3, ivar=ivar, initialize=initialize_variables, index = ih_nep_si )

    call this%set_history_var(vname='Fire_Closs', units='gC/m^2/s', &
          long='ED/SPitfire Carbon loss to atmosphere', use_default='active', &
          avgflag='A', vtype=site_r8, hlms='CLM:ALM', flushval=hlm_hio_ignore_val,    &
          upfreq=1, ivar=ivar, initialize=initialize_variables, index = ih_fire_c_to_atm_si )
   
    call this%set_history_var(vname='CBALANCE_ERROR_FATES', units='mgC/day',  &
         long='total carbon error, FATES', use_default='active', &
         avgflag='A', vtype=site_r8, hlms='CLM:ALM', flushval=hlm_hio_ignore_val,    &
         upfreq=1, ivar=ivar, initialize=initialize_variables, index = ih_cbal_err_fates_si )

    call this%set_history_var(vname='ERROR_FATES', units='mg/day',  &
         long='total error, FATES mass-balance', use_default='active', &
         avgflag='A', vtype=site_elem_r8, hlms='CLM:ALM', flushval=hlm_hio_ignore_val,    &
         upfreq=1, ivar=ivar, initialize=initialize_variables, index = ih_err_fates_si )

    call this%set_history_var(vname='LITTER_FINES_AG_ELEM', units='kg/m^2', &
          long='mass of above ground  litter in fines (leaves,nonviable seed)', use_default='active', &
          avgflag='A', vtype=site_elem_r8, hlms='CLM:ALM', flushval=hlm_hio_ignore_val,    &
          upfreq=1, ivar=ivar, initialize=initialize_variables, index = ih_fines_ag_elem )

    call this%set_history_var(vname='LITTER_FINES_BG_ELEM', units='kg/m^2', &
          long='mass of below ground litter in fines (fineroots)', use_default='active', &
          avgflag='A', vtype=site_elem_r8, hlms='CLM:ALM', flushval=hlm_hio_ignore_val,    &
          upfreq=1, ivar=ivar, initialize=initialize_variables, index = ih_fines_bg_elem )

    call this%set_history_var(vname='LITTER_CWD_BG_ELEM', units='kg/m^2', &
          long='mass of below ground litter in CWD (coarse roots)', use_default='active', &
          avgflag='A', vtype=site_elem_r8, hlms='CLM:ALM', flushval=hlm_hio_ignore_val,    &
          upfreq=1, ivar=ivar, initialize=initialize_variables, index = ih_cwd_bg_elem )

    call this%set_history_var(vname='LITTER_CWD_AG_ELEM', units='kg/m^2', &
          long='mass of above ground litter in CWD (trunks/branches/twigs)', use_default='active', &
          avgflag='A', vtype=site_elem_r8, hlms='CLM:ALM', flushval=hlm_hio_ignore_val,    &
          upfreq=1, ivar=ivar, initialize=initialize_variables, index = ih_cwd_ag_elem )

    call this%set_history_var(vname='LITTER_CWD', units='kg/m^2', &
          long='total mass of litter in CWD', use_default='active', &
          avgflag='A', vtype=site_elcwd_r8, hlms='CLM:ALM', flushval=hlm_hio_ignore_val,    &
          upfreq=1, ivar=ivar, initialize=initialize_variables, index = ih_cwd_elcwd )

    ! organ-partitioned NPP / allocation fluxes
    call this%set_history_var(vname='NPP_LEAF', units='kgC/m2/yr',       &
          long='NPP flux into leaves', use_default='active',               &
          avgflag='A', vtype=site_r8, hlms='CLM:ALM', flushval=0.0_r8,    &
          upfreq=1, ivar=ivar, initialize=initialize_variables, index = ih_npp_leaf_si )

    call this%set_history_var(vname='NPP_SEED', units='kgC/m2/yr',       &
          long='NPP flux into seeds', use_default='active',               &
          avgflag='A', vtype=site_r8, hlms='CLM:ALM', flushval=0.0_r8,    &
          upfreq=1, ivar=ivar, initialize=initialize_variables, index = ih_npp_seed_si )

    call this%set_history_var(vname='NPP_STEM', units='kgC/m2/yr',       &
          long='NPP flux into stem', use_default='active',               &
          avgflag='A', vtype=site_r8, hlms='CLM:ALM', flushval=0.0_r8,    &
          upfreq=1, ivar=ivar, initialize=initialize_variables, index = ih_npp_stem_si )

    call this%set_history_var(vname='NPP_FROOT', units='kgC/m2/yr',       &
          long='NPP flux into fine roots', use_default='active',               &
          avgflag='A', vtype=site_r8, hlms='CLM:ALM', flushval=0.0_r8,    &
          upfreq=1, ivar=ivar, initialize=initialize_variables, index = ih_npp_froot_si )

    call this%set_history_var(vname='NPP_CROOT', units='kgC/m2/yr',       &
          long='NPP flux into coarse roots', use_default='active',               &
          avgflag='A', vtype=site_r8, hlms='CLM:ALM', flushval=0.0_r8,    &
          upfreq=1, ivar=ivar, initialize=initialize_variables, index = ih_npp_croot_si )

    call this%set_history_var(vname='NPP_STOR', units='kgC/m2/yr',       &
          long='NPP flux into storage tissues', use_default='active',               &
          avgflag='A', vtype=site_r8, hlms='CLM:ALM', flushval=0.0_r8,    &
          upfreq=1, ivar=ivar, initialize=initialize_variables, index = ih_npp_stor_si )


    ! PLANT HYDRAULICS

    if(hlm_use_planthydro.eq.itrue) then
       
       call this%set_history_var(vname='FATES_ERRH2O_SCPF', units='kg/indiv/s', &
             long='mean individual water balance error', use_default='inactive', &
             avgflag='A', vtype=site_size_pft_r8, hlms='CLM:ALM', flushval=0.0_r8,    &
             upfreq=4, ivar=ivar, initialize=initialize_variables, index = ih_errh2o_scpf )

       call this%set_history_var(vname='FATES_TRAN_SCPF', units='kg/indiv/s', &
             long='mean individual transpiration rate', use_default='inactive', &
             avgflag='A', vtype=site_size_pft_r8, hlms='CLM:ALM', flushval=0.0_r8,    &
             upfreq=4, ivar=ivar, initialize=initialize_variables, index = ih_tran_scpf )

       call this%set_history_var(vname='FATES_ROOTUPTAKE_SCPF', units='kg/indiv/s', &
             long='mean individual root uptake rate', use_default='inactive', &
             avgflag='A', vtype=site_size_pft_r8, hlms='CLM:ALM', flushval=0.0_r8,    &
             upfreq=4, ivar=ivar, initialize=initialize_variables, index = ih_rootuptake_scpf )

       call this%set_history_var(vname='FATES_ROOTUPTAKE01_SCPF', units='kg/indiv/s', &
             long='mean individual root uptake rate, layer 1', use_default='inactive', &
             avgflag='A', vtype=site_size_pft_r8, hlms='CLM:ALM', flushval=0.0_r8,    &
             upfreq=4, ivar=ivar, initialize=initialize_variables, index = ih_rootuptake01_scpf )
       
       call this%set_history_var(vname='FATES_ROOTUPTAKE02_SCPF', units='kg/indiv/s', &
             long='mean individual root uptake rate, layer 2', use_default='inactive', &
             avgflag='A', vtype=site_size_pft_r8, hlms='CLM:ALM', flushval=0.0_r8,    &
             upfreq=4, ivar=ivar, initialize=initialize_variables, index = ih_rootuptake02_scpf )
       
       call this%set_history_var(vname='FATES_ROOTUPTAKE03_SCPF', units='kg/indiv/s', &
             long='mean individual root uptake rate, layer 3', use_default='inactive', &
             avgflag='A', vtype=site_size_pft_r8, hlms='CLM:ALM', flushval=0.0_r8,    &
             upfreq=4, ivar=ivar, initialize=initialize_variables, index = ih_rootuptake03_scpf )
       
       call this%set_history_var(vname='FATES_ROOTUPTAKE04_SCPF', units='kg/indiv/s', &
             long='mean individual root uptake rate, layer 4', use_default='inactive', &
             avgflag='A', vtype=site_size_pft_r8, hlms='CLM:ALM', flushval=0.0_r8,    &
             upfreq=4, ivar=ivar, initialize=initialize_variables, index = ih_rootuptake04_scpf )
       
       call this%set_history_var(vname='FATES_ROOTUPTAKE05_SCPF', units='kg/indiv/s', &
             long='mean individual root uptake rate, layer 5', use_default='inactive', &
             avgflag='A', vtype=site_size_pft_r8, hlms='CLM:ALM', flushval=0.0_r8,    &
             upfreq=4, ivar=ivar, initialize=initialize_variables, index = ih_rootuptake05_scpf )
       
       call this%set_history_var(vname='FATES_ROOTUPTAKE06_SCPF', units='kg/indiv/s', &
             long='mean individual root uptake rate, layer 6', use_default='inactive', &
             avgflag='A', vtype=site_size_pft_r8, hlms='CLM:ALM', flushval=0.0_r8,    &
             upfreq=4, ivar=ivar, initialize=initialize_variables, index = ih_rootuptake06_scpf )
          
       call this%set_history_var(vname='FATES_ROOTUPTAKE07_SCPF', units='kg/indiv/s', &
             long='mean individual root uptake rate, layer 7', use_default='inactive', &
             avgflag='A', vtype=site_size_pft_r8, hlms='CLM:ALM', flushval=0.0_r8,    &
             upfreq=4, ivar=ivar, initialize=initialize_variables, index = ih_rootuptake07_scpf )
       
       call this%set_history_var(vname='FATES_ROOTUPTAKE08_SCPF', units='kg/indiv/s', &
             long='mean individual root uptake rate, layer 8', use_default='inactive', &
             avgflag='A', vtype=site_size_pft_r8, hlms='CLM:ALM', flushval=0.0_r8,    &
             upfreq=4, ivar=ivar, initialize=initialize_variables, index = ih_rootuptake08_scpf )
       
       call this%set_history_var(vname='FATES_ROOTUPTAKE09_SCPF', units='kg/indiv/s', &
             long='mean individual root uptake rate, layer 9', use_default='inactive', &
             avgflag='A', vtype=site_size_pft_r8, hlms='CLM:ALM', flushval=0.0_r8,    &
             upfreq=4, ivar=ivar, initialize=initialize_variables, index = ih_rootuptake09_scpf )
       
       call this%set_history_var(vname='FATES_ROOTUPTAKE10_SCPF', units='kg/indiv/s', &
             long='mean individual root uptake rate, layer 10', use_default='inactive', &
             avgflag='A', vtype=site_size_pft_r8, hlms='CLM:ALM', flushval=0.0_r8,    &
             upfreq=4, ivar=ivar, initialize=initialize_variables, index = ih_rootuptake10_scpf )

       call this%set_history_var(vname='FATES_H2OSOI_COL_SHSL', units='m3/m3', &
             long='volumetric soil moisture by layer and shell', use_default='inactive', &
             avgflag='A', vtype=site_scagpft_r8, hlms='CLM:ALM', flushval=0.0_r8,    &
             upfreq=4, ivar=ivar, initialize=initialize_variables, index = ih_h2osoi_si_scagpft )
       
       call this%set_history_var(vname='FATES_SAPFLOW_COL_SCPF', units='kg/indiv/s', &
             long='individual sap flow rate', use_default='inactive', &
             avgflag='A', vtype=site_size_pft_r8, hlms='CLM:ALM', flushval=0.0_r8,    &
             upfreq=4, ivar=ivar, initialize=initialize_variables, index = ih_sapflow_scpf )
       
       call this%set_history_var(vname='FATES_ITERH1_COL_SCPF', units='count/indiv/step', &
             long='number of outer iterations required to achieve tolerable water balance error', &
             use_default='inactive', &
             avgflag='A', vtype=site_size_pft_r8, hlms='CLM:ALM', flushval=0.0_r8,    &
             upfreq=4, ivar=ivar, initialize=initialize_variables, index = ih_iterh1_scpf )
       
       call this%set_history_var(vname='FATES_ITERH2_COL_SCPF', units='count/indiv/step', &
             long='number of inner iterations required to achieve tolerable water balance error', &
             use_default='inactive', &
             avgflag='A', vtype=site_size_pft_r8, hlms='CLM:ALM', flushval=0.0_r8,    &
             upfreq=4, ivar=ivar, initialize=initialize_variables, index = ih_iterh2_scpf )
       
       call this%set_history_var(vname='FATES_ATH_COL_SCPF', units='m3 m-3', &
             long='absorbing root water content', use_default='inactive', &
             avgflag='A', vtype=site_size_pft_r8, hlms='CLM:ALM', flushval=0.0_r8,    &
             upfreq=4, ivar=ivar, initialize=initialize_variables, index = ih_ath_scpf )
       
       call this%set_history_var(vname='FATES_TTH_COL_SCPF', units='m3 m-3', &
             long='transporting root water content', use_default='inactive', &
             avgflag='A', vtype=site_size_pft_r8, hlms='CLM:ALM', flushval=0.0_r8,    &
             upfreq=4, ivar=ivar, initialize=initialize_variables, index =  ih_tth_scpf )
       
       call this%set_history_var(vname='FATES_STH_COL_SCPF', units='m3 m-3', &
             long='stem water contenet', use_default='inactive', &
             avgflag='A', vtype=site_size_pft_r8, hlms='CLM:ALM', flushval=0.0_r8,    &
             upfreq=4, ivar=ivar, initialize=initialize_variables, index = ih_sth_scpf )
       
       call this%set_history_var(vname='FATES_LTH_COL_SCPF', units='m3 m-3', &
             long='leaf water content', use_default='inactive', &
             avgflag='A', vtype=site_size_pft_r8, hlms='CLM:ALM', flushval=0.0_r8,    &
             upfreq=4, ivar=ivar, initialize=initialize_variables, index = ih_lth_scpf )

       call this%set_history_var(vname='FATES_AWP_COL_SCPF', units='MPa', &
             long='absorbing root water potential', use_default='inactive', &
             avgflag='A', vtype=site_size_pft_r8, hlms='CLM:ALM', flushval=0.0_r8,    &
             upfreq=4, ivar=ivar, initialize=initialize_variables, index = ih_awp_scpf )
       
       call this%set_history_var(vname='FATES_TWP_COL_SCPF', units='MPa', &
             long='transporting root water potential', use_default='inactive', &
             avgflag='A', vtype=site_size_pft_r8, hlms='CLM:ALM', flushval=0.0_r8,    &
             upfreq=4, ivar=ivar, initialize=initialize_variables, index = ih_twp_scpf )
       
       call this%set_history_var(vname='FATES_SWP_COL_SCPF', units='MPa', &
             long='stem water potential', use_default='inactive', &
             avgflag='A', vtype=site_size_pft_r8, hlms='CLM:ALM', flushval=0.0_r8,    &
             upfreq=4, ivar=ivar, initialize=initialize_variables, index = ih_swp_scpf )
       
       call this%set_history_var(vname='FATES_LWP_COL_SCPF', units='MPa', &
             long='leaf water potential', use_default='inactive', &
             avgflag='A', vtype=site_size_pft_r8, hlms='CLM:ALM', flushval=0.0_r8,    &
             upfreq=4, ivar=ivar, initialize=initialize_variables, index = ih_lwp_scpf )
 
       call this%set_history_var(vname='FATES_AFLC_COL_SCPF', units='fraction', &
             long='absorbing root fraction of condutivity', use_default='active', &
             avgflag='A', vtype=site_size_pft_r8, hlms='CLM:ALM', flushval=0.0_r8,    &
             upfreq=4, ivar=ivar, initialize=initialize_variables, index = ih_aflc_scpf )
       
       call this%set_history_var(vname='FATES_TFLC_COL_SCPF', units='fraction', &
             long='transporting root fraction of condutivity', use_default='active', &
             avgflag='A', vtype=site_size_pft_r8, hlms='CLM:ALM', flushval=0.0_r8,    &
             upfreq=4, ivar=ivar, initialize=initialize_variables, index = ih_tflc_scpf )
       
       call this%set_history_var(vname='FATES_SFLC_COL_SCPF', units='fraction', &
             long='stem water fraction of condutivity', use_default='active', &
             avgflag='A', vtype=site_size_pft_r8, hlms='CLM:ALM', flushval=0.0_r8,    &
             upfreq=4, ivar=ivar, initialize=initialize_variables, index = ih_sflc_scpf )
       
       call this%set_history_var(vname='FATES_LFLC_COL_SCPF', units='fraction', &
             long='leaf fraction of condutivity', use_default='active', &
             avgflag='A', vtype=site_size_pft_r8, hlms='CLM:ALM', flushval=0.0_r8,    &
             upfreq=4, ivar=ivar, initialize=initialize_variables, index = ih_lflc_scpf )
       
       call this%set_history_var(vname='FATES_BTRAN_COL_SCPF', units='unitless', &
             long='mean individual level btran', use_default='inactive', &
             avgflag='A', vtype=site_size_pft_r8, hlms='CLM:ALM', flushval=0.0_r8,    &
             upfreq=4, ivar=ivar, initialize=initialize_variables, index = ih_btran_scpf )
       
!       call this%set_history_var(vname='FATES_LAROOT_COL_SCPF', units='kg/indiv/s', &
!             long='Needs Description', use_default='active', &
!             avgflag='A', vtype=site_size_pft_r8, hlms='CLM:ALM', flushval=0.0_r8,    &
!             upfreq=4, ivar=ivar, initialize=initialize_variables, index = ih_laroot_scpf)

       call this%set_history_var(vname='H2OVEG', units = 'kg/m2',               &
             long='water stored inside vegetation tissues (leaf, stem, roots)', use_default='inactive',   &
             avgflag='A', vtype=site_r8, hlms='CLM:ALM', flushval=0.0_r8,    &
             upfreq=4, ivar=ivar, initialize=initialize_variables, index = ih_h2oveg_si )

       call this%set_history_var(vname='H2OVEG_DEAD', units = 'kg/m2',               &
             long='cumulative plant_stored_h2o in dead biomass due to mortality', use_default='inactive',   &
             avgflag='A', vtype=site_r8, hlms='CLM:ALM', flushval=0.0_r8,    &
             upfreq=1, ivar=ivar, initialize=initialize_variables, index = ih_h2oveg_dead_si )

       call this%set_history_var(vname='H2OVEG_RECRUIT', units = 'kg/m2',               &
             long='amount of water in new recruits', use_default='inactive',   &
             avgflag='A', vtype=site_r8, hlms='CLM:ALM', flushval=0.0_r8,    &
             upfreq=1, ivar=ivar, initialize=initialize_variables, index = ih_h2oveg_recruit_si )
    
       call this%set_history_var(vname='H2OVEG_GROWTURN_ERR', units = 'kg/m2',               &
             long='cumulative net borrowed (+) or lost (-) from plant_stored_h2o due to combined growth & turnover', use_default='inactive',   &
             avgflag='A', vtype=site_r8, hlms='CLM:ALM', flushval=0.0_r8,    &
             upfreq=1, ivar=ivar, initialize=initialize_variables, index = ih_h2oveg_growturn_err_si )
    
       call this%set_history_var(vname='H2OVEG_PHENO_ERR', units = 'kg/m2',               &
             long='cumulative net borrowed (+) from plant_stored_h2o due to leaf emergence', use_default='inactive',   &
             avgflag='A', vtype=site_r8, hlms='CLM:ALM', flushval=0.0_r8,    &
             upfreq=1, ivar=ivar, initialize=initialize_variables, index = ih_h2oveg_pheno_err_si )
     
       call this%set_history_var(vname='H2OVEG_HYDRO_ERR', units = 'kg/m2',               &
             long='cumulative net borrowed (+) from plant_stored_h2o due to plant hydrodynamics', use_default='inactive',   &
             avgflag='A', vtype=site_r8, hlms='CLM:ALM', flushval=0.0_r8,    &
             upfreq=4, ivar=ivar, initialize=initialize_variables, index = ih_h2oveg_hydro_err_si )
    end if

    ! Must be last thing before return
    this%num_history_vars_ = ivar
    
  end subroutine define_history_vars


   ! ====================================================================================
   ! DEPRECATED, TRANSITIONAL OR FUTURE CODE SECTION
   ! ====================================================================================

   !subroutine set_fates_hio_str(tag,iotype_name, iostr_val)

!       ! Arguments
!       character(len=*), intent(in)           :: tag
!       character(len=*), optional, intent(in) :: iotype_name
!       integer, optional, intent(in)         :: iostr_val

!       ! local variables
!       logical              :: all_set
!       integer,  parameter  :: unset_int = -999
!       real(r8), parameter  :: unset_double = -999.9
!       integer              :: ityp, idim

!       select case (trim(tag))
!       case('flush_to_unset')
!          write(*, *) ''
!          write(*, *) 'Flushing FATES IO types prior to transfer from host'
!          do ityp=1,ubound(iovar_str, 1)
!             iovar_str(ityp)%dimsize = unset_int
!             iovar_str(ityp)%active  = .false.
!          end do

!       case('check_allset')
!          do ityp=1,ubound(iovar_str, 1)
!             write(*, *) 'Checking to see if ',iovar_str(ityp)%name, ' IO communicators were sent to FATES'
!             if(iovar_str(ityp)%active)then
!                if(iovar_str(ityp)%offset .eq. unset_int) then
!                   write(*, *) 'FATES offset information of IO type:', iovar_str(ityp)%name
!                   write(*, *) 'was never set'
!                   ! end_run('MESSAGE')
!                end if
!                do idim=1, iovar_str(ityp)%ndims
!                   if(iovar_str(ityp)%dimsize(idim) .eq. unset_int) then
!                      write(*, *) 'FATES dimension information of IO type:', iovar_str(ityp)%name
!                      write(*, *) 'was never set'
!                      ! end_run('MESSAGE')
!                   end if
!                end do
!             end if
!          end do
!          write(*, *) 'Checked. All history IO specifications properly sent to FATES.'
!       case default

!          ! Must have two arguments if this is not a check or flush
!          if(present(iostr_val) .and. present(iotype_name))then
!
!             ! Tag in this case is dimsize or offset
!             select case (trim(tag))
!
!             case('offset')
!                ityp=iotype_index(trim(iotype_name))
!                iovar_str(ityp)%offset = iostr_val
!                write(*, *) 'Transfering offset for IOTYPE',iotype_name, ' to FATES'

!             case('dimsize1')
!                ityp=iotype_index(trim(iotype_name))
!                iovar_str(ityp)%dimsize(1) = iostr_val
!                write(*, *) 'Transfering 1st dimension size for IOTYPE',iotype_name, ' to FATES'

!             case('dimsize2')
!                ityp=iotype_index(trim(iotype_name))
!                if(ubound(iovar_str(ityp)%dimsize, 1)==1)then
!                   write(fates_log(), *) 'Transfering second dimensional bound to unallocated space'
!                   write(fates_log(), *) 'type:', iotype_name
!                   ! end_run
!                end if
!                iovar_str(ityp)%dimsize(2) = iostr_val
!                write(*, *) 'Transfering 2nd dimension size for IOTYPE',iotype_name, ' to FATES'

!             case('dimsize3')
!                ityp=iotype_index(trim(iotype_name))
!                if(ubound(iovar_str(ityp)%dimsize, 1)<3)then
!                   write(fates_log(), *) 'Transfering third dimensional bound to unallocated space'
!                   write(fates_log(), *) 'type:', iotype_name
!                   ! end_run
!                end if
!                iovar_str(ityp)%dimsize(3) = iostr_val
!                write(*, *) 'Transfering 3rd dimension size for IOTYPE',iotype_name, ' to FATES'

!             case default
!                write(*, *) 'IO parameter not recognized:', trim(tag)
!                ! end_run
!             end select
!          else
!             write(*, *) 'no value was provided for the tag'
!          end if
!
!       end select
!       return
!     end subroutine set_fates_hio_str



end module FatesHistoryInterfaceMod<|MERGE_RESOLUTION|>--- conflicted
+++ resolved
@@ -2340,10 +2340,6 @@
                     hio_biomass_si_agepft(io_si,iagepft) = hio_biomass_si_agepft(io_si,iagepft) + &
                           total_c * ccohort%n * AREA_INV
 
-<<<<<<< HEAD
-             
-=======
->>>>>>> 50f6efea
                     ! update SCPF/SCLS- and canopy/subcanopy- partitioned quantities
                     if (ccohort%canopy_layer .eq. 1) then
                        hio_nplant_canopy_si_scag(io_si,iscag) = hio_nplant_canopy_si_scag(io_si,iscag) + ccohort%n
@@ -2392,12 +2388,9 @@
 
                        ! sum of all mortality
                        hio_mortality_canopy_si_scls(io_si,scls) = hio_mortality_canopy_si_scls(io_si,scls) + &
-<<<<<<< HEAD
+
                              (ccohort%bmort + ccohort%hmort + ccohort%cmort + &
                              ccohort%frmort + ccohort%smort + ccohort%asmort) * ccohort%n + &
-=======
-                             (ccohort%bmort + ccohort%hmort + ccohort%cmort  + ccohort%frmort) * ccohort%n + &
->>>>>>> 50f6efea
                              (ccohort%lmort_direct + ccohort%lmort_collateral + ccohort%lmort_infra) * &
                              ccohort%n * sec_per_day * days_per_year
 
@@ -2488,12 +2481,9 @@
 
                        ! sum of all mortality
                        hio_mortality_understory_si_scls(io_si,scls) = hio_mortality_understory_si_scls(io_si,scls) + &
-<<<<<<< HEAD
+
                              (ccohort%bmort + ccohort%hmort + ccohort%cmort + & 
                              ccohort%frmort + ccohort%smort + ccohort%asmort) * ccohort%n + &
-=======
-                             (ccohort%bmort + ccohort%hmort + ccohort%cmort + ccohort%frmort) * ccohort%n + &
->>>>>>> 50f6efea
                              (ccohort%lmort_direct + ccohort%lmort_collateral + ccohort%lmort_infra) * &
                              ccohort%n * sec_per_day * days_per_year
                        
