--- conflicted
+++ resolved
@@ -332,11 +332,8 @@
 
   ! Indices to (site) variables
   integer :: ih_tveg24_si
-<<<<<<< HEAD
   integer :: ih_tlongterm_si
-=======
   integer :: ih_tgrowth_si
->>>>>>> 238c4afc
   integer :: ih_tveg_si
   integer :: ih_nep_si
   integer :: ih_hr_si
@@ -2485,11 +2482,8 @@
                hio_dleafoff_si                      => this%hvars(ih_dleafoff_si)%r81d, &
                hio_dleafon_si                       => this%hvars(ih_dleafon_si)%r81d, &
                hio_tveg24                           => this%hvars(ih_tveg24_si)%r81d, &
-<<<<<<< HEAD
                hio_tlongterm                           => this%hvars(ih_tlongterm_si)%r81d, &
-=======
                hio_tgrowth                          => this%hvars(ih_tgrowth_si)%r81d, &
->>>>>>> 238c4afc
                hio_meanliqvol_si                    => this%hvars(ih_meanliqvol_si)%r81d, &
                hio_cbal_err_fates_si                => this%hvars(ih_cbal_err_fates_si)%r81d, &
                hio_err_fates_si                     => this%hvars(ih_err_fates_si)%r82d, &
@@ -2661,15 +2655,13 @@
          hio_tveg24(io_si) = hio_tveg24(io_si) + &
               (cpatch%tveg24%GetMean()- t_water_freeze_k_1atm)*cpatch%area*AREA_INV
 
-<<<<<<< HEAD
          ! long-term veg temperature
          hio_tlongterm(io_si) = hio_tlongterm(io_si) + &
               (cpatch%tveg_longterm%GetMean()- t_water_freeze_k_1atm)*cpatch%area*AREA_INV
-=======
+
          ! long-term running mean veg temperature (tgrowth)
          hio_tgrowth(io_si) = hio_tgrowth(io_si) + &
               (cpatch%tveg_lpa%GetMean()- t_water_freeze_k_1atm)*cpatch%area*AREA_INV
->>>>>>> 238c4afc
 
          ! Increment some patch-age-resolved diagnostics
          hio_lai_si_age(io_si,cpatch%age_class) = hio_lai_si_age(io_si,cpatch%age_class) &
@@ -6315,19 +6307,17 @@
          avgflag='A', vtype=site_r8, hlms='CLM:ALM', upfreq=1, &
          ivar=ivar, initialize=initialize_variables, index = ih_tveg24_si )
 
-<<<<<<< HEAD
     call this%set_history_var(vname='FATES_TLONGTERM', units='degree_Celsius', &
          long='fates 30-year running mean vegetation temperature by site', &
          use_default='inactive', &
          avgflag='A', vtype=site_r8, hlms='CLM:ALM', upfreq=1, &
          ivar=ivar, initialize=initialize_variables, index = ih_tlongterm_si )
-=======
+
     call this%set_history_var(vname='FATES_TGROWTH', units='degree_Celsius', &
          long='fates long-term running mean vegetation temperature by site', &
          use_default='inactive', &
          avgflag='A', vtype=site_r8, hlms='CLM:ALM', upfreq=1, &
          ivar=ivar, initialize=initialize_variables, index = ih_tgrowth_si )
->>>>>>> 238c4afc
 
     call this%set_history_var(vname='FATES_TVEG', units='degree_Celsius', &
          long='fates instantaneous mean vegetation temperature by site', &
