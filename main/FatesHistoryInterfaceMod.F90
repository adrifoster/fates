--- conflicted
+++ resolved
@@ -577,16 +577,13 @@
   integer :: ih_gpp_si_pft
   integer :: ih_gpp_sec_si_pft
   integer :: ih_npp_si_pft
-<<<<<<< HEAD
+  integer :: ih_npp_sec_si_pft
   integer :: ih_site_dstatus_si_pft
   integer :: ih_dleafoff_si_pft
   integer :: ih_dleafon_si_pft
   integer :: ih_meanliqvol_si_pft
   integer :: ih_meansmp_si_pft
   integer :: ih_elong_factor_si_pft
-=======
-  integer :: ih_npp_sec_si_pft
->>>>>>> 1c7ec096
   integer :: ih_nocomp_pftpatchfraction_si_pft
   integer :: ih_nocomp_pftnpatches_si_pft
   integer :: ih_nocomp_pftburnedarea_si_pft
@@ -2479,18 +2476,13 @@
                hio_ddbh_canopy_si_scag              => this%hvars(ih_ddbh_canopy_si_scag)%r82d, &
                hio_ddbh_understory_si_scag          => this%hvars(ih_ddbh_understory_si_scag)%r82d, &
                hio_mortality_canopy_si_scag         => this%hvars(ih_mortality_canopy_si_scag)%r82d, &
-               hio_mortality_understory_si_scag     => this%hvars(ih_mortality_understory_si_scag)%r82d, &
-               hio_site_cstatus_si                  => this%hvars(ih_site_cstatus_si)%r81d, &
-<<<<<<< HEAD
-               hio_gdd_si                           => this%hvars(ih_gdd_si)%r81d, &
-=======
-               hio_site_dstatus_si                  => this%hvars(ih_site_dstatus_si)%r81d )
+               hio_mortality_understory_si_scag     => this%hvars(ih_mortality_understory_si_scag)%r82d )
 
     ! Split up the associate statement as the nag compiler has a limit on line continuation  
     associate( hio_gdd_si                           => this%hvars(ih_gdd_si)%r81d, &
->>>>>>> 1c7ec096
                hio_site_ncolddays_si                => this%hvars(ih_site_ncolddays_si)%r81d, &
                hio_site_nchilldays_si               => this%hvars(ih_site_nchilldays_si)%r81d, &
+               hio_site_cstatus_si                  => this%hvars(ih_site_cstatus_si)%r81d, &
                hio_cleafoff_si                      => this%hvars(ih_cleafoff_si)%r81d, &
                hio_cleafon_si                       => this%hvars(ih_cleafon_si)%r81d, &
                hio_site_dstatus_si_pft              => this%hvars(ih_site_dstatus_si_pft)%r82d, &
@@ -2500,12 +2492,8 @@
                hio_meansmp_si_pft                   => this%hvars(ih_meansmp_si_pft)%r82d, &
                hio_elong_factor_si_pft              => this%hvars(ih_elong_factor_si_pft)%r82d, &
                hio_tveg24                           => this%hvars(ih_tveg24_si)%r81d, &
-<<<<<<< HEAD
-=======
                hio_tlongterm                           => this%hvars(ih_tlongterm_si)%r81d, &
                hio_tgrowth                          => this%hvars(ih_tgrowth_si)%r81d, &
-               hio_meanliqvol_si                    => this%hvars(ih_meanliqvol_si)%r81d, &
->>>>>>> 1c7ec096
                hio_cbal_err_fates_si                => this%hvars(ih_cbal_err_fates_si)%r81d, &
                hio_err_fates_si                     => this%hvars(ih_err_fates_si)%r82d, &
                hio_lai_si                           => this%hvars(ih_lai_si)%r81d )
