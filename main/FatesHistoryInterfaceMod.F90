--- conflicted
+++ resolved
@@ -224,14 +224,10 @@
   integer, private :: ih_h2oveg_growturn_err_si
   integer, private :: ih_h2oveg_pheno_err_si
   integer, private :: ih_h2oveg_hydro_err_si
-<<<<<<< HEAD
-    
-
-  ! Indices to (site x scpf) variables
-=======
+    
+
 
   ! Indices to (site x scpf [multiplexed size- and age- bins]) variables
->>>>>>> 64b5affb
   integer, private :: ih_nplant_si_scpf
   integer, private :: ih_gpp_si_scpf
   integer, private :: ih_npp_totl_si_scpf
