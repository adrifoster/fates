module FatesHistoryInterfaceMod

  use FatesConstantsMod        , only : r8 => fates_r8
  use FatesConstantsMod        , only : fates_avg_flag_length
  use FatesConstantsMod        , only : fates_short_string_length
  use FatesConstantsMod        , only : fates_long_string_length
  use FatesConstantsMod        , only : itrue,ifalse
  use FatesConstantsMod        , only : calloc_abs_error
  use FatesConstantsMod        , only : mg_per_kg
  use FatesConstantsMod        , only : pi_const
  use FatesConstantsMod        , only : nearzero
  use FatesConstantsMod        , only : t_water_freeze_k_1atm
  use FatesGlobals             , only : fates_log
  use FatesGlobals             , only : endrun => fates_endrun
  use EDParamsMod              , only : nclmax, maxpft
  use FatesConstantsMod        , only : ican_upper
  use PRTGenericMod            , only : element_pos
  use PRTGenericMod            , only : num_elements
  use PRTGenericMod            , only : prt_cnp_flex_allom_hyp
  use EDTypesMod               , only : site_fluxdiags_type
  use EDtypesMod               , only : ed_site_type
  use FatesCohortMod           , only : fates_cohort_type
  use FatesPatchMod            , only : fates_patch_type
  use EDtypesMod               , only : AREA
  use EDtypesMod               , only : AREA_INV
  use EDTypesMod               , only : numWaterMem
  use EDTypesMod               , only : num_vegtemp_mem
  use EDTypesMod               , only : site_massbal_type
  use PRTGenericMod            , only : element_list
  use FatesConstantsMod        , only : N_DIST_TYPES
  use FatesConstantsMod        , only : dtype_ifall
  use FatesConstantsMod        , only : dtype_ifire
  use FatesConstantsMod        , only : dtype_ilog
  use FatesIODimensionsMod     , only : fates_io_dimension_type
  use FatesIOVariableKindMod   , only : fates_io_variable_kind_type
  use FatesIOVariableKindMod   , only : site_int
  use FatesHistoryVariableType , only : fates_history_variable_type
  use FatesInterfaceTypesMod        , only : hlm_hio_ignore_val
  use FatesInterfaceTypesMod        , only : hlm_use_planthydro
  use FatesInterfaceTypesMod        , only : hlm_use_ed_st3
  use FatesInterfaceTypesMod        , only : hlm_use_cohort_age_tracking
  use FatesInterfaceTypesMod        , only : hlm_use_tree_damage
  use FatesInterfaceTypesMod        , only : nlevdamage
  use FatesInterfaceTypesMod        , only : numpft
  use FatesInterfaceTypesMod        , only : hlm_freq_day
  use FatesInterfaceTypesMod        , only : hlm_parteh_mode
  use EDParamsMod              , only : ED_val_comp_excln
  use EDParamsMod              , only : ED_val_phen_coldtemp
  use FatesInterfaceTypesMod        , only : nlevsclass, nlevage
  use FatesInterfaceTypesMod        , only : nlevheight
  use FatesInterfaceTypesMod        , only : bc_in_type
  use FatesInterfaceTypesMod        , only : hlm_model_day
  use FatesInterfaceTypesMod        , only : nlevcoage
  use FatesInterfaceTypesMod        , only : hlm_use_nocomp
  use FatesInterfaceTypesMod        , only : hlm_use_fixed_biogeog
  use FatesAllometryMod             , only : CrownDepth
  use FatesAllometryMod             , only : bstore_allom
  use FatesAllometryMod             , only : set_root_fraction
  
  use EDPftvarcon              , only : EDPftvarcon_inst
  use PRTParametersMod         , only : prt_params

  ! CIME Globals
  use shr_log_mod              , only : errMsg => shr_log_errMsg
  use shr_infnan_mod           , only : isnan => shr_infnan_isnan
  use FatesConstantsMod        , only : g_per_kg
  use FatesConstantsMod        , only : kg_per_g
  use FatesConstantsMod        , only : ha_per_m2
  use FatesConstantsMod        , only : days_per_sec
  use FatesConstantsMod        , only : sec_per_day
  use FatesConstantsMod        , only : days_per_sec
  use FatesConstantsMod        , only : days_per_year
  use FatesConstantsMod        , only : years_per_day
  use FatesConstantsMod        , only : m2_per_km2
  use FatesConstantsMod        , only : J_per_kJ
  use FatesConstantsMod        , only : m2_per_ha
  use FatesConstantsMod        , only : ha_per_m2
  use FatesConstantsMod        , only : m_per_cm
  use FatesConstantsMod        , only : m_per_mm
  use FatesConstantsMod        , only : sec_per_min
  use FatesConstantsMod        , only : umol_per_mol,mol_per_umol
  use FatesConstantsMod        , only : pa_per_mpa
  use FatesConstantsMod        , only : dens_fresh_liquid_water
  use FatesConstantsMod        , only : grav_earth
  use FatesLitterMod           , only : litter_type
  use FatesConstantsMod        , only : secondaryland

  use PRTGenericMod            , only : leaf_organ, fnrt_organ, sapw_organ
  use PRTGenericMod            , only : struct_organ, store_organ, repro_organ
  use PRTGenericMod            , only : carbon12_element
  use PRTGenericMod            , only : nitrogen_element, phosphorus_element
  use PRTGenericMod            , only : prt_carbon_allom_hyp
  use PRTAllometricCNPMod      , only : stoich_max,stoich_growth_min
  use FatesSizeAgeTypeIndicesMod, only : get_layersizetype_class_index
  
  implicit none
  private          ! By default everything is private

  ! These variables hold the index of the history output structure so we don't
  ! have to constantly do name lookup when we want to populate the dataset
  ! These indices are set during "define_history_vars()" call to "set_history_var()"
  ! during the initialize phase.  Definitions are not provided, for an explanation of
  ! the variable go to its registry.  (IH_ signifies "index history")
  !
  ! Because of the complex sub-gridscale structure of FATES, in which multiple patches and cohorts
  ! exist within a gridcell, along with vertical gradients within and between canopy layers, as well
  ! as distinct classes such as PFTs or fuel size bins, there are multiple different dimensions in
  ! which it is possible to output history variables to better understand what's going on.
  !
  ! a key point is that, while the number of patches or cohorts can in principle be large, and
  ! the age and size indices of a given patch or cohort can be finely resolved, we collapse these
  ! continuously varying indices into bins of time-invariant width for the purposes of history
  ! outputting.  This is because a given patch or cohort may not persist across a given interval
  ! of history averaging, so it is better to output all patches of cohorts whose index is within
  ! a given interval along the size or age bin.
  !
  ! Another particularity of the issue of FATES shifting its subgrid structure frequently
  ! and possibly having multiple (or zero) patches or cohorts within a given bin is that, if you
  ! want to output an average quantities across some dimension, such as a mean carbon flux across
  ! patch area of a given age, in general it is better to output both the numerator and denominator
  ! of the averaging calculation separately, rather than the average itself, and then calculate
  ! the average in post-processing. So, e.g. this means outputting both the patch area and the
  ! product of the flux within each patch and the patch area as separate variables.  Doing this
  ! allows conservation even when the weights are changing rapidly and simplifies the logic when
  ! the number of patches or cohorts may be anywhere from zero to a large number.
  !
  ! So what this means is that anything that is disaggregated at the patch area requires
  ! outputting the patch age distribution (in units of patch area / site area) as the denominator
  ! of the average and then calculating the numerator of the average as XXX times the patch
  ! area so (so in units of XXX * patch area / site area). For cohort-level quantities,
  ! this requires outputting the number density (in units of individuals per site area), etc.
  !
  ! For reference, some standardized abbreviations of the FATES dimensions are listed here:
  ! scls = size-class dimension
  ! cacls = cohort age-class dimension
  ! pft  = the pft dimension
  ! age  = the age bin dimension
  ! height = the height bin dimension
  ! cwdsc  = the coarse woody debris size class dimension
  !
  ! Since the netcdf interface can only handle variables with a certain number of dimensions,
  ! we have create some "multiplexed" dimensions that combine two or more dimensions into a
  ! single dimension.  Examples of these are the following:
  ! scpf = size class x PFT
  ! cacpf = cohort age class x PFT
  ! cnlf = canopy layer x leaf layer
  ! cnlfpft = canopy layer x leaf layer x PFT
  ! scag = size class bin x age bin
  ! scagpft = size class bin x age bin x PFT
  ! agepft  = age bin x PFT
  ! agefuel = age bin x fuel size class


  ! A recipe for adding a new history variable to this module:
  ! (1) decide what time frequency it makes sense to update the variable at, and what dimension(s)
  !     you want to output the variable on
  ! (2) add the ih_ integer variable in the immediately following section of the module.
  !     use the suffix as outlined above for the dimension you are using.
  ! (3) define a corresponding hio_ variable by associating it to the ih_ variable
  !     in the associate section of the subroutine that corresponds to the time-updating
  !     frequency that you've chosen
  !     (i.e. if half-hourly, then work in subroutine update_history_prod; if daily,
  !     then work in subroutine update_history_dyn)
  ! (4) within that subroutine, add the logic that passes the information from the
  !     fates-native variable (possibly on a patch or cohort structure) to the history
  !     hio_ variable that you've associated to.
  ! (5) add the variable name, metadata, units, dimension, updating frequency, the ih_ variable
  !     index, etc via a call to the set_history_var method in the subroutine define_history_vars.
  !

  ! Indices to 1D Patch variables

  integer :: ih_storec_si
  integer :: ih_storectfrac_si
  integer :: ih_storectfrac_canopy_scpf
  integer :: ih_storectfrac_ustory_scpf
  integer :: ih_leafc_si
  integer :: ih_sapwc_si
  integer :: ih_fnrtc_si
  integer :: ih_fnrtc_sl
  integer :: ih_reproc_si
  integer :: ih_totvegc_si

  ! Nutrient relevant diagnostics (CNP)
  ! ---------------------------------------------------------------
  ! These are active if if(any(element_list(:)==nitrogen_element))
  integer :: ih_storen_si
  integer :: ih_leafn_si
  integer :: ih_sapwn_si
  integer :: ih_fnrtn_si
  integer :: ih_repron_si
  integer :: ih_totvegn_si
  integer :: ih_storentfrac_si
  integer :: ih_totvegn_scpf
  integer :: ih_leafn_scpf
  integer :: ih_fnrtn_scpf
  integer :: ih_storen_scpf
  integer :: ih_sapwn_scpf
  integer :: ih_repron_scpf
  integer :: ih_storentfrac_canopy_scpf
  integer :: ih_storentfrac_understory_scpf
  
  ! These are active if if(any(element_list(:)==phosphorus_element))
  integer :: ih_storep_si
  integer :: ih_leafp_si
  integer :: ih_sapwp_si
  integer :: ih_fnrtp_si
  integer :: ih_reprop_si
  integer :: ih_totvegp_si
  integer :: ih_storeptfrac_si
  integer :: ih_totvegp_scpf
  integer :: ih_leafp_scpf
  integer :: ih_fnrtp_scpf
  integer :: ih_reprop_scpf
  integer :: ih_storep_scpf
  integer :: ih_sapwp_scpf
  integer :: ih_storeptfrac_canopy_scpf
  integer :: ih_storeptfrac_understory_scpf

  ! These are active if hlm_parteh_mode = prt_cnp_flex_allom_hyp
  integer :: ih_l2fr_si
  integer :: ih_l2fr_clscpf
  integer :: ih_recl2fr_canopy_pf
  integer :: ih_recl2fr_ustory_pf
  integer :: ih_nh4uptake_scpf
  integer :: ih_no3uptake_scpf
  integer :: ih_puptake_scpf
  integer :: ih_nh4uptake_si
  integer :: ih_no3uptake_si
  integer :: ih_puptake_si
  integer :: ih_nefflux_si
  integer :: ih_pefflux_si
  integer :: ih_nefflux_scpf
  integer :: ih_pefflux_scpf
  integer :: ih_ndemand_si
  integer :: ih_ndemand_scpf
  integer :: ih_pdemand_si
  integer :: ih_pdemand_scpf
  integer :: ih_nfix_si
  integer :: ih_nfix_scpf
  
  integer :: ih_trimming_si
  integer :: ih_area_plant_si
  integer :: ih_area_trees_si
  integer :: ih_litter_in_elem
  integer :: ih_litter_out_elem
  integer :: ih_seed_bank_elem
  integer :: ih_fates_fraction_si
  integer :: ih_litter_in_si            ! carbon only
  integer :: ih_litter_out_si           ! carbon only
  integer :: ih_seed_bank_si            ! carbon only
  integer :: ih_seeds_in_si             ! carbon only
  integer :: ih_seeds_in_local_si       ! carbon only
  integer :: ih_ungerm_seed_bank_si        ! carbon only
  integer :: ih_seedling_pool_si    ! carbon only
  integer :: ih_ba_weighted_height_si
  integer :: ih_ca_weighted_height_si
  integer :: ih_seeds_in_local_elem
  integer :: ih_seeds_in_extern_elem
  integer :: ih_seed_decay_elem
  integer :: ih_seed_germ_elem

  integer :: ih_fines_ag_elem
  integer :: ih_fines_bg_elem
  integer :: ih_cwd_ag_elem
  integer :: ih_cwd_bg_elem
  integer :: ih_cwd_elcwd
  integer :: ih_burn_flux_elem

  ! Size-class x PFT mass states

  integer :: ih_bstor_canopy_si_scpf
  integer :: ih_bstor_understory_si_scpf
  integer :: ih_bleaf_canopy_si_scpf
  integer :: ih_bleaf_understory_si_scpf
  !  Size-class x PFT LAI states
  integer :: ih_lai_canopy_si_scpf
  integer :: ih_lai_understory_si_scpf

  integer :: ih_totvegc_scpf
  integer :: ih_leafc_scpf
  integer :: ih_fnrtc_scpf
  integer :: ih_storec_scpf
  integer :: ih_sapwc_scpf
  integer :: ih_reproc_scpf
  integer :: ih_bdead_si
  integer :: ih_balive_si
  integer :: ih_agb_si
  integer :: ih_npp_si
  integer :: ih_gpp_si
  integer :: ih_aresp_si
  integer :: ih_maint_resp_si
  integer :: ih_growth_resp_si
  integer :: ih_excess_resp_si
  integer :: ih_ar_canopy_si
  integer :: ih_gpp_canopy_si
  integer :: ih_ar_understory_si
  integer :: ih_gpp_understory_si
  integer :: ih_canopy_biomass_si
  integer :: ih_understory_biomass_si
  integer :: ih_maint_resp_unreduced_si

  integer :: ih_npp_secondary_si
  integer :: ih_gpp_secondary_si
  integer :: ih_aresp_secondary_si
  integer :: ih_maint_resp_secondary_si
  integer :: ih_growth_resp_secondary_si

  integer :: ih_primaryland_fusion_error_si
  integer :: ih_area_si_landuse
  integer :: ih_disturbance_rate_si_lulu
  integer :: ih_fire_disturbance_rate_si
  integer :: ih_logging_disturbance_rate_si
  integer :: ih_fall_disturbance_rate_si
  integer :: ih_harvest_carbonflux_si
  integer :: ih_harvest_debt_si
  integer :: ih_harvest_debt_sec_si

  ! Indices to site by size-class by age variables
  integer :: ih_nplant_si_scag
  integer :: ih_nplant_canopy_si_scag
  integer :: ih_nplant_understory_si_scag
  integer :: ih_ddbh_canopy_si_scag
  integer :: ih_ddbh_understory_si_scag
  integer :: ih_mortality_canopy_si_scag
  integer :: ih_mortality_understory_si_scag

  ! Indices to site by size-class by age by pft variables
  integer :: ih_nplant_si_scagpft

  ! Indices to site by patch age by pft variables
  integer :: ih_biomass_si_agepft
  integer :: ih_npp_si_agepft
  integer :: ih_scorch_height_si_agepft

  ! Indices to (site) variables
  integer :: ih_tveg24_si
  integer :: ih_tlongterm_si
  integer :: ih_tgrowth_si
  integer :: ih_tveg_si
  integer :: ih_nep_si
  integer :: ih_hr_si

  integer :: ih_c_stomata_si
  integer :: ih_c_lblayer_si
  integer :: ih_rad_error_si

  integer :: ih_fire_c_to_atm_si


  integer :: ih_cbal_err_fates_si
  integer :: ih_err_fates_si

  integer :: ih_npatches_si
  integer :: ih_npatches_sec_si
  integer :: ih_ncohorts_si
  integer :: ih_ncohorts_sec_si
  integer :: ih_demotion_carbonflux_si
  integer :: ih_promotion_carbonflux_si
  integer :: ih_canopy_mortality_carbonflux_si
  integer :: ih_understory_mortality_carbonflux_si
  integer :: ih_canopy_mortality_crownarea_si
  integer :: ih_understory_mortality_crownarea_si
  integer :: ih_canopy_spread_si
  integer :: ih_npp_leaf_si
  integer :: ih_npp_seed_si
  integer :: ih_npp_stem_si
  integer :: ih_npp_froot_si
  integer :: ih_npp_croot_si
  integer :: ih_npp_stor_si
  integer :: ih_leaf_mr_si
  integer :: ih_froot_mr_si
  integer :: ih_livestem_mr_si
  integer :: ih_livecroot_mr_si
  integer :: ih_fraction_secondary_forest_si
  integer :: ih_biomass_secondary_forest_si
  integer :: ih_woodproduct_si
  integer :: ih_h2oveg_si
  integer :: ih_h2oveg_dead_si
  integer :: ih_h2oveg_recruit_si
  integer :: ih_h2oveg_growturn_err_si
  integer :: ih_h2oveg_hydro_err_si
  integer :: ih_lai_si
 
  integer :: ih_site_cstatus_si
  integer :: ih_gdd_si
  integer :: ih_site_nchilldays_si
  integer :: ih_site_ncolddays_si
  integer :: ih_cleafoff_si
  integer :: ih_cleafon_si

  integer :: ih_nesterov_fire_danger_si
  integer :: ih_fire_nignitions_si
  integer :: ih_fire_fdi_si
  integer :: ih_fire_intensity_area_product_si
  integer :: ih_spitfire_ros_si
  integer :: ih_effect_wspeed_si
  integer :: ih_tfc_ros_si
  integer :: ih_fire_intensity_si
  integer :: ih_fire_area_si
  integer :: ih_fire_fuel_bulkd_si
  integer :: ih_fire_fuel_eff_moist_si
  integer :: ih_fire_fuel_sav_si
  integer :: ih_fire_fuel_mef_si
  integer :: ih_sum_fuel_si
  integer :: ih_fragmentation_scaler_sl

  integer :: ih_nplant_si_scpf
  integer :: ih_gpp_si_scpf
  integer :: ih_npp_totl_si_scpf
  integer :: ih_npp_leaf_si_scpf
  integer :: ih_npp_seed_si_scpf
  integer :: ih_npp_fnrt_si_scpf
  integer :: ih_npp_bgsw_si_scpf
  integer :: ih_npp_bgdw_si_scpf
  integer :: ih_npp_agsw_si_scpf
  integer :: ih_npp_agdw_si_scpf
  integer :: ih_npp_stor_si_scpf

  integer :: ih_mortality_canopy_si_scpf
  integer :: ih_mortality_understory_si_scpf
  integer :: ih_m3_mortality_canopy_si_scpf
  integer :: ih_m3_mortality_understory_si_scpf
  integer :: ih_nplant_canopy_si_scpf
  integer :: ih_nplant_understory_si_scpf
  integer :: ih_ddbh_canopy_si_scpf
  integer :: ih_ddbh_understory_si_scpf
  integer :: ih_gpp_canopy_si_scpf
  integer :: ih_gpp_understory_si_scpf
  integer :: ih_ar_canopy_si_scpf
  integer :: ih_ar_understory_si_scpf

  integer :: ih_ddbh_si_scpf
  integer :: ih_growthflux_si_scpf
  integer :: ih_growthflux_fusion_si_scpf
  integer :: ih_ba_si_scpf
  integer :: ih_agb_si_scpf
  integer :: ih_m1_si_scpf
  integer :: ih_m2_si_scpf
  integer :: ih_m3_si_scpf
  integer :: ih_m4_si_scpf
  integer :: ih_m5_si_scpf
  integer :: ih_m6_si_scpf
  integer :: ih_m7_si_scpf
  integer :: ih_m8_si_scpf
  integer :: ih_m9_si_scpf
  integer :: ih_m10_si_scpf
  integer :: ih_m11_si_scpf
  
  integer :: ih_crownfiremort_si_scpf
  integer :: ih_cambialfiremort_si_scpf

  integer :: ih_abg_mortality_cflux_si_scpf
  integer :: ih_abg_productivity_cflux_si_scpf

  integer :: ih_m10_si_capf
  integer :: ih_nplant_si_capf

  integer :: ih_ar_si_scpf
  integer :: ih_ar_grow_si_scpf
  integer :: ih_ar_maint_si_scpf
  integer :: ih_ar_darkm_si_scpf
  integer :: ih_ar_agsapm_si_scpf
  integer :: ih_ar_crootm_si_scpf
  integer :: ih_ar_frootm_si_scpf

  integer :: ih_c13disc_si_scpf

  ! indices to (site x scls [size class bins]) variables
  integer :: ih_ba_si_scls
  integer :: ih_nplant_si_scls
  integer :: ih_nplant_canopy_si_scls
  integer :: ih_nplant_understory_si_scls
  integer :: ih_lai_canopy_si_scls
  integer :: ih_lai_understory_si_scls
  integer :: ih_sai_canopy_si_scls
  integer :: ih_sai_understory_si_scls
  integer :: ih_mortality_canopy_si_scls
  integer :: ih_mortality_understory_si_scls
  integer :: ih_m3_mortality_canopy_si_scls
  integer :: ih_m3_mortality_understory_si_scls
  
  integer :: ih_demotion_rate_si_scls
  integer :: ih_promotion_rate_si_scls
  integer :: ih_trimming_canopy_si_scls
  integer :: ih_trimming_understory_si_scls
  integer :: ih_crown_area_canopy_si_scls
  integer :: ih_crown_area_understory_si_scls
  integer :: ih_ddbh_canopy_si_scls
  integer :: ih_ddbh_understory_si_scls
  integer :: ih_agb_si_scls
  integer :: ih_biomass_si_scls
  integer :: ih_mortality_canopy_secondary_si_scls

  ! mortality vars
  integer :: ih_m1_si_scls
  integer :: ih_m2_si_scls
  integer :: ih_m3_si_scls
  integer :: ih_m4_si_scls
  integer :: ih_m5_si_scls
  integer :: ih_m6_si_scls
  integer :: ih_m7_si_scls
  integer :: ih_m8_si_scls
  integer :: ih_m9_si_scls
  integer :: ih_m10_si_scls

  integer :: ih_m1_sec_si_scls
  integer :: ih_m2_sec_si_scls
  integer :: ih_m3_sec_si_scls
  integer :: ih_m7_sec_si_scls
  integer :: ih_m8_sec_si_scls
  integer :: ih_m9_sec_si_scls
  integer :: ih_m10_sec_si_scls

  integer :: ih_m10_si_cacls
  integer :: ih_nplant_si_cacls

  ! lots of non-default diagnostics for understanding canopy versus understory carbon balances
  integer :: ih_rdark_canopy_si_scls
  integer :: ih_livestem_mr_canopy_si_scls
  integer :: ih_livecroot_mr_canopy_si_scls
  integer :: ih_froot_mr_canopy_si_scls
  integer :: ih_resp_g_canopy_si_scls
  integer :: ih_resp_m_canopy_si_scls
  integer :: ih_leaf_md_canopy_si_scls
  integer :: ih_root_md_canopy_si_scls
  integer :: ih_carbon_balance_canopy_si_scls
  integer :: ih_bstore_md_canopy_si_scls
  integer :: ih_bdead_md_canopy_si_scls
  integer :: ih_bsw_md_canopy_si_scls
  integer :: ih_seed_prod_canopy_si_scls
  integer :: ih_npp_leaf_canopy_si_scls
  integer :: ih_npp_fnrt_canopy_si_scls
  integer :: ih_npp_sapw_canopy_si_scls
  integer :: ih_npp_dead_canopy_si_scls
  integer :: ih_npp_seed_canopy_si_scls
  integer :: ih_npp_stor_canopy_si_scls

  integer :: ih_rdark_understory_si_scls
  integer :: ih_livestem_mr_understory_si_scls
  integer :: ih_livecroot_mr_understory_si_scls
  integer :: ih_froot_mr_understory_si_scls
  integer :: ih_resp_g_understory_si_scls
  integer :: ih_resp_m_understory_si_scls
  integer :: ih_leaf_md_understory_si_scls
  integer :: ih_root_md_understory_si_scls
  integer :: ih_carbon_balance_understory_si_scls
  integer :: ih_bsw_md_understory_si_scls
  integer :: ih_bdead_md_understory_si_scls
  integer :: ih_bstore_md_understory_si_scls
  integer :: ih_seed_prod_understory_si_scls
  integer :: ih_npp_leaf_understory_si_scls
  integer :: ih_npp_fnrt_understory_si_scls
  integer :: ih_npp_sapw_understory_si_scls
  integer :: ih_npp_dead_understory_si_scls
  integer :: ih_npp_seed_understory_si_scls
  integer :: ih_npp_stor_understory_si_scls

  integer :: ih_yesterdaycanopylevel_canopy_si_scls
  integer :: ih_yesterdaycanopylevel_understory_si_scls

  ! indices to (site x pft) variables
  integer :: ih_biomass_si_pft
  integer :: ih_biomass_sec_si_pft
  integer :: ih_leafbiomass_si_pft
  integer :: ih_storebiomass_si_pft
  integer :: ih_nindivs_si_pft
  integer :: ih_nindivs_sec_si_pft
  integer :: ih_recruitment_si_pft
  integer :: ih_mortality_si_pft
  integer :: ih_mortality_carbonflux_si_pft
  integer :: ih_hydraulicmortality_carbonflux_si_pft
  integer :: ih_cstarvmortality_carbonflux_si_pft
  integer :: ih_firemortality_carbonflux_si_pft
  integer :: ih_crownarea_si_pft
  integer :: ih_canopycrownarea_si_pft
  integer :: ih_gpp_si_pft
  integer :: ih_gpp_sec_si_pft
  integer :: ih_npp_si_pft
  integer :: ih_npp_sec_si_pft
  integer :: ih_site_dstatus_si_pft
  integer :: ih_dleafoff_si_pft
  integer :: ih_dleafon_si_pft
  integer :: ih_meanliqvol_si_pft
  integer :: ih_meansmp_si_pft
  integer :: ih_elong_factor_si_pft
  integer :: ih_nocomp_pftpatchfraction_si_pft
  integer :: ih_nocomp_pftnpatches_si_pft
  integer :: ih_nocomp_pftburnedarea_si_pft

  ! indices to (site x patch-age) variables
  integer :: ih_area_si_age
  integer :: ih_lai_si_age
  integer :: ih_canopy_area_si_age
  integer :: ih_gpp_si_age
  integer :: ih_npp_si_age
  integer :: ih_ncl_si_age
  integer :: ih_npatches_si_age
  integer :: ih_zstar_si_age
  integer :: ih_biomass_si_age
  integer :: ih_c_stomata_si_age
  integer :: ih_c_lblayer_si_age
  integer :: ih_agesince_anthrodist_si_age
  integer :: ih_secondarylands_area_si_age
  integer :: ih_area_burnt_si_age
  ! integer :: ih_fire_rate_of_spread_front_si_age
  integer :: ih_fire_intensity_si_age
  integer :: ih_fire_sum_fuel_si_age

  integer :: ih_lai_secondary_si

  ! indices to (site x height) variables
  integer :: ih_canopy_height_dist_si_height
  integer :: ih_leaf_height_dist_si_height

  ! Indices to hydraulics variables

  integer :: ih_errh2o_scpf
  integer :: ih_tran_scpf

!  integer :: ih_h2osoi_si_scagpft  ! hijacking the scagpft dimension instead of creating a new shsl dimension
  integer :: ih_sapflow_scpf
  integer :: ih_sapflow_si
  integer :: ih_iterh1_scpf
  integer :: ih_iterh2_scpf
  integer :: ih_supsub_scpf
  integer :: ih_ath_scpf
  integer :: ih_tth_scpf
  integer :: ih_sth_scpf
  integer :: ih_lth_scpf
  integer :: ih_awp_scpf
  integer :: ih_twp_scpf
  integer :: ih_swp_scpf
  integer :: ih_lwp_scpf
  integer :: ih_aflc_scpf
  integer :: ih_tflc_scpf
  integer :: ih_sflc_scpf
  integer :: ih_lflc_scpf
  integer :: ih_btran_scpf

  ! Hydro: Soil water states
  integer :: ih_rootwgt_soilvwc_si
  integer :: ih_rootwgt_soilvwcsat_si
  integer :: ih_rootwgt_soilmatpot_si

  ! Hydro: Soil water state by layer
  integer :: ih_soilmatpot_sl
  integer :: ih_soilvwc_sl
  integer :: ih_soilvwcsat_sl

  ! Hydro: Root water Uptake rates
  integer :: ih_rootuptake_si
  integer :: ih_rootuptake_sl
  integer :: ih_rootuptake0_scpf
  integer :: ih_rootuptake10_scpf
  integer :: ih_rootuptake50_scpf
  integer :: ih_rootuptake100_scpf


  ! indices to (site x fuel class) variables
  integer :: ih_litter_moisture_si_fuel
  integer :: ih_burnt_frac_litter_si_fuel
  integer :: ih_fuel_amount_si_fuel

  ! indices to (site x cwd size class) variables
  integer :: ih_cwd_ag_si_cwdsc
  integer :: ih_cwd_bg_si_cwdsc
  integer :: ih_cwd_ag_in_si_cwdsc
  integer :: ih_cwd_bg_in_si_cwdsc
  integer :: ih_cwd_ag_out_si_cwdsc
  integer :: ih_cwd_bg_out_si_cwdsc

  ! indices to (site x [canopy layer x leaf layer]) variables
  integer :: ih_parsun_z_si_cnlf
  integer :: ih_parsha_z_si_cnlf
  integer :: ih_laisun_z_si_cnlf
  integer :: ih_laisha_z_si_cnlf
  integer :: ih_fabd_sun_si_cnlf
  integer :: ih_fabd_sha_si_cnlf
  integer :: ih_fabi_sun_si_cnlf
  integer :: ih_fabi_sha_si_cnlf
  integer :: ih_ts_net_uptake_si_cnlf
  integer :: ih_crownarea_si_cnlf
  integer :: ih_parprof_dir_si_cnlf
  integer :: ih_parprof_dif_si_cnlf

  ! indices to (site x [canopy layer x leaf layer x pft]) variables
  integer :: ih_parsun_z_si_cnlfpft
  integer :: ih_parsha_z_si_cnlfpft
  integer :: ih_laisun_z_si_cnlfpft
  integer :: ih_laisha_z_si_cnlfpft
  integer :: ih_fabd_sun_si_cnlfpft
  integer :: ih_fabd_sha_si_cnlfpft
  integer :: ih_fabi_sun_si_cnlfpft
  integer :: ih_fabi_sha_si_cnlfpft
  integer :: ih_parprof_dir_si_cnlfpft
  integer :: ih_parprof_dif_si_cnlfpft

  ! indices to site x crown damage variables
  ! site x crown damage x pft x sizeclass
  ! site x crown damage x size class
  integer :: ih_nplant_si_cdpf
  integer :: ih_nplant_canopy_si_cdpf
  integer :: ih_nplant_understory_si_cdpf
  integer :: ih_mortality_si_cdpf
  integer :: ih_mortality_canopy_si_cdpf
  integer :: ih_mortality_understory_si_cdpf
  integer :: ih_m3_si_cdpf
  integer :: ih_m11_si_cdpf
  integer :: ih_m3_mortality_canopy_si_cdpf
  integer :: ih_m3_mortality_understory_si_cdpf
  integer :: ih_m11_mortality_canopy_si_cdpf
  integer :: ih_m11_mortality_understory_si_cdpf
  integer :: ih_ddbh_si_cdpf
  integer :: ih_ddbh_canopy_si_cdpf
  integer :: ih_ddbh_understory_si_cdpf

  ! crownarea damaged
  integer :: ih_crownarea_canopy_damage_si
  integer :: ih_crownarea_ustory_damage_si
  
  ! indices to (site x canopy layer) variables
  integer :: ih_parsun_top_si_can
  integer :: ih_parsha_top_si_can
  integer :: ih_laisun_top_si_can
  integer :: ih_laisha_top_si_can
  integer :: ih_fabd_sun_top_si_can
  integer :: ih_fabd_sha_top_si_can
  integer :: ih_fabi_sun_top_si_can
  integer :: ih_fabi_sha_top_si_can
  integer :: ih_crownarea_si_can

  ! indices to (patch age x fuel size class) variables
  integer :: ih_fuel_amount_age_fuel

  ! The number of variable dim/kind types we have defined (static)

  integer, parameter, public :: fates_history_num_dimensions = 50
  integer, parameter, public :: fates_history_num_dim_kinds = 50

  type, public :: fates_history_interface_type

     ! Instance of the list of history output varialbes
     type(fates_history_variable_type), allocatable :: hvars(:)
     integer, private :: num_history_vars_

     ! Instanteat one registry of the different dimension/kinds (dk)
     ! All output variables will have a pointer to one of these dk's
     type(fates_io_variable_kind_type) :: dim_kinds(fates_history_num_dim_kinds)

     ! This is a structure that explains where FATES patch boundaries
     ! on each thread point to in the host IO array, this structure is
     ! allocated by number of threads. This could be dynamically
     ! allocated, but is unlikely to change...?
     type(fates_io_dimension_type) :: dim_bounds(fates_history_num_dimensions)

     !! THESE WERE EXPLICITLY PRIVATE WHEN TYPE WAS PUBLIC
     integer, private :: column_index_, levsoil_index_, levscpf_index_
     integer, private :: levscls_index_, levpft_index_, levage_index_
     integer, private :: levfuel_index_, levcwdsc_index_, levscag_index_
     integer, private :: levcan_index_, levcnlf_index_, levcnlfpft_index_
     integer, private :: levcdpf_index_, levcdsc_index_, levcdam_index_ 
     integer, private :: levscagpft_index_, levagepft_index_
     integer, private :: levheight_index_, levagefuel_index_
     integer, private :: levelem_index_, levelpft_index_
     integer, private :: levelcwd_index_, levelage_index_
     integer, private :: levcacls_index_, levcapf_index_
     integer, private :: levclscpf_index_
     integer, private :: levlanduse_index_, levlulu_index_

   contains

     procedure :: Init
     procedure :: SetThreadBoundsEach
     procedure :: initialize_history_vars
     procedure :: assemble_history_output_types

     procedure :: update_history_dyn
     procedure :: update_history_hifrq
     procedure :: update_history_hydraulics
     procedure :: update_history_nutrflux
     
     ! 'get' methods used by external callers to access private read only data

     procedure :: num_history_vars
     procedure :: column_index
     procedure :: levsoil_index
     procedure :: levscpf_index
     procedure :: levscls_index
     procedure :: levcapf_index
     procedure :: levcacls_index
     procedure :: levpft_index
     procedure :: levage_index
     procedure :: levfuel_index
     procedure :: levcwdsc_index
     procedure :: levcan_index
     procedure :: levcnlf_index
     procedure :: levcnlfpft_index
     procedure :: levcdpf_index
     procedure :: levcdsc_index
     procedure :: levcdam_index
     procedure :: levscag_index
     procedure :: levscagpft_index
     procedure :: levagepft_index
     procedure :: levheight_index
     procedure :: levelem_index
     procedure :: levelpft_index
     procedure :: levelcwd_index
     procedure :: levelage_index
     procedure :: levagefuel_index
     procedure :: levclscpf_index
     procedure :: levlanduse_index
     procedure :: levlulu_index
     
     ! private work functions
     procedure, private :: define_history_vars
     procedure, private :: set_history_var
     procedure, private :: init_dim_kinds_maps
     procedure, private :: set_dim_indices
     procedure, private :: set_column_index
     procedure, private :: set_levsoil_index
     procedure, private :: set_levscpf_index
     procedure, private :: set_levcacls_index
     procedure, private :: set_levcapf_index
     procedure, private :: set_levscls_index
     procedure, private :: set_levpft_index
     procedure, private :: set_levage_index
     procedure, private :: set_levfuel_index
     procedure, private :: set_levcwdsc_index
     procedure, private :: set_levcan_index
     procedure, private :: set_levcnlf_index
     procedure, private :: set_levcnlfpft_index
     procedure, private :: set_levcdpf_index
     procedure, private :: set_levcdsc_index
     procedure, private :: set_levcdam_index
     procedure, private :: set_levscag_index
     procedure, private :: set_levscagpft_index
     procedure, private :: set_levagepft_index
     procedure, private :: set_levheight_index
     procedure, private :: set_levagefuel_index
     procedure, private :: set_levclscpf_index
     procedure, private :: set_levlanduse_index
     procedure, private :: set_levlulu_index
     
     procedure, private :: set_levelem_index
     procedure, private :: set_levelpft_index
     procedure, private :: set_levelcwd_index
     procedure, private :: set_levelage_index

     procedure, public :: flush_hvars
     procedure, public :: zero_site_hvars
     

  end type fates_history_interface_type

  character(len=*), parameter :: sourcefile = &
         __FILE__


  ! The instance of the type

  type(fates_history_interface_type), public :: fates_hist


contains

  ! ======================================================================

  subroutine Init(this, num_threads, fates_bounds)

    use FatesIODimensionsMod, only : column, levsoil, levscpf
    use FatesIODimensionsMod, only : levscls, levpft, levage
    use FatesIODimensionsMod, only : levcacls, levcapf
    use FatesIODimensionsMod, only : levfuel, levcwdsc, levscag
    use FatesIODimensionsMod, only : levscagpft, levagepft
    use FatesIODimensionsMod, only : levcan, levcnlf, levcnlfpft
    use FatesIODimensionsMod, only : fates_bounds_type
    use FatesIODimensionsMod, only : levheight, levagefuel
    use FatesIODimensionsMod, only : levelem, levelpft
    use FatesIODimensionsMod, only : levelcwd, levelage, levclscpf
    use FatesIODimensionsMod, only : levcdpf, levcdsc, levcdam
    use FatesIODimensionsMod, only : levlanduse, levlulu

    implicit none

    class(fates_history_interface_type), intent(inout) :: this
    integer, intent(in) :: num_threads
    type(fates_bounds_type), intent(in) :: fates_bounds

    integer :: dim_count = 0

    dim_count = dim_count + 1
    call this%set_column_index(dim_count)
    call this%dim_bounds(dim_count)%Init(column, num_threads, &
         fates_bounds%column_begin, fates_bounds%column_end)

    dim_count = dim_count + 1
    call this%set_levsoil_index(dim_count)
    call this%dim_bounds(dim_count)%Init(levsoil, num_threads, &
         fates_bounds%soil_begin, fates_bounds%soil_end)

    dim_count = dim_count + 1
    call this%set_levscpf_index(dim_count)
    call this%dim_bounds(dim_count)%Init(levscpf, num_threads, &
         fates_bounds%sizepft_class_begin, fates_bounds%sizepft_class_end)

    dim_count = dim_count + 1
    call this%set_levscls_index(dim_count)
    call this%dim_bounds(dim_count)%Init(levscls, num_threads, &
         fates_bounds%size_class_begin, fates_bounds%size_class_end)

    dim_count = dim_count + 1
    call this%set_levcacls_index(dim_count)
    call this%dim_bounds(dim_count)%Init(levcacls, num_threads, &
         fates_bounds%coage_class_begin, fates_bounds%coage_class_end)

    dim_count = dim_count + 1
    call this%set_levcapf_index(dim_count)
    call this%dim_bounds(dim_count)%Init(levcapf, num_threads, &
         fates_bounds%coagepf_class_begin, fates_bounds%coagepf_class_end)

    dim_count = dim_count + 1
    call this%set_levpft_index(dim_count)
    call this%dim_bounds(dim_count)%Init(levpft, num_threads, &
         fates_bounds%pft_class_begin, fates_bounds%pft_class_end)

    dim_count = dim_count + 1
    call this%set_levage_index(dim_count)
    call this%dim_bounds(dim_count)%Init(levage, num_threads, &
         fates_bounds%age_class_begin, fates_bounds%age_class_end)

    dim_count = dim_count + 1
    call this%set_levfuel_index(dim_count)
    call this%dim_bounds(dim_count)%Init(levfuel, num_threads, &
         fates_bounds%fuel_begin, fates_bounds%fuel_end)

    dim_count = dim_count + 1
    call this%set_levcwdsc_index(dim_count)
    call this%dim_bounds(dim_count)%Init(levcwdsc, num_threads, &
         fates_bounds%cwdsc_begin, fates_bounds%cwdsc_end)

    dim_count = dim_count + 1
    call this%set_levcan_index(dim_count)
    call this%dim_bounds(dim_count)%Init(levcan, num_threads, &
         fates_bounds%can_begin, fates_bounds%can_end)

    dim_count = dim_count + 1
    call this%set_levcnlf_index(dim_count)
    call this%dim_bounds(dim_count)%Init(levcnlf, num_threads, &
         fates_bounds%cnlf_begin, fates_bounds%cnlf_end)

    dim_count = dim_count + 1
    call this%set_levcnlfpft_index(dim_count)
    call this%dim_bounds(dim_count)%Init(levcnlfpft, num_threads, &
         fates_bounds%cnlfpft_begin, fates_bounds%cnlfpft_end)

    dim_count = dim_count + 1
    call this%set_levcdpf_index(dim_count)
    call this%dim_bounds(dim_count)%Init(levcdpf, num_threads, &
         fates_bounds%cdpf_begin, fates_bounds%cdpf_end)

    dim_count = dim_count + 1
    call this%set_levcdsc_index(dim_count)
    call this%dim_bounds(dim_count)%Init(levcdsc, num_threads, &
         fates_bounds%cdsc_begin, fates_bounds%cdsc_end)

    dim_count = dim_count + 1
    call this%set_levcdam_index(dim_count)
    call this%dim_bounds(dim_count)%Init(levcdam, num_threads, &
         fates_bounds%cdam_begin, fates_bounds%cdam_end)
    
    dim_count = dim_count + 1
    call this%set_levscag_index(dim_count)
    call this%dim_bounds(dim_count)%Init(levscag, num_threads, &
         fates_bounds%sizeage_class_begin, fates_bounds%sizeage_class_end)

    dim_count = dim_count + 1
    call this%set_levscagpft_index(dim_count)
    call this%dim_bounds(dim_count)%Init(levscagpft, num_threads, &
         fates_bounds%sizeagepft_class_begin, fates_bounds%sizeagepft_class_end)

    dim_count = dim_count + 1
    call this%set_levagepft_index(dim_count)
    call this%dim_bounds(dim_count)%Init(levagepft, num_threads, &
         fates_bounds%agepft_class_begin, fates_bounds%agepft_class_end)

    dim_count = dim_count + 1
    call this%set_levheight_index(dim_count)
    call this%dim_bounds(dim_count)%Init(levheight, num_threads, &
         fates_bounds%height_begin, fates_bounds%height_end)

    dim_count = dim_count + 1
    call this%set_levelem_index(dim_count)
    call this%dim_bounds(dim_count)%Init(levelem, num_threads, &
         fates_bounds%elem_begin, fates_bounds%elem_end)

    dim_count = dim_count + 1
    call this%set_levelpft_index(dim_count)
    call this%dim_bounds(dim_count)%Init(levelpft, num_threads, &
          fates_bounds%elpft_begin, fates_bounds%elpft_end)

    dim_count = dim_count + 1
    call this%set_levelcwd_index(dim_count)
    call this%dim_bounds(dim_count)%Init(levelcwd, num_threads, &
         fates_bounds%elcwd_begin, fates_bounds%elcwd_end)

    dim_count = dim_count + 1
    call this%set_levelage_index(dim_count)
    call this%dim_bounds(dim_count)%Init(levelage, num_threads, &
          fates_bounds%elage_begin, fates_bounds%elage_end)

    dim_count = dim_count + 1
    call this%set_levagefuel_index(dim_count)
    call this%dim_bounds(dim_count)%Init(levagefuel, num_threads, &
         fates_bounds%agefuel_begin, fates_bounds%agefuel_end)

    dim_count = dim_count + 1
    call this%set_levclscpf_index(dim_count)
    call this%dim_bounds(dim_count)%Init(levclscpf, num_threads, &
         fates_bounds%clscpf_begin, fates_bounds%clscpf_end)
    
    dim_count = dim_count + 1
    call this%set_levlanduse_index(dim_count)
    call this%dim_bounds(dim_count)%Init(levlanduse, num_threads, &
         fates_bounds%landuse_begin, fates_bounds%landuse_end)

    dim_count = dim_count + 1
    call this%set_levlulu_index(dim_count)
    call this%dim_bounds(dim_count)%Init(levlulu, num_threads, &
         fates_bounds%lulu_begin, fates_bounds%lulu_end)

  end subroutine Init

  ! ======================================================================
  subroutine SetThreadBoundsEach(this, thread_index, thread_bounds)

    use FatesIODimensionsMod, only : fates_bounds_type

    implicit none

    class(fates_history_interface_type), intent(inout) :: this

    integer, intent(in) :: thread_index
    type(fates_bounds_type), intent(in) :: thread_bounds

    integer :: index

    index = this%column_index()
    call this%dim_bounds(index)%SetThreadBounds(thread_index, &
         thread_bounds%column_begin, thread_bounds%column_end)

    index = this%levsoil_index()
    call this%dim_bounds(index)%SetThreadBounds(thread_index, &
         thread_bounds%soil_begin, thread_bounds%soil_end)

    index = this%levscpf_index()
    call this%dim_bounds(index)%SetThreadBounds(thread_index, &
         thread_bounds%sizepft_class_begin, thread_bounds%sizepft_class_end)

    index = this%levscls_index()
    call this%dim_bounds(index)%SetThreadBounds(thread_index, &
         thread_bounds%size_class_begin, thread_bounds%size_class_end)

    index = this%levcacls_index()
    call this%dim_bounds(index)%SetThreadBounds(thread_index, &
         thread_bounds%coage_class_begin, thread_bounds%coage_class_end)

    index = this%levcapf_index()
    call this%dim_bounds(index)%SetThreadBounds(thread_index, &
         thread_bounds%coagepf_class_begin, thread_bounds%coagepf_class_end)

    index = this%levpft_index()
    call this%dim_bounds(index)%SetThreadBounds(thread_index, &
         thread_bounds%pft_class_begin, thread_bounds%pft_class_end)

    index = this%levage_index()
    call this%dim_bounds(index)%SetThreadBounds(thread_index, &
         thread_bounds%age_class_begin, thread_bounds%age_class_end)

    index = this%levfuel_index()
    call this%dim_bounds(index)%SetThreadBounds(thread_index, &
         thread_bounds%fuel_begin, thread_bounds%fuel_end)

    index = this%levcwdsc_index()
    call this%dim_bounds(index)%SetThreadBounds(thread_index, &
         thread_bounds%cwdsc_begin, thread_bounds%cwdsc_end)

    index = this%levcan_index()
    call this%dim_bounds(index)%SetThreadBounds(thread_index, &
         thread_bounds%can_begin, thread_bounds%can_end)

    index = this%levcnlf_index()
    call this%dim_bounds(index)%SetThreadBounds(thread_index, &
         thread_bounds%cnlf_begin, thread_bounds%cnlf_end)

    index = this%levcnlfpft_index()
    call this%dim_bounds(index)%SetThreadBounds(thread_index, &
          thread_bounds%cnlfpft_begin, thread_bounds%cnlfpft_end)

    index = this%levcdpf_index()
    call this%dim_bounds(index)%SetThreadBounds(thread_index, &
         thread_bounds%cdpf_begin, thread_bounds%cdpf_end)

    index = this%levcdsc_index()
    call this%dim_bounds(index)%SetThreadBounds(thread_index, &
         thread_bounds%cdsc_begin, thread_bounds%cdsc_end)

    index = this%levcdam_index()
    call this%dim_bounds(index)%SetThreadBounds(thread_index, &
         thread_bounds%cdam_begin, thread_bounds%cdam_end)
    
    index = this%levscag_index()
    call this%dim_bounds(index)%SetThreadBounds(thread_index, &
          thread_bounds%sizeage_class_begin, thread_bounds%sizeage_class_end)

    index = this%levscagpft_index()
    call this%dim_bounds(index)%SetThreadBounds(thread_index, &
          thread_bounds%sizeagepft_class_begin, thread_bounds%sizeagepft_class_end)

    index = this%levagepft_index()
    call this%dim_bounds(index)%SetThreadBounds(thread_index, &
          thread_bounds%agepft_class_begin, thread_bounds%agepft_class_end)

    index = this%levheight_index()
    call this%dim_bounds(index)%SetThreadBounds(thread_index, &
          thread_bounds%height_begin, thread_bounds%height_end)

    index = this%levelem_index()
    call this%dim_bounds(index)%SetThreadBounds(thread_index, &
         thread_bounds%elem_begin, thread_bounds%elem_end)

    index = this%levelpft_index()
    call this%dim_bounds(index)%SetThreadBounds(thread_index, &
         thread_bounds%elpft_begin, thread_bounds%elpft_end)

    index = this%levelcwd_index()
    call this%dim_bounds(index)%SetThreadBounds(thread_index, &
         thread_bounds%elcwd_begin, thread_bounds%elcwd_end)

    index = this%levelage_index()
    call this%dim_bounds(index)%SetThreadBounds(thread_index, &
         thread_bounds%elage_begin, thread_bounds%elage_end)

    index = this%levagefuel_index()
    call this%dim_bounds(index)%SetThreadBounds(thread_index, &
         thread_bounds%agefuel_begin, thread_bounds%agefuel_end)

    index = this%levclscpf_index()
    call this%dim_bounds(index)%SetThreadBounds(thread_index, &
         thread_bounds%clscpf_begin, thread_bounds%clscpf_end)

    index = this%levlanduse_index()
    call this%dim_bounds(index)%SetThreadBounds(thread_index, &
         thread_bounds%landuse_begin, thread_bounds%landuse_end)

    index = this%levlulu_index()
    call this%dim_bounds(index)%SetThreadBounds(thread_index, &
         thread_bounds%lulu_begin, thread_bounds%lulu_end)

  end subroutine SetThreadBoundsEach

  ! ===================================================================================
  subroutine assemble_history_output_types(this)

    use FatesIOVariableKindMod, only : site_r8, site_soil_r8, site_size_pft_r8
    use FatesIOVariableKindMod, only : site_size_r8, site_pft_r8, site_age_r8
    use FatesIOVariableKindMod, only : site_coage_r8, site_coage_pft_r8
    use FatesIOVariableKindMod, only : site_fuel_r8, site_cwdsc_r8, site_scag_r8
    use FatesIOVariableKindMod, only : site_scagpft_r8, site_agepft_r8
    use FatesIOVariableKindMod, only : site_can_r8, site_cnlf_r8, site_cnlfpft_r8
    use FatesIOVariableKindMod, only : site_height_r8, site_agefuel_r8
    use FatesIOVariableKindMod, only : site_elem_r8, site_elpft_r8
    use FatesIOVariableKindMod, only : site_elcwd_r8, site_elage_r8, site_clscpf_r8
    use FatesIOVariableKindMod, only : site_cdpf_r8, site_cdsc_r8, site_cdam_r8
    use FatesIOVariableKindMod, only : site_landuse_r8, site_lulu_r8
    
   implicit none

    class(fates_history_interface_type), intent(inout) :: this

    call this%init_dim_kinds_maps()

    call this%set_dim_indices(site_r8, 1, this%column_index())

    call this%set_dim_indices(site_soil_r8, 1, this%column_index())
    call this%set_dim_indices(site_soil_r8, 2, this%levsoil_index())

    call this%set_dim_indices(site_size_pft_r8, 1, this%column_index())
    call this%set_dim_indices(site_size_pft_r8, 2, this%levscpf_index())

    call this%set_dim_indices(site_size_r8, 1, this%column_index())
    call this%set_dim_indices(site_size_r8, 2, this%levscls_index())

    call this%set_dim_indices(site_coage_r8, 1, this%column_index())
    call this%set_dim_indices(site_coage_r8, 2, this%levcacls_index())

    call this%set_dim_indices(site_coage_pft_r8, 1, this%column_index())
    call this%set_dim_indices(site_coage_pft_r8, 2, this%levcapf_index())

    call this%set_dim_indices(site_pft_r8, 1, this%column_index())
    call this%set_dim_indices(site_pft_r8, 2, this%levpft_index())

    call this%set_dim_indices(site_age_r8, 1, this%column_index())
    call this%set_dim_indices(site_age_r8, 2, this%levage_index())

    call this%set_dim_indices(site_fuel_r8, 1, this%column_index())
    call this%set_dim_indices(site_fuel_r8, 2, this%levfuel_index())

    call this%set_dim_indices(site_cwdsc_r8, 1, this%column_index())
    call this%set_dim_indices(site_cwdsc_r8, 2, this%levcwdsc_index())

    call this%set_dim_indices(site_can_r8, 1, this%column_index())
    call this%set_dim_indices(site_can_r8, 2, this%levcan_index())

    call this%set_dim_indices(site_cnlf_r8, 1, this%column_index())
    call this%set_dim_indices(site_cnlf_r8, 2, this%levcnlf_index())

    call this%set_dim_indices(site_cnlfpft_r8, 1, this%column_index())
    call this%set_dim_indices(site_cnlfpft_r8, 2, this%levcnlfpft_index())

    call this%set_dim_indices(site_cdpf_r8, 1, this%column_index())
    call this%set_dim_indices(site_cdpf_r8, 2, this%levcdpf_index())

    call this%set_dim_indices(site_cdsc_r8, 1, this%column_index())
    call this%set_dim_indices(site_cdsc_r8, 2, this%levcdsc_index())

    call this%set_dim_indices(site_cdam_r8, 1, this%column_index())
    call this%set_dim_indices(site_cdam_r8, 2, this%levcdam_index())
    
    call this%set_dim_indices(site_scag_r8, 1, this%column_index())
    call this%set_dim_indices(site_scag_r8, 2, this%levscag_index())

    call this%set_dim_indices(site_scagpft_r8, 1, this%column_index())
    call this%set_dim_indices(site_scagpft_r8, 2, this%levscagpft_index())

    call this%set_dim_indices(site_agepft_r8, 1, this%column_index())
    call this%set_dim_indices(site_agepft_r8, 2, this%levagepft_index())

    call this%set_dim_indices(site_height_r8, 1, this%column_index())
    call this%set_dim_indices(site_height_r8, 2, this%levheight_index())

    call this%set_dim_indices(site_elem_r8, 1, this%column_index())
    call this%set_dim_indices(site_elem_r8, 2, this%levelem_index())

    call this%set_dim_indices(site_elpft_r8, 1, this%column_index())
    call this%set_dim_indices(site_elpft_r8, 2, this%levelpft_index())

    call this%set_dim_indices(site_elcwd_r8, 1, this%column_index())
    call this%set_dim_indices(site_elcwd_r8, 2, this%levelcwd_index())

    call this%set_dim_indices(site_elage_r8, 1, this%column_index())
    call this%set_dim_indices(site_elage_r8, 2, this%levelage_index())

    call this%set_dim_indices(site_agefuel_r8, 1, this%column_index())
    call this%set_dim_indices(site_agefuel_r8, 2, this%levagefuel_index())

    call this%set_dim_indices(site_clscpf_r8, 1, this%column_index())
    call this%set_dim_indices(site_clscpf_r8, 2, this%levclscpf_index())

    call this%set_dim_indices(site_landuse_r8, 1, this%column_index())
    call this%set_dim_indices(site_landuse_r8, 2, this%levlanduse_index())

    call this%set_dim_indices(site_lulu_r8, 1, this%column_index())
    call this%set_dim_indices(site_lulu_r8, 2, this%levlulu_index())

  end subroutine assemble_history_output_types

  ! ===================================================================================

  subroutine set_dim_indices(this, dk_name, idim, dim_index)

    use FatesIOVariableKindMod , only : iotype_index

    implicit none

    ! arguments
    class(fates_history_interface_type), intent(inout) :: this
    character(len=*), intent(in)     :: dk_name
    integer, intent(in)              :: idim  ! dimension index
    integer, intent(in) :: dim_index


    ! local
    integer :: ityp

    ityp = iotype_index(trim(dk_name), fates_history_num_dim_kinds, this%dim_kinds)

    ! First check to see if the dimension is allocated
    if (this%dim_kinds(ityp)%ndims < idim) then
       write(fates_log(), *) 'Trying to define dimension size to a dim-type structure'
       write(fates_log(), *) 'but the dimension index does not exist'
       write(fates_log(), *) 'type: ',dk_name,' ndims: ',this%dim_kinds(ityp)%ndims,' input dim:',idim
       call endrun(msg=errMsg(sourcefile, __LINE__))
    end if

    if (idim == 1) then
       this%dim_kinds(ityp)%dim1_index = dim_index
    else if (idim == 2) then
       this%dim_kinds(ityp)%dim2_index = dim_index
    end if

    ! With the map, we can set the dimension size
    this%dim_kinds(ityp)%dimsize(idim) = this%dim_bounds(dim_index)%upper_bound - &
         this%dim_bounds(dim_index)%lower_bound + 1

 end subroutine set_dim_indices

 ! =======================================================================
 subroutine set_column_index(this, index)
   implicit none
   class(fates_history_interface_type), intent(inout) :: this
   integer, intent(in) :: index
   this%column_index_ = index
 end subroutine set_column_index

 integer function column_index(this)
   implicit none
   class(fates_history_interface_type), intent(in) :: this
   column_index = this%column_index_
 end function column_index

 ! =======================================================================
 subroutine set_levsoil_index(this, index)
   implicit none
   class(fates_history_interface_type), intent(inout) :: this
   integer, intent(in) :: index
   this%levsoil_index_ = index
 end subroutine set_levsoil_index

 integer function levsoil_index(this)
   implicit none
   class(fates_history_interface_type), intent(in) :: this
   levsoil_index = this%levsoil_index_
 end function levsoil_index

 ! =======================================================================
 subroutine set_levscpf_index(this, index)
   implicit none
   class(fates_history_interface_type), intent(inout) :: this
   integer, intent(in) :: index
   this%levscpf_index_ = index
 end subroutine set_levscpf_index

 integer function levscpf_index(this)
   implicit none
   class(fates_history_interface_type), intent(in) :: this
   levscpf_index = this%levscpf_index_
 end function levscpf_index

 ! =======================================================================
 subroutine set_levscls_index(this, index)
   implicit none
   class(fates_history_interface_type), intent(inout) :: this
   integer, intent(in) :: index
   this%levscls_index_ = index
 end subroutine set_levscls_index

 integer function levscls_index(this)
   implicit none
   class(fates_history_interface_type), intent(in) :: this
   levscls_index = this%levscls_index_
 end function levscls_index

!=========================================================================
 subroutine set_levcacls_index(this, index)
  implicit none
  class(fates_history_interface_type), intent(inout) :: this
  integer, intent(in) :: index
  this%levcacls_index_ = index
end subroutine set_levcacls_index

integer function levcacls_index(this)
  implicit none
  class(fates_history_interface_type), intent(in) :: this
  levcacls_index = this%levcacls_index_
end function levcacls_index

!=========================================================================
 subroutine set_levcapf_index(this, index)
   implicit none
   class(fates_history_interface_type), intent(inout) :: this
   integer, intent(in) :: index
   this%levcapf_index_ = index
 end subroutine set_levcapf_index

integer function levcapf_index(this)
  implicit none
  class(fates_history_interface_type), intent(in) :: this
  levcapf_index = this%levcapf_index_
end function levcapf_index

 ! =======================================================================
 subroutine set_levpft_index(this, index)
   implicit none
   class(fates_history_interface_type), intent(inout) :: this
   integer, intent(in) :: index
   this%levpft_index_ = index
 end subroutine set_levpft_index

 integer function levpft_index(this)
   implicit none
   class(fates_history_interface_type), intent(in) :: this
   levpft_index = this%levpft_index_
 end function levpft_index

 ! =======================================================================
 subroutine set_levage_index(this, index)
   implicit none
   class(fates_history_interface_type), intent(inout) :: this
   integer, intent(in) :: index
   this%levage_index_ = index
 end subroutine set_levage_index

 integer function levage_index(this)
   implicit none
   class(fates_history_interface_type), intent(in) :: this
   levage_index = this%levage_index_
 end function levage_index

 ! =======================================================================
 subroutine set_levfuel_index(this, index)
   implicit none
   class(fates_history_interface_type), intent(inout) :: this
   integer, intent(in) :: index
   this%levfuel_index_ = index
 end subroutine set_levfuel_index

 integer function levfuel_index(this)
   implicit none
   class(fates_history_interface_type), intent(in) :: this
   levfuel_index = this%levfuel_index_
 end function levfuel_index

 ! =======================================================================
 subroutine set_levcwdsc_index(this, index)
   implicit none
   class(fates_history_interface_type), intent(inout) :: this
   integer, intent(in) :: index
   this%levcwdsc_index_ = index
 end subroutine set_levcwdsc_index

 integer function levcwdsc_index(this)
   implicit none
   class(fates_history_interface_type), intent(in) :: this
   levcwdsc_index = this%levcwdsc_index_
 end function levcwdsc_index

 ! =======================================================================
 subroutine set_levcan_index(this, index)
   implicit none
   class(fates_history_interface_type), intent(inout) :: this
   integer, intent(in) :: index
   this%levcan_index_ = index
 end subroutine set_levcan_index

 integer function levcan_index(this)
   implicit none
   class(fates_history_interface_type), intent(in) :: this
   levcan_index = this%levcan_index_
 end function levcan_index

 ! =======================================================================
 subroutine set_levcnlf_index(this, index)
   implicit none
   class(fates_history_interface_type), intent(inout) :: this
   integer, intent(in) :: index
   this%levcnlf_index_ = index
 end subroutine set_levcnlf_index

 integer function levcnlf_index(this)
   implicit none
   class(fates_history_interface_type), intent(in) :: this
   levcnlf_index = this%levcnlf_index_
 end function levcnlf_index

 ! =======================================================================
 subroutine set_levcnlfpft_index(this, index)
   implicit none
   class(fates_history_interface_type), intent(inout) :: this
   integer, intent(in) :: index
   this%levcnlfpft_index_ = index
 end subroutine set_levcnlfpft_index

 integer function levcnlfpft_index(this)
   implicit none
   class(fates_history_interface_type), intent(in) :: this
   levcnlfpft_index = this%levcnlfpft_index_
 end function levcnlfpft_index

 ! =======================================================================
 subroutine set_levcdpf_index(this, index)
   implicit none
   class(fates_history_interface_type), intent(inout) :: this
   integer, intent(in) :: index
   this%levcdpf_index_ = index
 end subroutine set_levcdpf_index

 integer function levcdpf_index(this)
   implicit none
   class(fates_history_interface_type), intent(in) :: this
   levcdpf_index = this%levcdpf_index_
 end function levcdpf_index

 ! =======================================================================
 subroutine set_levcdsc_index(this, index)
   implicit none
   class(fates_history_interface_type), intent(inout) :: this
   integer, intent(in) :: index
   this%levcdsc_index_ = index
 end subroutine set_levcdsc_index

 integer function levcdsc_index(this)
   implicit none
   class(fates_history_interface_type), intent(in) :: this
   levcdsc_index = this%levcdsc_index_
 end function levcdsc_index

  ! =======================================================================
 subroutine set_levcdam_index(this, index)
   implicit none
   class(fates_history_interface_type), intent(inout) :: this
   integer, intent(in) :: index
   this%levcdam_index_ = index
 end subroutine set_levcdam_index

 integer function levcdam_index(this)
   implicit none
   class(fates_history_interface_type), intent(in) :: this
   levcdam_index = this%levcdam_index_
 end function levcdam_index
 
 ! ======================================================================================
 subroutine set_levscag_index(this, index)
   implicit none
   class(fates_history_interface_type), intent(inout) :: this
   integer, intent(in) :: index
   this%levscag_index_ = index
 end subroutine set_levscag_index

 integer function levscag_index(this)
    implicit none
    class(fates_history_interface_type), intent(in) :: this
    levscag_index = this%levscag_index_
 end function levscag_index

 ! ======================================================================================
 subroutine set_levscagpft_index(this, index)
   implicit none
   class(fates_history_interface_type), intent(inout) :: this
   integer, intent(in) :: index
   this%levscagpft_index_ = index
 end subroutine set_levscagpft_index

 integer function levscagpft_index(this)
    implicit none
    class(fates_history_interface_type), intent(in) :: this
    levscagpft_index = this%levscagpft_index_
 end function levscagpft_index

 ! ======================================================================================
 subroutine set_levagepft_index(this, index)
   implicit none
   class(fates_history_interface_type), intent(inout) :: this
   integer, intent(in) :: index
   this%levagepft_index_ = index
 end subroutine set_levagepft_index

 integer function levagepft_index(this)
    implicit none
    class(fates_history_interface_type), intent(in) :: this
    levagepft_index = this%levagepft_index_
 end function levagepft_index

 ! ======================================================================================
 subroutine set_levheight_index(this, index)
   implicit none
   class(fates_history_interface_type), intent(inout) :: this
   integer, intent(in) :: index
   this%levheight_index_ = index
 end subroutine set_levheight_index

 integer function levheight_index(this)
    implicit none
    class(fates_history_interface_type), intent(in) :: this
    levheight_index = this%levheight_index_
 end function levheight_index

 ! ======================================================================================

 subroutine set_levelem_index(this, index)
   implicit none
   class(fates_history_interface_type), intent(inout) :: this
   integer, intent(in) :: index
   this%levelem_index_ = index
 end subroutine set_levelem_index

 integer function levelem_index(this)
    implicit none
    class(fates_history_interface_type), intent(in) :: this
    levelem_index = this%levelem_index_
  end function levelem_index

 ! ======================================================================================

 subroutine set_levelpft_index(this, index)
   implicit none
   class(fates_history_interface_type), intent(inout) :: this
   integer, intent(in) :: index
   this%levelpft_index_ = index
 end subroutine set_levelpft_index

 integer function levelpft_index(this)
    implicit none
    class(fates_history_interface_type), intent(in) :: this
    levelpft_index = this%levelpft_index_
 end function levelpft_index

 ! ======================================================================================

 subroutine set_levelcwd_index(this, index)
   implicit none
   class(fates_history_interface_type), intent(inout) :: this
   integer, intent(in) :: index
   this%levelcwd_index_ = index
 end subroutine set_levelcwd_index

 integer function levelcwd_index(this)
    implicit none
    class(fates_history_interface_type), intent(in) :: this
    levelcwd_index = this%levelcwd_index_
  end function levelcwd_index

 ! ======================================================================================

 subroutine set_levelage_index(this, index)
   implicit none
   class(fates_history_interface_type), intent(inout) :: this
   integer, intent(in) :: index
   this%levelage_index_ = index
 end subroutine set_levelage_index

 integer function levelage_index(this)
    implicit none
    class(fates_history_interface_type), intent(in) :: this
    levelage_index = this%levelage_index_
 end function levelage_index

 ! ======================================================================================

 subroutine set_levagefuel_index(this, index)
     implicit none
     class(fates_history_interface_type), intent(inout) :: this
     integer, intent(in) :: index
     this%levagefuel_index_ = index
   end subroutine set_levagefuel_index

   integer function levagefuel_index(this)
      implicit none
      class(fates_history_interface_type), intent(in) :: this
      levagefuel_index = this%levagefuel_index_
   end function levagefuel_index
 ! ======================================================================================

   subroutine set_levclscpf_index(this, index)
     implicit none
     class(fates_history_interface_type), intent(inout) :: this
     integer, intent(in) :: index
     this%levclscpf_index_ = index
   end subroutine set_levclscpf_index

   integer function levclscpf_index(this)
     implicit none
     class(fates_history_interface_type), intent(in) :: this
     levclscpf_index = this%levclscpf_index_
   end function levclscpf_index

   ! ======================================================================================

   subroutine set_levlanduse_index(this, index)
     implicit none
     class(fates_history_interface_type), intent(inout) :: this
     integer, intent(in) :: index
     this%levlanduse_index_ = index
   end subroutine set_levlanduse_index

   integer function levlanduse_index(this)
     implicit none
     class(fates_history_interface_type), intent(in) :: this
     levlanduse_index = this%levlanduse_index_
   end function levlanduse_index

   ! ======================================================================================

   subroutine set_levlulu_index(this, index)
     implicit none
     class(fates_history_interface_type), intent(inout) :: this
     integer, intent(in) :: index
     this%levlulu_index_ = index
   end subroutine set_levlulu_index

   integer function levlulu_index(this)
     implicit none
     class(fates_history_interface_type), intent(in) :: this
     levlulu_index = this%levlulu_index_
   end function levlulu_index

   ! ======================================================================================

   subroutine zero_site_hvars(this, currentSite, upfreq_in)

     ! This routine zero's a history diagnostic variable
     ! but only zero's on fates sites
     ! This should be called prior to filling the variable
     ! and after they have been flushed to the ignore value

     class(fates_history_interface_type)    :: this        ! hvars_interface instance
     integer, intent(in)                    :: upfreq_in   !
     type(ed_site_type), intent(in), target :: currentSite ! site instance

     integer :: ivar     ! history variable index
     integer :: ndims    ! number of dimensions

     do ivar=1,ubound(this%hvars,1)
        if (this%hvars(ivar)%upfreq == upfreq_in) then 

           ndims = this%dim_kinds(this%hvars(ivar)%dim_kinds_index)%ndims

           if(trim(this%dim_kinds(this%hvars(ivar)%dim_kinds_index)%name) == site_int)then
              write(fates_log(),*)'add in zeroing provision for SI_INT'
              call endrun(msg=errMsg(sourcefile, __LINE__))
           end if

           if(ndims==1) then
               this%hvars(ivar)%r81d(currentSite%h_gid) = 0._r8
           elseif(ndims==2) then
               this%hvars(ivar)%r82d(currentSite%h_gid,:) = 0._r8
           elseif(ndims==3) then
               this%hvars(ivar)%r83d(currentSite%h_gid,:,:) = 0._r8
           end if
        end if
     end do

     return
   end subroutine zero_site_hvars

   ! ======================================================================================

 subroutine flush_hvars(this,nc,upfreq_in)

   class(fates_history_interface_type)        :: this
   integer,intent(in)                     :: nc
   integer,intent(in)                     :: upfreq_in
   integer                      :: ivar
   integer                      :: lb1,ub1,lb2,ub2

   do ivar=1,ubound(this%hvars,1)
      if (this%hvars(ivar)%upfreq == upfreq_in) then ! Only flush variables with update on dynamics step
         call this%hvars(ivar)%flush(nc, this%dim_bounds, this%dim_kinds)
      end if
   end do

end subroutine flush_hvars


  ! =====================================================================================

  subroutine set_history_var(this, vname, units, long, use_default, avgflag, vtype, &
       hlms, upfreq, ivar, initialize, index, flush_to_zero)

    use FatesUtilsMod, only     : check_hlm_list
    use FatesInterfaceTypesMod, only : hlm_name

    implicit none

    ! arguments
    class(fates_history_interface_type), intent(inout) :: this
    character(len=*), intent(in)  :: vname
    character(len=*), intent(in)  :: units
    character(len=*), intent(in)  :: long
    character(len=*), intent(in)  :: use_default
    character(len=*), intent(in)  :: avgflag
    character(len=*), intent(in)  :: vtype
    character(len=*), intent(in)  :: hlms
    integer, intent(in)           :: upfreq
    logical, intent(in)           :: initialize
    integer, intent(inout)        :: ivar
    integer, intent(inout)        :: index  ! This is the index for the variable of
                                           ! interest that is associated with an
                                           ! explict name (for fast reference during update)
                                           ! A zero is passed back when the variable is
                                           ! not used
    logical, intent(in), optional :: flush_to_zero

    ! locals
    integer   :: ub1, lb1, ub2, lb2    ! Bounds for allocating the var
    integer   :: ityp
    real(r8)  :: flushval
    logical   :: write_var


    ! Flushing to the ignore val coerces all FATES diagnostics to be
    ! relevant only on FATES sites. This way we do not average zero's
    ! at locations not on FATES columns
    ! We make one exception to this rule, for the fates_fraction variable.  That way
    ! we can always know what fraction of the gridcell FATES is occupying.

    flushval = hlm_hio_ignore_val
    if (present(flush_to_zero)) then
       if (flush_to_zero) then
          flushval = 0.0_r8
       endif
    endif

    write_var = check_hlm_list(trim(hlms), trim(hlm_name))
    if( write_var ) then
       ivar  = ivar+1
       index = ivar

       if (initialize) then
          call this%hvars(ivar)%Init(vname, units, long, use_default,          &
               vtype, avgflag, flushval, upfreq, fates_history_num_dim_kinds,  &
               this%dim_kinds, this%dim_bounds)
       end if
    else
       index = 0
    end if

    return
  end subroutine set_history_var

  ! ====================================================================================

  subroutine init_dim_kinds_maps(this)

    ! ----------------------------------------------------------------------------------
    ! This subroutine simply initializes the structures that define the different
    ! array and type formats for different IO variables
    !
    ! SI_R8   : 1D site scale 8-byte reals
    !
    ! The allocation on the structures is not dynamic and should only add up to the
    ! number of entries listed here.
    !
    ! ----------------------------------------------------------------------------------
    use FatesIOVariableKindMod, only : site_r8, site_soil_r8, site_size_pft_r8
    use FatesIOVariableKindMod, only : site_size_r8, site_pft_r8, site_age_r8
    use FatesIOVariableKindMod, only : site_coage_r8, site_coage_pft_r8
    use FatesIOVariableKindMod, only : site_fuel_r8, site_cwdsc_r8, site_scag_r8
    use FatesIOVariableKindMod, only : site_scagpft_r8, site_agepft_r8
    use FatesIOVariableKindMod, only : site_can_r8, site_cnlf_r8, site_cnlfpft_r8
    use FatesIOVariableKindMod, only : site_height_r8, site_agefuel_r8
    use FatesIOVariableKindMod, only : site_elem_r8, site_elpft_r8
    use FatesIOVariableKindMod, only : site_elcwd_r8, site_elage_r8, site_clscpf_r8
    use FatesIOVariableKindMod, only : site_cdpf_r8, site_cdsc_r8, site_cdam_r8
    use FatesIOVariableKindMod, only : site_landuse_r8, site_lulu_r8
    
    implicit none

    ! Arguments
    class(fates_history_interface_type), intent(inout) :: this


    integer :: index

    index = 1
    ! 1d Site
    call this%dim_kinds(index)%Init(site_r8, 1)

    ! site x soil
    index = index + 1
    call this%dim_kinds(index)%Init(site_soil_r8, 2)

    ! site x size-class/pft
    index = index + 1
    call this%dim_kinds(index)%Init(site_size_pft_r8, 2)

    ! site x size-class
    index = index + 1
    call this%dim_kinds(index)%Init(site_size_r8, 2)

    ! site x cohort age-class/pft
    index = index + 1
    call this%dim_kinds(index)%Init(site_coage_pft_r8, 2)

    ! site x cohort age-class
    index = index + 1
    call this%dim_kinds(index)%Init(site_coage_r8, 2)

    ! site x pft
    index = index + 1
    call this%dim_kinds(index)%Init(site_pft_r8, 2)

    ! site x patch-age class
    index = index + 1
    call this%dim_kinds(index)%Init(site_age_r8, 2)

    ! site x fuel size class
    index = index + 1
    call this%dim_kinds(index)%Init(site_fuel_r8, 2)

    ! site x cwd size class
    index = index + 1
    call this%dim_kinds(index)%Init(site_cwdsc_r8, 2)

    ! site x can class
    index = index + 1
    call this%dim_kinds(index)%Init(site_can_r8, 2)

    ! site x cnlf class
    index = index + 1
    call this%dim_kinds(index)%Init(site_cnlf_r8, 2)

    ! site x cnlfpft class
    index = index + 1
    call this%dim_kinds(index)%Init(site_cnlfpft_r8, 2)

    ! site x crown damage x pft x size class 
    index = index + 1
    call this%dim_kinds(index)%Init(site_cdpf_r8, 2)

    ! site x crown damage x size class
    index = index + 1
    call this%dim_kinds(index)%Init(site_cdsc_r8, 2)

    ! site x crown damage
    index = index + 1
    call this%dim_kinds(index)%Init(site_cdam_r8, 2)
    
    ! site x size-class x age class
    index = index + 1
    call this%dim_kinds(index)%Init(site_scag_r8, 2)

    ! site x size-class x age class x pft
    index = index + 1
    call this%dim_kinds(index)%Init(site_scagpft_r8, 2)

    ! site x age class x pft
    index = index + 1
    call this%dim_kinds(index)%Init(site_agepft_r8, 2)

    ! site x height
    index = index + 1
    call this%dim_kinds(index)%Init(site_height_r8, 2)

    ! site x elemenet
    index = index + 1
    call this%dim_kinds(index)%Init(site_elem_r8, 2)

    ! site x element x pft
    index = index + 1
    call this%dim_kinds(index)%Init(site_elpft_r8, 2)

    ! site x element x cwd
    index = index + 1
    call this%dim_kinds(index)%Init(site_elcwd_r8, 2)

    ! site x element x age
    index = index + 1
    call this%dim_kinds(index)%Init(site_elage_r8, 2)

    ! site x age x fuel size class
    index = index + 1
    call this%dim_kinds(index)%Init(site_agefuel_r8, 2)

    ! site x age x fuel size class
    index = index + 1
    call this%dim_kinds(index)%Init(site_clscpf_r8, 2)

    ! site x land use class
    index = index + 1
    call this%dim_kinds(index)%Init(site_landuse_r8, 2)

    ! site x land use x land use class
    index = index + 1
    call this%dim_kinds(index)%Init(site_lulu_r8, 2)

    ! FIXME(bja, 2016-10) assert(index == fates_history_num_dim_kinds)
  end subroutine init_dim_kinds_maps

  ! =======================================================================
  
  subroutine update_history_nutrflux(this,csite)

    ! Update history diagnostics for nutrient dynamics variables.
    ! This is a separate routine because we like to handle these
    ! things before patches are reshuffled during disturbance, and
    ! thus this is called immediately after PARTEH allocation
    ! These diagnostics must be zero'd at the beginning
    ! of the dynamics call (not here, because this is a
    ! being called at the cohort level)

    ! Arguments
    class(fates_history_interface_type) :: this
    type(ed_site_type), intent(in)      :: csite

    type(fates_patch_type), pointer     :: cpatch
    type(fates_cohort_type), pointer    :: ccohort
    integer :: iclscpf  ! layer x size x pft class index
    integer :: iscpf    ! Size x pft class index
    integer :: io_si    ! site's global index in the history vector
    integer :: el       ! element loop index
    integer :: ft
    real(r8):: uconv    ! combined unit conversion factor

    ! We use gpp and fineroot C for weighted averages
    real(r8) :: gpp_si
    real(r8) :: fnrtc_si
    real(r8) :: fnrt_c
    
    associate( &
         !hio_l2fr_clscpf       => this%hvars(ih_l2fr_clscpf)%r82d,       &
         hio_l2fr_si           => this%hvars(ih_l2fr_si)%r81d,           &
         hio_recl2fr_canopy_pf => this%hvars(ih_recl2fr_canopy_pf)%r82d, &
         hio_recl2fr_ustory_pf => this%hvars(ih_recl2fr_ustory_pf)%r82d )

      gpp_si          = 0._r8
      fnrtc_si        = 0._r8

      ! history site index
      io_si  = csite%h_gid
      
      cpatch => csite%youngest_patch
      do while(associated(cpatch))

         ccohort => cpatch%shortest
         do while(associated(ccohort))

            ! If this is a new cohort, do not make diagnostics
            if(ccohort%isnew) then
               ccohort => ccohort%taller
               cycle
            end if
            
            ! size class index
            iscpf = ccohort%size_by_pft_class

            ! layer by size by pft index
            iclscpf = get_layersizetype_class_index(ccohort%canopy_layer,ccohort%dbh,ccohort%pft)

            ! unit conversion factor to get x/plant/day -> x/m2/sec
            uconv = ccohort%n * ha_per_m2 * days_per_sec


            fnrt_c   = ccohort%prt%GetState(fnrt_organ, carbon12_element)
            !hio_l2fr_clscpf(io_si,iclscpf) = &
            !     hio_l2fr_clscpf(io_si,iclscpf) + ccohort%n*fnrt_c*ccohort%l2fr

            hio_l2fr_si(io_si) =  hio_l2fr_si(io_si) + ccohort%n*fnrt_c*ccohort%l2fr
            
            ! These are used for normalizing weighted averages
            gpp_si = gpp_si + ccohort%n*ccohort%gpp_acc_hold
            fnrtc_si = fnrtc_si + ccohort%n*fnrt_c
            
            ! Loop over the different elements. 
            do el = 1, num_elements

               select case (element_list(el))
               case (carbon12_element)

                  ! Excess carbon respired
                  this%hvars(ih_excess_resp_si)%r81d(io_si) = &
                       this%hvars(ih_excess_resp_si)%r81d(io_si) + &
                       ccohort%resp_excess*uconv

               case (nitrogen_element) 

                  ! Mineralized uptake of NH4, NO3
                  fates_hist%hvars(ih_nh4uptake_scpf)%r82d(io_si,iscpf) =           &
                       fates_hist%hvars(ih_nh4uptake_scpf)%r82d(io_si,iscpf) +      &
                       ccohort%daily_nh4_uptake*uconv

                  fates_hist%hvars(ih_no3uptake_scpf)%r82d(io_si,iscpf) =           &
                       fates_hist%hvars(ih_no3uptake_scpf)%r82d(io_si,iscpf) +      &
                       ccohort%daily_no3_uptake*uconv

                  fates_hist%hvars(ih_nh4uptake_si)%r81d(io_si) =                   &
                       fates_hist%hvars(ih_nh4uptake_si)%r81d(io_si)  +             &
                       ccohort%daily_nh4_uptake*uconv

                  fates_hist%hvars(ih_no3uptake_si)%r81d(io_si) =                   &
                       fates_hist%hvars(ih_no3uptake_si)%r81d(io_si)  +             &
                       ccohort%daily_no3_uptake*uconv

                  ! Symbiotic Fixation
                  fates_hist%hvars(ih_nfix_si)%r81d(io_si) = &
                       fates_hist%hvars(ih_nfix_si)%r81d(io_si) + &
                       ccohort%sym_nfix_daily*uconv

                  fates_hist%hvars(ih_nfix_scpf)%r82d(io_si,iscpf) =           &
                       fates_hist%hvars(ih_nfix_scpf)%r82d(io_si,iscpf) +      &
                       ccohort%sym_nfix_daily*uconv

                  ! Efflux/exudation
                  this%hvars(ih_nefflux_scpf)%r82d(io_si,iscpf) = &
                       this%hvars(ih_nefflux_scpf)%r82d(io_si,iscpf) + &
                       ccohort%daily_n_efflux*uconv

                  this%hvars(ih_nefflux_si)%r81d(io_si) = &
                       this%hvars(ih_nefflux_si)%r81d(io_si) + & 
                       ccohort%daily_n_efflux*uconv

                  ! Demand
                  this%hvars(ih_ndemand_scpf)%r82d(io_si,iscpf) = &
                       this%hvars(ih_ndemand_scpf)%r82d(io_si,iscpf) + & 
                       ccohort%daily_n_demand*uconv

                  this%hvars(ih_ndemand_si)%r81d(io_si) = &
                       this%hvars(ih_ndemand_si)%r81d(io_si) + &
                       ccohort%daily_n_demand*uconv

               case (phosphorus_element)

                  fates_hist%hvars(ih_puptake_scpf)%r82d(io_si,iscpf) =             &
                       fates_hist%hvars(ih_puptake_scpf)%r82d(io_si,iscpf) +        &
                       ccohort%daily_p_gain*uconv

                  fates_hist%hvars(ih_puptake_si)%r81d(io_si) =                     &
                       fates_hist%hvars(ih_puptake_si)%r81d(io_si)  +               &
                       ccohort%daily_p_gain*uconv

                  this%hvars(ih_pefflux_scpf)%r82d(io_si,iscpf) = &
                       this%hvars(ih_pefflux_scpf)%r82d(io_si,iscpf) + & 
                       ccohort%daily_p_efflux*uconv

                  this%hvars(ih_pefflux_si)%r81d(io_si) = &
                       this%hvars(ih_pefflux_si)%r81d(io_si) + &
                       ccohort%daily_p_efflux*uconv

                  this%hvars(ih_pdemand_scpf)%r82d(io_si,iscpf) = &
                       this%hvars(ih_pdemand_scpf)%r82d(io_si,iscpf) + &
                       ccohort%daily_p_demand*uconv

                  this%hvars(ih_pdemand_si)%r81d(io_si) = &
                       ccohort%daily_p_demand*uconv
               end select
            end do

            ccohort => ccohort%taller
         end do

         cpatch => cpatch%older
      end do

      ! Normalize the layer x size x pft arrays
      !do iclscpf = 1,nclmax*numpft*nlevsclass
         !if(fnrtc_clscpf(iclscpf)>nearzero) then
         !   hio_l2fr_clscpf(io_si,iclscpf) = hio_l2fr_clscpf(io_si,iclscpf) / fnrtc_clscpf(iclscpf)
         !else
         !   hio_l2fr_clscpf(io_si,iclscpf) = hlm_hio_ignore_val
         !end if
      !end do

      do ft = 1,numpft
         hio_recl2fr_canopy_pf(io_si,ft) = csite%rec_l2fr(ft,1)
         hio_recl2fr_ustory_pf(io_si,ft) = csite%rec_l2fr(ft,2)
      end do
      
      if(fnrtc_si>nearzero)then
         hio_l2fr_si(io_si) = hio_l2fr_si(io_si)/fnrtc_si
      else
         hio_l2fr_si(io_si) = hlm_hio_ignore_val
      end if
      

      
    end associate

    return
  end subroutine update_history_nutrflux

  ! ====================================================================================

  subroutine update_history_dyn(this,nc,nsites,sites,bc_in)

    ! ---------------------------------------------------------------------------------
    ! This is the call to update the history IO arrays that are expected to only change
    ! after Ecosystem Dynamics have been processed.
    ! ---------------------------------------------------------------------------------


    use FatesLitterMod      , only : nfsc
    use FatesLitterMod      , only : ncwd
<<<<<<< HEAD
    use EDtypesMod          , only : ican_upper
    use EDtypesMod          , only : ican_ustory
    use FatesConstantsMod   , only : n_landuse_cats
=======
    use FatesConstantsMod   , only : ican_upper
    use FatesConstantsMod   , only : ican_ustory
>>>>>>> a90710a2
    use FatesSizeAgeTypeIndicesMod, only : get_sizeage_class_index
    use FatesSizeAgeTypeIndicesMod, only : get_sizeagepft_class_index
    use FatesSizeAgeTypeIndicesMod, only : get_agepft_class_index
    use FatesSizeAgeTypeIndicesMod, only : get_agefuel_class_index
    use FatesSizeAgeTypeIndicesMod, only : get_age_class_index
    use FatesSizeAgeTypeIndicesMod, only : get_height_index
    use FatesSizeAgeTypeIndicesMod, only : sizetype_class_index
    use FatesSizeAgeTypeIndicesMod, only : get_cdamagesize_class_index
    use FatesSizeAgeTypeIndicesMod, only : get_cdamagesizepft_class_index
    use FatesSizeAgeTypeIndicesMod, only : coagetype_class_index
    
    use EDParamsMod               , only : nlevleaf
    use EDParamsMod               , only : ED_val_history_height_bin_edges
    use FatesInterfaceTypesMod    , only : nlevdamage
    
    ! Arguments
    class(fates_history_interface_type)             :: this
    integer                 , intent(in)            :: nc   ! clump index
    integer                 , intent(in)            :: nsites
    type(ed_site_type)      , intent(inout), target :: sites(nsites)
    type(bc_in_type)        , intent(in)            :: bc_in(nsites)
    
    ! Locals
    type(litter_type), pointer         :: litt_c   ! Pointer to the carbon12 litter pool
    type(litter_type), pointer         :: litt     ! Generic pointer to any litter pool
    type(site_fluxdiags_type), pointer :: flux_diags
    type(site_fluxdiags_type), pointer :: flux_diags_c
    type(site_massbal_type), pointer :: site_mass

    integer  :: s        ! The local site index
    integer  :: io_si     ! The site index of the IO array
    integer  :: ilyr      ! Soil index for nlevsoil
    integer  :: ipa, ipa2 ! The local "I"ndex of "PA"tches
    integer  :: lb1,ub1,lb2,ub2  ! IO array bounds for the calling thread
    integer  :: ivar             ! index of IO variable object vector
    integer  :: ft               ! functional type index
    integer  :: cwd
    integer  :: elcwd, elpft            ! combined index of element and pft or cwd
    integer  :: i_scpf,i_pft,i_scls     ! iterators for scpf, pft, and scls dims
    integer  :: i_cacls, i_capf      ! iterators for cohort age and cohort age x pft
    integer  :: i_cwd,i_fuel            ! iterators for cwd and fuel dims
    integer  :: iscag        ! size-class x age index
    integer  :: iscagpft     ! size-class x age x pft index
    integer  :: iagepft     ! age x pft index
    integer  :: i_agefuel     ! age x fuel size class index
    integer  :: ican, ileaf, cnlf_indx  ! iterators for leaf and canopy level
    integer  :: icdpf, icdsc, icdam, cdpf, cdsc  ! iterators for the crown damage level 
    integer  :: height_bin_max, height_bin_min   ! which height bin a given cohort's canopy is in
    integer  :: i_heightbin  ! iterator for height bins
    integer  :: el           ! Loop index for elements
    integer  :: model_day_int ! Integer model day since simulation start
    integer  :: ageclass_since_anthrodist  ! what is the equivalent age class for
                                           ! time-since-anthropogenic-disturbance of secondary forest

    real(r8) :: store_max   ! The target nutrient mass for storage element of interest [kg]
    real(r8) :: n_perm2     ! individuals per m2 for the whole column
    real(r8) :: dbh         ! diameter ("at breast height")
    real(r8) :: coage       ! cohort age
    real(r8) :: npp_partition_error ! a check that the NPP partitions sum to carbon allocation
    real(r8) :: frac_canopy_in_bin  ! fraction of a leaf's canopy that is within a given height bin
    real(r8) :: binbottom,bintop    ! edges of height bins

    real(r8) :: gpp_cached ! variable used to cache gpp value in previous time step; for C13 discrimination

    ! The following are all carbon states, turnover and net allocation flux variables
    ! the organs of relevance should be self explanatory
    real(r8) :: sapw_m    ! Sapwood mass (elemental, c,n or p) [kg/plant]
    real(r8) :: struct_m  ! Structural mass ""
    real(r8) :: leaf_m    ! Leaf mass ""
    real(r8) :: fnrt_m    ! Fineroot mass ""
    real(r8) :: store_m   ! Storage mass ""
    real(r8) :: alive_m   ! Alive biomass (sap+leaf+fineroot+repro+storage) ""
    real(r8) :: total_m   ! Total vegetation mass
    real(r8) :: repro_m   ! Total reproductive mass (on plant) ""
    real(r8) :: sapw_m_turnover
    real(r8) :: store_m_turnover
    real(r8) :: leaf_m_turnover
    real(r8) :: fnrt_m_turnover
    real(r8) :: struct_m_turnover
    real(r8) :: sapw_m_net_alloc
    real(r8) :: store_m_net_alloc
    real(r8) :: leaf_m_net_alloc
    real(r8) :: fnrt_m_net_alloc
    real(r8) :: struct_m_net_alloc
    real(r8) :: repro_m_net_alloc
    real(r8) :: area_frac
    real(r8) :: crown_depth

    real(r8) :: storen_canopy_scpf(numpft*nlevsclass)
    real(r8) :: storen_understory_scpf(numpft*nlevsclass)
    real(r8) :: storep_canopy_scpf(numpft*nlevsclass)
    real(r8) :: storep_understory_scpf(numpft*nlevsclass)
    real(r8) :: storec_canopy_scpf(numpft*nlevsclass)
    real(r8) :: storec_understory_scpf(numpft*nlevsclass)
    
    integer  :: return_code
    integer  :: i_dist, j_dist
    
    type(fates_patch_type),pointer  :: cpatch
    type(fates_cohort_type),pointer :: ccohort

    real(r8), parameter :: reallytalltrees = 1000.   ! some large number (m)

    integer :: tmp

    associate( hio_npatches_si         => this%hvars(ih_npatches_si)%r81d, &
               hio_npatches_sec_si     => this%hvars(ih_npatches_sec_si)%r81d, &
               hio_ncohorts_si         => this%hvars(ih_ncohorts_si)%r81d, &
               hio_ncohorts_sec_si     => this%hvars(ih_ncohorts_sec_si)%r81d, &
               hio_trimming_si         => this%hvars(ih_trimming_si)%r81d, &
               hio_area_plant_si       => this%hvars(ih_area_plant_si)%r81d, &
               hio_area_trees_si  => this%hvars(ih_area_trees_si)%r81d, &
               hio_fates_fraction_si   => this%hvars(ih_fates_fraction_si)%r81d, &
               hio_ba_weighted_height_si  => this%hvars(ih_ba_weighted_height_si)%r81d, &
               hio_ca_weighted_height_si  => this%hvars(ih_ca_weighted_height_si)%r81d, &
               hio_canopy_spread_si    => this%hvars(ih_canopy_spread_si)%r81d, &
               hio_biomass_si_pft      => this%hvars(ih_biomass_si_pft)%r82d, &
               hio_biomass_sec_si_pft  => this%hvars(ih_biomass_sec_si_pft)%r82d, &
               hio_leafbiomass_si_pft  => this%hvars(ih_leafbiomass_si_pft)%r82d, &
               hio_storebiomass_si_pft => this%hvars(ih_storebiomass_si_pft)%r82d, &
               hio_nindivs_si_pft      => this%hvars(ih_nindivs_si_pft)%r82d, &
               hio_nindivs_sec_si_pft  => this%hvars(ih_nindivs_sec_si_pft)%r82d, &
               hio_recruitment_si_pft  => this%hvars(ih_recruitment_si_pft)%r82d, &
               hio_mortality_si_pft    => this%hvars(ih_mortality_si_pft)%r82d, &
               hio_mortality_carbonflux_si_pft  => this%hvars(ih_mortality_carbonflux_si_pft)%r82d, &
               hio_cstarvmortality_carbonflux_si_pft  => this%hvars(ih_cstarvmortality_carbonflux_si_pft)%r82d, &
               hio_hydraulicmortality_carbonflux_si_pft  => this%hvars(ih_hydraulicmortality_carbonflux_si_pft)%r82d, &
               hio_firemortality_carbonflux_si_pft  => this%hvars(ih_firemortality_carbonflux_si_pft)%r82d, &
               hio_crownarea_si_pft    => this%hvars(ih_crownarea_si_pft)%r82d, &
               hio_canopycrownarea_si_pft  => this%hvars(ih_canopycrownarea_si_pft)%r82d, &
               hio_gpp_si_pft  => this%hvars(ih_gpp_si_pft)%r82d, &
               hio_gpp_sec_si_pft      => this%hvars(ih_gpp_sec_si_pft)%r82d, &
               hio_npp_si_pft  => this%hvars(ih_npp_si_pft)%r82d, &
               hio_npp_sec_si_pft      => this%hvars(ih_npp_sec_si_pft)%r82d, &
               hio_nesterov_fire_danger_si => this%hvars(ih_nesterov_fire_danger_si)%r81d, &
               hio_fire_nignitions_si => this%hvars(ih_fire_nignitions_si)%r81d, &
               hio_fire_fdi_si => this%hvars(ih_fire_fdi_si)%r81d, &
               hio_spitfire_ros_si     => this%hvars(ih_spitfire_ros_si)%r81d, &
               hio_tfc_ros_si          => this%hvars(ih_tfc_ros_si)%r81d, &
               hio_effect_wspeed_si    => this%hvars(ih_effect_wspeed_si)%r81d, &
               hio_fire_intensity_si   => this%hvars(ih_fire_intensity_si)%r81d, &
               hio_fire_intensity_area_product_si => this%hvars(ih_fire_intensity_area_product_si)%r81d, &
               hio_fire_area_si        => this%hvars(ih_fire_area_si)%r81d, &
               hio_fire_fuel_bulkd_si  => this%hvars(ih_fire_fuel_bulkd_si)%r81d, &
               hio_fire_fuel_eff_moist_si => this%hvars(ih_fire_fuel_eff_moist_si)%r81d, &
               hio_fire_fuel_sav_si    => this%hvars(ih_fire_fuel_sav_si)%r81d, &
               hio_fire_fuel_mef_si    => this%hvars(ih_fire_fuel_mef_si)%r81d, &
               hio_sum_fuel_si         => this%hvars(ih_sum_fuel_si)%r81d,  &
               hio_fragmentation_scaler_sl  => this%hvars(ih_fragmentation_scaler_sl)%r82d,  &
               hio_litter_in_si        => this%hvars(ih_litter_in_si)%r81d, &
               hio_litter_out_si       => this%hvars(ih_litter_out_si)%r81d, &
               hio_seed_bank_si        => this%hvars(ih_seed_bank_si)%r81d, &
               hio_ungerm_seed_bank_si => this%hvars(ih_ungerm_seed_bank_si)%r81d, &
               hio_seedling_pool_si    => this%hvars(ih_seedling_pool_si)%r81d, &
               hio_seeds_in_si         => this%hvars(ih_seeds_in_si)%r81d, &
               hio_seeds_in_local_si   => this%hvars(ih_seeds_in_local_si)%r81d, &
               hio_litter_in_elem      => this%hvars(ih_litter_in_elem)%r82d, &
               hio_litter_out_elem     => this%hvars(ih_litter_out_elem)%r82d, &
               hio_seed_bank_elem      => this%hvars(ih_seed_bank_elem)%r82d, &
               hio_seeds_in_local_elem => this%hvars(ih_seeds_in_local_elem)%r82d, &
               hio_seed_in_extern_elem => this%hvars(ih_seeds_in_extern_elem)%r82d, &
               hio_seed_decay_elem     => this%hvars(ih_seed_decay_elem)%r82d, &
               hio_seed_germ_elem      => this%hvars(ih_seed_germ_elem)%r82d, &
               hio_bdead_si            => this%hvars(ih_bdead_si)%r81d, &
               hio_balive_si           => this%hvars(ih_balive_si)%r81d, &
               hio_agb_si              => this%hvars(ih_agb_si)%r81d, &
               hio_canopy_biomass_si   => this%hvars(ih_canopy_biomass_si)%r81d, &
               hio_understory_biomass_si   => this%hvars(ih_understory_biomass_si)%r81d, &
               hio_primaryland_fusion_error_si    => this%hvars(ih_primaryland_fusion_error_si)%r81d, &
               hio_disturbance_rate_si_lulu      => this%hvars(ih_disturbance_rate_si_lulu)%r82d, &
               hio_fire_disturbance_rate_si      => this%hvars(ih_fire_disturbance_rate_si)%r81d, &
               hio_logging_disturbance_rate_si   => this%hvars(ih_logging_disturbance_rate_si)%r81d, &
               hio_fall_disturbance_rate_si      => this%hvars(ih_fall_disturbance_rate_si)%r81d, &
               hio_harvest_carbonflux_si => this%hvars(ih_harvest_carbonflux_si)%r81d, &
               hio_harvest_debt_si     => this%hvars(ih_harvest_debt_si)%r81d, &
               hio_harvest_debt_sec_si => this%hvars(ih_harvest_debt_sec_si)%r81d, &
               hio_gpp_si_scpf         => this%hvars(ih_gpp_si_scpf)%r82d, &
               hio_npp_totl_si_scpf    => this%hvars(ih_npp_totl_si_scpf)%r82d, &
               hio_npp_leaf_si_scpf    => this%hvars(ih_npp_leaf_si_scpf)%r82d, &
               hio_npp_seed_si_scpf    => this%hvars(ih_npp_seed_si_scpf)%r82d, &
               hio_npp_fnrt_si_scpf    => this%hvars(ih_npp_fnrt_si_scpf)%r82d, &
               hio_npp_bgsw_si_scpf    => this%hvars(ih_npp_bgsw_si_scpf)%r82d, &
               hio_npp_bgdw_si_scpf    => this%hvars(ih_npp_bgdw_si_scpf)%r82d, &
               hio_npp_agsw_si_scpf    => this%hvars(ih_npp_agsw_si_scpf)%r82d, &
               hio_npp_agdw_si_scpf    => this%hvars(ih_npp_agdw_si_scpf)%r82d, &
               hio_npp_stor_si_scpf    => this%hvars(ih_npp_stor_si_scpf)%r82d, &
               hio_npp_leaf_si         => this%hvars(ih_npp_leaf_si)%r81d, &
               hio_npp_seed_si         => this%hvars(ih_npp_seed_si)%r81d, &
               hio_npp_stem_si         => this%hvars(ih_npp_stem_si)%r81d, &
               hio_npp_froot_si        => this%hvars(ih_npp_froot_si)%r81d, &
               hio_npp_croot_si        => this%hvars(ih_npp_croot_si)%r81d, &
               hio_npp_stor_si         => this%hvars(ih_npp_stor_si)%r81d, &
               hio_bstor_canopy_si_scpf      => this%hvars(ih_bstor_canopy_si_scpf)%r82d, &
               hio_bstor_understory_si_scpf  => this%hvars(ih_bstor_understory_si_scpf)%r82d, &
               hio_bleaf_canopy_si_scpf      => this%hvars(ih_bleaf_canopy_si_scpf)%r82d, &
               hio_bleaf_understory_si_scpf  => this%hvars(ih_bleaf_understory_si_scpf)%r82d, &
               hio_lai_canopy_si_scpf        => this%hvars(ih_lai_canopy_si_scpf)%r82d, &
               hio_lai_understory_si_scpf    => this%hvars(ih_lai_understory_si_scpf)%r82d, &
               hio_mortality_canopy_si_scpf         => this%hvars(ih_mortality_canopy_si_scpf)%r82d, &
               hio_mortality_canopy_secondary_si_scls      => this%hvars(ih_mortality_canopy_secondary_si_scls)%r82d, &
               hio_mortality_understory_si_scpf     => this%hvars(ih_mortality_understory_si_scpf)%r82d, &
               hio_m3_mortality_canopy_si_scpf      => this%hvars(ih_m3_mortality_canopy_si_scpf)%r82d, &
               hio_m3_mortality_understory_si_scpf  => this%hvars(ih_m3_mortality_understory_si_scpf)%r82d, &
               hio_m3_mortality_canopy_si_scls    => this%hvars(ih_m3_mortality_canopy_si_scls)%r82d, &
               hio_m3_mortality_understory_si_scls => this%hvars(ih_m3_mortality_understory_si_scls)%r82d, &
               hio_canopy_mortality_crownarea_si     => this%hvars(ih_canopy_mortality_crownarea_si)%r81d, &
               hio_understory_mortality_crownarea_si => this%hvars(ih_understory_mortality_crownarea_si)%r81d, &
               hio_nplant_canopy_si_scpf     => this%hvars(ih_nplant_canopy_si_scpf)%r82d, &
               hio_nplant_understory_si_scpf => this%hvars(ih_nplant_understory_si_scpf)%r82d, &
               hio_ddbh_canopy_si_scpf       => this%hvars(ih_ddbh_canopy_si_scpf)%r82d, &
               hio_ddbh_understory_si_scpf   => this%hvars(ih_ddbh_understory_si_scpf)%r82d, &
               hio_ddbh_canopy_si_scls       => this%hvars(ih_ddbh_canopy_si_scls)%r82d, &
               hio_ddbh_understory_si_scls   => this%hvars(ih_ddbh_understory_si_scls)%r82d, &
               hio_gpp_canopy_si_scpf        => this%hvars(ih_gpp_canopy_si_scpf)%r82d, &
               hio_gpp_understory_si_scpf    => this%hvars(ih_gpp_understory_si_scpf)%r82d, &
               hio_ar_canopy_si_scpf         => this%hvars(ih_ar_canopy_si_scpf)%r82d, &
               hio_ar_understory_si_scpf     => this%hvars(ih_ar_understory_si_scpf)%r82d, &
               hio_ddbh_si_scpf        => this%hvars(ih_ddbh_si_scpf)%r82d, &
               hio_growthflux_si_scpf        => this%hvars(ih_growthflux_si_scpf)%r82d, &
               hio_growthflux_fusion_si_scpf        => this%hvars(ih_growthflux_fusion_si_scpf)%r82d, &
               hio_ba_si_scpf          => this%hvars(ih_ba_si_scpf)%r82d, &
               hio_agb_si_scpf         => this%hvars(ih_agb_si_scpf)%r82d, &
               hio_nplant_si_scpf      => this%hvars(ih_nplant_si_scpf)%r82d, &
               hio_nplant_si_capf      => this%hvars(ih_nplant_si_capf)%r82d, &

               hio_m1_si_scpf          => this%hvars(ih_m1_si_scpf)%r82d, &
               hio_m2_si_scpf          => this%hvars(ih_m2_si_scpf)%r82d, &
               hio_m3_si_scpf          => this%hvars(ih_m3_si_scpf)%r82d, &
               hio_m4_si_scpf          => this%hvars(ih_m4_si_scpf)%r82d, &
               hio_m5_si_scpf          => this%hvars(ih_m5_si_scpf)%r82d, &
               hio_m6_si_scpf          => this%hvars(ih_m6_si_scpf)%r82d, &
               hio_m7_si_scpf          => this%hvars(ih_m7_si_scpf)%r82d, &
               hio_m8_si_scpf          => this%hvars(ih_m8_si_scpf)%r82d, &
               hio_m9_si_scpf          => this%hvars(ih_m9_si_scpf)%r82d, &
               hio_m10_si_scpf         => this%hvars(ih_m10_si_scpf)%r82d, &
               hio_m10_si_capf         => this%hvars(ih_m10_si_capf)%r82d, &

               hio_crownfiremort_si_scpf     => this%hvars(ih_crownfiremort_si_scpf)%r82d, &
               hio_cambialfiremort_si_scpf   => this%hvars(ih_cambialfiremort_si_scpf)%r82d, &

               hio_abg_mortality_cflux_si_scpf    => this%hvars(ih_abg_mortality_cflux_si_scpf)%r82d, &
               hio_abg_productivity_cflux_si_scpf => this%hvars(ih_abg_productivity_cflux_si_scpf)%r82d, &
               
               hio_fire_c_to_atm_si  => this%hvars(ih_fire_c_to_atm_si)%r81d, &
               hio_burn_flux_elem    => this%hvars(ih_burn_flux_elem)%r82d, &

               hio_m1_si_scls          => this%hvars(ih_m1_si_scls)%r82d, &
               hio_m2_si_scls          => this%hvars(ih_m2_si_scls)%r82d, &
               hio_m3_si_scls          => this%hvars(ih_m3_si_scls)%r82d, &
               hio_m4_si_scls          => this%hvars(ih_m4_si_scls)%r82d, &
               hio_m5_si_scls          => this%hvars(ih_m5_si_scls)%r82d, &
               hio_m6_si_scls          => this%hvars(ih_m6_si_scls)%r82d, &
               hio_m7_si_scls          => this%hvars(ih_m7_si_scls)%r82d, &
               hio_m8_si_scls          => this%hvars(ih_m8_si_scls)%r82d, &
               hio_m9_si_scls          => this%hvars(ih_m9_si_scls)%r82d, &
               hio_m10_si_scls         => this%hvars(ih_m10_si_scls)%r82d, &
               hio_m10_si_cacls        => this%hvars(ih_m10_si_cacls)%r82d, &

               hio_m1_sec_si_scls      => this%hvars(ih_m1_sec_si_scls)%r82d, &
               hio_m2_sec_si_scls      => this%hvars(ih_m2_sec_si_scls)%r82d, &
               hio_m3_sec_si_scls      => this%hvars(ih_m3_sec_si_scls)%r82d, &
               hio_m7_sec_si_scls      => this%hvars(ih_m7_sec_si_scls)%r82d, &
               hio_m8_sec_si_scls      => this%hvars(ih_m8_sec_si_scls)%r82d, &
               hio_m9_sec_si_scls      => this%hvars(ih_m9_sec_si_scls)%r82d, &
               hio_m10_sec_si_scls     => this%hvars(ih_m10_sec_si_scls)%r82d, &

               hio_c13disc_si_scpf     => this%hvars(ih_c13disc_si_scpf)%r82d, &

               hio_cwd_elcwd           => this%hvars(ih_cwd_elcwd)%r82d, &
               hio_cwd_ag_elem         => this%hvars(ih_cwd_ag_elem)%r82d, &
               hio_cwd_bg_elem         => this%hvars(ih_cwd_bg_elem)%r82d, &
               hio_fines_ag_elem       => this%hvars(ih_fines_ag_elem)%r82d, &
               hio_fines_bg_elem       => this%hvars(ih_fines_bg_elem)%r82d, &
               hio_ba_si_scls          => this%hvars(ih_ba_si_scls)%r82d, &
               hio_agb_si_scls          => this%hvars(ih_agb_si_scls)%r82d, &
               hio_biomass_si_scls          => this%hvars(ih_biomass_si_scls)%r82d, &
               hio_nplant_si_scls         => this%hvars(ih_nplant_si_scls)%r82d, &
               hio_nplant_si_cacls        => this%hvars(ih_nplant_si_cacls)%r82d, &
               hio_nplant_canopy_si_scls         => this%hvars(ih_nplant_canopy_si_scls)%r82d, &
               hio_nplant_understory_si_scls     => this%hvars(ih_nplant_understory_si_scls)%r82d, &
               hio_lai_canopy_si_scls         => this%hvars(ih_lai_canopy_si_scls)%r82d, &
               hio_lai_understory_si_scls     => this%hvars(ih_lai_understory_si_scls)%r82d, &
               hio_sai_canopy_si_scls         => this%hvars(ih_sai_canopy_si_scls)%r82d, &
               hio_sai_understory_si_scls     => this%hvars(ih_sai_understory_si_scls)%r82d, &
               hio_mortality_canopy_si_scls      => this%hvars(ih_mortality_canopy_si_scls)%r82d, &
               hio_mortality_understory_si_scls  => this%hvars(ih_mortality_understory_si_scls)%r82d, &
               hio_demotion_rate_si_scls         => this%hvars(ih_demotion_rate_si_scls)%r82d, &
               hio_demotion_carbonflux_si        => this%hvars(ih_demotion_carbonflux_si)%r81d, &
               hio_promotion_rate_si_scls        => this%hvars(ih_promotion_rate_si_scls)%r82d, &
               hio_trimming_canopy_si_scls         => this%hvars(ih_trimming_canopy_si_scls)%r82d, &
               hio_trimming_understory_si_scls     => this%hvars(ih_trimming_understory_si_scls)%r82d, &
               hio_crown_area_canopy_si_scls         => this%hvars(ih_crown_area_canopy_si_scls)%r82d, &
               hio_crown_area_understory_si_scls     => this%hvars(ih_crown_area_understory_si_scls)%r82d, &
               hio_promotion_carbonflux_si       => this%hvars(ih_promotion_carbonflux_si)%r81d, &
               hio_canopy_mortality_carbonflux_si     => this%hvars(ih_canopy_mortality_carbonflux_si)%r81d, &
               hio_understory_mortality_carbonflux_si => this%hvars(ih_understory_mortality_carbonflux_si)%r81d, &
               hio_leaf_md_canopy_si_scls           => this%hvars(ih_leaf_md_canopy_si_scls)%r82d, &
               hio_root_md_canopy_si_scls           => this%hvars(ih_root_md_canopy_si_scls)%r82d, &
               hio_carbon_balance_canopy_si_scls    => this%hvars(ih_carbon_balance_canopy_si_scls)%r82d, &
               hio_bsw_md_canopy_si_scls            => this%hvars(ih_bsw_md_canopy_si_scls)%r82d, &
               hio_bdead_md_canopy_si_scls          => this%hvars(ih_bdead_md_canopy_si_scls)%r82d, &
               hio_bstore_md_canopy_si_scls         => this%hvars(ih_bstore_md_canopy_si_scls)%r82d, &
               hio_seed_prod_canopy_si_scls         => this%hvars(ih_seed_prod_canopy_si_scls)%r82d, &
               hio_npp_leaf_canopy_si_scls          => this%hvars(ih_npp_leaf_canopy_si_scls)%r82d, &
               hio_npp_fnrt_canopy_si_scls         => this%hvars(ih_npp_fnrt_canopy_si_scls)%r82d, &
               hio_npp_sapw_canopy_si_scls           => this%hvars(ih_npp_sapw_canopy_si_scls)%r82d, &
               hio_npp_dead_canopy_si_scls         => this%hvars(ih_npp_dead_canopy_si_scls)%r82d, &
               hio_npp_seed_canopy_si_scls         => this%hvars(ih_npp_seed_canopy_si_scls)%r82d, &
               hio_npp_stor_canopy_si_scls         => this%hvars(ih_npp_stor_canopy_si_scls)%r82d, &
               hio_leaf_md_understory_si_scls       => this%hvars(ih_leaf_md_understory_si_scls)%r82d, &
               hio_root_md_understory_si_scls       => this%hvars(ih_root_md_understory_si_scls)%r82d, &
               hio_carbon_balance_understory_si_scls=> this%hvars(ih_carbon_balance_understory_si_scls)%r82d, &
               hio_bstore_md_understory_si_scls     => this%hvars(ih_bstore_md_understory_si_scls)%r82d, &
               hio_bsw_md_understory_si_scls        => this%hvars(ih_bsw_md_understory_si_scls)%r82d, &
               hio_bdead_md_understory_si_scls      => this%hvars(ih_bdead_md_understory_si_scls)%r82d, &
               hio_seed_prod_understory_si_scls     => this%hvars(ih_seed_prod_understory_si_scls)%r82d, &
               hio_npp_leaf_understory_si_scls      => this%hvars(ih_npp_leaf_understory_si_scls)%r82d, &
               hio_npp_fnrt_understory_si_scls     => this%hvars(ih_npp_fnrt_understory_si_scls)%r82d, &
               hio_npp_sapw_understory_si_scls       => this%hvars(ih_npp_sapw_understory_si_scls)%r82d, &
               hio_npp_dead_understory_si_scls     => this%hvars(ih_npp_dead_understory_si_scls)%r82d, &
               hio_npp_seed_understory_si_scls     => this%hvars(ih_npp_seed_understory_si_scls)%r82d, &
               hio_npp_stor_understory_si_scls     => this%hvars(ih_npp_stor_understory_si_scls)%r82d, &
               hio_nplant_si_scagpft                => this%hvars(ih_nplant_si_scagpft)%r82d, &
               hio_npp_si_agepft                    => this%hvars(ih_npp_si_agepft)%r82d, &
               hio_biomass_si_agepft                => this%hvars(ih_biomass_si_agepft)%r82d, &
               hio_scorch_height_si_agepft          => this%hvars(ih_scorch_height_si_agepft)%r82d, &
               hio_yesterdaycanopylevel_canopy_si_scls     => this%hvars(ih_yesterdaycanopylevel_canopy_si_scls)%r82d, &
               hio_yesterdaycanopylevel_understory_si_scls => this%hvars(ih_yesterdaycanopylevel_understory_si_scls)%r82d, &
               hio_area_si_age         => this%hvars(ih_area_si_age)%r82d, &
               hio_area_si_landuse     => this%hvars(ih_area_si_landuse)%r82d, &
               hio_lai_si_age          => this%hvars(ih_lai_si_age)%r82d, &
               hio_lai_secondary_si          => this%hvars(ih_lai_secondary_si)%r81d, &
               hio_canopy_area_si_age  => this%hvars(ih_canopy_area_si_age)%r82d, &
               hio_ncl_si_age          => this%hvars(ih_ncl_si_age)%r82d, &
               hio_npatches_si_age     => this%hvars(ih_npatches_si_age)%r82d, &
               hio_zstar_si_age        => this%hvars(ih_zstar_si_age)%r82d, &
               hio_biomass_si_age        => this%hvars(ih_biomass_si_age)%r82d, &
               hio_fraction_secondary_forest_si   => this%hvars(ih_fraction_secondary_forest_si)%r81d, &
               hio_biomass_secondary_forest_si    => this%hvars(ih_biomass_secondary_forest_si)%r81d, &
               hio_woodproduct_si                 => this%hvars(ih_woodproduct_si)%r81d, &
               hio_agesince_anthrodist_si_age     => this%hvars(ih_agesince_anthrodist_si_age)%r82d, &
               hio_secondarylands_area_si_age    => this%hvars(ih_secondarylands_area_si_age)%r82d, &
               hio_area_burnt_si_age              => this%hvars(ih_area_burnt_si_age)%r82d, &
               ! hio_fire_rate_of_spread_front_si_age  => this%hvars(ih_fire_rate_of_spread_front_si_age)%r82d, &
               hio_fire_intensity_si_age          => this%hvars(ih_fire_intensity_si_age)%r82d, &
               hio_fire_sum_fuel_si_age           => this%hvars(ih_fire_sum_fuel_si_age)%r82d, &
               hio_burnt_frac_litter_si_fuel      => this%hvars(ih_burnt_frac_litter_si_fuel)%r82d, &
               hio_fuel_amount_si_fuel            => this%hvars(ih_fuel_amount_si_fuel)%r82d, &
               hio_fuel_amount_age_fuel            => this%hvars(ih_fuel_amount_age_fuel)%r82d, &
               hio_canopy_height_dist_si_height   => this%hvars(ih_canopy_height_dist_si_height)%r82d, &
               hio_leaf_height_dist_si_height     => this%hvars(ih_leaf_height_dist_si_height)%r82d, &
               hio_litter_moisture_si_fuel        => this%hvars(ih_litter_moisture_si_fuel)%r82d, &
               hio_cwd_ag_si_cwdsc                  => this%hvars(ih_cwd_ag_si_cwdsc)%r82d, &
               hio_cwd_bg_si_cwdsc                  => this%hvars(ih_cwd_bg_si_cwdsc)%r82d, &
               hio_cwd_ag_in_si_cwdsc               => this%hvars(ih_cwd_ag_in_si_cwdsc)%r82d, &
               hio_cwd_bg_in_si_cwdsc               => this%hvars(ih_cwd_bg_in_si_cwdsc)%r82d, &
               hio_cwd_ag_out_si_cwdsc              => this%hvars(ih_cwd_ag_out_si_cwdsc)%r82d, &
               hio_cwd_bg_out_si_cwdsc              => this%hvars(ih_cwd_bg_out_si_cwdsc)%r82d, &
               hio_crownarea_si_cnlf                => this%hvars(ih_crownarea_si_cnlf)%r82d, &
               hio_crownarea_si_can                 => this%hvars(ih_crownarea_si_can)%r82d, &
               hio_nplant_si_scag                   => this%hvars(ih_nplant_si_scag)%r82d, &
               hio_nplant_canopy_si_scag            => this%hvars(ih_nplant_canopy_si_scag)%r82d, &
               hio_nplant_understory_si_scag        => this%hvars(ih_nplant_understory_si_scag)%r82d, &
               hio_ddbh_canopy_si_scag              => this%hvars(ih_ddbh_canopy_si_scag)%r82d, &
               hio_ddbh_understory_si_scag          => this%hvars(ih_ddbh_understory_si_scag)%r82d, &
               hio_mortality_canopy_si_scag         => this%hvars(ih_mortality_canopy_si_scag)%r82d, &
               hio_mortality_understory_si_scag     => this%hvars(ih_mortality_understory_si_scag)%r82d )

    ! Split up the associate statement as the nag compiler has a limit on line continuation  
    associate( hio_gdd_si                           => this%hvars(ih_gdd_si)%r81d, &
               hio_site_ncolddays_si                => this%hvars(ih_site_ncolddays_si)%r81d, &
               hio_site_nchilldays_si               => this%hvars(ih_site_nchilldays_si)%r81d, &
               hio_site_cstatus_si                  => this%hvars(ih_site_cstatus_si)%r81d, &
               hio_cleafoff_si                      => this%hvars(ih_cleafoff_si)%r81d, &
               hio_cleafon_si                       => this%hvars(ih_cleafon_si)%r81d, &
               hio_site_dstatus_si_pft              => this%hvars(ih_site_dstatus_si_pft)%r82d, &
               hio_dleafoff_si_pft                  => this%hvars(ih_dleafoff_si_pft)%r82d, &
               hio_dleafon_si_pft                   => this%hvars(ih_dleafon_si_pft)%r82d, &
               hio_meanliqvol_si_pft                => this%hvars(ih_meanliqvol_si_pft)%r82d, &
               hio_meansmp_si_pft                   => this%hvars(ih_meansmp_si_pft)%r82d, &
               hio_elong_factor_si_pft              => this%hvars(ih_elong_factor_si_pft)%r82d, &
               hio_tveg24                           => this%hvars(ih_tveg24_si)%r81d, &
               hio_tlongterm                           => this%hvars(ih_tlongterm_si)%r81d, &
               hio_tgrowth                          => this%hvars(ih_tgrowth_si)%r81d, &
               hio_cbal_err_fates_si                => this%hvars(ih_cbal_err_fates_si)%r81d, &
               hio_err_fates_si                     => this%hvars(ih_err_fates_si)%r82d, &
               hio_lai_si                           => this%hvars(ih_lai_si)%r81d )

   ! If we don't have dynamics turned on, we just abort these diagnostics
   if (hlm_use_ed_st3.eq.itrue) return

   model_day_int = nint(hlm_model_day)



   
   ! ---------------------------------------------------------------------------------
   ! Loop through the FATES scale hierarchy and fill the history IO arrays
   ! ---------------------------------------------------------------------------------

   siteloop: do s = 1,nsites

      io_si  = sites(s)%h_gid

      ! These are weighting factors
      storen_canopy_scpf(:) = 0._r8
      storen_understory_scpf(:) = 0._r8
      storep_canopy_scpf(:) = 0._r8
      storep_understory_scpf(:) = 0._r8
      storec_canopy_scpf(:) = 0._r8
      storec_understory_scpf(:) = 0._r8

      flux_diags_c => sites(s)%flux_diags(element_pos(carbon12_element))
      
      ! set the fates fraction to one, since it is zero on non-fates columns, &
      ! the average is the total gridcell fates fraction
      hio_fates_fraction_si(io_si) = 1._r8

      ! Total carbon model error [kgC/day -> kgC/s]
      hio_cbal_err_fates_si(io_si) = &
         sites(s)%mass_balance(element_pos(carbon12_element))%err_fates / sec_per_day

      ! Total carbon lost to atmosphere from burning (kgC/site/day -> kgC/m2/s)
      hio_fire_c_to_atm_si(io_si) = &
         sites(s)%mass_balance(element_pos(carbon12_element))%burn_flux_to_atm * &
         ha_per_m2 * days_per_sec

      do el = 1, num_elements

         ! Total model error [kg/day -> kg/s]  (all elements)
         hio_err_fates_si(io_si,el) = sites(s)%mass_balance(el)%err_fates / sec_per_day

         ! Total element lost to atmosphere from burning (kg/site/day -> kg/m2/s)
         hio_burn_flux_elem(io_si,el) = &
            sites(s)%mass_balance(el)%burn_flux_to_atm * ha_per_m2 *           &
            days_per_sec

      end do

      ! damage variables - site level - this needs to be OUT of the patch loop 
      if(hlm_use_tree_damage .eq. itrue) then
         
         this%hvars(ih_crownarea_canopy_damage_si)%r81d(io_si) = &
              this%hvars(ih_crownarea_canopy_damage_si)%r81d(io_si) + &
              sites(s)%crownarea_canopy_damage  * days_per_year * 1 / m2_per_ha

         this%hvars(ih_crownarea_ustory_damage_si)%r81d(io_si) = &
              this%hvars(ih_crownarea_ustory_damage_si)%r81d(io_si) + &
              sites(s)%crownarea_ustory_damage  * days_per_year * 1 / m2_per_ha
         
      end if

      
      ! Canopy spread index (0-1)
      hio_canopy_spread_si(io_si) = sites(s)%spread

      ! Update the site status for cold deciduous (drought deciduous is now PFT dependent)
      hio_site_cstatus_si(io_si)   = real(sites(s)%cstatus,r8)

      ! Number of chill days and cold days
      hio_site_nchilldays_si(io_si) = real(sites(s)%nchilldays,r8)
      hio_site_ncolddays_si(io_si)  = real(sites(s)%ncolddays,r8)

      ! Growing degree-days
      hio_gdd_si(io_si) = sites(s)%grow_deg_days

      ! Model days elapsed since leaf on/off for cold-deciduous
      hio_cleafoff_si(io_si) = real(sites(s)%phen_model_date - sites(s)%cleafoffdate,r8)
      hio_cleafon_si(io_si)  = real(sites(s)%phen_model_date - sites(s)%cleafondate,r8)


      ! Update drought deciduous information (now separated by PFT).
      do i_pft = 1,numpft
         ! Update the site-PFT status for drought deciduous
         hio_site_dstatus_si_pft(io_si,i_pft) = real(sites(s)%dstatus(i_pft),r8)

         ! Model days elapsed since leaf off/on for drought deciduous
         hio_dleafoff_si_pft(io_si,i_pft)     = real(sites(s)%dndaysleafon (i_pft),r8)
         hio_dleafon_si_pft(io_si,i_pft)      = real(sites(s)%dndaysleafoff(i_pft),r8)

         ! Leaf elongation factor (0 means fully abscissed, 1 means fully flushed).
         hio_elong_factor_si_pft(io_si,i_pft) = sites(s)%elong_factor(i_pft)

         if(model_day_int>numWaterMem)then
            ! Mean liquid water content (m3/m3) used for drought phenology
            hio_meanliqvol_si_pft(io_si,i_pft) = &
                 sum(sites(s)%liqvol_memory(1:numWaterMem,i_pft))/real(numWaterMem,r8)

            ! Mean soil matric potential (Pa) used for drought phenology
            hio_meansmp_si_pft(io_si,i_pft) = &
                 sum(sites(s)%smp_memory(1:numWaterMem,i_pft))/real(numWaterMem,r8) &
               * dens_fresh_liquid_water * grav_earth * m_per_mm
         end if
      end do

      ! track total wood product accumulation at the site level
      hio_woodproduct_si(io_si) = sites(s)%resources_management%trunk_product_site &
         * AREA_INV

      ! site-level fire variables:

      ! Nesterov index (unitless)
      hio_nesterov_fire_danger_si(io_si) = sites(s)%acc_NI

      ! number of ignitions [#/km2/day -> #/m2/s]
      hio_fire_nignitions_si(io_si) = sites(s)%NF_successful / m2_per_km2 /  &
         sec_per_day

      ! Fire danger index (FDI) (0-1)
      hio_fire_fdi_si(io_si) = sites(s)%FDI

      ! If hydraulics are turned on, track the error terms associated with
      ! dynamics [kg/m2]
      if(hlm_use_planthydro.eq.itrue)then
         this%hvars(ih_h2oveg_dead_si)%r81d(io_si)         = sites(s)%si_hydr%h2oveg_dead
         this%hvars(ih_h2oveg_recruit_si)%r81d(io_si)      = sites(s)%si_hydr%h2oveg_recruit
         this%hvars(ih_h2oveg_growturn_err_si)%r81d(io_si) = sites(s)%si_hydr%h2oveg_growturn_err
      end if
      hio_harvest_debt_si(io_si) = sites(s)%resources_management%harvest_debt
      hio_harvest_debt_sec_si(io_si) = sites(s)%resources_management%harvest_debt_sec

      ! error in primary lands from patch fusion [m2 m-2 day-1] -> [m2 m-2 yr-1]
      hio_primaryland_fusion_error_si(io_si) = sites(s)%primary_land_patchfusion_error * days_per_year

      ! roll up disturbance rates in land-use x land-use array into a single dimension
      do i_dist = 1, n_landuse_cats
         do j_dist = 1, n_landuse_cats
            hio_disturbance_rate_si_lulu(io_si, i_dist+n_landuse_cats*(j_dist-1)) = sum(sites(s)%disturbance_rates(1:n_dist_types,i_dist, j_dist)) * &
                 days_per_year
         end do
      end do

      ! output site-level disturbance rates [m2 m-2 day-1] -> [m2 m-2 yr-1] - TO DO rework this

      hio_fire_disturbance_rate_si(io_si) = sum(sites(s)%disturbance_rates(dtype_ifire,1:n_landuse_cats,1:n_landuse_cats)) * &
          days_per_year

      hio_logging_disturbance_rate_si(io_si) = sum(sites(s)%disturbance_rates(dtype_ilog,1:n_landuse_cats,1:n_landuse_cats)) * &
           days_per_year

      hio_fall_disturbance_rate_si(io_si) = sum(sites(s)%disturbance_rates(dtype_ifall,1:n_landuse_cats,1:n_landuse_cats)) * &
           days_per_year

      hio_harvest_carbonflux_si(io_si) = sites(s)%mass_balance(element_pos(carbon12_element))%wood_product * AREA_INV
      
      ! Loop through patches to sum up diagonistics
      ipa = 0
      cpatch => sites(s)%oldest_patch
      patchloop: do while(associated(cpatch))

         ! Increment the number of patches per site
         hio_npatches_si(io_si) = hio_npatches_si(io_si) + 1._r8
         if ( cpatch%land_use_label .eq. secondaryland ) then
            hio_npatches_sec_si(io_si) = hio_npatches_sec_si(io_si) + 1._r8
         end if

         cpatch%age_class  = get_age_class_index(cpatch%age)

         ! Increment the fractional area in each age class bin
         hio_area_si_age(io_si,cpatch%age_class) = hio_area_si_age(io_si,cpatch%age_class) &
            + cpatch%area * AREA_INV

         hio_area_si_landuse(io_si, cpatch%land_use_label) = hio_area_si_landuse(io_si, cpatch%land_use_label)&
              + cpatch%area * AREA_INV

         ! 24hr veg temperature
         hio_tveg24(io_si) = hio_tveg24(io_si) + &
              (cpatch%tveg24%GetMean()- t_water_freeze_k_1atm)*cpatch%area*AREA_INV

         ! long-term veg temperature
         hio_tlongterm(io_si) = hio_tlongterm(io_si) + &
              (cpatch%tveg_longterm%GetMean()- t_water_freeze_k_1atm)*cpatch%area*AREA_INV

         ! long-term running mean veg temperature (tgrowth)
         hio_tgrowth(io_si) = hio_tgrowth(io_si) + &
              (cpatch%tveg_lpa%GetMean()- t_water_freeze_k_1atm)*cpatch%area*AREA_INV

         ! Increment some patch-age-resolved diagnostics
         hio_lai_si_age(io_si,cpatch%age_class) = hio_lai_si_age(io_si,cpatch%age_class) &
            + sum(cpatch%tlai_profile(:,:,:)) * cpatch%area

         hio_ncl_si_age(io_si,cpatch%age_class) = hio_ncl_si_age(io_si,cpatch%age_class) &
            + cpatch%ncl_p * cpatch%area
         hio_npatches_si_age(io_si,cpatch%age_class) = hio_npatches_si_age(io_si,cpatch%age_class) + 1._r8

         hio_lai_si(io_si) = hio_lai_si(io_si) + sum( cpatch%canopy_area_profile(:,:,:) * cpatch%elai_profile(:,:,:) ) * &
              cpatch%total_canopy_area * AREA_INV

         if ( ED_val_comp_excln .lt. 0._r8 ) then ! only valid when "strict ppa" enabled
            hio_zstar_si_age(io_si,cpatch%age_class) = hio_zstar_si_age(io_si,cpatch%age_class) &
               + cpatch%zstar * cpatch%area * AREA_INV
         endif

         ! some diagnostics on secondary forest area and its age distribution
         if ( cpatch%land_use_label .eq. secondaryland ) then
            hio_fraction_secondary_forest_si(io_si) = hio_fraction_secondary_forest_si(io_si) + &
               cpatch%area * AREA_INV

            ageclass_since_anthrodist = get_age_class_index(cpatch%age_since_anthro_disturbance)

            hio_agesince_anthrodist_si_age(io_si,ageclass_since_anthrodist) = &
               hio_agesince_anthrodist_si_age(io_si,ageclass_since_anthrodist)  &
               + cpatch%area * AREA_INV

            hio_secondarylands_area_si_age(io_si,cpatch%age_class) = &
               hio_secondarylands_area_si_age(io_si,cpatch%age_class)  &
               + cpatch%area * AREA_INV
         endif

         ! Secondary forest mean LAI
         if ( cpatch%land_use_label .eq. secondaryland ) then
            hio_lai_secondary_si(io_si) = hio_lai_secondary_si(io_si) &
                + sum(cpatch%tlai_profile(:,:,:)) * cpatch%total_canopy_area
         end if

         ! patch-age-resolved fire variables
         do i_pft = 1,numpft
            ! for scorch height, weight the value by patch area within any
            ! given age class - in the event that there is more than one
            ! patch per age class.
            iagepft = cpatch%age_class + (i_pft-1) * nlevage
            hio_scorch_height_si_agepft(io_si,iagepft) = hio_scorch_height_si_agepft(io_si,iagepft) + &
               cpatch%Scorch_ht(i_pft) * cpatch%area

            ! and also pft-labeled patch areas in the event that we are in nocomp mode
            if ( hlm_use_nocomp .eq. itrue .and. cpatch%nocomp_pft_label .eq. i_pft) then 
               this%hvars(ih_nocomp_pftpatchfraction_si_pft)%r82d(io_si,i_pft) = &
                    this%hvars(ih_nocomp_pftpatchfraction_si_pft)%r82d(io_si,i_pft) + cpatch%area * AREA_INV

               this%hvars(ih_nocomp_pftnpatches_si_pft)%r82d(io_si,i_pft) = &
                    this%hvars(ih_nocomp_pftnpatches_si_pft)%r82d(io_si,i_pft) + 1._r8

               this%hvars(ih_nocomp_pftburnedarea_si_pft)%r82d(io_si,i_pft) = &
                    this%hvars(ih_nocomp_pftburnedarea_si_pft)%r82d(io_si,i_pft) + &
                    cpatch%frac_burnt * cpatch%area * AREA_INV / sec_per_day
            endif
            
         end do

         ! fractional area burnt [frac/day] -> [frac/sec]
         hio_area_burnt_si_age(io_si,cpatch%age_class) = hio_area_burnt_si_age(io_si,cpatch%age_class) + &
            cpatch%frac_burnt * cpatch%area * AREA_INV / sec_per_day

         ! hio_fire_rate_of_spread_front_si_age(io_si, cpatch%age_class) = hio_fire_rate_of_spread_si_age(io_si, cpatch%age_class) + &
         !    cpatch%ros_front * cpatch*frac_burnt * cpatch%area * AREA_INV

         ! Fire intensity weighted by burned fraction [kJ/m/s] -> [J/m/s]
         hio_fire_intensity_si_age(io_si, cpatch%age_class) = hio_fire_intensity_si_age(io_si, cpatch%age_class) + &
            cpatch%FI * cpatch%frac_burnt * cpatch%area * AREA_INV * J_per_kJ

         ! Fuel sum [kg/m2]
         hio_fire_sum_fuel_si_age(io_si, cpatch%age_class) = hio_fire_sum_fuel_si_age(io_si, cpatch%age_class) +  &
            cpatch%sum_fuel * cpatch%area * AREA_INV

         ! Canopy trimming - degree to which canopy expansion is limited by leaf economics (0-1)
         if(associated(cpatch%tallest))then
            hio_trimming_si(io_si) = hio_trimming_si(io_si) + cpatch%tallest%canopy_trim * cpatch%area * AREA_INV
         endif

         ! area occupied by plants and trees [m2/m2]
         hio_area_plant_si(io_si) = hio_area_plant_si(io_si) + min(cpatch%total_canopy_area,cpatch%area) * AREA_INV
         hio_area_trees_si(io_si) = hio_area_trees_si(io_si) + min(cpatch%total_tree_area,cpatch%area) * AREA_INV

         ! loop through cohorts on patch
         ccohort => cpatch%shortest
         cohortloop: do while(associated(ccohort))

            ft = ccohort%pft

            ! get indices for size class x pft and cohort age x pft
            ! size class is the fastest changing dimension
            call sizetype_class_index(ccohort%dbh, ccohort%pft,                &
               ccohort%size_class, ccohort%size_by_pft_class)
            ! cohort age is the fastest changing dimension
            call coagetype_class_index(ccohort%coage, ccohort%pft,             &
               ccohort%coage_class, ccohort%coage_by_pft_class)

            ! Increment the number of cohorts per site
            hio_ncohorts_si(io_si) = hio_ncohorts_si(io_si) + 1._r8

            if ( cpatch%land_use_label .eq. secondaryland ) then
               hio_ncohorts_sec_si(io_si) = hio_ncohorts_sec_si(io_si) + 1._r8
            end if

            n_perm2 = ccohort%n * AREA_INV

            hio_canopy_area_si_age(io_si,cpatch%age_class) = hio_canopy_area_si_age(io_si,cpatch%age_class) &
               + ccohort%c_area * AREA_INV

            ! calculate leaf height distribution, assuming leaf area is evenly distributed thru crown depth
            call CrownDepth(ccohort%hite,ft,crown_depth)
            height_bin_max = get_height_index(ccohort%hite)
            height_bin_min = get_height_index(ccohort%hite - crown_depth)
            do i_heightbin = height_bin_min, height_bin_max
               binbottom = ED_val_history_height_bin_edges(i_heightbin)
               if (i_heightbin .eq. nlevheight) then
                  bintop = reallytalltrees
               else
                  bintop = ED_val_history_height_bin_edges(i_heightbin+1)
               endif
               ! what fraction of a cohort's crown is in this height bin?
               frac_canopy_in_bin = (min(bintop,ccohort%hite) - &
                    max(binbottom,ccohort%hite-crown_depth)) / &
                    (crown_depth)

               hio_leaf_height_dist_si_height(io_si,i_heightbin) = &
                  hio_leaf_height_dist_si_height(io_si,i_heightbin) + &
                  ccohort%c_area * AREA_INV * ccohort%treelai * frac_canopy_in_bin

               ! if ( ( ccohort%c_area * AREA_INV * ccohort%treelai * frac_canopy_in_bin) .lt. 0._r8) then
               !    write(fates_log(),*) ' negative hio_leaf_height_dist_si_height:'
               !    write(fates_log(),*) '   c_area, treelai, frac_canopy_in_bin:', ccohort%c_area, ccohort%treelai, frac_canopy_in_bin
               ! endif
            end do

            if (ccohort%canopy_layer .eq. 1) then
               ! calculate the area of canopy that is within each height bin
               hio_canopy_height_dist_si_height(io_si,height_bin_max) = &
                  hio_canopy_height_dist_si_height(io_si,height_bin_max) + ccohort%c_area * AREA_INV
            endif

            call set_root_fraction(sites(s)%rootfrac_scr, ccohort%pft, sites(s)%zi_soil, &
                 bc_in(s)%max_rooting_depth_index_col )
            
            ! Update biomass components
            ! Mass pools [kg]
            elloop: do el = 1, num_elements

               sapw_m   = ccohort%prt%GetState(sapw_organ, element_list(el))
               struct_m = ccohort%prt%GetState(struct_organ, element_list(el))
               leaf_m   = ccohort%prt%GetState(leaf_organ, element_list(el))
               fnrt_m   = ccohort%prt%GetState(fnrt_organ, element_list(el))
               store_m  = ccohort%prt%GetState(store_organ, element_list(el))
               repro_m  = ccohort%prt%GetState(repro_organ, element_list(el))

               alive_m  = leaf_m + fnrt_m + sapw_m
               total_m  = alive_m + store_m + struct_m

               i_scpf = ccohort%size_by_pft_class

               
               ! Plant multi-element states and fluxes
               ! Zero states, and set the fluxes
               if( element_list(el).eq.carbon12_element )then
                  
                  ! mass in different tissues [kg/ha] -> [kg/m2]
                  this%hvars(ih_storec_si)%r81d(io_si) =                       &
                     this%hvars(ih_storec_si)%r81d(io_si) + ccohort%n *        &
                     store_m / m2_per_ha
                  this%hvars(ih_leafc_si)%r81d(io_si) =                        &
                     this%hvars(ih_leafc_si)%r81d(io_si) + ccohort%n *         &
                     leaf_m / m2_per_ha
                  this%hvars(ih_fnrtc_si)%r81d(io_si) =                        &
                     this%hvars(ih_fnrtc_si)%r81d(io_si) + ccohort%n *         &
                     fnrt_m / m2_per_ha
                  this%hvars(ih_reproc_si)%r81d(io_si) =                       &
                     this%hvars(ih_reproc_si)%r81d(io_si)+ ccohort%n *         &
                     repro_m / m2_per_ha
                  this%hvars(ih_sapwc_si)%r81d(io_si) =                        &
                     this%hvars(ih_sapwc_si)%r81d(io_si) + ccohort%n *         &
                     sapw_m / m2_per_ha
                  this%hvars(ih_totvegc_si)%r81d(io_si) =                      &
                     this%hvars(ih_totvegc_si)%r81d(io_si)+ ccohort%n *        &
                     total_m / m2_per_ha

                     
                  call bstore_allom(ccohort%dbh,ccohort%pft,ccohort%crowndamage,ccohort%canopy_trim, store_max)
                  this%hvars(ih_storectfrac_si)%r81d(io_si)  = &
                       this%hvars(ih_storectfrac_si)%r81d(io_si) + ccohort%n * store_max/m2_per_ha

                  ! Determine the root carbon biomass in kg/m3
                  ! [kg/m3] = [kg/plant] * [plant/ha] / [m3/ha] * [fraction] / [m]
                  
                  
                  do ilyr = 1,sites(s)%nlevsoil
                     this%hvars(ih_fnrtc_sl)%r82d(io_si,ilyr) = this%hvars(ih_fnrtc_sl)%r82d(io_si,ilyr) + &
                          fnrt_m * ccohort%n / area * sites(s)%rootfrac_scr(ilyr) / sites(s)%dz_soil(ilyr)
                  end do
                  
                  hio_bdead_si(io_si) = hio_bdead_si(io_si)  + n_perm2 * struct_m
                  hio_balive_si(io_si) = hio_balive_si(io_si) + n_perm2 * alive_m

                  hio_agb_si(io_si) = hio_agb_si(io_si) + n_perm2 *            &
                  ( leaf_m + (sapw_m + struct_m + store_m) * prt_params%allom_agb_frac(ccohort%pft) )


                  ! Update PFT partitioned biomass components
                  hio_leafbiomass_si_pft(io_si,ft) = hio_leafbiomass_si_pft(io_si,ft) + &
                     (ccohort%n * AREA_INV) * leaf_m

                  hio_storebiomass_si_pft(io_si,ft) = hio_storebiomass_si_pft(io_si,ft) + &
                     (ccohort%n * AREA_INV) * store_m

                  hio_nindivs_si_pft(io_si,ft) = hio_nindivs_si_pft(io_si,ft) + &
                     ccohort%n * AREA_INV

                  if ( cpatch%land_use_label .eq. secondaryland ) then
                     hio_nindivs_sec_si_pft(io_si,ft) = hio_nindivs_sec_si_pft(io_si,ft) + &
                        ccohort%n * AREA_INV
                  end if

                  hio_biomass_si_pft(io_si, ft) = hio_biomass_si_pft(io_si, ft) + &
                     (ccohort%n * AREA_INV) * total_m

                  if ( cpatch%land_use_label .eq. secondaryland ) then
                     hio_biomass_sec_si_pft(io_si, ft) = hio_biomass_sec_si_pft(io_si, ft) + &
                        (ccohort%n * AREA_INV) * total_m
                  end if

                  ! update total biomass per age bin
                  hio_biomass_si_age(io_si,cpatch%age_class) = hio_biomass_si_age(io_si,cpatch%age_class) &
                     + total_m * ccohort%n * AREA_INV

                  ! track the total biomass on all secondary lands
                  if ( cpatch%land_use_label .eq. secondaryland ) then
                     hio_biomass_secondary_forest_si(io_si) = hio_biomass_secondary_forest_si(io_si) + &
                     total_m * ccohort%n * AREA_INV
                  endif

                  if (ccohort%canopy_layer .eq. 1) then
                     storec_canopy_scpf(i_scpf) = &
                          storec_canopy_scpf(i_scpf) + ccohort%n * store_m
                     this%hvars(ih_storectfrac_canopy_scpf)%r82d(io_si,i_scpf) = & 
                          this%hvars(ih_storectfrac_canopy_scpf)%r82d(io_si,i_scpf) + &
                          ccohort%n * store_max
                  else
                     storec_understory_scpf(i_scpf) = &
                          storec_understory_scpf(i_scpf) + ccohort%n * store_m
                     this%hvars(ih_storectfrac_ustory_scpf)%r82d(io_si,i_scpf) = & 
                          this%hvars(ih_storectfrac_ustory_scpf)%r82d(io_si,i_scpf) + &
                          ccohort%n * store_max  
                  end if

                  
               elseif(element_list(el).eq.nitrogen_element)then

                  store_max = ccohort%prt%GetNutrientTarget(element_list(el),store_organ,stoich_growth_min)

                  this%hvars(ih_storen_si)%r81d(io_si)  =                      &
                     this%hvars(ih_storen_si)%r81d(io_si) + ccohort%n *        &
                     store_m / m2_per_ha
                  this%hvars(ih_storentfrac_si)%r81d(io_si)  =                 &
                     this%hvars(ih_storentfrac_si)%r81d(io_si) + ccohort%n *   &
                     store_max / m2_per_ha
                  this%hvars(ih_leafn_si)%r81d(io_si)   =                      &
                     this%hvars(ih_leafn_si)%r81d(io_si) + ccohort%n *         &
                     leaf_m / m2_per_ha
                  this%hvars(ih_fnrtn_si)%r81d(io_si)   =                      &
                     this%hvars(ih_fnrtn_si)%r81d(io_si) + ccohort%n *         &
                     fnrt_m / m2_per_ha
                  this%hvars(ih_repron_si)%r81d(io_si)  =                      &
                     this%hvars(ih_repron_si)%r81d(io_si) + ccohort%n *        &
                     repro_m / m2_per_ha
                  this%hvars(ih_sapwn_si)%r81d(io_si)   =                      &
                     this%hvars(ih_sapwn_si)%r81d(io_si) + ccohort%n *         &
                     sapw_m / m2_per_ha
                  this%hvars(ih_totvegn_si)%r81d(io_si) =                      &
                     this%hvars(ih_totvegn_si)%r81d(io_si) + ccohort%n *       &
                     total_m / m2_per_ha

                  if (ccohort%canopy_layer .eq. 1) then
                     storen_canopy_scpf(i_scpf) = &
                          storen_canopy_scpf(i_scpf) + ccohort%n * store_m
                     this%hvars(ih_storentfrac_canopy_scpf)%r82d(io_si,i_scpf) = & 
                          this%hvars(ih_storentfrac_canopy_scpf)%r82d(io_si,i_scpf) + &
                          ccohort%n * store_max
                  else
                     storen_understory_scpf(i_scpf) = &
                          storen_understory_scpf(i_scpf) + ccohort%n * store_m
                     this%hvars(ih_storentfrac_understory_scpf)%r82d(io_si,i_scpf) = & 
                          this%hvars(ih_storentfrac_understory_scpf)%r82d(io_si,i_scpf) + &
                          ccohort%n * store_max  
                  end if
                  
               elseif(element_list(el).eq.phosphorus_element) then

                  store_max = ccohort%prt%GetNutrientTarget(element_list(el),store_organ,stoich_growth_min)

                  this%hvars(ih_storep_si)%r81d(io_si)  =                      &
                     this%hvars(ih_storep_si)%r81d(io_si) + ccohort%n *        &
                     store_m / m2_per_ha
                  this%hvars(ih_storeptfrac_si)%r81d(io_si)  =                 &
                     this%hvars(ih_storeptfrac_si)%r81d(io_si) + ccohort%n *   &
                     store_max / m2_per_ha
                  this%hvars(ih_leafp_si)%r81d(io_si)   =                      &
                     this%hvars(ih_leafp_si)%r81d(io_si) + ccohort%n *         &
                     leaf_m / m2_per_ha
                  this%hvars(ih_fnrtp_si)%r81d(io_si)   =                      &
                     this%hvars(ih_fnrtp_si)%r81d(io_si) + ccohort%n *         &
                     fnrt_m / m2_per_ha
                  this%hvars(ih_reprop_si)%r81d(io_si)  =                      &
                     this%hvars(ih_reprop_si)%r81d(io_si) + ccohort%n *        &
                     repro_m / m2_per_ha
                  this%hvars(ih_sapwp_si)%r81d(io_si)   =                      &
                     this%hvars(ih_sapwp_si)%r81d(io_si) + ccohort%n *         &
                     sapw_m / m2_per_ha
                  this%hvars(ih_totvegp_si)%r81d(io_si) =                      &
                     this%hvars(ih_totvegp_si)%r81d(io_si)+ ccohort%n *        &
                     total_m / m2_per_ha

                  if (ccohort%canopy_layer .eq. 1) then
                     storep_canopy_scpf(i_scpf) = &
                          storep_canopy_scpf(i_scpf) + ccohort%n * store_m
                     this%hvars(ih_storeptfrac_canopy_scpf)%r82d(io_si,i_scpf) = & 
                          this%hvars(ih_storeptfrac_canopy_scpf)%r82d(io_si,i_scpf) + &
                          ccohort%n * store_max
                  else
                     storep_understory_scpf(i_scpf) = &
                          storep_understory_scpf(i_scpf) + ccohort%n * store_m
                     this%hvars(ih_storeptfrac_understory_scpf)%r82d(io_si,i_scpf) = & 
                          this%hvars(ih_storeptfrac_understory_scpf)%r82d(io_si,i_scpf) + &
                          ccohort%n * store_max
                  end if
                  

               end if
            end do elloop

            ! Update PFT crown area
            hio_crownarea_si_pft(io_si, ft) = hio_crownarea_si_pft(io_si, ft) + &
               ccohort%c_area * AREA_INV

            if (ccohort%canopy_layer .eq. 1) then
               ! Update PFT canopy crown area
               hio_canopycrownarea_si_pft(io_si, ft) = hio_canopycrownarea_si_pft(io_si, ft) + &
                  ccohort%c_area * AREA_INV
            end if

            ! update pft-resolved NPP and GPP fluxes
            hio_gpp_si_pft(io_si, ft) = hio_gpp_si_pft(io_si, ft) + &
               ccohort%gpp_acc_hold * n_perm2 / days_per_year / sec_per_day

            hio_npp_si_pft(io_si, ft) = hio_npp_si_pft(io_si, ft) + &
               ccohort%npp_acc_hold * n_perm2 / days_per_year / sec_per_day

            if ( cpatch%land_use_label .eq. secondaryland ) then
               hio_gpp_sec_si_pft(io_si, ft) = hio_gpp_sec_si_pft(io_si, ft) + &
                  ccohort%gpp_acc_hold * n_perm2 / days_per_year / sec_per_day
               hio_npp_sec_si_pft(io_si, ft) = hio_npp_sec_si_pft(io_si, ft) + &
                  ccohort%npp_acc_hold * n_perm2 / days_per_year / sec_per_day
            end if

            ! Site by Size-Class x PFT (SCPF)
            ! ------------------------------------------------------------------------

            dbh = ccohort%dbh !-0.5*(1./365.25)*ccohort%ddbhdt

            ! Flux Variables (cohorts must had experienced a day before any of these values
            ! have any meaning, otherwise they are just inialization values
            notnew: if( .not.(ccohort%isnew) ) then

               ! Turnover pools [kgC/day] * [day/yr] = [kgC/yr]
               sapw_m_turnover   = ccohort%prt%GetTurnover(sapw_organ, carbon12_element) * days_per_year
               store_m_turnover  = ccohort%prt%GetTurnover(store_organ, carbon12_element) * days_per_year
               leaf_m_turnover   = ccohort%prt%GetTurnover(leaf_organ, carbon12_element) * days_per_year
               fnrt_m_turnover   = ccohort%prt%GetTurnover(fnrt_organ, carbon12_element) * days_per_year
               struct_m_turnover = ccohort%prt%GetTurnover(struct_organ, carbon12_element) * days_per_year

               ! Net change from allocation and transport [kgC/day] * [day/yr] = [kgC/yr]
               sapw_m_net_alloc   = ccohort%prt%GetNetAlloc(sapw_organ, carbon12_element) * days_per_year
               store_m_net_alloc  = ccohort%prt%GetNetAlloc(store_organ, carbon12_element) * days_per_year
               leaf_m_net_alloc   = ccohort%prt%GetNetAlloc(leaf_organ, carbon12_element) * days_per_year
               fnrt_m_net_alloc   = ccohort%prt%GetNetAlloc(fnrt_organ, carbon12_element) * days_per_year
               struct_m_net_alloc = ccohort%prt%GetNetAlloc(struct_organ, carbon12_element) * days_per_year
               repro_m_net_alloc  = ccohort%prt%GetNetAlloc(repro_organ, carbon12_element) * days_per_year

               ! ecosystem-level, organ-partitioned NPP/allocation fluxes
               ! [kgC/yr] -> [kgC/sec]
               hio_npp_leaf_si(io_si) = hio_npp_leaf_si(io_si) +               &
                  leaf_m_net_alloc * n_perm2 / days_per_year / sec_per_day
               hio_npp_seed_si(io_si) = hio_npp_seed_si(io_si) +               &
                  repro_m_net_alloc * n_perm2 / days_per_year / sec_per_day
               hio_npp_stem_si(io_si) = hio_npp_stem_si(io_si) +               &
                  (sapw_m_net_alloc + struct_m_net_alloc) * n_perm2 *          &
                  (prt_params%allom_agb_frac(ccohort%pft)) /                   &
                  days_per_year / sec_per_day
               hio_npp_froot_si(io_si) = hio_npp_froot_si(io_si) +             &
                  fnrt_m_net_alloc * n_perm2 / days_per_year / sec_per_day
               hio_npp_croot_si(io_si) = hio_npp_croot_si(io_si) +             &
                  (sapw_m_net_alloc + struct_m_net_alloc) * n_perm2 *          &
                  (1._r8-prt_params%allom_agb_frac(ccohort%pft)) /             &
                  days_per_year / sec_per_day
               hio_npp_stor_si(io_si) = hio_npp_stor_si(io_si) +               &
                  store_m_net_alloc * n_perm2 / days_per_year / sec_per_day

               associate( scpf => ccohort%size_by_pft_class,                   &
                          scls => ccohort%size_class,                          &
                          cacls => ccohort%coage_class,                        &
                          capf => ccohort%coage_by_pft_class,                  &
                          cdam => ccohort%crowndamage)

               gpp_cached = (hio_gpp_si_scpf(io_si,scpf)) *                    &
                  days_per_year * sec_per_day

               ! [kgC/m2/s]
               hio_gpp_si_scpf(io_si,scpf) = hio_gpp_si_scpf(io_si,scpf) +     &
                  n_perm2*ccohort%gpp_acc_hold / days_per_year / sec_per_day
               hio_npp_totl_si_scpf(io_si,scpf) = hio_npp_totl_si_scpf(io_si,scpf) + &
                  ccohort%npp_acc_hold * n_perm2 / days_per_year / sec_per_day

               hio_npp_leaf_si_scpf(io_si,scpf) = hio_npp_leaf_si_scpf(io_si,scpf) + &
                  leaf_m_net_alloc*n_perm2 / days_per_year / sec_per_day
               hio_npp_fnrt_si_scpf(io_si,scpf) = hio_npp_fnrt_si_scpf(io_si,scpf) + &
                  fnrt_m_net_alloc*n_perm2 / days_per_year / sec_per_day
               hio_npp_bgsw_si_scpf(io_si,scpf) = hio_npp_bgsw_si_scpf(io_si,scpf) + &
                  sapw_m_net_alloc*n_perm2*(1._r8-prt_params%allom_agb_frac(ccohort%pft)) / &
                  days_per_year / sec_per_day
               hio_npp_agsw_si_scpf(io_si,scpf) = hio_npp_agsw_si_scpf(io_si,scpf) + &
                  sapw_m_net_alloc*n_perm2*prt_params%allom_agb_frac(ccohort%pft) / &
                  days_per_year / sec_per_day
               hio_npp_bgdw_si_scpf(io_si,scpf) = hio_npp_bgdw_si_scpf(io_si,scpf) + &
                  struct_m_net_alloc*n_perm2*(1._r8-prt_params%allom_agb_frac(ccohort%pft)) / &
                  days_per_year / sec_per_day
               hio_npp_agdw_si_scpf(io_si,scpf) = hio_npp_agdw_si_scpf(io_si,scpf) + &
                  struct_m_net_alloc*n_perm2*prt_params%allom_agb_frac(ccohort%pft) / &
                  days_per_year / sec_per_day
               hio_npp_seed_si_scpf(io_si,scpf) = hio_npp_seed_si_scpf(io_si,scpf) + &
                  repro_m_net_alloc*n_perm2 / days_per_year / sec_per_day
               hio_npp_stor_si_scpf(io_si,scpf) = hio_npp_stor_si_scpf(io_si,scpf) + &
                  store_m_net_alloc*n_perm2 / days_per_year / sec_per_day

              
               ! Woody State Variables (basal area growth increment)
               if ( prt_params%woody(ft) == itrue) then

                  ! basal area  [m2/m2]
                  hio_ba_si_scpf(io_si,scpf) = hio_ba_si_scpf(io_si,scpf) + &
                     0.25_r8*pi_const*((dbh/100.0_r8)**2.0_r8)*ccohort%n / m2_per_ha

                  ! also by size class only
                  hio_ba_si_scls(io_si,scls) = hio_ba_si_scls(io_si,scls) + &
                     0.25_r8*pi_const*((dbh/100.0_r8)**2.0_r8)*       &
                     ccohort%n / m2_per_ha

                  ! growth increment
                  hio_ddbh_si_scpf(io_si,scpf) = hio_ddbh_si_scpf(io_si,scpf) + &
                     ccohort%ddbhdt*ccohort%n / m2_per_ha * m_per_cm

                  hio_ba_weighted_height_si(io_si) = hio_ba_weighted_height_si(io_si) + &
                       ccohort%hite * &
                       0.25_r8*pi_const*((dbh/100.0_r8)**2.0_r8)*ccohort%n / m2_per_ha

               end if

               ! mortality sums [#/m2]
               hio_m1_si_scpf(io_si,scpf) = hio_m1_si_scpf(io_si,scpf) +       &
                  ccohort%bmort*ccohort%n / m2_per_ha
               hio_m2_si_scpf(io_si,scpf) = hio_m2_si_scpf(io_si,scpf) +       &
                  ccohort%hmort*ccohort%n / m2_per_ha
               hio_m3_si_scpf(io_si,scpf) = hio_m3_si_scpf(io_si,scpf) +       &
                  ccohort%cmort*ccohort%n / m2_per_ha

               hio_m7_si_scpf(io_si,scpf) = hio_m7_si_scpf(io_si,scpf) +       &
                  (ccohort%lmort_direct + ccohort%lmort_collateral +           &
                  ccohort%lmort_infra) * ccohort%n / m2_per_ha

               hio_m8_si_scpf(io_si,scpf) = hio_m8_si_scpf(io_si,scpf) +       &
                  ccohort%frmort*ccohort%n / m2_per_ha
               hio_m9_si_scpf(io_si,scpf) = hio_m9_si_scpf(io_si,scpf) +       &
                  ccohort%smort*ccohort%n / m2_per_ha

               if (hlm_use_cohort_age_tracking .eq.itrue) then
                  hio_m10_si_scpf(io_si,scpf) = hio_m10_si_scpf(io_si,scpf) +  &
                     ccohort%asmort*ccohort%n / m2_per_ha
                  hio_m10_si_capf(io_si,capf) = hio_m10_si_capf(io_si,capf) +  &
                     ccohort%asmort*ccohort%n / m2_per_ha
                  hio_m10_si_scls(io_si,scls) = hio_m10_si_scls(io_si,scls) +  &
                     ccohort%asmort*ccohort%n / m2_per_ha
                  hio_m10_si_cacls(io_si,cacls) = hio_m10_si_cacls(io_si,cacls)+ &
                     ccohort%asmort*ccohort%n / m2_per_ha
               end if

              


               hio_m1_si_scls(io_si,scls) = hio_m1_si_scls(io_si,scls) + ccohort%bmort*ccohort%n / m2_per_ha
               hio_m2_si_scls(io_si,scls) = hio_m2_si_scls(io_si,scls) + ccohort%hmort*ccohort%n / m2_per_ha
               hio_m3_si_scls(io_si,scls) = hio_m3_si_scls(io_si,scls) + ccohort%cmort*ccohort%n / m2_per_ha
               hio_m7_si_scls(io_si,scls) = hio_m7_si_scls(io_si,scls) + &
                  (ccohort%lmort_direct+ccohort%lmort_collateral+ccohort%lmort_infra) * ccohort%n / m2_per_ha
               hio_m8_si_scls(io_si,scls) = hio_m8_si_scls(io_si,scls) + &
                  ccohort%frmort*ccohort%n / m2_per_ha
               hio_m9_si_scls(io_si,scls) = hio_m9_si_scls(io_si,scls) + ccohort%smort*ccohort%n / m2_per_ha

               ! Examine secondary forest mortality and mortality rates
               if(cpatch%land_use_label .eq. secondaryland) then

                  if (hlm_use_cohort_age_tracking .eq.itrue) then
                     hio_m10_sec_si_scls(io_si,scls) = hio_m10_sec_si_scls(io_si,scls) +  &
                        ccohort%asmort*ccohort%n / m2_per_ha
                  end if

                  hio_m1_sec_si_scls(io_si,scls) = hio_m1_sec_si_scls(io_si,scls) + ccohort%bmort*ccohort%n / m2_per_ha
                  hio_m2_sec_si_scls(io_si,scls) = hio_m2_sec_si_scls(io_si,scls) + ccohort%hmort*ccohort%n / m2_per_ha
                  hio_m3_sec_si_scls(io_si,scls) = hio_m3_sec_si_scls(io_si,scls) + ccohort%cmort*ccohort%n / m2_per_ha
                  hio_m7_sec_si_scls(io_si,scls) = hio_m7_sec_si_scls(io_si,scls) + &
                     (ccohort%lmort_direct+ccohort%lmort_collateral+ccohort%lmort_infra) * ccohort%n / m2_per_ha
                  hio_m8_sec_si_scls(io_si,scls) = hio_m8_sec_si_scls(io_si,scls) + &
                     ccohort%frmort*ccohort%n / m2_per_ha
                  hio_m9_sec_si_scls(io_si,scls) = hio_m9_sec_si_scls(io_si,scls) + ccohort%smort*ccohort%n / m2_per_ha
               end if

               !C13 discrimination
               if(gpp_cached + ccohort%gpp_acc_hold > 0.0_r8)then
                  hio_c13disc_si_scpf(io_si,scpf) = ((hio_c13disc_si_scpf(io_si,scpf) * gpp_cached) + &
                     (ccohort%c13disc_acc * ccohort%gpp_acc_hold)) / (gpp_cached + ccohort%gpp_acc_hold)
               else
                  hio_c13disc_si_scpf(io_si,scpf) = 0.0_r8
               endif

               ! number density [/m2]
               hio_nplant_si_scpf(io_si,scpf) = hio_nplant_si_scpf(io_si,scpf) + ccohort%n / m2_per_ha

               ! number density along the cohort age dimension
               if (hlm_use_cohort_age_tracking .eq.itrue) then
                  hio_nplant_si_capf(io_si,capf) = hio_nplant_si_capf(io_si,capf) + ccohort%n / m2_per_ha
                  hio_nplant_si_cacls(io_si,cacls) = hio_nplant_si_cacls(io_si,cacls)+ccohort%n / m2_per_ha
               end if

               ! damage variables - cohort level 
               if(hlm_use_tree_damage .eq. itrue) then

                  cdpf = get_cdamagesizepft_class_index(ccohort%dbh, ccohort%crowndamage, ccohort%pft)

                  this%hvars(ih_mortality_si_cdpf)%r82d(io_si,cdpf) = &
                       this%hvars(ih_mortality_si_cdpf)%r82d(io_si,cdpf) + &
                       (ccohort%bmort + ccohort%hmort + ccohort%cmort + ccohort%frmort + &
                       ccohort%smort + ccohort%asmort + ccohort%dgmort) * ccohort%n / m2_per_ha + &
                       (ccohort%lmort_direct + ccohort%lmort_collateral + ccohort%lmort_infra) * &
                       ccohort%n * sec_per_day * days_per_year / m2_per_ha

                  ! crown damage by size by pft
                  this%hvars(ih_nplant_si_cdpf)%r82d(io_si, cdpf) = &
                       this%hvars(ih_nplant_si_cdpf)%r82d(io_si, cdpf) + ccohort%n / m2_per_ha
                  this%hvars(ih_m3_si_cdpf)%r82d(io_si, cdpf) = &
                       this%hvars(ih_m3_si_cdpf)%r82d(io_si, cdpf) + &
                       ccohort%cmort * ccohort%n / m2_per_ha

                  ! mortality
                  this%hvars(ih_m11_si_scpf)%r82d(io_si,scpf) = &
                       this%hvars(ih_m11_si_scpf)%r82d(io_si,scpf) + &
                       ccohort%dgmort*ccohort%n / m2_per_ha
                  this%hvars(ih_m11_si_cdpf)%r82d(io_si,cdpf) = &
                       this%hvars(ih_m11_si_cdpf)%r82d(io_si,cdpf) + &
                       ccohort%dgmort*ccohort%n / m2_per_ha

                  this%hvars(ih_ddbh_si_cdpf)%r82d(io_si,cdpf) = &
                       this%hvars(ih_ddbh_si_cdpf)%r82d(io_si,cdpf) + &
                       ccohort%ddbhdt*ccohort%n / m2_per_ha * m_per_cm

               end if
                    
               ! Carbon only metrics
               sapw_m   = ccohort%prt%GetState(sapw_organ, carbon12_element)
               struct_m = ccohort%prt%GetState(struct_organ, carbon12_element)
               leaf_m   = ccohort%prt%GetState(leaf_organ, carbon12_element)
               fnrt_m   = ccohort%prt%GetState(fnrt_organ, carbon12_element)
               store_m  = ccohort%prt%GetState(store_organ, carbon12_element)
               repro_m  = ccohort%prt%GetState(repro_organ, carbon12_element)
               alive_m  = leaf_m + fnrt_m + sapw_m
               total_m  = alive_m + store_m + struct_m

               hio_mortality_carbonflux_si_pft(io_si,ccohort%pft) = hio_mortality_carbonflux_si_pft(io_si,ccohort%pft) + &
                    (ccohort%bmort + ccohort%hmort + ccohort%cmort + &
                    ccohort%frmort + ccohort%smort + ccohort%asmort + ccohort%dgmort) * &
                    total_m * ccohort%n * days_per_sec * years_per_day * ha_per_m2 + &
                    (ccohort%lmort_direct + ccohort%lmort_collateral + ccohort%lmort_infra) * total_m * &
                    ccohort%n * ha_per_m2

               
               hio_hydraulicmortality_carbonflux_si_pft(io_si,ccohort%pft) = hio_hydraulicmortality_carbonflux_si_pft(io_si,ccohort%pft) + &
                    ccohort%hmort * total_m * ccohort%n * days_per_sec * years_per_day * ha_per_m2

               hio_cstarvmortality_carbonflux_si_pft(io_si,ccohort%pft) = hio_cstarvmortality_carbonflux_si_pft(io_si,ccohort%pft) + &
                    ccohort%cmort * total_m * ccohort%n * days_per_sec * years_per_day * ha_per_m2

               ! Aboveground mortality
               hio_abg_mortality_cflux_si_scpf(io_si,scpf) = hio_abg_mortality_cflux_si_scpf(io_si,scpf) + &
                    (ccohort%bmort + ccohort%hmort + ccohort%cmort + &
                    ccohort%frmort + ccohort%smort + ccohort%asmort) * &
                    ( (sapw_m + struct_m + store_m ) * prt_params%allom_agb_frac(ccohort%pft) + &
                    leaf_m ) * ccohort%n * days_per_sec * years_per_day * ha_per_m2 + &
                    (ccohort%lmort_direct + ccohort%lmort_collateral + ccohort%lmort_infra) * &
                    ( (sapw_m + struct_m + store_m ) * prt_params%allom_agb_frac(ccohort%pft) + &
                    leaf_m ) * ccohort%n * ha_per_m2
   
               ! Aboveground woody productivity
               hio_abg_productivity_cflux_si_scpf(io_si,scpf) = hio_abg_productivity_cflux_si_scpf(io_si,scpf) + &
                    ( (sapw_m_net_alloc + struct_m_net_alloc + store_m_net_alloc) * prt_params%allom_agb_frac(ccohort%pft) + &
                    leaf_m_net_alloc ) * n_perm2 / &
                    days_per_year / sec_per_day

               
               ! number density by size and biomass
               hio_agb_si_scls(io_si,scls) = hio_agb_si_scls(io_si,scls) + &
                  total_m * ccohort%n * prt_params%allom_agb_frac(ccohort%pft) * AREA_INV

               hio_agb_si_scpf(io_si,scpf) = hio_agb_si_scpf(io_si,scpf) + &
                  total_m * ccohort%n * prt_params%allom_agb_frac(ccohort%pft) * AREA_INV

               hio_biomass_si_scls(io_si,scls) = hio_biomass_si_scls(io_si,scls) + &
                  total_m * ccohort%n * AREA_INV

               ! update size-class x patch-age related quantities

               iscag = get_sizeage_class_index(ccohort%dbh,cpatch%age)

               hio_nplant_si_scag(io_si,iscag) = hio_nplant_si_scag(io_si,iscag) + ccohort%n / m2_per_ha

               hio_nplant_si_scls(io_si,scls) = hio_nplant_si_scls(io_si,scls) + ccohort%n / m2_per_ha


               ! update size, age, and PFT - indexed quantities
               iscagpft = get_sizeagepft_class_index(ccohort%dbh,cpatch%age,ccohort%pft)

               hio_nplant_si_scagpft(io_si,iscagpft) = hio_nplant_si_scagpft(io_si,iscagpft) + ccohort%n / m2_per_ha

               ! update age and PFT - indexed quantities
               iagepft = get_agepft_class_index(cpatch%age,ccohort%pft)

               hio_npp_si_agepft(io_si,iagepft) = hio_npp_si_agepft(io_si,iagepft) + &
                  ccohort%n * ccohort%npp_acc_hold * AREA_INV / days_per_year / sec_per_day

               hio_biomass_si_agepft(io_si,iagepft) = hio_biomass_si_agepft(io_si,iagepft) + &
                  total_m * ccohort%n * AREA_INV

               ! update SCPF/SCLS- and canopy/subcanopy- partitioned quantities
               canlayer: if (ccohort%canopy_layer .eq. 1) then
                  hio_nplant_canopy_si_scag(io_si,iscag) = hio_nplant_canopy_si_scag(io_si,iscag) + ccohort%n / m2_per_ha
                  hio_mortality_canopy_si_scag(io_si,iscag) = hio_mortality_canopy_si_scag(io_si,iscag) + &
                     (ccohort%bmort + ccohort%hmort + ccohort%cmort + &
                     ccohort%frmort + ccohort%smort + ccohort%asmort + ccohort%dgmort) * ccohort%n / m2_per_ha
                  hio_ddbh_canopy_si_scag(io_si,iscag) = hio_ddbh_canopy_si_scag(io_si,iscag) + &
                     ccohort%ddbhdt*ccohort%n * m_per_cm / m2_per_ha
                  hio_bstor_canopy_si_scpf(io_si,scpf) = hio_bstor_canopy_si_scpf(io_si,scpf) + &
                     store_m * ccohort%n / m2_per_ha
                  hio_bleaf_canopy_si_scpf(io_si,scpf) = hio_bleaf_canopy_si_scpf(io_si,scpf) + &
                     leaf_m * ccohort%n / m2_per_ha
                  hio_lai_canopy_si_scpf(io_si,scpf) = hio_lai_canopy_si_scpf(io_si,scpf) + &
                      ccohort%treelai*ccohort%c_area * AREA_INV

                  hio_canopy_biomass_si(io_si) = hio_canopy_biomass_si(io_si) + n_perm2 * total_m

                  !hio_mortality_canopy_si_scpf(io_si,scpf) = hio_mortality_canopy_si_scpf(io_si,scpf)+ &
                  !    (ccohort%bmort + ccohort%hmort + ccohort%cmort + &
                  !     ccohort%frmort + ccohort%smort + ccohort%asmort) * ccohort%n

                  hio_mortality_canopy_si_scpf(io_si,scpf) = hio_mortality_canopy_si_scpf(io_si,scpf)+ &
                     (ccohort%bmort + ccohort%hmort + ccohort%cmort + ccohort%frmort + &
                  ccohort%smort + ccohort%asmort + ccohort%dgmort) * ccohort%n / m2_per_ha + &
                     (ccohort%lmort_direct + ccohort%lmort_collateral + ccohort%lmort_infra) * &
                     ccohort%n * sec_per_day * days_per_year / m2_per_ha

                  hio_m3_mortality_canopy_si_scpf(io_si,scpf) = hio_m3_mortality_canopy_si_scpf(io_si,scpf) + &
                       ccohort%cmort * ccohort%n / m2_per_ha

                  hio_nplant_canopy_si_scpf(io_si,scpf) = hio_nplant_canopy_si_scpf(io_si,scpf) + ccohort%n / m2_per_ha
                  hio_nplant_canopy_si_scls(io_si,scls) = hio_nplant_canopy_si_scls(io_si,scls) + ccohort%n / m2_per_ha
                  hio_lai_canopy_si_scls(io_si,scls) = hio_lai_canopy_si_scls(io_si,scls) + &
                     ccohort%treelai*ccohort%c_area * AREA_INV
                  hio_sai_canopy_si_scls(io_si,scls) = hio_sai_canopy_si_scls(io_si,scls) + &
                     ccohort%treesai*ccohort%c_area * AREA_INV
                  hio_trimming_canopy_si_scls(io_si,scls) = hio_trimming_canopy_si_scls(io_si,scls) + &
                     ccohort%n * ccohort%canopy_trim / m2_per_ha
                  hio_crown_area_canopy_si_scls(io_si,scls) = hio_crown_area_canopy_si_scls(io_si,scls) + &
                     ccohort%c_area / m2_per_ha
                  hio_gpp_canopy_si_scpf(io_si,scpf) = hio_gpp_canopy_si_scpf(io_si,scpf) +  &
                     n_perm2*ccohort%gpp_acc_hold / days_per_year / sec_per_day
                  hio_ar_canopy_si_scpf(io_si,scpf) = hio_ar_canopy_si_scpf(io_si,scpf) + &
                     n_perm2*ccohort%resp_acc_hold / days_per_year / sec_per_day
                  ! growth increment
                  hio_ddbh_canopy_si_scpf(io_si,scpf) = hio_ddbh_canopy_si_scpf(io_si,scpf) + &
                     ccohort%ddbhdt*ccohort%n * m_per_cm / m2_per_ha
                  hio_ddbh_canopy_si_scls(io_si,scls) = hio_ddbh_canopy_si_scls(io_si,scls) + &
                     ccohort%ddbhdt*ccohort%n * m_per_cm / m2_per_ha

                  ! sum of all mortality
                  hio_mortality_canopy_si_scls(io_si,scls) = hio_mortality_canopy_si_scls(io_si,scls) + &
                     (ccohort%bmort + ccohort%hmort + ccohort%cmort +   &
                  ccohort%frmort + ccohort%smort + ccohort%asmort + ccohort%dgmort) * ccohort%n / m2_per_ha + &
                     (ccohort%lmort_direct + ccohort%lmort_collateral + ccohort%lmort_infra) * &
                     ccohort%n * sec_per_day * days_per_year / m2_per_ha

                  hio_m3_mortality_canopy_si_scls(io_si,scls) = hio_m3_mortality_canopy_si_scls(io_si,scls) + &
                       ccohort%cmort * ccohort%n / m2_per_ha

                  hio_canopy_mortality_carbonflux_si(io_si) = hio_canopy_mortality_carbonflux_si(io_si) + &
                     (ccohort%bmort + ccohort%hmort + ccohort%cmort + &
                     ccohort%frmort + ccohort%smort + ccohort%asmort + ccohort%dgmort) * &
                  total_m * ccohort%n * days_per_sec * years_per_day * ha_per_m2 + &
                     (ccohort%lmort_direct + ccohort%lmort_collateral + ccohort%lmort_infra) * total_m * &
                     ccohort%n * ha_per_m2

                  hio_canopy_mortality_crownarea_si(io_si) = hio_canopy_mortality_crownarea_si(io_si) + &
                       (ccohort%bmort + ccohort%hmort + ccohort%cmort + & 
                       ccohort%frmort + ccohort%smort + ccohort%asmort + ccohort%dgmort) * &
                       ccohort%c_area  + &
                       (ccohort%lmort_direct + ccohort%lmort_collateral + ccohort%lmort_infra) * &
                       ccohort%c_area * sec_per_day * days_per_year                  

                  hio_carbon_balance_canopy_si_scls(io_si,scls) = hio_carbon_balance_canopy_si_scls(io_si,scls) + &
                       ccohort%n * ccohort%npp_acc_hold / m2_per_ha / days_per_year / sec_per_day

                  ! damage variables - canopy
                  if(hlm_use_tree_damage .eq. itrue) then

                     ! carbon starvation mortality in the canopy by size x damage x pft 
                     this%hvars(ih_m3_mortality_canopy_si_cdpf)%r82d(io_si,cdpf) = &
                          this%hvars(ih_m3_mortality_canopy_si_cdpf)%r82d(io_si,cdpf)+&
                          ccohort%cmort * ccohort%n / m2_per_ha
                     
                     ! damage mortality in the canopy by size x damage x pft 
                     this%hvars(ih_m11_mortality_canopy_si_cdpf)%r82d(io_si,cdpf) = &
                          this%hvars(ih_m11_mortality_canopy_si_cdpf)%r82d(io_si,cdpf)+&
                          ccohort%dgmort * ccohort%n / m2_per_ha

                     this%hvars(ih_mortality_canopy_si_cdpf)%r82d(io_si,cdpf) = &
                          this%hvars(ih_mortality_canopy_si_cdpf)%r82d(io_si,cdpf)+ &
                          (ccohort%bmort + ccohort%hmort + ccohort%cmort + ccohort%frmort +  ccohort%smort + &
                          ccohort%asmort + ccohort%dgmort) * ccohort%n / m2_per_ha + &
                          (ccohort%lmort_direct + ccohort%lmort_collateral + ccohort%lmort_infra) * &
                          ccohort%n * sec_per_day * days_per_year / m2_per_ha

                     ! nplants by damage 
                     this%hvars(ih_nplant_canopy_si_cdpf)%r82d(io_si,cdpf) = &
                          this%hvars(ih_nplant_canopy_si_cdpf)%r82d(io_si,cdpf) + &
                          ccohort%n / m2_per_ha

                     ! growth rate by damage x size x pft in the canopy
                     this%hvars(ih_ddbh_canopy_si_cdpf)%r82d(io_si,cdpf) = &
                          this%hvars(ih_ddbh_canopy_si_cdpf)%r82d(io_si,cdpf) + &
                          ccohort%ddbhdt*ccohort%n / m2_per_ha * m_per_cm

                  end if ! end if damage

                  
                  hio_leaf_md_canopy_si_scls(io_si,scls) = hio_leaf_md_canopy_si_scls(io_si,scls) + &
                     leaf_m_turnover * ccohort%n / m2_per_ha / days_per_year / sec_per_day
                  hio_root_md_canopy_si_scls(io_si,scls) = hio_root_md_canopy_si_scls(io_si,scls) + &
                     fnrt_m_turnover * ccohort%n / m2_per_ha / days_per_year / sec_per_day
                  hio_bsw_md_canopy_si_scls(io_si,scls) = hio_bsw_md_canopy_si_scls(io_si,scls) + &
                     sapw_m_turnover * ccohort%n / m2_per_ha / days_per_year / sec_per_day
                  hio_bstore_md_canopy_si_scls(io_si,scls) = hio_bstore_md_canopy_si_scls(io_si,scls) + &
                     store_m_turnover * ccohort%n / m2_per_ha / days_per_year / sec_per_day
                  hio_bdead_md_canopy_si_scls(io_si,scls) = hio_bdead_md_canopy_si_scls(io_si,scls) + &
                     struct_m_turnover * ccohort%n / m2_per_ha / days_per_year / sec_per_day
                  hio_seed_prod_canopy_si_scls(io_si,scls) = hio_seed_prod_canopy_si_scls(io_si,scls) + &
                     ccohort%seed_prod * ccohort%n / m2_per_ha / days_per_year / sec_per_day

                  hio_npp_leaf_canopy_si_scls(io_si,scls) = hio_npp_leaf_canopy_si_scls(io_si,scls) + &
                     leaf_m_net_alloc * ccohort%n / m2_per_ha / days_per_year / sec_per_day
                  hio_npp_fnrt_canopy_si_scls(io_si,scls) = hio_npp_fnrt_canopy_si_scls(io_si,scls) + &
                     fnrt_m_net_alloc * ccohort%n / m2_per_ha / days_per_year / sec_per_day
                  hio_npp_sapw_canopy_si_scls(io_si,scls) = hio_npp_sapw_canopy_si_scls(io_si,scls) + &
                     sapw_m_net_alloc * ccohort%n / m2_per_ha / days_per_year / sec_per_day
                  hio_npp_dead_canopy_si_scls(io_si,scls) = hio_npp_dead_canopy_si_scls(io_si,scls) + &
                     struct_m_net_alloc * ccohort%n / m2_per_ha / days_per_year / sec_per_day
                  hio_npp_seed_canopy_si_scls(io_si,scls) = hio_npp_seed_canopy_si_scls(io_si,scls) + &
                     repro_m_net_alloc * ccohort%n / m2_per_ha / days_per_year / sec_per_day
                  hio_npp_stor_canopy_si_scls(io_si,scls) = hio_npp_stor_canopy_si_scls(io_si,scls) + &
                     store_m_net_alloc * ccohort%n / m2_per_ha / days_per_year / sec_per_day

                  hio_yesterdaycanopylevel_canopy_si_scls(io_si,scls) = &
                  hio_yesterdaycanopylevel_canopy_si_scls(io_si,scls) + &
                  ccohort%canopy_layer_yesterday * ccohort%n / m2_per_ha

                  hio_ca_weighted_height_si(io_si) = hio_ca_weighted_height_si(io_si) + &
                       ccohort%hite * ccohort%c_area / m2_per_ha
               else canlayer
                  hio_nplant_understory_si_scag(io_si,iscag) = hio_nplant_understory_si_scag(io_si,iscag) + ccohort%n / m2_per_ha
                  hio_mortality_understory_si_scag(io_si,iscag) = hio_mortality_understory_si_scag(io_si,iscag) + &
                     (ccohort%bmort + ccohort%hmort + ccohort%cmort + &
                     ccohort%frmort + ccohort%smort + ccohort%asmort + ccohort%dgmort) * ccohort%n / m2_per_ha
                  hio_ddbh_understory_si_scag(io_si,iscag) = hio_ddbh_understory_si_scag(io_si,iscag) + &
                     ccohort%ddbhdt*ccohort%n * m_per_cm / m2_per_ha
                  hio_bstor_understory_si_scpf(io_si,scpf) = hio_bstor_understory_si_scpf(io_si,scpf) + &
                     store_m * ccohort%n / m2_per_ha
                  hio_bleaf_understory_si_scpf(io_si,scpf) = hio_bleaf_understory_si_scpf(io_si,scpf) + &
                     leaf_m  * ccohort%n / m2_per_ha
                  hio_understory_biomass_si(io_si) = hio_understory_biomass_si(io_si) + &
                     n_perm2 * total_m
                  hio_lai_understory_si_scpf(io_si,scpf) = hio_lai_understory_si_scpf(io_si,scpf) + &
                      ccohort%treelai*ccohort%c_area  * AREA_INV

                  !hio_mortality_understory_si_scpf(io_si,scpf) = hio_mortality_understory_si_scpf(io_si,scpf)+ &
                  !    (ccohort%bmort + ccohort%hmort + ccohort%cmort +
                  !      ccohort%frmort + ccohort%smort + ccohort%asmort) * ccohort%n

                  hio_mortality_understory_si_scpf(io_si,scpf) = hio_mortality_understory_si_scpf(io_si,scpf)+ &
                     (ccohort%bmort + ccohort%hmort + ccohort%cmort + &
                  ccohort%frmort + ccohort%smort + ccohort%asmort + ccohort%dgmort) * ccohort%n / m2_per_ha + &
                     (ccohort%lmort_direct + ccohort%lmort_collateral + ccohort%lmort_infra) * &
                     ccohort%n * sec_per_day * days_per_year / m2_per_ha

                  hio_m3_mortality_understory_si_scpf(io_si,scpf) = hio_m3_mortality_understory_si_scpf(io_si,scpf) + &
                       ccohort%cmort * ccohort%n / m2_per_ha

                  if ( cpatch%land_use_label .eq. secondaryland ) then
                     hio_mortality_canopy_secondary_si_scls(io_si,scls) = hio_mortality_canopy_secondary_si_scls(io_si,scls) + &
                        (ccohort%bmort + ccohort%hmort + ccohort%cmort +   &
                     ccohort%frmort + ccohort%smort + ccohort%asmort) * ccohort%n / m2_per_ha + &
                        (ccohort%lmort_direct + ccohort%lmort_collateral + ccohort%lmort_infra) * &
                        ccohort%n * sec_per_day * days_per_year / m2_per_ha
                  end if

                  hio_nplant_understory_si_scpf(io_si,scpf) = hio_nplant_understory_si_scpf(io_si,scpf) + ccohort%n / m2_per_ha
                  hio_nplant_understory_si_scls(io_si,scls) = hio_nplant_understory_si_scls(io_si,scls) + ccohort%n / m2_per_ha
                  hio_lai_understory_si_scls(io_si,scls) = hio_lai_understory_si_scls(io_si,scls) + &
                     ccohort%treelai*ccohort%c_area  * AREA_INV
                  hio_sai_understory_si_scls(io_si,scls) = hio_sai_understory_si_scls(io_si,scls) + &
                     ccohort%treelai*ccohort%c_area  * AREA_INV
                  hio_trimming_understory_si_scls(io_si,scls) = hio_trimming_understory_si_scls(io_si,scls) + &
                     ccohort%n * ccohort%canopy_trim / m2_per_ha
                  hio_crown_area_understory_si_scls(io_si,scls) = hio_crown_area_understory_si_scls(io_si,scls) + &
                     ccohort%c_area / m2_per_ha
                  hio_gpp_understory_si_scpf(io_si,scpf)      = hio_gpp_understory_si_scpf(io_si,scpf)      + &
                     n_perm2*ccohort%gpp_acc_hold / days_per_year / sec_per_day
                  hio_ar_understory_si_scpf(io_si,scpf)      = hio_ar_understory_si_scpf(io_si,scpf)      + &
                     n_perm2*ccohort%resp_acc_hold / days_per_year / sec_per_day

                  ! growth increment
                  hio_ddbh_understory_si_scpf(io_si,scpf) = hio_ddbh_understory_si_scpf(io_si,scpf) + &
                     ccohort%ddbhdt*ccohort%n * m_per_cm / m2_per_ha
                  hio_ddbh_understory_si_scls(io_si,scls) = hio_ddbh_understory_si_scls(io_si,scls) + &
                     ccohort%ddbhdt*ccohort%n * m_per_cm / m2_per_ha

                  ! sum of all mortality
                  hio_mortality_understory_si_scls(io_si,scls) = hio_mortality_understory_si_scls(io_si,scls) + &
                     (ccohort%bmort + ccohort%hmort + ccohort%cmort +   &
                     ccohort%frmort + ccohort%smort + ccohort%asmort + ccohort%dgmort) * ccohort%n / m2_per_ha + &
                     (ccohort%lmort_direct + ccohort%lmort_collateral + ccohort%lmort_infra) * &
                     ccohort%n * sec_per_day * days_per_year / m2_per_ha

                  hio_m3_mortality_understory_si_scls(io_si,scls) = hio_m3_mortality_understory_si_scls(io_si,scls) + &
                       ccohort%cmort * ccohort%n / m2_per_ha

                  hio_understory_mortality_carbonflux_si(io_si) = hio_understory_mortality_carbonflux_si(io_si) + &
                     (ccohort%bmort + ccohort%hmort + ccohort%cmort +   &
                     ccohort%frmort + ccohort%smort + ccohort%asmort + ccohort%dgmort) * &
                     total_m * ccohort%n * days_per_sec * years_per_day * ha_per_m2 + &
                     (ccohort%lmort_direct + ccohort%lmort_collateral + ccohort%lmort_infra) * total_m * &
                     ccohort%n * ha_per_m2

                  hio_understory_mortality_crownarea_si(io_si) = hio_understory_mortality_crownarea_si(io_si) + &
                       (ccohort%bmort + ccohort%hmort + ccohort%cmort + & 
                       ccohort%frmort + ccohort%smort + ccohort%asmort + ccohort%dgmort) * &
                       ccohort%c_area  + &
                       (ccohort%lmort_direct + ccohort%lmort_collateral + ccohort%lmort_infra) * &
                       ccohort%c_area * sec_per_day * days_per_year
                  
                  hio_carbon_balance_understory_si_scls(io_si,scls) = hio_carbon_balance_understory_si_scls(io_si,scls) + &
                       ccohort%npp_acc_hold * ccohort%n / m2_per_ha / days_per_year / sec_per_day

                  ! damage variables - understory
                  if(hlm_use_tree_damage .eq. itrue) then

                     ! carbon mortality in the understory by damage x size x pft
                     this%hvars(ih_m3_mortality_understory_si_cdpf)%r82d(io_si,cdpf) = &
                          this%hvars(ih_m3_mortality_understory_si_cdpf)%r82d(io_si,cdpf) + &
                          ccohort%cmort * ccohort%n / m2_per_ha

                     ! damage in the understory by damage x size x pft
                     this%hvars(ih_m11_mortality_understory_si_cdpf)%r82d(io_si,cdpf) = &
                          this%hvars(ih_m11_mortality_understory_si_cdpf)%r82d(io_si,cdpf) + &
                          ccohort%dgmort * ccohort%n / m2_per_ha

                     ! total mortality of understory cohorts by damage x size x pft
                     this%hvars(ih_mortality_understory_si_cdpf)%r82d(io_si,cdpf) = &
                          this%hvars(ih_mortality_understory_si_cdpf)%r82d(io_si,cdpf) + &
                          (ccohort%bmort + ccohort%hmort + ccohort%cmort + ccohort%frmort + &
                          ccohort%smort + ccohort%asmort + ccohort%dgmort) * ccohort%n / m2_per_ha + &
                          (ccohort%lmort_direct + ccohort%lmort_collateral + ccohort%lmort_infra) * &
                          ccohort%n * sec_per_day * days_per_year / m2_per_ha

                     this%hvars(ih_nplant_understory_si_cdpf)%r82d(io_si,cdpf) = &
                          this%hvars(ih_nplant_understory_si_cdpf)%r82d(io_si,cdpf) + &
                          ccohort%n / m2_per_ha

                     ! growth rate by size x damage x pft  - understory
                     this%hvars(ih_ddbh_understory_si_cdpf)%r82d(io_si,cdpf) = &
                          this%hvars(ih_ddbh_understory_si_cdpf)%r82d(io_si,cdpf) + &
                          ccohort%ddbhdt*ccohort%n / m2_per_ha * m_per_cm

                  end if ! end if damage

                  hio_leaf_md_understory_si_scls(io_si,scls) = hio_leaf_md_understory_si_scls(io_si,scls) + &
                     leaf_m_turnover * ccohort%n / m2_per_ha / days_per_year / sec_per_day
                  hio_root_md_understory_si_scls(io_si,scls) = hio_root_md_understory_si_scls(io_si,scls) + &
                     fnrt_m_turnover * ccohort%n / m2_per_ha / days_per_year / sec_per_day
                  hio_bsw_md_understory_si_scls(io_si,scls) = hio_bsw_md_understory_si_scls(io_si,scls) + &
                     sapw_m_turnover * ccohort%n / m2_per_ha / days_per_year / sec_per_day
                  hio_bstore_md_understory_si_scls(io_si,scls) = hio_bstore_md_understory_si_scls(io_si,scls) + &
                     store_m_turnover * ccohort%n / m2_per_ha / days_per_year / sec_per_day
                  hio_bdead_md_understory_si_scls(io_si,scls) = hio_bdead_md_understory_si_scls(io_si,scls) + &
                     struct_m_turnover * ccohort%n / m2_per_ha / days_per_year / sec_per_day
                  hio_seed_prod_understory_si_scls(io_si,scls) = hio_seed_prod_understory_si_scls(io_si,scls) + &
                     ccohort%seed_prod * ccohort%n / m2_per_ha / days_per_year / sec_per_day

                  hio_npp_leaf_understory_si_scls(io_si,scls) = hio_npp_leaf_understory_si_scls(io_si,scls) + &
                     leaf_m_net_alloc * ccohort%n / m2_per_ha / days_per_year / sec_per_day
                  hio_npp_fnrt_understory_si_scls(io_si,scls) = hio_npp_fnrt_understory_si_scls(io_si,scls) + &
                     fnrt_m_net_alloc * ccohort%n / m2_per_ha / days_per_year / sec_per_day
                  hio_npp_sapw_understory_si_scls(io_si,scls) = hio_npp_sapw_understory_si_scls(io_si,scls) + &
                     sapw_m_net_alloc * ccohort%n / m2_per_ha / days_per_year / sec_per_day
                  hio_npp_dead_understory_si_scls(io_si,scls) = hio_npp_dead_understory_si_scls(io_si,scls) + &
                     struct_m_net_alloc * ccohort%n / m2_per_ha / days_per_year / sec_per_day
                  hio_npp_seed_understory_si_scls(io_si,scls) = hio_npp_seed_understory_si_scls(io_si,scls) + &
                     repro_m_net_alloc * ccohort%n / m2_per_ha / days_per_year / sec_per_day
                  hio_npp_stor_understory_si_scls(io_si,scls) = hio_npp_stor_understory_si_scls(io_si,scls) + &
                     store_m_net_alloc * ccohort%n / m2_per_ha / days_per_year / sec_per_day

                  hio_yesterdaycanopylevel_understory_si_scls(io_si,scls) = &
                     hio_yesterdaycanopylevel_understory_si_scls(io_si,scls) + &
                     ccohort%canopy_layer_yesterday * ccohort%n / m2_per_ha
               endif canlayer
               !
               !
               ccohort%canopy_layer_yesterday = real(ccohort%canopy_layer, r8)
               !
               ! growth flux of individuals into a given bin
               ! track the actual growth here, the virtual growth from fusion lower down
               if ( (scls - ccohort%size_class_lasttimestep ) .gt. 0) then
                  do i_scls = ccohort%size_class_lasttimestep + 1, scls
                     i_scpf = (ccohort%pft-1)*nlevsclass+i_scls
                     hio_growthflux_si_scpf(io_si,i_scpf) = hio_growthflux_si_scpf(io_si,i_scpf) + &
                        ccohort%n * days_per_year / m2_per_ha
                  end do
               end if
               ccohort%size_class_lasttimestep = scls

               end associate
            else notnew ! i.e. cohort%isnew
               !
               ! if cohort is new, track its growth flux into the first size bin
               i_scpf = (ccohort%pft-1)*nlevsclass+1
               hio_growthflux_si_scpf(io_si,i_scpf) =                          &
                  hio_growthflux_si_scpf(io_si,i_scpf) + ccohort%n *           &
                  days_per_year / m2_per_ha
               ccohort%size_class_lasttimestep = 1

            end if notnew

            ! resolve some canopy area profiles, both total and of occupied leaves
            ican = ccohort%canopy_layer
            !
            hio_crownarea_si_can(io_si, ican) = hio_crownarea_si_can(io_si, ican) + ccohort%c_area / AREA
            !
            do ileaf=1,ccohort%nv
               cnlf_indx = ileaf + (ican-1) * nlevleaf
               hio_crownarea_si_cnlf(io_si, cnlf_indx) = hio_crownarea_si_cnlf(io_si, cnlf_indx) + &
                  ccohort%c_area / AREA
            end do

            ccohort => ccohort%taller
         enddo cohortloop ! cohort loop

         ! Patch specific variables that are already calculated
         ! These things are all duplicated. Should they all be converted to LL or array structures RF?
         ! define scalar to counteract the patch albedo scaling logic for conserved quantities

         ! Update Fire Variables
         hio_spitfire_ros_si(io_si)         = hio_spitfire_ros_si(io_si) + cpatch%ROS_front * cpatch%area * AREA_INV / sec_per_min
         hio_effect_wspeed_si(io_si)        = hio_effect_wspeed_si(io_si) + cpatch%effect_wspeed * cpatch%area * AREA_INV / sec_per_min
         hio_tfc_ros_si(io_si)              = hio_tfc_ros_si(io_si) + cpatch%TFC_ROS * cpatch%area * AREA_INV
         hio_fire_intensity_si(io_si)       = hio_fire_intensity_si(io_si) + cpatch%FI * cpatch%area * AREA_INV * J_per_kJ
         hio_fire_area_si(io_si)            = hio_fire_area_si(io_si) + cpatch%frac_burnt * cpatch%area * AREA_INV / sec_per_day
         hio_fire_fuel_bulkd_si(io_si)      = hio_fire_fuel_bulkd_si(io_si) + cpatch%fuel_bulkd * cpatch%area * AREA_INV
         hio_fire_fuel_eff_moist_si(io_si)  = hio_fire_fuel_eff_moist_si(io_si) + cpatch%fuel_eff_moist * cpatch%area * AREA_INV
         hio_fire_fuel_sav_si(io_si)        = hio_fire_fuel_sav_si(io_si) + cpatch%fuel_sav * cpatch%area * AREA_INV / m_per_cm
         hio_fire_fuel_mef_si(io_si)        = hio_fire_fuel_mef_si(io_si) + cpatch%fuel_mef * cpatch%area * AREA_INV
         hio_sum_fuel_si(io_si)             = hio_sum_fuel_si(io_si) + cpatch%sum_fuel * cpatch%area * AREA_INV

         do ilyr = 1,sites(s)%nlevsoil
            hio_fragmentation_scaler_sl(io_si,ilyr) = hio_fragmentation_scaler_sl(io_si,ilyr) + cpatch%fragmentation_scaler(ilyr) * cpatch%area * AREA_INV
         end do

         do i_fuel = 1,nfsc

            i_agefuel = get_agefuel_class_index(cpatch%age,i_fuel)
            hio_fuel_amount_age_fuel(io_si,i_agefuel) = hio_fuel_amount_age_fuel(io_si,i_agefuel) + &
               cpatch%fuel_frac(i_fuel) * cpatch%sum_fuel * cpatch%area * AREA_INV

            hio_litter_moisture_si_fuel(io_si, i_fuel) = hio_litter_moisture_si_fuel(io_si, i_fuel) + &
               cpatch%litter_moisture(i_fuel) * cpatch%area * AREA_INV

            hio_fuel_amount_si_fuel(io_si, i_fuel) = hio_fuel_amount_si_fuel(io_si, i_fuel) + &
               cpatch%fuel_frac(i_fuel) * cpatch%sum_fuel * cpatch%area * AREA_INV

            hio_burnt_frac_litter_si_fuel(io_si, i_fuel) = hio_burnt_frac_litter_si_fuel(io_si, i_fuel) + &
               cpatch%burnt_frac_litter(i_fuel) * cpatch%frac_burnt * cpatch%area * AREA_INV
         end do


         hio_fire_intensity_area_product_si(io_si) = hio_fire_intensity_area_product_si(io_si) + &
            cpatch%FI * cpatch%frac_burnt * cpatch%area * AREA_INV * J_per_kJ

         ! Update Litter Flux Variables

         litt_c       => cpatch%litter(element_pos(carbon12_element))
         

         do i_cwd = 1, ncwd

            hio_cwd_ag_si_cwdsc(io_si, i_cwd) = hio_cwd_ag_si_cwdsc(io_si, i_cwd) + &
               litt_c%ag_cwd(i_cwd)*cpatch%area * AREA_INV
            hio_cwd_bg_si_cwdsc(io_si, i_cwd) = hio_cwd_bg_si_cwdsc(io_si, i_cwd) + &
               sum(litt_c%bg_cwd(i_cwd,:)) * cpatch%area * AREA_INV

            hio_cwd_ag_out_si_cwdsc(io_si, i_cwd) = hio_cwd_ag_out_si_cwdsc(io_si, i_cwd) + &
               litt_c%ag_cwd_frag(i_cwd)*cpatch%area * AREA_INV /              &
               days_per_year / sec_per_day

            hio_cwd_bg_out_si_cwdsc(io_si, i_cwd) = hio_cwd_bg_out_si_cwdsc(io_si, i_cwd) + &
               sum(litt_c%bg_cwd_frag(i_cwd,:)) * cpatch%area * AREA_INV / &
               days_per_year / sec_per_day

         end do

         ipa = ipa + 1
         cpatch => cpatch%younger
      end do patchloop !patch loop

    
      ! divide basal-area-weighted height by basal area to get mean
      if ( sum(hio_ba_si_scpf(io_si,:)) .gt. nearzero ) then
         hio_ba_weighted_height_si(io_si) = hio_ba_weighted_height_si(io_si) / sum(hio_ba_si_scpf(io_si,:))
      else
         hio_ba_weighted_height_si(io_si) = 0._r8
      endif

      ! divide so-far-just-summed but to-be-averaged patch-age-class
      ! variables by patch-age-class area to get mean values
      do ipa2 = 1, nlevage
         if (hio_area_si_age(io_si, ipa2) .gt. nearzero) then
               hio_lai_si_age(io_si, ipa2) = hio_lai_si_age(io_si, ipa2) / (hio_area_si_age(io_si, ipa2)*AREA)
               hio_ncl_si_age(io_si, ipa2) = hio_ncl_si_age(io_si, ipa2) / (hio_area_si_age(io_si, ipa2)*AREA)
            do i_pft = 1, numpft
               iagepft = ipa2 + (i_pft-1) * nlevage
               hio_scorch_height_si_agepft(io_si, iagepft) = &
               hio_scorch_height_si_agepft(io_si, iagepft) / (hio_area_si_age(io_si, ipa2)*AREA)
            enddo
         else
            hio_lai_si_age(io_si, ipa2) = 0._r8
            hio_ncl_si_age(io_si, ipa2) = 0._r8
         endif
      end do

      ! divide secondary plant leaf area by secondary forest area to get the secondary forest LAI
      if (hio_fraction_secondary_forest_si(io_si) .gt. nearzero) then
         hio_lai_secondary_si(io_si) = hio_lai_secondary_si(io_si) / (hio_fraction_secondary_forest_si(io_si)*AREA)
      else
         hio_lai_secondary_si(io_si) = 0._r8
      end if

      ! pass the cohort termination mortality as a flux to the history, and then reset the termination mortality buffer
      ! note there are various ways of reporting the total mortality, so pass to these as well
      do i_pft = 1, numpft
         do i_scls = 1,nlevsclass
            i_scpf = (i_pft-1)*nlevsclass + i_scls
            !
            ! termination mortality. sum of canopy and understory indices
            hio_m6_si_scpf(io_si,i_scpf) = (sites(s)%term_nindivs_canopy(i_scls,i_pft) + &
               sites(s)%term_nindivs_ustory(i_scls,i_pft)) *              &
               days_per_year / m2_per_ha

            hio_m6_si_scls(io_si,i_scls) = hio_m6_si_scls(io_si,i_scls) +  &
               (sites(s)%term_nindivs_canopy(i_scls,i_pft) +              &
               sites(s)%term_nindivs_ustory(i_scls,i_pft)) *              &
               days_per_year / m2_per_ha
            !
            ! add termination mortality to canopy and understory mortality
            hio_mortality_canopy_si_scls(io_si,i_scls) = hio_mortality_canopy_si_scls(io_si,i_scls) + &
               sites(s)%term_nindivs_canopy(i_scls,i_pft) * days_per_year / m2_per_ha

            hio_mortality_understory_si_scls(io_si,i_scls) = hio_mortality_understory_si_scls(io_si,i_scls) + &
               sites(s)%term_nindivs_ustory(i_scls,i_pft) * days_per_year / m2_per_ha

            hio_mortality_canopy_si_scpf(io_si,i_scpf) = hio_mortality_canopy_si_scpf(io_si,i_scpf) + &
               sites(s)%term_nindivs_canopy(i_scls,i_pft) * days_per_year / m2_per_ha

            hio_mortality_understory_si_scpf(io_si,i_scpf) = hio_mortality_understory_si_scpf(io_si,i_scpf) + &
               sites(s)%term_nindivs_ustory(i_scls,i_pft) * days_per_year / m2_per_ha

            !
            ! imort on its own
            hio_m4_si_scpf(io_si,i_scpf) = sites(s)%imort_rate(i_scls, i_pft) / m2_per_ha
            hio_m4_si_scls(io_si,i_scls) = hio_m4_si_scls(io_si,i_scls) + sites(s)%imort_rate(i_scls, i_pft) / m2_per_ha
            !
            ! add imort to other mortality terms. consider imort as understory mortality even if it happens in
            ! cohorts that may have been promoted as part of the patch creation, and use the pre-calculated site-level
            ! values to avoid biasing the results by the dramatically-reduced number densities in cohorts that are subject to imort
            hio_mortality_understory_si_scpf(io_si,i_scpf) = hio_mortality_understory_si_scpf(io_si,i_scpf) + &
               sites(s)%imort_rate(i_scls, i_pft) / m2_per_ha
            hio_mortality_understory_si_scls(io_si,i_scls) = hio_mortality_understory_si_scls(io_si,i_scls) + &
               sites(s)%imort_rate(i_scls, i_pft) / m2_per_ha
            !
            iscag = i_scls ! since imort is by definition something that only happens in newly disturbed patches, treat as such
            hio_mortality_understory_si_scag(io_si,iscag) = hio_mortality_understory_si_scag(io_si,iscag) + &
               sites(s)%imort_rate(i_scls, i_pft) / m2_per_ha

            ! fire mortality from the site-level diagnostic rates
            hio_m5_si_scpf(io_si,i_scpf) = (sites(s)%fmort_rate_canopy(i_scls, i_pft) + &
               sites(s)%fmort_rate_ustory(i_scls, i_pft)) / m2_per_ha
            hio_m5_si_scls(io_si,i_scls) = hio_m5_si_scls(io_si,i_scls) + &
               (sites(s)%fmort_rate_canopy(i_scls, i_pft) +              &
               sites(s)%fmort_rate_ustory(i_scls, i_pft)) / m2_per_ha
            !
            hio_crownfiremort_si_scpf(io_si,i_scpf) = sites(s)%fmort_rate_crown(i_scls, i_pft) / m2_per_ha
            hio_cambialfiremort_si_scpf(io_si,i_scpf) = sites(s)%fmort_rate_cambial(i_scls, i_pft) / m2_per_ha
            !
            ! fire components of overall canopy and understory mortality
            hio_mortality_canopy_si_scpf(io_si,i_scpf) = hio_mortality_canopy_si_scpf(io_si,i_scpf) + &
               sites(s)%fmort_rate_canopy(i_scls, i_pft) / m2_per_ha
            hio_mortality_canopy_si_scls(io_si,i_scls) = hio_mortality_canopy_si_scls(io_si,i_scls) + &
               sites(s)%fmort_rate_canopy(i_scls, i_pft) / m2_per_ha

            ! Shijie: Think about how to add later?
            !if ( cpatch%land_use_label .eq. secondaryland ) then
            !   hio_mortality_canopy_secondary_si_scls(io_si,i_scls) = hio_mortality_canopy_secondary_si_scls(io_si,i_scls) + &
            !      sites(s)%term_nindivs_canopy(i_scls,i_pft) * days_per_year / m2_per_ha
            !end if

            ! the fire mortality rates for each layer are total dead, since the usable
            ! output will then normalize by the counts, we are allowed to sum over layers
            hio_mortality_understory_si_scpf(io_si,i_scpf) = hio_mortality_understory_si_scpf(io_si,i_scpf) + &
               sites(s)%fmort_rate_ustory(i_scls, i_pft) / m2_per_ha

            hio_mortality_understory_si_scls(io_si,i_scls) = hio_mortality_understory_si_scls(io_si,i_scls) + &
               sites(s)%fmort_rate_ustory(i_scls, i_pft) / m2_per_ha

            !
            ! for scag variables, also treat as happening in the newly-disurbed patch

            hio_mortality_canopy_si_scag(io_si,iscag) = hio_mortality_canopy_si_scag(io_si,iscag) + &
               sites(s)%fmort_rate_canopy(i_scls, i_pft) / m2_per_ha
            hio_mortality_understory_si_scag(io_si,iscag) = hio_mortality_understory_si_scag(io_si,iscag) + &
               sites(s)%fmort_rate_ustory(i_scls, i_pft) / m2_per_ha

            ! while in this loop, pass the fusion-induced growth rate flux to history
            hio_growthflux_fusion_si_scpf(io_si,i_scpf) = hio_growthflux_fusion_si_scpf(io_si,i_scpf) + &
               sites(s)%growthflux_fusion(i_scls, i_pft) * days_per_year / m2_per_ha

         end do
      end do

      !
      ! carbon flux associated with mortality of trees dying by fire
      hio_canopy_mortality_carbonflux_si(io_si) = hio_canopy_mortality_carbonflux_si(io_si) + &
           sum(sites(s)%fmort_carbonflux_canopy(:)) / g_per_kg

      hio_understory_mortality_carbonflux_si(io_si) = hio_understory_mortality_carbonflux_si(io_si) + &
           sum(sites(s)%fmort_carbonflux_ustory(:)) / g_per_kg
      
      ! treat carbon flux from imort the same way
      hio_understory_mortality_carbonflux_si(io_si) = hio_understory_mortality_carbonflux_si(io_si) + &
         sum(sites(s)%imort_carbonflux(:)) 

      do i_pft = 1, numpft
         hio_mortality_carbonflux_si_pft(io_si,i_pft) = hio_mortality_carbonflux_si_pft(io_si,i_pft) + &
              (sites(s)%fmort_carbonflux_canopy(i_pft) + &
              sites(s)%fmort_carbonflux_ustory(i_pft) ) / g_per_kg + &
              sites(s)%imort_carbonflux(i_pft) + & 
              sites(s)%term_carbonflux_ustory(i_pft) * days_per_sec * ha_per_m2 + &
              sites(s)%term_carbonflux_canopy(i_pft) * days_per_sec * ha_per_m2 
   
         hio_firemortality_carbonflux_si_pft(io_si,i_pft) = sites(s)%fmort_carbonflux_canopy(i_pft) / g_per_kg
      end do

      ! add imort and fmort to aboveground woody mortality 
      do i_pft = 1, numpft
         do i_scls = 1,nlevsclass
            i_scpf = (i_pft-1)*nlevsclass + i_scls
            hio_abg_mortality_cflux_si_scpf(io_si,i_scpf) = hio_abg_mortality_cflux_si_scpf(io_si,i_scpf) + &
                 (sites(s)%fmort_abg_flux(i_scls,i_pft) / g_per_kg ) + &
                 sites(s)%imort_abg_flux(i_scls,i_pft)  +  &
                 (sites(s)%term_abg_flux(i_scls,i_pft)  * days_per_sec * ha_per_m2 ) 
         end do
      end do

      
      if(hlm_use_tree_damage .eq. itrue) then

         do i_pft = 1, numpft
            do icdam = 1, nlevdamage
               do i_scls = 1,nlevsclass

                  icdsc = (icdam-1)*nlevsclass + i_scls
                  icdpf = (icdam-1)*nlevsclass + i_scls + &
                       (i_pft-1) * nlevsclass * nlevdamage

                  this%hvars(ih_mortality_si_cdpf)%r82d(io_si, icdpf) = &
                       this%hvars(ih_mortality_si_cdpf)%r82d(io_si, icdpf) + &
                       ( (sites(s)%term_nindivs_canopy_damage(icdam, i_scls, i_pft) * days_per_year) + &
                       (sites(s)%term_nindivs_ustory_damage(icdam, i_scls, i_pft) * days_per_year) + &
                       sites(s)%imort_rate_damage(icdam, i_scls, i_pft) + & 
                       sites(s)%fmort_rate_canopy_damage(icdam, i_scls, i_pft) + &
                       sites(s)%fmort_rate_ustory_damage(icdam, i_scls, i_pft) ) / m2_per_ha

                  this%hvars(ih_mortality_canopy_si_cdpf)%r82d(io_si,icdpf) = &
                       this%hvars(ih_mortality_canopy_si_cdpf)%r82d(io_si,icdpf) + &
                       ( sites(s)%term_nindivs_canopy_damage(icdam,i_scls,i_pft) * days_per_year + &
                       sites(s)%fmort_rate_canopy_damage(icdam, i_scls, i_pft) )/ m2_per_ha

                  this%hvars(ih_mortality_understory_si_cdpf)%r82d(io_si,icdpf) = &
                       this%hvars(ih_mortality_understory_si_cdpf)%r82d(io_si,icdpf) + &
                       ( sites(s)%term_nindivs_ustory_damage(icdam, i_scls,i_pft) * days_per_year + &
                       sites(s)%imort_rate_damage(icdam, i_scls, i_pft) + &
                       sites(s)%fmort_rate_ustory_damage(icdam, i_scls, i_pft) )/ m2_per_ha

               end do
            end do
         end do
      end if

      sites(s)%term_nindivs_canopy(:,:) = 0._r8
      sites(s)%term_nindivs_ustory(:,:) = 0._r8
      sites(s)%imort_carbonflux(:) = 0._r8
      sites(s)%imort_rate(:,:) = 0._r8
      sites(s)%fmort_rate_canopy(:,:) = 0._r8
      sites(s)%fmort_rate_ustory(:,:) = 0._r8
      sites(s)%fmort_carbonflux_canopy(:) = 0._r8
      sites(s)%fmort_carbonflux_ustory(:) = 0._r8
      sites(s)%fmort_rate_cambial(:,:) = 0._r8
      sites(s)%fmort_rate_crown(:,:) = 0._r8
      sites(s)%growthflux_fusion(:,:) = 0._r8
      sites(s)%fmort_abg_flux(:,:) = 0._r8
      sites(s)%imort_abg_flux(:,:) = 0._r8
      sites(s)%term_abg_flux(:,:) = 0._r8

      sites(s)%imort_rate_damage(:,:,:) = 0.0_r8
      sites(s)%term_nindivs_canopy_damage(:,:,:) = 0.0_r8
      sites(s)%term_nindivs_ustory_damage(:,:,:) = 0.0_r8
      sites(s)%imort_cflux_damage(:,:) = 0._r8
      sites(s)%term_cflux_canopy_damage(:,:) = 0._r8
      sites(s)%term_cflux_ustory_damage(:,:) = 0._r8
      sites(s)%fmort_rate_canopy_damage(:,:,:) = 0._r8
      sites(s)%fmort_rate_ustory_damage(:,:,:) = 0._r8
      sites(s)%fmort_cflux_canopy_damage(:,:) = 0._r8
      sites(s)%fmort_cflux_ustory_damage(:,:) = 0._r8
      sites(s)%crownarea_canopy_damage = 0._r8
      sites(s)%crownarea_ustory_damage = 0._r8
      
      ! pass the recruitment rate as a flux to the history, and then reset the recruitment buffer
      do i_pft = 1, numpft
         hio_recruitment_si_pft(io_si,i_pft) = sites(s)%recruitment_rate(i_pft) * days_per_year / m2_per_ha
      end do
      sites(s)%recruitment_rate(:) = 0._r8

      ! summarize all of the mortality fluxes by PFT
      do i_pft = 1, numpft
         do i_scls = 1,nlevsclass
            i_scpf = (i_pft-1)*nlevsclass + i_scls

            hio_mortality_si_pft(io_si,i_pft) = hio_mortality_si_pft(io_si,i_pft) + &
               hio_m1_si_scpf(io_si,i_scpf) + &
               hio_m2_si_scpf(io_si,i_scpf) + &
               hio_m3_si_scpf(io_si,i_scpf) + &
               hio_m4_si_scpf(io_si,i_scpf) + &
               hio_m5_si_scpf(io_si,i_scpf) + &
               hio_m6_si_scpf(io_si,i_scpf) + &
               hio_m7_si_scpf(io_si,i_scpf) + &
               hio_m8_si_scpf(io_si,i_scpf) + &
               hio_m9_si_scpf(io_si,i_scpf) + &
               hio_m10_si_scpf(io_si,i_scpf)
            
            if(hlm_use_tree_damage .eq. itrue) then
               hio_mortality_si_pft(io_si, i_pft) = hio_mortality_si_pft(io_si,i_pft) + &
                    this%hvars(ih_m11_si_scpf)%r82d(io_si,i_scpf)
            end if
            
         end do
      end do

      ! ------------------------------------------------------------------------------
      ! Some carbon only litter diagnostics (legacy)
      ! ------------------------------------------------------------------------------

      hio_litter_in_si(io_si) = (sum(flux_diags_c%cwd_ag_input(:)) + &
         sum(flux_diags_c%cwd_bg_input(:)) + &
         sum(flux_diags_c%leaf_litter_input(:)) + &
         sum(flux_diags_c%root_litter_input(:))) * &
         AREA_INV * days_per_sec

      hio_litter_out_si(io_si) = 0._r8
      hio_seed_bank_si(io_si)  = 0._r8
      hio_ungerm_seed_bank_si(io_si)  = 0._r8
      hio_seedling_pool_si(io_si)  = 0._r8
      hio_seeds_in_si(io_si)   = 0._r8
      hio_seeds_in_local_si(io_si)   = 0._r8

      cpatch => sites(s)%oldest_patch
      do while(associated(cpatch))

         litt => cpatch%litter(element_pos(carbon12_element))

         area_frac = cpatch%area * AREA_INV

         ! Sum up all output fluxes (fragmentation) kgC/m2/day -> kgC/m2/s
         hio_litter_out_si(io_si) = hio_litter_out_si(io_si) + &
            (sum(litt%leaf_fines_frag(:)) + &
            sum(litt%root_fines_frag(:,:)) + &
            sum(litt%ag_cwd_frag(:)) + &
            sum(litt%bg_cwd_frag(:,:)) + &
            sum(litt%seed_decay(:)) + &
            sum(litt%seed_germ_decay(:))) * &
            area_frac * days_per_sec

         ! Sum up total seed bank (germinated and ungerminated)
         hio_seed_bank_si(io_si) = hio_seed_bank_si(io_si) + &
            (sum(litt%seed(:))+sum(litt%seed_germ(:))) * &
            area_frac
        
         ! Sum up total seed bank (just ungerminated)
         hio_ungerm_seed_bank_si(io_si) = hio_ungerm_seed_bank_si(io_si) + &
            sum(litt%seed(:)) * area_frac

         ! Sum up total seedling pool  
         hio_seedling_pool_si(io_si) = hio_seedling_pool_si(io_si) + &
            sum(litt%seed_germ(:)) * area_frac

         ! Sum up the input flux into the seed bank (local and external)
         hio_seeds_in_si(io_si) = hio_seeds_in_si(io_si) + &
            (sum(litt%seed_in_local(:)) + sum(litt%seed_in_extern(:))) * &
            area_frac * days_per_sec
        
         hio_seeds_in_local_si(io_si) = hio_seeds_in_local_si(io_si) + &
            sum(litt%seed_in_local(:)) * &
            area_frac * days_per_sec



         cpatch => cpatch%younger
      end do

      ! ------------------------------------------------------------------------------
      ! Diagnostics discretized by element type
      ! ------------------------------------------------------------------------------

      hio_cwd_elcwd(io_si,:)   = 0._r8

      do el = 1, num_elements

         flux_diags => sites(s)%flux_diags(el)

         ! Sum up all input litter fluxes (above below, fines, cwd) [kg/ha/day]
         hio_litter_in_elem(io_si, el) = (sum(flux_diags%cwd_ag_input(:)) +    &
            sum(flux_diags%cwd_bg_input(:)) + sum(flux_diags%leaf_litter_input(:)) + &
            sum(flux_diags%root_litter_input(:))) / m2_per_ha / sec_per_day

         hio_cwd_ag_elem(io_si,el)         = 0._r8
         hio_cwd_bg_elem(io_si,el)         = 0._r8
         hio_fines_ag_elem(io_si,el)       = 0._r8
         hio_fines_bg_elem(io_si,el)       = 0._r8

         hio_seed_bank_elem(io_si,el)      = 0._r8
         hio_seed_germ_elem(io_si,el)      = 0._r8
         hio_seed_decay_elem(io_si,el)     = 0._r8
         hio_seeds_in_local_elem(io_si,el) = 0._r8
         hio_seed_in_extern_elem(io_si,el) = 0._r8
         hio_litter_out_elem(io_si,el)     = 0._r8

         ! Plant multi-element states and fluxes
         ! Zero states, and set the fluxes
         if(element_list(el).eq.carbon12_element)then
            this%hvars(ih_totvegc_scpf)%r82d(io_si,:) = 0._r8
            this%hvars(ih_leafc_scpf)%r82d(io_si,:)   = 0._r8
            this%hvars(ih_fnrtc_scpf)%r82d(io_si,:)   = 0._r8
            this%hvars(ih_sapwc_scpf)%r82d(io_si,:)   = 0._r8
            this%hvars(ih_storec_scpf)%r82d(io_si,:)  = 0._r8
            this%hvars(ih_reproc_scpf)%r82d(io_si,:)  = 0._r8

         elseif(element_list(el).eq.nitrogen_element)then

            this%hvars(ih_totvegn_scpf)%r82d(io_si,:) = 0._r8
            this%hvars(ih_leafn_scpf)%r82d(io_si,:)   = 0._r8
            this%hvars(ih_fnrtn_scpf)%r82d(io_si,:)   = 0._r8
            this%hvars(ih_sapwn_scpf)%r82d(io_si,:)   = 0._r8
            this%hvars(ih_storen_scpf)%r82d(io_si,:)  = 0._r8
            this%hvars(ih_repron_scpf)%r82d(io_si,:)  = 0._r8
            
         elseif(element_list(el).eq.phosphorus_element)then
            this%hvars(ih_totvegp_scpf)%r82d(io_si,:) = 0._r8
            this%hvars(ih_leafp_scpf)%r82d(io_si,:)   = 0._r8
            this%hvars(ih_fnrtp_scpf)%r82d(io_si,:)   = 0._r8
            this%hvars(ih_sapwp_scpf)%r82d(io_si,:)   = 0._r8
            this%hvars(ih_storep_scpf)%r82d(io_si,:)  = 0._r8
            this%hvars(ih_reprop_scpf)%r82d(io_si,:)  = 0._r8

 

         end if

         cpatch => sites(s)%oldest_patch
         do while(associated(cpatch))

            litt => cpatch%litter(el)

            area_frac = cpatch%area * AREA_INV

            ! Sum up all output fluxes (fragmentation)
            hio_litter_out_elem(io_si,el) = hio_litter_out_elem(io_si,el) + &
               (sum(litt%leaf_fines_frag(:)) + &
               sum(litt%root_fines_frag(:,:)) + &
               sum(litt%ag_cwd_frag(:)) + &
               sum(litt%bg_cwd_frag(:,:)) + &
               sum(litt%seed_decay(:)) + &
               sum(litt%seed_germ_decay(:))) * cpatch%area / m2_per_ha / sec_per_day

            hio_seed_bank_elem(io_si,el) = hio_seed_bank_elem(io_si,el) + &
               sum(litt%seed(:)) * cpatch%area / m2_per_ha

            hio_seed_germ_elem(io_si,el) = hio_seed_germ_elem(io_si,el) + &
               sum(litt%seed_germ(:)) *  cpatch%area / m2_per_ha

            hio_seed_decay_elem(io_si,el) = hio_seed_decay_elem(io_si,el) + &
               sum(litt%seed_decay(:) + litt%seed_germ_decay(:) ) *       &
               cpatch%area / m2_per_ha / sec_per_day

            hio_seeds_in_local_elem(io_si,el) = hio_seeds_in_local_elem(io_si,el) + &
               sum(litt%seed_in_local(:)) *  cpatch%area / m2_per_ha / sec_per_day

            hio_seed_in_extern_elem(io_si,el) = hio_seed_in_extern_elem(io_si,el) + &
               sum(litt%seed_in_extern(:)) * cpatch%area / m2_per_ha / sec_per_day

            ! Litter State Variables
            hio_cwd_ag_elem(io_si,el) = hio_cwd_ag_elem(io_si,el) + &
               sum(litt%ag_cwd(:)) * cpatch%area / m2_per_ha

            hio_cwd_bg_elem(io_si,el) = hio_cwd_bg_elem(io_si,el) + &
               sum(litt%bg_cwd(:,:)) * cpatch%area / m2_per_ha

            hio_fines_ag_elem(io_si,el) = hio_fines_ag_elem(io_si,el) + &
               sum(litt%leaf_fines(:)) * cpatch%area / m2_per_ha

            hio_fines_bg_elem(io_si,el) = hio_fines_bg_elem(io_si,el) + &
               sum(litt%root_fines(:,:)) * cpatch%area / m2_per_ha

            do cwd=1,ncwd
               elcwd = (el-1)*ncwd+cwd
               hio_cwd_elcwd(io_si,elcwd) = hio_cwd_elcwd(io_si,elcwd) +   &
                  (litt%ag_cwd(cwd) + sum(litt%bg_cwd(cwd,:))) *        &
                  cpatch%area / m2_per_ha

            end do

            ! Load Mass States
            ccohort => cpatch%tallest
            do while(associated(ccohort))

               sapw_m   = ccohort%prt%GetState(sapw_organ, element_list(el))
               struct_m = ccohort%prt%GetState(struct_organ, element_list(el))
               leaf_m   = ccohort%prt%GetState(leaf_organ, element_list(el))
               fnrt_m   = ccohort%prt%GetState(fnrt_organ, element_list(el))
               store_m  = ccohort%prt%GetState(store_organ, element_list(el))
               repro_m  = ccohort%prt%GetState(repro_organ, element_list(el))
               total_m  = sapw_m+struct_m+leaf_m+fnrt_m+store_m+repro_m


               i_scpf = ccohort%size_by_pft_class

               if(element_list(el).eq.carbon12_element)then
                  this%hvars(ih_totvegc_scpf)%r82d(io_si,i_scpf) =             &
                     this%hvars(ih_totvegc_scpf)%r82d(io_si,i_scpf) +          &
                     total_m * ccohort%n / m2_per_ha
                  this%hvars(ih_leafc_scpf)%r82d(io_si,i_scpf) =               &
                     this%hvars(ih_leafc_scpf)%r82d(io_si,i_scpf) +            &
                     leaf_m * ccohort%n / m2_per_ha
                  this%hvars(ih_fnrtc_scpf)%r82d(io_si,i_scpf) =               &
                     this%hvars(ih_fnrtc_scpf)%r82d(io_si,i_scpf) +            &
                     fnrt_m * ccohort%n / m2_per_ha
                  this%hvars(ih_sapwc_scpf)%r82d(io_si,i_scpf) =               &
                     this%hvars(ih_sapwc_scpf)%r82d(io_si,i_scpf) +            &
                     sapw_m * ccohort%n / m2_per_ha
                  this%hvars(ih_storec_scpf)%r82d(io_si,i_scpf) =              &
                     this%hvars(ih_storec_scpf)%r82d(io_si,i_scpf) +           &
                     store_m * ccohort%n / m2_per_ha
                  this%hvars(ih_reproc_scpf)%r82d(io_si,i_scpf) =              &
                     this%hvars(ih_reproc_scpf)%r82d(io_si,i_scpf) +           &
                     repro_m * ccohort%n / m2_per_ha
               elseif(element_list(el).eq.nitrogen_element)then

                  store_max = ccohort%prt%GetNutrientTarget(element_list(el),store_organ,stoich_growth_min)

                  this%hvars(ih_totvegn_scpf)%r82d(io_si,i_scpf) =             &
                     this%hvars(ih_totvegn_scpf)%r82d(io_si,i_scpf) +          &
                     total_m * ccohort%n / m2_per_ha
                  this%hvars(ih_leafn_scpf)%r82d(io_si,i_scpf) =               &
                     this%hvars(ih_leafn_scpf)%r82d(io_si,i_scpf) +            &
                     leaf_m * ccohort%n / m2_per_ha
                  this%hvars(ih_fnrtn_scpf)%r82d(io_si,i_scpf) =               &
                     this%hvars(ih_fnrtn_scpf)%r82d(io_si,i_scpf) +            &
                     fnrt_m * ccohort%n / m2_per_ha
                  this%hvars(ih_sapwn_scpf)%r82d(io_si,i_scpf) =               &
                     this%hvars(ih_sapwn_scpf)%r82d(io_si,i_scpf) +            &
                     sapw_m * ccohort%n / m2_per_ha
                  this%hvars(ih_storen_scpf)%r82d(io_si,i_scpf) =              &
                     this%hvars(ih_storen_scpf)%r82d(io_si,i_scpf) +           &
                     store_m * ccohort%n / m2_per_ha
                  this%hvars(ih_repron_scpf)%r82d(io_si,i_scpf) =              &
                     this%hvars(ih_repron_scpf)%r82d(io_si,i_scpf) +           &
                     repro_m * ccohort%n / m2_per_ha

               elseif(element_list(el).eq.phosphorus_element)then

                  store_max = ccohort%prt%GetNutrientTarget(element_list(el),store_organ,stoich_growth_min)

                  this%hvars(ih_totvegp_scpf)%r82d(io_si,i_scpf) =             &
                     this%hvars(ih_totvegp_scpf)%r82d(io_si,i_scpf) +          &
                     total_m * ccohort%n / m2_per_ha
                  this%hvars(ih_leafp_scpf)%r82d(io_si,i_scpf) =               &
                     this%hvars(ih_leafp_scpf)%r82d(io_si,i_scpf) +            &
                     leaf_m * ccohort%n / m2_per_ha
                  this%hvars(ih_fnrtp_scpf)%r82d(io_si,i_scpf) =               &
                     this%hvars(ih_fnrtp_scpf)%r82d(io_si,i_scpf) +            &
                     fnrt_m * ccohort%n / m2_per_ha
                  this%hvars(ih_sapwp_scpf)%r82d(io_si,i_scpf) =               &
                     this%hvars(ih_sapwp_scpf)%r82d(io_si,i_scpf) +            &
                     sapw_m * ccohort%n / m2_per_ha
                  this%hvars(ih_storep_scpf)%r82d(io_si,i_scpf) =              &
                     this%hvars(ih_storep_scpf)%r82d(io_si,i_scpf) +           &
                     store_m * ccohort%n / m2_per_ha
                  this%hvars(ih_reprop_scpf)%r82d(io_si,i_scpf) =              &
                     this%hvars(ih_reprop_scpf)%r82d(io_si,i_scpf) +           &
                     repro_m * ccohort%n / m2_per_ha

               end if

               ccohort => ccohort%shorter
            end do ! end cohort loop

            cpatch => cpatch%younger
         end do ! end patch loop

      end do ! end element loop


      ! Normalize storage fractions and L2FR

      if( this%hvars(ih_storectfrac_si)%r81d(io_si)>nearzero ) then
         this%hvars(ih_storectfrac_si)%r81d(io_si) = this%hvars(ih_storec_si)%r81d(io_si) / &
              this%hvars(ih_storectfrac_si)%r81d(io_si)
      end if

      do i_pft = 1, numpft
         do i_scls = 1,nlevsclass
            i_scpf = (i_pft-1)*nlevsclass + i_scls

            if( this%hvars(ih_storectfrac_canopy_scpf)%r82d(io_si,i_scpf)>nearzero ) then
               this%hvars(ih_storectfrac_canopy_scpf)%r82d(io_si,i_scpf) = &
                    storec_canopy_scpf(i_scpf) / &
                    this%hvars(ih_storectfrac_canopy_scpf)%r82d(io_si,i_scpf)
            end if
            if( this%hvars(ih_storectfrac_ustory_scpf)%r82d(io_si,i_scpf)>nearzero ) then
               this%hvars(ih_storectfrac_ustory_scpf)%r82d(io_si,i_scpf) = &
                    storec_understory_scpf(i_scpf) / &
                    this%hvars(ih_storectfrac_ustory_scpf)%r82d(io_si,i_scpf)
            end if
            
         end do
      end do

      do el = 1, num_elements

         if(element_list(el).eq.nitrogen_element)then
            if( this%hvars(ih_storentfrac_si)%r81d(io_si)>nearzero ) then
               this%hvars(ih_storentfrac_si)%r81d(io_si)  = this%hvars(ih_storen_si)%r81d(io_si) / &
                  this%hvars(ih_storentfrac_si)%r81d(io_si)
            end if
            do i_pft = 1, numpft
               do i_scls = 1,nlevsclass
                  i_scpf = (i_pft-1)*nlevsclass + i_scls

                  if( this%hvars(ih_storentfrac_canopy_scpf)%r82d(io_si,i_scpf)>nearzero ) then
                     this%hvars(ih_storentfrac_canopy_scpf)%r82d(io_si,i_scpf) = &
                          storen_canopy_scpf(i_scpf) / &
                          this%hvars(ih_storentfrac_canopy_scpf)%r82d(io_si,i_scpf)
                  end if
                  if( this%hvars(ih_storentfrac_understory_scpf)%r82d(io_si,i_scpf)>nearzero ) then
                     this%hvars(ih_storentfrac_understory_scpf)%r82d(io_si,i_scpf) = &
                          storen_understory_scpf(i_scpf) / &
                          this%hvars(ih_storentfrac_understory_scpf)%r82d(io_si,i_scpf)
                  end if

               end do
            end do
         elseif(element_list(el).eq.phosphorus_element)then
            if( this%hvars(ih_storeptfrac_si)%r81d(io_si)>nearzero ) then
               this%hvars(ih_storeptfrac_si)%r81d(io_si) = this%hvars(ih_storep_si)%r81d(io_si) / &
                  this%hvars(ih_storeptfrac_si)%r81d(io_si)
            end if
            do i_pft = 1, numpft
               do i_scls = 1,nlevsclass
                  i_scpf = (i_pft-1)*nlevsclass + i_scls

                  if( this%hvars(ih_storeptfrac_canopy_scpf)%r82d(io_si,i_scpf)>nearzero ) then
                     this%hvars(ih_storeptfrac_canopy_scpf)%r82d(io_si,i_scpf) = &
                          storep_canopy_scpf(i_scpf) / &
                          this%hvars(ih_storeptfrac_canopy_scpf)%r82d(io_si,i_scpf)
                  end if
                  if( this%hvars(ih_storeptfrac_understory_scpf)%r82d(io_si,i_scpf)>nearzero ) then
                     this%hvars(ih_storeptfrac_understory_scpf)%r82d(io_si,i_scpf) = &
                          storep_understory_scpf(i_scpf) / &
                          this%hvars(ih_storeptfrac_understory_scpf)%r82d(io_si,i_scpf)
                  end if

               end do
            end do
         end if
      end do

      ! pass demotion rates and associated carbon fluxes to history
      do i_scls = 1,nlevsclass
         hio_demotion_rate_si_scls(io_si,i_scls) = sites(s)%demotion_rate(i_scls) * days_per_year / m2_per_ha
         hio_promotion_rate_si_scls(io_si,i_scls) = sites(s)%promotion_rate(i_scls) * days_per_year / m2_per_ha
      end do
      !
      ! convert kg C / ha / day to kgc / m2 / sec
      hio_demotion_carbonflux_si(io_si) = sites(s)%demotion_carbonflux * ha_per_m2 * days_per_sec
      hio_promotion_carbonflux_si(io_si) = sites(s)%promotion_carbonflux * ha_per_m2 * days_per_sec
      !
      ! mortality-associated carbon fluxes

      hio_canopy_mortality_carbonflux_si(io_si) = hio_canopy_mortality_carbonflux_si(io_si) + &
         sum(sites(s)%term_carbonflux_canopy(:)) * days_per_sec * ha_per_m2

      hio_understory_mortality_carbonflux_si(io_si) = hio_understory_mortality_carbonflux_si(io_si) + &
         sum(sites(s)%term_carbonflux_ustory(:)) * days_per_sec * ha_per_m2

      ! add site level mortality counting to crownarea diagnostic
      hio_canopy_mortality_crownarea_si(io_si) = hio_canopy_mortality_crownarea_si(io_si) + &
           sites(s)%fmort_crownarea_canopy + &
           sites(s)%term_crownarea_canopy * days_per_year

      hio_understory_mortality_crownarea_si(io_si) = hio_understory_mortality_crownarea_si(io_si) + &
           sites(s)%fmort_crownarea_ustory + &
           sites(s)%term_crownarea_ustory * days_per_year + &
           sites(s)%imort_crownarea
      
      ! and zero the site-level termination carbon flux variable
      sites(s)%term_carbonflux_canopy(:) = 0._r8
      sites(s)%term_carbonflux_ustory(:) = 0._r8
      !

      ! add the site-level disturbance-associated cwd and litter input fluxes to thir respective flux fields

      do i_cwd = 1, ncwd
         hio_cwd_ag_in_si_cwdsc(io_si, i_cwd) = hio_cwd_ag_in_si_cwdsc(io_si, i_cwd) + &
            flux_diags_c%cwd_ag_input(i_cwd) / days_per_year / sec_per_day

         hio_cwd_bg_in_si_cwdsc(io_si, i_cwd) = hio_cwd_bg_in_si_cwdsc(io_si, i_cwd) + &
            flux_diags_c%cwd_bg_input(i_cwd) / days_per_year / sec_per_day

      end do

   enddo siteloop ! site loop

   end associate
   end associate

   return
  end subroutine update_history_dyn

  subroutine update_history_hifrq(this,nc,nsites,sites,bc_in,dt_tstep)

    ! ---------------------------------------------------------------------------------
    ! This is the call to update the history IO arrays that are expected to only change
    ! after rapid timescale productivity calculations (gpp and respiration).
    ! ---------------------------------------------------------------------------------

    use EDParamsMod          , only : nclmax, nlevleaf
    !
    ! Arguments
    class(fates_history_interface_type)                 :: this
    integer                 , intent(in)            :: nc   ! clump index
    integer                 , intent(in)            :: nsites
    type(ed_site_type)      , intent(inout), target :: sites(nsites)
    type(bc_in_type)        , intent(in)            :: bc_in(nsites)
    real(r8)                , intent(in)            :: dt_tstep

    ! Locals
    integer  :: s        ! The local site index
    integer  :: io_si     ! The site index of the IO array
    integer  :: ipa      ! The local "I"ndex of "PA"tches
    integer  :: lb1,ub1,lb2,ub2  ! IO array bounds for the calling thread
    integer  :: ivar             ! index of IO variable object vector
    integer  :: ft               ! functional type index
    real(r8) :: n_density   ! individual of cohort per m2.
    real(r8) :: resp_g      ! growth respiration per timestep [kgC/indiv/step]
    real(r8) :: npp         ! npp for this time-step (adjusted for g resp) [kgC/indiv/step]
    real(r8) :: aresp       ! autotrophic respiration (adjusted for g resp) [kgC/indiv/step]
    real(r8) :: n_perm2     ! individuals per m2 for the whole column
    real(r8) :: patch_area_by_age(nlevage)  ! patch area in each bin for normalizing purposes
    real(r8) :: canopy_area_by_age(nlevage) ! canopy area in each bin for normalizing purposes
    real(r8) :: site_area_veg               ! area of the site that is not bare-ground 
    integer  :: ipa2     ! patch incrementer
    integer :: cnlfpft_indx, cnlf_indx, ipft, ican, ileaf ! more iterators and indices
    type(fates_patch_type),pointer  :: cpatch
    type(fates_cohort_type),pointer :: ccohort
    real(r8) :: per_dt_tstep          ! Time step in frequency units (/s)

    associate( hio_gpp_si         => this%hvars(ih_gpp_si)%r81d, &
               hio_gpp_secondary_si   => this%hvars(ih_gpp_secondary_si)%r81d, &
               hio_npp_si         => this%hvars(ih_npp_si)%r81d, &
               hio_npp_secondary_si   => this%hvars(ih_npp_secondary_si)%r81d, &
               hio_aresp_si       => this%hvars(ih_aresp_si)%r81d, &
               hio_aresp_secondary_si       => this%hvars(ih_aresp_secondary_si)%r81d, &
               hio_maint_resp_si  => this%hvars(ih_maint_resp_si)%r81d, &
               hio_maint_resp_secondary_si  => this%hvars(ih_maint_resp_secondary_si)%r81d, &
               hio_growth_resp_si => this%hvars(ih_growth_resp_si)%r81d, &
               hio_growth_resp_secondary_si => this%hvars(ih_growth_resp_secondary_si)%r81d, &
               hio_c_stomata_si   => this%hvars(ih_c_stomata_si)%r81d, &
               hio_c_lblayer_si   => this%hvars(ih_c_lblayer_si)%r81d, &
               hio_rad_error_si   => this%hvars(ih_rad_error_si)%r81d, &
               hio_nep_si         => this%hvars(ih_nep_si)%r81d, &
               hio_hr_si          => this%hvars(ih_hr_si)%r81d, &
               hio_ar_si_scpf     => this%hvars(ih_ar_si_scpf)%r82d, &
               hio_ar_grow_si_scpf   => this%hvars(ih_ar_grow_si_scpf)%r82d, &
               hio_ar_maint_si_scpf  => this%hvars(ih_ar_maint_si_scpf)%r82d, &
               hio_ar_agsapm_si_scpf => this%hvars(ih_ar_agsapm_si_scpf)%r82d, &
               hio_ar_darkm_si_scpf  => this%hvars(ih_ar_darkm_si_scpf)%r82d, &
               hio_ar_crootm_si_scpf => this%hvars(ih_ar_crootm_si_scpf)%r82d, &
               hio_ar_frootm_si_scpf => this%hvars(ih_ar_frootm_si_scpf)%r82d, &
               hio_gpp_canopy_si     => this%hvars(ih_gpp_canopy_si)%r81d, &
               hio_ar_canopy_si      => this%hvars(ih_ar_canopy_si)%r81d, &
               hio_gpp_understory_si => this%hvars(ih_gpp_understory_si)%r81d, &
               hio_ar_understory_si  => this%hvars(ih_ar_understory_si)%r81d, &
               hio_rdark_canopy_si_scls             => this%hvars(ih_rdark_canopy_si_scls)%r82d, &
               hio_livestem_mr_canopy_si_scls       => this%hvars(ih_livestem_mr_canopy_si_scls)%r82d, &
               hio_livecroot_mr_canopy_si_scls      => this%hvars(ih_livecroot_mr_canopy_si_scls)%r82d, &
               hio_froot_mr_canopy_si_scls          => this%hvars(ih_froot_mr_canopy_si_scls)%r82d, &
               hio_resp_g_canopy_si_scls            => this%hvars(ih_resp_g_canopy_si_scls)%r82d, &
               hio_resp_m_canopy_si_scls            => this%hvars(ih_resp_m_canopy_si_scls)%r82d, &
               hio_rdark_understory_si_scls         => this%hvars(ih_rdark_understory_si_scls)%r82d, &
               hio_livestem_mr_understory_si_scls   => this%hvars(ih_livestem_mr_understory_si_scls)%r82d, &
               hio_livecroot_mr_understory_si_scls  => this%hvars(ih_livecroot_mr_understory_si_scls)%r82d, &
               hio_froot_mr_understory_si_scls      => this%hvars(ih_froot_mr_understory_si_scls)%r82d, &
               hio_resp_g_understory_si_scls        => this%hvars(ih_resp_g_understory_si_scls)%r82d, &
               hio_resp_m_understory_si_scls        => this%hvars(ih_resp_m_understory_si_scls)%r82d, &
               hio_leaf_mr_si         => this%hvars(ih_leaf_mr_si)%r81d, &
               hio_froot_mr_si        => this%hvars(ih_froot_mr_si)%r81d, &
               hio_livecroot_mr_si    => this%hvars(ih_livecroot_mr_si)%r81d, &
               hio_livestem_mr_si     => this%hvars(ih_livestem_mr_si)%r81d, &
               hio_gpp_si_age         => this%hvars(ih_gpp_si_age)%r82d, &
               hio_npp_si_age         => this%hvars(ih_npp_si_age)%r82d, &
               hio_c_stomata_si_age   => this%hvars(ih_c_stomata_si_age)%r82d, &
               hio_c_lblayer_si_age   => this%hvars(ih_c_lblayer_si_age)%r82d, &
               hio_parsun_z_si_cnlf     => this%hvars(ih_parsun_z_si_cnlf)%r82d, &
               hio_parsha_z_si_cnlf     => this%hvars(ih_parsha_z_si_cnlf)%r82d, &
               hio_ts_net_uptake_si_cnlf => this%hvars(ih_ts_net_uptake_si_cnlf)%r82d, &
               hio_parsun_z_si_cnlfpft  => this%hvars(ih_parsun_z_si_cnlfpft)%r82d, &
               hio_parsha_z_si_cnlfpft  => this%hvars(ih_parsha_z_si_cnlfpft)%r82d, &
               hio_laisun_z_si_cnlf     => this%hvars(ih_laisun_z_si_cnlf)%r82d, &
               hio_laisha_z_si_cnlf     => this%hvars(ih_laisha_z_si_cnlf)%r82d, &
               hio_laisun_z_si_cnlfpft  => this%hvars(ih_laisun_z_si_cnlfpft)%r82d, &
               hio_laisha_z_si_cnlfpft  => this%hvars(ih_laisha_z_si_cnlfpft)%r82d, &
               hio_laisun_top_si_can     => this%hvars(ih_laisun_top_si_can)%r82d, &
               hio_laisha_top_si_can     => this%hvars(ih_laisha_top_si_can)%r82d, &
               hio_fabd_sun_si_cnlfpft  => this%hvars(ih_fabd_sun_si_cnlfpft)%r82d, &
               hio_fabd_sha_si_cnlfpft  => this%hvars(ih_fabd_sha_si_cnlfpft)%r82d, &
               hio_fabi_sun_si_cnlfpft  => this%hvars(ih_fabi_sun_si_cnlfpft)%r82d, &
               hio_fabi_sha_si_cnlfpft  => this%hvars(ih_fabi_sha_si_cnlfpft)%r82d, &
               hio_fabd_sun_si_cnlf  => this%hvars(ih_fabd_sun_si_cnlf)%r82d, &
               hio_fabd_sha_si_cnlf  => this%hvars(ih_fabd_sha_si_cnlf)%r82d, &
               hio_fabi_sun_si_cnlf  => this%hvars(ih_fabi_sun_si_cnlf)%r82d, &
               hio_fabi_sha_si_cnlf  => this%hvars(ih_fabi_sha_si_cnlf)%r82d, &
               hio_parprof_dir_si_cnlf  => this%hvars(ih_parprof_dir_si_cnlf)%r82d, &
               hio_parprof_dif_si_cnlf  => this%hvars(ih_parprof_dif_si_cnlf)%r82d, &
               hio_parprof_dir_si_cnlfpft  => this%hvars(ih_parprof_dir_si_cnlfpft)%r82d, &
               hio_parprof_dif_si_cnlfpft  => this%hvars(ih_parprof_dif_si_cnlfpft)%r82d, &
               hio_fabd_sun_top_si_can  => this%hvars(ih_fabd_sun_top_si_can)%r82d, &
               hio_fabd_sha_top_si_can  => this%hvars(ih_fabd_sha_top_si_can)%r82d, &
               hio_fabi_sun_top_si_can  => this%hvars(ih_fabi_sun_top_si_can)%r82d, &
               hio_fabi_sha_top_si_can  => this%hvars(ih_fabi_sha_top_si_can)%r82d, &
               hio_parsun_top_si_can     => this%hvars(ih_parsun_top_si_can)%r82d, &
               hio_parsha_top_si_can     => this%hvars(ih_parsha_top_si_can)%r82d, &
               hio_maint_resp_unreduced_si  => this%hvars(ih_maint_resp_unreduced_si)%r81d, &
               hio_tveg   => this%hvars(ih_tveg_si)%r81d)

      ! Flush the relevant history variables
      call this%flush_hvars(nc,upfreq_in=2)

      per_dt_tstep = 1.0_r8/dt_tstep

      do s = 1,nsites

        call this%zero_site_hvars(sites(s), upfreq_in=2)

         io_si  = sites(s)%h_gid

         hio_nep_si(io_si) = -bc_in(s)%tot_het_resp * kg_per_g
         hio_hr_si(io_si)  =  bc_in(s)%tot_het_resp * kg_per_g

         ipa = 0
         
         patch_area_by_age(1:nlevage) = 0._r8
         canopy_area_by_age(1:nlevage) = 0._r8
         
         ! Calculate the site-level total vegetated area (i.e. non-bareground)
         site_area_veg = area
         if (hlm_use_nocomp .eq. itrue .and. hlm_use_fixed_biogeog .eq. itrue) then
            site_area_veg = area - sites(s)%area_pft(0)
         end if

         cpatch => sites(s)%oldest_patch
         do while(associated(cpatch))

            patch_area_by_age(cpatch%age_class)  = &
                 patch_area_by_age(cpatch%age_class) + cpatch%area

            canopy_area_by_age(cpatch%age_class) = &
                 canopy_area_by_age(cpatch%age_class) + cpatch%total_canopy_area

            ! Canopy resitance terms
            hio_c_stomata_si_age(io_si,cpatch%age_class) = &
                 hio_c_stomata_si_age(io_si,cpatch%age_class) + &
                 cpatch%c_stomata * cpatch%total_canopy_area * mol_per_umol

            hio_c_lblayer_si_age(io_si,cpatch%age_class) = &
                 hio_c_lblayer_si_age(io_si,cpatch%age_class) + &
                 cpatch%c_lblayer * cpatch%total_canopy_area * mol_per_umol

            hio_c_stomata_si(io_si) = hio_c_stomata_si(io_si) + &
                 cpatch%c_stomata * cpatch%total_canopy_area * mol_per_umol

            hio_c_lblayer_si(io_si) = hio_c_lblayer_si(io_si) + &
                 cpatch%c_lblayer * cpatch%total_canopy_area * mol_per_umol

            hio_rad_error_si(io_si) = hio_rad_error_si(io_si) + &
                 cpatch%radiation_error * cpatch%area * AREA_INV
                 
           ! Only accumulate the instantaneous vegetation temperature for vegetated patches
           if (cpatch%patchno .ne. 0) then
              hio_tveg(io_si) = hio_tveg(io_si) + &
                 (bc_in(s)%t_veg_pa(cpatch%patchno) - t_water_freeze_k_1atm) * &
                 cpatch%area / site_area_veg
           end if
            
            ccohort => cpatch%shortest
            do while(associated(ccohort))

               n_perm2   = ccohort%n * AREA_INV

               if ( .not. ccohort%isnew ) then

                   npp    = ccohort%npp_tstep
                   resp_g = ccohort%resp_g_tstep
                   aresp  = ccohort%resp_tstep

                  ! Calculate index for the scpf class
                  associate( scpf => ccohort%size_by_pft_class, &
                             scls => ccohort%size_class )

                  ! scale up cohort fluxes to the site level
                  hio_npp_si(io_si) = hio_npp_si(io_si) + &
                        npp * n_perm2 * per_dt_tstep

                  hio_gpp_si(io_si) = hio_gpp_si(io_si) + &
                        ccohort%gpp_tstep * n_perm2 * per_dt_tstep

                  hio_aresp_si(io_si) = hio_aresp_si(io_si) + &
                        aresp * n_perm2 * per_dt_tstep
                  hio_growth_resp_si(io_si) = hio_growth_resp_si(io_si) + &
                        resp_g * n_perm2 * per_dt_tstep
                  hio_maint_resp_si(io_si) = hio_maint_resp_si(io_si) + &
                        ccohort%resp_m * n_perm2 * per_dt_tstep

                  hio_maint_resp_unreduced_si(io_si) = hio_maint_resp_unreduced_si(io_si) + &
                        ccohort%resp_m_unreduced * n_perm2 * per_dt_tstep

                  ! Secondary forest only
                  if ( cpatch%land_use_label .eq. secondaryland ) then
                      hio_npp_secondary_si(io_si) = hio_npp_secondary_si(io_si) + &
                            npp * n_perm2 * per_dt_tstep
                      hio_gpp_secondary_si(io_si) = hio_gpp_secondary_si(io_si) + &
                            ccohort%gpp_tstep * n_perm2 * per_dt_tstep
                      hio_aresp_secondary_si(io_si) = hio_aresp_secondary_si(io_si) + &
                            aresp * n_perm2 * per_dt_tstep
                      hio_growth_resp_secondary_si(io_si) = hio_growth_resp_secondary_si(io_si) + &
                            resp_g * n_perm2 * per_dt_tstep
                      hio_maint_resp_secondary_si(io_si) = hio_maint_resp_secondary_si(io_si) + &
                            ccohort%resp_m * n_perm2 * per_dt_tstep
                  end if

                  ! Add up the total Net Ecosystem Production
                  ! for this timestep.  [kgC/m2/s]
                  hio_nep_si(io_si) = hio_nep_si(io_si) + &
                       npp * n_perm2 * per_dt_tstep

                  ! aggregate MR fluxes to the site level
                  hio_leaf_mr_si(io_si) = hio_leaf_mr_si(io_si) + ccohort%rdark &
                       * n_perm2
                  hio_froot_mr_si(io_si) = hio_froot_mr_si(io_si) + ccohort%froot_mr &
                       * n_perm2
                  hio_livecroot_mr_si(io_si) = hio_livecroot_mr_si(io_si) + ccohort%livecroot_mr &
                       * n_perm2
                  hio_livestem_mr_si(io_si) = hio_livestem_mr_si(io_si) + ccohort%livestem_mr &
                       * n_perm2

                  ! Total AR (kgC/m2/s) = (kgC/plant/step) / (s/step) * (plant/m2)
                  hio_ar_si_scpf(io_si,scpf)    =   hio_ar_si_scpf(io_si,scpf) + &
                        (ccohort%resp_tstep*per_dt_tstep) * n_perm2

                  ! Growth AR (kgC/m2/s)
                  hio_ar_grow_si_scpf(io_si,scpf) = hio_ar_grow_si_scpf(io_si,scpf) + &
                        (resp_g*per_dt_tstep) * n_perm2

                  ! Maint AR (kgC/m2/s)
                  hio_ar_maint_si_scpf(io_si,scpf) = hio_ar_maint_si_scpf(io_si,scpf) + &
                        (ccohort%resp_m*per_dt_tstep) * n_perm2

                  ! Maintenance AR partition variables are stored as rates (kgC/plant/s)
                  ! (kgC/m2/s) = (kgC/plant/s) * (plant/m2)
                  hio_ar_agsapm_si_scpf(io_si,scpf) = hio_ar_agsapm_si_scpf(io_si,scpf) + &
                        ccohort%livestem_mr * n_perm2

                  ! (kgC/m2/s) = (kgC/plant/s) * (plant/m2)
                  hio_ar_darkm_si_scpf(io_si,scpf) = hio_ar_darkm_si_scpf(io_si,scpf) + &
                        ccohort%rdark * n_perm2

                  ! (kgC/m2/s) = (kgC/plant/s) * (plant/m2)
                  hio_ar_crootm_si_scpf(io_si,scpf) = hio_ar_crootm_si_scpf(io_si,scpf) + &
                        ccohort%livecroot_mr * n_perm2

                  ! (kgC/m2/s) = (kgC/plant/s) * (plant/m2)
                  hio_ar_frootm_si_scpf(io_si,scpf) = hio_ar_frootm_si_scpf(io_si,scpf) + &
                        ccohort%froot_mr * n_perm2


                  ! accumulate fluxes per patch age bin
                  hio_gpp_si_age(io_si,cpatch%age_class) = hio_gpp_si_age(io_si,cpatch%age_class) &
                       + ccohort%gpp_tstep * ccohort%n * per_dt_tstep
                  hio_npp_si_age(io_si,cpatch%age_class) = hio_npp_si_age(io_si,cpatch%age_class) &
                       + npp * ccohort%n * per_dt_tstep

                  ! accumulate fluxes on canopy- and understory- separated fluxes
                  if (ccohort%canopy_layer .eq. 1) then
                     !
                     ! bulk fluxes are in gC / m2 / s
                     hio_gpp_canopy_si(io_si) = hio_gpp_canopy_si(io_si) + &
                          ccohort%gpp_tstep * n_perm2 * per_dt_tstep

                     hio_ar_canopy_si(io_si) = hio_ar_canopy_si(io_si) + &
                          aresp * n_perm2 * per_dt_tstep

                     !
                     ! size-resolved respiration fluxes are in kg C / m2 / s
                     hio_rdark_canopy_si_scls(io_si,scls) = hio_rdark_canopy_si_scls(io_si,scls) + &
                          ccohort%rdark  * ccohort%n * ha_per_m2
                     hio_livestem_mr_canopy_si_scls(io_si,scls) = hio_livestem_mr_canopy_si_scls(io_si,scls) + &
                          ccohort%livestem_mr  * ccohort%n * ha_per_m2
                     hio_livecroot_mr_canopy_si_scls(io_si,scls) = hio_livecroot_mr_canopy_si_scls(io_si,scls) + &
                          ccohort%livecroot_mr  * ccohort%n * ha_per_m2
                     hio_froot_mr_canopy_si_scls(io_si,scls) = hio_froot_mr_canopy_si_scls(io_si,scls) + &
                          ccohort%froot_mr  * ccohort%n * ha_per_m2

                     hio_resp_g_canopy_si_scls(io_si,scls) = hio_resp_g_canopy_si_scls(io_si,scls) + &
                          resp_g  * ccohort%n * per_dt_tstep * ha_per_m2
                     hio_resp_m_canopy_si_scls(io_si,scls) = hio_resp_m_canopy_si_scls(io_si,scls) + &
                          ccohort%resp_m  * ccohort%n * per_dt_tstep * ha_per_m2
                  else
                     !
                     ! bulk fluxes are in gC / m2 / s
                     hio_gpp_understory_si(io_si) = hio_gpp_understory_si(io_si) + &
                          ccohort%gpp_tstep * n_perm2 * per_dt_tstep


                     hio_ar_understory_si(io_si) = hio_ar_understory_si(io_si) + &
                          aresp * n_perm2 * per_dt_tstep

                     !
                     ! size-resolved respiration fluxes are in kg C / m2 / s
                     hio_rdark_understory_si_scls(io_si,scls) = hio_rdark_understory_si_scls(io_si,scls) + &
                          ccohort%rdark  * ccohort%n * ha_per_m2
                     hio_livestem_mr_understory_si_scls(io_si,scls) = hio_livestem_mr_understory_si_scls(io_si,scls) + &
                          ccohort%livestem_mr  * ccohort%n  * ha_per_m2
                     hio_livecroot_mr_understory_si_scls(io_si,scls) = hio_livecroot_mr_understory_si_scls(io_si,scls) + &
                          ccohort%livecroot_mr  * ccohort%n  * ha_per_m2
                     hio_froot_mr_understory_si_scls(io_si,scls) = hio_froot_mr_understory_si_scls(io_si,scls) + &
                          ccohort%froot_mr  * ccohort%n  * ha_per_m2
                     hio_resp_g_understory_si_scls(io_si,scls) = hio_resp_g_understory_si_scls(io_si,scls) + &
                          resp_g  * ccohort%n * per_dt_tstep  * ha_per_m2
                     hio_resp_m_understory_si_scls(io_si,scls) = hio_resp_m_understory_si_scls(io_si,scls) + &
                          ccohort%resp_m  * ccohort%n * per_dt_tstep  * ha_per_m2
                  endif
                end associate
               endif

               !!! canopy leaf carbon balance
               ican = ccohort%canopy_layer
               do ileaf=1,ccohort%nv
                  cnlf_indx = ileaf + (ican-1) * nlevleaf
                  hio_ts_net_uptake_si_cnlf(io_si, cnlf_indx) = hio_ts_net_uptake_si_cnlf(io_si, cnlf_indx) + &
                       ccohort%ts_net_uptake(ileaf) * per_dt_tstep * ccohort%c_area * area_inv
               end do

               ccohort => ccohort%taller
            enddo ! cohort loop

            ! summarize radiation profiles through the canopy
            do ipft=1,numpft
               do ican=1,cpatch%ncl_p
                  do ileaf=1,cpatch%ncan(ican,ipft)
                     ! calculate where we are on multiplexed dimensions
                     cnlfpft_indx = ileaf + (ican-1) * nlevleaf + (ipft-1) * nlevleaf * nclmax
                     cnlf_indx = ileaf + (ican-1) * nlevleaf
                     !
                     ! first do all the canopy x leaf x pft calculations
                     hio_parsun_z_si_cnlfpft(io_si,cnlfpft_indx) = hio_parsun_z_si_cnlfpft(io_si,cnlfpft_indx) + &
                          cpatch%ed_parsun_z(ican,ipft,ileaf) * cpatch%area * AREA_INV
                     hio_parsha_z_si_cnlfpft(io_si,cnlfpft_indx) = hio_parsha_z_si_cnlfpft(io_si,cnlfpft_indx) + &
                          cpatch%ed_parsha_z(ican,ipft,ileaf) * cpatch%area * AREA_INV
                     !
                     hio_laisun_z_si_cnlfpft(io_si,cnlfpft_indx) = hio_laisun_z_si_cnlfpft(io_si,cnlfpft_indx) + &
                          cpatch%ed_laisun_z(ican,ipft,ileaf) * cpatch%area * AREA_INV
                     hio_laisha_z_si_cnlfpft(io_si,cnlfpft_indx) = hio_laisha_z_si_cnlfpft(io_si,cnlfpft_indx) + &
                          cpatch%ed_laisha_z(ican,ipft,ileaf) * cpatch%area * AREA_INV
                     !
                     hio_fabd_sun_si_cnlfpft(io_si,cnlfpft_indx) = hio_fabd_sun_si_cnlfpft(io_si,cnlfpft_indx) + &
                          cpatch%fabd_sun_z(ican,ipft,ileaf) * cpatch%area * AREA_INV
                     hio_fabd_sha_si_cnlfpft(io_si,cnlfpft_indx) = hio_fabd_sha_si_cnlfpft(io_si,cnlfpft_indx) + &
                          cpatch%fabd_sha_z(ican,ipft,ileaf) * cpatch%area * AREA_INV
                     hio_fabi_sun_si_cnlfpft(io_si,cnlfpft_indx) = hio_fabi_sun_si_cnlfpft(io_si,cnlfpft_indx) + &
                          cpatch%fabi_sun_z(ican,ipft,ileaf) * cpatch%area * AREA_INV
                     hio_fabi_sha_si_cnlfpft(io_si,cnlfpft_indx) = hio_fabi_sha_si_cnlfpft(io_si,cnlfpft_indx) + &
                          cpatch%fabi_sha_z(ican,ipft,ileaf) * cpatch%area * AREA_INV
                     !
                     hio_parprof_dir_si_cnlfpft(io_si,cnlfpft_indx) = hio_parprof_dir_si_cnlfpft(io_si,cnlfpft_indx) + &
                          cpatch%parprof_pft_dir_z(ican,ipft,ileaf) * cpatch%area * AREA_INV
                     hio_parprof_dif_si_cnlfpft(io_si,cnlfpft_indx) = hio_parprof_dif_si_cnlfpft(io_si,cnlfpft_indx) + &
                          cpatch%parprof_pft_dif_z(ican,ipft,ileaf) * cpatch%area * AREA_INV
                     !
                     ! summarize across all PFTs
                     hio_parsun_z_si_cnlf(io_si,cnlf_indx) = hio_parsun_z_si_cnlf(io_si,cnlf_indx) + &
                          cpatch%ed_parsun_z(ican,ipft,ileaf) * cpatch%area * AREA_INV
                     hio_parsha_z_si_cnlf(io_si,cnlf_indx) = hio_parsha_z_si_cnlf(io_si,cnlf_indx) + &
                          cpatch%ed_parsha_z(ican,ipft,ileaf) * cpatch%area * AREA_INV
                     !
                     hio_laisun_z_si_cnlf(io_si,cnlf_indx) = hio_laisun_z_si_cnlf(io_si,cnlf_indx) + &
                          cpatch%ed_laisun_z(ican,ipft,ileaf) * cpatch%area * AREA_INV
                     hio_laisha_z_si_cnlf(io_si,cnlf_indx) = hio_laisha_z_si_cnlf(io_si,cnlf_indx) + &
                          cpatch%ed_laisha_z(ican,ipft,ileaf) * cpatch%area * AREA_INV
                     !
                     hio_fabd_sun_si_cnlf(io_si,cnlf_indx) = hio_fabd_sun_si_cnlf(io_si,cnlf_indx) + &
                          cpatch%fabd_sun_z(ican,ipft,ileaf) * cpatch%area * AREA_INV
                     hio_fabd_sha_si_cnlf(io_si,cnlf_indx) = hio_fabd_sha_si_cnlf(io_si,cnlf_indx) + &
                          cpatch%fabd_sha_z(ican,ipft,ileaf) * cpatch%area * AREA_INV
                     hio_fabi_sun_si_cnlf(io_si,cnlf_indx) = hio_fabi_sun_si_cnlf(io_si,cnlf_indx) + &
                          cpatch%fabi_sun_z(ican,ipft,ileaf) * cpatch%area * AREA_INV
                     hio_fabi_sha_si_cnlf(io_si,cnlf_indx) = hio_fabi_sha_si_cnlf(io_si,cnlf_indx) + &
                          cpatch%fabi_sha_z(ican,ipft,ileaf) * cpatch%area * AREA_INV

                  end do
                  !
                  ! summarize just the top leaf level across all PFTs, for each canopy level
                  hio_parsun_top_si_can(io_si,ican) = hio_parsun_top_si_can(io_si,ican) + &
                       cpatch%ed_parsun_z(ican,ipft,1) * cpatch%area * AREA_INV
                  hio_parsha_top_si_can(io_si,ican) = hio_parsha_top_si_can(io_si,ican) + &
                       cpatch%ed_parsha_z(ican,ipft,1) * cpatch%area * AREA_INV
                  !
                  hio_laisun_top_si_can(io_si,ican) = hio_laisun_top_si_can(io_si,ican) + &
                       cpatch%ed_laisun_z(ican,ipft,1) * cpatch%area * AREA_INV
                  hio_laisha_top_si_can(io_si,ican) = hio_laisha_top_si_can(io_si,ican) + &
                       cpatch%ed_laisha_z(ican,ipft,1) * cpatch%area * AREA_INV
                  !
                  hio_fabd_sun_top_si_can(io_si,ican) = hio_fabd_sun_top_si_can(io_si,ican) + &
                       cpatch%fabd_sun_z(ican,ipft,1) * cpatch%area * AREA_INV
                  hio_fabd_sha_top_si_can(io_si,ican) = hio_fabd_sha_top_si_can(io_si,ican) + &
                       cpatch%fabd_sha_z(ican,ipft,1) * cpatch%area * AREA_INV
                  hio_fabi_sun_top_si_can(io_si,ican) = hio_fabi_sun_top_si_can(io_si,ican) + &
                       cpatch%fabi_sun_z(ican,ipft,1) * cpatch%area * AREA_INV
                  hio_fabi_sha_top_si_can(io_si,ican) = hio_fabi_sha_top_si_can(io_si,ican) + &
                       cpatch%fabi_sha_z(ican,ipft,1) * cpatch%area * AREA_INV
                  !
               end do
            end do

            ! PFT-mean radiation profiles
            do ican = 1, cpatch%ncl_p
               do ileaf = 1, maxval(cpatch%nrad(ican,:))

                  ! calculate where we are on multiplexed dimensions
                  cnlf_indx = ileaf + (ican-1) * nlevleaf
                  !
                  hio_parprof_dir_si_cnlf(io_si,cnlf_indx) = hio_parprof_dir_si_cnlf(io_si,cnlf_indx) + &
                       cpatch%parprof_dir_z(ican,ileaf) * cpatch%area * AREA_INV
                  hio_parprof_dif_si_cnlf(io_si,cnlf_indx) = hio_parprof_dif_si_cnlf(io_si,cnlf_indx) + &
                       cpatch%parprof_dif_z(ican,ileaf) * cpatch%area * AREA_INV
               end do
            end do

            ipa = ipa + 1
            cpatch => cpatch%younger
         end do !patch loop

         do ipa2 = 1, nlevage
            if (patch_area_by_age(ipa2) .gt. nearzero) then
               hio_gpp_si_age(io_si, ipa2) = hio_gpp_si_age(io_si, ipa2) / (patch_area_by_age(ipa2))
               hio_npp_si_age(io_si, ipa2) = hio_npp_si_age(io_si, ipa2) / (patch_area_by_age(ipa2))
            else
               hio_gpp_si_age(io_si, ipa2) = 0._r8
               hio_npp_si_age(io_si, ipa2) = 0._r8
            endif

            ! Normalize resistance diagnostics
            if (canopy_area_by_age(ipa2) .gt. nearzero) then
               hio_c_stomata_si_age(io_si,ipa2) = &
                    hio_c_stomata_si_age(io_si,ipa2) / canopy_area_by_age(ipa2)

               hio_c_lblayer_si_age(io_si,ipa2) = &
                    hio_c_lblayer_si_age(io_si,ipa2) / canopy_area_by_age(ipa2)
            else
               hio_c_stomata_si_age(io_si,ipa2) = 0._r8
               hio_c_lblayer_si_age(io_si,ipa2) = 0._r8
            end if

         end do

         ! Normalize resistance diagnostics
         if ( sum(canopy_area_by_age(1:nlevage)) .gt. nearzero) then
            hio_c_stomata_si(io_si) = hio_c_stomata_si(io_si) / sum(canopy_area_by_age(1:nlevage))
            hio_c_lblayer_si(io_si) = hio_c_lblayer_si(io_si) / sum(canopy_area_by_age(1:nlevage))
         else
            hio_c_stomata_si(io_si) = 0._r8
            hio_c_lblayer_si(io_si) = 0._r8
         end if

     enddo ! site loop

   end associate

end subroutine update_history_hifrq

  ! =====================================================================================

  subroutine update_history_hydraulics(this,nc,nsites,sites,bc_in,dt_tstep)

    ! ---------------------------------------------------------------------------------
    ! This is the call to update the history IO arrays that are expected to only change
    ! after rapid timescale productivity calculations (gpp and respiration).
    ! ---------------------------------------------------------------------------------

    use FatesHydraulicsMemMod, only : ed_cohort_hydr_type, nshell
    use FatesHydraulicsMemMod, only : ed_site_hydr_type

    ! Arguments
    class(fates_history_interface_type)             :: this
    integer                 , intent(in)            :: nc   ! clump index
    integer                 , intent(in)            :: nsites
    type(ed_site_type)      , intent(inout), target :: sites(nsites)
    type(bc_in_type)        , intent(in)            :: bc_in(nsites)
    real(r8)                , intent(in)            :: dt_tstep

    ! Locals
    integer  :: s        ! The local site index
    integer  :: io_si     ! The site index of the IO array
    integer  :: ipa      ! The local "I"ndex of "PA"tches
    integer  :: ft               ! functional type index
!    integer  :: io_shsl  ! The combined "SH"ell "S"oil "L"ayer index in the IO array
    real(r8) :: ncohort_scpf(nlevsclass*maxpft)  ! Bins to count up cohorts counts used in weighting
    ! should be "hio_nplant_si_scpf"
    real(r8) :: nplant_scpf(nlevsclass*maxpft)  ! Bins to count up cohorts counts used in weighting
                                                   ! should be "hio_nplant_si_scpf"
    real(r8) :: number_fraction
    real(r8) :: number_fraction_rate
    real(r8) :: mean_aroot
    integer  :: ipa2     ! patch incrementer
    integer  :: ix       ! histogram x (count) bin index
    integer  :: iscpf    ! index of the scpf group
    integer  :: ipft     ! index of the pft loop
    integer  :: iscls    ! index of the size-class loop
    integer  :: k        ! rhizosphere shell index
    integer  :: j        ! rhizosphere (ie root) layer index
    integer  :: j_bc     ! Soil layer index (ie boundary condition grid index)
    integer  :: j_t,j_b  ! top and bottom soil layer matching current rhiz layer
    integer  :: nlevrhiz ! number of rhizosphere layers
    integer  :: nlevsoil ! number of soil layers
    real(r8) :: mean_soil_vwc    ! mean soil volumetric water content [m3/m3]
    real(r8) :: mean_soil_vwcsat ! mean soil saturated volumetric water content [m3/m3]
    real(r8) :: mean_soil_matpot ! mean soil water potential [MPa]
    real(r8) :: layer_areaweight ! root area weighting factor for each soil layer
    real(r8) :: areaweight       ! root area weighting factor for column
    real(r8) :: vwc              ! volumetric water content of layer [m3/m3] = theta
    real(r8) :: vwc_sat          ! saturated water content of layer [m3/m3]
    real(r8) :: psi              ! matric potential of soil layer
    real(r8) :: depth_frac       ! fraction of rhizosphere layer depth occupied by current soil layer
    character(2) :: fmt_char
    type(fates_patch_type),pointer  :: cpatch
    type(fates_cohort_type),pointer :: ccohort
    type(ed_cohort_hydr_type), pointer :: ccohort_hydr
    type(ed_site_hydr_type), pointer :: site_hydr
    real(r8) :: per_dt_tstep          ! Time step in frequency units (/s)
    real(r8), parameter :: daysecs = 86400.0_r8 ! What modeler doesn't recognize 86400?
    real(r8), parameter :: yeardays = 365.0_r8  ! Should this be 365.25?

    integer,  parameter :: iterh2_nhist = 50
    real(r8), parameter :: iterh2_dx    = 1._r8
    real(r8)            ::  iterh2_histx(iterh2_nhist)
    real(r8)            ::  iterh2_histy(iterh2_nhist)

    logical, parameter :: print_iterations = .false.

    if(hlm_use_planthydro.eq.ifalse) return


    associate( hio_errh2o_scpf  => this%hvars(ih_errh2o_scpf)%r82d, &
          hio_tran_scpf         => this%hvars(ih_tran_scpf)%r82d, &
          hio_sapflow_scpf      => this%hvars(ih_sapflow_scpf)%r82d, &
          hio_sapflow_si        => this%hvars(ih_sapflow_si)%r81d, &
          hio_iterh1_scpf       => this%hvars(ih_iterh1_scpf)%r82d, &
          hio_iterh2_scpf       => this%hvars(ih_iterh2_scpf)%r82d, &
          hio_ath_scpf          => this%hvars(ih_ath_scpf)%r82d, &
          hio_tth_scpf          => this%hvars(ih_tth_scpf)%r82d, &
          hio_sth_scpf          => this%hvars(ih_sth_scpf)%r82d, &
          hio_lth_scpf          => this%hvars(ih_lth_scpf)%r82d, &
          hio_awp_scpf          => this%hvars(ih_awp_scpf)%r82d, &
          hio_twp_scpf          => this%hvars(ih_twp_scpf)%r82d, &
          hio_swp_scpf          => this%hvars(ih_swp_scpf)%r82d, &
          hio_lwp_scpf          => this%hvars(ih_lwp_scpf)%r82d, &
          hio_aflc_scpf          => this%hvars(ih_aflc_scpf)%r82d, &
          hio_tflc_scpf          => this%hvars(ih_tflc_scpf)%r82d, &
          hio_sflc_scpf          => this%hvars(ih_sflc_scpf)%r82d, &
          hio_lflc_scpf          => this%hvars(ih_lflc_scpf)%r82d, &
          hio_btran_scpf        => this%hvars(ih_btran_scpf)%r82d, &
          hio_h2oveg_si         => this%hvars(ih_h2oveg_si)%r81d, &
          hio_nplant_si_scpf    => this%hvars(ih_nplant_si_scpf)%r82d, &
          hio_nplant_si_capf    => this%hvars(ih_nplant_si_capf)%r82d, &
          hio_h2oveg_hydro_err_si   => this%hvars(ih_h2oveg_hydro_err_si)%r81d, &
          hio_rootwgt_soilvwc_si    => this%hvars(ih_rootwgt_soilvwc_si)%r81d, &
          hio_rootwgt_soilvwcsat_si => this%hvars(ih_rootwgt_soilvwcsat_si)%r81d, &
          hio_rootwgt_soilmatpot_si => this%hvars(ih_rootwgt_soilmatpot_si)%r81d, &
          hio_soilmatpot_sl         => this%hvars(ih_soilmatpot_sl)%r82d, &
          hio_soilvwc_sl            => this%hvars(ih_soilvwc_sl)%r82d, &
          hio_soilvwcsat_sl         => this%hvars(ih_soilvwcsat_sl)%r82d, &
          hio_rootuptake_si         => this%hvars(ih_rootuptake_si)%r81d, &
          hio_rootuptake_sl         => this%hvars(ih_rootuptake_sl)%r82d, &
          hio_rootuptake0_scpf      => this%hvars(ih_rootuptake0_scpf)%r82d, &
          hio_rootuptake10_scpf     => this%hvars(ih_rootuptake10_scpf)%r82d, &
          hio_rootuptake50_scpf     => this%hvars(ih_rootuptake50_scpf)%r82d, &
          hio_rootuptake100_scpf    => this%hvars(ih_rootuptake100_scpf)%r82d )

      ! Flush the relevant history variables
      call this%flush_hvars(nc,upfreq_in=4)

      per_dt_tstep = 1._r8 / dt_tstep
      
      if(print_iterations) then
          do iscpf = 1,iterh2_nhist
              iterh2_histx(iscpf) = iterh2_dx*real(iscpf-1,r8)
          end do
      end if
      do s = 1,nsites

        call this%zero_site_hvars(sites(s),upfreq_in=4)

         site_hydr => sites(s)%si_hydr
         nlevrhiz = site_hydr%nlevrhiz
         nlevsoil = bc_in(s)%nlevsoil
         io_si  = sites(s)%h_gid

         hio_h2oveg_si(io_si)              = site_hydr%h2oveg
         hio_h2oveg_hydro_err_si(io_si)    = site_hydr%h2oveg_hydro_err

         hio_rootuptake_sl(io_si,1:nlevsoil) = site_hydr%rootuptake_sl(1:nlevsoil)
         hio_rootuptake_si(io_si) = sum(site_hydr%rootuptake_sl,dim=1)
         
         ! Get column means of some soil diagnostics, these are weighted
         ! by the amount of fine-root surface area in each layer
         ! --------------------------------------------------------------------

         mean_soil_vwc    = 0._r8
         mean_soil_matpot = 0._r8
         mean_soil_vwcsat = 0._r8
         areaweight       = 0._r8

         do j=1,nlevrhiz

            j_t = site_hydr%map_r2s(j,1) ! top soil layer matching rhiz layer
            j_b = site_hydr%map_r2s(j,2) ! bottom soil layer matching rhiz layer

            do j_bc = j_t,j_b
            
               vwc     = bc_in(s)%h2o_liqvol_sl(j_bc)
               psi     = site_hydr%wrf_soil(j)%p%psi_from_th(vwc) ! MLO: Any reason for not using smp_sl?
               ! cap capillary pressure
               ! psi = max(-1e5_r8,psi) Removing cap as that is inconstistent
               !                        with model internals and physics. Should
               !                        implement caps inside the functions
               !                        if desired. (RGK 12-2021)
               vwc_sat = bc_in(s)%watsat_sl(j_bc)
               depth_frac = bc_in(s)%dz_sisl(j_bc)/site_hydr%dz_rhiz(j)

               ! If there are any roots, we use root weighting
               if(sum(site_hydr%l_aroot_layer(:),dim=1) > nearzero) then
                  layer_areaweight = site_hydr%l_aroot_layer(j)*depth_frac*pi_const*site_hydr%rs1(j)**2.0

               ! If there are no roots, we use depth weighting
               else
                  layer_areaweight = bc_in(s)%dz_sisl(j_bc)
               endif
               
               areaweight       = areaweight + layer_areaweight
               mean_soil_vwc    = mean_soil_vwc + vwc*layer_areaweight
               mean_soil_vwcsat = mean_soil_vwcsat + vwc_sat*layer_areaweight
               mean_soil_matpot = mean_soil_matpot + psi*layer_areaweight
               
               hio_soilmatpot_sl(io_si,j_bc) = psi * pa_per_mpa
               hio_soilvwc_sl(io_si,j_bc)    = vwc
               hio_soilvwcsat_sl(io_si,j_bc) = vwc_sat
               
            end do
         end do
         
         hio_rootwgt_soilvwc_si(io_si)    = mean_soil_vwc/areaweight
         hio_rootwgt_soilvwcsat_si(io_si) = mean_soil_vwcsat/areaweight
         hio_rootwgt_soilmatpot_si(io_si) = mean_soil_matpot/areaweight  * pa_per_mpa
         

         ! Normalization counters
         nplant_scpf(:) = 0._r8
         ncohort_scpf(:) = 0._r8
         cpatch => sites(s)%oldest_patch
         do while(associated(cpatch))
            ccohort => cpatch%shortest
            do while(associated(ccohort))
               if ( .not. ccohort%isnew ) then
                  ! Calculate index for the scpf class
                  iscpf = ccohort%size_by_pft_class
                  nplant_scpf(iscpf) = nplant_scpf(iscpf) + ccohort%n
                  ncohort_scpf(iscpf) = ncohort_scpf(iscpf) + 1._r8
               end if
               ccohort => ccohort%taller
            enddo ! cohort loop
            cpatch => cpatch%younger
         end do !patch loop


         ! Generate a histogram of the the iteration counts
         if(print_iterations) then
             iterh2_histy(:) = 0._r8
             cpatch => sites(s)%oldest_patch
             do while(associated(cpatch))
                 ccohort => cpatch%shortest
                 do while(associated(ccohort))
                     ccohort_hydr => ccohort%co_hydr
                     ix = count((iterh2_histx(:)-0.00001_r8) < ccohort_hydr%iterh2 )
                     iterh2_histy(ix) = iterh2_histy(ix) + 1
                     ccohort => ccohort%taller
                 enddo ! cohort loop
                 cpatch => cpatch%younger
             end do !patch loop
         end if


         do ipft = 1, numpft
            do iscls = 1,nlevsclass
               iscpf = (ipft-1)*nlevsclass + iscls
               hio_sapflow_scpf(io_si,iscpf)       = site_hydr%sapflow_scpf(iscls, ipft) * ha_per_m2
               hio_rootuptake0_scpf(io_si,iscpf)   = site_hydr%rootuptake0_scpf(iscls,ipft) * ha_per_m2
               hio_rootuptake10_scpf(io_si,iscpf)  = site_hydr%rootuptake10_scpf(iscls,ipft) * ha_per_m2
               hio_rootuptake50_scpf(io_si,iscpf)  = site_hydr%rootuptake50_scpf(iscls,ipft) * ha_per_m2
               hio_rootuptake100_scpf(io_si,iscpf) = site_hydr%rootuptake100_scpf(iscls,ipft) * ha_per_m2
               hio_iterh1_scpf(io_si,iscpf) = 0._r8
               hio_iterh2_scpf(io_si,iscpf) = 0._r8
            end do
         end do

         ipa = 0
         cpatch => sites(s)%oldest_patch
         do while(associated(cpatch))

            ccohort => cpatch%shortest
            do while(associated(ccohort))

               ccohort_hydr => ccohort%co_hydr

               if ( .not. ccohort%isnew ) then

                  ! Calculate index for the scpf class
                  iscpf = ccohort%size_by_pft_class

                  ! scale up cohort fluxes to their sites
                  number_fraction_rate = (ccohort%n / nplant_scpf(iscpf)) * per_dt_tstep

                  ! scale cohorts to mean quantity
                  number_fraction = (ccohort%n / nplant_scpf(iscpf))

                  hio_errh2o_scpf(io_si,iscpf) = hio_errh2o_scpf(io_si,iscpf) + &
                        ccohort_hydr%errh2o * number_fraction_rate ! [kg/indiv/s]

                  hio_tran_scpf(io_si,iscpf) = hio_tran_scpf(io_si,iscpf) + &
                        (ccohort_hydr%qtop) * number_fraction_rate ! [kg/indiv/s]

                  hio_iterh1_scpf(io_si,iscpf)          = hio_iterh1_scpf(io_si,iscpf) + &
                        ccohort_hydr%iterh1/ncohort_scpf(iscpf)

                  hio_iterh2_scpf(io_si,iscpf)          = hio_iterh2_scpf(io_si,iscpf) + &
                        ccohort_hydr%iterh2/ncohort_scpf(iscpf)

                  mean_aroot = sum(ccohort_hydr%th_aroot(:)*ccohort_hydr%v_aroot_layer(:)) / &
                       sum(ccohort_hydr%v_aroot_layer(:))

                  hio_ath_scpf(io_si,iscpf)             = hio_ath_scpf(io_si,iscpf) + &
                       mean_aroot * number_fraction      ! [m3 m-3]

                  hio_tth_scpf(io_si,iscpf)             = hio_tth_scpf(io_si,iscpf) + &
                        ccohort_hydr%th_troot  * number_fraction         ! [m3 m-3]

                  hio_sth_scpf(io_si,iscpf)             = hio_sth_scpf(io_si,iscpf) + &
                        ccohort_hydr%th_ag(2)  * number_fraction        ! [m3 m-3]

                  hio_lth_scpf(io_si,iscpf)             =  hio_lth_scpf(io_si,iscpf) + &
                        ccohort_hydr%th_ag(1)  * number_fraction        ! [m3 m-3]

                  mean_aroot = sum(ccohort_hydr%psi_aroot(:)*ccohort_hydr%v_aroot_layer(:)) / &
                       sum(ccohort_hydr%v_aroot_layer(:))

                  hio_awp_scpf(io_si,iscpf)             = hio_awp_scpf(io_si,iscpf) + &
                       mean_aroot * number_fraction * pa_per_mpa ! [Pa]

                  hio_twp_scpf(io_si,iscpf)             = hio_twp_scpf(io_si,iscpf) + &
                        ccohort_hydr%psi_troot  * number_fraction * pa_per_mpa     ! [Pa]

                  hio_swp_scpf(io_si,iscpf)             = hio_swp_scpf(io_si,iscpf) + &
                        ccohort_hydr%psi_ag(2)  * number_fraction * pa_per_mpa     ! [Pa]

                  hio_lwp_scpf(io_si,iscpf)             = hio_lwp_scpf(io_si,iscpf) + &
                       ccohort_hydr%psi_ag(1)  * number_fraction * pa_per_mpa      ! [Pa]

                  mean_aroot = sum(ccohort_hydr%ftc_aroot(:)*ccohort_hydr%v_aroot_layer(:)) / &
                       sum(ccohort_hydr%v_aroot_layer(:))
                  hio_aflc_scpf(io_si,iscpf)             = hio_aflc_scpf(io_si,iscpf) + &
                        mean_aroot   * number_fraction

                  hio_tflc_scpf(io_si,iscpf)             = hio_tflc_scpf(io_si,iscpf) + &
                        ccohort_hydr%ftc_troot  * number_fraction

                  hio_sflc_scpf(io_si,iscpf)             = hio_sflc_scpf(io_si,iscpf) + &
                       ccohort_hydr%ftc_ag(2)  * number_fraction

                  hio_lflc_scpf(io_si,iscpf)             = hio_lflc_scpf(io_si,iscpf) + &
                        ccohort_hydr%ftc_ag(1)  * number_fraction

                  hio_btran_scpf(io_si,iscpf)           = hio_btran_scpf(io_si,iscpf) + &
                        ccohort_hydr%btran  * number_fraction        ! [-]

               endif

               ccohort => ccohort%taller
            enddo ! cohort loop
            ipa = ipa + 1
            cpatch => cpatch%younger
         end do !patch loop

         if(hlm_use_ed_st3.eq.ifalse) then
            do iscpf=1,nlevsclass*numpft
               if ((abs(hio_nplant_si_scpf(io_si, iscpf)-(nplant_scpf(iscpf)*ha_per_m2)) > 1.0E-8_r8) .and. &
               (hio_nplant_si_scpf(io_si, iscpf) .ne. hlm_hio_ignore_val)) then
                  write(fates_log(),*) 'numpft:',numpft
                  write(fates_log(),*) 'nlevsclass:',nlevsclass
                  write(fates_log(),*) 'scpf:',iscpf
                  write(fates_log(),*) 'io_si:',io_si
                  write(fates_log(),*) 'hio_nplant_si_scpf:',hio_nplant_si_scpf(io_si, iscpf)
                  write(fates_log(),*) 'nplant_scpf:',nplant_scpf(iscpf)
                  write(fates_log(),*) 'nplant check on hio_nplant_si_scpf fails during hydraulics history updates'
                  call endrun(msg=errMsg(sourcefile, __LINE__))
               end if
            end do
         end if

         if(print_iterations) then
            write(fmt_char,'(I2)') iterh2_nhist
            write(fates_log(),fmt='(A,'//fmt_char//'I5)') 'Solves: ',int(iterh2_histy(:))
         end if



      enddo ! site loop

    end associate

 end subroutine update_history_hydraulics

  ! ====================================================================================
  integer function num_history_vars(this)

    implicit none

    class(fates_history_interface_type), intent(in) :: this

    num_history_vars = this%num_history_vars_

  end function num_history_vars

  ! ====================================================================================

  subroutine initialize_history_vars(this)

    implicit none

    class(fates_history_interface_type), intent(inout) :: this

   ! Determine how many of the history IO variables registered in FATES
   ! are going to be allocated
   call this%define_history_vars(initialize_variables=.false.)

   ! Allocate the list of history output variable objects
   allocate(this%hvars(this%num_history_vars()))

   ! construct the object that defines all of the IO variables
   call this%define_history_vars(initialize_variables=.true.)

 end subroutine initialize_history_vars

  ! ====================================================================================

  subroutine define_history_vars(this, initialize_variables)

    ! ---------------------------------------------------------------------------------
    !
    !                    REGISTRY OF HISTORY OUTPUT VARIABLES
    !
    ! This subroutine is called in two contexts, either in count mode or initialize mode
    ! In count mode, we just walk through the list of registerred variables, compare
    ! if the variable of interest list the current host model and add it to the count
    ! if true.  This count is used just to allocate the variable space.  After this
    ! has been done, we go through the list a second time populating a memory structure.
    ! This phase is the "initialize" phase.  These two phases are differntiated by the
    ! string "callstep", which should be either "count" or "initialize".
    !
    ! Note 1 there are different ways you can flush or initialize the output fields.
    ! If you flush to a native type, (such as zero), the entire slab which covers
    ! indices which may not be relevant to FATES, are flushed to this value.  So
    ! in that case, lakes and crops that are not controlled by FATES will zero'd
    ! and when values are scaled up to the land-grid, the zero's for non FATES will
    ! be included.  This is good and correct if nothing is there.
    !
    ! But, what if crops exist in the host model and occupy a fraction of the land-surface
    ! shared with natural vegetation? In that case, you want to flush your arrays
    ! with a value that the HLM treats as "do not average"
    !
    ! If your HLM makes use of, and you want, INTEGER OUTPUT, pass the flushval as
    ! a real.  The applied flush value will use the NINT() intrinsic function
    ! ---------------------------------------------------------------------------------

    use FatesIOVariableKindMod, only : site_r8, site_soil_r8, site_size_pft_r8
    use FatesIOVariableKindMod, only : site_size_r8, site_pft_r8, site_age_r8
    use FatesIOVariableKindMod, only : site_coage_pft_r8, site_coage_r8
    use FatesIOVariableKindMod, only : site_height_r8, site_agefuel_r8
    use FatesInterfaceTypesMod     , only : hlm_use_planthydro

    use FatesIOVariableKindMod, only : site_fuel_r8, site_cwdsc_r8, site_scag_r8
    use FatesIOVariableKindMod, only : site_can_r8, site_cnlf_r8, site_cnlfpft_r8
    use FatesIOVariableKindMod, only : site_cdsc_r8, site_cdpf_r8, site_cdam_r8
    use FatesIOVariableKindMod, only : site_scagpft_r8, site_agepft_r8
    use FatesIOVariableKindMod, only : site_elem_r8, site_elpft_r8, site_clscpf_r8
    use FatesIOVariableKindMod, only : site_elcwd_r8, site_elage_r8
    use FatesIOVariableKindMod, only : site_landuse_r8, site_lulu_r8


    implicit none

    class(fates_history_interface_type), intent(inout) :: this
    logical, intent(in) :: initialize_variables  ! are we 'count'ing or 'initializ'ing?

    integer :: ivar
    character(len=10) :: tempstring

    ivar=0

    ! Variable names should start with the 'FATES_' prefix and end with a suffix
    ! depending on how it is indexed (i.e. the dimension):
    ! site                     (site_r8)        : no suffix
    ! cohort age               (site_coage_r8)  : AC
    ! patch age                (site_age_r8)    : AP
    ! canopy layer             (site_can_r8)    : CL
    ! coarse woody debris size (site_cwdsc_r8)  : DC
    ! element                  (site_elem_r8)   : EL
    ! leaf layer                                : LL
    ! fuel class               (site_fuel_r8)   : FC
    ! height                   (site_height_r8) : HT
    ! plant functional type    (site_pft_r8)    : PF
    ! soil layer               (site_soil_r8)   : SL
    ! cohort size              (site_size_r8)   : SZ
    ! cohort crown damage      (site_cd_r8)     : CD
    
    ! Multiple dimensions should have multiple two-code suffixes:
    ! cohort age x pft                (site_cooage_r8)   : ACPF
    ! patch age x fuel class          (site_agefuel_r8)  : APFC
    ! patch age x pft                 (site_agepft_r8)   : APPF
    ! canopy layer x leaf layer       (site_cnlf_r8)     : CLLL
    ! canopy layer x leaf layer x pft (site_cnlfpft_r8)  : CLLLPF
    ! element x cwd size              (site_elcwd_r8)    : ELDC
    ! cohort size x patch age         (site_scag_r8)     : SZAP
    ! cohort size x patch age x pft   (site_scagpft_r8)  : SZAPPF
    ! cohort size x pft               (site_size_pft_r8) : SZPF
    ! canopy layer x size x pft       (site_clscpf_r8)   : CLSZPF (NOT ACTIVE)
    ! cohort size x crown damage       (site_cdsc_r8)     : SZCD
    ! cohort size x crown damage x pft (site_cdpf_r8)     : CDPF

    ! Site level counting variables
    call this%set_history_var(vname='FATES_NPATCHES', units='',                &
         long='total number of patches per site', use_default='active',        &
         avgflag='A', vtype=site_r8, hlms='CLM:ALM',                           &
         upfreq=1, ivar=ivar, initialize=initialize_variables,                 &
         index=ih_npatches_si)

    call this%set_history_var(vname='FATES_NCOHORTS', units='',                &
         long='total number of cohorts per site', use_default='active',        &
         avgflag='A', vtype=site_r8, hlms='CLM:ALM',                           &
         upfreq=1, ivar=ivar, initialize=initialize_variables,                 &
         index=ih_ncohorts_si)

    call this%set_history_var(vname='FATES_NPATCHES_SECONDARY', units='',                &
         long='total number of patches per site', use_default='active',        &
         avgflag='A', vtype=site_r8, hlms='CLM:ALM',                           &
         upfreq=1, ivar=ivar, initialize=initialize_variables,                 &
         index=ih_npatches_sec_si)

    call this%set_history_var(vname='FATES_NCOHORTS_SECONDARY', units='',                &
         long='total number of cohorts per site', use_default='active',        &
         avgflag='A', vtype=site_r8, hlms='CLM:ALM',                           &
         upfreq=1, ivar=ivar, initialize=initialize_variables,                 &
         index=ih_ncohorts_sec_si)

    ! Patch variables
    call this%set_history_var(vname='FATES_TRIMMING', units='1',               &
         long='degree to which canopy expansion is limited by leaf economics (0-1)', &
         use_default='active', avgflag='A', vtype=site_r8, hlms='CLM:ALM',     &
         upfreq=1, ivar=ivar, initialize=initialize_variables,                 &
         index=ih_trimming_si)


    

    
    call this%set_history_var(vname='FATES_AREA_PLANTS', units='m2 m-2',       &
         long='area occupied by all plants per m2 land area', use_default='active', &
         avgflag='A', vtype=site_r8, hlms='CLM:ALM', upfreq=1, ivar=ivar,      &
         initialize=initialize_variables, index=ih_area_plant_si)

    call this%set_history_var(vname='FATES_AREA_TREES', units='m2 m-2',        &
         long='area occupied by woody plants per m2 land area', use_default='active', &
         avgflag='A', vtype=site_r8, hlms='CLM:ALM',                           &
         upfreq=1, ivar=ivar, initialize=initialize_variables,                 &
         index=ih_area_trees_si)

    call this%set_history_var(vname='FATES_FRACTION', units='m2 m-2',          &
         long='total gridcell fraction which FATES is running over', use_default='active', &
         avgflag='A', vtype=site_r8, hlms='CLM:ALM',                           &
         upfreq=1, ivar=ivar, initialize=initialize_variables,                 &
         index=ih_fates_fraction_si, flush_to_zero=.true.)

    call this%set_history_var(vname='FATES_BA_WEIGHTED_HEIGHT', units='m',        &
         long='basal area-weighted mean height of woody plants', use_default='active', &
         avgflag='A', vtype=site_r8, hlms='CLM:ALM',                           &
         upfreq=1, ivar=ivar, initialize=initialize_variables,                 &
         index=ih_ba_weighted_height_si)

    call this%set_history_var(vname='FATES_CA_WEIGHTED_HEIGHT', units='m',        &
         long='crown area-weighted mean height of canopy plants', use_default='active', &
         avgflag='A', vtype=site_r8, hlms='CLM:ALM',                           &
         upfreq=1, ivar=ivar, initialize=initialize_variables,                 &
         index=ih_ca_weighted_height_si)

    call this%set_history_var(vname='FATES_COLD_STATUS', units='',             &
          long='site-level cold status, 0=not cold-dec, 1=too cold for leaves, 2=not too cold',  &
          use_default='active', avgflag='A', vtype=site_r8, hlms='CLM:ALM',    &
          upfreq=1, ivar=ivar, initialize=initialize_variables,                &
          index=ih_site_cstatus_si)

    call this%set_history_var(vname='FATES_GDD', units='degree_Celsius',       &
         long='site-level growing degree days', use_default='active',          &
         avgflag='A', vtype=site_r8, hlms='CLM:ALM',                           &
         upfreq=1, ivar=ivar, initialize=initialize_variables, index=ih_gdd_si)

    call this%set_history_var(vname='FATES_NCHILLDAYS', units = 'days',        &
         long='site-level number of chill days', use_default='active',         &
         avgflag='A', vtype=site_r8, hlms='CLM:ALM',                           &
         upfreq=1, ivar=ivar, initialize=initialize_variables,                 &
         index=ih_site_nchilldays_si)

    call this%set_history_var(vname='FATES_NCOLDDAYS', units = 'days',         &
         long='site-level number of cold days', use_default='active',          &
         avgflag='A', vtype=site_r8, hlms='CLM:ALM',                           &
         upfreq=1, ivar=ivar, initialize=initialize_variables,                 &
         index=ih_site_ncolddays_si)

    call this%set_history_var(vname='FATES_DAYSINCE_COLDLEAFOFF',              &
         units='days', long='site-level days elapsed since cold leaf drop',    &
         use_default='active', avgflag='A', vtype=site_r8, hlms='CLM:ALM',     &
         upfreq=1, ivar=ivar, initialize=initialize_variables,                 &
         index=ih_cleafoff_si)

    call this%set_history_var(vname='FATES_DAYSINCE_COLDLEAFON',               &
         units='days', long='site-level days elapsed since cold leaf flush',   &
         use_default='active', avgflag='A', vtype=site_r8, hlms='CLM:ALM',     &
         upfreq=1, ivar=ivar, initialize=initialize_variables,                 &
         index=ih_cleafon_si)

    call this%set_history_var(vname='FATES_CANOPY_SPREAD', units='',           &
         long='scaling factor (0-1) between tree basal area and canopy area',  &
         use_default='active', avgflag='A', vtype=site_r8, hlms='CLM:ALM',     &
         upfreq=1, ivar=ivar, initialize=initialize_variables,                 &
         index=ih_canopy_spread_si)

    call this%set_history_var(vname='FATES_LAI', units='m2 m-2',               &
         long='leaf area index per m2 land area',                              &
         use_default='active', avgflag='A', vtype=site_r8, hlms='CLM:ALM',     &
         upfreq=1, ivar=ivar, initialize=initialize_variables,                 &
         index=ih_lai_si)

    call this%set_history_var(vname='FATES_VEGC_PF', units='kg m-2',           &
         long='total PFT-level biomass in kg of carbon per land area',         &
         use_default='active', avgflag='A', vtype=site_pft_r8, hlms='CLM:ALM', &
         upfreq=1, ivar=ivar, initialize=initialize_variables,                 &
         index=ih_biomass_si_pft)

    call this%set_history_var(vname='FATES_VEGC_SE_PF', units='kg m-2',           &
         long='total PFT-level biomass in kg of carbon per land area, secondary patches',         &
         use_default='active', avgflag='A', vtype=site_pft_r8, hlms='CLM:ALM', &
         upfreq=1, ivar=ivar, initialize=initialize_variables,                 &
         index=ih_biomass_sec_si_pft)

    call this%set_history_var(vname='FATES_LEAFC_PF', units='kg m-2',          &
         long='total PFT-level leaf biomass in kg carbon per m2 land area',    &
         use_default='active', avgflag='A', vtype=site_pft_r8, hlms='CLM:ALM', &
         upfreq=1, ivar=ivar, initialize=initialize_variables,                 &
         index=ih_leafbiomass_si_pft)

    call this%set_history_var(vname='FATES_STOREC_PF', units='kg m-2',         &
         long='total PFT-level stored biomass in kg carbon per m2 land area',  &
         use_default='active', avgflag='A', vtype=site_pft_r8, hlms='CLM:ALM', &
         upfreq=1, ivar=ivar, initialize=initialize_variables,                 &
         index=ih_storebiomass_si_pft)

    call this%set_history_var(vname='FATES_CROWNAREA_PF',  units='m2 m-2',     &
         long='total PFT-level crown area per m2 land area',                   &
         use_default='active', avgflag='A', vtype=site_pft_r8,               &
         hlms='CLM:ALM', upfreq=1, ivar=ivar, initialize=initialize_variables, &
         index=ih_crownarea_si_pft)

    call this%set_history_var(vname='FATES_CANOPYCROWNAREA_PF',                &
         units='m2 m-2', long='total PFT-level canopy-layer crown area per m2 land area', &
         use_default='active', avgflag='A', vtype=site_pft_r8,               &
         hlms='CLM:ALM', upfreq=1, ivar=ivar, initialize=initialize_variables, &
         index=ih_canopycrownarea_si_pft)

    call this%set_history_var(vname='FATES_GPP_PF', units='kg m-2 s-1',        &
         long='total PFT-level GPP in kg carbon per m2 land area per second',  &
         use_default='active', avgflag='A', vtype=site_pft_r8, hlms='CLM:ALM', &
         upfreq=1, ivar=ivar, initialize=initialize_variables,                 &
         index=ih_gpp_si_pft)

    call this%set_history_var(vname='FATES_NPP_PF', units='kg m-2 s-1',       &
         long='total PFT-level NPP in kg carbon per m2 land area per second',  &
         use_default='active', avgflag='A', vtype=site_pft_r8, hlms='CLM:ALM', &
         upfreq=1, ivar=ivar, initialize=initialize_variables,                 &
         index=ih_npp_si_pft)

    call this%set_history_var(vname='FATES_GPP_SE_PF', units='kg m-2 s-1',        &
         long='total PFT-level GPP in kg carbon per m2 land area per second, secondary patches',  &
         use_default='active', avgflag='A', vtype=site_pft_r8, hlms='CLM:ALM', &
         upfreq=1, ivar=ivar, initialize=initialize_variables,                 &
         index=ih_gpp_sec_si_pft)

    call this%set_history_var(vname='FATES_NPP_SE_PF', units='kg m-2 yr-1',       &
         long='total PFT-level NPP in kg carbon per m2 land area per second, secondary patches',  &
         use_default='active', avgflag='A', vtype=site_pft_r8, hlms='CLM:ALM', &
         upfreq=1, ivar=ivar, initialize=initialize_variables,                 &
         index=ih_npp_sec_si_pft)

    call this%set_history_var(vname='FATES_NPLANT_PF', units='m-2',           &
         long='total PFT-level number of individuals per m2 land area',        &
         use_default='active', avgflag='A', vtype=site_pft_r8, hlms='CLM:ALM', &
         upfreq=1, ivar=ivar, initialize=initialize_variables,                 &
         index=ih_nindivs_si_pft)

    call this%set_history_var(vname='FATES_NPLANT_SEC_PF', units='m-2',           &
         long='total PFT-level number of individuals per m2 land area, secondary patches',        &
         use_default='active', avgflag='A', vtype=site_pft_r8, hlms='CLM:ALM', &
         upfreq=1, ivar=ivar, initialize=initialize_variables,                 &
         index=ih_nindivs_sec_si_pft)

    call this%set_history_var(vname='FATES_RECRUITMENT_PF',                    &
         units='m-2 yr-1',                                                     &
         long='PFT-level recruitment rate in number of individuals per m2 land area per year',  &
         use_default='active', avgflag='A', vtype=site_pft_r8, hlms='CLM:ALM', &
         upfreq=1, ivar=ivar, initialize=initialize_variables,                 &
         index=ih_recruitment_si_pft)

    call this%set_history_var(vname='FATES_MORTALITY_PF', units='m-2 yr-1',    &
         long='PFT-level mortality rate in number of individuals per m2 land area per year', &
         use_default='active', avgflag='A', vtype=site_pft_r8, hlms='CLM:ALM', &
         upfreq=1, ivar=ivar, initialize=initialize_variables,                 &
         index=ih_mortality_si_pft)

    !MLO - Drought-deciduous phenology variables are now defined for each PFT.
    call this%set_history_var(vname='FATES_DROUGHT_STATUS_PF',                     &
          units='',                                                                &
          long='PFT-level drought status, <2 too dry for leaves, >=2 not too dry', &
          use_default='active', avgflag='A', vtype=site_pft_r8, hlms='CLM:ALM',    &
          upfreq=1, ivar=ivar, initialize=initialize_variables,                    &
          index=ih_site_dstatus_si_pft)

    call this%set_history_var(vname='FATES_DAYSINCE_DROUGHTLEAFOFF_PF',           &
         units='days', long='PFT-level days elapsed since drought leaf drop',     &
         use_default='active', avgflag='A', vtype=site_pft_r8, hlms='CLM:ALM',    &
         upfreq=1, ivar=ivar, initialize=initialize_variables,                    &
         index=ih_dleafoff_si_pft)

    call this%set_history_var(vname='FATES_DAYSINCE_DROUGHTLEAFON_PF',            &
         units='days',                                                            &
         long='PFT-level days elapsed since drought leaf flush',                  &
         use_default='active', avgflag='A', vtype=site_pft_r8, hlms='CLM:ALM',    &
         upfreq=1, ivar=ivar, initialize=initialize_variables,                    &
         index=ih_dleafon_si_pft)

    call this%set_history_var(vname='FATES_MEANLIQVOL_DROUGHTPHEN_PF',            &
         units='m3 m-3',                                                          &
         long='PFT-level mean liquid water volume for drought phenolgy',          &
         use_default='active', avgflag='A', vtype=site_pft_r8, hlms='CLM:ALM',    &
         upfreq=1, ivar=ivar, initialize=initialize_variables,                    &
         index=ih_meanliqvol_si_pft)

    call this%set_history_var(vname='FATES_MEANSMP_DROUGHTPHEN_PF',               &
         units='Pa',                                                              &
         long='PFT-level mean soil matric potential for drought phenology',       &
         use_default='active', avgflag='A', vtype=site_pft_r8, hlms='CLM:ALM',    &
         upfreq=1, ivar=ivar, initialize=initialize_variables,                    &
         index=ih_meansmp_si_pft)

    call this%set_history_var(vname='FATES_ELONG_FACTOR_PF',                      &
         units='1',                                                               &
         long='PFT-level mean elongation factor (partial flushing/abscission)',   &
         use_default='active', avgflag='A', vtype=site_pft_r8, hlms='CLM:ALM',    &
         upfreq=1, ivar=ivar, initialize=initialize_variables,                    &
         index=ih_elong_factor_si_pft)

    nocomp_if: if (hlm_use_nocomp .eq. itrue) then
       call this%set_history_var(vname='FATES_NOCOMP_NPATCHES_PF', units='',      &
            long='number of patches per PFT (nocomp-mode-only)',                  &
            use_default='active', avgflag='A', vtype=site_pft_r8, hlms='CLM:ALM', &
            upfreq=1, ivar=ivar, initialize=initialize_variables,                 &
            index=ih_nocomp_pftnpatches_si_pft)

       call this%set_history_var(vname='FATES_NOCOMP_PATCHAREA_PF', units='m2 m-2',&
            long='total patch area allowed per PFT (nocomp-mode-only)',           &
            use_default='active', avgflag='A', vtype=site_pft_r8, hlms='CLM:ALM', &
            upfreq=1, ivar=ivar, initialize=initialize_variables,                 &
            index=ih_nocomp_pftpatchfraction_si_pft)

       call this%set_history_var(vname='FATES_NOCOMP_BURNEDAREA_PF', units='s-1', &
            long='total burned area of PFT-labeled patch area (nocomp-mode-only)',&
            use_default='active', avgflag='A', vtype=site_pft_r8, hlms='CLM:ALM', &
            upfreq=1, ivar=ivar, initialize=initialize_variables,                 &
            index=ih_nocomp_pftburnedarea_si_pft)
    endif nocomp_if

    ! patch age class variables
    call this%set_history_var(vname='FATES_PATCHAREA_AP', units='m2 m-2',      &
         long='patch area by age bin per m2 land area', use_default='active',  &
         avgflag='A', vtype=site_age_r8, hlms='CLM:ALM', upfreq=1, ivar=ivar,  &
         initialize=initialize_variables, index=ih_area_si_age)

    call this%set_history_var(vname='FATES_LAI_AP', units='m2 m-2',            &
         long='leaf area index by age bin per m2 land area',                   &
         use_default='active', avgflag='A', vtype=site_age_r8, hlms='CLM:ALM', &
         upfreq=1, ivar=ivar, initialize=initialize_variables,                 &
         index=ih_lai_si_age)

    call this%set_history_var(vname='FATES_LAI_SECONDARY', units='m2 m-2',            &
         long='leaf area index per m2 land area, secondary patches',                   &
         use_default='active', avgflag='A', vtype=site_r8, hlms='CLM:ALM', &
         upfreq=1, ivar=ivar, initialize=initialize_variables,                 &
         index=ih_lai_secondary_si)

    call this%set_history_var(vname='FATES_CANOPYAREA_AP', units='m2 m-2',     &
         long='canopy area by age bin per m2 land area', use_default='active', &
         avgflag='A', vtype=site_age_r8, hlms='CLM:ALM', upfreq=1, ivar=ivar,  &
         initialize=initialize_variables, index=ih_canopy_area_si_age)

    call this%set_history_var(vname='FATES_NCL_AP', units='',                  &
         long='number of canopy levels by age bin',                            &
         use_default='inactive', avgflag='A', vtype=site_age_r8,               &
         hlms='CLM:ALM', upfreq=1, ivar=ivar, initialize=initialize_variables, &
         index=ih_ncl_si_age)

    call this%set_history_var(vname='FATES_NPATCH_AP', units='',               &
         long='number of patches by age bin', use_default='inactive',          &
         avgflag='A', vtype=site_age_r8, hlms='CLM:ALM',                       &
         upfreq=1, ivar=ivar, initialize=initialize_variables,                 &
         index=ih_npatches_si_age)

    if ( ED_val_comp_excln .lt. 0._r8 ) then ! only valid when "strict ppa" enabled
       tempstring = 'active'
    else
       tempstring = 'inactive'
    endif

    call this%set_history_var(vname='FATES_ZSTAR_AP', units='m',               &
         long='product of zstar and patch area by age bin (divide by FATES_PATCHAREA_AP to get mean zstar)', &
         use_default=trim(tempstring), avgflag='A', vtype=site_age_r8,         &
         hlms='CLM:ALM', upfreq=1, ivar=ivar, initialize=initialize_variables, &
         index=ih_zstar_si_age)

    call this%set_history_var(vname='FATES_CANOPYAREA_HT', units='m2 m-2',     &
         long='canopy area height distribution',                               &
         use_default='active', avgflag='A', vtype=site_height_r8,              &
         hlms='CLM:ALM', upfreq=1, ivar=ivar, initialize=initialize_variables, &
         index=ih_canopy_height_dist_si_height)

    call this%set_history_var(vname='FATES_LEAFAREA_HT', units='m2 m-2',       &
         long='leaf area height distribution', use_default='active',           &
         avgflag='A', vtype=site_height_r8, hlms='CLM:ALM',                    &
         upfreq=1, ivar=ivar, initialize=initialize_variables,                 &
         index=ih_leaf_height_dist_si_height)

    call this%set_history_var(vname='FATES_VEGC_AP', units='kg m-2',           &
         long='total biomass within a given patch age bin in kg carbon per m2 land area', &
         use_default='inactive', avgflag='A', vtype=site_age_r8,               &
         hlms='CLM:ALM', upfreq=1, ivar=ivar, initialize=initialize_variables, &
         index=ih_biomass_si_age)

    ! land use type resolved variables
    call this%set_history_var(vname='FATES_PATCHAREA_LU', units='m2 m-2',      &
         long='patch area by land use type', use_default='active',  &
         avgflag='A', vtype=site_landuse_r8, hlms='CLM:ALM', upfreq=1, ivar=ivar,  &
         initialize=initialize_variables, index=ih_area_si_landuse)

    call this%set_history_var(vname='FATES_DISTURBANCE_RATE_MATRIX_LULU', units='m2 m-2 yr-1',      &
         long='disturbance rates by land use type x land use type matrix', use_default='active',  &
         avgflag='A', vtype=site_lulu_r8, hlms='CLM:ALM', upfreq=1, ivar=ivar,  &
         initialize=initialize_variables, index=ih_disturbance_rate_si_lulu)

    ! Secondary forest area and age diagnostics

    call this%set_history_var(vname='FATES_SECONDARY_FOREST_FRACTION',         &
         units='m2 m-2', long='secondary forest fraction',                     &
         use_default='active', avgflag='A', vtype=site_r8, hlms='CLM:ALM',   &
         upfreq=1, ivar=ivar, initialize=initialize_variables,                 &
         index=ih_fraction_secondary_forest_si)

    call this%set_history_var(vname='FATES_WOOD_PRODUCT', units='kg m-2',      &
         long='total wood product from logging in kg carbon per m2 land area', &
         use_default='active', avgflag='A', vtype=site_r8, hlms='CLM:ALM',   &
         upfreq=1, ivar=ivar, initialize=initialize_variables,                 &
         index=ih_woodproduct_si)

    call this%set_history_var(vname='FATES_SECONDARY_FOREST_VEGC',             &
         units='kg m-2',                                                       &
         long='biomass on secondary lands in kg carbon per m2 land area (mult by FATES_SECONDARY_FOREST_FRACTION to get per secondary forest area)', &
         use_default='active', avgflag='A', vtype=site_r8,                   &
         hlms='CLM:ALM', upfreq=1, ivar=ivar, initialize=initialize_variables, &
         index=ih_biomass_secondary_forest_si)

    call this%set_history_var(vname='FATES_SECONDAREA_ANTHRODIST_AP',          &
         units='m2 m-2',                                                       &
         long='secondary forest patch area age distribution since anthropgenic disturbance', &
         use_default='inactive', avgflag='A', vtype=site_age_r8,               &
         hlms='CLM:ALM', upfreq=1, ivar=ivar, initialize=initialize_variables, &
         index=ih_agesince_anthrodist_si_age)

    call this%set_history_var(vname='FATES_SECONDAREA_DIST_AP',                &
         units='m2 m-2',                                                       &
         long='secondary forest patch area age distribution since any kind of disturbance', &
         use_default='inactive', avgflag='A', vtype=site_age_r8,               &
         hlms='CLM:ALM', upfreq=1, ivar=ivar, initialize=initialize_variables, &
         index=ih_secondarylands_area_si_age)

    ! Fire Variables

    call this%set_history_var(vname='FATES_NESTEROV_INDEX', units='',          &
         long='nesterov fire danger index', use_default='active',              &
         avgflag='A', vtype=site_r8, hlms='CLM:ALM',                           &
         upfreq=1, ivar=ivar, initialize=initialize_variables,                 &
         index=ih_nesterov_fire_danger_si)

    call this%set_history_var(vname='FATES_IGNITIONS',                         &
         units='m-2 s-1',                                                      &
         long='number of successful fire ignitions per m2 land area per second',  &
         use_default='active', avgflag='A', vtype=site_r8, hlms='CLM:ALM',     &
         upfreq=1, ivar=ivar, initialize=initialize_variables,                 &
         index=ih_fire_nignitions_si)

    call this%set_history_var(vname='FATES_FDI', units='1',                    &
         long='Fire Danger Index (probability that an ignition will lead to a fire)', &
         use_default='active', avgflag='A', vtype=site_r8, hlms='CLM:ALM',     &
         upfreq=1, ivar=ivar, initialize=initialize_variables,                 &
         index=ih_fire_fdi_si)

    call this%set_history_var(vname='FATES_ROS', units='m s-1',                &
         long='fire rate of spread in meters per second',                      &
         use_default='active', avgflag='A', vtype=site_r8, hlms='CLM:ALM',     &
         upfreq=1, ivar=ivar, initialize=initialize_variables,                 &
         index=ih_spitfire_ros_si)

    call this%set_history_var(vname='FATES_EFFECT_WSPEED', units='m s-1',      &
         long ='effective wind speed for fire spread in meters per second',    &
         use_default='active', avgflag='A', vtype=site_r8, hlms='CLM:ALM',     &
         upfreq=1, ivar=ivar, initialize=initialize_variables,                 &
         index=ih_effect_wspeed_si)

    call this%set_history_var(vname='FATES_FUELCONSUMED', units='kg m-2',      &
         long ='total fuel consumed in kg carbon per m2 land area',            &
         use_default='active', avgflag='A', vtype=site_r8, hlms='CLM:ALM',     &
         upfreq=1, ivar=ivar, initialize=initialize_variables,                 &
         index=ih_tfc_ros_si)

    call this%set_history_var(vname='FATES_FIRE_INTENSITY',                    &
         units='J m-1 s-1',                                                    &
         long='spitfire surface fireline intensity in J per m per second',     &
         use_default='active', avgflag='A', vtype=site_r8, hlms='CLM:ALM',     &
         upfreq=1, ivar=ivar, initialize=initialize_variables,                 &
         index=ih_fire_intensity_si)

    call this%set_history_var(vname='FATES_FIRE_INTENSITY_BURNFRAC',           &
         units='J m-1 s-1',                                                    &
         long='product of surface fire intensity and burned area fraction -- divide by FATES_BURNFRAC to get area-weighted mean intensity', &
         use_default='active', avgflag='A', vtype=site_r8, hlms='CLM:ALM',     &
         upfreq=1, ivar=ivar, initialize=initialize_variables,                 &
         index=ih_fire_intensity_area_product_si)

    call this%set_history_var(vname='FATES_BURNFRAC', units='s-1',             &
         long='burned area fraction per second', use_default='active',         &
         avgflag='A', vtype=site_r8, hlms='CLM:ALM',                           &
         upfreq=1, ivar=ivar, initialize=initialize_variables,                 &
         index=ih_fire_area_si)

    call this%set_history_var(vname='FATES_FUEL_MEF', units='m3 m-3',          &
         long='fuel moisture of extinction (volumetric)',                      &
         use_default='active', avgflag='A', vtype=site_r8, hlms='CLM:ALM',     &
         upfreq=1, ivar=ivar, initialize=initialize_variables,                 &
         index=ih_fire_fuel_mef_si)

    call this%set_history_var(vname='FATES_FUEL_BULKD',                        &
         units='kg m-3', long='fuel bulk density in kg per m3',                &
         use_default='active', avgflag='A', vtype=site_r8, hlms='CLM:ALM',     &
         upfreq=1, ivar=ivar, initialize=initialize_variables,                 &
         index = ih_fire_fuel_bulkd_si )

    call this%set_history_var(vname='FATES_FUEL_EFF_MOIST', units='m3 m-3',    &
         long='spitfire fuel moisture (volumetric)', use_default='active',     &
         avgflag='A', vtype=site_r8, hlms='CLM:ALM', upfreq=1, ivar=ivar,      &
         initialize=initialize_variables, index = ih_fire_fuel_eff_moist_si)

    call this%set_history_var(vname='FATES_FUEL_SAV', units='m-1',             &
         long='spitfire fuel surface area to volume ratio',                    &
         use_default='active', avgflag='A', vtype=site_r8, hlms='CLM:ALM',     &
         upfreq=1, ivar=ivar, initialize=initialize_variables,                 &
         index = ih_fire_fuel_sav_si)

    call this%set_history_var(vname='FATES_FUEL_AMOUNT', units='kg m-2',       &
         long='total ground fuel related to FATES_ROS (omits 1000hr fuels) in kg C per m2 land area',   &
         use_default='active', avgflag='A', vtype=site_r8, hlms='CLM:ALM',     &
         upfreq=1, ivar=ivar, initialize=initialize_variables,                 &
         index = ih_sum_fuel_si)

    call this%set_history_var(vname='FATES_FRAGMENTATION_SCALER_SL', units='', &
         long='factor (0-1) by which litter/cwd fragmentation proceeds relative to max rate by soil layer',  &
         use_default='active', avgflag='A', vtype=site_soil_r8,              &
         hlms='CLM:ALM', upfreq=1, ivar=ivar, initialize=initialize_variables, &
         index = ih_fragmentation_scaler_sl)

    call this%set_history_var(vname='FATES_FUEL_MOISTURE_FC', units='m3 m-3',  &
         long='spitfire fuel class-level fuel moisture (volumetric)',          &
         use_default='active', avgflag='A', vtype=site_fuel_r8,                &
         hlms='CLM:ALM', upfreq=1, ivar=ivar, initialize=initialize_variables, &
         index = ih_litter_moisture_si_fuel)

    call this%set_history_var(vname='FATES_FUEL_AMOUNT_FC', units='kg m-2',    &
         long='spitfire fuel-class level fuel amount in kg carbon per m2 land area', &
         use_default='active', avgflag='A', vtype=site_fuel_r8,                &
         hlms='CLM:ALM', upfreq=1, ivar=ivar, initialize=initialize_variables, &
         index = ih_fuel_amount_si_fuel)

    call this%set_history_var(vname='FATES_FUEL_AMOUNT_APFC', units='kg m-2',  &
         long='spitfire fuel quantity in each age x fuel class in kg carbon per m2 land area', &
         use_default='inactive', avgflag='A', vtype=site_agefuel_r8,           &
         hlms='CLM:ALM', upfreq=1, ivar=ivar, initialize=initialize_variables, &
         index = ih_fuel_amount_age_fuel)

    call this%set_history_var(vname='FATES_BURNFRAC_AP', units='s-1',          &
         long='spitfire fraction area burnt (per second) by patch age',        &
         use_default='active', avgflag='A', vtype=site_age_r8, hlms='CLM:ALM', &
         upfreq=1, ivar=ivar, initialize=initialize_variables,                 &
         index = ih_area_burnt_si_age)

    call this%set_history_var(vname='FATES_FIRE_INTENSITY_BURNFRAC_AP',        &
         units='J m-1 s-1', &
         long='product of fire intensity and burned fraction, resolved by patch age (so divide by FATES_BURNFRAC_AP to get burned-area-weighted-average intensity)', &
         use_default='active', avgflag='A', vtype=site_age_r8, hlms='CLM:ALM', &
         upfreq=1, ivar=ivar, initialize=initialize_variables,                 &
         index = ih_fire_intensity_si_age)

    call this%set_history_var(vname='FATES_FUEL_AMOUNT_AP', units='kg m-2',    &
         long='spitfire ground fuel (kg carbon per m2) related to FATES_ROS (omits 1000hr fuels) within each patch age bin (divide by FATES_PATCHAREA_AP to get fuel per unit area of that-age patch)', &
         use_default='active', avgflag='A', vtype=site_age_r8, hlms='CLM:ALM', &
         upfreq=1, ivar=ivar, initialize=initialize_variables,                 &
         index = ih_fire_sum_fuel_si_age)

    call this%set_history_var(vname='FATES_FUEL_BURNT_BURNFRAC_FC', units='1', &
         long='product of fraction (0-1) of fuel burnt and burnt fraction (divide by FATES_BURNFRAC to get burned-area-weighted mean fraction fuel burnt)', &
         use_default='active', avgflag='A', vtype=site_fuel_r8,                &
         hlms='CLM:ALM', upfreq=1, ivar=ivar, initialize=initialize_variables, &
         index = ih_burnt_frac_litter_si_fuel)

    ! Litter Variables

    call this%set_history_var(vname='FATES_LITTER_IN', units='kg m-2 s-1',     &
         long='litter flux in kg carbon per m2 per second',                    &
         use_default='active', avgflag='A', vtype=site_r8, hlms='CLM:ALM',     &
         upfreq=1, ivar=ivar, initialize=initialize_variables,                 &
         index = ih_litter_in_si)

    call this%set_history_var(vname='FATES_LITTER_OUT', units='kg m-2 s-1',    &
         long='litter flux out in kg carbon (exudation, fragmentation, seed decay)',   &
         use_default='active', avgflag='A', vtype=site_r8, hlms='CLM:ALM',     &
         upfreq=1, ivar=ivar, initialize=initialize_variables,                 &
         index = ih_litter_out_si)

    call this%set_history_var(vname='FATES_SEED_BANK', units='kg m-2',         &
         long='total seed mass of all PFTs in kg carbon per m2 land area',     &
         use_default='active', avgflag='A', vtype=site_r8, hlms='CLM:ALM',     &
         upfreq=1, ivar=ivar, initialize=initialize_variables,                 &
         index = ih_seed_bank_si)
   
    call this%set_history_var(vname='FATES_UNGERM_SEED_BANK', units='kg m-2',         &
         long='ungerminated seed mass of all PFTs in kg carbon per m2 land area',     &
         use_default='active', avgflag='A', vtype=site_r8, hlms='CLM:ALM',     &
         upfreq=1, ivar=ivar, initialize=initialize_variables,                 &
         index = ih_ungerm_seed_bank_si)

    call this%set_history_var(vname='FATES_SEEDLING_POOL', units='kg m-2',         &
         long='total seedling (ie germinated seeds) mass of all PFTs in kg carbon per m2 land area',     &
         use_default='active', avgflag='A', vtype=site_r8, hlms='CLM:ALM',     &
         upfreq=1, ivar=ivar, initialize=initialize_variables,                 &
         index = ih_seedling_pool_si)

    call this%set_history_var(vname='FATES_SEEDS_IN', units='kg m-2 s-1',      &
         long='seed production rate in kg carbon per m2 second',               &
         use_default='active', avgflag='A', vtype=site_r8, hlms='CLM:ALM',     &
         upfreq=1, ivar=ivar, initialize=initialize_variables,                 &
         index = ih_seeds_in_si)

    call this%set_history_var(vname='FATES_SEEDS_IN_LOCAL', units='kg m-2 s-1',      &
         long='local seed production rate in kg carbon per m2 second',               &
         use_default='active', avgflag='A', vtype=site_r8, hlms='CLM:ALM',     &
         upfreq=1, ivar=ivar, initialize=initialize_variables,                 &
         index = ih_seeds_in_local_si)

    call this%set_history_var(vname='FATES_LITTER_IN_EL', units='kg m-2 s-1',  &
         long='litter flux in in kg element per m2 per second',                &
         use_default='active', avgflag='A', vtype=site_elem_r8,                &
         hlms='CLM:ALM', upfreq=1, ivar=ivar, initialize=initialize_variables, &
         index = ih_litter_in_elem)

    call this%set_history_var(vname='FATES_LITTER_OUT_EL', units='kg m-2 s-1', &
         long='litter flux out (exudation, fragmentation and seed decay) in kg element', &
         use_default='active', avgflag='A', vtype=site_elem_r8,                &
         hlms='CLM:ALM', upfreq=1, ivar=ivar, initialize=initialize_variables, &
         index = ih_litter_out_elem)

    call this%set_history_var(vname='FATES_SEED_BANK_EL', units='kg m-2',      &
         long='element-level total seed mass of all PFTs in kg element per m2', &
         use_default='active', avgflag='A', vtype=site_elem_r8,                &
         hlms='CLM:ALM', upfreq=1, ivar=ivar, initialize=initialize_variables, &
         index = ih_seed_bank_elem)

    call this%set_history_var(vname='FATES_SEEDS_IN_LOCAL_EL',                 &
         units='kg m-2 s-1',                                                   &
         long='within-site, element-level seed production rate in kg element per m2 per second', &
         use_default='active', avgflag='A', vtype=site_elem_r8,                &
         hlms='CLM:ALM', upfreq=1, ivar=ivar, initialize=initialize_variables, &
         index = ih_seeds_in_local_elem)

    call this%set_history_var(vname='FATES_SEEDS_IN_EXTERN_EL',                &
         units='kg m-2 s-1', long='external seed influx rate in kg element per m2 per second', &
         use_default='active', avgflag='A', vtype=site_elem_r8,                &
         hlms='CLM:ALM', upfreq=1, ivar=ivar, initialize=initialize_variables, &
         index = ih_seeds_in_extern_elem)

    call this%set_history_var(vname='FATES_SEED_GERM_EL', units='kg m-2',  &
         long='element-level total germinated seed mass of all PFTs in kg element per m2', &
         use_default='active', avgflag='A', vtype=site_elem_r8,                &
         hlms='CLM:ALM', upfreq=1, ivar=ivar, initialize=initialize_variables, &
         index = ih_seed_germ_elem)

    call this%set_history_var(vname='FATES_SEED_DECAY_EL', units='kg m-2 s-1', &
         long='seed mass decay (germinated and un-germinated) in kg element per m2 per second', &
         use_default='active', avgflag='A', vtype=site_elem_r8,                &
         hlms='CLM:ALM', upfreq=1, ivar=ivar, initialize=initialize_variables, &
         index = ih_seed_decay_elem)

    ! SITE LEVEL CARBON STATE VARIABLES

    call this%set_history_var(vname='FATES_STOREC', units='kg m-2',            &
         long='total biomass in live plant storage in kg carbon per m2 land area', &
         use_default='active', avgflag='A', vtype=site_r8, hlms='CLM:ALM',     &
         upfreq=1, ivar=ivar, initialize=initialize_variables,                 &
         index = ih_storec_si)

    call this%set_history_var(vname='FATES_STOREC_TF', units='kg kg-1',         &
         long='Storage C fraction of target', use_default='active',          &
         avgflag='A', vtype=site_r8, hlms='CLM:ALM', upfreq=1,   &
         ivar=ivar, initialize=initialize_variables, index = ih_storectfrac_si )

    call this%set_history_var(vname='FATES_STOREC_TF_USTORY_SZPF', units='kg kg-1',         &
         long='Storage C fraction of target by size x pft, in the understory', use_default='inactive',          &
         avgflag='A', vtype=site_size_pft_r8, hlms='CLM:ALM', upfreq=1,   &
         ivar=ivar, initialize=initialize_variables, index = ih_storectfrac_ustory_scpf )


    call this%set_history_var(vname='FATES_STOREC_TF_CANOPY_SZPF', units='kg kg-1',         &
         long='Storage C fraction of target by size x pft, in the canopy', use_default='inactive',          &
         avgflag='A', vtype=site_size_pft_r8, hlms='CLM:ALM', upfreq=1,   &
         ivar=ivar, initialize=initialize_variables, index = ih_storectfrac_canopy_scpf )
    
    
    
    call this%set_history_var(vname='FATES_VEGC', units='kg m-2',              &
         long='total biomass in live plants in kg carbon per m2 land area',    &
         use_default='active', avgflag='A', vtype=site_r8, hlms='CLM:ALM',     &
         upfreq=1, ivar=ivar, initialize=initialize_variables,                 &
         index = ih_totvegc_si)

    call this%set_history_var(vname='FATES_SAPWOODC', units='kg m-2',          &
         long='total biomass in live plant sapwood in kg carbon per m2',       &
         use_default='active', avgflag='A', vtype=site_r8, hlms='CLM:ALM',     &
         upfreq=1, ivar=ivar, initialize=initialize_variables,                 &
         index = ih_sapwc_si)

    call this%set_history_var(vname='FATES_LEAFC', units='kg m-2',             &
         long='total biomass in live plant leaves in kg carbon per m2',        &
         use_default='active', avgflag='A', vtype=site_r8, hlms='CLM:ALM',     &
         upfreq=1, ivar=ivar, initialize=initialize_variables,                 &
         index = ih_leafc_si)

    call this%set_history_var(vname='FATES_FROOTC', units='kg m-2',            &
         long='total biomass in live plant fine roots in kg carbon per m2',    &
         use_default='active', avgflag='A', vtype=site_r8, hlms='CLM:ALM',     &
         upfreq=1, ivar=ivar, initialize=initialize_variables,                 &
         index = ih_fnrtc_si)

    call this%set_history_var(vname='FATES_FROOTC_SL', units='kg m-3',                        &
         long='Total carbon in live plant fine-roots over depth', use_default='active', &
         avgflag='A', vtype=site_soil_r8, hlms='CLM:ALM', upfreq=1,         &
         ivar=ivar, initialize=initialize_variables, index = ih_fnrtc_sl )
    
    call this%set_history_var(vname='FATES_REPROC', units='kg m-2',            &
         long='total biomass in live plant reproductive tissues in kg carbon per m2', &
         use_default='active', avgflag='A', vtype=site_r8, hlms='CLM:ALM',     &
         upfreq=1, ivar=ivar, initialize=initialize_variables,                 &
         index = ih_reproc_si)


    ! Output specific to the chemical species dynamics used (parteh)
    select case(hlm_parteh_mode)
    case (prt_cnp_flex_allom_hyp)

       call this%set_history_var(vname='FATES_L2FR', units='kg kg-1',                   &
            long='The leaf to fineroot biomass multiplier for target allometry', & 
            use_default='active', &
            avgflag='A', vtype=site_r8, hlms='CLM:ALM', upfreq=1,    &
            ivar=ivar, initialize=initialize_variables, index = ih_l2fr_si)
       
       call this%set_history_var(vname='FATES_L2FR_CANOPY_REC_PF', units='kg kg-1',                   &
            long='The leaf to fineroot biomass multiplier for recruits (canopy)', & 
            use_default='active', &
            avgflag='A', vtype=site_pft_r8, hlms='CLM:ALM', upfreq=1,    &
            ivar=ivar, initialize=initialize_variables, index = ih_recl2fr_canopy_pf)

       call this%set_history_var(vname='FATES_L2FR_USTORY_REC_PF', units='kg kg-1',                   &
            long='The leaf to fineroot biomass multiplier for recruits (understory)', & 
            use_default='active', &
            avgflag='A', vtype=site_pft_r8, hlms='CLM:ALM', upfreq=1,    &
            ivar=ivar, initialize=initialize_variables, index = ih_recl2fr_ustory_pf)

       !call this%set_history_var(vname='FATES_L2FR_CLSZPF', units='kg kg-1',                   &
       !     long='The leaf to fineroot biomass multiplier for target allometry', & 
       !     use_default='inactive', &
       !     avgflag='A', vtype=site_clscpf_r8, hlms='CLM:ALM', upfreq=1,    &
       !     ivar=ivar, initialize=initialize_variables, index = ih_l2fr_clscpf)

       call this%set_history_var(vname='FATES_NH4UPTAKE_SZPF',                 &
            units='kg m-2 s-1',                                                &
            long='ammonium uptake rate by plants by size-class x pft in kg NH4 per m2 per second', &
            use_default='inactive', avgflag='A', vtype=site_size_pft_r8,       &
            hlms='CLM:ALM', upfreq=5, ivar=ivar,                               &
            initialize=initialize_variables, index = ih_nh4uptake_scpf)

       call this%set_history_var(vname='FATES_NO3UPTAKE_SZPF',                 &
            units='kg m-2 s-1',                                                &
            long='nitrate uptake rate by plants by size-class x pft in kg NO3 per m2 per second', &
            use_default='inactive', avgflag='A', vtype=site_size_pft_r8,       &
            hlms='CLM:ALM', upfreq=5, ivar=ivar,                               &
            initialize=initialize_variables, index = ih_no3uptake_scpf)

       call this%set_history_var(vname='FATES_NEFFLUX_SZPF', units='kg m-2 s-1', &
            long='nitrogen efflux, root to soil, by size-class x pft in kg N per m2 per second', &
            use_default='inactive', avgflag='A', vtype=site_size_pft_r8,       &
            hlms='CLM:ALM', upfreq=5, ivar=ivar,                               &
            initialize=initialize_variables, index = ih_nefflux_scpf)

       call this%set_history_var(vname='FATES_NDEMAND_SZPF', units='kg m-2 s-1', &
            long='plant N need (algorithm dependent), by size-class x pft in kg N per m2 per second', &
            use_default='inactive', avgflag='A', vtype=site_size_pft_r8,       &
            hlms='CLM:ALM', upfreq=5, ivar=ivar,                               &
            initialize=initialize_variables, index = ih_ndemand_scpf)

       call this%set_history_var(vname='FATES_NFIX_SYM_SZPF', units='kg m-2 s-1', &
            long='symbiotic dinitrogen fixation, by size-class x pft in kg N per m2 per second', &
            use_default='inactive', avgflag='A', vtype=site_size_pft_r8,       &
            hlms='CLM:ALM', upfreq=5, ivar=ivar,                               &
            initialize=initialize_variables, index = ih_nfix_scpf)
             

       call this%set_history_var(vname='FATES_NH4UPTAKE', units='kg m-2 s-1',  &
            long='ammonium uptake rate by plants in kg NH4 per m2 per second', &
            use_default='active', avgflag='A', vtype=site_r8, hlms='CLM:ALM',  &
            upfreq=5, ivar=ivar, initialize=initialize_variables,              &
            index = ih_nh4uptake_si)

       call this%set_history_var(vname='FATES_NO3UPTAKE', units='kg m-2 s-1',  &
            long='nitrate uptake rate by plants in kg NO3 per m2 per second',  &
            use_default='active', avgflag='A', vtype=site_r8, hlms='CLM:ALM',  &
            upfreq=5, ivar=ivar, initialize=initialize_variables,              &
            index = ih_no3uptake_si)

       call this%set_history_var(vname='FATES_NEFFLUX', units='kg m-2 s-1',    &
            long='nitrogen effluxed from plant in kg N per m2 per second (unused)', &
            use_default='active', avgflag='A', vtype=site_r8, hlms='CLM:ALM',  &
            upfreq=5, ivar=ivar, initialize=initialize_variables,              &
            index = ih_nefflux_si)

       call this%set_history_var(vname='FATES_NDEMAND', units='kg m-2 s-1',      &
            long='plant nitrogen need (algorithm dependent) in kg N per m2 per second', &
            use_default='active', avgflag='A', vtype=site_r8, hlms='CLM:ALM',  &
            upfreq=5, ivar=ivar, initialize=initialize_variables,              &
            index = ih_ndemand_si)

       call this%set_history_var(vname='FATES_NFIX_SYM', units='kg m-2 s-1',      &
            long='symbiotic dinitrogen fixation in kg N per m2 per second', &
            use_default='active', avgflag='A', vtype=site_r8, hlms='CLM:ALM',  &
            upfreq=5, ivar=ivar, initialize=initialize_variables,              &
            index = ih_nfix_si)
       
    end select
    
    nitrogen_active_if: if(any(element_list(:)==nitrogen_element)) then
       call this%set_history_var(vname='FATES_STOREN', units='kg m-2',         &
            long='total nitrogen in live plant storage', use_default='active', &
            avgflag='A', vtype=site_r8, hlms='CLM:ALM', upfreq=1,              &
            ivar=ivar, initialize=initialize_variables, index = ih_storen_si)

       call this%set_history_var(vname='FATES_STOREN_TF', units='1',           &
            long='storage N fraction of target', use_default='active',         &
            avgflag='A', vtype=site_r8, hlms='CLM:ALM', upfreq=1, ivar=ivar,   &
            initialize=initialize_variables, index = ih_storentfrac_si)

       call this%set_history_var(vname='FATES_VEGN', units='kg m-2',           &
            long='total nitrogen in live plants', use_default='active',        &
            avgflag='A', vtype=site_r8, hlms='CLM:ALM', upfreq=1, ivar=ivar,   &
            initialize=initialize_variables, index = ih_totvegn_si)

       call this%set_history_var(vname='FATES_SAPWOODN', units='kg m-2',       &
            long='total nitrogen in live plant sapwood', use_default='active', &
            avgflag='A', vtype=site_r8, hlms='CLM:ALM', upfreq=1,              &
            ivar=ivar, initialize=initialize_variables, index = ih_sapwn_si)

       call this%set_history_var(vname='FATES_LEAFN', units='kg m-2',          &
            long='total nitrogen in live plant leaves', use_default='active',  &
            avgflag='A', vtype=site_r8, hlms='CLM:ALM', upfreq=1, ivar=ivar,   &
            initialize=initialize_variables, index = ih_leafn_si)

       call this%set_history_var(vname='FATES_FROOTN', units='kg m-2',         &
            long='total nitrogen in live plant fine-roots',                    &
            use_default='active', avgflag='A', vtype=site_r8, hlms='CLM:ALM',  &
            upfreq=1, ivar=ivar, initialize=initialize_variables,              &
            index = ih_fnrtn_si)

       call this%set_history_var(vname='FATES_REPRON', units='kg m-2',         &
            long='total nitrogen in live plant reproductive tissues',          &
            use_default='active', avgflag='A', vtype=site_r8, hlms='CLM:ALM',  &
            upfreq=1, ivar=ivar, initialize=initialize_variables,              &
            index = ih_repron_si)

       call this%set_history_var(vname='FATES_VEGN_SZPF', units='kg m-2',      &
            long='total (live) vegetation nitrogen mass by size-class x pft in kg N per m2', &
            use_default='inactive', avgflag='A', vtype=site_size_pft_r8,       &
            hlms='CLM:ALM', upfreq=1, ivar=ivar,                               &
            initialize=initialize_variables, index = ih_totvegn_scpf)

       call this%set_history_var(vname='FATES_LEAFN_SZPF', units='kg m-2',     &
            long='leaf nitrogen mass by size-class x pft in kg N per m2',      &
            use_default='inactive', avgflag='A', vtype=site_size_pft_r8,       &
            hlms='CLM:ALM', upfreq=1, ivar=ivar,                               &
            initialize=initialize_variables, index = ih_leafn_scpf)

       call this%set_history_var(vname='FATES_FROOTN_SZPF', units='kg m-2',    &
            long='fine-root nitrogen mass by size-class x pft in kg N per m2', &
            use_default='inactive', avgflag='A', vtype=site_size_pft_r8,       &
            hlms='CLM:ALM', upfreq=1, ivar=ivar,                               &
            initialize=initialize_variables, index = ih_fnrtn_scpf)

       call this%set_history_var(vname='FATES_SAPWOODN_SZPF', units='kg m-2',  &
            long='sapwood nitrogen mass by size-class x pft in kg N per m2',   &
            use_default='inactive', avgflag='A', vtype=site_size_pft_r8,       &
            hlms='CLM:ALM', upfreq=1, ivar=ivar,                               &
            initialize=initialize_variables, index = ih_sapwn_scpf)

       call this%set_history_var(vname='FATES_STOREN_SZPF', units='kg m-2',    &
            long='storage nitrogen mass by size-class x pft in kg N per m2',   &
            use_default='inactive', avgflag='A', vtype=site_size_pft_r8,       &
            hlms='CLM:ALM', upfreq=1, ivar=ivar,                               &
            initialize=initialize_variables, index = ih_storen_scpf)

       call this%set_history_var(vname='FATES_STOREN_TF_CANOPY_SZPF',          &
            units='1',                                                         &
            long='storage nitrogen fraction (0-1) of target, in canopy, by size-class x pft', &
            use_default='inactive', avgflag='A', vtype=site_size_pft_r8,       &
            hlms='CLM:ALM', upfreq=1, ivar=ivar,                               &
            initialize=initialize_variables, index = ih_storentfrac_canopy_scpf)

       call this%set_history_var(vname='FATES_STOREN_TF_USTORY_SZPF',      &
            units='1',                                                         &
            long='storage nitrogen fraction (0-1) of target, in understory, by size-class x pft', &
            use_default='inactive', avgflag='A', vtype=site_size_pft_r8,       &
            hlms='CLM:ALM', upfreq=1, ivar=ivar,                               &
            initialize=initialize_variables,                                   &
            index = ih_storentfrac_understory_scpf)

       call this%set_history_var(vname='FATES_REPRON_SZPF', units='kg m-2',    &
            long='reproductive nitrogen mass (on plant) by size-class x pft in kg N per m2', &
            use_default='inactive', avgflag='A', vtype=site_size_pft_r8,       &
            hlms='CLM:ALM', upfreq=1, ivar=ivar,                               &
            initialize=initialize_variables, index = ih_repron_scpf)

    end if nitrogen_active_if


    phosphorus_active_if: if(any(element_list(:)==phosphorus_element)) then
       call this%set_history_var(vname='FATES_STOREP', units='kg m-2',         &
            long='total phosphorus in live plant storage',                     &
            use_default='active', avgflag='A', vtype=site_r8, hlms='CLM:ALM',  &
            upfreq=1, ivar=ivar, initialize=initialize_variables,              &
            index = ih_storep_si)

       call this%set_history_var(vname='FATES_STOREP_TF', units='1',           &
            long='storage P fraction of target', use_default='active',         &
            avgflag='A', vtype=site_r8, hlms='CLM:ALM', upfreq=1,              &
            ivar=ivar, initialize=initialize_variables,                        &
            index = ih_storeptfrac_si)

       call this%set_history_var(vname='FATES_VEGP', units='kg m-2',           &
            long='total phosphorus in live plants', use_default='active',      &
            avgflag='A', vtype=site_r8, hlms='CLM:ALM', upfreq=1,              &
            ivar=ivar, initialize=initialize_variables, index = ih_totvegp_si)

       call this%set_history_var(vname='FATES_SAPWOODP', units='kg m-2',       &
            long='Total phosphorus in live plant sapwood', use_default='active', &
            avgflag='A', vtype=site_r8, hlms='CLM:ALM', upfreq=1, ivar=ivar,   &
            initialize=initialize_variables, index = ih_sapwp_si)

       call this%set_history_var(vname='FATES_LEAFP', units='kg m-2',          &
            long='total phosphorus in live plant leaves',                      &
            use_default='active', avgflag='A', vtype=site_r8, hlms='CLM:ALM',  &
            upfreq=1, ivar=ivar, initialize=initialize_variables,              &
            index = ih_leafp_si)

       call this%set_history_var(vname='FATES_FROOTP', units='kg m-2',         &
            long='total phosphorus in live plant fine roots',                  &
            use_default='active', avgflag='A', vtype=site_r8, hlms='CLM:ALM',  &
            upfreq=1, ivar=ivar, initialize=initialize_variables,              &
            index = ih_fnrtp_si)

       call this%set_history_var(vname='FATES_REPROP', units='kg m-2',         &
            long='total phosphorus in live plant reproductive tissues',        &
            use_default='active', avgflag='A', vtype=site_r8, hlms='CLM:ALM',  &
            upfreq=1, ivar=ivar, initialize=initialize_variables,              &
            index = ih_reprop_si)

       call this%set_history_var(vname='FATES_PUPTAKE', units='kg m-2 s-1',    &
            long='mineralized phosphorus uptake rate of plants in kg P per m2 per second', &
            use_default='active', avgflag='A', vtype=site_r8, hlms='CLM:ALM',  &
            upfreq=5, ivar=ivar, initialize=initialize_variables,              &
            index = ih_puptake_si)

       call this%set_history_var(vname='FATES_PEFFLUX', units='kg m-2 s-1',    &
            long='phosphorus effluxed from plant in kg P per m2 per second (unused)', &
            use_default='active', avgflag='A', vtype=site_r8, hlms='CLM:ALM',  &
            upfreq=5, ivar=ivar, initialize=initialize_variables,              &
            index = ih_pefflux_si)

       call this%set_history_var(vname='FATES_PDEMAND', units='kg m-2 s-1',      &
            long='plant phosphorus need (algorithm dependent) in kg P per m2 per second', &
            use_default='active', avgflag='A', vtype=site_r8, hlms='CLM:ALM',  &
            upfreq=5, ivar=ivar, initialize=initialize_variables,              &
            index = ih_pdemand_si)

      call this%set_history_var(vname='FATES_VEGP_SZPF', units='kg m-2',      &
            long='total (live) vegetation phosphorus mass by size-class x pft in kg P per m2', &
            use_default='inactive', avgflag='A', vtype=site_size_pft_r8,       &
            hlms='CLM:ALM', upfreq=1, ivar=ivar,                               &
            initialize=initialize_variables, index = ih_totvegp_scpf)

       call this%set_history_var(vname='FATES_LEAFP_SZPF', units='kg m-2', &
            long='leaf phosphorus mass by size-class x pft', use_default='inactive', &
            avgflag='A', vtype=site_size_pft_r8, hlms='CLM:ALM',     &
            upfreq=1, ivar=ivar, initialize=initialize_variables, index = ih_leafp_scpf )

       call this%set_history_var(vname='FATES_FROOTP_SZPF', units='kg m-2',    &
            long='fine-root phosphorus mass by size-class x pft in kg P per m2', &
            use_default='inactive', avgflag='A', vtype=site_size_pft_r8,       &
            hlms='CLM:ALM', upfreq=1, ivar=ivar,                               &
            initialize=initialize_variables, index = ih_fnrtp_scpf)

       call this%set_history_var(vname='FATES_SAPWOODP_SZPF', units='kg m-2',  &
            long='sapwood phosphorus mass by size-class x pft in kg P per m2', &
            use_default='inactive', avgflag='A', vtype=site_size_pft_r8,       &
            hlms='CLM:ALM', upfreq=1, ivar=ivar,                               &
            initialize=initialize_variables, index = ih_sapwp_scpf)

      call this%set_history_var(vname='FATES_STOREP_SZPF', units='kg m-2',    &
            long='storage phosphorus mass by size-class x pft in kg P per m2', &
            use_default='inactive', avgflag='A', vtype=site_size_pft_r8,       &
            hlms='CLM:ALM', upfreq=1, ivar=ivar,                               &
            initialize=initialize_variables, index = ih_storep_scpf)

       call this%set_history_var(vname='FATES_STOREP_TF_CANOPY_SZPF',          &
            units='1',                                                         &
            long='storage phosphorus fraction (0-1) of target, in canopy, by size-class x pft', &
            use_default='inactive', avgflag='A', vtype=site_size_pft_r8,       &
            hlms='CLM:ALM', upfreq=1, ivar=ivar,                               &
            initialize=initialize_variables, index = ih_storeptfrac_canopy_scpf)

       call this%set_history_var(vname='FATES_STOREP_TF_USTORY_SZPF',          &
            units='1',                                                         &
            long='storage phosphorus fraction (0-1) of target, in understory, by size-class x pft', &
            use_default='inactive', avgflag='A', vtype=site_size_pft_r8,       &
            hlms='CLM:ALM', upfreq=1, ivar=ivar,                               &
            initialize=initialize_variables,                                   &
            index = ih_storeptfrac_understory_scpf)

       call this%set_history_var(vname='FATES_REPROP_SZPF', units='kg m-2',    &
            long='reproductive phosphorus mass (on plant) by size-class x pft in kg P per m2', &
            use_default='inactive', avgflag='A', vtype=site_size_pft_r8,       &
            hlms='CLM:ALM', upfreq=1, ivar=ivar,                               &
            initialize=initialize_variables, index = ih_reprop_scpf)

      call this%set_history_var(vname='FATES_PUPTAKE_SZPF',                   &
            units='kg m-2 s-1',                                                &
            long='phosphorus uptake rate by plants, by size-class x pft in kg P per m2 per second', &
            use_default='inactive', avgflag='A', vtype=site_size_pft_r8,       &
            hlms='CLM:ALM', upfreq=5, ivar=ivar,                               &
            initialize=initialize_variables, index = ih_puptake_scpf)

       call this%set_history_var(vname='FATES_PEFFLUX_SZPF',                   &
            units='kg m-2 s-1',                                                &
            long='phosphorus efflux, root to soil, by size-class x pft in kg P per m2 per second', &
            use_default='inactive', avgflag='A', vtype=site_size_pft_r8,       &
            hlms='CLM:ALM', upfreq=5, ivar=ivar,                               &
            initialize=initialize_variables, index = ih_pefflux_scpf)

       call this%set_history_var(vname='FATES_PDEMAND_SZPF', units='kg m-2 s-1', &
            long='plant P need (algorithm dependent), by size-class x pft in kg P per m2 per second', &
            use_default='inactive', avgflag='A', vtype=site_size_pft_r8,       &
            hlms='CLM:ALM', upfreq=5, ivar=ivar,                               &
            initialize=initialize_variables, index = ih_pdemand_scpf)

    end if phosphorus_active_if

    call this%set_history_var(vname='FATES_STRUCTC', units='kg m-2',           &
         long='structural biomass in kg carbon per m2 land area',              &
         use_default='active', avgflag='A', vtype=site_r8, hlms='CLM:ALM',     &
         upfreq=1, ivar=ivar, initialize=initialize_variables,                 &
         index = ih_bdead_si)

    call this%set_history_var(vname='FATES_NONSTRUCTC', units='kg m-2',        &
         long='non-structural biomass (sapwood + leaf + fineroot) in kg carbon per m2', &
         use_default='active', avgflag='A', vtype=site_r8, hlms='CLM:ALM',     &
         upfreq=1, ivar=ivar, initialize=initialize_variables,                 &
         index = ih_balive_si)

    call this%set_history_var(vname='FATES_VEGC_ABOVEGROUND', units='kg m-2',  &
         long='aboveground biomass in kg carbon per m2 land area',             &
         use_default='active', avgflag='A', vtype=site_r8, hlms='CLM:ALM',     &
         upfreq=1, ivar=ivar, initialize=initialize_variables,                 &
         index = ih_agb_si)

    call this%set_history_var(vname='FATES_CANOPY_VEGC', units='kg m-2',       &
         long='biomass of canopy plants in kg carbon per m2 land area',        &
         use_default='active', avgflag='A', vtype=site_r8, hlms='CLM:ALM',     &
         upfreq=1, ivar=ivar, initialize=initialize_variables,                 &
         index = ih_canopy_biomass_si)

    call this%set_history_var(vname='FATES_USTORY_VEGC', units='kg m-2',   &
         long='biomass of understory plants in kg carbon per m2 land area',    &
         use_default='active', avgflag='A', vtype=site_r8, hlms='CLM:ALM',     &
         upfreq=1, ivar=ivar, initialize=initialize_variables,                 &
         index = ih_understory_biomass_si)

    ! disturbance rates

    call this%set_history_var(vname='FATES_PRIMARY_PATCHFUSION_ERR',           &
         units='m2 m-2 yr-1',                                                  &
         long='error in total primary lands associated with patch fusion',     &
         use_default='active', avgflag='A', vtype=site_r8, hlms='CLM:ALM',     &
         upfreq=1, ivar=ivar, initialize=initialize_variables,                 &
         index = ih_primaryland_fusion_error_si)

    call this%set_history_var(vname='FATES_DISTURBANCE_RATE_FIRE',             &
         units='m2 m-2 yr-1', long='disturbance rate from fire',               &
         use_default='active', avgflag='A', vtype=site_r8, hlms='CLM:ALM',     &
         upfreq=1, ivar=ivar, initialize=initialize_variables,                 &
         index = ih_fire_disturbance_rate_si)

    call this%set_history_var(vname='FATES_DISTURBANCE_RATE_LOGGING',          &
         units='m2 m-2 yr-1', long='disturbance rate from logging',            &
         use_default='active', avgflag='A', vtype=site_r8, hlms='CLM:ALM',     &
         upfreq=1, ivar=ivar, initialize=initialize_variables,                 &
         index = ih_logging_disturbance_rate_si)

    call this%set_history_var(vname='FATES_DISTURBANCE_RATE_TREEFALL',         &
         units='m2 m-2 yr-1', long='disturbance rate from treefall',           &
         use_default='active', avgflag='A', vtype=site_r8, hlms='CLM:ALM',     &
         upfreq=1, ivar=ivar, initialize=initialize_variables,                 &
         index = ih_fall_disturbance_rate_si)

    call this%set_history_var(vname='FATES_HARVEST_CARBON_FLUX',               &
         units='kg m-2 yr-1',                                                  &
         long='harvest carbon flux in kg carbon per m2 per year',              &
         use_default='active', avgflag='A', vtype=site_r8, hlms='CLM:ALM',     &
         upfreq=1, ivar=ivar, initialize=initialize_variables,                 &
         index = ih_harvest_carbonflux_si)

    ! Canopy Resistance

    call this%set_history_var(vname='FATES_STOMATAL_COND',                     &
         units='mol m-2 s-1', long='mean stomatal conductance',                &
         use_default='active', avgflag='A', vtype=site_r8, hlms='CLM:ALM',     &
         upfreq=2, ivar=ivar, initialize=initialize_variables,                 &
         index = ih_c_stomata_si)

    call this%set_history_var(vname='FATES_LBLAYER_COND', units='mol m-2 s-1', &
         long='mean leaf boundary layer conductance', use_default='active',    &
         avgflag='A', vtype=site_r8, hlms='CLM:ALM',  upfreq=2,                &
         ivar=ivar, initialize=initialize_variables, index = ih_c_lblayer_si)

    ! Temperature

    call this%set_history_var(vname='FATES_TVEG24', units='degree_Celsius', &
         long='fates 24-hr running mean vegetation temperature by site', &
         use_default='active', &
         avgflag='A', vtype=site_r8, hlms='CLM:ALM', upfreq=1, &
         ivar=ivar, initialize=initialize_variables, index = ih_tveg24_si )

    call this%set_history_var(vname='FATES_TLONGTERM', units='degree_Celsius', &
         long='fates 30-year running mean vegetation temperature by site', &
         use_default='inactive', &
         avgflag='A', vtype=site_r8, hlms='CLM:ALM', upfreq=1, &
         ivar=ivar, initialize=initialize_variables, index = ih_tlongterm_si )

    call this%set_history_var(vname='FATES_TGROWTH', units='degree_Celsius', &
         long='fates long-term running mean vegetation temperature by site', &
         use_default='inactive', &
         avgflag='A', vtype=site_r8, hlms='CLM:ALM', upfreq=1, &
         ivar=ivar, initialize=initialize_variables, index = ih_tgrowth_si )

    call this%set_history_var(vname='FATES_TVEG', units='degree_Celsius', &
         long='fates instantaneous mean vegetation temperature by site', &
         use_default='active', &
         avgflag='A', vtype=site_r8, hlms='CLM:ALM', upfreq=2, &
         ivar=ivar, initialize=initialize_variables, index = ih_tveg_si )

    ! radiation error
    call this%set_history_var(vname='FATES_RAD_ERROR', units='W m-2 ',          &
         long='radiation error in FATES RTM', use_default='active',            &
         avgflag='A', vtype=site_r8, hlms='CLM:ALM', upfreq=2,                 &
         ivar=ivar, initialize=initialize_variables, index = ih_rad_error_si)

    call this%set_history_var(vname='FATES_AR', units='gC/m^2/s',                 &
         long='autotrophic respiration', use_default='active',                  &
         avgflag='A', vtype=site_r8, hlms='CLM:ALM', upfreq=2,   &
         ivar=ivar, initialize=initialize_variables, index = ih_aresp_si )

    call this%set_history_var(vname='FATES_HARVEST_DEBT', units='kg C',                   &
         long='Accumulated carbon failed to be harvested',  use_default='active',     &
         avgflag='A', vtype=site_r8, hlms='CLM:ALM', upfreq=1,   &
         ivar=ivar, initialize=initialize_variables, index = ih_harvest_debt_si )

    call this%set_history_var(vname='FATES_HARVEST_DEBT_SEC', units='kg C',                   &
         long='Accumulated carbon failed to be harvested from secondary patches',  use_default='active',     &
         avgflag='A', vtype=site_r8, hlms='CLM:ALM', upfreq=1,   &
         ivar=ivar, initialize=initialize_variables, index = ih_harvest_debt_sec_si )



    ! Ecosystem Carbon Fluxes (updated rapidly, upfreq=2)

    call this%set_history_var(vname='FATES_NPP', units='kg m-2 s-1',           &
         long='net primary production in kg carbon per m2 per second',         &
         use_default='active', avgflag='A', vtype=site_r8, hlms='CLM:ALM',     &
         upfreq=2, ivar=ivar, initialize=initialize_variables, index = ih_npp_si)

    call this%set_history_var(vname='FATES_NPP_SECONDARY', units='kg m-2 s-1',           &
         long='net primary production in kg carbon per m2 per second, secondary patches',         &
         use_default='active', avgflag='A', vtype=site_r8, hlms='CLM:ALM',     &
         upfreq=2, ivar=ivar, initialize=initialize_variables, index = ih_npp_secondary_si)

    call this%set_history_var(vname='FATES_GPP', units='kg m-2 s-1',           &
         long='gross primary production in kg carbon per m2 per second',       &
         use_default='active', avgflag='A', vtype=site_r8, hlms='CLM:ALM',     &
         upfreq=2, ivar=ivar, initialize=initialize_variables, index = ih_gpp_si)

    call this%set_history_var(vname='FATES_GPP_SECONDARY', units='kg m-2 s-1',           &
         long='gross primary production in kg carbon per m2 per second, secondary patches',       &
         use_default='active', avgflag='A', vtype=site_r8, hlms='CLM:ALM',     &
         upfreq=2, ivar=ivar, initialize=initialize_variables, index = ih_gpp_secondary_si)

    call this%set_history_var(vname='FATES_AUTORESP', units='kg m-2 s-1',     &
         long='autotrophic respiration in kg carbon per m2 per second',        &
         use_default='active', avgflag='A', vtype=site_r8, hlms='CLM:ALM',     &
         upfreq=2, ivar=ivar, initialize=initialize_variables, index = ih_aresp_si)

    call this%set_history_var(vname='FATES_AUTORESP_SECONDARY', units='kg m-2 s-1',     &
         long='autotrophic respiration in kg carbon per m2 per second, secondary patches',        &
         use_default='active', avgflag='A', vtype=site_r8, hlms='CLM:ALM',     &
         upfreq=2, ivar=ivar, initialize=initialize_variables, index = ih_aresp_secondary_si)

    call this%set_history_var(vname='FATES_GROWTH_RESP', units='kg m-2 s-1',   &
         long='growth respiration in kg carbon per m2 per second',             &
         use_default='active', avgflag='A', vtype=site_r8, hlms='CLM:ALM',     &
         upfreq=2, ivar=ivar, initialize=initialize_variables,                 &
         index = ih_growth_resp_si)

    call this%set_history_var(vname='FATES_GROWTH_RESP_SECONDARY', units='kg m-2 s-1',   &
         long='growth respiration in kg carbon per m2 per second, secondary patches',             &
         use_default='active', avgflag='A', vtype=site_r8, hlms='CLM:ALM',     &
         upfreq=2, ivar=ivar, initialize=initialize_variables,                 &
         index = ih_growth_resp_secondary_si)

    call this%set_history_var(vname='FATES_MAINT_RESP', units='kg m-2 s-1',    &
         long='maintenance respiration in kg carbon per m2 land area per second, secondary patches', &
         use_default='active', avgflag='A', vtype=site_r8, hlms='CLM:ALM',     &
         upfreq=2, ivar=ivar, initialize=initialize_variables,                 &
         index = ih_maint_resp_si)

    call this%set_history_var(vname='FATES_MAINT_RESP_UNREDUCED', units='kg m-2 s-1',    &
         long='diagnostic maintenance respiration if the low-carbon-storage reduction is ignored', &
         use_default='inactive', avgflag='A', vtype=site_r8, hlms='CLM:ALM',     &
         upfreq=2, ivar=ivar, initialize=initialize_variables,                 &
         index = ih_maint_resp_unreduced_si)

    call this%set_history_var(vname='FATES_MAINT_RESP_SECONDARY', units='kg m-2 s-1',    &
         long='maintenance respiration in kg carbon per m2 land area per second', &
         use_default='active', avgflag='A', vtype=site_r8, hlms='CLM:ALM',     &
         upfreq=2, ivar=ivar, initialize=initialize_variables,                 &
         index = ih_maint_resp_secondary_si)

    call this%set_history_var(vname='FATES_EXCESS_RESP', units='kg m-2 s-1',    &
         long='respiration of un-allocatable carbon gain', &
         use_default='active', avgflag='A', vtype=site_r8, hlms='CLM:ALM',     &
         upfreq=5, ivar=ivar, initialize=initialize_variables,                 &
         index = ih_excess_resp_si)
    
    ! Canopy resistance
    call this%set_history_var(vname='FATES_STOMATAL_COND_AP',                  &
         units='mol m-2 s-1', long='mean stomatal conductance - by patch age', &
         use_default='inactive', avgflag='A', vtype=site_age_r8,               &
         hlms='CLM:ALM', upfreq=2, ivar=ivar, initialize=initialize_variables, &
         index = ih_c_stomata_si_age)

    call this%set_history_var(vname='FATES_AR_CANOPY', units='gC/m^2/s',                 &
         long='autotrophic respiration of canopy plants', use_default='active',       &
         avgflag='A', vtype=site_r8, hlms='CLM:ALM', upfreq=2,   &
         ivar=ivar, initialize=initialize_variables, index = ih_ar_canopy_si )

    call this%set_history_var(vname='FATES_LBLAYER_COND_AP',                   &
         units='mol m-2 s-1',                                                  &
         long='mean leaf boundary layer conductance - by patch age',           &
         use_default='inactive', avgflag='A', vtype=site_age_r8,               &
         hlms='CLM:ALM',  upfreq=2, ivar=ivar,                                 &
         initialize=initialize_variables, index = ih_c_lblayer_si_age)

    ! fast fluxes by age bin
    call this%set_history_var(vname='FATES_NPP_AP', units='kg m-2 s-1',        &
         long='net primary productivity by age bin in kg carbon per m2 per second', &
         use_default='inactive', avgflag='A', vtype=site_age_r8,               &
         hlms='CLM:ALM', upfreq=2, ivar=ivar, initialize=initialize_variables, &
         index = ih_npp_si_age)

    call this%set_history_var(vname='FATES_GPP_AP', units='kg m-2 s-1',        &
         long='gross primary productivity by age bin in kg carbon per m2 per second', &
         use_default='inactive', avgflag='A', vtype=site_age_r8,               &
         hlms='CLM:ALM', upfreq=2, ivar=ivar, initialize=initialize_variables, &
         index = ih_gpp_si_age)

    call this%set_history_var(vname='FATES_AR_UNDERSTORY', units='gC/m^2/s',                 &
         long='autotrophic respiration of understory plants', use_default='active',       &
         avgflag='A', vtype=site_r8, hlms='CLM:ALM', upfreq=2,   &
         ivar=ivar, initialize=initialize_variables, index = ih_ar_understory_si )

    ! fast fluxes separated canopy/understory
    call this%set_history_var(vname='FATES_GPP_CANOPY', units='kg m-2 s-1',    &
         long='gross primary production of canopy plants in kg carbon per m2 per second', &
         use_default='active', avgflag='A', vtype=site_r8, hlms='CLM:ALM',     &
         upfreq=2, ivar=ivar, initialize=initialize_variables,                 &
         index = ih_gpp_canopy_si)

    call this%set_history_var(vname='FATES_AUTORESP_CANOPY',                  &
         units='kg m-2 s-1',                                                   &
         long='autotrophic respiration of canopy plants in kg carbon per m2 per second', &
         use_default='active', avgflag='A', vtype=site_r8, hlms='CLM:ALM',     &
         upfreq=2, ivar=ivar, initialize=initialize_variables,                 &
         index = ih_ar_canopy_si)

    call this%set_history_var(vname='FATES_GPP_USTORY',                        &
         units='kg m-2 s-1',                                                   &
         long='gross primary production of understory plants in kg carbon per m2 per second', &
         use_default='active', avgflag='A', vtype=site_r8, hlms='CLM:ALM',     &
         upfreq=2, ivar=ivar, initialize=initialize_variables,                 &
         index = ih_gpp_understory_si)

    call this%set_history_var(vname='FATES_AUTORESP_USTORY',                   &
         units='kg m-2 s-1',                                                   &
         long='autotrophic respiration of understory plants in kg carbon per m2 per second', &
         use_default='active', avgflag='A', vtype=site_r8, hlms='CLM:ALM',     &
         upfreq=2, ivar=ivar, initialize=initialize_variables,                 &
         index = ih_ar_understory_si)

    ! fast radiative fluxes resolved through the canopy

    call this%set_history_var(vname='FATES_PARSUN_Z_CLLL', units='W m-2',      &
         long='PAR absorbed in the sun by each canopy and leaf layer',         &
         use_default='inactive', avgflag='A', vtype=site_cnlf_r8,              &
         hlms='CLM:ALM', upfreq=2, ivar=ivar,                                  &
         initialize=initialize_variables, index = ih_parsun_z_si_cnlf)

    call this%set_history_var(vname='FATES_PARSHA_Z_CLLL', units='W m-2',      &
         long='PAR absorbed in the shade by each canopy and leaf layer',       &
         use_default='inactive', avgflag='A', vtype=site_cnlf_r8,              &
         hlms='CLM:ALM', upfreq=2, ivar=ivar,                                  &
         initialize=initialize_variables, index = ih_parsha_z_si_cnlf)

    call this%set_history_var(vname='FATES_PARSUN_Z_CLLLPF', units='W m-2',    &
         long='PAR absorbed in the sun by each canopy, leaf, and PFT',         &
         use_default='inactive', avgflag='A', vtype=site_cnlfpft_r8,           &
         hlms='CLM:ALM', upfreq=2, ivar=ivar, initialize=initialize_variables, &
         index = ih_parsun_z_si_cnlfpft)

    call this%set_history_var(vname='FATES_PARSHA_Z_CLLLPF', units='W m-2',    &
         long='PAR absorbed in the shade by each canopy, leaf, and PFT',       &
         use_default='inactive', avgflag='A', vtype=site_cnlfpft_r8,           &
         hlms='CLM:ALM', upfreq=2, ivar=ivar, initialize=initialize_variables, &
         index = ih_parsha_z_si_cnlfpft)

    call this%set_history_var(vname='FATES_PARSUN_Z_CL', units='W m-2',        &
         long='PAR absorbed in the sun by top leaf layer in each canopy layer', &
         use_default='inactive', avgflag='A', vtype=site_can_r8,               &
         hlms='CLM:ALM', upfreq=2, ivar=ivar, initialize=initialize_variables, &
         index = ih_parsun_top_si_can )

    call this%set_history_var(vname='FATES_PARSHA_Z_CL', units='W m-2',        &
         long='PAR absorbed in the shade by top leaf layer in each canopy layer', &
         use_default='inactive', avgflag='A', vtype=site_can_r8,               &
         hlms='CLM:ALM', upfreq=2, ivar=ivar, initialize=initialize_variables, &
         index = ih_parsha_top_si_can)

    call this%set_history_var(vname='FATES_LAISUN_Z_CLLL', units='m2 m-2',     &
         long='LAI in the sun by each canopy and leaf layer',                  &
         use_default='inactive', avgflag='A', vtype=site_cnlf_r8,              &
         hlms='CLM:ALM', upfreq=2, ivar=ivar, initialize=initialize_variables, &
         index = ih_laisun_z_si_cnlf)

    call this%set_history_var(vname='FATES_LAISHA_Z_CLLL', units='m2 m-2',     &
         long='LAI in the shade by each canopy and leaf layer',                &
         use_default='inactive', avgflag='A', vtype=site_cnlf_r8,              &
         hlms='CLM:ALM', upfreq=2, ivar=ivar, initialize=initialize_variables, &
         index = ih_laisha_z_si_cnlf)

    call this%set_history_var(vname='FATES_LAISUN_Z_CLLLPF', units='m2 m-2',   &
         long='LAI in the sun by each canopy, leaf, and PFT', &
         use_default='inactive', avgflag='A', vtype=site_cnlfpft_r8,           &
         hlms='CLM:ALM', upfreq=2, ivar=ivar, initialize=initialize_variables, &
         index = ih_laisun_z_si_cnlfpft)

    call this%set_history_var(vname='FATES_LAISHA_Z_CLLLPF', units='m2 m-2',   &
         long='LAI in the shade by each canopy, leaf, and PFT',                &
         use_default='inactive', avgflag='A', vtype=site_cnlfpft_r8,           &
         hlms='CLM:ALM', upfreq=2, ivar=ivar, initialize=initialize_variables, &
         index = ih_laisha_z_si_cnlfpft)

    call this%set_history_var(vname='FATES_LAISUN_TOP_CL', units='m2 m-2',     &
         long='LAI in the sun by the top leaf layer of each canopy layer',     &
         use_default='inactive', avgflag='A', vtype=site_can_r8,               &
         hlms='CLM:ALM', upfreq=2, ivar=ivar, initialize=initialize_variables, &
         index = ih_laisun_top_si_can)

    call this%set_history_var(vname='FATES_LAISHA_TOP_CL', units='m2 m-2',     &
         long='LAI in the shade by the top leaf layer of each canopy layer',   &
         use_default='inactive', avgflag='A', vtype=site_can_r8,               &
         hlms='CLM:ALM', upfreq=2, ivar=ivar, initialize=initialize_variables, &
         index = ih_laisha_top_si_can)

    call this%set_history_var(vname='FATES_FABD_SUN_CLLLPF', units='1',        &
         long='sun fraction of direct light absorbed by each canopy, leaf, and PFT', &
         use_default='inactive', avgflag='A', vtype=site_cnlfpft_r8,           &
         hlms='CLM:ALM', upfreq=2, ivar=ivar, initialize=initialize_variables, &
         index = ih_fabd_sun_si_cnlfpft)

    call this%set_history_var(vname='FATES_FABD_SHA_CLLLPF', units='1',        &
         long='shade fraction of direct light absorbed by each canopy, leaf, and PFT', &
         use_default='inactive', avgflag='A', vtype=site_cnlfpft_r8,           &
         hlms='CLM:ALM', upfreq=2, ivar=ivar, initialize=initialize_variables, &
         index = ih_fabd_sha_si_cnlfpft)

    call this%set_history_var(vname='FATES_FABI_SUN_CLLLPF', units='1',        &
         long='sun fraction of indirect light absorbed by each canopy, leaf, and PFT', &
         use_default='inactive', avgflag='A', vtype=site_cnlfpft_r8,           &
         hlms='CLM:ALM', upfreq=2, ivar=ivar, initialize=initialize_variables, &
         index = ih_fabi_sun_si_cnlfpft)

    call this%set_history_var(vname='FATES_FABI_SHA_CLLLPF', units='1',        &
         long='shade fraction of indirect light absorbed by each canopy, leaf, and PFT', &
         use_default='inactive', avgflag='A', vtype=site_cnlfpft_r8,           &
         hlms='CLM:ALM', upfreq=2, ivar=ivar, initialize=initialize_variables, &
         index = ih_fabi_sha_si_cnlfpft)

    call this%set_history_var(vname='FATES_FABD_SUN_CLLL', units='1',          &
         long='sun fraction of direct light absorbed by each canopy and leaf layer', &
         use_default='inactive', avgflag='A', vtype=site_cnlf_r8,              &
         hlms='CLM:ALM', upfreq=2, ivar=ivar, initialize=initialize_variables, &
         index = ih_fabd_sun_si_cnlf)

    call this%set_history_var(vname='FATES_FABD_SHA_CLLL', units='1',          &
         long='shade fraction of direct light absorbed by each canopy and leaf layer', &
         use_default='inactive', avgflag='A', vtype=site_cnlf_r8,              &
         hlms='CLM:ALM', upfreq=2, ivar=ivar, initialize=initialize_variables, &
         index = ih_fabd_sha_si_cnlf)

    call this%set_history_var(vname='FATES_FABI_SUN_CLLL', units='1',          &
         long='sun fraction of indirect light absorbed by each canopy and leaf layer', &
         use_default='inactive', avgflag='A', vtype=site_cnlf_r8,              &
         hlms='CLM:ALM', upfreq=2, ivar=ivar, initialize=initialize_variables, &
         index = ih_fabi_sun_si_cnlf)

    call this%set_history_var(vname='FATES_FABI_SHA_CLLL', units='1',          &
         long='shade fraction of indirect light absorbed by each canopy and leaf layer', &
         use_default='inactive', avgflag='A', vtype=site_cnlf_r8,              &
         hlms='CLM:ALM', upfreq=2, ivar=ivar, initialize=initialize_variables, &
         index = ih_fabi_sha_si_cnlf)

    call this%set_history_var(vname='FATES_PARPROF_DIR_CLLLPF', units='W m-2', &
         long='radiative profile of direct PAR through each canopy, leaf, and PFT', &
         use_default='inactive', avgflag='A', vtype=site_cnlfpft_r8,           &
         hlms='CLM:ALM', upfreq=2, ivar=ivar, initialize=initialize_variables, &
         index = ih_parprof_dir_si_cnlfpft)

    call this%set_history_var(vname='FATES_PARPROF_DIF_CLLLPF', units='W m-2', &
         long='radiative profile of diffuse PAR through each canopy, leaf, and PFT', &
         use_default='inactive', avgflag='A', vtype=site_cnlfpft_r8,           &
         hlms='CLM:ALM', upfreq=2, ivar=ivar, initialize=initialize_variables, &
         index = ih_parprof_dif_si_cnlfpft)

    call this%set_history_var(vname='FATES_PARPROF_DIR_CLLL', units='W m-2',   &
         long='radiative profile of direct PAR through each canopy and leaf layer (averaged across PFTs)', &
         use_default='inactive', avgflag='A', vtype=site_cnlf_r8,              &
         hlms='CLM:ALM', upfreq=2, ivar=ivar, initialize=initialize_variables, &
         index = ih_parprof_dir_si_cnlf)

    call this%set_history_var(vname='FATES_PARPROF_DIF_CLLL', units='W m-2',   &
         long='radiative profile of diffuse PAR through each canopy and leaf layer (averaged across PFTs)', &
         use_default='inactive', avgflag='A', vtype=site_cnlf_r8,              &
         hlms='CLM:ALM', upfreq=2, ivar=ivar, initialize=initialize_variables, &
         index = ih_parprof_dif_si_cnlf)

    call this%set_history_var(vname='FATES_FABD_SUN_TOPLF_CL', units='1',      &
         long='sun fraction of direct light absorbed by the top leaf layer of each canopy layer', &
         use_default='inactive', avgflag='A', vtype=site_can_r8,               &
         hlms='CLM:ALM', upfreq=2, ivar=ivar, initialize=initialize_variables, &
         index = ih_fabd_sun_top_si_can)

    call this%set_history_var(vname='FATES_FABD_SHA_TOPLF_CL', units='1',      &
         long='shade fraction of direct light absorbed by the top leaf layer of each canopy layer', &
         use_default='inactive', avgflag='A', vtype=site_can_r8,               &
         hlms='CLM:ALM', upfreq=2, ivar=ivar, initialize=initialize_variables, &
         index = ih_fabd_sha_top_si_can)

    call this%set_history_var(vname='FATES_FABI_SUN_TOPLF_CL', units='1',      &
         long='sun fraction of indirect light absorbed by the top leaf layer of each canopy layer', &
         use_default='inactive', avgflag='A', vtype=site_can_r8,               &
         hlms='CLM:ALM', upfreq=2, ivar=ivar, initialize=initialize_variables, &
         index = ih_fabi_sun_top_si_can)

    call this%set_history_var(vname='FATES_FABI_SHA_TOPLF_CL', units='1',      &
         long='shade fraction of indirect light absorbed by the top leaf layer of each canopy layer', &
         use_default='inactive', avgflag='A', vtype=site_can_r8,               &
         hlms='CLM:ALM', upfreq=2, ivar=ivar, initialize=initialize_variables, &
         index = ih_fabi_sha_top_si_can)

    !!! canopy-resolved fluxes and structure

    call this%set_history_var(vname='FATES_NET_C_UPTAKE_CLLL',                 &
         units='kg m-2 s-1',                                                   &
         long='net carbon uptake in kg carbon per m2 per second by each canopy and leaf layer per unit ground area (i.e. divide by CROWNAREA_CLLL to make per leaf area)', &
         use_default='inactive', avgflag='A', vtype=site_cnlf_r8,              &
         hlms='CLM:ALM', upfreq=2, ivar=ivar, initialize=initialize_variables, &
         index = ih_ts_net_uptake_si_cnlf)

    call this%set_history_var(vname='FATES_CROWNAREA_CLLL', units='m2 m-2',    &
         long='total crown area that is occupied by leaves in each canopy and leaf layer', &
         use_default='inactive', avgflag='A', vtype=site_cnlf_r8,              &
         hlms='CLM:ALM', upfreq=1, ivar=ivar, initialize=initialize_variables, &
         index = ih_crownarea_si_cnlf)

    call this%set_history_var(vname='FATES_CROWNAREA_CL', units='m2 m-2',      &
         long='total crown area in each canopy layer', use_default='active',   &
         avgflag='A', vtype=site_can_r8, hlms='CLM:ALM', upfreq=1,             &
         ivar=ivar, initialize=initialize_variables, index = ih_crownarea_si_can)

    ! slow carbon fluxes associated with mortality from or transfer betweeen canopy and understory

    call this%set_history_var(vname='FATES_DEMOTION_CARBONFLUX',               &
          units = 'kg m-2 s-1',                                                &
          long='demotion-associated biomass carbon flux from canopy to understory in kg carbon per m2 per second', &
          use_default='active', avgflag='A', vtype=site_r8, hlms='CLM:ALM',    &
          upfreq=1, ivar=ivar, initialize=initialize_variables,                &
          index = ih_demotion_carbonflux_si)

    call this%set_history_var(vname='FATES_PROMOTION_CARBONFLUX',              &
          units = 'kg m-2 s-1',                                                &
          long='promotion-associated biomass carbon flux from understory to canopy in kg carbon per m2 per second', &
          use_default='active', avgflag='A', vtype=site_r8, hlms='CLM:ALM',    &
          upfreq=1, ivar=ivar, initialize=initialize_variables,                &
          index = ih_promotion_carbonflux_si)

    call this%set_history_var(vname='FATES_MORTALITY_CFLUX_CANOPY',            &
          units = 'kg m-2 s-1',                                                &
          long='flux of biomass carbon from live to dead pools from mortality of canopy plants in kg carbon per m2 per second', &
          use_default='active', avgflag='A', vtype=site_r8, hlms='CLM:ALM',    &
          upfreq=1, ivar=ivar, initialize=initialize_variables,                &
          index = ih_canopy_mortality_carbonflux_si)

    call this%set_history_var(vname='FATES_MORTALITY_CFLUX_USTORY',            &
          units = 'kg m-2 s-1',                                                &
          long='flux of biomass carbon from live to dead pools from mortality of understory plants in kg carbon per m2 per second', &
          use_default='active', avgflag='A', vtype=site_r8, hlms='CLM:ALM',    &
          upfreq=1, ivar=ivar, initialize=initialize_variables,                &
          index = ih_understory_mortality_carbonflux_si)

    call this%set_history_var(vname='FATES_MORTALITY_CFLUX_PF', units='kg m-2 s-1',    &
         long='PFT-level flux of biomass carbon from live to dead pool from mortality', &
         use_default='active', avgflag='A', vtype=site_pft_r8, hlms='CLM:ALM', &
         upfreq=1, ivar=ivar, initialize=initialize_variables,                 &
         index=ih_mortality_carbonflux_si_pft)

    call this%set_history_var(vname='FATES_MORTALITY_FIRE_CFLUX_PF', units='kg m-2 s-1',    &
         long='PFT-level flux of biomass carbon from live to dead pool from fire mortality', &
         use_default='active', avgflag='A', vtype=site_pft_r8, hlms='CLM:ALM', &
         upfreq=1, ivar=ivar, initialize=initialize_variables,                 &
         index=ih_firemortality_carbonflux_si_pft)

    call this%set_history_var(vname='FATES_MORTALITY_HYDRO_CFLUX_PF', units='kg m-2 s-1',    &
         long='PFT-level flux of biomass carbon from live to dead pool from hydraulic failure mortality', &
         use_default='active', avgflag='A', vtype=site_pft_r8, hlms='CLM:ALM', &
         upfreq=1, ivar=ivar, initialize=initialize_variables,                 &
         index=ih_hydraulicmortality_carbonflux_si_pft)

    call this%set_history_var(vname='FATES_MORTALITY_CSTARV_CFLUX_PF', units='kg m-2 s-1',    &
         long='PFT-level flux of biomass carbon from live to dead pool from carbon starvation mortality', &
         use_default='active', avgflag='A', vtype=site_pft_r8, hlms='CLM:ALM', &
         upfreq=1, ivar=ivar, initialize=initialize_variables,                 &
         index=ih_cstarvmortality_carbonflux_si_pft)

    call this%set_history_var(vname='FATES_ABOVEGROUND_MORT_SZPF', units='kg m-2 s-1',    &
         long='Aboveground flux of carbon from AGB to necromass due to mortality', &
         use_default='inactive', avgflag='A', vtype=site_size_pft_r8, hlms='CLM:ALM', &
         upfreq=1, ivar=ivar, initialize=initialize_variables,                 &
         index=ih_abg_mortality_cflux_si_scpf)

    call this%set_history_var(vname='FATES_ABOVEGROUND_PROD_SZPF', units='kg m-2 s-1',    &
         long='Aboveground carbon productivity', &
         use_default='inactive', avgflag='A', vtype=site_size_pft_r8, hlms='CLM:ALM', &
         upfreq=1, ivar=ivar, initialize=initialize_variables,                 &
         index=ih_abg_productivity_cflux_si_scpf)

    call this%set_history_var(vname='MORTALITY_CROWNAREA_CANOPY',              &
          units = 'm2/ha/year',                                                &
          long='Crown area of canopy trees that died',                         &
          use_default='active', avgflag='A', vtype=site_r8, hlms='CLM:ALM',    &
          upfreq=1, ivar=ivar, initialize=initialize_variables,                &
          index = ih_canopy_mortality_crownarea_si )

    call this%set_history_var(vname='MORTALITY_CROWNAREA_UNDERSTORY',          &
          units = 'm2/ha/year',                                                &
          long='Crown aera of understory trees that died',                     &
          use_default='active', avgflag='A', vtype=site_r8, hlms='CLM:ALM',    &
          upfreq=1, ivar=ivar, initialize=initialize_variables,                &
          index = ih_understory_mortality_crownarea_si )
    
    ! size class by age dimensioned variables

    call this%set_history_var(vname='FATES_NPLANT_SZAP', units = 'm-2',        &
          long='number of plants per m2 in each size x age class',             &
          use_default='inactive', avgflag='A', vtype=site_scag_r8,             &
          hlms='CLM:ALM', upfreq=1, ivar=ivar,                                 &
          initialize=initialize_variables, index = ih_nplant_si_scag)

    call this%set_history_var(vname='FATES_NPLANT_CANOPY_SZAP', units = 'm-2', &
          long='number of plants per m2 in canopy in each size x age class',   &
          use_default='inactive', avgflag='A', vtype=site_scag_r8,             &
          hlms='CLM:ALM', upfreq=1, ivar=ivar,                                 &
          initialize=initialize_variables, index = ih_nplant_canopy_si_scag)

    call this%set_history_var(vname='FATES_NPLANT_USTORY_SZAP',                &
          units = 'm-2',                                                       &
          long='number of plants per m2 in understory in each size x age class', &
          use_default='inactive', avgflag='A', vtype=site_scag_r8,             &
          hlms='CLM:ALM', upfreq=1, ivar=ivar,                                 &
          initialize=initialize_variables, index = ih_nplant_understory_si_scag)

    call this%set_history_var(vname='FATES_DDBH_CANOPY_SZAP',                  &
          units = 'm m-2 yr-1',                                                &
          long='growth rate of canopy plants in meters DBH per m2 per year in canopy in each size x age class', &
          use_default='inactive', avgflag='A', vtype=site_scag_r8,             &
          hlms='CLM:ALM', upfreq=1, ivar=ivar,                                 &
          initialize=initialize_variables, index = ih_ddbh_canopy_si_scag)

    call this%set_history_var(vname='FATES_DDBH_USTORY_SZAP',                  &
          units = 'm m-2 yr-1',                                                &
          long='growth rate of understory plants in meters DBH per m2 per year in each size x age class', &
          use_default='inactive', avgflag='A', vtype=site_scag_r8,             &
          hlms='CLM:ALM', upfreq=1, ivar=ivar,                                 &
          initialize=initialize_variables, index = ih_ddbh_understory_si_scag)

    call this%set_history_var(vname='FATES_MORTALITY_CANOPY_SZAP',             &
          units = 'm-2 yr-1',                                                  &
          long='mortality rate of canopy plants in number of plants per m2 per year in each size x age class', &
          use_default='inactive', avgflag='A', vtype=site_scag_r8,             &
          hlms='CLM:ALM', upfreq=1, ivar=ivar,                                 &
          initialize=initialize_variables, index = ih_mortality_canopy_si_scag)

    call this%set_history_var(vname='FATES_MORTALITY_USTORY_SZAP',             &
          units = 'm-2 yr-1',                                                  &
          long='mortality rate of understory plants in number of plants per m2 per year in each size x age class', &
          use_default='inactive', avgflag='A', vtype=site_scag_r8,             &
          hlms='CLM:ALM', upfreq=1, ivar=ivar,                                 &
          initialize=initialize_variables, index = ih_mortality_understory_si_scag)

    ! size x age x pft dimensioned

    call this%set_history_var(vname='FATES_NPLANT_SZAPPF',units = 'm-2',       &
          long='number of plants per m2 in each size x age x pft class',       &
          use_default='inactive', avgflag='A', vtype=site_scagpft_r8,          &
          hlms='CLM:ALM', upfreq=1, ivar=ivar,                                 &
          initialize=initialize_variables, index = ih_nplant_si_scagpft)

    ! age x pft dimensioned
    call this%set_history_var(vname='FATES_NPP_APPF',units = 'kg m-2 s-1',     &
          long='NPP per PFT in each age bin in kg carbon per m2 per second',   &
          use_default='inactive', avgflag='A', vtype=site_agepft_r8,           &
          hlms='CLM:ALM', upfreq=1, ivar=ivar,                                 &
          initialize=initialize_variables, index = ih_npp_si_agepft)

    call this%set_history_var(vname='FATES_VEGC_APPF',units = 'kg m-2',        &
          long='biomass per PFT in each age bin in kg carbon per m2',          &
          use_default='inactive', avgflag='A', vtype=site_agepft_r8,           &
          hlms='CLM:ALM', upfreq=1, ivar=ivar,                                 &
          initialize=initialize_variables, index = ih_biomass_si_agepft)

    call this%set_history_var(vname='FATES_SCORCH_HEIGHT_APPF',units = 'm',    &
          long='SPITFIRE flame Scorch Height (calculated per PFT in each patch age bin)', &
          use_default='inactive', avgflag='A', vtype=site_agepft_r8,           &
          hlms='CLM:ALM', upfreq=1, ivar=ivar,                                 &
          initialize=initialize_variables, index = ih_scorch_height_si_agepft)


    ! Carbon Flux (grid dimension x scpf) (THESE ARE DEFAULT INACTIVE!!!
    !                                     (BECAUSE THEY TAKE UP SPACE!!!
    ! ===================================================================================

    call this%set_history_var(vname='FATES_GPP_SZPF', units='kg m-2 s-1',      &
          long='gross primary production by pft/size in kg carbon per m2 per second', &
          use_default='inactive', avgflag='A', vtype=site_size_pft_r8,         &
          hlms='CLM:ALM', upfreq=1, ivar=ivar,                                 &
          initialize=initialize_variables, index = ih_gpp_si_scpf)

    call this%set_history_var(vname='FATES_GPP_CANOPY_SZPF',                   &
          units='kg m-2 s-1',                                                  &
          long='gross primary production of canopy plants by pft/size in kg carbon per m2 per second', &
          use_default='inactive', avgflag='A', vtype=site_size_pft_r8,         &
          hlms='CLM:ALM', upfreq=1, ivar=ivar,                                 &
          initialize=initialize_variables, index = ih_gpp_canopy_si_scpf)

    call this%set_history_var(vname='FATES_AUTORESP_CANOPY_SZPF',             &
          units='kg m-2 s-1',                                                  &
          long='autotrophic respiration of canopy plants by pft/size in kg carbon per m2 per second', &
          use_default='inactive', avgflag='A', vtype=site_size_pft_r8,         &
          hlms='CLM:ALM', upfreq=1, ivar=ivar,                                 &
          initialize=initialize_variables, index = ih_ar_canopy_si_scpf)

    call this%set_history_var(vname='FATES_GPP_USTORY_SZPF',               &
          units='kg m-2 s-1',                                                  &
          long='gross primary production of understory plants by pft/size in kg carbon per m2 per second', &
          use_default='inactive', avgflag='A', vtype=site_size_pft_r8,         &
          hlms='CLM:ALM', upfreq=1, ivar=ivar,                                 &
          initialize=initialize_variables, index = ih_gpp_understory_si_scpf)

    call this%set_history_var(vname='FATES_AUTORESP_USTORY_SZPF',         &
          units='kg m-2 s-1',                                                  &
          long='autotrophic respiration of understory plants by pft/size in kg carbon per m2 per second', &
          use_default='inactive', avgflag='A', vtype=site_size_pft_r8,         &
          hlms='CLM:ALM', upfreq=1, ivar=ivar,                                 &
          initialize=initialize_variables, index = ih_ar_understory_si_scpf)

    call this%set_history_var(vname='FATES_NPP_SZPF', units='kg m-2 s-1',      &
          long='total net primary production by pft/size in kg carbon per m2 per second', &
          use_default='inactive', avgflag='A', vtype=site_size_pft_r8,         &
          hlms='CLM:ALM', upfreq=1, ivar=ivar,                                 &
          initialize=initialize_variables, index = ih_npp_totl_si_scpf)

    call this%set_history_var(vname='FATES_LEAF_ALLOC_SZPF', units='kg m-2 s-1', &
          long='allocation to leaves by pft/size in kg carbon per m2 per second', &
          use_default='inactive', avgflag='A', vtype=site_size_pft_r8,         &
          hlms='CLM:ALM', upfreq=1, ivar=ivar,                                 &
          initialize=initialize_variables, index = ih_npp_leaf_si_scpf)

   call this%set_history_var(vname='FATES_SEED_ALLOC_SZPF', units='kg m-2 s-1',  &
         long='allocation to seeds by pft/size in kg carbon per m2 per second', &
         use_default='inactive', avgflag='A', vtype=site_size_pft_r8,          &
         hlms='CLM:ALM', upfreq=1, ivar=ivar,                                  &
         initialize=initialize_variables, index = ih_npp_seed_si_scpf)

   call this%set_history_var(vname='FATES_FROOT_ALLOC_SZPF',                   &
         units='kg m-2 s-1',                                                   &
         long='allocation to fine roots by pft/size in kg carbon per m2 per second', &
         use_default='inactive', avgflag='A', vtype=site_size_pft_r8,          &
         hlms='CLM:ALM', upfreq=1, ivar=ivar,                                  &
         initialize=initialize_variables, index = ih_npp_fnrt_si_scpf)

   call this%set_history_var(vname='FATES_BGSAPWOOD_ALLOC_SZPF',               &
         units='kg m-2 s-1',                                                   &
         long='allocation to below-ground sapwood by pft/size in kg carbon per m2 per second', &
         use_default='inactive', avgflag='A', vtype=site_size_pft_r8,          &
         hlms='CLM:ALM', upfreq=1, ivar=ivar, initialize=initialize_variables, &
         index = ih_npp_bgsw_si_scpf)

   call this%set_history_var(vname='FATES_BGSTRUCT_ALLOC_SZPF', units='kg m-2 s-1', &
         long='allocation to below-ground structural (deadwood) by pft/size in kg carbon per m2 per second', &
         use_default='inactive', avgflag='A', vtype=site_size_pft_r8,          &
         hlms='CLM:ALM', upfreq=1, ivar=ivar, initialize=initialize_variables, &
         index = ih_npp_bgdw_si_scpf)

   call this%set_history_var(vname='FATES_AGSAPWOOD_ALLOC_SZPF',               &
         units='kg m-2 s-1',                                                   &
         long='allocation to above-ground sapwood by pft/size in kg carbon per m2 per second', &
         use_default='inactive', avgflag='A', vtype=site_size_pft_r8,          &
         hlms='CLM:ALM', upfreq=1, ivar=ivar, initialize=initialize_variables, &
         index = ih_npp_agsw_si_scpf)

   call this%set_history_var(vname = 'FATES_AGSTRUCT_ALLOC_SZPF',              &
         units='kg m-2 s-1',                                                   &
         long='allocation to above-ground structural (deadwood) by pft/size in kg carbon per m2 per second', &
         use_default='inactive', avgflag='A', vtype=site_size_pft_r8,          &
         hlms='CLM:ALM', upfreq=1, ivar=ivar, initialize=initialize_variables, &
         index = ih_npp_agdw_si_scpf)

   call this%set_history_var(vname = 'FATES_STORE_ALLOC_SZPF',                 &
         units='kg m-2 s-1',                                                   &
         long='allocation to storage C by pft/size in kg carbon per m2 per second', &
         use_default='inactive', avgflag='A', vtype=site_size_pft_r8,          &
         hlms='CLM:ALM', upfreq=1, ivar=ivar, initialize=initialize_variables, &
         index = ih_npp_stor_si_scpf)

    call this%set_history_var(vname='FATES_DDBH_SZPF', units = 'm m-2 yr-1',   &
          long='diameter growth increment by pft/size', use_default='inactive', &
          avgflag='A', vtype=site_size_pft_r8, hlms='CLM:ALM',                 &
          upfreq=1, ivar=ivar, initialize=initialize_variables,                &
          index = ih_ddbh_si_scpf)

    call this%set_history_var(vname='FATES_GROWTHFLUX_SZPF',                   &
          units = 'm-2 yr-1',                                                  &
          long='flux of individuals into a given size class bin via growth and recruitment', &
          use_default='inactive', avgflag='A', vtype=site_size_pft_r8,         &
          hlms='CLM:ALM', upfreq=1, ivar=ivar,                                 &
          initialize=initialize_variables, index = ih_growthflux_si_scpf)

    call this%set_history_var(vname='FATES_GROWTHFLUX_FUSION_SZPF',            &
          units = 'm-2 yr-1',                                                  &
          long='flux of individuals into a given size class bin via fusion',   &
          use_default='inactive', avgflag='A', vtype=site_size_pft_r8,         &
          hlms='CLM:ALM', upfreq=1, ivar=ivar,                                 &
          initialize=initialize_variables, index = ih_growthflux_fusion_si_scpf)

    call this%set_history_var(vname='FATES_DDBH_CANOPY_SZPF',                  &
          units = 'm m-2 yr-1',                                                &
          long='diameter growth increment by pft/size',                        &
          use_default='inactive', avgflag='A', vtype=site_size_pft_r8,         &
          hlms='CLM:ALM', upfreq=1, ivar=ivar,                                 &
          initialize=initialize_variables, index = ih_ddbh_canopy_si_scpf)

    call this%set_history_var(vname='FATES_DDBH_USTORY_SZPF',              &
          units = 'm m-2 yr-1',                                                &
          long='diameter growth increment by pft/size',                        &
          use_default='inactive', avgflag='A', vtype=site_size_pft_r8,         &
          hlms='CLM:ALM', upfreq=1, ivar=ivar,                                 &
          initialize=initialize_variables, index = ih_ddbh_understory_si_scpf)

    call this%set_history_var(vname='FATES_BASALAREA_SZPF', units = 'm2 m-2',  &
          long='basal area by pft/size', use_default='inactive',               &
          avgflag='A', vtype=site_size_pft_r8, hlms='CLM:ALM', upfreq=1,       &
          ivar=ivar, initialize=initialize_variables, index = ih_ba_si_scpf)

    call this%set_history_var(vname='FATES_VEGC_ABOVEGROUND_SZPF',             &
         units = 'kg m-2',                                                     &
         long='aboveground biomass by pft/size in kg carbon per m2',           &
         use_default='inactive', avgflag='A', vtype=site_size_pft_r8,          &
         hlms='CLM:ALM', upfreq=1, ivar=ivar, initialize=initialize_variables, &
         index = ih_agb_si_scpf)

    call this%set_history_var(vname='FATES_NPLANT_SZPF', units = 'm-2',        &
          long='stem number density by pft/size', use_default='inactive',      &
          avgflag='A', vtype=site_size_pft_r8, hlms='CLM:ALM',                 &
          upfreq=1, ivar=ivar, initialize=initialize_variables,                &
          index = ih_nplant_si_scpf)

    call this%set_history_var(vname='FATES_NPLANT_ACPF', units = 'm-2',        &
         long='stem number density by pft and age class',                      &
         use_default='inactive', avgflag='A', vtype=site_coage_pft_r8,         &
         hlms='CLM:ALM', upfreq=1, ivar=ivar, initialize=initialize_variables, &
         index = ih_nplant_si_capf)

    call this%set_history_var(vname='FATES_MORTALITY_BACKGROUND_SZPF',         &
          units = 'm-2 yr-1',                                                  &
          long='background mortality by pft/size in number of plants per m2 per year', &
          use_default='inactive', avgflag='A', vtype=site_size_pft_r8,         &
          hlms='CLM:ALM', upfreq=1, ivar=ivar,                                 &
          initialize=initialize_variables, index = ih_m1_si_scpf)

    call this%set_history_var(vname='FATES_MORTALITY_HYDRAULIC_SZPF',          &
          units = 'm-2 yr-1',                                                  &
          long='hydraulic mortality by pft/size in number of plants per m2 per year', &
          use_default='inactive', avgflag='A', vtype=site_size_pft_r8,         &
          hlms='CLM:ALM', upfreq=1, ivar=ivar,                                 &
          initialize=initialize_variables, index = ih_m2_si_scpf)

    call this%set_history_var(vname='FATES_MORTALITY_CSTARV_SZPF',             &
          units = 'm-2 yr-1',                                                  &
          long='carbon starvation mortality by pft/size in number of plants per m2 per year', &
          use_default='inactive', avgflag='A', vtype=site_size_pft_r8,         &
          hlms='CLM:ALM', upfreq=1, ivar=ivar,                                 &
          initialize=initialize_variables, index = ih_m3_si_scpf)

    call this%set_history_var(vname='FATES_MORTALITY_IMPACT_SZPF',             &
          units = 'm-2 yr-1',                                                  &
          long='impact mortality by pft/size in number of plants per m2 per year', &
          use_default='inactive', avgflag='A', vtype=site_size_pft_r8,         &
          hlms='CLM:ALM', upfreq=1, ivar=ivar,                                 &
          initialize=initialize_variables, index = ih_m4_si_scpf)

    call this%set_history_var(vname='FATES_MORTALITY_FIRE_SZPF',               &
          units = 'm-2 yr-1',                                                  &
          long='fire mortality by pft/size in number of plants per m2 per year', &
          use_default='inactive', avgflag='A', vtype=site_size_pft_r8,         &
          hlms='CLM:ALM', upfreq=1, ivar=ivar,                                 &
          initialize=initialize_variables, index = ih_m5_si_scpf)

    call this%set_history_var(vname='FATES_MORTALITY_CROWNSCORCH_SZPF',        &
          units = 'm-2 yr-1',                                                  &
          long='fire mortality from crown scorch by pft/size in number of plants per m2 per year', &
          use_default='inactive', avgflag='A', vtype=site_size_pft_r8,         &
          hlms='CLM:ALM', upfreq=1, ivar=ivar,                                 &
          initialize=initialize_variables, index = ih_crownfiremort_si_scpf)

    call this%set_history_var(vname='FATES_MORTALITY_CAMBIALBURN_SZPF',        &
          units = 'm-2 yr-1',                                                  &
          long='fire mortality from cambial burn by pft/size in number of plants per m2 per year', &
          use_default='inactive', avgflag='A', vtype=site_size_pft_r8,         &
          hlms='CLM:ALM', upfreq=1, ivar=ivar,                                 &
          initialize=initialize_variables, index = ih_cambialfiremort_si_scpf)

    call this%set_history_var(vname='FATES_MORTALITY_TERMINATION_SZPF',        &
          units = 'm-2 yr-1',                                                  &
          long='termination mortality by pft/size in number pf plants per m2 per year', &
          use_default='inactive', avgflag='A', vtype=site_size_pft_r8,         &
          hlms='CLM:ALM', upfreq=1, ivar=ivar,                                 &
          initialize=initialize_variables, index = ih_m6_si_scpf)

    call this%set_history_var(vname='FATES_MORTALITY_LOGGING_SZPF',            &
          units = 'm-2 yr-1',                                                  &
          long='logging mortality by pft/size in number of plants per m2 per year', &
          use_default='inactive',           &
          avgflag='A', vtype=site_size_pft_r8, hlms='CLM:ALM', upfreq=1,       &
          ivar=ivar, initialize=initialize_variables, index = ih_m7_si_scpf)

    call this%set_history_var(vname='FATES_MORTALITY_FREEZING_SZPF',           &
          units = 'm-2 yr-1',                                                  &
          long='freezing mortality by pft/size in number of plants per m2 per year', &
          use_default='inactive', avgflag='A', vtype=site_size_pft_r8,         &
          hlms='CLM:ALM', upfreq=1, ivar=ivar,                                 &
          initialize=initialize_variables, index = ih_m8_si_scpf)

    call this%set_history_var(vname='FATES_MORTALITY_SENESCENCE_SZPF',         &
           units = 'm-2 yr-1',                                                 &
          long='senescence mortality by pft/size in number of plants per m2 per year', &
          use_default='inactive', avgflag='A', vtype=site_size_pft_r8,         &
          hlms='CLM:ALM', upfreq=1, ivar=ivar,                                 &
          initialize=initialize_variables, index = ih_m9_si_scpf)

    call this%set_history_var(vname='FATES_MORTALITY_AGESCEN_SZPF',            &
         units = 'm-2 yr-1',                                                   &
         long='age senescence mortality by pft/size in number of plants per m2 per year', &
         use_default='inactive', avgflag='A', vtype =site_size_pft_r8,         &
         hlms='CLM:ALM', upfreq=1, ivar=ivar, initialize=initialize_variables, &
         index = ih_m10_si_scpf)

    call this%set_history_var(vname='FATES_MORTALITY_AGESCEN_ACPF',            &
         units='m-2 yr-1',                                                     &
         long='age senescence mortality by pft/cohort age in number of plants per m2 per year', &
         use_default='inactive', avgflag='A', vtype =site_coage_pft_r8,        &
         hlms='CLM:ALM', upfreq=1, ivar=ivar, initialize=initialize_variables, &
         index =ih_m10_si_capf)

    call this%set_history_var(vname='FATES_MORTALITY_CANOPY_SZPF',             &
          units = 'm-2 yr-1',                                                  &
          long='total mortality of canopy plants by pft/size in number of plants per m2 per year', &
          use_default='inactive', avgflag='A', vtype=site_size_pft_r8,         &
          hlms='CLM:ALM', upfreq=1, ivar=ivar,                                 &
          initialize=initialize_variables, index = ih_mortality_canopy_si_scpf)

    call this%set_history_var(vname='FATES_M3_MORTALITY_CANOPY_SZPF',          &
          units = 'N/ha/yr',                                                   &
          long='C starvation mortality of canopy plants by pft/size',          &
          use_default='inactive', avgflag='A', vtype=site_size_pft_r8,         &
          hlms='CLM:ALM', upfreq=1, ivar=ivar,                                 &
          initialize=initialize_variables, index = ih_m3_mortality_canopy_si_scpf )

    call this%set_history_var(vname='FATES_M3_MORTALITY_USTORY_SZPF',          &
          units = 'N/ha/yr',                                                   &
          long='C starvation mortality of understory plants by pft/size',      &
          use_default='inactive', avgflag='A', vtype=site_size_pft_r8,         &
          hlms='CLM:ALM', upfreq=1, ivar=ivar,                                 &
          initialize=initialize_variables, index = ih_m3_mortality_understory_si_scpf )

    
    call this%set_history_var(vname='FATES_C13DISC_SZPF', units = 'per mil',   &
         long='C13 discrimination by pft/size',use_default='inactive',         &
         avgflag='A', vtype=site_size_pft_r8, hlms='CLM:ALM',                  &
         upfreq=1, ivar=ivar, initialize=initialize_variables,                 &
         index = ih_c13disc_si_scpf)

    call this%set_history_var(vname='FATES_STOREC_CANOPY_SZPF', units = 'kg m-2', &
          long='biomass in storage pools of canopy plants by pft/size in kg carbon per m2', &
          use_default='inactive', avgflag='A', vtype=site_size_pft_r8,         &
          hlms='CLM:ALM', upfreq=1, ivar=ivar,                                 &
          initialize=initialize_variables, index = ih_bstor_canopy_si_scpf)

    call this%set_history_var(vname='FATES_LEAFC_CANOPY_SZPF',                 &
          units = 'kg m-2',                                                    &
          long='biomass in leaves of canopy plants by pft/size in kg carbon per m2', &
          use_default='inactive', &
          avgflag='A', vtype=site_size_pft_r8, hlms='CLM:ALM', upfreq=1,       &
          ivar=ivar, initialize=initialize_variables,                          &
          index = ih_bleaf_canopy_si_scpf)

    call this%set_history_var(vname='FATES_LAI_CANOPY_SZPF',                   &
          units = 'm2 m-2',                                                    &
          long='Leaf area index (LAI) of canopy plants by pft/size',           &
          use_default='inactive', &
          avgflag='A', vtype=site_size_pft_r8, hlms='CLM:ALM', upfreq=1,       &
          ivar=ivar, initialize=initialize_variables,                          &
          index = ih_lai_canopy_si_scpf )          

    call this%set_history_var(vname='FATES_NPLANT_CANOPY_SZPF', units = 'm-2', &
          long='number of canopy plants by size/pft per m2',                   &
          use_default='inactive', avgflag='A', vtype=site_size_pft_r8,         &
          hlms='CLM:ALM', upfreq=1, ivar=ivar,                                 &
          initialize=initialize_variables, index = ih_nplant_canopy_si_scpf)

    call this%set_history_var(vname='FATES_MORTALITY_USTORY_SZPF',         &
          units = 'm-2 yr-1',                                                  &
          long='total mortality of understory plants by pft/size in number of plants per m2 per year', &
          use_default='inactive', avgflag='A', vtype=site_size_pft_r8,         &
          hlms='CLM:ALM', upfreq=1, ivar=ivar,                                 &
          initialize=initialize_variables,                                     &
          index = ih_mortality_understory_si_scpf)

    call this%set_history_var(vname='FATES_STOREC_USTORY_SZPF',            &
          units = 'kg m-2',                                                    &
          long='biomass in storage pools of understory plants by pft/size in kg carbon per m2', &
          use_default='inactive', avgflag='A', vtype=site_size_pft_r8,         &
          hlms='CLM:ALM', upfreq=1, ivar=ivar,                                 &
          initialize=initialize_variables, index = ih_bstor_understory_si_scpf)

    call this%set_history_var(vname='FATES_LEAFC_USTORY_SZPF',             &
          units = 'kg m-2',                                                    &
          long='biomass in leaves of understory plants by pft/size in kg carbon per m2', &
          use_default='inactive', avgflag='A', vtype=site_size_pft_r8,         &
          hlms='CLM:ALM', upfreq=1, ivar=ivar,                                 &
          initialize=initialize_variables, index = ih_bleaf_understory_si_scpf)

    call this%set_history_var(vname='FATES_LAI_USTORY_SZPF',                   &
          units = 'm2 m-2',                                                    &
          long='Leaf area index (LAI) of understory plants by pft/size',       &
          use_default='inactive', avgflag='A', vtype=site_size_pft_r8,         &
          hlms='CLM:ALM', upfreq=1, ivar=ivar,                                 &
          initialize=initialize_variables, index = ih_lai_understory_si_scpf )

    call this%set_history_var(vname='FATES_NPLANT_USTORY_SZPF',            &
          units = 'm-2',                                                       &
          long='density of understory plants by pft/size in number of plants per m2', &
          use_default='inactive', avgflag='A', vtype=site_size_pft_r8,         &
          hlms='CLM:ALM', upfreq=1, ivar=ivar,                                 &
          initialize=initialize_variables, index = ih_nplant_understory_si_scpf)

    call this%set_history_var(vname='FATES_CWD_ABOVEGROUND_DC', units='kg m-2', &
          long='debris class-level aboveground coarse woody debris stocks in kg carbon per m2', &
          use_default='inactive', avgflag='A', vtype=site_cwdsc_r8,            &
          hlms='CLM:ALM', upfreq=1, ivar=ivar,                                 &
          initialize=initialize_variables, index = ih_cwd_ag_si_cwdsc)

    call this%set_history_var(vname='FATES_CWD_BELOWGROUND_DC', units='kg m-2', &
          long='debris class-level belowground coarse woody debris stocks in kg carbon per m2', &
          use_default='inactive', avgflag='A', vtype=site_cwdsc_r8,            &
          hlms='CLM:ALM', upfreq=1, ivar=ivar,                                 &
          initialize=initialize_variables, index = ih_cwd_bg_si_cwdsc)

    call this%set_history_var(vname='FATES_CWD_ABOVEGROUND_IN_DC',             &
          units='kg m-2 s-1',                                                  &
          long='debris class-level aboveground coarse woody debris input in kg carbon per m2 per second', &
          use_default='inactive', avgflag='A', vtype=site_cwdsc_r8,            &
          hlms='CLM:ALM', upfreq=1, ivar=ivar,                                 &
          initialize=initialize_variables, index = ih_cwd_ag_in_si_cwdsc)

    call this%set_history_var(vname='FATES_CWD_BELOWGROUND_IN_DC',             &
          units='kg m-2 s-1',                                                  &
          long='debris class-level belowground coarse woody debris input in kg carbon per m2 per second', &
          use_default='inactive', avgflag='A', vtype=site_cwdsc_r8,            &
          hlms='CLM:ALM', upfreq=1, ivar=ivar,                                 &
          initialize=initialize_variables, index = ih_cwd_bg_in_si_cwdsc)

    call this%set_history_var(vname='FATES_CWD_ABOVEGROUND_OUT_DC',            &
          units='kg m-2 s-1',                                                  &
          long='debris class-level aboveground coarse woody debris output in kg carbon per m2 per second', &
          use_default='inactive', avgflag='A', vtype=site_cwdsc_r8,            &
          hlms='CLM:ALM', upfreq=1, ivar=ivar,                                 &
          initialize=initialize_variables, index = ih_cwd_ag_out_si_cwdsc)

    call this%set_history_var(vname='FATES_CWD_BELOWGROUND_OUT_DC',            &
          units='kg m-2 s-1',                                                  &
          long='debris class-level belowground coarse woody debris output in kg carbon per m2 per second', &
          use_default='inactive', avgflag='A', vtype=site_cwdsc_r8,            &
          hlms='CLM:ALM', upfreq=1, ivar=ivar,                                 &
          initialize=initialize_variables, index = ih_cwd_bg_out_si_cwdsc)

    ! Size structured diagnostics that require rapid updates (upfreq=2)

    call this%set_history_var(vname='FATES_AUTORESP_SZPF',                     &
          units = 'kg m-2 s-1',                                                &
          long='total autotrophic respiration in kg carbon per m2 per second by pft/size', &
          use_default='inactive', avgflag='A', vtype=site_size_pft_r8,         &
          hlms='CLM:ALM', upfreq=2, ivar=ivar,                                 &
          initialize=initialize_variables, index = ih_ar_si_scpf)

    call this%set_history_var(vname='FATES_GROWAR_SZPF',                       &
          units = 'kg m-2 s-1',                                                &
          long='growth autotrophic respiration in kg carbon per m2 per second by pft/size', &
          use_default='inactive', avgflag='A', vtype=site_size_pft_r8,         &
          hlms='CLM:ALM', upfreq=2, ivar=ivar,                                 &
          initialize=initialize_variables, index = ih_ar_grow_si_scpf)

    call this%set_history_var(vname='FATES_MAINTAR_SZPF',                      &
          units = 'kg m-2 s-1',          &
          long='maintenance autotrophic respiration in kg carbon per m2 per second by pft/size', &
          use_default='inactive', avgflag='A', vtype=site_size_pft_r8,         &
          hlms='CLM:ALM', upfreq=2, ivar=ivar,                                 &
          initialize=initialize_variables, index = ih_ar_maint_si_scpf)

    call this%set_history_var(vname='FATES_RDARK_SZPF',                        &
          units = 'kg m-2 s-1',                                                &
          long='dark portion of maintenance autotrophic respiration in kg carbon per m2 per second by pft/size', &
          use_default='inactive', avgflag='A', vtype=site_size_pft_r8,         &
          hlms='CLM:ALM', upfreq=2, ivar=ivar,                                 &
          initialize=initialize_variables, index = ih_ar_darkm_si_scpf)

    call this%set_history_var(vname='FATES_AGSAPMAINTAR_SZPF',                 &
          units = 'kg m-2 s-1',                                                &
          long='above-ground sapwood maintenance autotrophic respiration in kg carbon per m2 per second by pft/size', &
          use_default='inactive', avgflag='A', vtype=site_size_pft_r8,         &
          hlms='CLM:ALM', upfreq=2, ivar=ivar,                                 &
          initialize=initialize_variables, index = ih_ar_agsapm_si_scpf)

    call this%set_history_var(vname='FATES_BGSAPMAINTAR_SZPF',                 &
          units = 'kg m-2 s-1',                                                &
          long='below-ground sapwood maintenance autotrophic respiration in kg carbon per m2 per second by pft/size', &
          use_default='inactive', avgflag='A', vtype=site_size_pft_r8,         &
          hlms='CLM:ALM', upfreq=2, ivar=ivar,                                 &
          initialize=initialize_variables, index = ih_ar_crootm_si_scpf)

    call this%set_history_var(vname='FATES_FROOTMAINTAR_SZPF',                 &
          units = 'kg m-2 s-1',                                                &
          long='fine root maintenance autotrophic respiration in kg carbon per m2 per second by pft/size', &
          use_default='inactive', avgflag='A', vtype=site_size_pft_r8,         &
          hlms='CLM:ALM', upfreq=2, ivar=ivar,                                 &
          initialize=initialize_variables, index = ih_ar_frootm_si_scpf)

    ! size-class only variables

    call this%set_history_var(vname='FATES_DDBH_CANOPY_SZ',                    &
          units = 'm m-2 yr-1', long='diameter growth increment by size of canopy plants', &
          use_default='active', avgflag='A', vtype=site_size_r8,               &
          hlms='CLM:ALM', upfreq=1, ivar=ivar,                                 &
          initialize=initialize_variables, index = ih_ddbh_canopy_si_scls)

    call this%set_history_var(vname='FATES_DDBH_USTORY_SZ',                &
          units = 'm m-2 yr-1', long='diameter growth increment by size of understory plants', &
          use_default='active', avgflag='A', vtype=site_size_r8,               &
          hlms='CLM:ALM', upfreq=1, ivar=ivar,                                 &
          initialize=initialize_variables, index = ih_ddbh_understory_si_scls)

    call this%set_history_var(vname='FATES_YESTCANLEV_CANOPY_SZ',              &
          units = 'm-2',                                                       &
          long='yesterdays canopy level for canopy plants by size class in number of plants per m2', &
          use_default='inactive', avgflag='A', vtype=site_size_r8,             &
          hlms='CLM:ALM', upfreq=1, ivar=ivar,                                 &
          initialize=initialize_variables,                                     &
          index = ih_yesterdaycanopylevel_canopy_si_scls)

    call this%set_history_var(vname='FATES_YESTCANLEV_USTORY_SZ',          &
          units = 'm-2',                                                       &
          long='yesterdays canopy level for understory plants by size class in number of plants per m2', &
          use_default='inactive', avgflag='A', vtype=site_size_r8,             &
          hlms='CLM:ALM', upfreq=1, ivar=ivar,                                 &
          initialize=initialize_variables,                                     &
          index = ih_yesterdaycanopylevel_understory_si_scls)

    call this%set_history_var(vname='FATES_BASALAREA_SZ', units = 'm2 m-2',    &
          long='basal area by size class', use_default='active',               &
          avgflag='A', vtype=site_size_r8, hlms='CLM:ALM', upfreq=1,           &
          ivar=ivar, initialize=initialize_variables, index = ih_ba_si_scls)

    call this%set_history_var(vname='FATES_VEGC_ABOVEGROUND_SZ',               &
           units = 'kg m-2',                                                   &
          long='aboveground biomass by size class in kg carbon per m2',        &
          use_default='active', avgflag='A', vtype=site_size_r8,               &
          hlms='CLM:ALM', upfreq=1, ivar=ivar,                                 &
          initialize=initialize_variables, index = ih_agb_si_scls)

    call this%set_history_var(vname='FATES_VEGC_SZ', units = 'kg m-2',         &
          long='total biomass by size class in kg carbon per m2',              &
          use_default='inactive', avgflag='A', vtype=site_size_r8,             &
          hlms='CLM:ALM', upfreq=1, ivar=ivar,                                 &
          initialize=initialize_variables, index = ih_biomass_si_scls)

    call this%set_history_var(vname='FATES_DEMOTION_RATE_SZ',                  &
          units = 'm-2 yr-1',                                                  &
          long='demotion rate from canopy to understory by size class in number of plants per m2 per year', &
          use_default='inactive', avgflag='A', vtype=site_size_r8,             &
          hlms='CLM:ALM', upfreq=1, ivar=ivar,                                 &
          initialize=initialize_variables, index = ih_demotion_rate_si_scls)

    call this%set_history_var(vname='FATES_PROMOTION_RATE_SZ',                 &
          units = 'm-2 yr-1',                                                  &
          long='promotion rate from understory to canopy by size class',       &
          use_default='inactive', avgflag='A', vtype=site_size_r8,             &
          hlms='CLM:ALM', upfreq=1, ivar=ivar,                                 &
          initialize=initialize_variables, index = ih_promotion_rate_si_scls)

    call this%set_history_var(vname='FATES_NPLANT_CANOPY_SZ',                  &
          units = 'm-2',               &
          long='number of canopy plants per m2 by size class',                 &
          use_default='active', avgflag='A', vtype=site_size_r8,               &
          hlms='CLM:ALM', upfreq=1, ivar=ivar,                                 &
          initialize=initialize_variables, index = ih_nplant_canopy_si_scls)

    call this%set_history_var(vname='FATES_LAI_CANOPY_SZ', units = 'm2 m-2',   &
          long='leaf area index (LAI) of canopy plants by size class',         &
          use_default='active', avgflag='A', vtype=site_size_r8,               &
          hlms='CLM:ALM', upfreq=1, ivar=ivar,                                 &
          initialize=initialize_variables, index = ih_lai_canopy_si_scls)

    call this%set_history_var(vname='FATES_SAI_CANOPY_SZ', units = 'm2 m-2',   &
          long='stem area index (SAI) of canopy plants by size class',         &
          use_default='inactive', avgflag='A', vtype=site_size_r8,             &
          hlms='CLM:ALM', upfreq=1, ivar=ivar,                                 &
          initialize=initialize_variables, index = ih_sai_canopy_si_scls)

    call this%set_history_var(vname='FATES_MORTALITY_CANOPY_SZ',               &
          units = 'm-2 yr-1',                                                  &
          long='total mortality of canopy trees by size class in number of plants per m2', &
          use_default='active', avgflag='A', vtype=site_size_r8,               &
          hlms='CLM:ALM', upfreq=1, ivar=ivar,                                 &
          initialize=initialize_variables, index = ih_mortality_canopy_si_scls)

    call this%set_history_var(vname='FATES_MORTALITY_CANOPY_SE_SZ',               &
          units = 'm-2 yr-1',                                                  &
          long='total mortality of canopy trees by size class in number of plants per m2, secondary patches', &
          use_default='active', avgflag='A', vtype=site_size_r8,               &
          hlms='CLM:ALM', upfreq=1, ivar=ivar,                                 &
          initialize=initialize_variables, index = ih_mortality_canopy_secondary_si_scls)

    call this%set_history_var(vname='FATES_NPLANT_USTORY_SZ',              &
          units = 'm-2',                                                       &
          long='number of understory plants per m2 by size class',             &
          use_default='active', avgflag='A', vtype=site_size_r8,               &
          hlms='CLM:ALM', upfreq=1, ivar=ivar,                                 &
          initialize=initialize_variables, index = ih_nplant_understory_si_scls)

    call this%set_history_var(vname='FATES_M3_MORTALITY_CANOPY_SZ',            &
          units = 'N/ha/yr',                                                   &
          long='C starvation mortality of canopy plants by size',              &
          use_default='inactive', avgflag='A', vtype=site_size_r8,             &
          hlms='CLM:ALM', upfreq=1, ivar=ivar,                                 &
          initialize=initialize_variables, index = ih_m3_mortality_canopy_si_scls )

    call this%set_history_var(vname='FATES_M3_MORTALITY_USTORY_SZ',            &
          units = 'N/ha/yr',                                                   &
          long='C starvation mortality of understory plants by size',          &
          use_default='inactive', avgflag='A', vtype=site_size_r8,             &
          hlms='CLM:ALM', upfreq=1, ivar=ivar,                                 &
          initialize=initialize_variables, index = ih_m3_mortality_understory_si_scls )
    
    call this%set_history_var(vname='FATES_LAI_USTORY_SZ',                 &
          units = 'm2 m-2',                                                    &
          long='leaf area index (LAI) of understory plants by size class',     &
          use_default='active', avgflag='A', vtype=site_size_r8,               &
          hlms='CLM:ALM', upfreq=1, ivar=ivar,                                 &
          initialize=initialize_variables, index = ih_lai_understory_si_scls)

    call this%set_history_var(vname='FATES_SAI_USTORY_SZ',                 &
          units = 'm2 m-2',                                                    &
          long='stem area index (SAI) of understory plants by size class',     &
          use_default='inactive', avgflag='A', vtype=site_size_r8,             &
          hlms='CLM:ALM', upfreq=1, ivar=ivar,                                 &
          initialize=initialize_variables, index = ih_sai_understory_si_scls)

    call this%set_history_var(vname='FATES_NPLANT_SZ', units = 'm-2',          &
          long='number of plants per m2 by size class', use_default='active',  &
          avgflag='A', vtype=site_size_r8, hlms='CLM:ALM', upfreq=1,           &
          ivar=ivar, initialize=initialize_variables, index = ih_nplant_si_scls)

    call this%set_history_var(vname='FATES_NPLANT_AC', units = 'm-2',          &
         long='number of plants per m2 by cohort age class',                   &
         use_default='active', avgflag='A', vtype=site_coage_r8,               &
         hlms='CLM:ALM', upfreq=1, ivar=ivar,                                  &
         initialize=initialize_variables, index = ih_nplant_si_cacls)

    call this%set_history_var(vname='FATES_MORTALITY_BACKGROUND_SZ',           &
          units = 'm-2 yr-1',                                                  &
          long='background mortality by size in number of plants per m2 per year', &
          use_default='active', avgflag='A', vtype=site_size_r8,               &
          hlms='CLM:ALM', upfreq=1, ivar=ivar,                                 &
          initialize=initialize_variables, index = ih_m1_si_scls)

    call this%set_history_var(vname='FATES_MORTALITY_HYDRAULIC_SZ',            &
          units = 'm-2 yr-1',                                                  &
          long='hydraulic mortality by size in number of plants per m2 per year', &
          use_default='active', avgflag='A', vtype=site_size_r8,               &
          hlms='CLM:ALM', upfreq=1, ivar=ivar,                                 &
          initialize=initialize_variables, index = ih_m2_si_scls)

    call this%set_history_var(vname='FATES_MORTALITY_CSTARV_SZ',               &
          units = 'm-2 yr-1',                                                  &
          long='carbon starvation mortality by size in number of plants per m2 per year', &
          use_default='active', avgflag='A', vtype=site_size_r8,               &
          hlms='CLM:ALM', upfreq=1, ivar=ivar,                                 &
          initialize=initialize_variables, index = ih_m3_si_scls)

    call this%set_history_var(vname='FATES_MORTALITY_BACKGROUND_SE_SZ',           &
          units = 'm-2 yr-1',                                                  &
          long='background mortality by size in number of plants per m2 per year, secondary patches', &
          use_default='active', avgflag='A', vtype=site_size_r8,               &
          hlms='CLM:ALM', upfreq=1, ivar=ivar,                                 &
          initialize=initialize_variables, index = ih_m1_sec_si_scls)

    call this%set_history_var(vname='FATES_MORTALITY_HYDRAULIC_SE_SZ',            &
          units = 'm-2 yr-1',                                                  &
          long='hydraulic mortality by size in number of plants per m2 per year, secondary patches', &
          use_default='active', avgflag='A', vtype=site_size_r8,               &
          hlms='CLM:ALM', upfreq=1, ivar=ivar,                                 &
          initialize=initialize_variables, index = ih_m2_sec_si_scls)

    call this%set_history_var(vname='FATES_MORTALITY_CSTARV_SE_SZ',               &
          units = 'm-2 yr-1',                                                  &
          long='carbon starvation mortality by size in number of plants per m2 per year, secondary patches', &
          use_default='active', avgflag='A', vtype=site_size_r8,               &
          hlms='CLM:ALM', upfreq=1, ivar=ivar,                                 &
          initialize=initialize_variables, index = ih_m3_sec_si_scls)

    call this%set_history_var(vname='FATES_MORTALITY_IMPACT_SZ',               &
          units = 'm-2 yr-1',                                                  &
          long='impact mortality by size in number of plants per m2 per year', &
          use_default='active', avgflag='A', vtype=site_size_r8,               &
          hlms='CLM:ALM', upfreq=1, ivar=ivar,                                 &
          initialize=initialize_variables, index = ih_m4_si_scls)

    call this%set_history_var(vname='FATES_MORTALITY_FIRE_SZ',                 &
          units = 'm-2 yr-1',                                                  &
          long='fire mortality by size in number of plants per m2 per year',   &
          use_default='active', avgflag='A', vtype=site_size_r8,               &
          hlms='CLM:ALM', upfreq=1, ivar=ivar,                                 &
          initialize=initialize_variables, index = ih_m5_si_scls)

    call this%set_history_var(vname='FATES_MORTALITY_TERMINATION_SZ',          &
          units = 'm-2 yr-1',                                                  &
          long='termination mortality by size in number of plants per m2 per year', &
          use_default='active', avgflag='A', vtype=site_size_r8,               &
          hlms='CLM:ALM', upfreq=1, ivar=ivar,                                 &
          initialize=initialize_variables, index = ih_m6_si_scls)

    call this%set_history_var(vname='FATES_MORTALITY_LOGGING_SZ',              &
          units = 'm-2 yr-1',                                                  &
          long='logging mortality by size in number of plants per m2 per year', &
          use_default='active', avgflag='A', vtype=site_size_r8,               &
          hlms='CLM:ALM', upfreq=1, ivar=ivar,                                 &
          initialize=initialize_variables, index = ih_m7_si_scls)

    call this%set_history_var(vname='FATES_MORTALITY_FREEZING_SZ',             &
          units = 'm-2 yr-1',                                                  &
          long='freezing mortality by size in number of plants per m2 per year', &
          use_default='active', avgflag='A', vtype=site_size_r8,               &
          hlms='CLM:ALM', upfreq=1, ivar=ivar,                                 &
          initialize=initialize_variables, index = ih_m8_si_scls)

    call this%set_history_var(vname='FATES_MORTALITY_SENESCENCE_SZ',           &
          units = 'm-2 yr-1',                                                  &
          long='senescence mortality by size in number of plants per m2 per year', &
          use_default='active', avgflag='A', vtype=site_size_r8,               &
          hlms='CLM:ALM', upfreq=1, ivar=ivar,                                 &
          initialize=initialize_variables, index = ih_m9_si_scls)

    call this%set_history_var(vname='FATES_MORTALITY_AGESCEN_SZ',              &
          units = 'm-2 yr-1',                                                  &
          long='age senescence mortality by size in number of plants per m2 per year', &
          use_default='active', avgflag='A', vtype=site_size_r8,               &
          hlms='CLM:ALM', upfreq=1, ivar=ivar,                                 &
          initialize=initialize_variables, index = ih_m10_si_scls)

    call this%set_history_var(vname='FATES_MORTALITY_AGESCEN_AC',              &
          units = 'm-2 yr-1',                                                  &
          long='age senescence mortality by cohort age in number of plants per m2 per year', &
          use_default='active', avgflag='A', vtype=site_coage_r8,              &
          hlms='CLM:ALM', upfreq=1, ivar=ivar,                                 &
          initialize=initialize_variables, index = ih_m10_si_cacls)

    call this%set_history_var(vname='FATES_MORTALITY_LOGGING_SE_SZ',              &
          units = 'm-2 yr-1',                                                  &
          long='logging mortality by size in number of plants per m2 per event, secondary patches', &
          use_default='active', avgflag='A', vtype=site_size_r8,               &
          hlms='CLM:ALM', upfreq=1, ivar=ivar,                                 &
          initialize=initialize_variables, index = ih_m7_sec_si_scls)

    call this%set_history_var(vname='FATES_MORTALITY_FREEZING_SE_SZ',             &
          units = 'm-2 event-1',                                               &
          long='freezing mortality by size in number of plants per m2 per event, secondary patches', &
          use_default='active', avgflag='A', vtype=site_size_r8,               &
          hlms='CLM:ALM', upfreq=1, ivar=ivar,                                 &
          initialize=initialize_variables, index = ih_m8_sec_si_scls)

    call this%set_history_var(vname='FATES_MORTALITY_SENESCENCE_SE_SZ',           &
          units = 'm-2 yr-1',                                                  &
          long='senescence mortality by size in number of plants per m2 per event, secondary patches', &
          use_default='active', avgflag='A', vtype=site_size_r8,               &
          hlms='CLM:ALM', upfreq=1, ivar=ivar,                                 &
          initialize=initialize_variables, index = ih_m9_sec_si_scls)

    call this%set_history_var(vname='FATES_MORTALITY_AGESCEN_SE_SZ',              &
          units = 'm-2 yr-1',                                                  &
          long='age senescence mortality by size in number of plants per m2 per year, secondary patches', &
          use_default='active', avgflag='A', vtype=site_size_r8,               &
          hlms='CLM:ALM', upfreq=1, ivar=ivar,                                 &
          initialize=initialize_variables, index = ih_m10_sec_si_scls)

    call this%set_history_var(vname='FATES_NPP_CANOPY_SZ', units = 'kg m-2 s-1', &
          long='NPP of canopy plants by size class in kg carbon per m2 per second', &
          use_default='inactive', avgflag='A', vtype=site_size_r8,             &
          hlms='CLM:ALM', upfreq=1, ivar=ivar,                                 &
          initialize=initialize_variables,                                     &
          index = ih_carbon_balance_canopy_si_scls)

    call this%set_history_var(vname='FATES_NPP_USTORY_SZ', units = 'kg m-2 s-1', &
          long='NPP of understory plants by size class in kg carbon per m2 per second', &
          use_default='inactive', avgflag='A', vtype=site_size_r8,             &
          hlms='CLM:ALM', upfreq=1, ivar=ivar,                                 &
          initialize=initialize_variables,                                     &
          index = ih_carbon_balance_understory_si_scls)

    call this%set_history_var(vname='FATES_MORTALITY_USTORY_SZ',           &
          units = 'm-2 yr-1',                                                  &
          long='total mortality of understory trees by size class in individuals per m2 per year', &
          use_default='active', avgflag='A', vtype=site_size_r8,               &
          hlms='CLM:ALM', upfreq=1, ivar=ivar,                                 &
          initialize=initialize_variables,                                     &
          index = ih_mortality_understory_si_scls)

    call this%set_history_var(vname='FATES_TRIMMING_CANOPY_SZ', units = 'm-2', &
          long='trimming term of canopy plants weighted by plant density, by size class', &
          use_default='inactive', avgflag='A', vtype=site_size_r8,             &
          hlms='CLM:ALM', upfreq=1, ivar=ivar,                                 &
          initialize=initialize_variables, index = ih_trimming_canopy_si_scls)

    call this%set_history_var(vname='FATES_TRIMMING_USTORY_SZ',            &
          units = 'm-2',                                                       &
          long='trimming term of understory plants weighted by plant density, by size class', &
          use_default='inactive', avgflag='A', vtype=site_size_r8,             &
          hlms='CLM:ALM', upfreq=1, ivar=ivar,                                 &
          initialize=initialize_variables,                                     &
          index = ih_trimming_understory_si_scls)

    call this%set_history_var(vname='FATES_CROWNAREA_CANOPY_SZ', units = 'm2 m-2', &
          long='total crown area of canopy plants by size class',              &
          use_default='inactive', avgflag='A', vtype=site_size_r8,             &
          hlms='CLM:ALM', upfreq=1, ivar=ivar,                                 &
          initialize=initialize_variables, index = ih_crown_area_canopy_si_scls)

    call this%set_history_var(vname='FATES_CROWNAREA_USTORY_SZ', units = 'm2 m-2', &
          long='total crown area of understory plants by size class',          &
          use_default='inactive', avgflag='A', vtype=site_size_r8,             &
          hlms='CLM:ALM', upfreq=1, ivar=ivar,                                 &
          initialize=initialize_variables, index = ih_crown_area_understory_si_scls)

    call this%set_history_var(vname='FATES_LEAFCTURN_CANOPY_SZ',               &
          units = 'kg m-2 s-1',                                                &
          long='leaf turnover (non-mortal) for canopy plants by size class in kg carbon per m2 per second', &
          use_default='inactive', avgflag='A', vtype=site_size_r8,             &
          hlms='CLM:ALM', upfreq=1, ivar=ivar,                                 &
          initialize=initialize_variables, index = ih_leaf_md_canopy_si_scls)

    call this%set_history_var(vname='FATES_FROOTCTURN_CANOPY_SZ',              &
          units = 'kg m-2 s-1',                                                &
          long='fine root turnover (non-mortal) for canopy plants by size class in kg carbon per m2 per second', &
          use_default='inactive', avgflag='A', vtype=site_size_r8,             &
          hlms='CLM:ALM', upfreq=1, ivar=ivar,                                 &
          initialize=initialize_variables, index = ih_root_md_canopy_si_scls)

    call this%set_history_var(vname='FATES_STORECTURN_CANOPY_SZ',              &
          units = 'kg m-2 s-1',                                                &
          long='storage turnover (non-mortal) for canopy plants by size class in kg carbon per m2 per second', &
          use_default='inactive', avgflag='A', vtype=site_size_r8,             &
          hlms='CLM:ALM', upfreq=1, ivar=ivar,                                 &
          initialize=initialize_variables, index = ih_bstore_md_canopy_si_scls)

    call this%set_history_var(vname='FATES_STRUCTCTURN_CANOPY_SZ',             &
          units = 'kg m-2 s-1',                                                &
          long='structural C turnover (non-mortal) for canopy plants by size class in kg carbon per m2 per second', &
          use_default='inactive', avgflag='A', vtype=site_size_r8,             &
          hlms='CLM:ALM', upfreq=1, ivar=ivar,                                 &
          initialize=initialize_variables, index = ih_bdead_md_canopy_si_scls)

    call this%set_history_var(vname='FATES_SAPWOODCTURN_CANOPY_SZ',            &
          units = 'kg m-2 s-1',                                                &
          long='sapwood turnover (non-mortal) for canopy plants by size class in kg carbon per m2 per second', &
          use_default='inactive', avgflag='A', vtype=site_size_r8,             &
          hlms='CLM:ALM', upfreq=1, ivar=ivar,                                 &
          initialize=initialize_variables, index = ih_bsw_md_canopy_si_scls)

    call this%set_history_var(vname='FATES_SEED_PROD_CANOPY_SZ',               &
          units = 'kg m-2 s-1',                                                &
          long='seed production of canopy plants by size class in kg carbon per m2 per second', &
          use_default='inactive', avgflag='A', vtype=site_size_r8,             &
          hlms='CLM:ALM', upfreq=1, ivar=ivar,                                 &
          initialize=initialize_variables, index = ih_seed_prod_canopy_si_scls)

   call this%set_history_var(vname='FATES_LEAF_ALLOC_CANOPY_SZ',               &
         units = 'kg m-2 s-1',                                                 &
         long='allocation to leaves for canopy plants by size class in kg carbon per m2 per second', &
         use_default='inactive', avgflag='A', vtype=site_size_r8,              &
         hlms='CLM:ALM', upfreq=1, ivar=ivar, initialize=initialize_variables, &
         index = ih_npp_leaf_canopy_si_scls)

   call this%set_history_var(vname='FATES_FROOT_ALLOC_CANOPY_SZ',              &
         units = 'kg m-2 s-1',                                                 &
         long='allocation to fine root C for canopy plants by size class in kg carbon per m2 per second', &
         use_default='inactive', avgflag='A', vtype=site_size_r8,              &
         hlms='CLM:ALM', upfreq=1, ivar=ivar, initialize=initialize_variables, &
         index = ih_npp_fnrt_canopy_si_scls)

   call this%set_history_var(vname='FATES_SAPWOOD_ALLOC_CANOPY_SZ',            &
         units = 'kg m-2 s-1',                                                 &
         long='allocation to sapwood C for canopy plants by size class in kg carbon per m2 per second', &
         use_default='inactive', avgflag='A', vtype=site_size_r8,              &
         hlms='CLM:ALM', upfreq=1, ivar=ivar, initialize=initialize_variables, &
         index = ih_npp_sapw_canopy_si_scls)

   call this%set_history_var(vname='FATES_STRUCT_ALLOC_CANOPY_SZ',             &
         units = 'kg m-2 s-1',                                                 &
         long='allocation to structural C for canopy plants by size class in kg carbon per m2 per second', &
         use_default='inactive', avgflag='A', vtype=site_size_r8,              &
         hlms='CLM:ALM', upfreq=1, ivar=ivar, initialize=initialize_variables, &
         index = ih_npp_dead_canopy_si_scls)

   call this%set_history_var(vname='FATES_SEED_ALLOC_CANOPY_SZ',               &
         units = 'kg m-2 s-1',                                                 &
         long='allocation to reproductive C for canopy plants by size class in kg carbon per m2 per second', &
         use_default='inactive', avgflag='A', vtype=site_size_r8,              &
         hlms='CLM:ALM', upfreq=1, ivar=ivar, initialize=initialize_variables, &
         index = ih_npp_seed_canopy_si_scls)

   call this%set_history_var(vname='FATES_STORE_ALLOC_CANOPY_SZ',              &
         units = 'kg m-2 s-1',                                                 &
         long='allocation to storage C for canopy plants by size class in kg carbon per m2 per second', &
         use_default='inactive', avgflag='A', vtype=site_size_r8,              &
         hlms='CLM:ALM', upfreq=1, ivar=ivar, initialize=initialize_variables, &
         index = ih_npp_stor_canopy_si_scls)

    call this%set_history_var(vname='FATES_LEAFMAINTAR',                       &
          units = 'kg m-2 s-1',                                                &
          long='leaf maintenance autotrophic respiration in kg carbon per m2 per second', &
          use_default='active', avgflag='A', vtype=site_r8, hlms='CLM:ALM',    &
          upfreq=2, ivar=ivar, initialize=initialize_variables,                &
          index = ih_leaf_mr_si)

    call this%set_history_var(vname='FATES_FROOTMAINTAR',                      &
          units = 'kg m-2 s-1',                                                &
          long='fine root maintenance autotrophic respiration in kg carbon per m2 per second', &
          use_default='active', avgflag='A', vtype=site_r8, hlms='CLM:ALM',    &
          upfreq=2, ivar=ivar, initialize=initialize_variables,                &
          index = ih_froot_mr_si)

    call this%set_history_var(vname='FATES_CROOTMAINTAR',                      &
          units = 'kg m-2 s-1',                                                &
          long='live coarse root maintenance autotrophic respiration in kg carbon per m2 per second', &
          use_default='active', avgflag='A', vtype=site_r8, hlms='CLM:ALM',    &
          upfreq=2, ivar=ivar, initialize=initialize_variables,                &
          index = ih_livecroot_mr_si)

    call this%set_history_var(vname='FATES_LSTEMMAINTAR',                      &
          units = 'kg m-2 s-1',                                                &
          long='live stem maintenance autotrophic respiration in kg carbon per m2 per second', &
          use_default='active', avgflag='A', vtype=site_r8, hlms='CLM:ALM',    &
          upfreq=2, ivar=ivar, initialize=initialize_variables,                &
          index = ih_livestem_mr_si)

    call this%set_history_var(vname='FATES_RDARK_CANOPY_SZ',                   &
          units = 'kg m-2 s-1',                                                &
          long='dark respiration for canopy plants in kg carbon per m2 per second by size', &
          use_default='inactive', avgflag='A', vtype=site_size_r8,             &
          hlms='CLM:ALM', upfreq=2, ivar=ivar,                                 &
          initialize=initialize_variables, index = ih_rdark_canopy_si_scls)

    call this%set_history_var(vname='FATES_LSTEMMAINTAR_CANOPY_SZ',            &
          units = 'kg m-2 s-1',                                                &
          long='live stem maintenance autotrophic respiration for canopy plants in kg carbon per m2 per second by size', &
          use_default='inactive', avgflag='A', vtype=site_size_r8,             &
          hlms='CLM:ALM', upfreq=2, ivar=ivar,                                 &
          initialize=initialize_variables,                                     &
          index = ih_livestem_mr_canopy_si_scls)

    call this%set_history_var(vname='FATES_CROOTMAINTAR_CANOPY_SZ',            &
          units = 'kg m-2 s-1',                                                &
          long='live coarse root maintenance autotrophic respiration for canopy plants in kg carbon per m2 per second by size', &
          use_default='inactive', avgflag='A', vtype=site_size_r8,             &
          hlms='CLM:ALM', upfreq=2, ivar=ivar,                                 &
          initialize=initialize_variables,                                     &
          index = ih_livecroot_mr_canopy_si_scls)

    call this%set_history_var(vname='FATES_FROOTMAINTAR_CANOPY_SZ',            &
          units = 'kg m-2 s-1',                                                &
          long='live coarse root maintenance autotrophic respiration for canopy plants in kg carbon per m2 per second by size', &
          use_default='inactive', avgflag='A', vtype=site_size_r8,             &
          hlms='CLM:ALM', upfreq=2, ivar=ivar,                                 &
          initialize=initialize_variables, index = ih_froot_mr_canopy_si_scls)

    call this%set_history_var(vname='FATES_GROWAR_CANOPY_SZ',                  &
         units = 'kg m-2 s-1',                                                 &
          long='growth autotrophic respiration of canopy plants in kg carbon per m2 per second by size', &
          use_default='inactive', avgflag='A', vtype=site_size_r8,             &
          hlms='CLM:ALM', upfreq=2, ivar=ivar,                                 &
          initialize=initialize_variables, index = ih_resp_g_canopy_si_scls)

    call this%set_history_var(vname='FATES_MAINTAR_CANOPY_SZ',                 &
          units = 'kg m-2 s-1',                                                &
          long='maintenance autotrophic respiration of canopy plants in kg carbon per m2 per second by size', &
          use_default='inactive', avgflag='A', vtype=site_size_r8,             &
          hlms='CLM:ALM', upfreq=2, ivar=ivar,                                 &
          initialize=initialize_variables, index = ih_resp_m_canopy_si_scls)

    call this%set_history_var(vname='FATES_LEAFCTURN_USTORY_SZ',           &
         units = 'kg m-2 s-1',                                                 &
          long='leaf turnover (non-mortal) for understory plants by size class in kg carbon per m2 per second', &
          use_default='inactive', avgflag='A', vtype=site_size_r8,             &
          hlms='CLM:ALM', upfreq=1, ivar=ivar,                                 &
          initialize=initialize_variables,                                     &
          index = ih_leaf_md_understory_si_scls)

    call this%set_history_var(vname='FATES_FROOTCTURN_USTORY_SZ',          &
          units = 'kg m-2 s-1',                                                &
          long='fine root turnover (non-mortal) for understory plants by size class in kg carbon per m2 per second', &
          use_default='inactive', avgflag='A', vtype=site_size_r8,             &
          hlms='CLM:ALM', upfreq=1, ivar=ivar,                                 &
          initialize=initialize_variables,                                     &
          index = ih_root_md_understory_si_scls)

    call this%set_history_var(vname='FATES_STORECTURN_USTORY_SZ',              &
          units = 'kg m-2 s-1',                                                &
          long='storage C turnover (non-mortal) for understory plants by size class in kg carbon per m2 per second', &
          use_default='inactive', avgflag='A', vtype=site_size_r8,             &
          hlms='CLM:ALM', upfreq=1, ivar=ivar,                                 &
          initialize=initialize_variables,                                     &
          index = ih_bstore_md_understory_si_scls)

    call this%set_history_var(vname='FATES_STRUCTCTURN_USTORY_SZ',         &
          units = 'kg m-2 s-1',                                                &
          long='structural C turnover (non-mortal) for understory plants by size class in kg carbon per m2 per second', &
          use_default='inactive', avgflag='A', vtype=site_size_r8,             &
          hlms='CLM:ALM', upfreq=1, ivar=ivar,                                 &
          initialize=initialize_variables,                                     &
          index = ih_bdead_md_understory_si_scls)

    call this%set_history_var(vname='FATES_SAPWOODCTURN_USTORY_SZ',        &
          units = 'kg m-2 s-1',                                                &
          long='sapwood C turnover (non-mortal) for understory plants by size class in kg carbon per m2 per second', &
          use_default='inactive', avgflag='A', vtype=site_size_r8,             &
          hlms='CLM:ALM', upfreq=1, ivar=ivar,                                 &
          initialize=initialize_variables, index = ih_bsw_md_understory_si_scls)

    call this%set_history_var(vname='FATES_SEED_PROD_USTORY_SZ',           &
          units = 'kg m-2 s-1',                                                &
          long='seed production of understory plants by size class in kg carbon per m2 per second', &
          use_default='inactive', avgflag='A', vtype=site_size_r8,             &
          hlms='CLM:ALM', upfreq=1, ivar=ivar,                                 &
          initialize=initialize_variables,                                     &
          index = ih_seed_prod_understory_si_scls)

   call this%set_history_var(vname='FATES_LEAF_ALLOC_USTORY_SZ',           &
         units = 'kg m-2 s-1',                                                 &
         long='allocation to leaves for understory plants by size class in kg carbon per m2 per second', &
         use_default='inactive', avgflag='A', vtype=site_size_r8,              &
         hlms='CLM:ALM', upfreq=1, ivar=ivar, initialize=initialize_variables, &
         index = ih_npp_leaf_understory_si_scls)

   call this%set_history_var(vname='FATES_FROOT_ALLOC_USTORY_SZ',          &
         units = 'kg m-2 s-1',                                                 &
         long='allocation to fine roots for understory plants by size class in kg carbon per m2 per second', &
         use_default='inactive', avgflag='A', vtype=site_size_r8,              &
         hlms='CLM:ALM', upfreq=1, ivar=ivar, initialize=initialize_variables, &
         index = ih_npp_fnrt_understory_si_scls)

   call this%set_history_var(vname='FATES_SAPWOOD_ALLOC_USTORY_SZ',        &
         units = 'kg m-2 s-1',                                                 &
         long='allocation to sapwood C for understory plants by size class in kg carbon per m2 per second', &
         use_default='inactive', avgflag='A', vtype=site_size_r8,              &
         hlms='CLM:ALM', upfreq=1, ivar=ivar, initialize=initialize_variables, &
         index = ih_npp_sapw_understory_si_scls)

   call this%set_history_var(vname='FATES_STRUCT_ALLOC_USTORY_SZ',         &
         units = 'kg m-2 s-1',                                                 &
         long='allocation to structural C for understory plants by size class in kg carbon per m2 per second', &
         use_default='inactive', avgflag='A', vtype=site_size_r8,              &
         hlms='CLM:ALM', upfreq=1, ivar=ivar, initialize=initialize_variables, &
         index = ih_npp_dead_understory_si_scls)

   call this%set_history_var(vname='FATES_SEED_ALLOC_USTORY_SZ',           &
         units = 'kg m-2 s-1',                                                 &
         long='allocation to reproductive C for understory plants by size class in kg carbon per m2 per second', &
         use_default='inactive', avgflag='A', vtype=site_size_r8,              &
         hlms='CLM:ALM', upfreq=1, ivar=ivar, initialize=initialize_variables, &
         index = ih_npp_seed_understory_si_scls)

   call this%set_history_var(vname='FATES_STORE_ALLOC_USTORY_SZ',          &
         units = 'kg m-2 s-1',                                                 &
         long='allocation to storage C for understory plants by size class in kg carbon per m2 per second', &
         use_default='inactive', avgflag='A', vtype=site_size_r8,              &
         hlms='CLM:ALM', upfreq=1, ivar=ivar, initialize=initialize_variables, &
         index = ih_npp_stor_understory_si_scls)

    call this%set_history_var(vname='FATES_RDARK_USTORY_SZ',               &
          units = 'kg m-2 s-1',                                                &
          long='dark respiration for understory plants in kg carbon per m2 per second by size', &
          use_default='inactive', avgflag='A', vtype=site_size_r8,             &
          hlms='CLM:ALM', upfreq=2, ivar=ivar,                                 &
          initialize=initialize_variables, index = ih_rdark_understory_si_scls)

    call this%set_history_var(vname='FATES_LSTEMMAINTAR_USTORY_SZ',        &
          units = 'kg m-2 s-1',                                                &
          long='live stem maintenance autotrophic respiration for understory plants in kg carbon per m2 per second by size', &
          use_default='inactive', avgflag='A', vtype=site_size_r8,             &
          hlms='CLM:ALM', upfreq=2, ivar=ivar,                                 &
          initialize=initialize_variables,                                     &
          index = ih_livestem_mr_understory_si_scls)

    call this%set_history_var(vname='FATES_CROOTMAINTAR_USTORY_SZ',        &
          units = 'kg m-2 s-1',                                                &
          long='live coarse root maintenance autotrophic respiration for understory plants in kg carbon per m2 per second by size', &
          use_default='inactive', avgflag='A', vtype=site_size_r8,             &
          hlms='CLM:ALM', upfreq=2, ivar=ivar,                                 &
          initialize=initialize_variables,                                     &
          index = ih_livecroot_mr_understory_si_scls)

    call this%set_history_var(vname='FATES_FROOTMAINTAR_USTORY_SZ',        &
          units = 'kg m-2 s-1',                                                &
          long='fine root maintenance autotrophic respiration for understory plants in kg carbon per m2 per second by size', &
          use_default='inactive', avgflag='A', vtype=site_size_r8,             &
          hlms='CLM:ALM', upfreq=2, ivar=ivar,                                 &
          initialize=initialize_variables,                                     &
          index = ih_froot_mr_understory_si_scls)

    call this%set_history_var(vname='FATES_GROWAR_USTORY_SZ',              &
          units = 'kg m-2 s-1',                                                &
          long='growth autotrophic respiration of understory plants in kg carbon per m2 per second by size', &
          use_default='inactive', avgflag='A', vtype=site_size_r8,             &
          hlms='CLM:ALM', upfreq=2, ivar=ivar,                                 &
          initialize=initialize_variables, index = ih_resp_g_understory_si_scls)

    call this%set_history_var(vname='FATES_MAINTAR_USTORY_SZ',             &
          units = 'kg m-2 s-1',                                                &
          long='maintenance autotrophic respiration of understory plants in kg carbon per m2 per second by size', &
          use_default='inactive', avgflag='A', vtype=site_size_r8,             &
          hlms='CLM:ALM',                                                      &
          upfreq=2, ivar=ivar, initialize=initialize_variables,                &
          index = ih_resp_m_understory_si_scls)


    ! CROWN DAMAGE VARIABLES
    if_crowndamage: if(hlm_use_tree_damage .eq. itrue) then 

       call this%set_history_var(vname='FATES_CROWNAREA_CANOPY_CD', units = 'm2 m-2 yr-1',         &
            long='crownarea lost to damage each year', use_default='inactive',   &
            avgflag='A', vtype=site_r8, hlms='CLM:ALM',     &
            upfreq=1, ivar=ivar, initialize=initialize_variables, index = ih_crownarea_canopy_damage_si )

       call this%set_history_var(vname='FATES_CROWNAREA_USTORY_CD', units = 'm2 m-2 yr-1',         &
            long='crownarea lost to damage each year', use_default='inactive',   &
            avgflag='A', vtype=site_r8, hlms='CLM:ALM',     &
            upfreq=1, ivar=ivar, initialize=initialize_variables, index = ih_crownarea_ustory_damage_si )

       call this%set_history_var(vname='FATES_NPLANT_CDPF', units = 'm-2',     &
            long='N. plants per damage x size x pft class', use_default='inactive',   &
            avgflag='A', vtype=site_cdpf_r8, hlms='CLM:ALM',    &
            upfreq=1, ivar=ivar, initialize=initialize_variables, index = ih_nplant_si_cdpf )

       call this%set_history_var(vname='FATES_NPLANT_CANOPY_CDPF', units = 'm-2',     &
            long='N. plants per damage x size x pft class', use_default='inactive',   &
            avgflag='A', vtype=site_cdpf_r8, hlms='CLM:ALM',     &
            upfreq=1, ivar=ivar, initialize=initialize_variables, index = ih_nplant_canopy_si_cdpf )

       call this%set_history_var(vname='FATES_NPLANT_USTORY_CDPF', units = 'm-2',     &
            long='N. plants in the understory per damage x size x pft class', use_default='inactive',   &
            avgflag='A', vtype=site_cdpf_r8, hlms='CLM:ALM',     &
            upfreq=1, ivar=ivar, initialize=initialize_variables, index = ih_nplant_understory_si_cdpf )

       call this%set_history_var(vname='FATES_M3_CDPF', units = 'm-2 yr-1',          &
            long='carbon starvation mortality by damaage/pft/size', use_default='inactive', &
            avgflag='A', vtype=site_cdpf_r8, hlms='CLM:ALM',     &
            upfreq=1, ivar=ivar, initialize=initialize_variables, index = ih_m3_si_cdpf )

       call this%set_history_var(vname='FATES_M11_SZPF', units = 'm-2 yr-1',         &
            long='damage mortality by pft/size',use_default='inactive', &
            avgflag='A', vtype =site_size_pft_r8, hlms='CLM:ALM',      &
            upfreq=1, ivar=ivar, initialize=initialize_variables, index = ih_m11_si_scpf )

       call this%set_history_var(vname='FATES_M11_CDPF', units = 'm-2 yr-1',          &
            long='damage mortality by damaage/pft/size', use_default='inactive', &
            avgflag='A', vtype=site_cdpf_r8, hlms='CLM:ALM',    &
            upfreq=1, ivar=ivar, initialize=initialize_variables, index = ih_m11_si_cdpf )

       call this%set_history_var(vname='FATES_MORTALITY_CDPF', units = 'm-2 yr-1',          &
            long='mortality by damage class by size by pft', use_default='inactive', &
            avgflag='A', vtype=site_cdpf_r8, hlms='CLM:ALM',   &
            upfreq=1, ivar=ivar, initialize=initialize_variables, index = ih_mortality_si_cdpf )

       call this%set_history_var(vname='FATES_M3_MORTALITY_CANOPY_CDPF', units = 'm-2 yr-1',          &
            long='C starvation mortality of canopy plants by damage/pft/size', use_default='inactive', &
            avgflag='A', vtype=site_cdpf_r8, hlms='CLM:ALM',    &
            upfreq=1, ivar=ivar, initialize=initialize_variables, index = ih_m3_mortality_canopy_si_cdpf )

       call this%set_history_var(vname='FATES_M3_MORTALITY_USTORY_CDPF', units = 'm-2 yr-1',          &
            long='C starvation mortality of understory plants by pft/size', use_default='inactive', &
            avgflag='A', vtype=site_cdpf_r8, hlms='CLM:ALM',    &
            upfreq=1, ivar=ivar, initialize=initialize_variables, index = ih_m3_mortality_understory_si_cdpf )

       call this%set_history_var(vname='FATES_M11_MORTALITY_CANOPY_CDPF', units = 'm-2 yr-1',          &
            long='damage mortality of canopy plants by damage/pft/size', use_default='inactive', &
            avgflag='A', vtype=site_cdpf_r8, hlms='CLM:ALM',     &
            upfreq=1, ivar=ivar, initialize=initialize_variables, index = ih_m11_mortality_canopy_si_cdpf )

       call this%set_history_var(vname='FATES_M11_MORTALITY_USTORY_CDPF', units = 'm-2 yr-1',          &
            long='damage mortality of understory plants by pft/size', use_default='inactive', &
            avgflag='A', vtype=site_cdpf_r8, hlms='CLM:ALM',     &
            upfreq=1, ivar=ivar, initialize=initialize_variables, index = ih_m11_mortality_understory_si_cdpf )

       call this%set_history_var(vname='FATES_MORTALITY_CANOPY_CDPF', units = 'm-2 yr-1',          &
            long='mortality of canopy plants by damage/pft/size', use_default='inactive', &
            avgflag='A', vtype=site_cdpf_r8, hlms='CLM:ALM',   &
            upfreq=1, ivar=ivar, initialize=initialize_variables, index = ih_mortality_canopy_si_cdpf )

       call this%set_history_var(vname='FATES_MORTALITY_USTORY_CDPF', units = 'm-2 yr-1',          &
            long='mortality of understory plants by pft/size', use_default='inactive', &
            avgflag='A', vtype=site_cdpf_r8, hlms='CLM:ALM',    &
            upfreq=1, ivar=ivar, initialize=initialize_variables, index = ih_mortality_understory_si_cdpf )

       call this%set_history_var(vname='FATES_DDBH_CDPF', units = 'm m-2 yr-1',               &
            long='ddbh annual increment growth by damage x size pft', use_default='inactive',   &
            avgflag='A', vtype=site_cdpf_r8, hlms='CLM:ALM',    &
            upfreq=1, ivar=ivar, initialize=initialize_variables, index = ih_ddbh_si_cdpf )

       call this%set_history_var(vname='FATES_DDBH_CANOPY_CDPF', units = 'm m-2 yr-1',               &
            long='ddbh annual canopy increment growth by damage x size pft', use_default='inactive',   &
            avgflag='A', vtype=site_cdpf_r8, hlms='CLM:ALM',   &
            upfreq=1, ivar=ivar, initialize=initialize_variables, index = ih_ddbh_canopy_si_cdpf )

       call this%set_history_var(vname='FATES_DDBH_USTORY_CDPF', units = 'm m-2 yr-1',               &
            long='ddbh annual understory increment growth by damage x size pft', use_default='inactive',   &
            avgflag='A', vtype=site_cdpf_r8, hlms='CLM:ALM',     &
            upfreq=1, ivar=ivar, initialize=initialize_variables, index = ih_ddbh_understory_si_cdpf )

    end if if_crowndamage
    
    ! CARBON BALANCE VARIABLES THAT DEPEND ON HLM BGC INPUTS

    call this%set_history_var(vname='FATES_NEP', units='kg m-2 s-1',           &
          long='net ecosystem production in kg carbon per m2 per second',      &
          use_default='active', avgflag='A', vtype=site_r8, hlms='CLM:ALM',    &
          upfreq=2, ivar=ivar, initialize=initialize_variables,                &
          index = ih_nep_si)

    call this%set_history_var(vname='FATES_HET_RESP', units='kg m-2 s-1',      &
         long='heterotrophic respiration in kg carbon per m2 per second',      &
         use_default='active', avgflag='A', vtype=site_r8, hlms='CLM:ALM',     &
         upfreq=2, ivar=ivar, initialize=initialize_variables, index = ih_hr_si)

    call this%set_history_var(vname='FATES_FIRE_CLOSS', units='kg m-2 s-1',    &
          long='carbon loss to atmosphere from fire in kg carbon per m2 per second', &
          use_default='active', avgflag='A', vtype=site_r8, hlms='CLM:ALM',    &
          upfreq=1, ivar=ivar, initialize=initialize_variables,                &
          index = ih_fire_c_to_atm_si)

    call this%set_history_var(vname='FATES_FIRE_FLUX_EL', units='kg m-2 s-1',  &
          long='loss to atmosphere from fire by element in kg element per m2 per s', &
          use_default='active', avgflag='A', vtype=site_elem_r8,               &
          hlms='CLM:ALM', upfreq=1, ivar=ivar,                                 &
          initialize=initialize_variables, index = ih_burn_flux_elem)

    call this%set_history_var(vname='FATES_CBALANCE_ERROR',                    &
         units='kg s-1',                                                       &
         long='total carbon error in kg carbon per second',                    &
         use_default='active', avgflag='A', vtype=site_r8, hlms='CLM:ALM',     &
         upfreq=1, ivar=ivar, initialize=initialize_variables,                 &
         index = ih_cbal_err_fates_si)

    call this%set_history_var(vname='FATES_ERROR_EL', units='kg s-1',          &
         long='total mass-balance error in kg per second by element',          &
         use_default='active', avgflag='A', vtype=site_elem_r8,                &
         hlms='CLM:ALM', upfreq=1, ivar=ivar, initialize=initialize_variables, &
         index = ih_err_fates_si)

    call this%set_history_var(vname='FATES_LITTER_AG_FINE_EL', units='kg m-2', &
          long='mass of aboveground litter in fines (leaves, nonviable seed) by element', &
          use_default='active', avgflag='A', vtype=site_elem_r8,               &
          hlms='CLM:ALM', upfreq=1, ivar=ivar,                                 &
          initialize=initialize_variables, index = ih_fines_ag_elem)

    call this%set_history_var(vname='FATES_LITTER_BG_FINE_EL', units='kg m-2', &
          long='mass of belowground litter in fines (fineroots) by element',   &
          use_default='active', avgflag='A', vtype=site_elem_r8,               &
          hlms='CLM:ALM', upfreq=1, ivar=ivar,                                 &
          initialize=initialize_variables, index = ih_fines_bg_elem)

    call this%set_history_var(vname='FATES_LITTER_BG_CWD_EL', units='kg m-2',  &
          long='mass of belowground litter in coarse woody debris (coarse roots) by element', &
          use_default='active', avgflag='A', vtype=site_elem_r8,               &
          hlms='CLM:ALM', upfreq=1, ivar=ivar,                                 &
          initialize=initialize_variables, index = ih_cwd_bg_elem)

    call this%set_history_var(vname='FATES_LITTER_AG_CWD_EL', units='kg m-2',  &
          long='mass of aboveground litter in coarse woody debris (trunks/branches/twigs) by element', &
          use_default='active', avgflag='A', vtype=site_elem_r8,               &
          hlms='CLM:ALM', upfreq=1, ivar=ivar,                                 &
          initialize=initialize_variables, index = ih_cwd_ag_elem)

    call this%set_history_var(vname='FATES_LITTER_CWD_ELDC', units='kg m-2',   &
          long='total mass of litter in coarse woody debris by element and coarse woody debris size', &
          use_default='active', avgflag='A', vtype=site_elcwd_r8,              &
          hlms='CLM:ALM', upfreq=1, ivar=ivar,                                 &
          initialize=initialize_variables, index = ih_cwd_elcwd)

    ! Mass states C/N/P SCPF dimensions
    ! CARBON
    call this%set_history_var(vname='FATES_VEGC_SZPF', units='kg m-2',         &
         long='total vegetation biomass in live plants by size-class x pft in kg carbon per m2', &
         use_default='inactive', avgflag='A', vtype=site_size_pft_r8,          &
         hlms='CLM:ALM', upfreq=1, ivar=ivar, initialize=initialize_variables, &
         index = ih_totvegc_scpf)

    call this%set_history_var(vname='FATES_LEAFC_SZPF', units='kg m-2',        &
         long='leaf carbon mass by size-class x pft in kg carbon per m2',      &
         use_default='inactive', avgflag='A', vtype=site_size_pft_r8,          &
         hlms='CLM:ALM', upfreq=1, ivar=ivar, initialize=initialize_variables, &
         index = ih_leafc_scpf)

    call this%set_history_var(vname='FATES_FROOTC_SZPF', units='kg m-2',       &
         long='fine-root carbon mass by size-class x pft in kg carbon per m2', &
         use_default='inactive', avgflag='A', vtype=site_size_pft_r8,          &
         hlms='CLM:ALM', upfreq=1, ivar=ivar, initialize=initialize_variables, &
         index = ih_fnrtc_scpf)

    call this%set_history_var(vname='FATES_SAPWOODC_SZPF', units='kg m-2',     &
         long='sapwood carbon mass by size-class x pft in kg carbon per m2',   &
         use_default='inactive', avgflag='A', vtype=site_size_pft_r8,          &
         hlms='CLM:ALM', upfreq=1, ivar=ivar, initialize=initialize_variables, &
         index = ih_sapwc_scpf)

    call this%set_history_var(vname='FATES_STOREC_SZPF', units='kg m-2',       &
         long='storage carbon mass by size-class x pft in kg carbon per m2',   &
         use_default='inactive', avgflag='A', vtype=site_size_pft_r8,          &
         hlms='CLM:ALM', upfreq=1, ivar=ivar, initialize=initialize_variables, &
         index = ih_storec_scpf)

    call this%set_history_var(vname='FATES_REPROC_SZPF', units='kg m-2',       &
         long='reproductive carbon mass (on plant) by size-class x pft in kg carbon per m2', &
         use_default='inactive', avgflag='A', vtype=site_size_pft_r8,          &
         hlms='CLM:ALM', upfreq=1, ivar=ivar, initialize=initialize_variables, &
         index = ih_reproc_scpf)

    ! organ-partitioned NPP / allocation fluxes

    call this%set_history_var(vname='FATES_LEAF_ALLOC', units='kg m-2 s-1',    &
          long='allocation to leaves in kg carbon per m2 per second',          &
          use_default='active', avgflag='A', vtype=site_r8, hlms='CLM:ALM',    &
          upfreq=1, ivar=ivar, initialize=initialize_variables,                &
          index = ih_npp_leaf_si)

    call this%set_history_var(vname='FATES_SEED_ALLOC', units='kg m-2 s-1',    &
          long='allocation to seeds in kg carbon per m2 per second',           &
          use_default='active', avgflag='A', vtype=site_r8, hlms='CLM:ALM',    &
          upfreq=1, ivar=ivar, initialize=initialize_variables,                &
          index = ih_npp_seed_si)

    call this%set_history_var(vname='FATES_STEM_ALLOC', units='kg m-2 s-1',    &
          long='allocation to stem in kg carbon per m2 per second',            &
          use_default='active', avgflag='A', vtype=site_r8, hlms='CLM:ALM',    &
          upfreq=1, ivar=ivar, initialize=initialize_variables,                &
          index = ih_npp_stem_si)

    call this%set_history_var(vname='FATES_FROOT_ALLOC', units='kg m-2 s-1',   &
          long='allocation to fine roots in kg carbon per m2 per second',      &
          use_default='active', avgflag='A', vtype=site_r8, hlms='CLM:ALM',    &
          upfreq=1, ivar=ivar, initialize=initialize_variables,                &
          index = ih_npp_froot_si)

    call this%set_history_var(vname='FATES_CROOT_ALLOC', units='kg m-2 s-1',   &
          long='allocation to coarse roots in kg carbon per m2 per second',    &
          use_default='active', avgflag='A', vtype=site_r8, hlms='CLM:ALM',    &
          upfreq=1, ivar=ivar, initialize=initialize_variables,                &
          index = ih_npp_croot_si)

    call this%set_history_var(vname='FATES_STORE_ALLOC', units='kg m-2 s-1',   &
          long='allocation to storage tissues in kg carbon per m2 per second', &
          use_default='active', avgflag='A', vtype=site_r8, hlms='CLM:ALM',    &
          upfreq=1, ivar=ivar, initialize=initialize_variables,                &
          index = ih_npp_stor_si)


    ! PLANT HYDRAULICS

    hydro_active_if: if(hlm_use_planthydro.eq.itrue) then

       call this%set_history_var(vname='FATES_ERRH2O_SZPF', units='kg s-1',    &
             long='mean individual water balance error in kg per individual per second', &
             use_default='inactive', avgflag='A', vtype=site_size_pft_r8,      &
             hlms='CLM:ALM', upfreq=4, ivar=ivar,                              &
             initialize=initialize_variables, index = ih_errh2o_scpf)

       call this%set_history_var(vname='FATES_TRAN_SZPF', units='kg s-1',      &
             long='mean individual transpiration rate in kg per individual per second', &
             use_default='inactive', avgflag='A', vtype=site_size_pft_r8,      &
             hlms='CLM:ALM', upfreq=4, ivar=ivar,                              &
             initialize=initialize_variables, index = ih_tran_scpf)

       call this%set_history_var(vname='FATES_SAPFLOW_SZPF', units='kg m-2 s-1', &
             long='areal sap flow rate dimensioned by size x pft in kg per m2 per second', &
             use_default='inactive', avgflag='A', vtype=site_size_pft_r8,      &
             hlms='CLM:ALM', upfreq=4, ivar=ivar,                              &
             initialize=initialize_variables, index = ih_sapflow_scpf)

       call this%set_history_var(vname='FATES_SAPFLOW', units='kg m-2 s-1',    &
             long='areal sap flow rate in kg per m2 per second',               &
             use_default='active', avgflag='A', vtype=site_r8, hlms='CLM:ALM', &
             upfreq=4, ivar=ivar, initialize=initialize_variables,             &
             index = ih_sapflow_si)

       call this%set_history_var(vname='FATES_ITERH1_SZPF', units='count indiv-1 step-1', &
             long='water balance error iteration diagnostic 1', &
             use_default='inactive', &
             avgflag='A', vtype=site_size_pft_r8, hlms='CLM:ALM',     &
             upfreq=4, ivar=ivar, initialize=initialize_variables, index = ih_iterh1_scpf )

       call this%set_history_var(vname='FATES_ITERH2_SZPF', units='count indiv-1 step-1', &
             long='water balance error iteration diagnostic 2', &
             use_default='inactive', &
             avgflag='A', vtype=site_size_pft_r8, hlms='CLM:ALM',     &
             upfreq=4, ivar=ivar, initialize=initialize_variables, index = ih_iterh2_scpf )

       call this%set_history_var(vname='FATES_ABSROOT_H2O_SZPF',               &
             units='m3 m-3',                                                   &
             long='absorbing volumetric root water content by size class x pft', &
             use_default='inactive', avgflag='A', vtype=site_size_pft_r8,      &
             hlms='CLM:ALM', upfreq=4, ivar=ivar,                              &
             initialize=initialize_variables, index = ih_ath_scpf)

       call this%set_history_var(vname='FATES_TRANSROOT_H2O_SZPF',             &
             units='m3 m-3',                                                   &
             long='transporting volumetric root water content by size class x pft', &
             use_default='inactive', avgflag='A', vtype=site_size_pft_r8,      &
             hlms='CLM:ALM', upfreq=4, ivar=ivar,                              &
             initialize=initialize_variables, index =  ih_tth_scpf)

       call this%set_history_var(vname='FATES_STEM_H2O_SZPF', units='m3 m-3',   &
             long='stem volumetric water content by size class x pft',         &
             use_default='inactive', avgflag='A', vtype=site_size_pft_r8,      &
             hlms='CLM:ALM', upfreq=4, ivar=ivar,                              &
             initialize=initialize_variables, index = ih_sth_scpf)

       call this%set_history_var(vname='FATES_LEAF_H2O_SZPF', units='m3 m-3',   &
             long='leaf volumetric water content by size class x pft',         &
             use_default='inactive', avgflag='A', vtype=site_size_pft_r8,      &
             hlms='CLM:ALM', upfreq=4, ivar=ivar,                              &
             initialize=initialize_variables, index = ih_lth_scpf)

       call this%set_history_var(vname='FATES_ABSROOT_H2OPOT_SZPF', units='Pa',   &
             long='absorbing root water potential by size class x pft',        &
             use_default='inactive', avgflag='A', vtype=site_size_pft_r8,      &
             hlms='CLM:ALM', upfreq=4, ivar=ivar,                              &
             initialize=initialize_variables, index = ih_awp_scpf)

       call this%set_history_var(vname='FATES_TRANSROOT_H2OPOT_SZPF',          &
             units='Pa', long='transporting root water potential by size class x pft', &
             use_default='inactive', avgflag='A', vtype=site_size_pft_r8,      &
             hlms='CLM:ALM', upfreq=4, ivar=ivar,                              &
             initialize=initialize_variables, index = ih_twp_scpf)

       call this%set_history_var(vname='FATES_STEM_H2OPOT_SZPF', units='Pa',   &
             long='stem water potential by size class x pft',                  &
             use_default='inactive', avgflag='A', vtype=site_size_pft_r8,      &
             hlms='CLM:ALM', upfreq=4, ivar=ivar,                              &
             initialize=initialize_variables, index = ih_swp_scpf)

       call this%set_history_var(vname='FATES_LEAF_H2OPOT_SZPF', units='Pa',   &
             long='leaf water potential by size class x pft',                  &
             use_default='inactive', avgflag='A', vtype=site_size_pft_r8,      &
             hlms='CLM:ALM', upfreq=4, ivar=ivar,                              &
             initialize=initialize_variables, index = ih_lwp_scpf)

       call this%set_history_var(vname='FATES_ABSROOT_CONDFRAC_SZPF', units='1',   &
             long='absorbing root fraction (0-1) of condutivity by size class x pft', &
             use_default='active', avgflag='A', vtype=site_size_pft_r8,        &
             hlms='CLM:ALM', upfreq=4, ivar=ivar,                              &
             initialize=initialize_variables, index = ih_aflc_scpf)

       call this%set_history_var(vname='FATES_TRANSROOT_CONDFRAC_SZPF', units='1', &
             long='transporting root fraction (0-1) of condutivity by size class x pft', &
             use_default='active', avgflag='A', vtype=site_size_pft_r8,        &
             hlms='CLM:ALM', upfreq=4, ivar=ivar,                              &
             initialize=initialize_variables, index = ih_tflc_scpf)

       call this%set_history_var(vname='FATES_STEM_CONDFRAC_SZPF', units='1',   &
             long='stem water fraction (0-1) of condutivity by size class x pft', &
             use_default='active', avgflag='A', vtype=site_size_pft_r8,        &
             hlms='CLM:ALM', upfreq=4, ivar=ivar,                              &
             initialize=initialize_variables, index = ih_sflc_scpf)

       call this%set_history_var(vname='FATES_LEAF_CONDFRAC_SZPF', units='1',   &
             long='leaf water fraction (0-1) of condutivity by size class x pft', &
             use_default='active', avgflag='A', vtype=site_size_pft_r8,        &
             hlms='CLM:ALM', upfreq=4, ivar=ivar,                              &
             initialize=initialize_variables, index = ih_lflc_scpf)

       call this%set_history_var(vname='FATES_BTRAN_SZPF', units='1',          &
             long='mean individual level BTRAN by size class x pft',           &
             use_default='inactive', avgflag='A', vtype=site_size_pft_r8,      &
             hlms='CLM:ALM', upfreq=4, ivar=ivar,                              &
             initialize=initialize_variables, index = ih_btran_scpf)

       call this%set_history_var(vname='FATES_ROOTWGT_SOILVWC', units='m3 m-3', &
            long='soil volumetric water content, weighted by root area',       &
            use_default='active', avgflag='A', vtype=site_r8, hlms='CLM:ALM',  &
            upfreq=4, ivar=ivar, initialize=initialize_variables,              &
            index = ih_rootwgt_soilvwc_si)

       call this%set_history_var(vname='FATES_ROOTWGT_SOILVWCSAT',             &
            units='m3 m-3',                                                    &
            long='soil saturated volumetric water content, weighted by root area', &
            use_default='active', avgflag='A', vtype=site_r8, hlms='CLM:ALM',  &
            upfreq=4, ivar=ivar, initialize=initialize_variables,              &
            index = ih_rootwgt_soilvwcsat_si)

       call this%set_history_var(vname='FATES_ROOTWGT_SOILMATPOT', units='Pa', &
            long='soil matric potential, weighted by root area',               &
            use_default='active', avgflag='A', vtype=site_r8, hlms='CLM:ALM',  &
            upfreq=4, ivar=ivar, initialize=initialize_variables,              &
            index = ih_rootwgt_soilmatpot_si)

       call this%set_history_var(vname='FATES_SOILMATPOT_SL', units='Pa',      &
            long='soil water matric potenial by soil layer',                   &
            use_default='inactive', avgflag='A', vtype=site_soil_r8,           &
            hlms='CLM:ALM', upfreq=4, ivar=ivar,                               &
            initialize=initialize_variables, index = ih_soilmatpot_sl)

       call this%set_history_var(vname='FATES_SOILVWC_SL', units='m3 m-3',     &
            long='soil volumetric water content by soil layer',                &
            use_default='inactive', avgflag='A', vtype=site_soil_r8,           &
            hlms='CLM:ALM', upfreq=4, ivar=ivar,                               &
            initialize=initialize_variables, index = ih_soilvwc_sl)

       call this%set_history_var(vname='FATES_SOILVWCSAT_SL', units='m3 m-3',  &
            long='soil saturated volumetric water content by soil layer',      &
            use_default='inactive', avgflag='A', vtype=site_soil_r8,           &
            hlms='CLM:ALM', upfreq=4, ivar=ivar,                               &
            initialize=initialize_variables, index = ih_soilvwcsat_sl)

       call this%set_history_var(vname='FATES_ROOTUPTAKE', units='kg m-2 s-1', &
            long='root water uptake rate', use_default='active', avgflag='A',  &
            vtype=site_r8, hlms='CLM:ALM', upfreq=4, ivar=ivar,                &
            initialize=initialize_variables, index = ih_rootuptake_si)

       call this%set_history_var(vname='FATES_ROOTUPTAKE_SL',                  &
             units='kg m-2 s-1',                                               &
            long='root water uptake rate by soil layer',                       &
            use_default='inactive', avgflag='A', vtype=site_soil_r8,           &
            hlms='CLM:ALM', upfreq=4, ivar=ivar,                               &
            initialize=initialize_variables, index = ih_rootuptake_sl)

       call this%set_history_var(vname='FATES_ROOTUPTAKE0_SZPF',               &
            units='kg m-2 m-1 s-1',                                            &
            long='root water uptake from 0 to to 10 cm depth, by plant size x pft ', &
            use_default='inactive', avgflag='A', vtype=site_size_pft_r8,       &
            hlms='CLM:ALM', upfreq=4, ivar=ivar,                               &
            initialize=initialize_variables, index = ih_rootuptake0_scpf)

       call this%set_history_var(vname='FATES_ROOTUPTAKE10_SZPF',              &
            units='kg m-2 m-1 s-1',                                            &
            long='root water uptake from 10 to to 50 cm depth, by plant size x pft ', &
            use_default='inactive', avgflag='A', vtype=site_size_pft_r8,       &
            hlms='CLM:ALM', upfreq=4, ivar=ivar,                               &
            initialize=initialize_variables, index = ih_rootuptake10_scpf)

       call this%set_history_var(vname='FATES_ROOTUPTAKE50_SZPF',              &
            units='kg m-2 m-1 s-1',                                            &
            long='root water uptake from 50 to to 100 cm depth, by plant size x pft ', &
            use_default='inactive', avgflag='A', vtype=site_size_pft_r8,       &
            hlms='CLM:ALM', upfreq=4, ivar=ivar,                               &
            initialize=initialize_variables, index = ih_rootuptake50_scpf)

       call this%set_history_var(vname='FATES_ROOTUPTAKE100_SZPF',             &
            units='kg m-2 m-1 s-1',                                            &
            long='root water uptake below 100 cm depth, by plant size x pft ', &
            use_default='inactive', avgflag='A', vtype=site_size_pft_r8,       &
            hlms='CLM:ALM', upfreq=4, ivar=ivar,                               &
            initialize=initialize_variables, index = ih_rootuptake100_scpf)

       call this%set_history_var(vname='FATES_VEGH2O', units = 'kg m-2',       &
             long='water stored inside vegetation tissues (leaf, stem, roots)', &
             use_default='inactive', avgflag='A', vtype=site_r8,               &
             hlms='CLM:ALM', upfreq=4, ivar=ivar,                              &
             initialize=initialize_variables, index = ih_h2oveg_si)

       call this%set_history_var(vname='FATES_VEGH2O_DEAD', units = 'kg m-2',  &
             long='cumulative water stored in dead biomass due to mortality',  &
             use_default='inactive', avgflag='A', vtype=site_r8,               &
             hlms='CLM:ALM', upfreq=1, ivar=ivar,                              &
             initialize=initialize_variables, index = ih_h2oveg_dead_si)

       call this%set_history_var(vname='FATES_VEGH2O_RECRUIT',                 &
             units = 'kg m-2', long='amount of water in new recruits',         &
             use_default='inactive', avgflag='A', vtype=site_r8,               &
             hlms='CLM:ALM', upfreq=1, ivar=ivar,                              &
             initialize=initialize_variables, index = ih_h2oveg_recruit_si)

       call this%set_history_var(vname='FATES_VEGH2O_GROWTURN_ERR',            &
             units = 'kg m-2',                                                 &
             long='cumulative net borrowed (+) or lost (-) from water storage due to combined growth & turnover', &
             use_default='inactive', avgflag='A', vtype=site_r8,               &
             hlms='CLM:ALM', upfreq=1, ivar=ivar,                              &
             initialize=initialize_variables, index = ih_h2oveg_growturn_err_si)

       call this%set_history_var(vname='FATES_VEGH2O_HYDRO_ERR',               &
             units = 'kg m-2',                                                 &
             long='cumulative net borrowed (+) from plant_stored_h2o due to plant hydrodynamics', &
             use_default='inactive', avgflag='A', vtype=site_r8,               &
             hlms='CLM:ALM', upfreq=4, ivar=ivar,                              &
             initialize=initialize_variables, index = ih_h2oveg_hydro_err_si)
    end if hydro_active_if

    ! Must be last thing before return
    this%num_history_vars_ = ivar

  end subroutine define_history_vars


   ! ====================================================================================
   ! DEPRECATED, TRANSITIONAL OR FUTURE CODE SECTION
   ! ====================================================================================

   !subroutine set_fates_hio_str(tag,iotype_name, iostr_val)

!       ! Arguments
!       character(len=*), intent(in)           :: tag
!       character(len=*), optional, intent(in) :: iotype_name
!       integer, optional, intent(in)         :: iostr_val

!       ! local variables
!       logical              :: all_set
!       integer,  parameter  :: unset_int = -999
!       real(r8), parameter  :: unset_double = -999.9
!       integer              :: ityp, idim

!       select case (trim(tag))
!       case('flush_to_unset')
!          write(*, *) ''
!          write(*, *) 'Flushing FATES IO types prior to transfer from host'
!          do ityp=1,ubound(iovar_str, 1)
!             iovar_str(ityp)%dimsize = unset_int
!             iovar_str(ityp)%active  = .false.
!          end do

!       case('check_allset')
!          do ityp=1,ubound(iovar_str, 1)
!             write(*, *) 'Checking to see if ',iovar_str(ityp)%name, ' IO communicators were sent to FATES'
!             if(iovar_str(ityp)%active)then
!                if(iovar_str(ityp)%offset .eq. unset_int) then
!                   write(*, *) 'FATES offset information of IO type:', iovar_str(ityp)%name
!                   write(*, *) 'was never set'
!                   ! end_run('MESSAGE')
!                end if
!                do idim=1, iovar_str(ityp)%ndims
!                   if(iovar_str(ityp)%dimsize(idim) .eq. unset_int) then
!                      write(*, *) 'FATES dimension information of IO type:', iovar_str(ityp)%name
!                      write(*, *) 'was never set'
!                      ! end_run('MESSAGE')
!                   end if
!                end do
!             end if
!          end do
!          write(*, *) 'Checked. All history IO specifications properly sent to FATES.'
!       case default

!          ! Must have two arguments if this is not a check or flush
!          if(present(iostr_val) .and. present(iotype_name))then
!
!             ! Tag in this case is dimsize or offset
!             select case (trim(tag))
!
!             case('offset')
!                ityp=iotype_index(trim(iotype_name))
!                iovar_str(ityp)%offset = iostr_val
!                write(*, *) 'Transfering offset for IOTYPE',iotype_name, ' to FATES'

!             case('dimsize1')
!                ityp=iotype_index(trim(iotype_name))
!                iovar_str(ityp)%dimsize(1) = iostr_val
!                write(*, *) 'Transfering 1st dimension size for IOTYPE',iotype_name, ' to FATES'

!             case('dimsize2')
!                ityp=iotype_index(trim(iotype_name))
!                if(ubound(iovar_str(ityp)%dimsize, 1)==1)then
!                   write(fates_log(), *) 'Transfering second dimensional bound to unallocated space'
!                   write(fates_log(), *) 'type:', iotype_name
!                   ! end_run
!                end if
!                iovar_str(ityp)%dimsize(2) = iostr_val
!                write(*, *) 'Transfering 2nd dimension size for IOTYPE',iotype_name, ' to FATES'

!             case('dimsize3')
!                ityp=iotype_index(trim(iotype_name))
!                if(ubound(iovar_str(ityp)%dimsize, 1)<3)then
!                   write(fates_log(), *) 'Transfering third dimensional bound to unallocated space'
!                   write(fates_log(), *) 'type:', iotype_name
!                   ! end_run
!                end if
!                iovar_str(ityp)%dimsize(3) = iostr_val
!                write(*, *) 'Transfering 3rd dimension size for IOTYPE',iotype_name, ' to FATES'

!             case default
!                write(*, *) 'IO parameter not recognized:', trim(tag)
!                ! end_run
!             end select
!          else
!             write(*, *) 'no value was provided for the tag'
!          end if
!
!       end select
!       return
!     end subroutine set_fates_hio_str



end module FatesHistoryInterfaceMod<|MERGE_RESOLUTION|>--- conflicted
+++ resolved
@@ -2180,14 +2180,9 @@
 
     use FatesLitterMod      , only : nfsc
     use FatesLitterMod      , only : ncwd
-<<<<<<< HEAD
-    use EDtypesMod          , only : ican_upper
-    use EDtypesMod          , only : ican_ustory
-    use FatesConstantsMod   , only : n_landuse_cats
-=======
     use FatesConstantsMod   , only : ican_upper
     use FatesConstantsMod   , only : ican_ustory
->>>>>>> a90710a2
+    use FatesConstantsMod   , only : n_landuse_cats
     use FatesSizeAgeTypeIndicesMod, only : get_sizeage_class_index
     use FatesSizeAgeTypeIndicesMod, only : get_sizeagepft_class_index
     use FatesSizeAgeTypeIndicesMod, only : get_agepft_class_index
