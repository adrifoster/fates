module FatesHistoryInterfaceMod

  use FatesConstantsMod        , only : r8 => fates_r8
  use FatesConstantsMod        , only : fates_avg_flag_length, fates_short_string_length, fates_long_string_length
  use FatesConstantsMod        , only : itrue,ifalse
  use FatesGlobals             , only : fates_log
  use FatesGlobals             , only : endrun => fates_endrun

  use FatesIODimensionsMod     , only : fates_io_dimension_type
  use FatesIOVariableKindMod   , only : fates_io_variable_kind_type
  use FatesHistoryVariableType , only : fates_history_variable_type
  use FatesInterfaceMod        , only : hlm_hio_ignore_val
  use FatesInterfaceMod        , only : hlm_use_planthydro
  use FatesInterfaceMod        , only : hlm_use_ed_st3
  use FatesInterfaceMod        , only : numpft
  use EDParamsMod              , only : ED_val_comp_excln
  use FatesInterfaceMod        , only : nlevsclass, nlevage

  ! FIXME(bja, 2016-10) need to remove CLM dependancy 
  use EDPftvarcon              , only : EDPftvarcon_inst

  ! CIME Globals
  use shr_log_mod              , only : errMsg => shr_log_errMsg
  use shr_infnan_mod           , only : isnan => shr_infnan_isnan
  use FatesConstantsMod        , only : g_per_kg
  use FatesConstantsMod        , only : ha_per_m2
  use FatesConstantsMod        , only : days_per_sec
  use FatesConstantsMod        , only : sec_per_day
  use FatesConstantsMod        , only : days_per_year
  use FatesConstantsMod        , only : years_per_day

  implicit none

  ! These variables hold the index of the history output structure so we don't
  ! have to constantly do name lookup when we want to populate the dataset
  ! These indices are set during "define_history_vars()" call to "set_history_var()"
  ! during the initialize phase.  Definitions are not provide, for an explanation of
  ! the variable go to its registry.  (IH_ signifies "index history")
  
  ! Indices to 1D Patch variables

  integer, private :: ih_trimming_pa
  integer, private :: ih_area_plant_pa
  integer, private :: ih_area_treespread_pa
  integer, private :: ih_nesterov_fire_danger_pa
  integer, private :: ih_spitfire_ROS_pa
  integer, private :: ih_effect_wspeed_pa
  integer, private :: ih_TFC_ROS_pa
  integer, private :: ih_fire_intensity_pa
  integer, private :: ih_fire_area_pa
  integer, private :: ih_scorch_height_pa
  integer, private :: ih_fire_fuel_bulkd_pa
  integer, private :: ih_fire_fuel_eff_moist_pa
  integer, private :: ih_fire_fuel_sav_pa
  integer, private :: ih_fire_fuel_mef_pa
  integer, private :: ih_sum_fuel_pa
  integer, private :: ih_litter_in_si
  integer, private :: ih_litter_out_pa

  integer, private :: ih_efpot_pa        ! NA
  integer, private :: ih_rb_pa           ! NA

  integer, private :: ih_daily_temp
  integer, private :: ih_daily_rh
  integer, private :: ih_daily_prec
  integer, private :: ih_seed_bank_si
  integer, private :: ih_seeds_in_pa
  integer, private :: ih_seed_decay_pa
  integer, private :: ih_seed_germination_pa
  integer, private :: ih_bstore_pa
  integer, private :: ih_bdead_pa
  integer, private :: ih_balive_pa
  integer, private :: ih_bleaf_pa
  integer, private :: ih_bsapwood_pa
  integer, private :: ih_bfineroot_pa
  integer, private :: ih_btotal_pa
  integer, private :: ih_npp_pa
  integer, private :: ih_gpp_pa
  integer, private :: ih_aresp_pa
  integer, private :: ih_maint_resp_pa
  integer, private :: ih_growth_resp_pa
  integer, private :: ih_ar_canopy_pa
  integer, private :: ih_gpp_canopy_pa
  integer, private :: ih_ar_understory_pa
  integer, private :: ih_gpp_understory_pa
  integer, private :: ih_canopy_biomass_pa
  integer, private :: ih_understory_biomass_pa
  
  ! Indices to site by size-class by pft variables
  integer, private :: ih_nplant_si_scag
  integer, private :: ih_nplant_canopy_si_scag
  integer, private :: ih_nplant_understory_si_scag
  integer, private :: ih_ddbh_canopy_si_scag
  integer, private :: ih_ddbh_understory_si_scag
  integer, private :: ih_mortality_canopy_si_scag
  integer, private :: ih_mortality_understory_si_scag

  ! Indices to (site) variables
  integer, private :: ih_nep_si
  integer, private :: ih_nep_timeintegrated_si
  integer, private :: ih_npp_timeintegrated_si
  integer, private :: ih_hr_timeintegrated_si
  integer, private :: ih_nbp_si
  integer, private :: ih_npp_si
  integer, private :: ih_fire_c_to_atm_si
  integer, private :: ih_ed_to_bgc_this_edts_si
  integer, private :: ih_ed_to_bgc_last_edts_si
  integer, private :: ih_totecosysc_si
  integer, private :: ih_totecosysc_old_si
  integer, private :: ih_totedc_si
  integer, private :: ih_totedc_old_si
  integer, private :: ih_totbgcc_si
  integer, private :: ih_totbgcc_old_si
  integer, private :: ih_biomass_stock_si
  integer, private :: ih_litter_stock_si
  integer, private :: ih_cwd_stock_si
  integer, private :: ih_cbal_err_fates_si
  integer, private :: ih_cbal_err_bgc_si
  integer, private :: ih_cbal_err_tot_si
  integer, private :: ih_npatches_si
  integer, private :: ih_ncohorts_si
  integer, private :: ih_demotion_carbonflux_si
  integer, private :: ih_promotion_carbonflux_si
  integer, private :: ih_canopy_mortality_carbonflux_si
  integer, private :: ih_understory_mortality_carbonflux_si
  integer, private :: ih_canopy_spread_si
  
  ! Indices to (site x scpf) variables
  integer, private :: ih_nplant_si_scpf
  integer, private :: ih_gpp_si_scpf
  integer, private :: ih_npp_totl_si_scpf
  integer, private :: ih_npp_leaf_si_scpf
  integer, private :: ih_npp_seed_si_scpf
  integer, private :: ih_npp_fnrt_si_scpf
  integer, private :: ih_npp_bgsw_si_scpf
  integer, private :: ih_npp_bgdw_si_scpf
  integer, private :: ih_npp_agsw_si_scpf
  integer, private :: ih_npp_agdw_si_scpf
  integer, private :: ih_npp_stor_si_scpf

  integer, private :: ih_bstor_canopy_si_scpf
  integer, private :: ih_bstor_understory_si_scpf
  integer, private :: ih_bleaf_canopy_si_scpf
  integer, private :: ih_bleaf_understory_si_scpf
  integer, private :: ih_mortality_canopy_si_scpf
  integer, private :: ih_mortality_understory_si_scpf
  integer, private :: ih_nplant_canopy_si_scpf
  integer, private :: ih_nplant_understory_si_scpf
  integer, private :: ih_ddbh_canopy_si_scpf
  integer, private :: ih_ddbh_understory_si_scpf
  integer, private :: ih_gpp_canopy_si_scpf
  integer, private :: ih_gpp_understory_si_scpf
  integer, private :: ih_ar_canopy_si_scpf
  integer, private :: ih_ar_understory_si_scpf

  integer, private :: ih_ddbh_si_scpf
  integer, private :: ih_ba_si_scpf
  integer, private :: ih_m1_si_scpf
  integer, private :: ih_m2_si_scpf
  integer, private :: ih_m3_si_scpf
  integer, private :: ih_m4_si_scpf
  integer, private :: ih_m5_si_scpf
  integer, private :: ih_m6_si_scpf
  integer, private :: ih_m7_si_scpf  
  integer, private :: ih_m8_si_scpf

  integer, private :: ih_ar_si_scpf
  integer, private :: ih_ar_grow_si_scpf
  integer, private :: ih_ar_maint_si_scpf
  integer, private :: ih_ar_darkm_si_scpf
  integer, private :: ih_ar_agsapm_si_scpf
  integer, private :: ih_ar_crootm_si_scpf
  integer, private :: ih_ar_frootm_si_scpf

  ! indices to (site x scls) variables
  integer, private :: ih_ba_si_scls
  integer, private :: ih_nplant_si_scls
  integer, private :: ih_nplant_canopy_si_scls
  integer, private :: ih_nplant_understory_si_scls
  integer, private :: ih_mortality_canopy_si_scls
  integer, private :: ih_mortality_understory_si_scls
  integer, private :: ih_demotion_rate_si_scls
  integer, private :: ih_promotion_rate_si_scls
  integer, private :: ih_trimming_canopy_si_scls
  integer, private :: ih_trimming_understory_si_scls
  integer, private :: ih_crown_area_canopy_si_scls
  integer, private :: ih_crown_area_understory_si_scls
  integer, private :: ih_ddbh_canopy_si_scls
  integer, private :: ih_ddbh_understory_si_scls
  integer, private :: ih_agb_si_scls
  integer, private :: ih_biomass_si_scls

  ! mortality vars
  integer, private :: ih_m1_si_scls
  integer, private :: ih_m2_si_scls
  integer, private :: ih_m3_si_scls
  integer, private :: ih_m4_si_scls
  integer, private :: ih_m5_si_scls
  integer, private :: ih_m6_si_scls
  integer, private :: ih_m7_si_scls  
  integer, private :: ih_m8_si_scls

  ! lots of non-default diagnostics for understanding canopy versus understory carbon balances
  integer, private :: ih_rdark_canopy_si_scls
  integer, private :: ih_livestem_mr_canopy_si_scls
  integer, private :: ih_livecroot_mr_canopy_si_scls
  integer, private :: ih_froot_mr_canopy_si_scls
  integer, private :: ih_resp_g_canopy_si_scls
  integer, private :: ih_resp_m_canopy_si_scls
  integer, private :: ih_leaf_md_canopy_si_scls
  integer, private :: ih_root_md_canopy_si_scls
  integer, private :: ih_carbon_balance_canopy_si_scls
  integer, private :: ih_seed_prod_canopy_si_scls
  integer, private :: ih_dbalivedt_canopy_si_scls
  integer, private :: ih_dbdeaddt_canopy_si_scls
  integer, private :: ih_dbstoredt_canopy_si_scls
  integer, private :: ih_storage_flux_canopy_si_scls
  integer, private :: ih_npp_leaf_canopy_si_scls
  integer, private :: ih_npp_froot_canopy_si_scls
  integer, private :: ih_npp_bsw_canopy_si_scls
  integer, private :: ih_npp_bdead_canopy_si_scls
  integer, private :: ih_npp_bseed_canopy_si_scls
  integer, private :: ih_npp_store_canopy_si_scls

  integer, private :: ih_rdark_understory_si_scls
  integer, private :: ih_livestem_mr_understory_si_scls
  integer, private :: ih_livecroot_mr_understory_si_scls
  integer, private :: ih_froot_mr_understory_si_scls
  integer, private :: ih_resp_g_understory_si_scls
  integer, private :: ih_resp_m_understory_si_scls
  integer, private :: ih_leaf_md_understory_si_scls
  integer, private :: ih_root_md_understory_si_scls
  integer, private :: ih_carbon_balance_understory_si_scls
  integer, private :: ih_seed_prod_understory_si_scls
  integer, private :: ih_dbalivedt_understory_si_scls
  integer, private :: ih_dbdeaddt_understory_si_scls
  integer, private :: ih_dbstoredt_understory_si_scls
  integer, private :: ih_storage_flux_understory_si_scls
  integer, private :: ih_npp_leaf_understory_si_scls
  integer, private :: ih_npp_froot_understory_si_scls
  integer, private :: ih_npp_bsw_understory_si_scls
  integer, private :: ih_npp_bdead_understory_si_scls
  integer, private :: ih_npp_bseed_understory_si_scls
  integer, private :: ih_npp_store_understory_si_scls

  integer, private :: ih_yesterdaycanopylevel_canopy_si_scls
  integer, private :: ih_yesterdaycanopylevel_understory_si_scls

  ! indices to (site x pft) variables
  integer, private :: ih_biomass_si_pft
  integer, private :: ih_leafbiomass_si_pft
  integer, private :: ih_storebiomass_si_pft
  integer, private :: ih_nindivs_si_pft
  integer, private :: ih_recruitment_si_pft
  integer, private :: ih_mortality_si_pft


  ! indices to (site x patch-age) variables
  integer, private :: ih_area_si_age
  integer, private :: ih_lai_si_age
  integer, private :: ih_canopy_area_si_age
  integer, private :: ih_gpp_si_age
  integer, private :: ih_npp_si_age
  integer, private :: ih_ncl_si_age
  integer, private :: ih_npatches_si_age
  integer, private :: ih_zstar_si_age
  integer, private :: ih_biomass_si_age

  ! Indices to hydraulics variables
  
  integer, private :: ih_errh2o_scpf
  integer, private :: ih_tran_scpf
  integer, private :: ih_rootuptake_scpf
  integer, private :: ih_rootuptake01_scpf
  integer, private :: ih_rootuptake02_scpf
  integer, private :: ih_rootuptake03_scpf
  integer, private :: ih_rootuptake04_scpf
  integer, private :: ih_rootuptake05_scpf
  integer, private :: ih_rootuptake06_scpf
  integer, private :: ih_rootuptake07_scpf
  integer, private :: ih_rootuptake08_scpf
  integer, private :: ih_rootuptake09_scpf
  integer, private :: ih_rootuptake10_scpf
  integer, private :: ih_sapflow_scpf
  integer, private :: ih_iterh1_scpf          
  integer, private :: ih_iterh2_scpf           
  integer, private :: ih_supsub_scpf              
  integer, private :: ih_ath_scpf               
  integer, private :: ih_tth_scpf               
  integer, private :: ih_sth_scpf                     
  integer, private :: ih_lth_scpf                     
  integer, private :: ih_awp_scpf                     
  integer, private :: ih_twp_scpf  
  integer, private :: ih_swp_scpf                     
  integer, private :: ih_lwp_scpf                    
  integer, private :: ih_btran_scpf

  ! indices to (site x fuel class) variables
  integer, private :: ih_litter_moisture_si_fuel

  ! indices to (site x cwd size class) variables
  integer, private :: ih_cwd_ag_si_cwdsc
  integer, private :: ih_cwd_bg_si_cwdsc
  integer, private :: ih_cwd_ag_in_si_cwdsc
  integer, private :: ih_cwd_bg_in_si_cwdsc
  integer, private :: ih_cwd_ag_out_si_cwdsc
  integer, private :: ih_cwd_bg_out_si_cwdsc

  ! indices to (site x [canopy layer x leaf layer]) variables
  integer, private :: ih_parsun_z_si_cnlf
  integer, private :: ih_parsha_z_si_cnlf
  integer, private :: ih_laisun_z_si_cnlf
  integer, private :: ih_laisha_z_si_cnlf
  integer, private :: ih_fabd_sun_si_cnlf
  integer, private :: ih_fabd_sha_si_cnlf
  integer, private :: ih_fabi_sun_si_cnlf
  integer, private :: ih_fabi_sha_si_cnlf
  integer, private :: ih_ts_net_uptake_si_cnlf
  integer, private :: ih_year_net_uptake_si_cnlf
  integer, private :: ih_crownarea_si_cnlf


  ! indices to (site x [canopy layer x leaf layer x pft]) variables
  integer, private :: ih_parsun_z_si_cnlfpft
  integer, private :: ih_parsha_z_si_cnlfpft
  integer, private :: ih_laisun_z_si_cnlfpft
  integer, private :: ih_laisha_z_si_cnlfpft
  integer, private :: ih_fabd_sun_si_cnlfpft
  integer, private :: ih_fabd_sha_si_cnlfpft
  integer, private :: ih_fabi_sun_si_cnlfpft
  integer, private :: ih_fabi_sha_si_cnlfpft

  ! indices to (site x canopy layer) variables
  integer, private :: ih_parsun_top_si_can
  integer, private :: ih_parsha_top_si_can
  integer, private :: ih_laisun_top_si_can
  integer, private :: ih_laisha_top_si_can
  integer, private :: ih_fabd_sun_top_si_can
  integer, private :: ih_fabd_sha_top_si_can
  integer, private :: ih_fabi_sun_top_si_can
  integer, private :: ih_fabi_sha_top_si_can
  integer, private :: ih_crownarea_si_can

  ! The number of variable dim/kind types we have defined (static)
  integer, parameter :: fates_history_num_dimensions = 13
  integer, parameter :: fates_history_num_dim_kinds = 15
  

  
  ! This structure is allocated by thread, and must be calculated after the FATES
  ! sites are allocated, and their mapping to the HLM is identified.  This structure
  ! is not combined with iovar_bounds, because that one is multi-instanced.  This
  ! structure is used more during the update phase, wherease _bounds is used
  ! more for things like flushing
  type iovar_map_type
     integer, allocatable :: site_index(:)   ! maps site indexes to the HIO site position
     integer, allocatable :: patch1_index(:) ! maps site index to the HIO patch 1st position
  end type iovar_map_type


  type, public :: fates_history_interface_type
     
     ! Instance of the list of history output varialbes
     type(fates_history_variable_type), allocatable :: hvars(:)
     integer, private :: num_history_vars_
     
     ! Instanteat one registry of the different dimension/kinds (dk)
     ! All output variables will have a pointer to one of these dk's
     type(fates_io_variable_kind_type) :: dim_kinds(fates_history_num_dim_kinds)
     
     ! This is a structure that explains where FATES patch boundaries
     ! on each thread point to in the host IO array, this structure is
     ! allocated by number of threads. This could be dynamically
     ! allocated, but is unlikely to change...?
     type(fates_io_dimension_type) :: dim_bounds(fates_history_num_dimensions)
     
     type(iovar_map_type), pointer :: iovar_map(:)

     integer, private :: patch_index_, column_index_, levgrnd_index_, levscpf_index_
     integer, private :: levscls_index_, levpft_index_, levage_index_
     integer, private :: levfuel_index_, levcwdsc_index_, levscag_index_
     integer, private :: levcan_index_, levcnlf_index_, levcnlfpft_index_
   contains
     
     procedure, public :: Init
     procedure, public :: SetThreadBoundsEach
     procedure, public :: initialize_history_vars
     procedure, public :: assemble_history_output_types
     
     procedure, public :: update_history_dyn
     procedure, public :: update_history_prod
     procedure, public :: update_history_cbal
     procedure, public :: update_history_hydraulics

     ! 'get' methods used by external callers to access private read only data
     procedure, public :: num_history_vars
     procedure, public :: patch_index
     procedure, public :: column_index
     procedure, public :: levgrnd_index
     procedure, public :: levscpf_index
     procedure, public :: levscls_index
     procedure, public :: levpft_index
     procedure, public :: levage_index
     procedure, public :: levfuel_index
     procedure, public :: levcwdsc_index
     procedure, public :: levcan_index
     procedure, public :: levcnlf_index
     procedure, public :: levcnlfpft_index
     procedure, public :: levscag_index

     ! private work functions
     procedure, private :: define_history_vars
     procedure, private :: set_history_var
     procedure, private :: init_dim_kinds_maps
     procedure, private :: set_dim_indices
     procedure, private :: flush_hvars

     procedure, private :: set_patch_index
     procedure, private :: set_column_index
     procedure, private :: set_levgrnd_index
     procedure, private :: set_levscpf_index
     procedure, private :: set_levscls_index
     procedure, private :: set_levpft_index
     procedure, private :: set_levage_index
     procedure, private :: set_levfuel_index
     procedure, private :: set_levcwdsc_index
     procedure, private :: set_levcan_index
     procedure, private :: set_levcnlf_index
     procedure, private :: set_levcnlfpft_index
     procedure, private :: set_levscag_index

  end type fates_history_interface_type
   
  character(len=*), parameter, private :: sourcefile = &
         __FILE__

contains

  ! ======================================================================
  
  subroutine Init(this, num_threads, fates_bounds)

    use FatesIODimensionsMod, only : patch, column, levgrnd, levscpf
    use FatesIODimensionsMod, only : levscls, levpft, levage
    use FatesIODimensionsMod, only : levfuel, levcwdsc, levscag
    use FatesIODimensionsMod, only : levcan, levcnlf, levcnlfpft
    use FatesIODimensionsMod, only : fates_bounds_type

    implicit none

    class(fates_history_interface_type), intent(inout) :: this
    integer, intent(in) :: num_threads
    type(fates_bounds_type), intent(in) :: fates_bounds

    integer :: dim_count = 0

    dim_count = dim_count + 1
    call this%set_patch_index(dim_count)
    call this%dim_bounds(dim_count)%Init(patch, num_threads, &
         fates_bounds%patch_begin, fates_bounds%patch_end)

    dim_count = dim_count + 1
    call this%set_column_index(dim_count)
    call this%dim_bounds(dim_count)%Init(column, num_threads, &
         fates_bounds%column_begin, fates_bounds%column_end)

    dim_count = dim_count + 1
    call this%set_levgrnd_index(dim_count)
    call this%dim_bounds(dim_count)%Init(levgrnd, num_threads, &
         fates_bounds%ground_begin, fates_bounds%ground_end)

    dim_count = dim_count + 1
    call this%set_levscpf_index(dim_count)
    call this%dim_bounds(dim_count)%Init(levscpf, num_threads, &
         fates_bounds%sizepft_class_begin, fates_bounds%sizepft_class_end)

    dim_count = dim_count + 1
    call this%set_levscls_index(dim_count)
    call this%dim_bounds(dim_count)%Init(levscls, num_threads, &
         fates_bounds%size_class_begin, fates_bounds%size_class_end)

    dim_count = dim_count + 1
    call this%set_levpft_index(dim_count)
    call this%dim_bounds(dim_count)%Init(levpft, num_threads, &
         fates_bounds%pft_class_begin, fates_bounds%pft_class_end)

    dim_count = dim_count + 1
    call this%set_levage_index(dim_count)
    call this%dim_bounds(dim_count)%Init(levage, num_threads, &
         fates_bounds%age_class_begin, fates_bounds%age_class_end)

    dim_count = dim_count + 1
    call this%set_levfuel_index(dim_count)
    call this%dim_bounds(dim_count)%Init(levfuel, num_threads, &
         fates_bounds%fuel_begin, fates_bounds%fuel_end)

    dim_count = dim_count + 1
    call this%set_levcwdsc_index(dim_count)
    call this%dim_bounds(dim_count)%Init(levcwdsc, num_threads, &
         fates_bounds%cwdsc_begin, fates_bounds%cwdsc_end)

    dim_count = dim_count + 1
    call this%set_levcan_index(dim_count)
    call this%dim_bounds(dim_count)%Init(levcan, num_threads, &
         fates_bounds%can_begin, fates_bounds%can_end)

    dim_count = dim_count + 1
    call this%set_levcnlf_index(dim_count)
    call this%dim_bounds(dim_count)%Init(levcnlf, num_threads, &
         fates_bounds%cnlf_begin, fates_bounds%cnlf_end)

    dim_count = dim_count + 1
    call this%set_levcnlfpft_index(dim_count)
    call this%dim_bounds(dim_count)%Init(levcnlfpft, num_threads, &
         fates_bounds%cnlfpft_begin, fates_bounds%cnlfpft_end)

    dim_count = dim_count + 1
    call this%set_levscag_index(dim_count)
    call this%dim_bounds(dim_count)%Init(levscag, num_threads, &
         fates_bounds%sizeage_class_begin, fates_bounds%sizeage_class_end)
    

    ! FIXME(bja, 2016-10) assert(dim_count == FatesHistorydimensionmod::num_dimension_types)

    ! Allocate the mapping between FATES indices and the IO indices
    allocate(this%iovar_map(num_threads))
    
  end subroutine Init

  ! ======================================================================
  subroutine SetThreadBoundsEach(this, thread_index, thread_bounds)

    use FatesIODimensionsMod, only : fates_bounds_type

    implicit none

    class(fates_history_interface_type), intent(inout) :: this

    integer, intent(in) :: thread_index
    type(fates_bounds_type), intent(in) :: thread_bounds

    integer :: index
    
    index = this%patch_index()
    call this%dim_bounds(index)%SetThreadBounds(thread_index, &
         thread_bounds%patch_begin, thread_bounds%patch_end)

    index = this%column_index()
    call this%dim_bounds(index)%SetThreadBounds(thread_index, &
         thread_bounds%column_begin, thread_bounds%column_end)

    index = this%levgrnd_index()
    call this%dim_bounds(index)%SetThreadBounds(thread_index, &
         thread_bounds%ground_begin, thread_bounds%ground_end)

    index = this%levscpf_index()
    call this%dim_bounds(index)%SetThreadBounds(thread_index, &
         thread_bounds%sizepft_class_begin, thread_bounds%sizepft_class_end)

    index = this%levscls_index()
    call this%dim_bounds(index)%SetThreadBounds(thread_index, &
         thread_bounds%size_class_begin, thread_bounds%size_class_end)

    index = this%levpft_index()
    call this%dim_bounds(index)%SetThreadBounds(thread_index, &
         thread_bounds%pft_class_begin, thread_bounds%pft_class_end)
    
    index = this%levage_index()
    call this%dim_bounds(index)%SetThreadBounds(thread_index, &
         thread_bounds%age_class_begin, thread_bounds%age_class_end)
    
    index = this%levfuel_index()
    call this%dim_bounds(index)%SetThreadBounds(thread_index, &
         thread_bounds%fuel_begin, thread_bounds%fuel_end)
    
    index = this%levcwdsc_index()
    call this%dim_bounds(index)%SetThreadBounds(thread_index, &
         thread_bounds%cwdsc_begin, thread_bounds%cwdsc_end)
    
    index = this%levcan_index()
    call this%dim_bounds(index)%SetThreadBounds(thread_index, &
         thread_bounds%can_begin, thread_bounds%can_end)
    
    index = this%levcnlf_index()
    call this%dim_bounds(index)%SetThreadBounds(thread_index, &
         thread_bounds%cnlf_begin, thread_bounds%cnlf_end)
    
    index = this%levcnlfpft_index()
    call this%dim_bounds(index)%SetThreadBounds(thread_index, &
          thread_bounds%cnlfpft_begin, thread_bounds%cnlfpft_end)
    
    index = this%levscag_index()
    call this%dim_bounds(index)%SetThreadBounds(thread_index, &
          thread_bounds%sizeage_class_begin, thread_bounds%sizeage_class_end)
    
  end subroutine SetThreadBoundsEach
  
  ! ===================================================================================
  subroutine assemble_history_output_types(this)

    use FatesIOVariableKindMod, only : patch_r8, patch_ground_r8, patch_size_pft_r8
    use FatesIOVariableKindMod, only : site_r8, site_ground_r8, site_size_pft_r8
    use FatesIOVariableKindMod, only : site_size_r8, site_pft_r8, site_age_r8
    use FatesIOVariableKindMod, only : site_fuel_r8, site_cwdsc_r8, site_scag_r8
    use FatesIOVariableKindMod, only : site_can_r8, site_cnlf_r8, site_cnlfpft_r8

   implicit none

    class(fates_history_interface_type), intent(inout) :: this

    call this%init_dim_kinds_maps()

    call this%set_dim_indices(patch_r8, 1, this%patch_index())

    call this%set_dim_indices(site_r8, 1, this%column_index())

    call this%set_dim_indices(patch_ground_r8, 1, this%patch_index())
    call this%set_dim_indices(patch_ground_r8, 2, this%levgrnd_index())

    call this%set_dim_indices(site_ground_r8, 1, this%column_index())
    call this%set_dim_indices(site_ground_r8, 2, this%levgrnd_index())

    call this%set_dim_indices(patch_size_pft_r8, 1, this%patch_index())
    call this%set_dim_indices(patch_size_pft_r8, 2, this%levscpf_index())

    call this%set_dim_indices(site_size_pft_r8, 1, this%column_index())
    call this%set_dim_indices(site_size_pft_r8, 2, this%levscpf_index())

    call this%set_dim_indices(site_size_r8, 1, this%column_index())
    call this%set_dim_indices(site_size_r8, 2, this%levscls_index())

    call this%set_dim_indices(site_pft_r8, 1, this%column_index())
    call this%set_dim_indices(site_pft_r8, 2, this%levpft_index())

    call this%set_dim_indices(site_age_r8, 1, this%column_index())
    call this%set_dim_indices(site_age_r8, 2, this%levage_index())

    call this%set_dim_indices(site_fuel_r8, 1, this%column_index())
    call this%set_dim_indices(site_fuel_r8, 2, this%levfuel_index())

    call this%set_dim_indices(site_cwdsc_r8, 1, this%column_index())
    call this%set_dim_indices(site_cwdsc_r8, 2, this%levcwdsc_index())

    call this%set_dim_indices(site_can_r8, 1, this%column_index())
    call this%set_dim_indices(site_can_r8, 2, this%levcan_index())

    call this%set_dim_indices(site_cnlf_r8, 1, this%column_index())
    call this%set_dim_indices(site_cnlf_r8, 2, this%levcnlf_index())

    call this%set_dim_indices(site_cnlfpft_r8, 1, this%column_index())
    call this%set_dim_indices(site_cnlfpft_r8, 2, this%levcnlfpft_index())

    call this%set_dim_indices(site_scag_r8, 1, this%column_index())
    call this%set_dim_indices(site_scag_r8, 2, this%levscag_index())

  end subroutine assemble_history_output_types
  
  ! ===================================================================================
  
  subroutine set_dim_indices(this, dk_name, idim, dim_index)

    use FatesIOVariableKindMod , only : iotype_index

    implicit none

    ! arguments
    class(fates_history_interface_type), intent(inout) :: this
    character(len=*), intent(in)     :: dk_name
    integer, intent(in)              :: idim  ! dimension index
    integer, intent(in) :: dim_index


    ! local
    integer :: ityp

    ityp = iotype_index(trim(dk_name), fates_history_num_dim_kinds, this%dim_kinds)

    ! First check to see if the dimension is allocated
    if (this%dim_kinds(ityp)%ndims < idim) then
       write(fates_log(), *) 'Trying to define dimension size to a dim-type structure'
       write(fates_log(), *) 'but the dimension index does not exist'
       write(fates_log(), *) 'type: ',dk_name,' ndims: ',this%dim_kinds(ityp)%ndims,' input dim:',idim
       stop
       !end_run
    end if

    if (idim == 1) then
       this%dim_kinds(ityp)%dim1_index = dim_index
    else if (idim == 2) then
       this%dim_kinds(ityp)%dim2_index = dim_index
    end if

    ! With the map, we can set the dimension size
    this%dim_kinds(ityp)%dimsize(idim) = this%dim_bounds(dim_index)%upper_bound - &
         this%dim_bounds(dim_index)%lower_bound + 1

 end subroutine set_dim_indices
  
 ! =======================================================================
 subroutine set_patch_index(this, index)
   implicit none
   class(fates_history_interface_type), intent(inout) :: this
   integer, intent(in) :: index
   this%patch_index_ = index
 end subroutine set_patch_index

 integer function patch_index(this)
   implicit none
   class(fates_history_interface_type), intent(in) :: this
   patch_index = this%patch_index_
 end function patch_index

 ! =======================================================================
 subroutine set_column_index(this, index)
   implicit none
   class(fates_history_interface_type), intent(inout) :: this
   integer, intent(in) :: index
   this%column_index_ = index
 end subroutine set_column_index

 integer function column_index(this)
   implicit none
   class(fates_history_interface_type), intent(in) :: this
   column_index = this%column_index_
 end function column_index

 ! =======================================================================
 subroutine set_levgrnd_index(this, index)
   implicit none
   class(fates_history_interface_type), intent(inout) :: this
   integer, intent(in) :: index
   this%levgrnd_index_ = index
 end subroutine set_levgrnd_index

 integer function levgrnd_index(this)
   implicit none
   class(fates_history_interface_type), intent(in) :: this
   levgrnd_index = this%levgrnd_index_
 end function levgrnd_index

 ! =======================================================================
 subroutine set_levscpf_index(this, index)
   implicit none
   class(fates_history_interface_type), intent(inout) :: this
   integer, intent(in) :: index
   this%levscpf_index_ = index
 end subroutine set_levscpf_index

 integer function levscpf_index(this)
   implicit none
   class(fates_history_interface_type), intent(in) :: this
   levscpf_index = this%levscpf_index_
 end function levscpf_index

 ! =======================================================================
 subroutine set_levscls_index(this, index)
   implicit none
   class(fates_history_interface_type), intent(inout) :: this
   integer, intent(in) :: index
   this%levscls_index_ = index
 end subroutine set_levscls_index

 integer function levscls_index(this)
   implicit none
   class(fates_history_interface_type), intent(in) :: this
   levscls_index = this%levscls_index_
 end function levscls_index

 ! =======================================================================
 subroutine set_levpft_index(this, index)
   implicit none
   class(fates_history_interface_type), intent(inout) :: this
   integer, intent(in) :: index
   this%levpft_index_ = index
 end subroutine set_levpft_index

 integer function levpft_index(this)
   implicit none
   class(fates_history_interface_type), intent(in) :: this
   levpft_index = this%levpft_index_
 end function levpft_index

 ! =======================================================================
 subroutine set_levage_index(this, index)
   implicit none
   class(fates_history_interface_type), intent(inout) :: this
   integer, intent(in) :: index
   this%levage_index_ = index
 end subroutine set_levage_index

 integer function levage_index(this)
   implicit none
   class(fates_history_interface_type), intent(in) :: this
   levage_index = this%levage_index_
 end function levage_index

 ! =======================================================================
 subroutine set_levfuel_index(this, index)
   implicit none
   class(fates_history_interface_type), intent(inout) :: this
   integer, intent(in) :: index
   this%levfuel_index_ = index
 end subroutine set_levfuel_index

 integer function levfuel_index(this)
   implicit none
   class(fates_history_interface_type), intent(in) :: this
   levfuel_index = this%levfuel_index_
 end function levfuel_index

 ! =======================================================================
 subroutine set_levcwdsc_index(this, index)
   implicit none
   class(fates_history_interface_type), intent(inout) :: this
   integer, intent(in) :: index
   this%levcwdsc_index_ = index
 end subroutine set_levcwdsc_index

 integer function levcwdsc_index(this)
   implicit none
   class(fates_history_interface_type), intent(in) :: this
   levcwdsc_index = this%levcwdsc_index_
 end function levcwdsc_index

 ! =======================================================================
 subroutine set_levcan_index(this, index)
   implicit none
   class(fates_history_interface_type), intent(inout) :: this
   integer, intent(in) :: index
   this%levcan_index_ = index
 end subroutine set_levcan_index

 integer function levcan_index(this)
   implicit none
   class(fates_history_interface_type), intent(in) :: this
   levcan_index = this%levcan_index_
 end function levcan_index

 ! =======================================================================
 subroutine set_levcnlf_index(this, index)
   implicit none
   class(fates_history_interface_type), intent(inout) :: this
   integer, intent(in) :: index
   this%levcnlf_index_ = index
 end subroutine set_levcnlf_index

 integer function levcnlf_index(this)
   implicit none
   class(fates_history_interface_type), intent(in) :: this
   levcnlf_index = this%levcnlf_index_
 end function levcnlf_index

 ! =======================================================================
 subroutine set_levcnlfpft_index(this, index)
   implicit none
   class(fates_history_interface_type), intent(inout) :: this
   integer, intent(in) :: index
   this%levcnlfpft_index_ = index
 end subroutine set_levcnlfpft_index

 integer function levcnlfpft_index(this)
   implicit none
   class(fates_history_interface_type), intent(in) :: this
   levcnlfpft_index = this%levcnlfpft_index_
 end function levcnlfpft_index

 ! ======================================================================================
 subroutine set_levscag_index(this, index)
   implicit none
   class(fates_history_interface_type), intent(inout) :: this
   integer, intent(in) :: index
   this%levscag_index_ = index
 end subroutine set_levscag_index

 integer function levscag_index(this)
    implicit none
    class(fates_history_interface_type), intent(in) :: this
    levscag_index = this%levscag_index_
 end function levscag_index
 ! ======================================================================================


 subroutine flush_hvars(this,nc,upfreq_in)
 
   class(fates_history_interface_type)        :: this
   integer,intent(in)                     :: nc
   integer,intent(in)                     :: upfreq_in
   integer                      :: ivar
   integer                      :: lb1,ub1,lb2,ub2

   do ivar=1,ubound(this%hvars,1)
      if (this%hvars(ivar)%upfreq == upfreq_in) then ! Only flush variables with update on dynamics step
         call this%hvars(ivar)%flush(nc, this%dim_bounds, this%dim_kinds)
         
      end if
   end do
   
end subroutine flush_hvars

  
  ! =====================================================================================
   
  subroutine set_history_var(this, vname, units, long, use_default, avgflag, vtype, &
       hlms, flushval, upfreq, ivar, initialize, index)

    use FatesUtilsMod, only     : check_hlm_list
    use FatesInterfaceMod, only : hlm_name

    implicit none
    
    ! arguments
    class(fates_history_interface_type), intent(inout) :: this
    character(len=*), intent(in)  :: vname
    character(len=*), intent(in)  :: units
    character(len=*), intent(in)  :: long
    character(len=*), intent(in)  :: use_default
    character(len=*), intent(in)  :: avgflag
    character(len=*), intent(in)  :: vtype
    character(len=*), intent(in)  :: hlms
    real(r8), intent(in)          :: flushval ! IF THE TYPE IS AN INT WE WILL round with NINT
    integer, intent(in)           :: upfreq
    logical, intent(in) :: initialize
    integer, intent(inout)       :: ivar
    integer, intent(inout)       :: index  ! This is the index for the variable of
                                           ! interest that is associated with an
                                           ! explict name (for fast reference during update)
                                           ! A zero is passed back when the variable is
                                           ! not used

    ! locals
    integer :: ub1, lb1, ub2, lb2    ! Bounds for allocating the var
    integer :: ityp

    logical :: write_var

    write_var = check_hlm_list(trim(hlms), trim(hlm_name))
    if( write_var ) then
       ivar  = ivar+1
       index = ivar    
       
       if (initialize) then
          call this%hvars(ivar)%Init(vname, units, long, use_default, &
               vtype, avgflag, flushval, upfreq, fates_history_num_dim_kinds, this%dim_kinds, &
               this%dim_bounds)
       end if
    else
       index = 0
    end if
    
    return
  end subroutine set_history_var
  
  ! ====================================================================================
  
  subroutine init_dim_kinds_maps(this)
    
    ! ----------------------------------------------------------------------------------
    ! This subroutine simply initializes the structures that define the different
    ! array and type formats for different IO variables
    !
    ! PA_R8   : 1D patch scale 8-byte reals
    ! SI_R8   : 1D site scale 8-byte reals
    !
    ! The allocation on the structures is not dynamic and should only add up to the
    ! number of entries listed here.
    !
    ! ----------------------------------------------------------------------------------
    use FatesIOVariableKindMod, only : patch_r8, patch_ground_r8, patch_size_pft_r8
    use FatesIOVariableKindMod, only : site_r8, site_ground_r8, site_size_pft_r8
    use FatesIOVariableKindMod, only : site_size_r8, site_pft_r8, site_age_r8
    use FatesIOVariableKindMod, only : site_fuel_r8, site_cwdsc_r8, site_scag_r8
    use FatesIOVariableKindMod, only : site_can_r8, site_cnlf_r8, site_cnlfpft_r8
    
    implicit none
    
    ! Arguments
    class(fates_history_interface_type), intent(inout) :: this
       

    integer :: index

    ! 1d Patch
    index = 1
    call this%dim_kinds(index)%Init(patch_r8, 1)

    ! 1d Site
    index = index + 1
    call this%dim_kinds(index)%Init(site_r8, 1)

    ! patch x ground
    index = index + 1
    call this%dim_kinds(index)%Init(patch_ground_r8, 2)

    ! patch x size-class/pft
    index = index + 1
    call this%dim_kinds(index)%Init(patch_size_pft_r8, 2)

    ! site x ground
    index = index + 1
    call this%dim_kinds(index)%Init(site_ground_r8, 2)

    ! site x size-class/pft
    index = index + 1
    call this%dim_kinds(index)%Init(site_size_pft_r8, 2)

    ! site x size-class
    index = index + 1
    call this%dim_kinds(index)%Init(site_size_r8, 2)

    ! site x pft
    index = index + 1
    call this%dim_kinds(index)%Init(site_pft_r8, 2)

    ! site x patch-age class
    index = index + 1
    call this%dim_kinds(index)%Init(site_age_r8, 2)

    ! site x fuel size class
    index = index + 1
    call this%dim_kinds(index)%Init(site_fuel_r8, 2)

    ! site x cwd size class
    index = index + 1
    call this%dim_kinds(index)%Init(site_cwdsc_r8, 2)

    ! site x can class
    index = index + 1
    call this%dim_kinds(index)%Init(site_can_r8, 2)

    ! site x cnlf class
    index = index + 1
    call this%dim_kinds(index)%Init(site_cnlf_r8, 2)

    ! site x cnlfpft class
    index = index + 1
    call this%dim_kinds(index)%Init(site_cnlfpft_r8, 2)

    ! site x size-class x age class
    index = index + 1
    call this%dim_kinds(index)%Init(site_scag_r8, 2)

    ! FIXME(bja, 2016-10) assert(index == fates_history_num_dim_kinds)
  end subroutine init_dim_kinds_maps

 ! =======================================================================
 subroutine update_history_cbal(this,nc,nsites,sites)

     use EDtypesMod          , only : ed_site_type
     
     ! Arguments
     class(fates_history_interface_type)             :: this
     integer                 , intent(in)            :: nc   ! clump index
     integer                 , intent(in)            :: nsites
     type(ed_site_type)      , intent(inout), target :: sites(nsites)

     ! Locals
     integer  :: s        ! The local site index
     integer  :: io_si     ! The site index of the IO array
     
     
     associate( hio_nep_si            => this%hvars(ih_nep_si)%r81d, &
                 hio_nbp_si            => this%hvars(ih_nbp_si)%r81d, &
                 hio_fire_c_to_atm_si  => this%hvars(ih_fire_c_to_atm_si)%r81d, &
                 hio_totecosysc_si     => this%hvars(ih_totecosysc_si)%r81d, &
                 hio_cbal_err_fates_si => this%hvars(ih_cbal_err_fates_si)%r81d, &
                 hio_cbal_err_bgc_si   => this%hvars(ih_cbal_err_bgc_si)%r81d, &
                 hio_cbal_err_tot_si   => this%hvars(ih_cbal_err_tot_si)%r81d, &
                 hio_biomass_stock_si  => this%hvars(ih_biomass_stock_si)%r81d, &
                 hio_litter_stock_si   => this%hvars(ih_litter_stock_si)%r81d, &
                 hio_cwd_stock_si      => this%hvars(ih_cwd_stock_si)%r81d )

        ! ---------------------------------------------------------------------------------
        ! Flush arrays to values defined by %flushval (see registry entry in
        ! subroutine define_history_vars()
        ! ---------------------------------------------------------------------------------
        call this%flush_hvars(nc,upfreq_in=3)
        
        
        do s = 1,nsites
         
           io_si  = this%iovar_map(nc)%site_index(s)

           hio_nep_si(io_si) = sites(s)%nep
           hio_nbp_si(io_si) = sites(s)%nbp
           hio_fire_c_to_atm_si(io_si) = sites(s)%fire_c_to_atm
           hio_totecosysc_si(io_si) = sites(s)%totecosysc
           hio_cbal_err_fates_si(io_si) = sites(s)%cbal_err_fates
           hio_cbal_err_bgc_si(io_si) = sites(s)%cbal_err_bgc
           hio_cbal_err_tot_si(io_si) = sites(s)%cbal_err_tot
           hio_biomass_stock_si(io_si) = sites(s)%biomass_stock
           hio_litter_stock_si(io_si) = sites(s)%ed_litter_stock
           hio_cwd_stock_si(io_si) = sites(s)%cwd_stock

        end do

      end associate

   end subroutine update_history_cbal
   

  ! ====================================================================================
  
  subroutine update_history_dyn(this,nc,nsites,sites)
    
    ! ---------------------------------------------------------------------------------
    ! This is the call to update the history IO arrays that are expected to only change
    ! after Ecosystem Dynamics have been processed.
    ! ---------------------------------------------------------------------------------
    
    use EDtypesMod          , only : ed_site_type
    use EDtypesMod          , only : ed_cohort_type
    use EDtypesMod          , only : ed_patch_type
    use EDtypesMod          , only : AREA
    use EDtypesMod          , only : AREA_INV
    use EDtypesMod          , only : nfsc
    use EDtypesMod          , only : ncwd
    use EDtypesMod          , only : ican_upper
    use EDtypesMod          , only : ican_ustory
    use FatesSizeAgeTypeIndicesMod, only : get_sizeage_class_index
    use EDTypesMod        , only : nlevleaf

    ! Arguments
    class(fates_history_interface_type)             :: this
    integer                 , intent(in)            :: nc   ! clump index
    integer                 , intent(in)            :: nsites
    type(ed_site_type)      , intent(inout), target :: sites(nsites)
    
    ! Locals
    integer  :: s        ! The local site index
    integer  :: io_si     ! The site index of the IO array
    integer  :: ipa, ipa2 ! The local "I"ndex of "PA"tches 
    integer  :: io_pa    ! The patch index of the IO array
    integer  :: io_pa1   ! The first patch index in the IO array for each site
    integer  :: io_soipa 
    integer  :: lb1,ub1,lb2,ub2  ! IO array bounds for the calling thread
    integer  :: ivar             ! index of IO variable object vector
    integer  :: ft               ! functional type index
    integer  :: i_scpf,i_pft,i_scls     ! iterators for scpf, pft, and scls dims
    integer  :: i_cwd,i_fuel            ! iterators for cwd and fuel dims
    integer  :: iscag        ! size-class x age index
    integer  :: ican, ileaf, cnlf_indx  ! iterators for leaf and canopy level
    
    real(r8) :: n_density   ! individual of cohort per m2.
    real(r8) :: n_perm2     ! individuals per m2 for the whole column
    real(r8) :: patch_scaling_scalar ! ratio of canopy to patch area for counteracting patch scaling
    real(r8) :: dbh         ! diameter ("at breast height")

    type(ed_patch_type),pointer  :: cpatch
    type(ed_cohort_type),pointer :: ccohort

    real(r8), parameter :: tiny = 1.e-5_r8      ! some small number
    
    associate( hio_npatches_si         => this%hvars(ih_npatches_si)%r81d, &
               hio_ncohorts_si         => this%hvars(ih_ncohorts_si)%r81d, &
               hio_trimming_pa         => this%hvars(ih_trimming_pa)%r81d, &
               hio_area_plant_pa       => this%hvars(ih_area_plant_pa)%r81d, &
               hio_area_treespread_pa  => this%hvars(ih_area_treespread_pa)%r81d, & 
               hio_canopy_spread_si    => this%hvars(ih_canopy_spread_si)%r81d, &
               hio_biomass_si_pft      => this%hvars(ih_biomass_si_pft)%r82d, &
               hio_leafbiomass_si_pft  => this%hvars(ih_leafbiomass_si_pft)%r82d, &
               hio_storebiomass_si_pft => this%hvars(ih_storebiomass_si_pft)%r82d, &
               hio_nindivs_si_pft      => this%hvars(ih_nindivs_si_pft)%r82d, &
               hio_recruitment_si_pft  => this%hvars(ih_recruitment_si_pft)%r82d, &
               hio_mortality_si_pft  => this%hvars(ih_mortality_si_pft)%r82d, &
               hio_nesterov_fire_danger_pa => this%hvars(ih_nesterov_fire_danger_pa)%r81d, &
               hio_spitfire_ros_pa     => this%hvars(ih_spitfire_ROS_pa)%r81d, &
               hio_tfc_ros_pa          => this%hvars(ih_TFC_ROS_pa)%r81d, &
               hio_effect_wspeed_pa    => this%hvars(ih_effect_wspeed_pa)%r81d, &
               hio_fire_intensity_pa   => this%hvars(ih_fire_intensity_pa)%r81d, &
               hio_fire_area_pa        => this%hvars(ih_fire_area_pa)%r81d, &
               hio_scorch_height_pa    => this%hvars(ih_scorch_height_pa)%r81d, &
               hio_fire_fuel_bulkd_pa  => this%hvars(ih_fire_fuel_bulkd_pa)%r81d, &
               hio_fire_fuel_eff_moist_pa => this%hvars(ih_fire_fuel_eff_moist_pa)%r81d, &
               hio_fire_fuel_sav_pa    => this%hvars(ih_fire_fuel_sav_pa)%r81d, &
               hio_fire_fuel_mef_pa    => this%hvars(ih_fire_fuel_mef_pa)%r81d, &
               hio_sum_fuel_pa         => this%hvars(ih_sum_fuel_pa)%r81d,  &
               hio_litter_in_si        => this%hvars(ih_litter_in_si)%r81d, &
               hio_litter_out_pa       => this%hvars(ih_litter_out_pa)%r81d, &
               hio_seed_bank_si        => this%hvars(ih_seed_bank_si)%r81d, &
               hio_seeds_in_pa         => this%hvars(ih_seeds_in_pa)%r81d, &
               hio_seed_decay_pa       => this%hvars(ih_seed_decay_pa)%r81d, &
               hio_seed_germination_pa => this%hvars(ih_seed_germination_pa)%r81d, &
               hio_bstore_pa           => this%hvars(ih_bstore_pa)%r81d, &
               hio_bdead_pa            => this%hvars(ih_bdead_pa)%r81d, &
               hio_balive_pa           => this%hvars(ih_balive_pa)%r81d, &
               hio_bleaf_pa            => this%hvars(ih_bleaf_pa)%r81d, &
               hio_bsapwood_pa         => this%hvars(ih_bsapwood_pa)%r81d, &
               hio_bfineroot_pa        => this%hvars(ih_bfineroot_pa)%r81d, &
               hio_btotal_pa           => this%hvars(ih_btotal_pa)%r81d, &
               hio_canopy_biomass_pa   => this%hvars(ih_canopy_biomass_pa)%r81d, &
               hio_understory_biomass_pa   => this%hvars(ih_understory_biomass_pa)%r81d, &
               hio_gpp_si_scpf         => this%hvars(ih_gpp_si_scpf)%r82d, &
               hio_npp_totl_si_scpf    => this%hvars(ih_npp_totl_si_scpf)%r82d, &
               hio_npp_leaf_si_scpf    => this%hvars(ih_npp_leaf_si_scpf)%r82d, &
               hio_npp_seed_si_scpf    => this%hvars(ih_npp_seed_si_scpf)%r82d, &
               hio_npp_fnrt_si_scpf    => this%hvars(ih_npp_fnrt_si_scpf)%r82d, &
               hio_npp_bgsw_si_scpf    => this%hvars(ih_npp_bgsw_si_scpf)%r82d, &
               hio_npp_bgdw_si_scpf    => this%hvars(ih_npp_bgdw_si_scpf)%r82d, &
               hio_npp_agsw_si_scpf    => this%hvars(ih_npp_agsw_si_scpf)%r82d, &
               hio_npp_agdw_si_scpf    => this%hvars(ih_npp_agdw_si_scpf)%r82d, &
               hio_npp_stor_si_scpf    => this%hvars(ih_npp_stor_si_scpf)%r82d, &
               hio_bstor_canopy_si_scpf      => this%hvars(ih_bstor_canopy_si_scpf)%r82d, &
               hio_bstor_understory_si_scpf  => this%hvars(ih_bstor_understory_si_scpf)%r82d, &
               hio_bleaf_canopy_si_scpf      => this%hvars(ih_bleaf_canopy_si_scpf)%r82d, &
               hio_bleaf_understory_si_scpf  => this%hvars(ih_bleaf_understory_si_scpf)%r82d, &
               hio_mortality_canopy_si_scpf         => this%hvars(ih_mortality_canopy_si_scpf)%r82d, &
               hio_mortality_understory_si_scpf     => this%hvars(ih_mortality_understory_si_scpf)%r82d, &
               hio_nplant_canopy_si_scpf     => this%hvars(ih_nplant_canopy_si_scpf)%r82d, &
               hio_nplant_understory_si_scpf => this%hvars(ih_nplant_understory_si_scpf)%r82d, &
               hio_ddbh_canopy_si_scpf       => this%hvars(ih_ddbh_canopy_si_scpf)%r82d, &
               hio_ddbh_understory_si_scpf   => this%hvars(ih_ddbh_understory_si_scpf)%r82d, &
               hio_ddbh_canopy_si_scls       => this%hvars(ih_ddbh_canopy_si_scls)%r82d, &
               hio_ddbh_understory_si_scls   => this%hvars(ih_ddbh_understory_si_scls)%r82d, &
               hio_gpp_canopy_si_scpf        => this%hvars(ih_gpp_canopy_si_scpf)%r82d, &
               hio_gpp_understory_si_scpf    => this%hvars(ih_gpp_understory_si_scpf)%r82d, &
               hio_ar_canopy_si_scpf         => this%hvars(ih_ar_canopy_si_scpf)%r82d, &
               hio_ar_understory_si_scpf     => this%hvars(ih_ar_understory_si_scpf)%r82d, &
               hio_ddbh_si_scpf        => this%hvars(ih_ddbh_si_scpf)%r82d, &
               hio_ba_si_scpf          => this%hvars(ih_ba_si_scpf)%r82d, &
               hio_nplant_si_scpf      => this%hvars(ih_nplant_si_scpf)%r82d, &
               hio_m1_si_scpf          => this%hvars(ih_m1_si_scpf)%r82d, &
               hio_m2_si_scpf          => this%hvars(ih_m2_si_scpf)%r82d, &
               hio_m3_si_scpf          => this%hvars(ih_m3_si_scpf)%r82d, &
               hio_m4_si_scpf          => this%hvars(ih_m4_si_scpf)%r82d, &
               hio_m5_si_scpf          => this%hvars(ih_m5_si_scpf)%r82d, &
               hio_m6_si_scpf          => this%hvars(ih_m6_si_scpf)%r82d, &
               hio_m7_si_scpf          => this%hvars(ih_m7_si_scpf)%r82d, &                  
               hio_m8_si_scpf          => this%hvars(ih_m8_si_scpf)%r82d, &

               hio_m1_si_scls          => this%hvars(ih_m1_si_scls)%r82d, &
               hio_m2_si_scls          => this%hvars(ih_m2_si_scls)%r82d, &
               hio_m3_si_scls          => this%hvars(ih_m3_si_scls)%r82d, &
               hio_m4_si_scls          => this%hvars(ih_m4_si_scls)%r82d, &
               hio_m5_si_scls          => this%hvars(ih_m5_si_scls)%r82d, &
               hio_m6_si_scls          => this%hvars(ih_m6_si_scls)%r82d, &
               hio_m7_si_scls          => this%hvars(ih_m7_si_scls)%r82d, &
               hio_m8_si_scls          => this%hvars(ih_m8_si_scls)%r82d, &                        

               hio_ba_si_scls          => this%hvars(ih_ba_si_scls)%r82d, &
               hio_agb_si_scls          => this%hvars(ih_agb_si_scls)%r82d, &
               hio_biomass_si_scls          => this%hvars(ih_biomass_si_scls)%r82d, &
               hio_nplant_si_scls         => this%hvars(ih_nplant_si_scls)%r82d, &
               hio_nplant_canopy_si_scls         => this%hvars(ih_nplant_canopy_si_scls)%r82d, &
               hio_nplant_understory_si_scls     => this%hvars(ih_nplant_understory_si_scls)%r82d, &
               hio_mortality_canopy_si_scls      => this%hvars(ih_mortality_canopy_si_scls)%r82d, &
               hio_mortality_understory_si_scls  => this%hvars(ih_mortality_understory_si_scls)%r82d, &
               hio_demotion_rate_si_scls         => this%hvars(ih_demotion_rate_si_scls)%r82d, &
               hio_demotion_carbonflux_si        => this%hvars(ih_demotion_carbonflux_si)%r81d, &
               hio_promotion_rate_si_scls        => this%hvars(ih_promotion_rate_si_scls)%r82d, &
               hio_trimming_canopy_si_scls         => this%hvars(ih_trimming_canopy_si_scls)%r82d, &
               hio_trimming_understory_si_scls     => this%hvars(ih_trimming_understory_si_scls)%r82d, &
               hio_crown_area_canopy_si_scls         => this%hvars(ih_crown_area_canopy_si_scls)%r82d, &
               hio_crown_area_understory_si_scls     => this%hvars(ih_crown_area_understory_si_scls)%r82d, &
               hio_promotion_carbonflux_si       => this%hvars(ih_promotion_carbonflux_si)%r81d, &
               hio_canopy_mortality_carbonflux_si     => this%hvars(ih_canopy_mortality_carbonflux_si)%r81d, &
               hio_understory_mortality_carbonflux_si => this%hvars(ih_understory_mortality_carbonflux_si)%r81d, &
               hio_leaf_md_canopy_si_scls           => this%hvars(ih_leaf_md_canopy_si_scls)%r82d, &
               hio_root_md_canopy_si_scls           => this%hvars(ih_root_md_canopy_si_scls)%r82d, &
               hio_carbon_balance_canopy_si_scls    => this%hvars(ih_carbon_balance_canopy_si_scls)%r82d, &
               hio_seed_prod_canopy_si_scls         => this%hvars(ih_seed_prod_canopy_si_scls)%r82d, &
               hio_dbalivedt_canopy_si_scls         => this%hvars(ih_dbalivedt_canopy_si_scls)%r82d, &
               hio_dbdeaddt_canopy_si_scls          => this%hvars(ih_dbdeaddt_canopy_si_scls)%r82d, &
               hio_dbstoredt_canopy_si_scls         => this%hvars(ih_dbstoredt_canopy_si_scls)%r82d, &
               hio_storage_flux_canopy_si_scls      => this%hvars(ih_storage_flux_canopy_si_scls)%r82d, &
               hio_npp_leaf_canopy_si_scls          => this%hvars(ih_npp_leaf_canopy_si_scls)%r82d, &
               hio_npp_froot_canopy_si_scls         => this%hvars(ih_npp_froot_canopy_si_scls)%r82d, &
               hio_npp_bsw_canopy_si_scls           => this%hvars(ih_npp_bsw_canopy_si_scls)%r82d, &
               hio_npp_bdead_canopy_si_scls         => this%hvars(ih_npp_bdead_canopy_si_scls)%r82d, &
               hio_npp_bseed_canopy_si_scls         => this%hvars(ih_npp_bseed_canopy_si_scls)%r82d, &
               hio_npp_store_canopy_si_scls         => this%hvars(ih_npp_store_canopy_si_scls)%r82d, &
               hio_leaf_md_understory_si_scls       => this%hvars(ih_leaf_md_understory_si_scls)%r82d, &
               hio_root_md_understory_si_scls       => this%hvars(ih_root_md_understory_si_scls)%r82d, &
               hio_carbon_balance_understory_si_scls=> this%hvars(ih_carbon_balance_understory_si_scls)%r82d, &
               hio_seed_prod_understory_si_scls     => this%hvars(ih_seed_prod_understory_si_scls)%r82d, &
               hio_dbalivedt_understory_si_scls     => this%hvars(ih_dbalivedt_understory_si_scls)%r82d, &
               hio_dbdeaddt_understory_si_scls      => this%hvars(ih_dbdeaddt_understory_si_scls)%r82d, &
               hio_dbstoredt_understory_si_scls     => this%hvars(ih_dbstoredt_understory_si_scls)%r82d, &
               hio_storage_flux_understory_si_scls  => this%hvars(ih_storage_flux_understory_si_scls)%r82d, &
               hio_npp_leaf_understory_si_scls      => this%hvars(ih_npp_leaf_understory_si_scls)%r82d, &
               hio_npp_froot_understory_si_scls     => this%hvars(ih_npp_froot_understory_si_scls)%r82d, &
               hio_npp_bsw_understory_si_scls       => this%hvars(ih_npp_bsw_understory_si_scls)%r82d, &
               hio_npp_bdead_understory_si_scls     => this%hvars(ih_npp_bdead_understory_si_scls)%r82d, &
               hio_npp_bseed_understory_si_scls     => this%hvars(ih_npp_bseed_understory_si_scls)%r82d, &
               hio_npp_store_understory_si_scls     => this%hvars(ih_npp_store_understory_si_scls)%r82d, &
               hio_yesterdaycanopylevel_canopy_si_scls     => this%hvars(ih_yesterdaycanopylevel_canopy_si_scls)%r82d, &
               hio_yesterdaycanopylevel_understory_si_scls => this%hvars(ih_yesterdaycanopylevel_understory_si_scls)%r82d, &
               hio_area_si_age         => this%hvars(ih_area_si_age)%r82d, &
               hio_lai_si_age          => this%hvars(ih_lai_si_age)%r82d, &
               hio_canopy_area_si_age  => this%hvars(ih_canopy_area_si_age)%r82d, &
               hio_ncl_si_age          => this%hvars(ih_ncl_si_age)%r82d, &
               hio_npatches_si_age     => this%hvars(ih_npatches_si_age)%r82d, &
               hio_zstar_si_age        => this%hvars(ih_zstar_si_age)%r82d, &
               hio_biomass_si_age        => this%hvars(ih_biomass_si_age)%r82d, &
               hio_litter_moisture_si_fuel        => this%hvars(ih_litter_moisture_si_fuel)%r82d, &
               hio_cwd_ag_si_cwdsc                  => this%hvars(ih_cwd_ag_si_cwdsc)%r82d, &
               hio_cwd_bg_si_cwdsc                  => this%hvars(ih_cwd_bg_si_cwdsc)%r82d, &
               hio_cwd_ag_in_si_cwdsc               => this%hvars(ih_cwd_ag_in_si_cwdsc)%r82d, &
               hio_cwd_bg_in_si_cwdsc               => this%hvars(ih_cwd_bg_in_si_cwdsc)%r82d, &
               hio_cwd_ag_out_si_cwdsc              => this%hvars(ih_cwd_ag_out_si_cwdsc)%r82d, &
               hio_cwd_bg_out_si_cwdsc              => this%hvars(ih_cwd_bg_out_si_cwdsc)%r82d, &
               hio_crownarea_si_cnlf                => this%hvars(ih_crownarea_si_cnlf)%r82d, &
               hio_crownarea_si_can                 => this%hvars(ih_crownarea_si_can)%r82d, &
               hio_nplant_si_scag                   => this%hvars(ih_nplant_si_scag)%r82d, &
               hio_nplant_canopy_si_scag            => this%hvars(ih_nplant_canopy_si_scag)%r82d, &
               hio_nplant_understory_si_scag        => this%hvars(ih_nplant_understory_si_scag)%r82d, &
               hio_ddbh_canopy_si_scag              => this%hvars(ih_ddbh_canopy_si_scag)%r82d, &
               hio_ddbh_understory_si_scag          => this%hvars(ih_ddbh_understory_si_scag)%r82d, &
               hio_mortality_canopy_si_scag         => this%hvars(ih_mortality_canopy_si_scag)%r82d, &
               hio_mortality_understory_si_scag     => this%hvars(ih_mortality_understory_si_scag)%r82d)

               
      ! ---------------------------------------------------------------------------------
      ! Flush arrays to values defined by %flushval (see registry entry in
      ! subroutine define_history_vars()
      ! ---------------------------------------------------------------------------------
      call this%flush_hvars(nc,upfreq_in=1)


      ! If we don't have dynamics turned on, we just abort these diagnostics
      if (hlm_use_ed_st3.eq.itrue) return

      ! ---------------------------------------------------------------------------------
      ! Loop through the FATES scale hierarchy and fill the history IO arrays
      ! ---------------------------------------------------------------------------------
      
      do s = 1,nsites
         
         io_si  = this%iovar_map(nc)%site_index(s)
         io_pa1 = this%iovar_map(nc)%patch1_index(s)
         io_soipa = io_pa1-1
         
         ! Set trimming on the soil patch to 1.0
         hio_trimming_pa(io_soipa) = 1.0_r8

         ! The seed bank is a site level variable
         hio_seed_bank_si(io_si) = sum(sites(s)%seed_bank) * g_per_kg

         hio_canopy_spread_si(io_si)        = sites(s)%spread
            
         ipa = 0
         cpatch => sites(s)%oldest_patch
         do while(associated(cpatch))
            
            io_pa = io_pa1 + ipa

            ! Increment the number of patches per site
            hio_npatches_si(io_si) = hio_npatches_si(io_si) + 1._r8

            ! Increment the fractional area in each age class bin
            hio_area_si_age(io_si,cpatch%age_class) = hio_area_si_age(io_si,cpatch%age_class) &
                 + cpatch%area * AREA_INV

            ! Increment some patch-age-resolved diagnostics
            hio_lai_si_age(io_si,cpatch%age_class) = hio_lai_si_age(io_si,cpatch%age_class) &
                 + cpatch%lai * cpatch%area
            hio_ncl_si_age(io_si,cpatch%age_class) = hio_ncl_si_age(io_si,cpatch%age_class) &
                 + cpatch%ncl_p * cpatch%area
            hio_npatches_si_age(io_si,cpatch%age_class) = hio_npatches_si_age(io_si,cpatch%age_class) + 1._r8
            if ( ED_val_comp_excln .lt. 0._r8 ) then ! only valid when "strict ppa" enabled
               hio_zstar_si_age(io_si,cpatch%age_class) = hio_zstar_si_age(io_si,cpatch%age_class) &
                    + cpatch%zstar * cpatch%area * AREA_INV
            endif

            ccohort => cpatch%shortest
            do while(associated(ccohort))
               
               ft = ccohort%pft
               
               ! Increment the number of cohorts per site
               hio_ncohorts_si(io_si) = hio_ncohorts_si(io_si) + 1._r8
               
               if ((cpatch%area .gt. 0._r8) .and. (cpatch%total_canopy_area .gt. 0._r8)) then
                  
                  ! for quantities that are at the CLM patch level, because of the way 
                  ! that CLM patches are weighted for radiative purposes this # density needs 
                  ! to be over either ED patch canopy area or ED patch total area, whichever is less
                  n_density = ccohort%n/min(cpatch%area,cpatch%total_canopy_area) 
                  
                  ! for quantities that are natively at column level, calculate plant 
                  ! density using whole area
                  n_perm2   = ccohort%n * AREA_INV
                  
               else
                  n_density = 0.0_r8
                  n_perm2   = 0.0_r8
               endif
               
               if(associated(cpatch%tallest))then
                  hio_trimming_pa(io_pa) = cpatch%tallest%canopy_trim
               else
                  hio_trimming_pa(io_pa) = 0.0_r8
               endif
               
               hio_area_plant_pa(io_pa) = 1._r8
               
               if (min(cpatch%total_canopy_area,cpatch%area)>0.0_r8) then
                  hio_area_treespread_pa(io_pa) = cpatch%total_tree_area  &
                       / min(cpatch%total_canopy_area,cpatch%area)
               else
                  hio_area_treespread_pa(io_pa) = 0.0_r8
               end if
               
               hio_canopy_area_si_age(io_si,cpatch%age_class) = hio_canopy_area_si_age(io_si,cpatch%age_class) &
                    + ccohort%c_area * AREA_INV

               ! Update biomass components
               hio_bleaf_pa(io_pa)     = hio_bleaf_pa(io_pa)  + n_density * ccohort%bl       * g_per_kg
               hio_bstore_pa(io_pa)    = hio_bstore_pa(io_pa) + n_density * ccohort%bstore   * g_per_kg
               hio_btotal_pa(io_pa)    = hio_btotal_pa(io_pa) + n_density * ccohort%b        * g_per_kg
               hio_bdead_pa(io_pa)     = hio_bdead_pa(io_pa)  + n_density * ccohort%bdead    * g_per_kg
               hio_balive_pa(io_pa)    = hio_balive_pa(io_pa) + n_density * ccohort%balive   * g_per_kg
               hio_bsapwood_pa(io_pa)  = hio_bsapwood_pa(io_pa)   + n_density * ccohort%bsw  * g_per_kg
               hio_bfineroot_pa(io_pa) = hio_bfineroot_pa(io_pa) + n_density * ccohort%br    * g_per_kg
               
               ! Update PFT partitioned biomass components
               hio_leafbiomass_si_pft(io_si,ft) = hio_leafbiomass_si_pft(io_si,ft) + &
                    (ccohort%n * AREA_INV) * ccohort%bl       * g_per_kg
             
               hio_storebiomass_si_pft(io_si,ft) = hio_storebiomass_si_pft(io_si,ft) + &
                    (ccohort%n * AREA_INV) * ccohort%bstore   * g_per_kg
               
               hio_nindivs_si_pft(io_si,ft) = hio_nindivs_si_pft(io_si,ft) + &
                    ccohort%n * AREA_INV

               hio_biomass_si_pft(io_si, ft) = hio_biomass_si_pft(io_si, ft) + &
                    (ccohort%n * AREA_INV) * ccohort%b * g_per_kg

               ! update total biomass per age bin
               hio_biomass_si_age(io_si,cpatch%age_class) = hio_biomass_si_age(io_si,cpatch%age_class) &
                    + ccohort%b * ccohort%n * AREA_INV


               ! Site by Size-Class x PFT (SCPF) 
               ! ------------------------------------------------------------------------

               dbh = ccohort%dbh !-0.5*(1./365.25)*ccohort%ddbhdt

               ! Flux Variables (cohorts must had experienced a day before any of these values
               ! have any meaning, otherwise they are just inialization values
               if( .not.(ccohort%isnew) ) then

                  associate( scpf => ccohort%size_by_pft_class, &
                             scls => ccohort%size_class )

                    hio_gpp_si_scpf(io_si,scpf)      = hio_gpp_si_scpf(io_si,scpf)      + &
                                                       n_perm2*ccohort%gpp_acc_hold  ! [kgC/m2/yr]
                    hio_npp_totl_si_scpf(io_si,scpf) = hio_npp_totl_si_scpf(io_si,scpf) + &
                                                       ccohort%npp_acc_hold *n_perm2
!                    hio_npp_leaf_si_scpf(io_si,scpf) = hio_npp_leaf_si_scpf(io_si,scpf) + &
!                                                       ccohort%npp_leaf*n_perm2
!                    hio_npp_fnrt_si_scpf(io_si,scpf) = hio_npp_fnrt_si_scpf(io_si,scpf) + &
!                                                       ccohort%npp_froot*n_perm2
!                    hio_npp_bgsw_si_scpf(io_si,scpf) = hio_npp_bgsw_si_scpf(io_si,scpf) + &
!                                                       ccohort%npp_bsw*n_perm2*           &
!                                                       (1._r8-EDPftvarcon_inst%allom_agb_frac(ccohort%pft))
!                    hio_npp_agsw_si_scpf(io_si,scpf) = hio_npp_agsw_si_scpf(io_si,scpf) + &
!                                                       ccohort%npp_bsw*n_perm2*           &
!                                                       EDPftvarcon_inst%allom_agb_frac(ccohort%pft)
!                    hio_npp_bgdw_si_scpf(io_si,scpf) = hio_npp_bgdw_si_scpf(io_si,scpf) + &
!                                                       ccohort%npp_bdead*n_perm2*         &
!                                                       (1._r8-EDPftvarcon_inst%allom_agb_frac(ccohort%pft))
!                    hio_npp_agdw_si_scpf(io_si,scpf) = hio_npp_agdw_si_scpf(io_si,scpf) + &
!                                                       ccohort%npp_bdead*n_perm2*         &
!                                                       EDPftvarcon_inst%allom_agb_frac(ccohort%pft)
!                    hio_npp_seed_si_scpf(io_si,scpf) = hio_npp_seed_si_scpf(io_si,scpf) + &
!                                                       ccohort%npp_bseed*n_perm2
!                    hio_npp_stor_si_scpf(io_si,scpf) = hio_npp_stor_si_scpf(io_si,scpf) + &
!                                                       ccohort%npp_store*n_perm2

                    ! TEMPORARILY DISABLING THIS UNTIL THE ALLOCATION REFACTOR IS COMPLETE
                    ! RGK Feb-2017
!                    if( abs(ccohort%npp_acc_hold-(ccohort%npp_leaf+ccohort%npp_froot+ &
!                         ccohort%npp_bsw+ccohort%npp_bdead+ &
!                         ccohort%npp_bseed+ccohort%npp_store))>1.e-9)  then
!                       write(fates_log(),*) 'NPP Partitions are not balancing'
!                       write(fates_log(),*) 'Fractional Error: ', &
!                            abs(ccohort%npp_acc_hold-(ccohort%npp_leaf+ccohort%npp_froot+ &
!                            ccohort%npp_bsw+ccohort%npp_bdead+ &
!                            ccohort%npp_bseed+ccohort%npp_store))/ccohort%npp_acc_hold
!                       write(fates_log(),*) 'Terms: ',ccohort%npp_acc_hold,ccohort%npp_leaf,ccohort%npp_froot, &
!                            ccohort%npp_bsw,ccohort%npp_bdead, &
!                            ccohort%npp_bseed,ccohort%npp_store
!                       write(fates_log(),*) ' NPP components during FATES-HLM linking does not balance '
!                       stop ! we need termination control for FATES!!!
!                       ! call endrun(msg=errMsg(__FILE__, __LINE__))
!                    end if
                  
                    ! Woody State Variables (basal area and number density and mortality)
                    if (EDPftvarcon_inst%woody(ft) == 1) then
                       
                       hio_m1_si_scpf(io_si,scpf) = hio_m1_si_scpf(io_si,scpf) + ccohort%bmort*ccohort%n
                       hio_m2_si_scpf(io_si,scpf) = hio_m2_si_scpf(io_si,scpf) + ccohort%hmort*ccohort%n
                       hio_m3_si_scpf(io_si,scpf) = hio_m3_si_scpf(io_si,scpf) + ccohort%cmort*ccohort%n
                       hio_m5_si_scpf(io_si,scpf) = hio_m5_si_scpf(io_si,scpf) + ccohort%fmort*ccohort%n
<<<<<<< HEAD

		       hio_m7_si_scpf(io_si,scpf) = hio_m7_si_scpf(io_si,scpf) + &
		       	    (ccohort%lmort_logging+ccohort%lmort_collateral+ccohort%lmort_infra) * ccohort%n
                       hio_m8_si_scpf(io_si,scpf) = hio_m8_si_scpf(io_si,scpf) + ccohort%frmort*ccohort%n
=======
                       hio_m7_si_scpf(io_si,scpf) = hio_m7_si_scpf(io_si,scpf) + &
                            (ccohort%lmort_direct+ccohort%lmort_collateral+ccohort%lmort_infra) * ccohort%n
>>>>>>> a3b2f4a5

                       hio_m1_si_scls(io_si,scls) = hio_m1_si_scls(io_si,scls) + ccohort%bmort*ccohort%n
                       hio_m2_si_scls(io_si,scls) = hio_m2_si_scls(io_si,scls) + ccohort%hmort*ccohort%n
                       hio_m3_si_scls(io_si,scls) = hio_m3_si_scls(io_si,scls) + ccohort%cmort*ccohort%n
                       hio_m5_si_scls(io_si,scls) = hio_m5_si_scls(io_si,scls) + ccohort%fmort*ccohort%n
		       hio_m7_si_scls(io_si,scls) = hio_m7_si_scls(io_si,scls) + &
<<<<<<< HEAD
		       	    (ccohort%lmort_logging+ccohort%lmort_collateral+ccohort%lmort_infra) * ccohort%n
                       hio_m8_si_scls(io_si,scls) = hio_m8_si_scls(io_si,scls) + &
                             + ccohort%frmort*ccohort%n
=======
                            (ccohort%lmort_direct+ccohort%lmort_collateral+ccohort%lmort_infra) * ccohort%n
         
>>>>>>> a3b2f4a5

                       ! basal area  [m2/ha]
                       hio_ba_si_scpf(io_si,scpf) = hio_ba_si_scpf(io_si,scpf) + &
                            0.25_r8*3.14159_r8*((dbh/100.0_r8)**2.0_r8)*ccohort%n
                       ! also by size class only
                       hio_ba_si_scls(io_si,scls) = hio_ba_si_scls(io_si,scls) + &
                            0.25_r8*3.14159_r8*((dbh/100.0_r8)**2.0_r8)*ccohort%n
                       
                       ! number density [/ha]
                       hio_nplant_si_scpf(io_si,scpf) = hio_nplant_si_scpf(io_si,scpf) + ccohort%n
                       
                       ! growth increment
                       hio_ddbh_si_scpf(io_si,scpf) = hio_ddbh_si_scpf(io_si,scpf) + &
                            ccohort%ddbhdt*ccohort%n
                    end if

                    hio_agb_si_scls(io_si,scls) = hio_agb_si_scls(io_si,scls) + &
                         ccohort%b * ccohort%n * EDPftvarcon_inst%allom_agb_frac(ccohort%pft) * AREA_INV

                    hio_biomass_si_scls(io_si,scls) = hio_biomass_si_scls(io_si,scls) + &
                         ccohort%b * ccohort%n * AREA_INV

                    ! update size-class x patch-age related quantities

                    iscag = get_sizeage_class_index(ccohort%dbh,cpatch%age)
                    
                    hio_nplant_si_scag(io_si,iscag) = hio_nplant_si_scag(io_si,iscag) + ccohort%n

                    hio_nplant_si_scls(io_si,scls) = hio_nplant_si_scls(io_si,scls) + ccohort%n

                    ! update SCPF/SCLS- and canopy/subcanopy- partitioned quantities
                    if (ccohort%canopy_layer .eq. 1) then
                       hio_nplant_canopy_si_scag(io_si,iscag) = hio_nplant_canopy_si_scag(io_si,iscag) + ccohort%n
                       hio_mortality_canopy_si_scag(io_si,iscag) = hio_mortality_canopy_si_scag(io_si,iscag) + &
                            (ccohort%bmort + ccohort%hmort + ccohort%cmort + ccohort%fmort + ccohort%frmort) * ccohort%n
                       hio_ddbh_canopy_si_scag(io_si,iscag) = hio_ddbh_canopy_si_scag(io_si,iscag) + &
                            ccohort%ddbhdt*ccohort%n
                       hio_bstor_canopy_si_scpf(io_si,scpf) = hio_bstor_canopy_si_scpf(io_si,scpf) + &
                            ccohort%bstore * ccohort%n
                       hio_bleaf_canopy_si_scpf(io_si,scpf) = hio_bleaf_canopy_si_scpf(io_si,scpf) + &
                            ccohort%bl * ccohort%n
                       hio_canopy_biomass_pa(io_pa) = hio_canopy_biomass_pa(io_pa) + n_density * ccohort%b * g_per_kg

                       !hio_mortality_canopy_si_scpf(io_si,scpf) = hio_mortality_canopy_si_scpf(io_si,scpf)+ &
                       !    (ccohort%bmort + ccohort%hmort + ccohort%cmort + ccohort%fmort + ccohort%frmort) * ccohort%n

                       hio_mortality_canopy_si_scpf(io_si,scpf) = hio_mortality_canopy_si_scpf(io_si,scpf)+ &
<<<<<<< HEAD
                            (ccohort%bmort + ccohort%hmort + ccohort%cmort + ccohort%fmort + ccohort%frmort) * ccohort%n + &
			    (ccohort%lmort_logging + ccohort%lmort_collateral + ccohort%lmort_infra) * &
=======
                            (ccohort%bmort + ccohort%hmort + ccohort%cmort + ccohort%fmort) * ccohort%n + &
			    (ccohort%lmort_direct + ccohort%lmort_collateral + ccohort%lmort_infra) * &
>>>>>>> a3b2f4a5
                            ccohort%n * sec_per_day * days_per_year

                       hio_nplant_canopy_si_scpf(io_si,scpf) = hio_nplant_canopy_si_scpf(io_si,scpf) + ccohort%n
                       hio_nplant_canopy_si_scls(io_si,scls) = hio_nplant_canopy_si_scls(io_si,scls) + ccohort%n
                       hio_trimming_canopy_si_scls(io_si,scls) = hio_trimming_canopy_si_scls(io_si,scls) + &
                            ccohort%n * ccohort%canopy_trim
                       hio_crown_area_canopy_si_scls(io_si,scls) = hio_crown_area_canopy_si_scls(io_si,scls) + &
                            ccohort%c_area
                       hio_gpp_canopy_si_scpf(io_si,scpf)      = hio_gpp_canopy_si_scpf(io_si,scpf)      + &
                            n_perm2*ccohort%gpp_acc_hold
                       hio_ar_canopy_si_scpf(io_si,scpf)      = hio_ar_canopy_si_scpf(io_si,scpf)      + &
                            n_perm2*ccohort%resp_acc_hold
                       ! growth increment
                       hio_ddbh_canopy_si_scpf(io_si,scpf) = hio_ddbh_canopy_si_scpf(io_si,scpf) + &
                            ccohort%ddbhdt*ccohort%n
                       hio_ddbh_canopy_si_scls(io_si,scls) = hio_ddbh_canopy_si_scls(io_si,scls) + &
                            ccohort%ddbhdt*ccohort%n

                       ! sum of all mortality
                       hio_mortality_canopy_si_scls(io_si,scls) = hio_mortality_canopy_si_scls(io_si,scls) + &
<<<<<<< HEAD
                             (ccohort%bmort + ccohort%hmort + ccohort%cmort  + ccohort%fmort + ccohort%frmort) * ccohort%n + &
                             (ccohort%lmort_logging + ccohort%lmort_collateral + ccohort%lmort_infra) * &
=======
                             (ccohort%bmort + ccohort%hmort + ccohort%cmort  + ccohort%fmort ) * ccohort%n + &
                             (ccohort%lmort_direct + ccohort%lmort_collateral + ccohort%lmort_infra) * &
>>>>>>> a3b2f4a5
                             ccohort%n * sec_per_day * days_per_year

                       hio_canopy_mortality_carbonflux_si(io_si) = hio_canopy_mortality_carbonflux_si(io_si) + &
                            (ccohort%bmort + ccohort%hmort + ccohort%cmort + ccohort%fmort + ccohort%frmort) * &
                            ccohort%b * ccohort%n * g_per_kg * days_per_sec * years_per_day * ha_per_m2 + &
                            (ccohort%lmort_direct + ccohort%lmort_collateral + ccohort%lmort_infra)* ccohort%b * &
                            ccohort%n * g_per_kg * ha_per_m2
                       
                       hio_leaf_md_canopy_si_scls(io_si,scls) = hio_leaf_md_canopy_si_scls(io_si,scls) + &
                            ccohort%leaf_md * ccohort%n
                       hio_root_md_canopy_si_scls(io_si,scls) = hio_root_md_canopy_si_scls(io_si,scls) + &
                            ccohort%root_md * ccohort%n
                       hio_carbon_balance_canopy_si_scls(io_si,scls) = hio_carbon_balance_canopy_si_scls(io_si,scls) + &
                            ccohort%carbon_balance * ccohort%n
                       hio_seed_prod_canopy_si_scls(io_si,scls) = hio_seed_prod_canopy_si_scls(io_si,scls) + &
                            ccohort%seed_prod * ccohort%n
                       hio_dbalivedt_canopy_si_scls(io_si,scls) = hio_dbalivedt_canopy_si_scls(io_si,scls) + &
                            ccohort%dbalivedt * ccohort%n
                       hio_dbdeaddt_canopy_si_scls(io_si,scls) = hio_dbdeaddt_canopy_si_scls(io_si,scls) + &
                            ccohort%dbdeaddt * ccohort%n
                       hio_dbstoredt_canopy_si_scls(io_si,scls) = hio_dbstoredt_canopy_si_scls(io_si,scls) + &
                            ccohort%dbstoredt * ccohort%n
                       hio_storage_flux_canopy_si_scls(io_si,scls) = hio_storage_flux_canopy_si_scls(io_si,scls) + &
                            ccohort%storage_flux * ccohort%n

!                       hio_npp_leaf_canopy_si_scls(io_si,scls) = hio_npp_leaf_canopy_si_scls(io_si,scls) + &
!                            ccohort%npp_leaf * ccohort%n
!                       hio_npp_froot_canopy_si_scls(io_si,scls) = hio_npp_froot_canopy_si_scls(io_si,scls) + &
!                            ccohort%npp_froot * ccohort%n
!                       hio_npp_bsw_canopy_si_scls(io_si,scls) = hio_npp_bsw_canopy_si_scls(io_si,scls) + &
!                            ccohort%npp_bsw * ccohort%n
!                       hio_npp_bdead_canopy_si_scls(io_si,scls) = hio_npp_bdead_canopy_si_scls(io_si,scls) + &
!                            ccohort%npp_bdead * ccohort%n
!                       hio_npp_bseed_canopy_si_scls(io_si,scls) = hio_npp_bseed_canopy_si_scls(io_si,scls) + &
!                            ccohort%npp_bseed * ccohort%n
!                       hio_npp_store_canopy_si_scls(io_si,scls) = hio_npp_store_canopy_si_scls(io_si,scls) + &
!                            ccohort%npp_store * ccohort%n
                       hio_yesterdaycanopylevel_canopy_si_scls(io_si,scls) = &
                            hio_yesterdaycanopylevel_canopy_si_scls(io_si,scls) + &
                            ccohort%canopy_layer_yesterday * ccohort%n
                    else
                       hio_nplant_understory_si_scag(io_si,iscag) = hio_nplant_understory_si_scag(io_si,iscag) + ccohort%n
                       hio_mortality_understory_si_scag(io_si,iscag) = hio_mortality_understory_si_scag(io_si,iscag) + &
                            (ccohort%bmort + ccohort%hmort + ccohort%cmort + ccohort%fmort + ccohort%frmort) * ccohort%n
                       hio_ddbh_understory_si_scag(io_si,iscag) = hio_ddbh_understory_si_scag(io_si,iscag) + &
                            ccohort%ddbhdt*ccohort%n
                       hio_bstor_understory_si_scpf(io_si,scpf) = hio_bstor_understory_si_scpf(io_si,scpf) + &
                            ccohort%bstore * ccohort%n
                       hio_bleaf_understory_si_scpf(io_si,scpf) = hio_bleaf_understory_si_scpf(io_si,scpf) + &
                            ccohort%bl * ccohort%n
                       hio_understory_biomass_pa(io_pa) = hio_understory_biomass_pa(io_pa) + n_density * ccohort%b * g_per_kg
                       !hio_mortality_understory_si_scpf(io_si,scpf) = hio_mortality_understory_si_scpf(io_si,scpf)+ &
                        !    (ccohort%bmort + ccohort%hmort + ccohort%cmort + ccohort%fmort + ccohort%frmort) * ccohort%n

                       hio_mortality_understory_si_scpf(io_si,scpf) = hio_mortality_understory_si_scpf(io_si,scpf)+ &
<<<<<<< HEAD
                            (ccohort%bmort + ccohort%hmort + ccohort%cmort + ccohort%fmort + ccohort%frmort) * ccohort%n + &
			    (ccohort%lmort_logging + ccohort%lmort_collateral + ccohort%lmort_infra) * &
=======
                            (ccohort%bmort + ccohort%hmort + ccohort%cmort + ccohort%fmort ) * ccohort%n + &
			    (ccohort%lmort_direct + ccohort%lmort_collateral + ccohort%lmort_infra) * &
>>>>>>> a3b2f4a5
                            ccohort%n * sec_per_day * days_per_year

                       hio_nplant_understory_si_scpf(io_si,scpf) = hio_nplant_understory_si_scpf(io_si,scpf) + ccohort%n
                       hio_nplant_understory_si_scls(io_si,scls) = hio_nplant_understory_si_scls(io_si,scls) + ccohort%n
                       hio_trimming_understory_si_scls(io_si,scls) = hio_trimming_understory_si_scls(io_si,scls) + &
                            ccohort%n * ccohort%canopy_trim
                       hio_crown_area_understory_si_scls(io_si,scls) = hio_crown_area_understory_si_scls(io_si,scls) + &
                            ccohort%c_area
                       hio_gpp_understory_si_scpf(io_si,scpf)      = hio_gpp_understory_si_scpf(io_si,scpf)      + &
                            n_perm2*ccohort%gpp_acc_hold
                       hio_ar_understory_si_scpf(io_si,scpf)      = hio_ar_understory_si_scpf(io_si,scpf)      + &
                            n_perm2*ccohort%resp_acc_hold

                       ! growth increment
                       hio_ddbh_understory_si_scpf(io_si,scpf) = hio_ddbh_understory_si_scpf(io_si,scpf) + &
                            ccohort%ddbhdt*ccohort%n
                       hio_ddbh_understory_si_scls(io_si,scls) = hio_ddbh_understory_si_scls(io_si,scls) + &
                            ccohort%ddbhdt*ccohort%n

                       ! sum of all mortality
                       hio_mortality_understory_si_scls(io_si,scls) = hio_mortality_understory_si_scls(io_si,scls) + &
<<<<<<< HEAD
                             (ccohort%bmort + ccohort%hmort + ccohort%cmort + ccohort%fmort + ccohort%frmort) * ccohort%n + &
                             (ccohort%lmort_logging + ccohort%lmort_collateral + ccohort%lmort_infra) * &
=======
                             (ccohort%bmort + ccohort%hmort + ccohort%cmort + ccohort%fmort ) * ccohort%n + &
                             (ccohort%lmort_direct + ccohort%lmort_collateral + ccohort%lmort_infra) * &
>>>>>>> a3b2f4a5
                             ccohort%n * sec_per_day * days_per_year
                       
                       hio_understory_mortality_carbonflux_si(io_si) = hio_understory_mortality_carbonflux_si(io_si) + &
                             (ccohort%bmort + ccohort%hmort + ccohort%cmort + ccohort%fmort + ccohort%frmort) * &
                             ccohort%b * ccohort%n * g_per_kg * days_per_sec * years_per_day * ha_per_m2 + &
                             (ccohort%lmort_direct + ccohort%lmort_collateral + ccohort%lmort_infra) * ccohort%b * &
                             ccohort%n * g_per_kg * ha_per_m2
                       !
                       hio_leaf_md_understory_si_scls(io_si,scls) = hio_leaf_md_understory_si_scls(io_si,scls) + &
                            ccohort%leaf_md * ccohort%n
                       hio_root_md_understory_si_scls(io_si,scls) = hio_root_md_understory_si_scls(io_si,scls) + &
                            ccohort%root_md * ccohort%n
                       hio_carbon_balance_understory_si_scls(io_si,scls) = hio_carbon_balance_understory_si_scls(io_si,scls) + &
                            ccohort%carbon_balance * ccohort%n
                       hio_seed_prod_understory_si_scls(io_si,scls) = hio_seed_prod_understory_si_scls(io_si,scls) + &
                            ccohort%seed_prod * ccohort%n
                       hio_dbalivedt_understory_si_scls(io_si,scls) = hio_dbalivedt_understory_si_scls(io_si,scls) + &
                            ccohort%dbalivedt * ccohort%n
                       hio_dbdeaddt_understory_si_scls(io_si,scls) = hio_dbdeaddt_understory_si_scls(io_si,scls) + &
                            ccohort%dbdeaddt * ccohort%n
                       hio_dbstoredt_understory_si_scls(io_si,scls) = hio_dbstoredt_understory_si_scls(io_si,scls) + &
                            ccohort%dbstoredt * ccohort%n
                       hio_storage_flux_understory_si_scls(io_si,scls) = hio_storage_flux_understory_si_scls(io_si,scls) + &
                            ccohort%storage_flux * ccohort%n
!                       hio_npp_leaf_understory_si_scls(io_si,scls) = hio_npp_leaf_understory_si_scls(io_si,scls) + &
!                            ccohort%npp_leaf * ccohort%n
!                       hio_npp_froot_understory_si_scls(io_si,scls) = hio_npp_froot_understory_si_scls(io_si,scls) + &
!                            ccohort%npp_froot * ccohort%n
!                       hio_npp_bsw_understory_si_scls(io_si,scls) = hio_npp_bsw_understory_si_scls(io_si,scls) + &
!                            ccohort%npp_bsw * ccohort%n
!                       hio_npp_bdead_understory_si_scls(io_si,scls) = hio_npp_bdead_understory_si_scls(io_si,scls) + &
!                            ccohort%npp_bdead * ccohort%n
!                       hio_npp_bseed_understory_si_scls(io_si,scls) = hio_npp_bseed_understory_si_scls(io_si,scls) + &
!                            ccohort%npp_bseed * ccohort%n
!                       hio_npp_store_understory_si_scls(io_si,scls) = hio_npp_store_understory_si_scls(io_si,scls) + &
!                            ccohort%npp_store * ccohort%n
                       hio_yesterdaycanopylevel_understory_si_scls(io_si,scls) = &
                            hio_yesterdaycanopylevel_understory_si_scls(io_si,scls) + &
                            ccohort%canopy_layer_yesterday * ccohort%n
                    endif
                    !
                    !
                    ccohort%canopy_layer_yesterday = real(ccohort%canopy_layer, r8)
                    
                  end associate
               end if

               ! resolve some canopy area profiles, both total and of occupied leaves
               ican = ccohort%canopy_layer
               !
               hio_crownarea_si_can(io_si, ican) = hio_crownarea_si_can(io_si, ican) + ccohort%c_area / AREA
               !
               do ileaf=1,ccohort%nv
                  cnlf_indx = ileaf + (ican-1) * nlevleaf
                  hio_crownarea_si_cnlf(io_si, cnlf_indx) = hio_crownarea_si_cnlf(io_si, cnlf_indx) + &
                       ccohort%c_area / AREA
               end do
               
               ccohort => ccohort%taller
            enddo ! cohort loop
            
            ! Patch specific variables that are already calculated
            ! These things are all duplicated. Should they all be converted to LL or array structures RF? 
            ! define scalar to counteract the patch albedo scaling logic for conserved quantities
            
            if (cpatch%area .gt. 0._r8 .and. cpatch%total_canopy_area .gt.0 ) then
               patch_scaling_scalar  = min(1._r8, cpatch%area / cpatch%total_canopy_area)
            else
               patch_scaling_scalar = 0._r8
            endif
            
            ! Update Fire Variables
            hio_nesterov_fire_danger_pa(io_pa) = sites(s)%acc_NI
            hio_spitfire_ros_pa(io_pa)         = cpatch%ROS_front 
            hio_effect_wspeed_pa(io_pa)        = cpatch%effect_wspeed
            hio_tfc_ros_pa(io_pa)              = cpatch%TFC_ROS
            hio_fire_intensity_pa(io_pa)       = cpatch%FI
            hio_fire_area_pa(io_pa)            = cpatch%frac_burnt
            hio_scorch_height_pa(io_pa)        = cpatch%SH
            hio_fire_fuel_bulkd_pa(io_pa)      = cpatch%fuel_bulkd
            hio_fire_fuel_eff_moist_pa(io_pa)  = cpatch%fuel_eff_moist
            hio_fire_fuel_sav_pa(io_pa)        = cpatch%fuel_sav
            hio_fire_fuel_mef_pa(io_pa)        = cpatch%fuel_mef
            hio_sum_fuel_pa(io_pa)             = cpatch%sum_fuel * g_per_kg * patch_scaling_scalar
            
            do i_fuel = 1,nfsc
               hio_litter_moisture_si_fuel(io_si, i_fuel) = hio_litter_moisture_si_fuel(io_si, i_fuel) + &
                    cpatch%litter_moisture(i_fuel) * cpatch%area * AREA_INV
            end do
            ! Update Litter Flux Variables

            ! put litter_in flux onto site level variable so as to be able to append site-level distubance-related input flux after patch loop
            hio_litter_in_si(io_si) = hio_litter_in_si(io_si) + &
                 (sum(cpatch%CWD_AG_in) +sum(cpatch%leaf_litter_in) + sum(cpatch%root_litter_in)) &
                 * g_per_kg * cpatch%area * AREA_INV * years_per_day * days_per_sec
            ! keep litter_out at patch level
            hio_litter_out_pa(io_pa)           = (sum(cpatch%CWD_AG_out)+sum(cpatch%leaf_litter_out) &
                 + sum(cpatch%root_litter_out)) &
                 * g_per_kg * patch_scaling_scalar * years_per_day * days_per_sec
            
            hio_seeds_in_pa(io_pa)             = sum(cpatch%seeds_in) * &
                 g_per_kg * patch_scaling_scalar * years_per_day * days_per_sec
            hio_seed_decay_pa(io_pa)           = sum(cpatch%seed_decay) * &
                 g_per_kg * patch_scaling_scalar * years_per_day * days_per_sec
            hio_seed_germination_pa(io_pa)     = sum(cpatch%seed_germination) * &
                 g_per_kg * patch_scaling_scalar * years_per_day * days_per_sec 

            
            do i_cwd = 1, ncwd
               hio_cwd_ag_si_cwdsc(io_si, i_cwd) = hio_cwd_ag_si_cwdsc(io_si, i_cwd) + &
                    cpatch%CWD_AG(i_cwd)*cpatch%area * AREA_INV * g_per_kg
               hio_cwd_bg_si_cwdsc(io_si, i_cwd) = hio_cwd_bg_si_cwdsc(io_si, i_cwd) + &
                    cpatch%CWD_BG(i_cwd)*cpatch%area * AREA_INV * g_per_kg
               hio_cwd_ag_in_si_cwdsc(io_si, i_cwd) = hio_cwd_ag_in_si_cwdsc(io_si, i_cwd) + &
                    cpatch%CWD_AG_IN(i_cwd)*cpatch%area * AREA_INV * g_per_kg
               hio_cwd_bg_in_si_cwdsc(io_si, i_cwd) = hio_cwd_bg_in_si_cwdsc(io_si, i_cwd) + &
                    cpatch%CWD_BG_IN(i_cwd)*cpatch%area * AREA_INV * g_per_kg
               hio_cwd_ag_out_si_cwdsc(io_si, i_cwd) = hio_cwd_ag_out_si_cwdsc(io_si, i_cwd) + &
                    cpatch%CWD_AG_OUT(i_cwd)*cpatch%area * AREA_INV * g_per_kg
               hio_cwd_bg_out_si_cwdsc(io_si, i_cwd) = hio_cwd_bg_out_si_cwdsc(io_si, i_cwd) + &
                    cpatch%CWD_BG_OUT(i_cwd)*cpatch%area * AREA_INV * g_per_kg
            end do

            ipa = ipa + 1
            cpatch => cpatch%younger
         end do !patch loop

         ! divide so-far-just-summed but to-be-averaged patch-age-class variables by patch-age-class area to get mean values
         do ipa2 = 1, nlevage
            if (hio_area_si_age(io_si, ipa2) .gt. tiny) then
               hio_lai_si_age(io_si, ipa2) = hio_lai_si_age(io_si, ipa2) / (hio_area_si_age(io_si, ipa2)*AREA)
               hio_ncl_si_age(io_si, ipa2) = hio_ncl_si_age(io_si, ipa2) / (hio_area_si_age(io_si, ipa2)*AREA)
            else
               hio_lai_si_age(io_si, ipa2) = 0._r8
               hio_ncl_si_age(io_si, ipa2) = 0._r8
            endif
         end do

         ! pass the cohort termination mortality as a flux to the history, and then reset the termination mortality buffer
         ! note there are various ways of reporting the total mortality, so pass to these as well
         do i_pft = 1, numpft
            do i_scls = 1,nlevsclass
               i_scpf = (i_pft-1)*nlevsclass + i_scls
               !
               ! termination mortality. sum of canopy and understory indices
               hio_m6_si_scpf(io_si,i_scpf) = (sites(s)%terminated_nindivs(i_scls,i_pft,1) + &
                    sites(s)%terminated_nindivs(i_scls,i_pft,2)) * days_per_year
               hio_m6_si_scls(io_si,i_scls) = hio_m6_si_scls(io_si,i_scls) + &
                    (sites(s)%terminated_nindivs(i_scls,i_pft,1) + &
                    sites(s)%terminated_nindivs(i_scls,i_pft,2)) * days_per_year
               !
               ! add termination mortality to canopy and understory mortality
               hio_mortality_canopy_si_scls(io_si,i_scls) = hio_mortality_canopy_si_scls(io_si,i_scls) + &
                    sites(s)%terminated_nindivs(i_scls,i_pft,1) * days_per_year
               hio_mortality_understory_si_scls(io_si,i_scls) = hio_mortality_understory_si_scls(io_si,i_scls) + &
                    sites(s)%terminated_nindivs(i_scls,i_pft,2) * days_per_year
               hio_mortality_canopy_si_scpf(io_si,i_scpf) = hio_mortality_canopy_si_scpf(io_si,i_scpf) + &
                    sites(s)%terminated_nindivs(i_scls,i_pft,1) * days_per_year
               hio_mortality_understory_si_scpf(io_si,i_scpf) = hio_mortality_understory_si_scpf(io_si,i_scpf) + &
                    sites(s)%terminated_nindivs(i_scls,i_pft,2) * days_per_year
               !
               ! imort on its own
               hio_m4_si_scpf(io_si,i_scpf) = sites(s)%imort_rate(i_scls, i_pft)
               hio_m4_si_scls(io_si,i_scls) = hio_m4_si_scls(io_si,i_scls) + sites(s)%imort_rate(i_scls, i_pft)
               !
               ! add imort to other mortality terms. consider imort as understory mortality even if it happens in 
               ! cohorts that may have been promoted as part of the patch creation, and use the pre-calculated site-level 
               ! values to avoid biasing the results by the dramatically-reduced number densities in cohorts that are subject to imort
               hio_mortality_understory_si_scpf(io_si,i_scpf) = hio_mortality_understory_si_scpf(io_si,i_scpf)+ &
                    sites(s)%imort_rate(i_scls, i_pft)
               hio_mortality_understory_si_scls(io_si,i_scls) = hio_mortality_understory_si_scls(io_si,i_scls) + &
                    sites(s)%imort_rate(i_scls, i_pft)
               !
               iscag = i_scls ! since imort is by definition something that only happens in newly disturbed patches, treat as such
               hio_mortality_understory_si_scag(io_si,iscag) = hio_mortality_understory_si_scag(io_si,iscag) + &
                    sites(s)%imort_rate(i_scls, i_pft)
            end do
         end do
         !
         ! treat carbon flux from imort the same way
         hio_understory_mortality_carbonflux_si(io_si) = hio_understory_mortality_carbonflux_si(io_si) + &
              sites(s)%imort_carbonflux
         !
         sites(s)%terminated_nindivs(:,:,:) = 0._r8
         sites(s)%imort_carbonflux = 0._r8
         sites(s)%imort_rate(:,:) = 0._r8

         ! pass the recruitment rate as a flux to the history, and then reset the recruitment buffer
         do i_pft = 1, numpft
            hio_recruitment_si_pft(io_si,i_pft) = sites(s)%recruitment_rate(i_pft) * days_per_year
         end do
         sites(s)%recruitment_rate(:) = 0._r8

         ! summarize all of the mortality fluxes by PFT
         do i_pft = 1, numpft
            do i_scls = 1,nlevsclass
               i_scpf = (i_pft-1)*nlevsclass + i_scls

               hio_mortality_si_pft(io_si,i_pft) = hio_mortality_si_pft(io_si,i_pft) + &
                    hio_m1_si_scpf(io_si,i_scpf) + &
                    hio_m2_si_scpf(io_si,i_scpf) + &
                    hio_m3_si_scpf(io_si,i_scpf) + &
                    hio_m4_si_scpf(io_si,i_scpf) + &
                    hio_m5_si_scpf(io_si,i_scpf) + &
                    hio_m6_si_scpf(io_si,i_scpf) + &
<<<<<<< HEAD
		    hio_m7_si_scpf(io_si,i_scpf) + &
                    hio_m8_si_scpf(io_si,i_scpf)
=======
                    hio_m7_si_scpf(io_si,i_scpf)


>>>>>>> a3b2f4a5

            end do
         end do

         ! pass demotion rates and associated carbon fluxes to history
         do i_scls = 1,nlevsclass
            hio_demotion_rate_si_scls(io_si,i_scls) = sites(s)%demotion_rate(i_scls) * days_per_year
            hio_promotion_rate_si_scls(io_si,i_scls) = sites(s)%promotion_rate(i_scls) * days_per_year
         end do
         !
         ! convert kg C / ha / day to gc / m2 / sec
         hio_demotion_carbonflux_si(io_si) = sites(s)%demotion_carbonflux * g_per_kg * ha_per_m2 * days_per_sec
         hio_promotion_carbonflux_si(io_si) = sites(s)%promotion_carbonflux * g_per_kg * ha_per_m2 * days_per_sec
         !
         ! mortality-associated carbon fluxes
         
         hio_canopy_mortality_carbonflux_si(io_si) = hio_canopy_mortality_carbonflux_si(io_si) + &
              sites(s)%termination_carbonflux(ican_upper) * g_per_kg * days_per_sec * ha_per_m2
         hio_understory_mortality_carbonflux_si(io_si) = hio_understory_mortality_carbonflux_si(io_si) + &
              sites(s)%termination_carbonflux(ican_ustory) * g_per_kg * days_per_sec * ha_per_m2
         ! and zero the site-level termination carbon flux variable
         sites(s)%termination_carbonflux(:) = 0._r8
         !
         ! add the site-level disturbance-associated cwd and litter input fluxes to thir respective flux fields
         do i_cwd = 1, ncwd
            hio_cwd_ag_in_si_cwdsc(io_si, i_cwd) = hio_cwd_ag_in_si_cwdsc(io_si, i_cwd) + &
                 sites(s)%CWD_AG_diagnostic_input_carbonflux(i_cwd) * g_per_kg
            hio_cwd_bg_in_si_cwdsc(io_si, i_cwd) = hio_cwd_bg_in_si_cwdsc(io_si, i_cwd) + &
                 sites(s)%CWD_BG_diagnostic_input_carbonflux(i_cwd) * g_per_kg
         end do
         hio_litter_in_si(io_si) = hio_litter_in_si(io_si) + &
              (sum(sites(s)%leaf_litter_diagnostic_input_carbonflux) + &
              sum(sites(s)%root_litter_diagnostic_input_carbonflux)) * g_per_kg * days_per_sec * years_per_day
         ! and reset the disturbance-related field buffers
         sites(s)%CWD_AG_diagnostic_input_carbonflux(:) = 0._r8
         sites(s)%CWD_BG_diagnostic_input_carbonflux(:) = 0._r8
         sites(s)%leaf_litter_diagnostic_input_carbonflux(:) = 0._r8
         sites(s)%root_litter_diagnostic_input_carbonflux(:) = 0._r8

      enddo ! site loop
      
    end associate

    return
  end subroutine update_history_dyn
 
 ! ======================================================================================

 subroutine update_history_prod(this,nc,nsites,sites,dt_tstep)

    ! ---------------------------------------------------------------------------------
    ! This is the call to update the history IO arrays that are expected to only change
    ! after rapid timescale productivity calculations (gpp and respiration).
    ! ---------------------------------------------------------------------------------
    
    use EDtypesMod          , only : ed_site_type,   &
                                     ed_cohort_type, &
                                     ed_patch_type,  &
                                     AREA,           &
                                     AREA_INV

    use EDTypesMod          , only : nclmax, nlevleaf
    !
    ! Arguments
    class(fates_history_interface_type)                 :: this
    integer                 , intent(in)            :: nc   ! clump index
    integer                 , intent(in)            :: nsites
    type(ed_site_type)      , intent(inout), target :: sites(nsites)
    real(r8)                , intent(in)            :: dt_tstep
    
    ! Locals
    integer  :: s        ! The local site index
    integer  :: io_si     ! The site index of the IO array
    integer  :: ipa      ! The local "I"ndex of "PA"tches 
    integer  :: io_pa    ! The patch index of the IO array
    integer  :: io_pa1   ! The first patch index in the IO array for each site
    integer  :: io_soipa 
    integer  :: lb1,ub1,lb2,ub2  ! IO array bounds for the calling thread
    integer  :: ivar             ! index of IO variable object vector
    integer  :: ft               ! functional type index
    real(r8) :: n_density   ! individual of cohort per m2.
    real(r8) :: n_perm2     ! individuals per m2 for the whole column
    real(r8) :: patch_area_by_age(nlevage) ! patch area in each bin for normalizing purposes
    real(r8), parameter :: tiny = 1.e-5_r8      ! some small number
    integer  :: ipa2     ! patch incrementer
    integer :: cnlfpft_indx, cnlf_indx, ipft, ican, ileaf ! more iterators and indices
    type(ed_patch_type),pointer  :: cpatch
    type(ed_cohort_type),pointer :: ccohort
    real(r8) :: per_dt_tstep          ! Time step in frequency units (/s)

    associate( hio_gpp_pa         => this%hvars(ih_gpp_pa)%r81d, &
               hio_npp_pa         => this%hvars(ih_npp_pa)%r81d, &
               hio_aresp_pa       => this%hvars(ih_aresp_pa)%r81d, &
               hio_maint_resp_pa  => this%hvars(ih_maint_resp_pa)%r81d, &
               hio_growth_resp_pa => this%hvars(ih_growth_resp_pa)%r81d, &
               hio_npp_si         => this%hvars(ih_npp_si)%r81d, &
               hio_ar_si_scpf     => this%hvars(ih_ar_si_scpf)%r82d, &
               hio_ar_grow_si_scpf   => this%hvars(ih_ar_grow_si_scpf)%r82d, &
               hio_ar_maint_si_scpf  => this%hvars(ih_ar_maint_si_scpf)%r82d, &
               hio_ar_agsapm_si_scpf => this%hvars(ih_ar_agsapm_si_scpf)%r82d, &
               hio_ar_darkm_si_scpf  => this%hvars(ih_ar_darkm_si_scpf)%r82d, &
               hio_ar_crootm_si_scpf => this%hvars(ih_ar_crootm_si_scpf)%r82d, &
               hio_ar_frootm_si_scpf => this%hvars(ih_ar_frootm_si_scpf)%r82d, &
               hio_gpp_canopy_pa     => this%hvars(ih_gpp_canopy_pa)%r81d, &
               hio_ar_canopy_pa      => this%hvars(ih_ar_canopy_pa)%r81d, &
               hio_gpp_understory_pa => this%hvars(ih_gpp_understory_pa)%r81d, &
               hio_ar_understory_pa  => this%hvars(ih_ar_understory_pa)%r81d, &
               hio_rdark_canopy_si_scls             => this%hvars(ih_rdark_canopy_si_scls)%r82d, &
               hio_livestem_mr_canopy_si_scls       => this%hvars(ih_livestem_mr_canopy_si_scls)%r82d, &
               hio_livecroot_mr_canopy_si_scls      => this%hvars(ih_livecroot_mr_canopy_si_scls)%r82d, &
               hio_froot_mr_canopy_si_scls          => this%hvars(ih_froot_mr_canopy_si_scls)%r82d, &
               hio_resp_g_canopy_si_scls            => this%hvars(ih_resp_g_canopy_si_scls)%r82d, &
               hio_resp_m_canopy_si_scls            => this%hvars(ih_resp_m_canopy_si_scls)%r82d, &
               hio_rdark_understory_si_scls         => this%hvars(ih_rdark_understory_si_scls)%r82d, &
               hio_livestem_mr_understory_si_scls   => this%hvars(ih_livestem_mr_understory_si_scls)%r82d, &
               hio_livecroot_mr_understory_si_scls  => this%hvars(ih_livecroot_mr_understory_si_scls)%r82d, &
               hio_froot_mr_understory_si_scls      => this%hvars(ih_froot_mr_understory_si_scls)%r82d, &
               hio_resp_g_understory_si_scls        => this%hvars(ih_resp_g_understory_si_scls)%r82d, &
               hio_resp_m_understory_si_scls        => this%hvars(ih_resp_m_understory_si_scls)%r82d, &
               hio_gpp_si_age         => this%hvars(ih_gpp_si_age)%r82d, &
               hio_npp_si_age         => this%hvars(ih_npp_si_age)%r82d, &
               hio_parsun_z_si_cnlf     => this%hvars(ih_parsun_z_si_cnlf)%r82d, &
               hio_parsha_z_si_cnlf     => this%hvars(ih_parsha_z_si_cnlf)%r82d, &
               hio_ts_net_uptake_si_cnlf     => this%hvars(ih_ts_net_uptake_si_cnlf)%r82d, &
               hio_year_net_uptake_si_cnlf     => this%hvars(ih_year_net_uptake_si_cnlf)%r82d, &
               hio_parsun_z_si_cnlfpft  => this%hvars(ih_parsun_z_si_cnlfpft)%r82d, &
               hio_parsha_z_si_cnlfpft  => this%hvars(ih_parsha_z_si_cnlfpft)%r82d, &
               hio_laisun_z_si_cnlf     => this%hvars(ih_laisun_z_si_cnlf)%r82d, &
               hio_laisha_z_si_cnlf     => this%hvars(ih_laisha_z_si_cnlf)%r82d, &
               hio_laisun_z_si_cnlfpft  => this%hvars(ih_laisun_z_si_cnlfpft)%r82d, &
               hio_laisha_z_si_cnlfpft  => this%hvars(ih_laisha_z_si_cnlfpft)%r82d, &
               hio_laisun_top_si_can     => this%hvars(ih_laisun_top_si_can)%r82d, &
               hio_laisha_top_si_can     => this%hvars(ih_laisha_top_si_can)%r82d, &
               hio_fabd_sun_si_cnlfpft  => this%hvars(ih_fabd_sun_si_cnlfpft)%r82d, &
               hio_fabd_sha_si_cnlfpft  => this%hvars(ih_fabd_sha_si_cnlfpft)%r82d, &
               hio_fabi_sun_si_cnlfpft  => this%hvars(ih_fabi_sun_si_cnlfpft)%r82d, &
               hio_fabi_sha_si_cnlfpft  => this%hvars(ih_fabi_sha_si_cnlfpft)%r82d, &
               hio_fabd_sun_si_cnlf  => this%hvars(ih_fabd_sun_si_cnlf)%r82d, &
               hio_fabd_sha_si_cnlf  => this%hvars(ih_fabd_sha_si_cnlf)%r82d, &
               hio_fabi_sun_si_cnlf  => this%hvars(ih_fabi_sun_si_cnlf)%r82d, &
               hio_fabi_sha_si_cnlf  => this%hvars(ih_fabi_sha_si_cnlf)%r82d, &
               hio_fabd_sun_top_si_can  => this%hvars(ih_fabd_sun_top_si_can)%r82d, &
               hio_fabd_sha_top_si_can  => this%hvars(ih_fabd_sha_top_si_can)%r82d, &
               hio_fabi_sun_top_si_can  => this%hvars(ih_fabi_sun_top_si_can)%r82d, &
               hio_fabi_sha_top_si_can  => this%hvars(ih_fabi_sha_top_si_can)%r82d, &
               hio_parsun_top_si_can     => this%hvars(ih_parsun_top_si_can)%r82d, &
               hio_parsha_top_si_can     => this%hvars(ih_parsha_top_si_can)%r82d &
 )


      ! Flush the relevant history variables 
      call this%flush_hvars(nc,upfreq_in=2)

      per_dt_tstep = 1.0_r8/dt_tstep

      do s = 1,nsites
         
         io_si  = this%iovar_map(nc)%site_index(s)
         io_pa1 = this%iovar_map(nc)%patch1_index(s)
         io_soipa = io_pa1-1
         
         ipa = 0
         cpatch => sites(s)%oldest_patch

         patch_area_by_age(:) = 0._r8

         do while(associated(cpatch))
            
            io_pa = io_pa1 + ipa

            patch_area_by_age(cpatch%age_class) = patch_area_by_age(cpatch%age_class) + cpatch%area

            ccohort => cpatch%shortest
            do while(associated(ccohort))
               
               ! TODO: we need a standardized logical function on this (used lots, RGK)
               if ((cpatch%area .gt. 0._r8) .and. (cpatch%total_canopy_area .gt. 0._r8)) then
                  n_density = ccohort%n/min(cpatch%area,cpatch%total_canopy_area) 
                  n_perm2   = ccohort%n * AREA_INV
               else
                  n_density = 0.0_r8
                  n_perm2   = 0.0_r8
               endif
               
               if ( .not. ccohort%isnew ) then

                  ! Calculate index for the scpf class
                  associate( scpf => ccohort%size_by_pft_class, &
                             scls => ccohort%size_class )

                  ! scale up cohort fluxes to their patches
                  hio_npp_pa(io_pa) = hio_npp_pa(io_pa) + &
                        ccohort%npp_tstep * g_per_kg * n_density * per_dt_tstep
                  hio_gpp_pa(io_pa) = hio_gpp_pa(io_pa) + &
                        ccohort%gpp_tstep * g_per_kg * n_density * per_dt_tstep
                  hio_aresp_pa(io_pa) = hio_aresp_pa(io_pa) + &
                        ccohort%resp_tstep * g_per_kg * n_density * per_dt_tstep
                  hio_growth_resp_pa(io_pa) = hio_growth_resp_pa(io_pa) + &
                        ccohort%resp_g * g_per_kg * n_density * per_dt_tstep
                  hio_maint_resp_pa(io_pa) = hio_maint_resp_pa(io_pa) + &
                        ccohort%resp_m * g_per_kg * n_density * per_dt_tstep
                  
                  ! map ed cohort-level npp fluxes to clm column fluxes
                  hio_npp_si(io_si) = hio_npp_si(io_si) + ccohort%npp_tstep * n_perm2 * g_per_kg * per_dt_tstep


                  ! Total AR (kgC/m2/yr) = (kgC/plant/step) / (s/step) * (plant/m2) * (s/yr)
                  hio_ar_si_scpf(io_si,scpf)    =   hio_ar_si_scpf(io_si,scpf) + &
                        (ccohort%resp_tstep/dt_tstep) * n_perm2 * sec_per_day * days_per_year

                  ! Growth AR (kgC/m2/yr)
                  hio_ar_grow_si_scpf(io_si,scpf) = hio_ar_grow_si_scpf(io_si,scpf) + &
                        (ccohort%resp_g/dt_tstep) * n_perm2 * sec_per_day * days_per_year

                  ! Maint AR (kgC/m2/yr)
                  hio_ar_maint_si_scpf(io_si,scpf) = hio_ar_maint_si_scpf(io_si,scpf) + &
                        (ccohort%resp_m/dt_tstep) * n_perm2 * sec_per_day * days_per_year
                  
                  ! Maintenance AR partition variables are stored as rates (kgC/plant/s)
                  ! (kgC/m2/yr) = (kgC/plant/s) * (plant/m2) * (s/yr)
                  hio_ar_agsapm_si_scpf(io_si,scpf) = hio_ar_agsapm_si_scpf(io_si,scpf) + &
                        ccohort%livestem_mr * n_perm2 * sec_per_day * days_per_year

                  ! (kgC/m2/yr) = (kgC/plant/s) * (plant/m2) * (s/yr)
                  hio_ar_darkm_si_scpf(io_si,scpf) = hio_ar_darkm_si_scpf(io_si,scpf) + &
                        ccohort%rdark * n_perm2 *  sec_per_day * days_per_year

                  ! (kgC/m2/yr) = (kgC/plant/s) * (plant/m2) * (s/yr)
                  hio_ar_crootm_si_scpf(io_si,scpf) = hio_ar_crootm_si_scpf(io_si,scpf) + &
                        ccohort%livecroot_mr * n_perm2 * sec_per_day * days_per_year

                  ! (kgC/m2/yr) = (kgC/plant/s) * (plant/m2) * (s/yr)
                  hio_ar_frootm_si_scpf(io_si,scpf) = hio_ar_frootm_si_scpf(io_si,scpf) + &
                        ccohort%froot_mr * n_perm2  * sec_per_day * days_per_year

                  ! accumulate fluxes per patch age bin
                  hio_gpp_si_age(io_si,cpatch%age_class) = hio_gpp_si_age(io_si,cpatch%age_class) &
                       + ccohort%gpp_tstep * ccohort%n * g_per_kg * per_dt_tstep
                  hio_npp_si_age(io_si,cpatch%age_class) = hio_npp_si_age(io_si,cpatch%age_class) &
                       + ccohort%npp_tstep * ccohort%n * g_per_kg * per_dt_tstep

                  ! accumulate fluxes on canopy- and understory- separated fluxes
                  if (ccohort%canopy_layer .eq. 1) then
                     !
                     ! bulk fluxes are in gC / m2 / s
                     hio_gpp_canopy_pa(io_pa) = hio_gpp_canopy_pa(io_pa) + &
                          ccohort%gpp_tstep * g_per_kg * n_density * per_dt_tstep                     
                     hio_ar_canopy_pa(io_pa) = hio_ar_canopy_pa(io_pa) + &
                          ccohort%resp_tstep * g_per_kg * n_density * per_dt_tstep                     
                     !
                     ! size-resolved respiration fluxes are in kg C / ha / yr
                     hio_rdark_canopy_si_scls(io_si,scls) = hio_rdark_canopy_si_scls(io_si,scls) + &
                          ccohort%rdark  * ccohort%n * sec_per_day * days_per_year
                     hio_livestem_mr_canopy_si_scls(io_si,scls) = hio_livestem_mr_canopy_si_scls(io_si,scls) + &
                          ccohort%livestem_mr  * ccohort%n * sec_per_day * days_per_year
                     hio_livecroot_mr_canopy_si_scls(io_si,scls) = hio_livecroot_mr_canopy_si_scls(io_si,scls) + &
                          ccohort%livecroot_mr  * ccohort%n * sec_per_day * days_per_year
                     hio_froot_mr_canopy_si_scls(io_si,scls) = hio_froot_mr_canopy_si_scls(io_si,scls) + &
                          ccohort%froot_mr  * ccohort%n * sec_per_day * days_per_year
                     hio_resp_g_canopy_si_scls(io_si,scls) = hio_resp_g_canopy_si_scls(io_si,scls) + &
                          ccohort%resp_g  * ccohort%n * sec_per_day * days_per_year * per_dt_tstep 
                     hio_resp_m_canopy_si_scls(io_si,scls) = hio_resp_m_canopy_si_scls(io_si,scls) + &
                          ccohort%resp_m  * ccohort%n * sec_per_day * days_per_year * per_dt_tstep 
                  else
                     !
                     ! bulk fluxes are in gC / m2 / s
                     hio_gpp_understory_pa(io_pa) = hio_gpp_understory_pa(io_pa) + &
                          ccohort%gpp_tstep * g_per_kg * n_density * per_dt_tstep                     
                     hio_ar_understory_pa(io_pa) = hio_ar_understory_pa(io_pa) + &
                          ccohort%resp_tstep * g_per_kg * n_density * per_dt_tstep                     
                     !
                     ! size-resolved respiration fluxes are in kg C / ha / yr
                     hio_rdark_understory_si_scls(io_si,scls) = hio_rdark_understory_si_scls(io_si,scls) + &
                          ccohort%rdark  * ccohort%n * sec_per_day * days_per_year
                     hio_livestem_mr_understory_si_scls(io_si,scls) = hio_livestem_mr_understory_si_scls(io_si,scls) + &
                          ccohort%livestem_mr  * ccohort%n * sec_per_day * days_per_year
                     hio_livecroot_mr_understory_si_scls(io_si,scls) = hio_livecroot_mr_understory_si_scls(io_si,scls) + &
                          ccohort%livecroot_mr  * ccohort%n * sec_per_day * days_per_year
                     hio_froot_mr_understory_si_scls(io_si,scls) = hio_froot_mr_understory_si_scls(io_si,scls) + &
                          ccohort%froot_mr  * ccohort%n * sec_per_day * days_per_year
                     hio_resp_g_understory_si_scls(io_si,scls) = hio_resp_g_understory_si_scls(io_si,scls) + &
                          ccohort%resp_g  * ccohort%n * sec_per_day * days_per_year * per_dt_tstep 
                     hio_resp_m_understory_si_scls(io_si,scls) = hio_resp_m_understory_si_scls(io_si,scls) + &
                          ccohort%resp_m  * ccohort%n * sec_per_day * days_per_year * per_dt_tstep 
                  endif
                end associate
               endif

               !!! resolve some canopy profile terms that are also on the cohort indices
               ican = ccohort%canopy_layer
               do ileaf=1,ccohort%nv
                  cnlf_indx = ileaf + (ican-1) * nlevleaf
                  hio_ts_net_uptake_si_cnlf(io_si, cnlf_indx) = hio_ts_net_uptake_si_cnlf(io_si, cnlf_indx) + &
                       ccohort%ts_net_uptake(ileaf) * ccohort%c_area / AREA
                  hio_year_net_uptake_si_cnlf(io_si, cnlf_indx) = hio_year_net_uptake_si_cnlf(io_si, cnlf_indx) + &
                       ccohort%year_net_uptake(ileaf) * ccohort%c_area / AREA
               end do

               ccohort => ccohort%taller
            enddo ! cohort loop

            ! summarize radiation profiles through the canopy
            do ipft=1,numpft
               do ican=1,nclmax
                  do ileaf=1,nlevleaf
                     ! calculate where we are on multiplexed dimensions
                     cnlfpft_indx = ileaf + (ican-1) * nlevleaf + (ipft-1) * nlevleaf * nclmax 
                     cnlf_indx = ileaf + (ican-1) * nlevleaf
                     !
                     ! first do all the canopy x leaf x pft calculations
                     hio_parsun_z_si_cnlfpft(io_si,cnlfpft_indx) = hio_parsun_z_si_cnlfpft(io_si,cnlfpft_indx) + &
                          cpatch%ed_parsun_z(ican,ipft,ileaf) * cpatch%area * AREA_INV
                     hio_parsha_z_si_cnlfpft(io_si,cnlfpft_indx) = hio_parsha_z_si_cnlfpft(io_si,cnlfpft_indx) + &
                          cpatch%ed_parsha_z(ican,ipft,ileaf) * cpatch%area * AREA_INV
                     !
                     hio_laisun_z_si_cnlfpft(io_si,cnlfpft_indx) = hio_laisun_z_si_cnlfpft(io_si,cnlfpft_indx) + &
                          cpatch%ed_laisun_z(ican,ipft,ileaf) * cpatch%area * AREA_INV
                     hio_laisha_z_si_cnlfpft(io_si,cnlfpft_indx) = hio_laisha_z_si_cnlfpft(io_si,cnlfpft_indx) + &
                          cpatch%ed_laisha_z(ican,ipft,ileaf) * cpatch%area * AREA_INV
                     !
                     hio_fabd_sun_si_cnlfpft(io_si,cnlfpft_indx) = hio_fabd_sun_si_cnlfpft(io_si,cnlfpft_indx) + &
                          cpatch%fabd_sun_z(ican,ipft,ileaf) * cpatch%area * AREA_INV
                     hio_fabd_sha_si_cnlfpft(io_si,cnlfpft_indx) = hio_fabd_sha_si_cnlfpft(io_si,cnlfpft_indx) + &
                          cpatch%fabd_sha_z(ican,ipft,ileaf) * cpatch%area * AREA_INV
                     hio_fabi_sun_si_cnlfpft(io_si,cnlfpft_indx) = hio_fabi_sun_si_cnlfpft(io_si,cnlfpft_indx) + &
                          cpatch%fabi_sun_z(ican,ipft,ileaf) * cpatch%area * AREA_INV
                     hio_fabi_sha_si_cnlfpft(io_si,cnlfpft_indx) = hio_fabi_sha_si_cnlfpft(io_si,cnlfpft_indx) + &
                          cpatch%fabi_sha_z(ican,ipft,ileaf) * cpatch%area * AREA_INV
                     !
                     ! summarize across all PFTs
                     hio_parsun_z_si_cnlf(io_si,cnlf_indx) = hio_parsun_z_si_cnlf(io_si,cnlf_indx) + &
                          cpatch%ed_parsun_z(ican,ipft,ileaf) * cpatch%area * AREA_INV
                     hio_parsha_z_si_cnlf(io_si,cnlf_indx) = hio_parsha_z_si_cnlf(io_si,cnlf_indx) + &
                          cpatch%ed_parsha_z(ican,ipft,ileaf) * cpatch%area * AREA_INV
                     !
                     hio_laisun_z_si_cnlf(io_si,cnlf_indx) = hio_laisun_z_si_cnlf(io_si,cnlf_indx) + &
                          cpatch%ed_laisun_z(ican,ipft,ileaf) * cpatch%area * AREA_INV
                     hio_laisha_z_si_cnlf(io_si,cnlf_indx) = hio_laisha_z_si_cnlf(io_si,cnlf_indx) + &
                          cpatch%ed_laisha_z(ican,ipft,ileaf) * cpatch%area * AREA_INV
                     !
                     hio_fabd_sun_si_cnlf(io_si,cnlf_indx) = hio_fabd_sun_si_cnlf(io_si,cnlf_indx) + &
                          cpatch%fabd_sun_z(ican,ipft,ileaf) * cpatch%area * AREA_INV
                     hio_fabd_sha_si_cnlf(io_si,cnlf_indx) = hio_fabd_sha_si_cnlf(io_si,cnlf_indx) + &
                          cpatch%fabd_sha_z(ican,ipft,ileaf) * cpatch%area * AREA_INV
                     hio_fabi_sun_si_cnlf(io_si,cnlf_indx) = hio_fabi_sun_si_cnlf(io_si,cnlf_indx) + &
                          cpatch%fabi_sun_z(ican,ipft,ileaf) * cpatch%area * AREA_INV
                     hio_fabi_sha_si_cnlf(io_si,cnlf_indx) = hio_fabi_sha_si_cnlf(io_si,cnlf_indx) + &
                          cpatch%fabi_sha_z(ican,ipft,ileaf) * cpatch%area * AREA_INV

                  end do
                  !
                  ! summarize just the top leaf level across all PFTs, for each canopy level
                  hio_parsun_top_si_can(io_si,ican) = hio_parsun_top_si_can(io_si,ican) + &
                       cpatch%ed_parsun_z(ican,ipft,1) * cpatch%area * AREA_INV
                  hio_parsha_top_si_can(io_si,ican) = hio_parsha_top_si_can(io_si,ican) + &
                       cpatch%ed_parsha_z(ican,ipft,1) * cpatch%area * AREA_INV
                  !
                  hio_laisun_top_si_can(io_si,ican) = hio_laisun_top_si_can(io_si,ican) + &
                       cpatch%ed_laisun_z(ican,ipft,1) * cpatch%area * AREA_INV
                  hio_laisha_top_si_can(io_si,ican) = hio_laisha_top_si_can(io_si,ican) + &
                       cpatch%ed_laisha_z(ican,ipft,1) * cpatch%area * AREA_INV
                  !
                  hio_fabd_sun_top_si_can(io_si,ican) = hio_fabd_sun_top_si_can(io_si,ican) + &
                       cpatch%fabd_sun_z(ican,ipft,1) * cpatch%area * AREA_INV
                  hio_fabd_sha_top_si_can(io_si,ican) = hio_fabd_sha_top_si_can(io_si,ican) + &
                       cpatch%fabd_sha_z(ican,ipft,1) * cpatch%area * AREA_INV
                  hio_fabi_sun_top_si_can(io_si,ican) = hio_fabi_sun_top_si_can(io_si,ican) + &
                       cpatch%fabi_sun_z(ican,ipft,1) * cpatch%area * AREA_INV
                  hio_fabi_sha_top_si_can(io_si,ican) = hio_fabi_sha_top_si_can(io_si,ican) + &
                       cpatch%fabi_sha_z(ican,ipft,1) * cpatch%area * AREA_INV
                  !
               end do
            end do


            ipa = ipa + 1
            cpatch => cpatch%younger
         end do !patch loop

         do ipa2 = 1, nlevage
            if (patch_area_by_age(ipa2) .gt. tiny) then
               hio_gpp_si_age(io_si, ipa2) = hio_gpp_si_age(io_si, ipa2) / (patch_area_by_age(ipa2))
               hio_npp_si_age(io_si, ipa2) = hio_npp_si_age(io_si, ipa2) / (patch_area_by_age(ipa2))
            else
               hio_gpp_si_age(io_si, ipa2) = 0._r8
               hio_npp_si_age(io_si, ipa2) = 0._r8
            endif
         end do
         
      enddo ! site loop

    end associate
 
  end subroutine update_history_prod

  ! =====================================================================================

  subroutine update_history_hydraulics(this,nc,nsites,sites,dt_tstep)

    ! ---------------------------------------------------------------------------------
    ! This is the call to update the history IO arrays that are expected to only change
    ! after rapid timescale productivity calculations (gpp and respiration).
    ! ---------------------------------------------------------------------------------
    
    use EDtypesMod          , only : ed_site_type,   &
                                     ed_cohort_type, &
                                     ed_patch_type,  &
                                     AREA

    use FatesHydraulicsMemMod, only : ed_cohort_hydr_type
    use FatesHydraulicsMemMod, only : nlevsoi_hyd
    use EDTypesMod           , only : maxpft

    
    ! Arguments
    class(fates_history_interface_type)             :: this
    integer                 , intent(in)            :: nc   ! clump index
    integer                 , intent(in)            :: nsites
    type(ed_site_type)      , intent(inout), target :: sites(nsites)
    real(r8)                , intent(in)            :: dt_tstep
    
    ! Locals
    integer  :: s        ! The local site index
    integer  :: io_si     ! The site index of the IO array
    integer  :: ipa      ! The local "I"ndex of "PA"tches 
    integer  :: io_pa    ! The patch index of the IO array
    integer  :: io_pa1   ! The first patch index in the IO array for each site
    integer  :: ft               ! functional type index
    integer  :: scpf
    real(r8) :: n_density   ! individual of cohort per m2.
    real(r8) :: n_perm2     ! individuals per m2 for the whole column
    real(r8), parameter :: tiny = 1.e-5_r8      ! some small number
    real(r8) :: ncohort_scpf(nlevsclass*maxpft)  ! Bins to count up cohorts counts used in weighting
                                                   ! should be "hio_nplant_si_scpf"
    real(r8) :: number_fraction
    real(r8) :: number_fraction_rate
    integer  :: ipa2     ! patch incrementer
    integer  :: iscpf    ! index of the scpf group

    type(ed_patch_type),pointer  :: cpatch
    type(ed_cohort_type),pointer :: ccohort
    type(ed_cohort_hydr_type), pointer :: ccohort_hydr

    real(r8), parameter :: daysecs = 86400.0_r8 ! What modeler doesn't recognize 86400?
    real(r8), parameter :: yeardays = 365.0_r8  ! Should this be 365.25?
    
    if(hlm_use_planthydro.eq.ifalse) return

    associate( hio_errh2o_scpf  => this%hvars(ih_errh2o_scpf)%r82d, &
          hio_tran_scpf         => this%hvars(ih_tran_scpf)%r82d, &
          hio_rootuptake_scpf   => this%hvars(ih_rootuptake_scpf)%r82d, &
          hio_rootuptake01_scpf => this%hvars(ih_rootuptake01_scpf)%r82d, &
          hio_rootuptake02_scpf => this%hvars(ih_rootuptake02_scpf)%r82d, &
          hio_rootuptake03_scpf => this%hvars(ih_rootuptake03_scpf)%r82d, &
          hio_rootuptake04_scpf => this%hvars(ih_rootuptake04_scpf)%r82d, &
          hio_rootuptake05_scpf => this%hvars(ih_rootuptake05_scpf)%r82d, &
          hio_rootuptake06_scpf => this%hvars(ih_rootuptake06_scpf)%r82d, &
          hio_rootuptake07_scpf => this%hvars(ih_rootuptake07_scpf)%r82d, &
          hio_rootuptake08_scpf => this%hvars(ih_rootuptake08_scpf)%r82d, &
          hio_rootuptake09_scpf => this%hvars(ih_rootuptake09_scpf)%r82d, &
          hio_rootuptake10_scpf => this%hvars(ih_rootuptake10_scpf)%r82d, &
          hio_sapflow_scpf      => this%hvars(ih_sapflow_scpf)%r82d, &
          hio_iterh1_scpf       => this%hvars(ih_iterh1_scpf)%r82d, &          
          hio_iterh2_scpf       => this%hvars(ih_iterh2_scpf)%r82d, &           
          hio_ath_scpf          => this%hvars(ih_ath_scpf)%r82d, &               
          hio_tth_scpf          => this%hvars(ih_tth_scpf)%r82d, &               
          hio_sth_scpf          => this%hvars(ih_sth_scpf)%r82d, &                     
          hio_lth_scpf          => this%hvars(ih_lth_scpf)%r82d, &                     
          hio_awp_scpf          => this%hvars(ih_awp_scpf)%r82d, &                     
          hio_twp_scpf          => this%hvars(ih_twp_scpf)%r82d, &  
          hio_swp_scpf          => this%hvars(ih_swp_scpf)%r82d, &                     
          hio_lwp_scpf          => this%hvars(ih_lwp_scpf)%r82d, &                    
          hio_btran_scpf        => this%hvars(ih_btran_scpf)%r82d, &
          hio_nplant_si_scpf    => this%hvars(ih_nplant_si_scpf)%r82d )
      
      ! Flush the relevant history variables 
      call this%flush_hvars(nc,upfreq_in=4)

      do s = 1,nsites
         
         io_si  = this%iovar_map(nc)%site_index(s)
         io_pa1 = this%iovar_map(nc)%patch1_index(s)

         ncohort_scpf(:) = 0.0_r8  ! Counter for normalizing weighting 
                                   ! factors for cohort mean propoerties
                                   ! This is actually used as a check
                                   ! on hio_nplant_si_scpf

         cpatch => sites(s)%oldest_patch
         do while(associated(cpatch))
            ccohort => cpatch%shortest
            do while(associated(ccohort))
               if ( .not. ccohort%isnew ) then
                  ! Calculate index for the scpf class
                  iscpf = ccohort%size_by_pft_class
                  ncohort_scpf(iscpf) = ncohort_scpf(iscpf) + ccohort%n
               end if
               ccohort => ccohort%taller
            enddo ! cohort loop
            cpatch => cpatch%younger
         end do !patch loop
         

         ipa = 0
         cpatch => sites(s)%oldest_patch
         do while(associated(cpatch))
            
            io_pa = io_pa1 + ipa

            ccohort => cpatch%shortest
            do while(associated(ccohort))

               ccohort_hydr => ccohort%co_hydr
               
               ! TODO: we need a standardized logical function on this (used lots, RGK)
               if ((cpatch%area .gt. 0._r8) .and. (cpatch%total_canopy_area .gt. 0._r8)) then
                  n_density = ccohort%n/min(cpatch%area,cpatch%total_canopy_area) 
                  n_perm2   = ccohort%n/AREA   
               else
                  n_density = 0.0_r8
                  n_perm2   = 0.0_r8
               endif
               
               if ( .not. ccohort%isnew ) then

                  ! Calculate index for the scpf class
                  iscpf = ccohort%size_by_pft_class
                  
                  ! scale up cohort fluxes to their sites
                  number_fraction_rate = (ccohort%n / ncohort_scpf(iscpf))/dt_tstep
                  
                  ! scale cohorts to mean quantity
                  number_fraction = (ccohort%n / ncohort_scpf(iscpf))
                  
                  hio_errh2o_scpf(io_si,iscpf) = hio_errh2o_scpf(io_si,iscpf) + &
                        ccohort_hydr%errh2o * number_fraction_rate ! [kg/indiv/s]
                  
                  hio_tran_scpf(io_si,iscpf) = hio_tran_scpf(io_si,iscpf) + &
                        (ccohort_hydr%qtop_dt + ccohort_hydr%dqtopdth_dthdt) * number_fraction_rate ! [kg/indiv/s]
                  
                  hio_rootuptake_scpf(io_si,iscpf) = hio_rootuptake_scpf(io_si,iscpf) + &
                        ccohort_hydr%rootuptake * number_fraction_rate       ! [kg/indiv/s]
                  
                  if(nlevsoi_hyd == 10) then
                     hio_rootuptake01_scpf(io_si,iscpf) = hio_rootuptake01_scpf(io_si,iscpf) + &
                           ccohort_hydr%rootuptake01 * number_fraction_rate   ! [kg/indiv/s]

                     hio_rootuptake02_scpf(io_si,iscpf) = hio_rootuptake02_scpf(io_si,iscpf) + &
                           ccohort_hydr%rootuptake02 * number_fraction_rate     ! [kg/indiv/s]
                     
                     hio_rootuptake03_scpf(io_si,iscpf) = hio_rootuptake03_scpf(io_si,iscpf) + &
                           ccohort_hydr%rootuptake03 * number_fraction_rate     ! [kg/indiv/s]
                     
                     hio_rootuptake04_scpf(io_si,iscpf) = hio_rootuptake04_scpf(io_si,iscpf) + &
                           ccohort_hydr%rootuptake04 * number_fraction_rate     ! [kg/indiv/s]

                     hio_rootuptake05_scpf(io_si,iscpf) = hio_rootuptake05_scpf(io_si,iscpf) + &
                           ccohort_hydr%rootuptake05 * number_fraction_rate     ! [kg/indiv/s]
                     
                     hio_rootuptake06_scpf(io_si,iscpf) = hio_rootuptake06_scpf(io_si,iscpf) + &
                           ccohort_hydr%rootuptake06 * number_fraction_rate     ! [kg/indiv/s]
                     
                     hio_rootuptake07_scpf(io_si,iscpf) = hio_rootuptake07_scpf(io_si,iscpf) + &
                             ccohort_hydr%rootuptake07 * number_fraction_rate    ! [kg/indiv/s]
                     
                     hio_rootuptake08_scpf(io_si,iscpf) = hio_rootuptake08_scpf(io_si,iscpf) + &
                           ccohort_hydr%rootuptake08 * number_fraction_rate     ! [kg/indiv/s]
                     
                     hio_rootuptake09_scpf(io_si,iscpf) = hio_rootuptake09_scpf(io_si,iscpf) + &
                           ccohort_hydr%rootuptake09 * number_fraction_rate    ! [kg/indiv/s] 
                     
                     hio_rootuptake10_scpf(io_si,iscpf) = hio_rootuptake10_scpf(io_si,iscpf) + &
                           ccohort_hydr%rootuptake10 * number_fraction_rate     ! [kg/indiv/s]
                     
                  end if
                  
                  hio_sapflow_scpf(io_si,iscpf)         = hio_sapflow_scpf(io_si,iscpf)  + &
                        ccohort_hydr%sapflow * number_fraction_rate             ! [kg/indiv/s]
                  
                  hio_iterh1_scpf(io_si,iscpf)          = hio_iterh1_scpf(io_si,iscpf) + &
                        ccohort_hydr%iterh1  * number_fraction             ! [-]
                  
                  hio_iterh2_scpf(io_si,iscpf)          = hio_iterh2_scpf(io_si,iscpf) + &
                        ccohort_hydr%iterh2 * number_fraction             ! [-]
                  
                  hio_ath_scpf(io_si,iscpf)             = hio_ath_scpf(io_si,iscpf) + &
                        ccohort_hydr%th_aroot(1)   * number_fraction      ! [m3 m-3]
                  
                  hio_tth_scpf(io_si,iscpf)             = hio_tth_scpf(io_si,iscpf) + &
                        ccohort_hydr%th_bg(1)  * number_fraction         ! [m3 m-3]
                  
                  hio_sth_scpf(io_si,iscpf)             = hio_sth_scpf(io_si,iscpf) + &
                        ccohort_hydr%th_ag(2)  * number_fraction        ! [m3 m-3]
                  
                  hio_lth_scpf(io_si,iscpf)             =  hio_lth_scpf(io_si,iscpf) + &
                        ccohort_hydr%th_ag(1)  * number_fraction        ! [m3 m-3]
                  
                  hio_awp_scpf(io_si,iscpf)             = hio_awp_scpf(io_si,iscpf) + &
                        ccohort_hydr%psi_aroot(1)   * number_fraction     ! [MPa]
                  
                  hio_twp_scpf(io_si,iscpf)             = hio_twp_scpf(io_si,iscpf) + &
                        ccohort_hydr%psi_bg(1)  * number_fraction       ! [MPa]
                  
                  hio_swp_scpf(io_si,iscpf)             = hio_swp_scpf(io_si,iscpf) + &
                        ccohort_hydr%psi_ag(2)  * number_fraction       ! [MPa]
                  
                  hio_lwp_scpf(io_si,iscpf)             = hio_lwp_scpf(io_si,iscpf) + &
                        ccohort_hydr%psi_ag(1)  * number_fraction       ! [MPa]
                  
                  hio_btran_scpf(io_si,iscpf)           = hio_btran_scpf(io_si,iscpf) + &
                        ccohort_hydr%btran(1)  * number_fraction        ! [-]
                  
               endif

               ccohort => ccohort%taller
            enddo ! cohort loop
            ipa = ipa + 1
            cpatch => cpatch%younger
         end do !patch loop

         if(hlm_use_ed_st3.eq.ifalse) then
            do scpf=1,nlevsclass*numpft
               if( abs(hio_nplant_si_scpf(io_si, scpf)-ncohort_scpf(scpf)) > 1.0E-8_r8 ) then
                  write(fates_log(),*) 'nplant check on hio_nplant_si_scpf fails during hydraulics history updates'
                  call endrun(msg=errMsg(sourcefile, __LINE__))
               end if
            end do
         end if

      enddo ! site loop

    end associate
 
 end subroutine update_history_hydraulics

  ! ====================================================================================
  integer function num_history_vars(this)

    implicit none

    class(fates_history_interface_type), intent(in) :: this

    num_history_vars = this%num_history_vars_
    
  end function num_history_vars
  
  ! ====================================================================================
  
  subroutine initialize_history_vars(this)

    implicit none

    class(fates_history_interface_type), intent(inout) :: this

   ! Determine how many of the history IO variables registered in FATES
   ! are going to be allocated
   call this%define_history_vars(initialize_variables=.false.)

   ! Allocate the list of history output variable objects
   allocate(this%hvars(this%num_history_vars()))
   
   ! construct the object that defines all of the IO variables
   call this%define_history_vars(initialize_variables=.true.)
   
 end subroutine initialize_history_vars
  
  ! ====================================================================================
  
  subroutine define_history_vars(this, initialize_variables)
    
    ! ---------------------------------------------------------------------------------
    ! 
    !                    REGISTRY OF HISTORY OUTPUT VARIABLES
    !
    ! This subroutine is called in two contexts, either in count mode or inialize mode
    ! In count mode, we just walk through the list of registerred variables, compare
    ! if the variable of interest list the current host model and add it to the count
    ! if true.  This count is used just to allocate the variable space.  After this
    ! has been done, we go through the list a second time populating a memory structure.
    ! This phase is the "initialize" phase.  These two phases are differntiated by the
    ! string "callstep", which should be either "count" or "initialize".
    !
    ! Note 1 there are different ways you can flush or initialize the output fields.
    ! If you flush to a native type, (such as zero), the entire slab which covers
    ! indices which may not be relevant to FATES, are flushed to this value.  So
    ! in that case, lakes and crops that are not controlled by FATES will zero'd
    ! and when values are scaled up to the land-grid, the zero's for non FATES will
    ! be included.  This is good and correct if nothing is there.  
    !
    ! But, what if crops exist in the host model and occupy a fraction of the land-surface
    ! shared with natural vegetation? In that case, you want to flush your arrays
    ! with a value that the HLM treats as "do not average"
    ! 
    ! If your HLM makes use of, and you want, INTEGER OUTPUT, pass the flushval as
    ! a real.  The applied flush value will use the NINT() intrinsic function
    ! ---------------------------------------------------------------------------------

    use FatesIOVariableKindMod, only : patch_r8, patch_ground_r8, patch_size_pft_r8
    use FatesIOVariableKindMod, only : site_r8, site_ground_r8, site_size_pft_r8    
    use FatesIOVariableKindMod, only : site_size_r8, site_pft_r8, site_age_r8
    use FatesInterfaceMod     , only : hlm_use_planthydro
    
    use FatesIOVariableKindMod, only : site_fuel_r8, site_cwdsc_r8, site_scag_r8
    use FatesIOVariableKindMod, only : site_can_r8, site_cnlf_r8, site_cnlfpft_r8

    implicit none
    
    class(fates_history_interface_type), intent(inout) :: this
    logical, intent(in) :: initialize_variables  ! are we 'count'ing or 'initializ'ing?

    integer :: ivar
    character(len=10) :: tempstring 
    
    ivar=0
    
    ! Site level counting variables
    call this%set_history_var(vname='ED_NPATCHES', units='none',                &
         long='Total number of ED patches per site', use_default='active',      &
         avgflag='A', vtype=site_r8, hlms='CLM:ALM', flushval=1.0_r8, upfreq=1,    &
         ivar=ivar, initialize=initialize_variables, index = ih_npatches_si)

    call this%set_history_var(vname='ED_NCOHORTS', units='none',                &
         long='Total number of ED cohorts per site', use_default='active',      &
         avgflag='A', vtype=site_r8, hlms='CLM:ALM', flushval=1.0_r8, upfreq=1,    &
         ivar=ivar, initialize=initialize_variables, index = ih_ncohorts_si)
    
    ! Patch variables
    call this%set_history_var(vname='TRIMMING', units='none',                   &
         long='Degree to which canopy expansion is limited by leaf economics',  & 
         use_default='active', &
         avgflag='A', vtype=patch_r8, hlms='CLM:ALM', flushval=1.0_r8, upfreq=1,    &
         ivar=ivar, initialize=initialize_variables, index = ih_trimming_pa)
    
    call this%set_history_var(vname='AREA_PLANT', units='m2',                   &
         long='area occupied by all plants', use_default='active',              &
         avgflag='A', vtype=patch_r8, hlms='CLM:ALM', flushval=0.0_r8, upfreq=1,    &
         ivar=ivar, initialize=initialize_variables, index = ih_area_plant_pa)
    
    call this%set_history_var(vname='AREA_TREES', units='m2',                   &
         long='area occupied by woody plants', use_default='active',            &
         avgflag='A', vtype=patch_r8, hlms='CLM:ALM', flushval=0.0_r8, upfreq=1,    &
         ivar=ivar, initialize=initialize_variables, index = ih_area_treespread_pa)

    call this%set_history_var(vname='CANOPY_SPREAD', units='0-1',               &
         long='Scaling factor between tree basal area and canopy area',         &
         use_default='active',                                                  &
         avgflag='A', vtype=site_r8, hlms='CLM:ALM', flushval=0.0_r8, upfreq=1,    &
         ivar=ivar, initialize=initialize_variables, index = ih_canopy_spread_si)

    call this%set_history_var(vname='PFTbiomass', units='gC/m2',                   &
         long='total PFT level biomass', use_default='active',                     &
         avgflag='A', vtype=site_pft_r8, hlms='CLM:ALM', flushval=0.0_r8, upfreq=1, &
         ivar=ivar, initialize=initialize_variables, index = ih_biomass_si_pft )

    call this%set_history_var(vname='PFTleafbiomass', units='gC/m2',              &
         long='total PFT level leaf biomass', use_default='active',                &
         avgflag='A', vtype=site_pft_r8, hlms='CLM:ALM', flushval=0.0_r8, upfreq=1, &
         ivar=ivar, initialize=initialize_variables, index = ih_leafbiomass_si_pft )

    call this%set_history_var(vname='PFTstorebiomass',  units='gC/m2',            &
         long='total PFT level stored biomass', use_default='active',              &
         avgflag='A', vtype=site_pft_r8, hlms='CLM:ALM', flushval=0.0_r8, upfreq=1, &
         ivar=ivar, initialize=initialize_variables, index = ih_storebiomass_si_pft )
    
    call this%set_history_var(vname='PFTnindivs',  units='indiv / m2',            &
         long='total PFT level number of individuals', use_default='active',       &
         avgflag='A', vtype=site_pft_r8, hlms='CLM:ALM', flushval=0.0_r8, upfreq=1, &
         ivar=ivar, initialize=initialize_variables, index = ih_nindivs_si_pft )

    call this%set_history_var(vname='RECRUITMENT',  units='indiv/ha/yr',            &
         long='Rate of recruitment by PFT', use_default='active',       &
         avgflag='A', vtype=site_pft_r8, hlms='CLM:ALM', flushval=0.0_r8, upfreq=1, &
         ivar=ivar, initialize=initialize_variables, index = ih_recruitment_si_pft )

    call this%set_history_var(vname='MORTALITY',  units='indiv/ha/yr',            &
         long='Rate of total mortality by PFT', use_default='active',       &
         avgflag='A', vtype=site_pft_r8, hlms='CLM:ALM', flushval=0.0_r8, upfreq=1, &
         ivar=ivar, initialize=initialize_variables, index = ih_mortality_si_pft )

    ! patch age class variables
    call this%set_history_var(vname='PATCH_AREA_BY_AGE', units='m2/m2',             &
         long='patch area by age bin', use_default='active',                     &
         avgflag='A', vtype=site_age_r8, hlms='CLM:ALM', flushval=0.0_r8, upfreq=1, &
         ivar=ivar, initialize=initialize_variables, index = ih_area_si_age )

    call this%set_history_var(vname='LAI_BY_AGE', units='m2/m2',                   &
         long='leaf area index by age bin', use_default='active',                     &
         avgflag='A', vtype=site_age_r8, hlms='CLM:ALM', flushval=0.0_r8, upfreq=1, &
         ivar=ivar, initialize=initialize_variables, index = ih_lai_si_age )

    call this%set_history_var(vname='CANOPY_AREA_BY_AGE', units='m2/m2',             &
         long='canopy area by age bin', use_default='active',                     &
         avgflag='A', vtype=site_age_r8, hlms='CLM:ALM', flushval=0.0_r8, upfreq=1, &
         ivar=ivar, initialize=initialize_variables, index = ih_canopy_area_si_age )
    
    call this%set_history_var(vname='NCL_BY_AGE', units='--',                   &
         long='number of canopy levels by age bin', use_default='inactive',             &
         avgflag='A', vtype=site_age_r8, hlms='CLM:ALM', flushval=0.0_r8, upfreq=1, &
         ivar=ivar, initialize=initialize_variables, index = ih_ncl_si_age )

    call this%set_history_var(vname='NPATCH_BY_AGE', units='--',                   &
         long='number of patches by age bin', use_default='inactive',                     &
         avgflag='A', vtype=site_age_r8, hlms='CLM:ALM', flushval=0.0_r8, upfreq=1, &
         ivar=ivar, initialize=initialize_variables, index = ih_npatches_si_age )

    if ( ED_val_comp_excln .lt. 0._r8 ) then ! only valid when "strict ppa" enabled
       tempstring = 'active'
    else
       tempstring = 'inactive'
    endif
    call this%set_history_var(vname='ZSTAR_BY_AGE', units='m',                   &
         long='product of zstar and patch area by age bin (divide by PATCH_AREA_BY_AGE to get mean zstar)', &
         use_default=trim(tempstring),                     &
         avgflag='A', vtype=site_age_r8, hlms='CLM:ALM', flushval=0.0_r8, upfreq=1, &
         ivar=ivar, initialize=initialize_variables, index = ih_zstar_si_age )

    call this%set_history_var(vname='BIOMASS_BY_AGE', units='m',                   &
         long='Total Biomass within a given patch age bin (kg C)', &
         use_default='inactive',                     &
         avgflag='A', vtype=site_age_r8, hlms='CLM:ALM', flushval=0.0_r8, upfreq=1, &
         ivar=ivar, initialize=initialize_variables, index = ih_biomass_si_age )

    ! Fire Variables

    call this%set_history_var(vname='FIRE_NESTEROV_INDEX', units='none',       &
         long='nesterov_fire_danger index', use_default='active',               &
         avgflag='A', vtype=patch_r8, hlms='CLM:ALM', flushval=0.0_r8, upfreq=1,   &
         ivar=ivar, initialize=initialize_variables, index = ih_nesterov_fire_danger_pa)

    call this%set_history_var(vname='FIRE_ROS', units='m/min',                 &
         long='fire rate of spread m/min', use_default='active',                &
         avgflag='A', vtype=patch_r8, hlms='CLM:ALM', flushval=0.0_r8, upfreq=1,   &
         ivar=ivar, initialize=initialize_variables, index = ih_spitfire_ROS_pa)

    call this%set_history_var(vname='EFFECT_WSPEED', units='none',             &
         long ='effective windspeed for fire spread', use_default='active',     &
         avgflag='A', vtype=patch_r8, hlms='CLM:ALM', flushval=0.0_r8, upfreq=1,   &
         ivar=ivar, initialize=initialize_variables, index = ih_effect_wspeed_pa )

    call this%set_history_var(vname='FIRE_TFC_ROS', units='none',              &
         long ='total fuel consumed', use_default='active',                     &
         avgflag='A', vtype=patch_r8, hlms='CLM:ALM', flushval=0.0_r8, upfreq=1,   &
         ivar=ivar, initialize=initialize_variables, index = ih_TFC_ROS_pa )

    call this%set_history_var(vname='FIRE_INTENSITY', units='kJ/m/s',          &
         long='spitfire fire intensity: kJ/m/s', use_default='active',          &
         avgflag='A', vtype=patch_r8, hlms='CLM:ALM', flushval=0.0_r8, upfreq=1,   &
         ivar=ivar, initialize=initialize_variables, index = ih_fire_intensity_pa )

    call this%set_history_var(vname='FIRE_AREA', units='fraction',             &
         long='spitfire fire area:m2', use_default='active',                    &
         avgflag='A', vtype=patch_r8, hlms='CLM:ALM', flushval=0.0_r8, upfreq=1,   &
         ivar=ivar, initialize=initialize_variables, index = ih_fire_area_pa )

    call this%set_history_var(vname='SCORCH_HEIGHT', units='m',                &
         long='spitfire fire area:m2', use_default='active',                    &
         avgflag='A', vtype=patch_r8, hlms='CLM:ALM', flushval=0.0_r8, upfreq=1,   &
         ivar=ivar, initialize=initialize_variables, index = ih_scorch_height_pa )

    call this%set_history_var(vname='fire_fuel_mef', units='m',                &
         long='spitfire fuel moisture',  use_default='active',                  &
         avgflag='A', vtype=patch_r8, hlms='CLM:ALM', flushval=0.0_r8, upfreq=1,   &
         ivar=ivar, initialize=initialize_variables, index = ih_fire_fuel_mef_pa )

    call this%set_history_var(vname='fire_fuel_bulkd', units='m',              &
         long='spitfire fuel bulk density',  use_default='active',              &
         avgflag='A', vtype=patch_r8, hlms='CLM:ALM', flushval=0.0_r8, upfreq=1,   &
         ivar=ivar, initialize=initialize_variables, index = ih_fire_fuel_bulkd_pa )

    call this%set_history_var(vname='FIRE_FUEL_EFF_MOIST', units='m',          &
         long='spitfire fuel moisture', use_default='active',                   &
         avgflag='A', vtype=patch_r8, hlms='CLM:ALM', flushval=0.0_r8, upfreq=1,   &
         ivar=ivar, initialize=initialize_variables, index = ih_fire_fuel_eff_moist_pa )

    call this%set_history_var(vname='fire_fuel_sav', units='m',                &
         long='spitfire fuel surface/volume ',  use_default='active',           &
         avgflag='A', vtype=patch_r8, hlms='CLM:ALM', flushval=0.0_r8, upfreq=1,   &
         ivar=ivar, initialize=initialize_variables, index = ih_fire_fuel_sav_pa )

    call this%set_history_var(vname='SUM_FUEL', units='gC m-2',                &
         long='total ground fuel related to ros (omits 1000hr fuels)',          & 
         use_default='active',                                                  & 
         avgflag='A', vtype=patch_r8, hlms='CLM:ALM', flushval=0.0_r8, upfreq=1,   &
         ivar=ivar, initialize=initialize_variables, index = ih_sum_fuel_pa )

    call this%set_history_var(vname='FUEL_MOISTURE_NFSC', units='-',                &
         long='spitfire size-resolved fuel moisture', use_default='active',       &
         avgflag='A', vtype=site_fuel_r8, hlms='CLM:ALM', flushval=0.0_r8, upfreq=1,   &
         ivar=ivar, initialize=initialize_variables, index = ih_litter_moisture_si_fuel )

    ! Litter Variables

    call this%set_history_var(vname='LITTER_IN', units='gC m-2 s-1',           &
         long='FATES litter flux in',  use_default='active',                   &
         avgflag='A', vtype=site_r8, hlms='CLM:ALM', flushval=0.0_r8, upfreq=1,   &
         ivar=ivar, initialize=initialize_variables, index = ih_litter_in_si )

    call this%set_history_var(vname='LITTER_OUT', units='gC m-2 s-1',          &
         long='FATES litter flux out',  use_default='active',                  & 
         avgflag='A', vtype=patch_r8, hlms='CLM:ALM', flushval=0.0_r8, upfreq=1,   &
         ivar=ivar, initialize=initialize_variables, index = ih_litter_out_pa )

    call this%set_history_var(vname='SEED_BANK', units='gC m-2',               &
         long='Total Seed Mass of all PFTs',  use_default='active',             &
         avgflag='A', vtype=site_r8, hlms='CLM:ALM', flushval=0.0_r8, upfreq=1,   &
         ivar=ivar, initialize=initialize_variables, index = ih_seed_bank_si )

    call this%set_history_var(vname='SEEDS_IN', units='gC m-2 s-1',            &
         long='Seed Production Rate',  use_default='active',                    &
         avgflag='A', vtype=patch_r8, hlms='CLM:ALM', flushval=0.0_r8, upfreq=1,   &
         ivar=ivar, initialize=initialize_variables, index = ih_seeds_in_pa )

    call this%set_history_var(vname='SEED_GERMINATION', units='gC m-2 s-1',    &
         long='Seed mass converted into new cohorts',   use_default='active',   &
         avgflag='A', vtype=patch_r8, hlms='CLM:ALM', flushval=0.0_r8, upfreq=1,   &
         ivar=ivar, initialize=initialize_variables, index = ih_seed_germination_pa )

    call this%set_history_var(vname='SEED_DECAY', units='gC m-2 s-1',          &
         long='Seed mass decay', use_default='active',                          &
         avgflag='A', vtype=patch_r8, hlms='CLM:ALM', flushval=0.0_r8, upfreq=1,   &
         ivar=ivar, initialize=initialize_variables, index = ih_seed_decay_pa )
    
    call this%set_history_var(vname='ED_bstore', units='gC m-2',                  &
         long='Storage biomass', use_default='active',                          &
         avgflag='A', vtype=patch_r8, hlms='CLM:ALM', flushval=0.0_r8, upfreq=1,   &
         ivar=ivar, initialize=initialize_variables, index = ih_bstore_pa )

    call this%set_history_var(vname='ED_bdead', units='gC m-2',                   &
         long='Dead (structural) biomass (live trees, not CWD)',                &
         use_default='active',                                                  &
         avgflag='A', vtype=patch_r8, hlms='CLM:ALM', flushval=0.0_r8, upfreq=1,   &
         ivar=ivar, initialize=initialize_variables, index = ih_bdead_pa )

    call this%set_history_var(vname='ED_balive', units='gC m-2',                  &
         long='Live biomass', use_default='active',                             &
         avgflag='A', vtype=patch_r8, hlms='CLM:ALM', flushval=0.0_r8, upfreq=1,   &
         ivar=ivar, initialize=initialize_variables, index = ih_balive_pa )

    call this%set_history_var(vname='ED_bleaf', units='gC m-2',                   &
         long='Leaf biomass',  use_default='active',                            &
         avgflag='A', vtype=patch_r8, hlms='CLM:ALM', flushval=0.0_r8, upfreq=1,   &
         ivar=ivar, initialize=initialize_variables, index = ih_bleaf_pa )

    call this%set_history_var(vname='ED_bsapwood', units='gC m-2',                 &
         long='Sapwood biomass',  use_default='active',                            &
         avgflag='A', vtype=patch_r8, hlms='CLM:ALM', flushval=0.0_r8, upfreq=1,   &
         ivar=ivar, initialize=initialize_variables, index = ih_bsapwood_pa )    

    call this%set_history_var(vname='ED_bfineroot', units='gC m-2',                 &
         long='Fine root biomass',  use_default='active',                            &
         avgflag='A', vtype=patch_r8, hlms='CLM:ALM', flushval=0.0_r8, upfreq=1,   &
         ivar=ivar, initialize=initialize_variables, index = ih_bfineroot_pa )    

    call this%set_history_var(vname='ED_biomass', units='gC m-2',                  &
         long='Total biomass',  use_default='active',                           &
         avgflag='A', vtype=patch_r8, hlms='CLM:ALM', flushval=0.0_r8, upfreq=1,   &
         ivar=ivar, initialize=initialize_variables, index = ih_btotal_pa )

    call this%set_history_var(vname='BIOMASS_CANOPY', units='gC m-2',                   &
         long='Biomass of canopy plants',  use_default='active',                            &
         avgflag='A', vtype=patch_r8, hlms='CLM:ALM', flushval=0.0_r8, upfreq=1,   &
         ivar=ivar, initialize=initialize_variables, index = ih_canopy_biomass_pa )

    call this%set_history_var(vname='BIOMASS_UNDERSTORY', units='gC m-2',                   &
         long='Biomass of understory plants',  use_default='active',                            &
         avgflag='A', vtype=patch_r8, hlms='CLM:ALM', flushval=0.0_r8, upfreq=1,   &
         ivar=ivar, initialize=initialize_variables, index = ih_understory_biomass_pa )

    
    ! Ecosystem Carbon Fluxes (updated rapidly, upfreq=2)

    call this%set_history_var(vname='NPP_column', units='gC/m^2/s',                &
         long='net primary production on the site',  use_default='active',      &
         avgflag='A', vtype=site_r8, hlms='CLM:ALM', flushval=0.0_r8, upfreq=2,   &
         ivar=ivar, initialize=initialize_variables, index = ih_npp_si )

    call this%set_history_var(vname='GPP', units='gC/m^2/s',                   &
         long='gross primary production',  use_default='active',                &
         avgflag='A', vtype=patch_r8, hlms='CLM:ALM', flushval=0.0_r8, upfreq=2,   &
         ivar=ivar, initialize=initialize_variables, index = ih_gpp_pa )

    call this%set_history_var(vname='NPP', units='gC/m^2/s',                   &
         long='net primary production', use_default='active',                   &
         avgflag='A', vtype=patch_r8, hlms='CLM:ALM', flushval=0.0_r8, upfreq=2,   &
         ivar=ivar, initialize=initialize_variables, index = ih_npp_pa )

    call this%set_history_var(vname='AR', units='gC/m^2/s',                 &
         long='autotrophic respiration', use_default='active',                  &
         avgflag='A', vtype=patch_r8, hlms='CLM:ALM', flushval=0.0_r8, upfreq=2,   &
         ivar=ivar, initialize=initialize_variables, index = ih_aresp_pa )

    call this%set_history_var(vname='GROWTH_RESP', units='gC/m^2/s',           &
         long='growth respiration', use_default='active',                       &
         avgflag='A', vtype=patch_r8, hlms='CLM:ALM', flushval=0.0_r8, upfreq=2,   &
         ivar=ivar, initialize=initialize_variables, index = ih_growth_resp_pa )

    call this%set_history_var(vname='MAINT_RESP', units='gC/m^2/s',            &
         long='maintenance respiration', use_default='active',                  &
         avgflag='A', vtype=patch_r8, hlms='CLM:ALM', flushval=0.0_r8, upfreq=2,   &
         ivar=ivar, initialize=initialize_variables, index = ih_maint_resp_pa )

    ! fast fluxes by age bin
    call this%set_history_var(vname='NPP_BY_AGE', units='gC/m^2/s',                   &
         long='net primary productivity by age bin', use_default='inactive',           &
         avgflag='A', vtype=site_age_r8, hlms='CLM:ALM', flushval=0.0_r8, upfreq=2, &
         ivar=ivar, initialize=initialize_variables, index = ih_npp_si_age )

    call this%set_history_var(vname='GPP_BY_AGE', units='gC/m^2/s',                   &
         long='gross primary productivity by age bin', use_default='inactive',         &
         avgflag='A', vtype=site_age_r8, hlms='CLM:ALM', flushval=0.0_r8, upfreq=2, &
         ivar=ivar, initialize=initialize_variables, index = ih_gpp_si_age )

    ! fast fluxes separated canopy/understory
    call this%set_history_var(vname='GPP_CANOPY', units='gC/m^2/s',                   &
         long='gross primary production of canopy plants',  use_default='active',     &
         avgflag='A', vtype=patch_r8, hlms='CLM:ALM', flushval=0.0_r8, upfreq=2,   &
         ivar=ivar, initialize=initialize_variables, index = ih_gpp_canopy_pa )

    call this%set_history_var(vname='AR_CANOPY', units='gC/m^2/s',                 &
         long='autotrophic respiration of canopy plants', use_default='active',       &
         avgflag='A', vtype=patch_r8, hlms='CLM:ALM', flushval=0.0_r8, upfreq=2,   &
         ivar=ivar, initialize=initialize_variables, index = ih_ar_canopy_pa )

    call this%set_history_var(vname='GPP_UNDERSTORY', units='gC/m^2/s',                   &
         long='gross primary production of understory plants',  use_default='active',     &
         avgflag='A', vtype=patch_r8, hlms='CLM:ALM', flushval=0.0_r8, upfreq=2,   &
         ivar=ivar, initialize=initialize_variables, index = ih_gpp_understory_pa )

    call this%set_history_var(vname='AR_UNDERSTORY', units='gC/m^2/s',                 &
         long='autotrophic respiration of understory plants', use_default='active',       &
         avgflag='A', vtype=patch_r8, hlms='CLM:ALM', flushval=0.0_r8, upfreq=2,   &
         ivar=ivar, initialize=initialize_variables, index = ih_ar_understory_pa )


    ! fast radiative fluxes resolved through the canopy
    call this%set_history_var(vname='PARSUN_Z_CNLF', units='W/m2',                 &
         long='PAR absorbed in the sun by each canopy and leaf layer', &
         use_default='inactive',       &
         avgflag='A', vtype=site_cnlf_r8, hlms='CLM:ALM', flushval=0.0_r8, upfreq=2,   &
         ivar=ivar, initialize=initialize_variables, index = ih_parsun_z_si_cnlf )

    call this%set_history_var(vname='PARSHA_Z_CNLF', units='W/m2',                 &
         long='PAR absorbed in the shade by each canopy and leaf layer', &
         use_default='inactive',       &
         avgflag='A', vtype=site_cnlf_r8, hlms='CLM:ALM', flushval=0.0_r8, upfreq=2,   &
         ivar=ivar, initialize=initialize_variables, index = ih_parsha_z_si_cnlf )

    call this%set_history_var(vname='PARSUN_Z_CNLFPFT', units='W/m2',                 &
         long='PAR absorbed in the sun by each canopy, leaf, and PFT', &
         use_default='inactive',       &
         avgflag='A', vtype=site_cnlfpft_r8, hlms='CLM:ALM', flushval=0.0_r8, upfreq=2,   &
         ivar=ivar, initialize=initialize_variables, index = ih_parsun_z_si_cnlfpft )

    call this%set_history_var(vname='PARSHA_Z_CNLFPFT', units='W/m2',                 &
         long='PAR absorbed in the shade by each canopy, leaf, and PFT', &
         use_default='inactive',       &
         avgflag='A', vtype=site_cnlfpft_r8, hlms='CLM:ALM', flushval=0.0_r8, upfreq=2,   &
         ivar=ivar, initialize=initialize_variables, index = ih_parsha_z_si_cnlfpft )

    call this%set_history_var(vname='PARSUN_Z_CAN', units='W/m2',                 &
         long='PAR absorbed in the sun by top leaf layer in each canopy layer', &
         use_default='inactive',       &
         avgflag='A', vtype=site_can_r8, hlms='CLM:ALM', flushval=0.0_r8, upfreq=2,   &
         ivar=ivar, initialize=initialize_variables, index = ih_parsun_top_si_can )

    call this%set_history_var(vname='PARSHA_Z_CAN', units='W/m2',                 &
         long='PAR absorbed in the shade by top leaf layer in each canopy layer', &
         use_default='inactive',       &
         avgflag='A', vtype=site_can_r8, hlms='CLM:ALM', flushval=0.0_r8, upfreq=2,   &
         ivar=ivar, initialize=initialize_variables, index = ih_parsha_top_si_can )

    call this%set_history_var(vname='LAISUN_Z_CNLF', units='m2/m2',                 &
         long='LAI in the sun by each canopy and leaf layer', &
         use_default='inactive',       &
         avgflag='A', vtype=site_cnlf_r8, hlms='CLM:ALM', flushval=0.0_r8, upfreq=2,   &
         ivar=ivar, initialize=initialize_variables, index = ih_laisun_z_si_cnlf )

    call this%set_history_var(vname='LAISHA_Z_CNLF', units='m2/m2',                 &
         long='LAI in the shade by each canopy and leaf layer', &
         use_default='inactive',       &
         avgflag='A', vtype=site_cnlf_r8, hlms='CLM:ALM', flushval=0.0_r8, upfreq=2,   &
         ivar=ivar, initialize=initialize_variables, index = ih_laisha_z_si_cnlf )

    call this%set_history_var(vname='LAISUN_Z_CNLFPFT', units='m2/m2',                 &
         long='LAI in the sun by each canopy, leaf, and PFT', &
         use_default='inactive',       &
         avgflag='A', vtype=site_cnlfpft_r8, hlms='CLM:ALM', flushval=0.0_r8, upfreq=2,   &
         ivar=ivar, initialize=initialize_variables, index = ih_laisun_z_si_cnlfpft )

    call this%set_history_var(vname='LAISHA_Z_CNLFPFT', units='m2/m2',                 &
         long='LAI in the shade by each canopy, leaf, and PFT', &
         use_default='inactive',       &
         avgflag='A', vtype=site_cnlfpft_r8, hlms='CLM:ALM', flushval=0.0_r8, upfreq=2,   &
         ivar=ivar, initialize=initialize_variables, index = ih_laisha_z_si_cnlfpft )

    call this%set_history_var(vname='LAISUN_TOP_CAN', units='m2/m2',                 &
         long='LAI in the sun by the top leaf layer of each canopy layer', &
         use_default='inactive',       &
         avgflag='A', vtype=site_can_r8, hlms='CLM:ALM', flushval=0.0_r8, upfreq=2,   &
         ivar=ivar, initialize=initialize_variables, index = ih_laisun_top_si_can )

    call this%set_history_var(vname='LAISHA_TOP_CAN', units='m2/m2',                 &
         long='LAI in the shade by the top leaf layer of each canopy layer', &
         use_default='inactive',       &
         avgflag='A', vtype=site_can_r8, hlms='CLM:ALM', flushval=0.0_r8, upfreq=2,   &
         ivar=ivar, initialize=initialize_variables, index = ih_laisha_top_si_can )

    call this%set_history_var(vname='FABD_SUN_CNLFPFT', units='fraction',                 &
         long='sun fraction of direct light absorbed by each canopy, leaf, and PFT', &
         use_default='inactive',       &
         avgflag='A', vtype=site_cnlfpft_r8, hlms='CLM:ALM', flushval=0.0_r8, upfreq=2,   &
         ivar=ivar, initialize=initialize_variables, index = ih_fabd_sun_si_cnlfpft )

    call this%set_history_var(vname='FABD_SHA_CNLFPFT', units='fraction',                 &
         long='shade fraction of direct light absorbed by each canopy, leaf, and PFT', &
         use_default='inactive',       &
         avgflag='A', vtype=site_cnlfpft_r8, hlms='CLM:ALM', flushval=0.0_r8, upfreq=2,   &
         ivar=ivar, initialize=initialize_variables, index = ih_fabd_sha_si_cnlfpft )

    call this%set_history_var(vname='FABI_SUN_CNLFPFT', units='fraction',                 &
         long='sun fraction of indirect light absorbed by each canopy, leaf, and PFT', &
         use_default='inactive',       &
         avgflag='A', vtype=site_cnlfpft_r8, hlms='CLM:ALM', flushval=0.0_r8, upfreq=2,   &
         ivar=ivar, initialize=initialize_variables, index = ih_fabi_sun_si_cnlfpft )

    call this%set_history_var(vname='FABI_SHA_CNLFPFT', units='fraction',                 &
         long='shade fraction of indirect light absorbed by each canopy, leaf, and PFT', &
         use_default='inactive',       &
         avgflag='A', vtype=site_cnlfpft_r8, hlms='CLM:ALM', flushval=0.0_r8, upfreq=2,   &
         ivar=ivar, initialize=initialize_variables, index = ih_fabi_sha_si_cnlfpft )

    call this%set_history_var(vname='FABD_SUN_CNLF', units='fraction',                 &
         long='sun fraction of direct light absorbed by each canopy and leaf layer', &
         use_default='inactive',       &
         avgflag='A', vtype=site_cnlf_r8, hlms='CLM:ALM', flushval=0.0_r8, upfreq=2,   &
         ivar=ivar, initialize=initialize_variables, index = ih_fabd_sun_si_cnlf )

    call this%set_history_var(vname='FABD_SHA_CNLF', units='fraction',                 &
         long='shade fraction of direct light absorbed by each canopy and leaf layer', &
         use_default='inactive',       &
         avgflag='A', vtype=site_cnlf_r8, hlms='CLM:ALM', flushval=0.0_r8, upfreq=2,   &
         ivar=ivar, initialize=initialize_variables, index = ih_fabd_sha_si_cnlf )

    call this%set_history_var(vname='FABI_SUN_CNLF', units='fraction',                 &
         long='sun fraction of indirect light absorbed by each canopy and leaf layer', &
         use_default='inactive',       &
         avgflag='A', vtype=site_cnlf_r8, hlms='CLM:ALM', flushval=0.0_r8, upfreq=2,   &
         ivar=ivar, initialize=initialize_variables, index = ih_fabi_sun_si_cnlf )

    call this%set_history_var(vname='FABI_SHA_CNLF', units='fraction',                 &
         long='shade fraction of indirect light absorbed by each canopy and leaf layer', &
         use_default='inactive',       &
         avgflag='A', vtype=site_cnlf_r8, hlms='CLM:ALM', flushval=0.0_r8, upfreq=2,   &
         ivar=ivar, initialize=initialize_variables, index = ih_fabi_sha_si_cnlf )

    call this%set_history_var(vname='FABD_SUN_TOPLF_BYCANLAYER', units='fraction',                 &
         long='sun fraction of direct light absorbed by the top leaf layer of each canopy layer', &
         use_default='inactive',       &
         avgflag='A', vtype=site_can_r8, hlms='CLM:ALM', flushval=0.0_r8, upfreq=2,   &
         ivar=ivar, initialize=initialize_variables, index = ih_fabd_sun_top_si_can )

    call this%set_history_var(vname='FABD_SHA_TOPLF_BYCANLAYER', units='fraction',                 &
         long='shade fraction of direct light absorbed by the top leaf layer of each canopy layer', &
         use_default='inactive',       &
         avgflag='A', vtype=site_can_r8, hlms='CLM:ALM', flushval=0.0_r8, upfreq=2,   &
         ivar=ivar, initialize=initialize_variables, index = ih_fabd_sha_top_si_can )

    call this%set_history_var(vname='FABI_SUN_TOPLF_BYCANLAYER', units='fraction',                 &
         long='sun fraction of indirect light absorbed by the top leaf layer of each canopy layer', &
         use_default='inactive',       &
         avgflag='A', vtype=site_can_r8, hlms='CLM:ALM', flushval=0.0_r8, upfreq=2,   &
         ivar=ivar, initialize=initialize_variables, index = ih_fabi_sun_top_si_can )

    call this%set_history_var(vname='FABI_SHA_TOPLF_BYCANLAYER', units='fraction',                 &
         long='shade fraction of indirect light absorbed by the top leaf layer of each canopy layer', &
         use_default='inactive',       &
         avgflag='A', vtype=site_can_r8, hlms='CLM:ALM', flushval=0.0_r8, upfreq=2,   &
         ivar=ivar, initialize=initialize_variables, index = ih_fabi_sha_top_si_can )

    !!! canopy-resolved fluxes and structure
    call this%set_history_var(vname='TS_NET_UPTAKE_CNLF', units='kgC/m2/s',                 &
         long='net carbon uptake by each canopy and leaf layer er unit ground area (i.e. divide by CROWNAREA_CNLF)', &
         use_default='inactive',       &
         avgflag='A', vtype=site_cnlf_r8, hlms='CLM:ALM', flushval=0.0_r8, upfreq=2,   &
         ivar=ivar, initialize=initialize_variables, index = ih_ts_net_uptake_si_cnlf )

    call this%set_history_var(vname='YEAR_NET_UPTAKE_CNLF', units='kgC/m2/y',                 &
         long='yearly net carbon uptake by each canopy and leaf layer per unit ground area (i.e. divide by CROWNAREA_CNLF)', &
         use_default='inactive',       &
         avgflag='A', vtype=site_cnlf_r8, hlms='CLM:ALM', flushval=0.0_r8, upfreq=2,   &
         ivar=ivar, initialize=initialize_variables, index = ih_year_net_uptake_si_cnlf )

    call this%set_history_var(vname='CROWNAREA_CNLF', units='m2/m2',                 &
         long='total crown area that is occupied by leaves in each canopy and leaf layer', &
         use_default='inactive',       &
         avgflag='A', vtype=site_cnlf_r8, hlms='CLM:ALM', flushval=0.0_r8, upfreq=1,   &
         ivar=ivar, initialize=initialize_variables, index = ih_crownarea_si_cnlf )

    call this%set_history_var(vname='CROWNAREA_CAN', units='m2/m2',                 &
         long='total crown area in each canopy layer', &
         use_default='active',       &
         avgflag='A', vtype=site_can_r8, hlms='CLM:ALM', flushval=0.0_r8, upfreq=1,   &
         ivar=ivar, initialize=initialize_variables, index = ih_crownarea_si_can )

    ! slow carbon fluxes associated with mortality from or transfer betweeen canopy and understory
    call this%set_history_var(vname='DEMOTION_CARBONFLUX', units = 'gC/m2/s',               &
          long='demotion-associated biomass carbon flux from canopy to understory', use_default='active',   &
          avgflag='A', vtype=site_r8, hlms='CLM:ALM', flushval=0.0_r8,    &
          upfreq=1, ivar=ivar, initialize=initialize_variables, index = ih_demotion_carbonflux_si )

    call this%set_history_var(vname='PROMOTION_CARBONFLUX', units = 'gC/m2/s',               &
          long='promotion-associated biomass carbon flux from understory to canopy', use_default='active',   &
          avgflag='A', vtype=site_r8, hlms='CLM:ALM', flushval=0.0_r8,    &
          upfreq=1, ivar=ivar, initialize=initialize_variables, index = ih_promotion_carbonflux_si )

    call this%set_history_var(vname='MORTALITY_CARBONFLUX_CANOPY', units = 'gC/m2/s',               &
          long='flux of biomass carbon from live to dead pools from mortality of canopy plants', use_default='active',   &
          avgflag='A', vtype=site_r8, hlms='CLM:ALM', flushval=0.0_r8,    &
          upfreq=1, ivar=ivar, initialize=initialize_variables, index = ih_canopy_mortality_carbonflux_si )

    call this%set_history_var(vname='MORTALITY_CARBONFLUX_UNDERSTORY', units = 'gC/m2/s',               &
          long='flux of biomass carbon from live to dead pools from mortality of understory plants',use_default='active',&
          avgflag='A', vtype=site_r8, hlms='CLM:ALM', flushval=0.0_r8,    &
          upfreq=1, ivar=ivar, initialize=initialize_variables, index = ih_understory_mortality_carbonflux_si )

    ! size class by age dimensioned variables
    call this%set_history_var(vname='NPLANT_SCAG',units = 'plants/ha',               &
          long='number of plants per hectare in each size x age class', use_default='active',   &
          avgflag='A', vtype=site_scag_r8, hlms='CLM:ALM', flushval=0.0_r8,    &
          upfreq=1, ivar=ivar, initialize=initialize_variables, index = ih_nplant_si_scag )

    call this%set_history_var(vname='NPLANT_CANOPY_SCAG',units = 'plants/ha',               &
          long='number of plants per hectare in canopy in each size x age class', use_default='inactive',   &
          avgflag='A', vtype=site_scag_r8, hlms='CLM:ALM', flushval=0.0_r8,    &
          upfreq=1, ivar=ivar, initialize=initialize_variables, index = ih_nplant_canopy_si_scag )

    call this%set_history_var(vname='NPLANT_UNDERSTORY_SCAG',units = 'plants/ha',               &
          long='number of plants per hectare in understory in each size x age class', use_default='inactive',   &
          avgflag='A', vtype=site_scag_r8, hlms='CLM:ALM', flushval=0.0_r8,    &
          upfreq=1, ivar=ivar, initialize=initialize_variables, index = ih_nplant_understory_si_scag )

    call this%set_history_var(vname='DDBH_CANOPY_SCAG',units = 'cm/yr/ha',               &
          long='growth rate of canopy plantsnumber of plants per hectare in canopy in each size x age class', &
          use_default='inactive', avgflag='A', vtype=site_scag_r8, hlms='CLM:ALM', flushval=0.0_r8,    &
          upfreq=1, ivar=ivar, initialize=initialize_variables, index = ih_ddbh_canopy_si_scag )

    call this%set_history_var(vname='DDBH_UNDERSTORY_SCAG',units = 'cm/yr/ha',               &
          long='growth rate of understory plants in each size x age class', use_default='inactive',   &
          avgflag='A', vtype=site_scag_r8, hlms='CLM:ALM', flushval=0.0_r8,    &
          upfreq=1, ivar=ivar, initialize=initialize_variables, index = ih_ddbh_understory_si_scag )

    call this%set_history_var(vname='MORTALITY_CANOPY_SCAG',units = 'plants/ha/yr',               &
          long='mortality rate of canopy plants in each size x age class', use_default='inactive',   &
          avgflag='A', vtype=site_scag_r8, hlms='CLM:ALM', flushval=0.0_r8,    &
          upfreq=1, ivar=ivar, initialize=initialize_variables, index = ih_mortality_canopy_si_scag )

    call this%set_history_var(vname='MORTALITY_UNDERSTORY_SCAG',units = 'plants/ha/yr',               &
          long='mortality rate of understory plantsin each size x age class', use_default='inactive',   &
          avgflag='A', vtype=site_scag_r8, hlms='CLM:ALM', flushval=0.0_r8,    &
          upfreq=1, ivar=ivar, initialize=initialize_variables, index = ih_mortality_understory_si_scag )


    ! Carbon Flux (grid dimension x scpf) (THESE ARE DEFAULT INACTIVE!!!
    !                                     (BECAUSE THEY TAKE UP SPACE!!!
    ! ===================================================================================

    call this%set_history_var(vname='GPP_SCPF', units='kgC/m2/yr',            &
          long='gross primary production by pft/size', use_default='inactive',           &
          avgflag='A', vtype=site_size_pft_r8, hlms='CLM:ALM', flushval=0.0_r8,    &
          upfreq=1, ivar=ivar, initialize=initialize_variables, index = ih_gpp_si_scpf )

    call this%set_history_var(vname='GPP_CANOPY_SCPF', units='kgC/m2/yr',            &
          long='gross primary production of canopy plants by pft/size ', use_default='inactive', &
          avgflag='A', vtype=site_size_pft_r8, hlms='CLM:ALM', flushval=0.0_r8,    &
          upfreq=1, ivar=ivar, initialize=initialize_variables, index = ih_gpp_canopy_si_scpf )

    call this%set_history_var(vname='AR_CANOPY_SCPF', units='kgC/m2/yr',            &
          long='autotrophic respiration of canopy plants by pft/size', use_default='inactive',           &
          avgflag='A', vtype=site_size_pft_r8, hlms='CLM:ALM', flushval=0.0_r8,    &
          upfreq=1, ivar=ivar, initialize=initialize_variables, index = ih_ar_canopy_si_scpf )

    call this%set_history_var(vname='GPP_UNDERSTORY_SCPF', units='kgC/m2/yr',            &
          long='gross primary production of understory plants by pft/size', use_default='inactive',           &
          avgflag='A', vtype=site_size_pft_r8, hlms='CLM:ALM', flushval=0.0_r8,    &
          upfreq=1, ivar=ivar, initialize=initialize_variables, index = ih_gpp_understory_si_scpf )

    call this%set_history_var(vname='AR_UNDERSTORY_SCPF', units='kgC/m2/yr',            &
          long='autotrophic respiration of understory plants by pft/size', use_default='inactive',           &
          avgflag='A', vtype=site_size_pft_r8, hlms='CLM:ALM', flushval=0.0_r8,    &
          upfreq=1, ivar=ivar, initialize=initialize_variables, index = ih_ar_understory_si_scpf )

    call this%set_history_var(vname='NPP_SCPF', units='kgC/m2/yr',            &
          long='total net primary production by pft/size', use_default='inactive',       &
          avgflag='A', vtype=site_size_pft_r8, hlms='CLM:ALM', flushval=0.0_r8,    &
          upfreq=1, ivar=ivar, initialize=initialize_variables, index = ih_npp_totl_si_scpf )


   call this%set_history_var(vname='NPP_LEAF_SCPF', units='kgC/m2/yr',       &
         long='NPP flux into leaves by pft/size', use_default='inactive',               &
         avgflag='A', vtype=site_size_pft_r8, hlms='CLM:ALM', flushval=-999.9_r8,    &
         upfreq=1, ivar=ivar, initialize=initialize_variables, index = ih_npp_leaf_si_scpf )

   call this%set_history_var(vname='NPP_SEED_SCPF', units='kgC/m2/yr',       &
         long='NPP flux into seeds by pft/size', use_default='inactive',                &
         avgflag='A', vtype=site_size_pft_r8, hlms='CLM:ALM', flushval=-999.9_r8,    &
         upfreq=1, ivar=ivar, initialize=initialize_variables, index = ih_npp_seed_si_scpf )

   call this%set_history_var(vname='NPP_FNRT_SCPF', units='kgC/m2/yr',       &
         long='NPP flux into fine roots by pft/size', use_default='inactive',           &
         avgflag='A', vtype=site_size_pft_r8, hlms='CLM:ALM', flushval=-999.9_r8,    &
         upfreq=1, ivar=ivar, initialize=initialize_variables, index = ih_npp_fnrt_si_scpf )

   call this%set_history_var(vname='NPP_BGSW_SCPF', units='kgC/m2/yr',       &
         long='NPP flux into below-ground sapwood by pft/size', use_default='inactive', &
         avgflag='A', vtype=site_size_pft_r8, hlms='CLM:ALM', flushval=-999.9_r8,    &
         upfreq=1, ivar=ivar, initialize=initialize_variables, index = ih_npp_bgsw_si_scpf )

   call this%set_history_var(vname='NPP_BGDW_SCPF', units='kgC/m2/yr',       &
         long='NPP flux into below-ground deadwood by pft/size', use_default='inactive', &
         avgflag='A', vtype=site_size_pft_r8, hlms='CLM:ALM', flushval=-999.9_r8,    &
         upfreq=1, ivar=ivar, initialize=initialize_variables, index = ih_npp_bgdw_si_scpf )

   call this%set_history_var(vname='NPP_AGSW_SCPF', units='kgC/m2/yr',       &
         long='NPP flux into above-ground sapwood by pft/size', use_default='inactive', &
         avgflag='A', vtype=site_size_pft_r8, hlms='CLM:ALM', flushval=-999.9_r8,    &
         upfreq=1, ivar=ivar, initialize=initialize_variables, index = ih_npp_agsw_si_scpf )

   call this%set_history_var(vname = 'NPP_AGDW_SCPF', units='kgC/m2/yr',    &
         long='NPP flux into above-ground deadwood by pft/size', use_default='inactive', &
         avgflag='A', vtype=site_size_pft_r8, hlms='CLM:ALM', flushval=-999.9_r8,    &
         upfreq=1, ivar=ivar, initialize=initialize_variables, index = ih_npp_agdw_si_scpf )

   call this%set_history_var(vname = 'NPP_STOR_SCPF', units='kgC/m2/yr',    &
         long='NPP flux into storage by pft/size', use_default='inactive',              &
         avgflag='A', vtype=site_size_pft_r8, hlms='CLM:ALM', flushval=-999.9_r8,    &
         upfreq=1, ivar=ivar, initialize=initialize_variables, index = ih_npp_stor_si_scpf )

    call this%set_history_var(vname='DDBH_SCPF', units = 'cm/yr/ha',         &
          long='diameter growth increment by pft/size',use_default='inactive', &
          avgflag='A', vtype=site_size_pft_r8, hlms='CLM:ALM', flushval=0.0_r8,    &
          upfreq=1, ivar=ivar, initialize=initialize_variables, index = ih_ddbh_si_scpf )

    call this%set_history_var(vname='DDBH_CANOPY_SCPF', units = 'cm/yr/ha',         &
          long='diameter growth increment by pft/size',use_default='inactive', &
          avgflag='A', vtype=site_size_pft_r8, hlms='CLM:ALM', flushval=0.0_r8,    &
          upfreq=1, ivar=ivar, initialize=initialize_variables, index = ih_ddbh_canopy_si_scpf )

    call this%set_history_var(vname='DDBH_UNDERSTORY_SCPF', units = 'cm/yr/ha',         &
          long='diameter growth increment by pft/size',use_default='inactive', &
          avgflag='A', vtype=site_size_pft_r8, hlms='CLM:ALM', flushval=0.0_r8,    &
          upfreq=1, ivar=ivar, initialize=initialize_variables, index = ih_ddbh_understory_si_scpf )

    call this%set_history_var(vname='BA_SCPF', units = 'm2/ha',               &
          long='basal area by pft/size', use_default='inactive',   &
          avgflag='A', vtype=site_size_pft_r8, hlms='CLM:ALM', flushval=0.0_r8,    &
          upfreq=1, ivar=ivar, initialize=initialize_variables, index = ih_ba_si_scpf )

    call this%set_history_var(vname='NPLANT_SCPF', units = 'N/ha',         &
          long='stem number density by pft/size', use_default='inactive', &
          avgflag='A', vtype=site_size_pft_r8, hlms='CLM:ALM', flushval=0.0_r8,    &
          upfreq=1, ivar=ivar, initialize=initialize_variables, index = ih_nplant_si_scpf )

    call this%set_history_var(vname='M1_SCPF', units = 'N/ha/yr',          &
          long='background mortality by pft/size', use_default='inactive', &
          avgflag='A', vtype=site_size_pft_r8, hlms='CLM:ALM', flushval=0.0_r8,    &
          upfreq=1, ivar=ivar, initialize=initialize_variables, index = ih_m1_si_scpf )
    
    call this%set_history_var(vname='M2_SCPF', units = 'N/ha/yr',          &
          long='hydraulic mortality by pft/size',use_default='inactive', &
          avgflag='A', vtype=site_size_pft_r8, hlms='CLM:ALM', flushval=0.0_r8,    &
          upfreq=1, ivar=ivar, initialize=initialize_variables, index = ih_m2_si_scpf )

    call this%set_history_var(vname='M3_SCPF', units = 'N/ha/yr',          &
          long='carbon starvation mortality by pft/size', use_default='inactive', &
          avgflag='A', vtype=site_size_pft_r8, hlms='CLM:ALM', flushval=0.0_r8,    &
          upfreq=1, ivar=ivar, initialize=initialize_variables, index = ih_m3_si_scpf )

    call this%set_history_var(vname='M4_SCPF', units = 'N/ha/yr',          &
          long='impact mortality by pft/size',use_default='inactive', &
          avgflag='A', vtype=site_size_pft_r8, hlms='CLM:ALM', flushval=0.0_r8,    &
          upfreq=1, ivar=ivar, initialize=initialize_variables, index = ih_m4_si_scpf )

    call this%set_history_var(vname='M5_SCPF', units = 'N/ha/yr',          &
          long='fire mortality by pft/size',use_default='inactive', &
          avgflag='A', vtype=site_size_pft_r8, hlms='CLM:ALM', flushval=0.0_r8,    &
          upfreq=1, ivar=ivar, initialize=initialize_variables, index = ih_m5_si_scpf )

    call this%set_history_var(vname='M6_SCPF', units = 'N/ha/yr',          &
          long='termination mortality by pft/size',use_default='inactive', &
          avgflag='A', vtype=site_size_pft_r8, hlms='CLM:ALM', flushval=0.0_r8,    &
          upfreq=1, ivar=ivar, initialize=initialize_variables, index = ih_m6_si_scpf )

    call this%set_history_var(vname='M7_SCPF', units = 'N/ha/event',               &
          long='logging mortality by pft/size',use_default='inactive',           &
          avgflag='A', vtype=site_size_pft_r8, hlms='CLM:ALM', flushval=0.0_r8,    &
          upfreq=1, ivar=ivar, initialize=initialize_variables, index = ih_m7_si_scpf )

    call this%set_history_var(vname='M8_SCPF', units = 'N/ha/yr',          &
          long='freezing mortality by pft/size',use_default='inactive', &
          avgflag='A', vtype=site_size_pft_r8, hlms='CLM:ALM', flushval=0.0_r8,    &
          upfreq=1, ivar=ivar, initialize=initialize_variables, index = ih_m8_si_scpf )

    call this%set_history_var(vname='MORTALITY_CANOPY_SCPF', units = 'N/ha/yr',          &
          long='total mortality of canopy plants by pft/size', use_default='inactive', &
          avgflag='A', vtype=site_size_pft_r8, hlms='CLM:ALM', flushval=0.0_r8,    &
          upfreq=1, ivar=ivar, initialize=initialize_variables, index = ih_mortality_canopy_si_scpf )

    call this%set_history_var(vname='BSTOR_CANOPY_SCPF', units = 'kgC/ha',          &
          long='biomass carbon in storage pools of canopy plants by pft/size', use_default='inactive', &
          avgflag='A', vtype=site_size_pft_r8, hlms='CLM:ALM', flushval=0.0_r8,    &
          upfreq=1, ivar=ivar, initialize=initialize_variables, index = ih_bstor_canopy_si_scpf )

    call this%set_history_var(vname='BLEAF_CANOPY_SCPF', units = 'kgC/ha',          &
          long='biomass carbon in leaf of canopy plants by pft/size', use_default='inactive', &
          avgflag='A', vtype=site_size_pft_r8, hlms='CLM:ALM', flushval=0.0_r8,    &
          upfreq=1, ivar=ivar, initialize=initialize_variables, index = ih_bleaf_canopy_si_scpf )

    call this%set_history_var(vname='NPLANT_CANOPY_SCPF', units = 'N/ha',         &
          long='stem number of canopy plants density by pft/size', use_default='inactive', &
          avgflag='A', vtype=site_size_pft_r8, hlms='CLM:ALM', flushval=0.0_r8,    &
          upfreq=1, ivar=ivar, initialize=initialize_variables, index = ih_nplant_canopy_si_scpf )

    call this%set_history_var(vname='MORTALITY_UNDERSTORY_SCPF', units = 'N/ha/yr',          &
          long='total mortality of understory plants by pft/size', use_default='inactive', &
          avgflag='A', vtype=site_size_pft_r8, hlms='CLM:ALM', flushval=0.0_r8,    &
          upfreq=1, ivar=ivar, initialize=initialize_variables, index = ih_mortality_understory_si_scpf )

    call this%set_history_var(vname='BSTOR_UNDERSTORY_SCPF', units = 'kgC/ha',          &
          long='biomass carbon in storage pools of understory plants by pft/size', use_default='inactive', &
          avgflag='A', vtype=site_size_pft_r8, hlms='CLM:ALM', flushval=0.0_r8,    &
          upfreq=1, ivar=ivar, initialize=initialize_variables, index = ih_bstor_understory_si_scpf )

    call this%set_history_var(vname='BLEAF_UNDERSTORY_SCPF', units = 'kgC/ha',          &
          long='biomass carbon in leaf of understory plants by pft/size', use_default='inactive', &
          avgflag='A', vtype=site_size_pft_r8, hlms='CLM:ALM', flushval=0.0_r8,    &
          upfreq=1, ivar=ivar, initialize=initialize_variables, index = ih_bleaf_understory_si_scpf )

    call this%set_history_var(vname='NPLANT_UNDERSTORY_SCPF', units = 'N/ha',         &
          long='stem number of understory plants density by pft/size', use_default='inactive', &
          avgflag='A', vtype=site_size_pft_r8, hlms='CLM:ALM', flushval=0.0_r8,    &
          upfreq=1, ivar=ivar, initialize=initialize_variables, index = ih_nplant_understory_si_scpf )

    call this%set_history_var(vname='CWD_AG_CWDSC', units='gC/m^2', &
          long='size-resolved AG CWD stocks', use_default='inactive', &
          avgflag='A', vtype=site_cwdsc_r8, hlms='CLM:ALM', flushval=0.0_r8,    &
          upfreq=1, ivar=ivar, initialize=initialize_variables, index = ih_cwd_ag_si_cwdsc )

    call this%set_history_var(vname='CWD_BG_CWDSC', units='gC/m^2', &
          long='size-resolved BG CWD stocks', use_default='inactive', &
          avgflag='A', vtype=site_cwdsc_r8, hlms='CLM:ALM', flushval=0.0_r8,    &
          upfreq=1, ivar=ivar, initialize=initialize_variables, index = ih_cwd_bg_si_cwdsc )

    call this%set_history_var(vname='CWD_AG_IN_CWDSC', units='gC/m^2/y', &
          long='size-resolved AG CWD input', use_default='inactive', &
          avgflag='A', vtype=site_cwdsc_r8, hlms='CLM:ALM', flushval=0.0_r8,    &
          upfreq=1, ivar=ivar, initialize=initialize_variables, index = ih_cwd_ag_in_si_cwdsc )

    call this%set_history_var(vname='CWD_BG_IN_CWDSC', units='gC/m^2/y', &
          long='size-resolved BG CWD input', use_default='inactive', &
          avgflag='A', vtype=site_cwdsc_r8, hlms='CLM:ALM', flushval=0.0_r8,    &
          upfreq=1, ivar=ivar, initialize=initialize_variables, index = ih_cwd_bg_in_si_cwdsc )

    call this%set_history_var(vname='CWD_AG_OUT_CWDSC', units='gC/m^2/y', &
          long='size-resolved AG CWD output', use_default='inactive', &
          avgflag='A', vtype=site_cwdsc_r8, hlms='CLM:ALM', flushval=0.0_r8,    &
          upfreq=1, ivar=ivar, initialize=initialize_variables, index = ih_cwd_ag_out_si_cwdsc )

    call this%set_history_var(vname='CWD_BG_OUT_CWDSC', units='gC/m^2/y', &
          long='size-resolved BG CWD output', use_default='inactive', &
          avgflag='A', vtype=site_cwdsc_r8, hlms='CLM:ALM', flushval=0.0_r8,    &
          upfreq=1, ivar=ivar, initialize=initialize_variables, index = ih_cwd_bg_out_si_cwdsc )

    ! Size structured diagnostics that require rapid updates (upfreq=2)

    call this%set_history_var(vname='AR_SCPF',units = 'kgC/m2/yr',          &
          long='total autotrophic respiration per m2 per year by pft/size',use_default='inactive',&
          avgflag='A', vtype=site_size_pft_r8, hlms='CLM:ALM', flushval=0.0_r8,    &
          upfreq=2, ivar=ivar, initialize=initialize_variables, index = ih_ar_si_scpf )
    
    call this%set_history_var(vname='AR_GROW_SCPF',units = 'kgC/m2/yr',          &
          long='growth autotrophic respiration per m2 per year by pft/size',use_default='inactive',&
          avgflag='A', vtype=site_size_pft_r8, hlms='CLM:ALM', flushval=0.0_r8,    &
          upfreq=2, ivar=ivar, initialize=initialize_variables, index = ih_ar_grow_si_scpf )

    call this%set_history_var(vname='AR_MAINT_SCPF',units = 'kgC/m2/yr',          &
          long='maintenance autotrophic respiration per m2 per year by pft/size',use_default='inactive',&
          avgflag='A', vtype=site_size_pft_r8, hlms='CLM:ALM', flushval=0.0_r8,    &
          upfreq=2, ivar=ivar, initialize=initialize_variables, index = ih_ar_maint_si_scpf )

    call this%set_history_var(vname='AR_DARKM_SCPF',units = 'kgC/m2/yr',          &
          long='dark portion of maintenance autotrophic respiration per m2 per year by pft/size',use_default='inactive',&
          avgflag='A', vtype=site_size_pft_r8,hlms='CLM:ALM', flushval=0.0_r8,    &
          upfreq=2, ivar=ivar, initialize=initialize_variables, index = ih_ar_darkm_si_scpf )

    call this%set_history_var(vname='AR_AGSAPM_SCPF',units = 'kgC/m2/yr',          &
          long='above-ground sapwood maintenance autotrophic respiration per m2 per year by pft/size',use_default='inactive',&
          avgflag='A', vtype=site_size_pft_r8,hlms='CLM:ALM', flushval=0.0_r8,    &
          upfreq=2, ivar=ivar, initialize=initialize_variables, index = ih_ar_agsapm_si_scpf )
    
    call this%set_history_var(vname='AR_CROOTM_SCPF',units = 'kgC/m2/yr',          &
          long='below-ground sapwood maintenance autotrophic respiration per m2 per year by pft/size',use_default='inactive',&
          avgflag='A', vtype=site_size_pft_r8,hlms='CLM:ALM', flushval=0.0_r8,    &
          upfreq=2, ivar=ivar, initialize=initialize_variables, index = ih_ar_crootm_si_scpf )

    call this%set_history_var(vname='AR_FROOTM_SCPF',units = 'kgC/m2/yr',          &
          long='fine root maintenance autotrophic respiration per m2 per year by pft/size',use_default='inactive',&
          avgflag='A', vtype=site_size_pft_r8, hlms='CLM:ALM', flushval=0.0_r8,    &
          upfreq=2, ivar=ivar, initialize=initialize_variables, index = ih_ar_frootm_si_scpf )

    ! size-class only variables

    call this%set_history_var(vname='DDBH_CANOPY_SCLS', units = 'cm/yr/ha',         &
          long='diameter growth increment by pft/size',use_default='active', &
          avgflag='A', vtype=site_size_r8, hlms='CLM:ALM', flushval=0.0_r8,    &
          upfreq=1, ivar=ivar, initialize=initialize_variables, index = ih_ddbh_canopy_si_scls )

    call this%set_history_var(vname='DDBH_UNDERSTORY_SCLS', units = 'cm/yr/ha',         &
          long='diameter growth increment by pft/size',use_default='active', &
          avgflag='A', vtype=site_size_r8, hlms='CLM:ALM', flushval=0.0_r8,    &
          upfreq=1, ivar=ivar, initialize=initialize_variables, index = ih_ddbh_understory_si_scls )

    call this%set_history_var(vname='YESTERDAYCANLEV_CANOPY_SCLS', units = 'indiv/ha',               &
          long='Yesterdays canopy level for canopy plants by size class', use_default='inactive',   &
          avgflag='A', vtype=site_size_r8, hlms='CLM:ALM', flushval=0.0_r8,    &
          upfreq=1, ivar=ivar, initialize=initialize_variables, index = ih_yesterdaycanopylevel_canopy_si_scls )

    call this%set_history_var(vname='YESTERDAYCANLEV_UNDERSTORY_SCLS', units = 'indiv/ha',               &
          long='Yesterdays canopy level for understory plants by size class', use_default='inactive',   &
          avgflag='A', vtype=site_size_r8, hlms='CLM:ALM', flushval=0.0_r8,    &
          upfreq=1, ivar=ivar, initialize=initialize_variables, index = ih_yesterdaycanopylevel_understory_si_scls )

    call this%set_history_var(vname='BA_SCLS', units = 'm2/ha',               &
          long='basal area by size class', use_default='active',   &
          avgflag='A', vtype=site_size_r8, hlms='CLM:ALM', flushval=0.0_r8,    &
          upfreq=1, ivar=ivar, initialize=initialize_variables, index = ih_ba_si_scls )

    call this%set_history_var(vname='AGB_SCLS', units = 'kgC/m2',               &
          long='Aboveground biomass by size class', use_default='active',   &
          avgflag='A', vtype=site_size_r8, hlms='CLM:ALM', flushval=0.0_r8,    &
          upfreq=1, ivar=ivar, initialize=initialize_variables, index = ih_agb_si_scls )

    call this%set_history_var(vname='BIOMASS_SCLS', units = 'kgC/m2',               &
          long='Total biomass by size class', use_default='inactive',   &
          avgflag='A', vtype=site_size_r8, hlms='CLM:ALM', flushval=0.0_r8,    &
          upfreq=1, ivar=ivar, initialize=initialize_variables, index = ih_biomass_si_scls )

    call this%set_history_var(vname='DEMOTION_RATE_SCLS', units = 'indiv/ha/yr',               &
          long='demotion rate from canopy to understory by size class', use_default='inactive',   &
          avgflag='A', vtype=site_size_r8, hlms='CLM:ALM', flushval=0.0_r8,    &
          upfreq=1, ivar=ivar, initialize=initialize_variables, index = ih_demotion_rate_si_scls )

    call this%set_history_var(vname='PROMOTION_RATE_SCLS', units = 'indiv/ha/yr',               &
          long='promotion rate from understory to canopy by size class', use_default='inactive',   &
          avgflag='A', vtype=site_size_r8, hlms='CLM:ALM', flushval=0.0_r8,    &
          upfreq=1, ivar=ivar, initialize=initialize_variables, index = ih_promotion_rate_si_scls )

    call this%set_history_var(vname='NPLANT_CANOPY_SCLS', units = 'indiv/ha',               &
          long='number of canopy plants by size class', use_default='active',   &
          avgflag='A', vtype=site_size_r8, hlms='CLM:ALM', flushval=0.0_r8,    &
          upfreq=1, ivar=ivar, initialize=initialize_variables, index = ih_nplant_canopy_si_scls )

    call this%set_history_var(vname='MORTALITY_CANOPY_SCLS', units = 'indiv/ha/yr',               &
          long='total mortality of canopy trees by size class', use_default='active',   &
          avgflag='A', vtype=site_size_r8, hlms='CLM:ALM', flushval=0.0_r8,    &
          upfreq=1, ivar=ivar, initialize=initialize_variables, index = ih_mortality_canopy_si_scls )

    call this%set_history_var(vname='NPLANT_UNDERSTORY_SCLS', units = 'indiv/ha',               &
          long='number of understory plants by size class', use_default='active',   &
          avgflag='A', vtype=site_size_r8, hlms='CLM:ALM', flushval=0.0_r8,    &
          upfreq=1, ivar=ivar, initialize=initialize_variables, index = ih_nplant_understory_si_scls )

    call this%set_history_var(vname='NPLANT_SCLS', units = 'indiv/ha',               &
          long='number of plants by size class', use_default='active',   &
          avgflag='A', vtype=site_size_r8, hlms='CLM:ALM', flushval=0.0_r8,    &
          upfreq=1, ivar=ivar, initialize=initialize_variables, index = ih_nplant_si_scls )

    call this%set_history_var(vname='M1_SCLS', units = 'N/ha/yr',          &
          long='background mortality by size', use_default='active', &
          avgflag='A', vtype=site_size_r8, hlms='CLM:ALM', flushval=0.0_r8,    &
          upfreq=1, ivar=ivar, initialize=initialize_variables, index = ih_m1_si_scls )
    
    call this%set_history_var(vname='M2_SCLS', units = 'N/ha/yr',          &
          long='hydraulic mortality by size',use_default='active', &
          avgflag='A', vtype=site_size_r8, hlms='CLM:ALM', flushval=0.0_r8,    &
          upfreq=1, ivar=ivar, initialize=initialize_variables, index = ih_m2_si_scls )

    call this%set_history_var(vname='M3_SCLS', units = 'N/ha/yr',          &
          long='carbon starvation mortality by size', use_default='active', &
          avgflag='A', vtype=site_size_r8, hlms='CLM:ALM', flushval=0.0_r8,    &
          upfreq=1, ivar=ivar, initialize=initialize_variables, index = ih_m3_si_scls )

    call this%set_history_var(vname='M4_SCLS', units = 'N/ha/yr',          &
          long='impact mortality by size',use_default='active', &
          avgflag='A', vtype=site_size_r8, hlms='CLM:ALM', flushval=0.0_r8,    &
          upfreq=1, ivar=ivar, initialize=initialize_variables, index = ih_m4_si_scls )

    call this%set_history_var(vname='M5_SCLS', units = 'N/ha/yr',          &
          long='fire mortality by size',use_default='active', &
          avgflag='A', vtype=site_size_r8, hlms='CLM:ALM', flushval=0.0_r8,    &
          upfreq=1, ivar=ivar, initialize=initialize_variables, index = ih_m5_si_scls )

    call this%set_history_var(vname='M6_SCLS', units = 'N/ha/yr',          &
          long='termination mortality by size',use_default='active', &
          avgflag='A', vtype=site_size_r8, hlms='CLM:ALM', flushval=0.0_r8,    &
          upfreq=1, ivar=ivar, initialize=initialize_variables, index = ih_m6_si_scls )

    call this%set_history_var(vname='M7_SCLS', units = 'N/ha/event',               &
          long='logging mortality by size',use_default='active',           &
          avgflag='A', vtype=site_size_r8, hlms='CLM:ALM', flushval=0.0_r8,    &
          upfreq=1, ivar=ivar, initialize=initialize_variables, index = ih_m7_si_scls )

    call this%set_history_var(vname='M8_SCLS', units = 'N/ha/event',               &
          long='freezing mortality by size',use_default='active',           &
          avgflag='A', vtype=site_size_r8, hlms='CLM:ALM', flushval=0.0_r8,    &
          upfreq=1, ivar=ivar, initialize=initialize_variables, index = ih_m8_si_scls )

    call this%set_history_var(vname='MORTALITY_UNDERSTORY_SCLS', units = 'indiv/ha/yr',               &
          long='total mortality of understory trees by size class', use_default='active',   &
          avgflag='A', vtype=site_size_r8, hlms='CLM:ALM', flushval=0.0_r8,    &
          upfreq=1, ivar=ivar, initialize=initialize_variables, index = ih_mortality_understory_si_scls )

    call this%set_history_var(vname='TRIMMING_CANOPY_SCLS', units = 'indiv/ha',               &
          long='trimming term of canopy plants by size class', use_default='inactive',   &
          avgflag='A', vtype=site_size_r8, hlms='CLM:ALM', flushval=0.0_r8,    &
          upfreq=1, ivar=ivar, initialize=initialize_variables, index = ih_trimming_canopy_si_scls )

    call this%set_history_var(vname='TRIMMING_UNDERSTORY_SCLS', units = 'indiv/ha',               &
          long='trimming term of understory plants by size class', use_default='inactive',   &
          avgflag='A', vtype=site_size_r8, hlms='CLM:ALM', flushval=0.0_r8,    &
          upfreq=1, ivar=ivar, initialize=initialize_variables, index = ih_trimming_understory_si_scls )

    call this%set_history_var(vname='CROWN_AREA_CANOPY_SCLS', units = 'm2/ha',               &
          long='total crown area of canopy plants by size class', use_default='inactive',   &
          avgflag='A', vtype=site_size_r8, hlms='CLM:ALM', flushval=0.0_r8,    &
          upfreq=1, ivar=ivar, initialize=initialize_variables, index = ih_crown_area_canopy_si_scls )

    call this%set_history_var(vname='CROWN_AREA_UNDERSTORY_SCLS', units = 'm2/ha',               &
          long='total crown area of understory plants by size class', use_default='inactive',   &
          avgflag='A', vtype=site_size_r8, hlms='CLM:ALM', flushval=0.0_r8,    &
          upfreq=1, ivar=ivar, initialize=initialize_variables, index = ih_crown_area_understory_si_scls )

    call this%set_history_var(vname='LEAF_MD_CANOPY_SCLS', units = 'kg C / ha / yr',               &
          long='LEAF_MD for canopy plants by size class', use_default='inactive',   &
          avgflag='A', vtype=site_size_r8, hlms='CLM:ALM', flushval=0.0_r8,    &
          upfreq=1, ivar=ivar, initialize=initialize_variables, index = ih_leaf_md_canopy_si_scls )
    
    call this%set_history_var(vname='ROOT_MD_CANOPY_SCLS', units = 'kg C / ha / yr',               &
          long='ROOT_MD for canopy plants by size class', use_default='inactive',   &
          avgflag='A', vtype=site_size_r8, hlms='CLM:ALM', flushval=0.0_r8,    &
          upfreq=1, ivar=ivar, initialize=initialize_variables, index = ih_root_md_canopy_si_scls )
    
    call this%set_history_var(vname='CARBON_BALANCE_CANOPY_SCLS', units = 'kg C / ha / yr',               &
          long='CARBON_BALANCE for canopy plants by size class', use_default='inactive',   &
          avgflag='A', vtype=site_size_r8, hlms='CLM:ALM', flushval=0.0_r8,    &
          upfreq=1, ivar=ivar, initialize=initialize_variables, index = ih_carbon_balance_canopy_si_scls )
    
    call this%set_history_var(vname='SEED_PROD_CANOPY_SCLS', units = 'kg C / ha / yr',               &
          long='SEED_PROD for canopy plants by size class', use_default='inactive',   &
          avgflag='A', vtype=site_size_r8, hlms='CLM:ALM', flushval=0.0_r8,    &
          upfreq=1, ivar=ivar, initialize=initialize_variables, index = ih_seed_prod_canopy_si_scls )
    
    call this%set_history_var(vname='DBALIVEDT_CANOPY_SCLS', units = 'kg C / ha / yr',               &
          long='DBALIVEDT for canopy plants by size class', use_default='inactive',   &
          avgflag='A', vtype=site_size_r8, hlms='CLM:ALM', flushval=0.0_r8,    &
          upfreq=1, ivar=ivar, initialize=initialize_variables, index = ih_dbalivedt_canopy_si_scls )
    
    call this%set_history_var(vname='DBDEADDT_CANOPY_SCLS', units = 'kg C / ha / yr',               &
          long='DBDEADDT for canopy plants by size class', use_default='inactive',   &
          avgflag='A', vtype=site_size_r8, hlms='CLM:ALM', flushval=0.0_r8,    &
          upfreq=1, ivar=ivar, initialize=initialize_variables, index = ih_dbdeaddt_canopy_si_scls )
    
    call this%set_history_var(vname='DBSTOREDT_CANOPY_SCLS', units = 'kg C / ha / yr',               &
          long='DBSTOREDT for canopy plants by size class', use_default='inactive',   &
          avgflag='A', vtype=site_size_r8, hlms='CLM:ALM', flushval=0.0_r8,    &
          upfreq=1, ivar=ivar, initialize=initialize_variables, index = ih_dbstoredt_canopy_si_scls )
    
    call this%set_history_var(vname='STORAGE_FLUX_CANOPY_SCLS', units = 'kg C / ha / yr',               &
          long='STORAGE_FLUX for canopy plants by size class', use_default='inactive',   &
          avgflag='A', vtype=site_size_r8, hlms='CLM:ALM', flushval=0.0_r8,    &
          upfreq=1, ivar=ivar, initialize=initialize_variables, index = ih_storage_flux_canopy_si_scls )
    
   call this%set_history_var(vname='NPP_LEAF_CANOPY_SCLS', units = 'kg C / ha / yr',               &
         long='NPP_LEAF for canopy plants by size class', use_default='inactive',   &
         avgflag='A', vtype=site_size_r8, hlms='CLM:ALM', flushval=-999.9_r8,    &
         upfreq=1, ivar=ivar, initialize=initialize_variables, index = ih_npp_leaf_canopy_si_scls )
    
   call this%set_history_var(vname='NPP_FROOT_CANOPY_SCLS', units = 'kg C / ha / yr',               &
         long='NPP_FROOT for canopy plants by size class', use_default='inactive',   &
         avgflag='A', vtype=site_size_r8, hlms='CLM:ALM', flushval=-999.9_r8,    &
         upfreq=1, ivar=ivar, initialize=initialize_variables, index = ih_npp_froot_canopy_si_scls )
    
   call this%set_history_var(vname='NPP_BSW_CANOPY_SCLS', units = 'kg C / ha / yr',               &
         long='NPP_BSW for canopy plants by size class', use_default='inactive',   &
         avgflag='A', vtype=site_size_r8, hlms='CLM:ALM', flushval=-999.9_r8,    &
         upfreq=1, ivar=ivar, initialize=initialize_variables, index = ih_npp_bsw_canopy_si_scls )
    
   call this%set_history_var(vname='NPP_BDEAD_CANOPY_SCLS', units = 'kg C / ha / yr',               &
         long='NPP_BDEAD for canopy plants by size class', use_default='inactive',   &
         avgflag='A', vtype=site_size_r8, hlms='CLM:ALM', flushval=-999.9_r8,    &
         upfreq=1, ivar=ivar, initialize=initialize_variables, index = ih_npp_bdead_canopy_si_scls )
    
   call this%set_history_var(vname='NPP_BSEED_CANOPY_SCLS', units = 'kg C / ha / yr',               &
         long='NPP_BSEED for canopy plants by size class', use_default='inactive',   &
         avgflag='A', vtype=site_size_r8, hlms='CLM:ALM', flushval=-999.9_r8,    &
         upfreq=1, ivar=ivar, initialize=initialize_variables, index = ih_npp_bseed_canopy_si_scls )
    
   call this%set_history_var(vname='NPP_STORE_CANOPY_SCLS', units = 'kg C / ha / yr',               &
         long='NPP_STORE for canopy plants by size class', use_default='inactive',   &
         avgflag='A', vtype=site_size_r8, hlms='CLM:ALM', flushval=-999.9_r8,    &
         upfreq=1, ivar=ivar, initialize=initialize_variables, index = ih_npp_store_canopy_si_scls )
    
    call this%set_history_var(vname='RDARK_CANOPY_SCLS', units = 'kg C / ha / yr',               &
          long='RDARK for canopy plants by size class', use_default='inactive',   &
          avgflag='A', vtype=site_size_r8, hlms='CLM:ALM', flushval=0.0_r8,    &
          upfreq=2, ivar=ivar, initialize=initialize_variables, index = ih_rdark_canopy_si_scls )
    
    call this%set_history_var(vname='LIVESTEM_MR_CANOPY_SCLS', units = 'kg C / ha / yr',               &
          long='LIVESTEM_MR for canopy plants by size class', use_default='inactive',   &
          avgflag='A', vtype=site_size_r8, hlms='CLM:ALM', flushval=0.0_r8,    &
          upfreq=2, ivar=ivar, initialize=initialize_variables, index = ih_livestem_mr_canopy_si_scls )
    
    call this%set_history_var(vname='LIVECROOT_MR_CANOPY_SCLS', units = 'kg C / ha / yr',               &
          long='LIVECROOT_MR for canopy plants by size class', use_default='inactive',   &
          avgflag='A', vtype=site_size_r8, hlms='CLM:ALM', flushval=0.0_r8,    &
          upfreq=2, ivar=ivar, initialize=initialize_variables, index = ih_livecroot_mr_canopy_si_scls )
    
    call this%set_history_var(vname='FROOT_MR_CANOPY_SCLS', units = 'kg C / ha / yr',               &
          long='FROOT_MR for canopy plants by size class', use_default='inactive',   &
          avgflag='A', vtype=site_size_r8, hlms='CLM:ALM', flushval=0.0_r8,    &
          upfreq=2, ivar=ivar, initialize=initialize_variables, index = ih_froot_mr_canopy_si_scls )
    
    call this%set_history_var(vname='RESP_G_CANOPY_SCLS', units = 'kg C / ha / yr',               &
          long='RESP_G for canopy plants by size class', use_default='inactive',   &
          avgflag='A', vtype=site_size_r8, hlms='CLM:ALM', flushval=0.0_r8,    &
          upfreq=2, ivar=ivar, initialize=initialize_variables, index = ih_resp_g_canopy_si_scls )
    
    call this%set_history_var(vname='RESP_M_CANOPY_SCLS', units = 'kg C / ha / yr',               &
          long='RESP_M for canopy plants by size class', use_default='inactive',   &
          avgflag='A', vtype=site_size_r8, hlms='CLM:ALM', flushval=0.0_r8,    &
          upfreq=2, ivar=ivar, initialize=initialize_variables, index = ih_resp_m_canopy_si_scls )

    call this%set_history_var(vname='LEAF_MD_UNDERSTORY_SCLS', units = 'kg C / ha / yr',               &
          long='LEAF_MD for understory plants by size class', use_default='inactive',   &
          avgflag='A', vtype=site_size_r8, hlms='CLM:ALM', flushval=0.0_r8,    &
          upfreq=1, ivar=ivar, initialize=initialize_variables, index = ih_leaf_md_understory_si_scls )
    
    call this%set_history_var(vname='ROOT_MD_UNDERSTORY_SCLS', units = 'kg C / ha / yr',               &
          long='ROOT_MD for understory plants by size class', use_default='inactive',   &
          avgflag='A', vtype=site_size_r8, hlms='CLM:ALM', flushval=0.0_r8,    &
          upfreq=1, ivar=ivar, initialize=initialize_variables, index = ih_root_md_understory_si_scls )
    
    call this%set_history_var(vname='CARBON_BALANCE_UNDERSTORY_SCLS', units = 'kg C / ha / yr',               &
          long='CARBON_BALANCE for understory plants by size class', use_default='inactive',   &
          avgflag='A', vtype=site_size_r8, hlms='CLM:ALM', flushval=0.0_r8,    &
          upfreq=1, ivar=ivar, initialize=initialize_variables, index = ih_carbon_balance_understory_si_scls )
    
    call this%set_history_var(vname='SEED_PROD_UNDERSTORY_SCLS', units = 'kg C / ha / yr',               &
          long='SEED_PROD for understory plants by size class', use_default='inactive',   &
          avgflag='A', vtype=site_size_r8, hlms='CLM:ALM', flushval=0.0_r8,    &
          upfreq=1, ivar=ivar, initialize=initialize_variables, index = ih_seed_prod_understory_si_scls )
    
    call this%set_history_var(vname='DBALIVEDT_UNDERSTORY_SCLS', units = 'kg C / ha / yr',               &
          long='DBALIVEDT for understory plants by size class', use_default='inactive',   &
          avgflag='A', vtype=site_size_r8, hlms='CLM:ALM', flushval=0.0_r8,    &
          upfreq=1, ivar=ivar, initialize=initialize_variables, index = ih_dbalivedt_understory_si_scls )
    
    call this%set_history_var(vname='DBDEADDT_UNDERSTORY_SCLS', units = 'kg C / ha / yr',               &
          long='DBDEADDT for understory plants by size class', use_default='inactive',   &
          avgflag='A', vtype=site_size_r8, hlms='CLM:ALM', flushval=0.0_r8,    &
          upfreq=1, ivar=ivar, initialize=initialize_variables, index = ih_dbdeaddt_understory_si_scls )
    
    call this%set_history_var(vname='DBSTOREDT_UNDERSTORY_SCLS', units = 'kg C / ha / yr',               &
          long='DBSTOREDT for understory plants by size class', use_default='inactive',   &
          avgflag='A', vtype=site_size_r8, hlms='CLM:ALM', flushval=0.0_r8,    &
          upfreq=1, ivar=ivar, initialize=initialize_variables, index = ih_dbstoredt_understory_si_scls )
    
    call this%set_history_var(vname='STORAGE_FLUX_UNDERSTORY_SCLS', units = 'kg C / ha / yr',               &
          long='STORAGE_FLUX for understory plants by size class', use_default='inactive',   &
          avgflag='A', vtype=site_size_r8, hlms='CLM:ALM', flushval=0.0_r8,    &
          upfreq=1, ivar=ivar, initialize=initialize_variables, index = ih_storage_flux_understory_si_scls )
    
   call this%set_history_var(vname='NPP_LEAF_UNDERSTORY_SCLS', units = 'kg C / ha / yr',               &
         long='NPP_LEAF for understory plants by size class', use_default='inactive',   &
         avgflag='A', vtype=site_size_r8, hlms='CLM:ALM', flushval=-999.9_r8,    &
         upfreq=1, ivar=ivar, initialize=initialize_variables, index = ih_npp_leaf_understory_si_scls )
    
   call this%set_history_var(vname='NPP_FROOT_UNDERSTORY_SCLS', units = 'kg C / ha / yr',               &
         long='NPP_FROOT for understory plants by size class', use_default='inactive',   &
         avgflag='A', vtype=site_size_r8, hlms='CLM:ALM', flushval=-999.9_r8,    &
         upfreq=1, ivar=ivar, initialize=initialize_variables, index = ih_npp_froot_understory_si_scls )
    
   call this%set_history_var(vname='NPP_BSW_UNDERSTORY_SCLS', units = 'kg C / ha / yr',               &
         long='NPP_BSW for understory plants by size class', use_default='inactive',   &
         avgflag='A', vtype=site_size_r8, hlms='CLM:ALM', flushval=-999.9_r8,    &
         upfreq=1, ivar=ivar, initialize=initialize_variables, index = ih_npp_bsw_understory_si_scls )
    
   call this%set_history_var(vname='NPP_BDEAD_UNDERSTORY_SCLS', units = 'kg C / ha / yr',               &
         long='NPP_BDEAD for understory plants by size class', use_default='inactive',   &
         avgflag='A', vtype=site_size_r8, hlms='CLM:ALM', flushval=-999.9_r8,    &
         upfreq=1, ivar=ivar, initialize=initialize_variables, index = ih_npp_bdead_understory_si_scls )
    
   call this%set_history_var(vname='NPP_BSEED_UNDERSTORY_SCLS', units = 'kg C / ha / yr',               &
         long='NPP_BSEED for understory plants by size class', use_default='inactive',   &
         avgflag='A', vtype=site_size_r8, hlms='CLM:ALM', flushval=-999.9_r8,    &
         upfreq=1, ivar=ivar, initialize=initialize_variables, index = ih_npp_bseed_understory_si_scls )
    
   call this%set_history_var(vname='NPP_STORE_UNDERSTORY_SCLS', units = 'kg C / ha / yr',               &
         long='NPP_STORE for understory plants by size class', use_default='inactive',   &
         avgflag='A', vtype=site_size_r8, hlms='CLM:ALM', flushval=-999.9_r8,    &
         upfreq=1, ivar=ivar, initialize=initialize_variables, index = ih_npp_store_understory_si_scls )
    
    call this%set_history_var(vname='RDARK_UNDERSTORY_SCLS', units = 'kg C / ha / yr',               &
          long='RDARK for understory plants by size class', use_default='inactive',   &
          avgflag='A', vtype=site_size_r8, hlms='CLM:ALM', flushval=0.0_r8,    &
          upfreq=2, ivar=ivar, initialize=initialize_variables, index = ih_rdark_understory_si_scls )
    
    call this%set_history_var(vname='LIVESTEM_MR_UNDERSTORY_SCLS', units = 'kg C / ha / yr',               &
          long='LIVESTEM_MR for understory plants by size class', use_default='inactive',   &
          avgflag='A', vtype=site_size_r8, hlms='CLM:ALM', flushval=0.0_r8,    &
          upfreq=2, ivar=ivar, initialize=initialize_variables, index = ih_livestem_mr_understory_si_scls )
    
    call this%set_history_var(vname='LIVECROOT_MR_UNDERSTORY_SCLS', units = 'kg C / ha / yr',               &
          long='LIVECROOT_MR for understory plants by size class', use_default='inactive',   &
          avgflag='A', vtype=site_size_r8, hlms='CLM:ALM', flushval=0.0_r8,    &
          upfreq=2, ivar=ivar, initialize=initialize_variables, index = ih_livecroot_mr_understory_si_scls )
    
    call this%set_history_var(vname='FROOT_MR_UNDERSTORY_SCLS', units = 'kg C / ha / yr',               &
          long='FROOT_MR for understory plants by size class', use_default='inactive',   &
          avgflag='A', vtype=site_size_r8, hlms='CLM:ALM', flushval=0.0_r8,    &
          upfreq=2, ivar=ivar, initialize=initialize_variables, index = ih_froot_mr_understory_si_scls )
    
    call this%set_history_var(vname='RESP_G_UNDERSTORY_SCLS', units = 'kg C / ha / yr',               &
          long='RESP_G for understory plants by size class', use_default='inactive',   &
          avgflag='A', vtype=site_size_r8, hlms='CLM:ALM', flushval=0.0_r8,    &
          upfreq=2, ivar=ivar, initialize=initialize_variables, index = ih_resp_g_understory_si_scls )
    
    call this%set_history_var(vname='RESP_M_UNDERSTORY_SCLS', units = 'kg C / ha / yr',               &
          long='RESP_M for understory plants by size class', use_default='inactive',   &
          avgflag='A', vtype=site_size_r8, hlms='CLM:ALM', flushval=0.0_r8,    &
          upfreq=2, ivar=ivar, initialize=initialize_variables, index = ih_resp_m_understory_si_scls )


    ! CARBON BALANCE VARIABLES THAT DEPEND ON HLM BGC INPUTS

    call this%set_history_var(vname='NEP', units='gC/m^2/s', &
          long='net ecosystem production', use_default='active', &
          avgflag='A', vtype=site_r8, hlms='CLM:ALM', flushval=hlm_hio_ignore_val,    &
          upfreq=3, ivar=ivar, initialize=initialize_variables, index = ih_nep_si )

    call this%set_history_var(vname='Fire_Closs', units='gC/m^2/s', &
          long='ED/SPitfire Carbon loss to atmosphere', use_default='active', &
          avgflag='A', vtype=site_r8, hlms='CLM:ALM', flushval=hlm_hio_ignore_val,    &
          upfreq=3, ivar=ivar, initialize=initialize_variables, index = ih_fire_c_to_atm_si )
   
    call this%set_history_var(vname='NBP', units='gC/m^2/s', &
          long='net biosphere production', use_default='active', &
          avgflag='A', vtype=site_r8, hlms='CLM:ALM', flushval=hlm_hio_ignore_val,    &
          upfreq=3, ivar=ivar, initialize=initialize_variables, index = ih_nbp_si )
   
    call this%set_history_var(vname='TOTECOSYSC', units='gC/m^2',  &
         long='total ecosystem carbon', use_default='active', &
         avgflag='A', vtype=site_r8, hlms='CLM:ALM', flushval=hlm_hio_ignore_val,    &
         upfreq=3, ivar=ivar, initialize=initialize_variables, index = ih_totecosysc_si )
    
    call this%set_history_var(vname='CBALANCE_ERROR_ED', units='gC/m^2/s',  &
         long='total carbon balance error on ED side', use_default='active', &
         avgflag='A', vtype=site_r8, hlms='CLM:ALM', flushval=hlm_hio_ignore_val,    &
         upfreq=3, ivar=ivar, initialize=initialize_variables, index = ih_cbal_err_fates_si )

    call this%set_history_var(vname='CBALANCE_ERROR_BGC', units='gC/m^2/s',  &
         long='total carbon balance error on HLMs BGC side', use_default='active', &
         avgflag='A', vtype=site_r8, hlms='CLM:ALM', flushval=hlm_hio_ignore_val,    &
         upfreq=3, ivar=ivar, initialize=initialize_variables, index = ih_cbal_err_bgc_si )
    
    call this%set_history_var(vname='CBALANCE_ERROR_TOTAL', units='gC/m^2/s', &
          long='total carbon balance error total', use_default='active', &
          avgflag='A', vtype=site_r8, hlms='CLM:ALM', flushval=hlm_hio_ignore_val,    &
          upfreq=3, ivar=ivar, initialize=initialize_variables, index = ih_cbal_err_tot_si )
    
    call this%set_history_var(vname='BIOMASS_STOCK_COL', units='gC/m^2',  &
          long='total ED biomass carbon at the column level', use_default='active', &
          avgflag='A', vtype=site_r8, hlms='CLM:ALM', flushval=hlm_hio_ignore_val,    &
          upfreq=3, ivar=ivar, initialize=initialize_variables, index = ih_biomass_stock_si )
    
    call this%set_history_var(vname='ED_LITTER_STOCK_COL', units='gC/m^2', &
          long='total ED litter carbon at the column level', use_default='active', &
          avgflag='A', vtype=site_r8, hlms='CLM:ALM', flushval=hlm_hio_ignore_val,    &
          upfreq=3, ivar=ivar, initialize=initialize_variables, index = ih_litter_stock_si )
    
    call this%set_history_var(vname='CWD_STOCK_COL', units='gC/m^2', &
          long='total CWD carbon at the column level', use_default='active', &
          avgflag='A', vtype=site_r8, hlms='CLM:ALM', flushval=hlm_hio_ignore_val,    &
          upfreq=3, ivar=ivar, initialize=initialize_variables, index = ih_cwd_stock_si )
   

    ! PLANT HYDRAULICS

    if(hlm_use_planthydro.eq.itrue) then
       
       call this%set_history_var(vname='FATES_ERRH2O_SCPF', units='kg/indiv/s', &
             long='mean individual water balance error', use_default='active', &
             avgflag='A', vtype=site_size_pft_r8, hlms='CLM:ALM', flushval=hlm_hio_ignore_val,    &
             upfreq=4, ivar=ivar, initialize=initialize_variables, index = ih_errh2o_scpf )

       call this%set_history_var(vname='FATES_TRAN_SCPF', units='kg/indiv/s', &
             long='mean individual transpiration rate', use_default='active', &
             avgflag='A', vtype=site_size_pft_r8, hlms='CLM:ALM', flushval=hlm_hio_ignore_val,    &
             upfreq=4, ivar=ivar, initialize=initialize_variables, index = ih_tran_scpf )

       call this%set_history_var(vname='FATES_ROOTUPTAKE_SCPF', units='kg/indiv/s', &
             long='mean individual root uptake rate', use_default='active', &
             avgflag='A', vtype=site_size_pft_r8, hlms='CLM:ALM', flushval=hlm_hio_ignore_val,    &
             upfreq=4, ivar=ivar, initialize=initialize_variables, index = ih_rootuptake_scpf )

       call this%set_history_var(vname='FATES_ROOTUPTAKE01_SCPF', units='kg/indiv/s', &
             long='mean individual root uptake rate, layer 1', use_default='active', &
             avgflag='A', vtype=site_size_pft_r8, hlms='CLM:ALM', flushval=hlm_hio_ignore_val,    &
             upfreq=4, ivar=ivar, initialize=initialize_variables, index = ih_rootuptake01_scpf )
       
       call this%set_history_var(vname='FATES_ROOTUPTAKE02_SCPF', units='kg/indiv/s', &
             long='mean individual root uptake rate, layer 2', use_default='active', &
             avgflag='A', vtype=site_size_pft_r8, hlms='CLM:ALM', flushval=hlm_hio_ignore_val,    &
             upfreq=4, ivar=ivar, initialize=initialize_variables, index = ih_rootuptake02_scpf )
       
       call this%set_history_var(vname='FATES_ROOTUPTAKE03_SCPF', units='kg/indiv/s', &
             long='mean individual root uptake rate, layer 3', use_default='active', &
             avgflag='A', vtype=site_size_pft_r8, hlms='CLM:ALM', flushval=hlm_hio_ignore_val,    &
             upfreq=4, ivar=ivar, initialize=initialize_variables, index = ih_rootuptake03_scpf )
       
       call this%set_history_var(vname='FATES_ROOTUPTAKE04_SCPF', units='kg/indiv/s', &
             long='mean individual root uptake rate, layer 4', use_default='active', &
             avgflag='A', vtype=site_size_pft_r8, hlms='CLM:ALM', flushval=hlm_hio_ignore_val,    &
             upfreq=4, ivar=ivar, initialize=initialize_variables, index = ih_rootuptake04_scpf )
       
       call this%set_history_var(vname='FATES_ROOTUPTAKE05_SCPF', units='kg/indiv/s', &
             long='mean individual root uptake rate, layer 5', use_default='active', &
             avgflag='A', vtype=site_size_pft_r8, hlms='CLM:ALM', flushval=hlm_hio_ignore_val,    &
             upfreq=4, ivar=ivar, initialize=initialize_variables, index = ih_rootuptake05_scpf )
       
       call this%set_history_var(vname='FATES_ROOTUPTAKE06_SCPF', units='kg/indiv/s', &
             long='mean individual root uptake rate, layer 6', use_default='active', &
             avgflag='A', vtype=site_size_pft_r8, hlms='CLM:ALM', flushval=hlm_hio_ignore_val,    &
             upfreq=4, ivar=ivar, initialize=initialize_variables, index = ih_rootuptake06_scpf )
          
       call this%set_history_var(vname='FATES_ROOTUPTAKE07_SCPF', units='kg/indiv/s', &
             long='mean individual root uptake rate, layer 7', use_default='active', &
             avgflag='A', vtype=site_size_pft_r8, hlms='CLM:ALM', flushval=hlm_hio_ignore_val,    &
             upfreq=4, ivar=ivar, initialize=initialize_variables, index = ih_rootuptake07_scpf )
       
       call this%set_history_var(vname='FATES_ROOTUPTAKE08_SCPF', units='kg/indiv/s', &
             long='mean individual root uptake rate, layer 8', use_default='active', &
             avgflag='A', vtype=site_size_pft_r8, hlms='CLM:ALM', flushval=hlm_hio_ignore_val,    &
             upfreq=4, ivar=ivar, initialize=initialize_variables, index = ih_rootuptake08_scpf )
       
       call this%set_history_var(vname='FATES_ROOTUPTAKE09_SCPF', units='kg/indiv/s', &
             long='mean individual root uptake rate, layer 9', use_default='active', &
             avgflag='A', vtype=site_size_pft_r8, hlms='CLM:ALM', flushval=hlm_hio_ignore_val,    &
             upfreq=4, ivar=ivar, initialize=initialize_variables, index = ih_rootuptake09_scpf )
       
       call this%set_history_var(vname='FATES_ROOTUPTAKE10_SCPF', units='kg/indiv/s', &
             long='mean individual root uptake rate, layer 10', use_default='active', &
             avgflag='A', vtype=site_size_pft_r8, hlms='CLM:ALM', flushval=hlm_hio_ignore_val,    &
             upfreq=4, ivar=ivar, initialize=initialize_variables, index = ih_rootuptake10_scpf )

       call this%set_history_var(vname='FATES_SAPFLOW_COL_SCPF', units='kg/indiv/s', &
             long='individual sap flow rate', use_default='active', &
             avgflag='A', vtype=site_size_pft_r8, hlms='CLM:ALM', flushval=hlm_hio_ignore_val,    &
             upfreq=4, ivar=ivar, initialize=initialize_variables, index = ih_sapflow_scpf )
       
       call this%set_history_var(vname='FATES_ITERH1_COL_SCPF', units='count/indiv/step', &
             long='number of outer iterations required to achieve tolerable water balance error', use_default='active', &
             avgflag='A', vtype=site_size_pft_r8, hlms='CLM:ALM', flushval=hlm_hio_ignore_val,    &
             upfreq=4, ivar=ivar, initialize=initialize_variables, index = ih_iterh1_scpf )
       
       call this%set_history_var(vname='FATES_ITERH2_COL_SCPF', units='count/indiv/step', &
             long='number of inner iterations required to achieve tolerable water balance error', use_default='active', &
             avgflag='A', vtype=site_size_pft_r8, hlms='CLM:ALM', flushval=hlm_hio_ignore_val,    &
             upfreq=4, ivar=ivar, initialize=initialize_variables, index = ih_iterh2_scpf )
       
       call this%set_history_var(vname='FATES_ATH_COL_SCPF', units='m3 m-3', &
             long='absorbing root water content', use_default='active', &
             avgflag='A', vtype=site_size_pft_r8, hlms='CLM:ALM', flushval=hlm_hio_ignore_val,    &
             upfreq=4, ivar=ivar, initialize=initialize_variables, index = ih_ath_scpf )
       
       call this%set_history_var(vname='FATES_TTH_COL_SCPF', units='m3 m-3', &
             long='transporting root water content', use_default='active', &
             avgflag='A', vtype=site_size_pft_r8, hlms='CLM:ALM', flushval=hlm_hio_ignore_val,    &
             upfreq=4, ivar=ivar, initialize=initialize_variables, index =  ih_tth_scpf )
       
       call this%set_history_var(vname='FATES_STH_COL_SCPF', units='m3 m-3', &
             long='stem water contenet', use_default='active', &
             avgflag='A', vtype=site_size_pft_r8, hlms='CLM:ALM', flushval=hlm_hio_ignore_val,    &
             upfreq=4, ivar=ivar, initialize=initialize_variables, index = ih_sth_scpf )
       
       call this%set_history_var(vname='FATES_LTH_COL_SCPF', units='m3 m-3', &
             long='leaf water content', use_default='active', &
             avgflag='A', vtype=site_size_pft_r8, hlms='CLM:ALM', flushval=hlm_hio_ignore_val,    &
             upfreq=4, ivar=ivar, initialize=initialize_variables, index = ih_lth_scpf )

       call this%set_history_var(vname='FATES_AWP_COL_SCPF', units='MPa', &
             long='absorbing root water potential', use_default='active', &
             avgflag='A', vtype=site_size_pft_r8, hlms='CLM:ALM', flushval=hlm_hio_ignore_val,    &
             upfreq=4, ivar=ivar, initialize=initialize_variables, index = ih_awp_scpf )
       
       call this%set_history_var(vname='FATES_TWP_COL_SCPF', units='MPa', &
             long='transporting root water potential', use_default='active', &
             avgflag='A', vtype=site_size_pft_r8, hlms='CLM:ALM', flushval=hlm_hio_ignore_val,    &
             upfreq=4, ivar=ivar, initialize=initialize_variables, index = ih_twp_scpf )
       
       call this%set_history_var(vname='FATES_SWP_COL_SCPF', units='MPa', &
             long='stem water potential', use_default='active', &
             avgflag='A', vtype=site_size_pft_r8, hlms='CLM:ALM', flushval=hlm_hio_ignore_val,    &
             upfreq=4, ivar=ivar, initialize=initialize_variables, index = ih_swp_scpf )
       
       call this%set_history_var(vname='FATES_LWP_COL_SCPF', units='MPa', &
             long='leaf water potential', use_default='active', &
             avgflag='A', vtype=site_size_pft_r8, hlms='CLM:ALM', flushval=hlm_hio_ignore_val,    &
             upfreq=4, ivar=ivar, initialize=initialize_variables, index = ih_lwp_scpf )
       
       call this%set_history_var(vname='FATES_BTRAN_COL_SCPF', units='MPa', &
             long='mean individual level btran', use_default='active', &
             avgflag='A', vtype=site_size_pft_r8, hlms='CLM:ALM', flushval=hlm_hio_ignore_val,    &
             upfreq=4, ivar=ivar, initialize=initialize_variables, index = ih_btran_scpf )
       
!       call this%set_history_var(vname='FATES_LAROOT_COL_SCPF', units='kg/indiv/s', &
!             long='Needs Description', use_default='active', &
!             avgflag='A', vtype=site_size_pft_r8, hlms='CLM:ALM', flushval=hlm_hio_ignore_val,    &
!             upfreq=4, ivar=ivar, initialize=initialize_variables, index = ih_laroot_scpf)

    end if

    ! Must be last thing before return
    this%num_history_vars_ = ivar
    
  end subroutine define_history_vars


   ! ====================================================================================
   ! DEPRECATED, TRANSITIONAL OR FUTURE CODE SECTION
   ! ====================================================================================

   !subroutine set_fates_hio_str(tag,iotype_name, iostr_val)

!       ! Arguments
!       character(len=*), intent(in)           :: tag
!       character(len=*), optional, intent(in) :: iotype_name
!       integer, optional, intent(in)         :: iostr_val

!       ! local variables
!       logical              :: all_set
!       integer,  parameter  :: unset_int = -999
!       real(r8), parameter  :: unset_double = -999.9
!       integer              :: ityp, idim

!       select case (trim(tag))
!       case('flush_to_unset')
!          write(*, *) ''
!          write(*, *) 'Flushing FATES IO types prior to transfer from host'
!          do ityp=1,ubound(iovar_str, 1)
!             iovar_str(ityp)%dimsize = unset_int
!             iovar_str(ityp)%active  = .false.
!          end do

!       case('check_allset')
!          do ityp=1,ubound(iovar_str, 1)
!             write(*, *) 'Checking to see if ',iovar_str(ityp)%name, ' IO communicators were sent to FATES'
!             if(iovar_str(ityp)%active)then
!                if(iovar_str(ityp)%offset .eq. unset_int) then
!                   write(*, *) 'FATES offset information of IO type:', iovar_str(ityp)%name
!                   write(*, *) 'was never set'
!                   ! end_run('MESSAGE')
!                end if
!                do idim=1, iovar_str(ityp)%ndims
!                   if(iovar_str(ityp)%dimsize(idim) .eq. unset_int) then
!                      write(*, *) 'FATES dimension information of IO type:', iovar_str(ityp)%name
!                      write(*, *) 'was never set'
!                      ! end_run('MESSAGE')
!                   end if
!                end do
!             end if
!          end do
!          write(*, *) 'Checked. All history IO specifications properly sent to FATES.'
!       case default

!          ! Must have two arguments if this is not a check or flush
!          if(present(iostr_val) .and. present(iotype_name))then
!
!             ! Tag in this case is dimsize or offset
!             select case (trim(tag))
!
!             case('offset')
!                ityp=iotype_index(trim(iotype_name))
!                iovar_str(ityp)%offset = iostr_val
!                write(*, *) 'Transfering offset for IOTYPE',iotype_name, ' to FATES'

!             case('dimsize1')
!                ityp=iotype_index(trim(iotype_name))
!                iovar_str(ityp)%dimsize(1) = iostr_val
!                write(*, *) 'Transfering 1st dimension size for IOTYPE',iotype_name, ' to FATES'

!             case('dimsize2')
!                ityp=iotype_index(trim(iotype_name))
!                if(ubound(iovar_str(ityp)%dimsize, 1)==1)then
!                   write(fates_log(), *) 'Transfering second dimensional bound to unallocated space'
!                   write(fates_log(), *) 'type:', iotype_name
!                   ! end_run
!                end if
!                iovar_str(ityp)%dimsize(2) = iostr_val
!                write(*, *) 'Transfering 2nd dimension size for IOTYPE',iotype_name, ' to FATES'

!             case('dimsize3')
!                ityp=iotype_index(trim(iotype_name))
!                if(ubound(iovar_str(ityp)%dimsize, 1)<3)then
!                   write(fates_log(), *) 'Transfering third dimensional bound to unallocated space'
!                   write(fates_log(), *) 'type:', iotype_name
!                   ! end_run
!                end if
!                iovar_str(ityp)%dimsize(3) = iostr_val
!                write(*, *) 'Transfering 3rd dimension size for IOTYPE',iotype_name, ' to FATES'

!             case default
!                write(*, *) 'IO parameter not recognized:', trim(tag)
!                ! end_run
!             end select
!          else
!             write(*, *) 'no value was provided for the tag'
!          end if
!
!       end select
!       return
!     end subroutine set_fates_hio_str



end module FatesHistoryInterfaceMod<|MERGE_RESOLUTION|>--- conflicted
+++ resolved
@@ -1492,29 +1492,18 @@
                        hio_m2_si_scpf(io_si,scpf) = hio_m2_si_scpf(io_si,scpf) + ccohort%hmort*ccohort%n
                        hio_m3_si_scpf(io_si,scpf) = hio_m3_si_scpf(io_si,scpf) + ccohort%cmort*ccohort%n
                        hio_m5_si_scpf(io_si,scpf) = hio_m5_si_scpf(io_si,scpf) + ccohort%fmort*ccohort%n
-<<<<<<< HEAD
-
-		       hio_m7_si_scpf(io_si,scpf) = hio_m7_si_scpf(io_si,scpf) + &
-		       	    (ccohort%lmort_logging+ccohort%lmort_collateral+ccohort%lmort_infra) * ccohort%n
-                       hio_m8_si_scpf(io_si,scpf) = hio_m8_si_scpf(io_si,scpf) + ccohort%frmort*ccohort%n
-=======
                        hio_m7_si_scpf(io_si,scpf) = hio_m7_si_scpf(io_si,scpf) + &
                             (ccohort%lmort_direct+ccohort%lmort_collateral+ccohort%lmort_infra) * ccohort%n
->>>>>>> a3b2f4a5
+                       hio_m8_si_scpf(io_si,scpf) = hio_m8_si_scpf(io_si,scpf) + ccohort%frmort*ccohort%n
 
                        hio_m1_si_scls(io_si,scls) = hio_m1_si_scls(io_si,scls) + ccohort%bmort*ccohort%n
                        hio_m2_si_scls(io_si,scls) = hio_m2_si_scls(io_si,scls) + ccohort%hmort*ccohort%n
                        hio_m3_si_scls(io_si,scls) = hio_m3_si_scls(io_si,scls) + ccohort%cmort*ccohort%n
                        hio_m5_si_scls(io_si,scls) = hio_m5_si_scls(io_si,scls) + ccohort%fmort*ccohort%n
 		       hio_m7_si_scls(io_si,scls) = hio_m7_si_scls(io_si,scls) + &
-<<<<<<< HEAD
-		       	    (ccohort%lmort_logging+ccohort%lmort_collateral+ccohort%lmort_infra) * ccohort%n
+                             (ccohort%lmort_direct+ccohort%lmort_collateral+ccohort%lmort_infra) * ccohort%n
                        hio_m8_si_scls(io_si,scls) = hio_m8_si_scls(io_si,scls) + &
                              + ccohort%frmort*ccohort%n
-=======
-                            (ccohort%lmort_direct+ccohort%lmort_collateral+ccohort%lmort_infra) * ccohort%n
-         
->>>>>>> a3b2f4a5
 
                        ! basal area  [m2/ha]
                        hio_ba_si_scpf(io_si,scpf) = hio_ba_si_scpf(io_si,scpf) + &
@@ -1562,13 +1551,8 @@
                        !    (ccohort%bmort + ccohort%hmort + ccohort%cmort + ccohort%fmort + ccohort%frmort) * ccohort%n
 
                        hio_mortality_canopy_si_scpf(io_si,scpf) = hio_mortality_canopy_si_scpf(io_si,scpf)+ &
-<<<<<<< HEAD
                             (ccohort%bmort + ccohort%hmort + ccohort%cmort + ccohort%fmort + ccohort%frmort) * ccohort%n + &
-			    (ccohort%lmort_logging + ccohort%lmort_collateral + ccohort%lmort_infra) * &
-=======
-                            (ccohort%bmort + ccohort%hmort + ccohort%cmort + ccohort%fmort) * ccohort%n + &
 			    (ccohort%lmort_direct + ccohort%lmort_collateral + ccohort%lmort_infra) * &
->>>>>>> a3b2f4a5
                             ccohort%n * sec_per_day * days_per_year
 
                        hio_nplant_canopy_si_scpf(io_si,scpf) = hio_nplant_canopy_si_scpf(io_si,scpf) + ccohort%n
@@ -1589,13 +1573,8 @@
 
                        ! sum of all mortality
                        hio_mortality_canopy_si_scls(io_si,scls) = hio_mortality_canopy_si_scls(io_si,scls) + &
-<<<<<<< HEAD
-                             (ccohort%bmort + ccohort%hmort + ccohort%cmort  + ccohort%fmort + ccohort%frmort) * ccohort%n + &
-                             (ccohort%lmort_logging + ccohort%lmort_collateral + ccohort%lmort_infra) * &
-=======
-                             (ccohort%bmort + ccohort%hmort + ccohort%cmort  + ccohort%fmort ) * ccohort%n + &
+                             (ccohort%bmort + ccohort%hmort + ccohort%cmort  + ccohort%fmort + ccohort%frmort ) * ccohort%n + &
                              (ccohort%lmort_direct + ccohort%lmort_collateral + ccohort%lmort_infra) * &
->>>>>>> a3b2f4a5
                              ccohort%n * sec_per_day * days_per_year
 
                        hio_canopy_mortality_carbonflux_si(io_si) = hio_canopy_mortality_carbonflux_si(io_si) + &
@@ -1651,13 +1630,8 @@
                         !    (ccohort%bmort + ccohort%hmort + ccohort%cmort + ccohort%fmort + ccohort%frmort) * ccohort%n
 
                        hio_mortality_understory_si_scpf(io_si,scpf) = hio_mortality_understory_si_scpf(io_si,scpf)+ &
-<<<<<<< HEAD
-                            (ccohort%bmort + ccohort%hmort + ccohort%cmort + ccohort%fmort + ccohort%frmort) * ccohort%n + &
-			    (ccohort%lmort_logging + ccohort%lmort_collateral + ccohort%lmort_infra) * &
-=======
-                            (ccohort%bmort + ccohort%hmort + ccohort%cmort + ccohort%fmort ) * ccohort%n + &
+                            (ccohort%bmort + ccohort%hmort + ccohort%cmort + ccohort%fmort + ccohort%frmort ) * ccohort%n + &
 			    (ccohort%lmort_direct + ccohort%lmort_collateral + ccohort%lmort_infra) * &
->>>>>>> a3b2f4a5
                             ccohort%n * sec_per_day * days_per_year
 
                        hio_nplant_understory_si_scpf(io_si,scpf) = hio_nplant_understory_si_scpf(io_si,scpf) + ccohort%n
@@ -1679,13 +1653,8 @@
 
                        ! sum of all mortality
                        hio_mortality_understory_si_scls(io_si,scls) = hio_mortality_understory_si_scls(io_si,scls) + &
-<<<<<<< HEAD
-                             (ccohort%bmort + ccohort%hmort + ccohort%cmort + ccohort%fmort + ccohort%frmort) * ccohort%n + &
-                             (ccohort%lmort_logging + ccohort%lmort_collateral + ccohort%lmort_infra) * &
-=======
-                             (ccohort%bmort + ccohort%hmort + ccohort%cmort + ccohort%fmort ) * ccohort%n + &
+                             (ccohort%bmort + ccohort%hmort + ccohort%cmort + ccohort%fmort + ccohort%frmort ) * ccohort%n + &
                              (ccohort%lmort_direct + ccohort%lmort_collateral + ccohort%lmort_infra) * &
->>>>>>> a3b2f4a5
                              ccohort%n * sec_per_day * days_per_year
                        
                        hio_understory_mortality_carbonflux_si(io_si) = hio_understory_mortality_carbonflux_si(io_si) + &
@@ -1891,14 +1860,8 @@
                     hio_m4_si_scpf(io_si,i_scpf) + &
                     hio_m5_si_scpf(io_si,i_scpf) + &
                     hio_m6_si_scpf(io_si,i_scpf) + &
-<<<<<<< HEAD
 		    hio_m7_si_scpf(io_si,i_scpf) + &
                     hio_m8_si_scpf(io_si,i_scpf)
-=======
-                    hio_m7_si_scpf(io_si,i_scpf)
-
-
->>>>>>> a3b2f4a5
 
             end do
          end do
