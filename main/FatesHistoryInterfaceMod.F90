module FatesHistoryInterfaceMod

  use FatesConstantsMod        , only : r8 => fates_r8
  use FatesConstantsMod        , only : fates_avg_flag_length
  use FatesConstantsMod        , only : fates_short_string_length
  use FatesConstantsMod        , only : fates_long_string_length
  use FatesConstantsMod        , only : itrue,ifalse
  use FatesConstantsMod        , only : calloc_abs_error
  use FatesConstantsMod        , only : mg_per_kg
  use FatesGlobals             , only : fates_log
  use FatesGlobals             , only : endrun => fates_endrun
  use EDTypesMod               , only : nclmax
  use EDTypesMod               , only : ican_upper
  use EDTypesMod               , only : element_pos
  use EDTypesMod               , only : num_elements
  use EDTypesMod               , only : site_fluxdiags_type
  use EDtypesMod               , only : ed_site_type
  use EDtypesMod               , only : ed_cohort_type
  use EDtypesMod               , only : ed_patch_type  
  use EDtypesMod               , only : AREA
  use EDtypesMod               , only : AREA_INV
  use EDTypesMod               , only : numWaterMem
  use EDTypesMod               , only : num_vegtemp_mem
  use EDTypesMod               , only : site_massbal_type
  use EDTypesMod               , only : element_list
  use FatesIODimensionsMod     , only : fates_io_dimension_type
  use FatesIOVariableKindMod   , only : fates_io_variable_kind_type
  use FatesHistoryVariableType , only : fates_history_variable_type
  use FatesInterfaceMod        , only : hlm_hio_ignore_val
  use FatesInterfaceMod        , only : hlm_use_planthydro
  use FatesInterfaceMod        , only : hlm_use_ed_st3
  use FatesInterfaceMod        , only : numpft
  use FatesInterfaceMod        , only : hlm_freq_day
  use EDParamsMod              , only : ED_val_comp_excln
  use EDParamsMod              , only : ED_val_phen_coldtemp
  use FatesInterfaceMod        , only : nlevsclass, nlevage
  use FatesInterfaceMod        , only : nlevheight
  use FatesInterfaceMod        , only : bc_in_type
  use FatesInterfaceMod        , only : hlm_model_day

  ! FIXME(bja, 2016-10) need to remove CLM dependancy 
  use EDPftvarcon              , only : EDPftvarcon_inst

  ! CIME Globals
  use shr_log_mod              , only : errMsg => shr_log_errMsg
  use shr_infnan_mod           , only : isnan => shr_infnan_isnan
  use FatesConstantsMod        , only : g_per_kg
  use FatesConstantsMod        , only : ha_per_m2
  use FatesConstantsMod        , only : days_per_sec
  use FatesConstantsMod        , only : sec_per_day
  use FatesConstantsMod        , only : days_per_year
  use FatesConstantsMod        , only : years_per_day
  use FatesLitterMod           , only : litter_type
  use FatesConstantsMod        , only : secondaryforest

  use PRTGenericMod            , only : leaf_organ, fnrt_organ, sapw_organ
  use PRTGenericMod            , only : struct_organ, store_organ, repro_organ
  use PRTGenericMod            , only : all_carbon_elements
  use PRTGenericMod            , only : carbon12_element


  implicit none
  private          ! By default everything is private

  ! These variables hold the index of the history output structure so we don't
  ! have to constantly do name lookup when we want to populate the dataset
  ! These indices are set during "define_history_vars()" call to "set_history_var()"
  ! during the initialize phase.  Definitions are not provided, for an explanation of
  ! the variable go to its registry.  (IH_ signifies "index history")
  !
  ! Because of the complex sub-gridscale structure of FATES, in which multiple patches and cohorts
  ! exist within a gridcell, along with vertical gradients within and between canopy layers, as well
  ! as distinct classes such as PFTs or fuel size bins, there are multiple different dimensions in
  ! which it is possible to output history variables to better understand what's going on.
  !
  ! a key point is that, while the number of patches or cohorts can in principle be large, and 
  ! the age and size indices of a given patch or cohort can be finely resolved, we collapse these 
  ! continuously varying indices into bins of time-invariant width for the purposes of history 
  ! outputting.  This is because a given patch or cohort may not persist across a given interval
  ! of history averaging, so it is better to output all patches of cohorts whose index is within 
  ! a given interval along the size or age bin.
  !
  ! Another particularity of the issue of FATES shifting its subgrid structure frequently 
  ! and possibly having multiple (or zero) patches or cohorts within a given bin is that, if you
  ! want to output an average quantities across some dimension, such as a mean carbon flux across 
  ! patch area of a given age, in general it is better to output both the numerator and denominator
  ! of the averaging calculation separately, rather than the average itself, and then calculate 
  ! the average in post-processing. So, e.g. this means outputting both the patch area and the 
  ! product of the flux within each patch and the patch area as separate variables.  Doing this 
  ! allows conservation even when the weights are changing rapidly and simplifies the logic when
  ! the number of patches or cohorts may be anywhere from zero to a large number.
  !
  ! So what this means is that anything that is disaggregated at the patch area requires 
  ! outputting the patch age distribution (in units of patch area / site area) as the denominator
  ! of the average and then calculating the numerator of the average as XXX times the patch 
  ! area so (so in units of XXX * patch area / site area). For cohort-level quantities,
  ! this requires outputting the number density (in units of individuals per site area), etc.
  !
  ! For reference, some standardized abbreviations of the FATES dimensions are listed here:
  ! scls = size-class dimension
  ! pft  = the pft dimension
  ! age  = the age bin dimension
  ! height = the height bin dimension
  ! cwdsc  = the coarse woody debris size class dimension
  ! 
  ! Since the netcdf interface can only handle variables with a certain number of dimensions,
  ! we have create some "multiplexed" dimensions that combine two or more dimensions into a
  ! single dimension.  Examples of these are the following:
  ! scpf = size class x PFT
  ! cnlf = canopy layer x leaf layer
  ! cnlfpft = canopy layer x leaf layer x PFT
  ! scag = size class bin x age bin
  ! scagpft = size class bin x age bin x PFT
  ! agepft  = age bin x PFT
  !
  ! A recipe for adding a new history variable to this module:
  ! (1) decide what time frequency it makes sense to update the variable at, and what dimension(s)
  !     you want to output the variable on
  ! (2) add the ih_ integer variable in the immediately following section of the module.  
  !     use the suffix as outlined above for the dimension you are using.
  ! (3) define a corresponding hio_ variable by associating it to the ih_ variable 
  !     in the associate section of the subroutine that corresponds to the time-updating 
  !     frequency that you've chosen
  !     (i.e. if half-hourly, then work in subroutine update_history_prod; if daily, 
  !     then work in subroutine update_history_dyn)
  ! (4) within that subroutine, add the logic that passes the information from the 
  !     fates-native variable (possibly on a patch or cohort structure) to the history 
  !     hio_ variable that you've associated to.
  ! (5) add the variable name, metadata, units, dimension, updating frequency, the ih_ variable 
  !     index, etc via a call to the set_history_var method in the subroutine define_history_vars.
  !
  
  ! Indices to 1D Patch variables

  integer :: ih_trimming_pa
  integer :: ih_area_plant_pa
  integer :: ih_area_treespread_pa
  integer :: ih_nesterov_fire_danger_pa
  integer :: ih_spitfire_ROS_pa
  integer :: ih_effect_wspeed_pa
  integer :: ih_TFC_ROS_pa
  integer :: ih_fire_intensity_pa
  integer :: ih_fire_area_pa
  integer :: ih_scorch_height_pa
  integer :: ih_fire_fuel_bulkd_pa
  integer :: ih_fire_fuel_eff_moist_pa
  integer :: ih_fire_fuel_sav_pa
  integer :: ih_fire_fuel_mef_pa
  integer :: ih_sum_fuel_pa

  integer :: ih_cwd_elcwd

  integer :: ih_litter_in_si    ! carbon only
  integer :: ih_litter_out_si   ! carbon only
  integer :: ih_seed_bank_si    ! carbon only
  integer :: ih_seeds_in_si     ! carbon only

  integer :: ih_litter_in_elem
  integer :: ih_litter_out_elem
  integer :: ih_seed_bank_elem
  integer :: ih_seeds_in_local_elem
  integer :: ih_seeds_in_extern_elem
  integer :: ih_seed_decay_elem
  integer :: ih_seed_germ_elem

  integer :: ih_fines_ag_elem
  integer :: ih_fines_bg_elem
  integer :: ih_cwd_ag_elem
  integer :: ih_cwd_bg_elem

  integer :: ih_daily_temp
  integer :: ih_daily_rh
  integer :: ih_daily_prec
 
  integer :: ih_bstore_pa
  integer :: ih_bdead_pa
  integer :: ih_balive_pa
  integer :: ih_bleaf_pa
  integer :: ih_bsapwood_pa
  integer :: ih_bfineroot_pa
  integer :: ih_btotal_pa
  integer :: ih_agb_pa
  integer :: ih_npp_pa
  integer :: ih_gpp_pa
  integer :: ih_aresp_pa
  integer :: ih_maint_resp_pa
  integer :: ih_growth_resp_pa
  integer :: ih_ar_canopy_pa
  integer :: ih_gpp_canopy_pa
  integer :: ih_ar_understory_pa
  integer :: ih_gpp_understory_pa
  integer :: ih_canopy_biomass_pa
  integer :: ih_understory_biomass_pa

  ! Indices to site by size-class by age variables
  integer :: ih_nplant_si_scag
  integer :: ih_nplant_canopy_si_scag
  integer :: ih_nplant_understory_si_scag
  integer :: ih_ddbh_canopy_si_scag
  integer :: ih_ddbh_understory_si_scag
  integer :: ih_mortality_canopy_si_scag
  integer :: ih_mortality_understory_si_scag

  ! Indices to site by size-class by age by pft variables
  integer :: ih_nplant_si_scagpft

  ! Indices to site by patch age by pft variables
  integer :: ih_biomass_si_agepft
  integer :: ih_npp_si_agepft

  ! Indices to (site) variables

  integer :: ih_nep_si
  integer :: ih_npp_si

  integer :: ih_c_stomata_si
  integer :: ih_c_lblayer_si

  integer :: ih_fire_c_to_atm_si


  integer :: ih_cbal_err_fates_si
  integer :: ih_err_fates_si

  integer :: ih_npatches_si
  integer :: ih_ncohorts_si
  integer :: ih_demotion_carbonflux_si
  integer :: ih_promotion_carbonflux_si
  integer :: ih_canopy_mortality_carbonflux_si
  integer :: ih_understory_mortality_carbonflux_si
  integer :: ih_canopy_spread_si
  integer :: ih_npp_leaf_si
  integer :: ih_npp_seed_si
  integer :: ih_npp_stem_si
  integer :: ih_npp_froot_si
  integer :: ih_npp_croot_si
  integer :: ih_npp_stor_si
  integer :: ih_leaf_mr_si
  integer :: ih_froot_mr_si
  integer :: ih_livestem_mr_si
  integer :: ih_livecroot_mr_si
  integer :: ih_fraction_secondary_forest_si
  integer :: ih_biomass_secondary_forest_si
  integer :: ih_woodproduct_si
  integer :: ih_h2oveg_si
  integer :: ih_h2oveg_dead_si
  integer :: ih_h2oveg_recruit_si
  integer :: ih_h2oveg_growturn_err_si
  integer :: ih_h2oveg_pheno_err_si
  integer :: ih_h2oveg_hydro_err_si

  integer :: ih_site_cstatus_si
  integer :: ih_site_dstatus_si
  integer :: ih_gdd_si
  integer :: ih_site_nchilldays_si
  integer :: ih_site_ncolddays_si
  integer :: ih_cleafoff_si
  integer :: ih_cleafon_si
  integer :: ih_dleafoff_si
  integer :: ih_dleafon_si
  integer :: ih_meanliqvol_si


  integer :: ih_nplant_si_scpf
  integer :: ih_gpp_si_scpf
  integer :: ih_npp_totl_si_scpf
  integer :: ih_npp_leaf_si_scpf
  integer :: ih_npp_seed_si_scpf
  integer :: ih_npp_fnrt_si_scpf
  integer :: ih_npp_bgsw_si_scpf
  integer :: ih_npp_bgdw_si_scpf
  integer :: ih_npp_agsw_si_scpf
  integer :: ih_npp_agdw_si_scpf
  integer :: ih_npp_stor_si_scpf
  
  integer :: ih_bstor_canopy_si_scpf
  integer :: ih_bstor_understory_si_scpf
  integer :: ih_bleaf_canopy_si_scpf
  integer :: ih_bleaf_understory_si_scpf
  integer :: ih_mortality_canopy_si_scpf
  integer :: ih_mortality_understory_si_scpf
  integer :: ih_nplant_canopy_si_scpf
  integer :: ih_nplant_understory_si_scpf
  integer :: ih_ddbh_canopy_si_scpf
  integer :: ih_ddbh_understory_si_scpf
  integer :: ih_gpp_canopy_si_scpf
  integer :: ih_gpp_understory_si_scpf
  integer :: ih_ar_canopy_si_scpf
  integer :: ih_ar_understory_si_scpf

  integer :: ih_ddbh_si_scpf
  integer :: ih_growthflux_si_scpf
  integer :: ih_growthflux_fusion_si_scpf
  integer :: ih_ba_si_scpf
  integer :: ih_m1_si_scpf
  integer :: ih_m2_si_scpf
  integer :: ih_m3_si_scpf
  integer :: ih_m4_si_scpf
  integer :: ih_m5_si_scpf
  integer :: ih_m6_si_scpf
  integer :: ih_m7_si_scpf  
  integer :: ih_m8_si_scpf
  integer :: ih_crownfiremort_si_scpf
  integer :: ih_cambialfiremort_si_scpf


  integer :: ih_ar_si_scpf
  integer :: ih_ar_grow_si_scpf
  integer :: ih_ar_maint_si_scpf
  integer :: ih_ar_darkm_si_scpf
  integer :: ih_ar_agsapm_si_scpf
  integer :: ih_ar_crootm_si_scpf
  integer :: ih_ar_frootm_si_scpf
  
  integer :: ih_c13disc_si_scpf


  ! indices to (site x scls [size class bins]) variables
  integer :: ih_ba_si_scls
  integer :: ih_nplant_si_scls
  integer :: ih_nplant_canopy_si_scls
  integer :: ih_nplant_understory_si_scls
  integer :: ih_lai_canopy_si_scls
  integer :: ih_lai_understory_si_scls
  integer :: ih_sai_canopy_si_scls
  integer :: ih_sai_understory_si_scls
  integer :: ih_mortality_canopy_si_scls
  integer :: ih_mortality_understory_si_scls
  integer :: ih_demotion_rate_si_scls
  integer :: ih_promotion_rate_si_scls
  integer :: ih_trimming_canopy_si_scls
  integer :: ih_trimming_understory_si_scls
  integer :: ih_crown_area_canopy_si_scls
  integer :: ih_crown_area_understory_si_scls
  integer :: ih_ddbh_canopy_si_scls
  integer :: ih_ddbh_understory_si_scls
  integer :: ih_agb_si_scls
  integer :: ih_biomass_si_scls

  ! mortality vars
  integer :: ih_m1_si_scls
  integer :: ih_m2_si_scls
  integer :: ih_m3_si_scls
  integer :: ih_m4_si_scls
  integer :: ih_m5_si_scls
  integer :: ih_m6_si_scls
  integer :: ih_m7_si_scls  
  integer :: ih_m8_si_scls

  ! lots of non-default diagnostics for understanding canopy versus understory carbon balances
  integer :: ih_rdark_canopy_si_scls
  integer :: ih_livestem_mr_canopy_si_scls
  integer :: ih_livecroot_mr_canopy_si_scls
  integer :: ih_froot_mr_canopy_si_scls
  integer :: ih_resp_g_canopy_si_scls
  integer :: ih_resp_m_canopy_si_scls
  integer :: ih_leaf_md_canopy_si_scls
  integer :: ih_root_md_canopy_si_scls
  integer :: ih_carbon_balance_canopy_si_scls
  integer :: ih_bstore_md_canopy_si_scls
  integer :: ih_bdead_md_canopy_si_scls
  integer :: ih_bsw_md_canopy_si_scls
  integer :: ih_seed_prod_canopy_si_scls
  integer :: ih_npp_leaf_canopy_si_scls
  integer :: ih_npp_fnrt_canopy_si_scls
  integer :: ih_npp_sapw_canopy_si_scls
  integer :: ih_npp_dead_canopy_si_scls
  integer :: ih_npp_seed_canopy_si_scls
  integer :: ih_npp_stor_canopy_si_scls

  integer :: ih_rdark_understory_si_scls
  integer :: ih_livestem_mr_understory_si_scls
  integer :: ih_livecroot_mr_understory_si_scls
  integer :: ih_froot_mr_understory_si_scls
  integer :: ih_resp_g_understory_si_scls
  integer :: ih_resp_m_understory_si_scls
  integer :: ih_leaf_md_understory_si_scls
  integer :: ih_root_md_understory_si_scls
  integer :: ih_carbon_balance_understory_si_scls
  integer :: ih_bsw_md_understory_si_scls
  integer :: ih_bdead_md_understory_si_scls
  integer :: ih_bstore_md_understory_si_scls
  integer :: ih_seed_prod_understory_si_scls
  integer :: ih_npp_leaf_understory_si_scls
  integer :: ih_npp_fnrt_understory_si_scls
  integer :: ih_npp_sapw_understory_si_scls
  integer :: ih_npp_dead_understory_si_scls
  integer :: ih_npp_seed_understory_si_scls
  integer :: ih_npp_stor_understory_si_scls

  integer :: ih_yesterdaycanopylevel_canopy_si_scls
  integer :: ih_yesterdaycanopylevel_understory_si_scls

  ! indices to (site x pft) variables
  integer :: ih_biomass_si_pft
  integer :: ih_leafbiomass_si_pft
  integer :: ih_storebiomass_si_pft
  integer :: ih_nindivs_si_pft
  integer :: ih_recruitment_si_pft
  integer :: ih_mortality_si_pft
  integer :: ih_crownarea_si_pft


  ! indices to (site x patch-age) variables
  integer :: ih_area_si_age
  integer :: ih_lai_si_age
  integer :: ih_canopy_area_si_age
  integer :: ih_gpp_si_age
  integer :: ih_npp_si_age
  integer :: ih_ncl_si_age
  integer :: ih_npatches_si_age
  integer :: ih_zstar_si_age
  integer :: ih_biomass_si_age
  integer :: ih_c_stomata_si_age
  integer :: ih_c_lblayer_si_age
  integer :: ih_agesince_anthrodist_si_age
  integer :: ih_secondaryforest_area_si_age

  ! indices to (site x height) variables
  integer :: ih_canopy_height_dist_si_height
  integer :: ih_leaf_height_dist_si_height

  ! Indices to hydraulics variables
  
  integer :: ih_errh2o_scpf
  integer :: ih_tran_scpf
  integer :: ih_rootuptake_scpf
  integer :: ih_h2osoi_si_scagpft  ! hijacking the scagpft dimension instead of creating a new shsl dimension
  integer :: ih_rootuptake01_scpf
  integer :: ih_rootuptake02_scpf
  integer :: ih_rootuptake03_scpf
  integer :: ih_rootuptake04_scpf
  integer :: ih_rootuptake05_scpf
  integer :: ih_rootuptake06_scpf
  integer :: ih_rootuptake07_scpf
  integer :: ih_rootuptake08_scpf
  integer :: ih_rootuptake09_scpf
  integer :: ih_rootuptake10_scpf
  integer :: ih_sapflow_scpf
  integer :: ih_iterh1_scpf          
  integer :: ih_iterh2_scpf           
  integer :: ih_supsub_scpf              
  integer :: ih_ath_scpf               
  integer :: ih_tth_scpf               
  integer :: ih_sth_scpf                     
  integer :: ih_lth_scpf                     
  integer :: ih_awp_scpf                     
  integer :: ih_twp_scpf  
  integer :: ih_swp_scpf                     
  integer :: ih_lwp_scpf  
  integer :: ih_aflc_scpf                     
  integer :: ih_tflc_scpf  
  integer :: ih_sflc_scpf                     
  integer :: ih_lflc_scpf                   
  integer :: ih_btran_scpf

  ! indices to (site x fuel class) variables
  integer :: ih_litter_moisture_si_fuel

  ! indices to (site x cwd size class) variables
  integer :: ih_cwd_ag_si_cwdsc
  integer :: ih_cwd_bg_si_cwdsc
  integer :: ih_cwd_ag_in_si_cwdsc
  integer :: ih_cwd_bg_in_si_cwdsc
  integer :: ih_cwd_ag_out_si_cwdsc
  integer :: ih_cwd_bg_out_si_cwdsc

  ! indices to (site x [canopy layer x leaf layer]) variables
  integer :: ih_parsun_z_si_cnlf
  integer :: ih_parsha_z_si_cnlf
  integer :: ih_laisun_z_si_cnlf
  integer :: ih_laisha_z_si_cnlf
  integer :: ih_fabd_sun_si_cnlf
  integer :: ih_fabd_sha_si_cnlf
  integer :: ih_fabi_sun_si_cnlf
  integer :: ih_fabi_sha_si_cnlf
  integer :: ih_ts_net_uptake_si_cnlf
  integer :: ih_crownarea_si_cnlf
  integer :: ih_parprof_dir_si_cnlf
  integer :: ih_parprof_dif_si_cnlf

  ! indices to (site x [canopy layer x leaf layer x pft]) variables
  integer :: ih_parsun_z_si_cnlfpft
  integer :: ih_parsha_z_si_cnlfpft
  integer :: ih_laisun_z_si_cnlfpft
  integer :: ih_laisha_z_si_cnlfpft
  integer :: ih_fabd_sun_si_cnlfpft
  integer :: ih_fabd_sha_si_cnlfpft
  integer :: ih_fabi_sun_si_cnlfpft
  integer :: ih_fabi_sha_si_cnlfpft
  integer :: ih_parprof_dir_si_cnlfpft
  integer :: ih_parprof_dif_si_cnlfpft

  ! indices to (site x canopy layer) variables
  integer :: ih_parsun_top_si_can
  integer :: ih_parsha_top_si_can
  integer :: ih_laisun_top_si_can
  integer :: ih_laisha_top_si_can
  integer :: ih_fabd_sun_top_si_can
  integer :: ih_fabd_sha_top_si_can
  integer :: ih_fabi_sun_top_si_can
  integer :: ih_fabi_sha_top_si_can
  integer :: ih_crownarea_si_can

  ! The number of variable dim/kind types we have defined (static)

  integer, parameter, public :: fates_history_num_dimensions = 50
  integer, parameter, public :: fates_history_num_dim_kinds = 50

  ! This structure is allocated by thread, and must be calculated after the FATES
  ! sites are allocated, and their mapping to the HLM is identified.  This structure
  ! is not combined with iovar_bounds, because that one is multi-instanced.  This
  ! structure is used more during the update phase, wherease _bounds is used
  ! more for things like flushing
  type, public :: iovar_map_type
     integer, allocatable :: site_index(:)   ! maps site indexes to the HIO site position
     integer, allocatable :: patch1_index(:) ! maps site index to the HIO patch 1st position
  end type iovar_map_type


  type, public :: fates_history_interface_type
     
     ! Instance of the list of history output varialbes
     type(fates_history_variable_type), allocatable :: hvars(:)
     integer, private :: num_history_vars_
     
     ! Instanteat one registry of the different dimension/kinds (dk)
     ! All output variables will have a pointer to one of these dk's
     type(fates_io_variable_kind_type) :: dim_kinds(fates_history_num_dim_kinds)
     
     ! This is a structure that explains where FATES patch boundaries
     ! on each thread point to in the host IO array, this structure is
     ! allocated by number of threads. This could be dynamically
     ! allocated, but is unlikely to change...?
     type(fates_io_dimension_type) :: dim_bounds(fates_history_num_dimensions)
     
     type(iovar_map_type), pointer :: iovar_map(:)

     !! THESE WERE EXPLICITLY PRIVATE WHEN TYPE WAS PUBLIC
     integer, private :: patch_index_, column_index_, levgrnd_index_, levscpf_index_
     integer, private :: levscls_index_, levpft_index_, levage_index_
     integer, private :: levfuel_index_, levcwdsc_index_, levscag_index_
     integer, private :: levcan_index_, levcnlf_index_, levcnlfpft_index_
     integer, private :: levscagpft_index_, levagepft_index_
     integer, private :: levheight_index_
     integer, private :: levelem_index_, levelpft_index_
     integer, private :: levelcwd_index_, levelage_index_

   contains
     
     procedure :: Init
     procedure :: SetThreadBoundsEach
     procedure :: initialize_history_vars
     procedure :: assemble_history_output_types
     
     procedure :: update_history_dyn
     procedure :: update_history_prod
     procedure :: update_history_cbal
     procedure :: update_history_hydraulics

     ! 'get' methods used by external callers to access private read only data

     procedure :: num_history_vars
     procedure :: patch_index
     procedure :: column_index
     procedure :: levgrnd_index
     procedure :: levscpf_index
     procedure :: levscls_index
     procedure :: levpft_index
     procedure :: levage_index
     procedure :: levfuel_index
     procedure :: levcwdsc_index
     procedure :: levcan_index
     procedure :: levcnlf_index
     procedure :: levcnlfpft_index
     procedure :: levscag_index
     procedure :: levscagpft_index
     procedure :: levagepft_index
     procedure :: levheight_index
     procedure :: levelem_index
     procedure :: levelpft_index
     procedure :: levelcwd_index
     procedure :: levelage_index

     ! private work functions
     procedure, private :: define_history_vars
     procedure, private :: set_history_var
     procedure, private :: init_dim_kinds_maps
     procedure, private :: set_dim_indices
     procedure, private :: flush_hvars

     procedure, private :: set_patch_index
     procedure, private :: set_column_index
     procedure, private :: set_levgrnd_index
     procedure, private :: set_levscpf_index
     procedure, private :: set_levscls_index
     procedure, private :: set_levpft_index
     procedure, private :: set_levage_index
     procedure, private :: set_levfuel_index
     procedure, private :: set_levcwdsc_index
     procedure, private :: set_levcan_index
     procedure, private :: set_levcnlf_index
     procedure, private :: set_levcnlfpft_index
     procedure, private :: set_levscag_index
     procedure, private :: set_levscagpft_index
     procedure, private :: set_levagepft_index
     procedure, private :: set_levheight_index
     
     procedure, private :: set_levelem_index
     procedure, private :: set_levelpft_index
     procedure, private :: set_levelcwd_index
     procedure, private :: set_levelage_index


  end type fates_history_interface_type
   
  character(len=*), parameter :: sourcefile = &
         __FILE__

contains

  ! ======================================================================
  
  subroutine Init(this, num_threads, fates_bounds)

    use FatesIODimensionsMod, only : patch, column, levgrnd, levscpf
    use FatesIODimensionsMod, only : levscls, levpft, levage
    use FatesIODimensionsMod, only : levfuel, levcwdsc, levscag
    use FatesIODimensionsMod, only : levscagpft, levagepft
    use FatesIODimensionsMod, only : levcan, levcnlf, levcnlfpft
    use FatesIODimensionsMod, only : fates_bounds_type
    use FatesIODimensionsMod, only : levheight
    use FatesIODimensionsMod, only : levelem, levelpft
    use FatesIODimensionsMod, only : levelcwd, levelage

    implicit none

    class(fates_history_interface_type), intent(inout) :: this
    integer, intent(in) :: num_threads
    type(fates_bounds_type), intent(in) :: fates_bounds

    integer :: dim_count = 0

    dim_count = dim_count + 1
    call this%set_patch_index(dim_count)
    call this%dim_bounds(dim_count)%Init(patch, num_threads, &
         fates_bounds%patch_begin, fates_bounds%patch_end)

    dim_count = dim_count + 1
    call this%set_column_index(dim_count)
    call this%dim_bounds(dim_count)%Init(column, num_threads, &
         fates_bounds%column_begin, fates_bounds%column_end)

    dim_count = dim_count + 1
    call this%set_levgrnd_index(dim_count)
    call this%dim_bounds(dim_count)%Init(levgrnd, num_threads, &
         fates_bounds%ground_begin, fates_bounds%ground_end)

    dim_count = dim_count + 1
    call this%set_levscpf_index(dim_count)
    call this%dim_bounds(dim_count)%Init(levscpf, num_threads, &
         fates_bounds%sizepft_class_begin, fates_bounds%sizepft_class_end)

    dim_count = dim_count + 1
    call this%set_levscls_index(dim_count)
    call this%dim_bounds(dim_count)%Init(levscls, num_threads, &
         fates_bounds%size_class_begin, fates_bounds%size_class_end)

    dim_count = dim_count + 1
    call this%set_levpft_index(dim_count)
    call this%dim_bounds(dim_count)%Init(levpft, num_threads, &
         fates_bounds%pft_class_begin, fates_bounds%pft_class_end)

    dim_count = dim_count + 1
    call this%set_levage_index(dim_count)
    call this%dim_bounds(dim_count)%Init(levage, num_threads, &
         fates_bounds%age_class_begin, fates_bounds%age_class_end)

    dim_count = dim_count + 1
    call this%set_levfuel_index(dim_count)
    call this%dim_bounds(dim_count)%Init(levfuel, num_threads, &
         fates_bounds%fuel_begin, fates_bounds%fuel_end)

    dim_count = dim_count + 1
    call this%set_levcwdsc_index(dim_count)
    call this%dim_bounds(dim_count)%Init(levcwdsc, num_threads, &
         fates_bounds%cwdsc_begin, fates_bounds%cwdsc_end)

    dim_count = dim_count + 1
    call this%set_levcan_index(dim_count)
    call this%dim_bounds(dim_count)%Init(levcan, num_threads, &
         fates_bounds%can_begin, fates_bounds%can_end)

    dim_count = dim_count + 1
    call this%set_levcnlf_index(dim_count)
    call this%dim_bounds(dim_count)%Init(levcnlf, num_threads, &
         fates_bounds%cnlf_begin, fates_bounds%cnlf_end)

    dim_count = dim_count + 1
    call this%set_levcnlfpft_index(dim_count)
    call this%dim_bounds(dim_count)%Init(levcnlfpft, num_threads, &
         fates_bounds%cnlfpft_begin, fates_bounds%cnlfpft_end)

    dim_count = dim_count + 1
    call this%set_levscag_index(dim_count)
    call this%dim_bounds(dim_count)%Init(levscag, num_threads, &
         fates_bounds%sizeage_class_begin, fates_bounds%sizeage_class_end)
    
    dim_count = dim_count + 1
    call this%set_levscagpft_index(dim_count)
    call this%dim_bounds(dim_count)%Init(levscagpft, num_threads, &
         fates_bounds%sizeagepft_class_begin, fates_bounds%sizeagepft_class_end)
    
    dim_count = dim_count + 1
    call this%set_levagepft_index(dim_count)
    call this%dim_bounds(dim_count)%Init(levagepft, num_threads, &
         fates_bounds%agepft_class_begin, fates_bounds%agepft_class_end)
    
    dim_count = dim_count + 1
    call this%set_levheight_index(dim_count)
    call this%dim_bounds(dim_count)%Init(levheight, num_threads, &
         fates_bounds%height_begin, fates_bounds%height_end)

    dim_count = dim_count + 1
    call this%set_levelem_index(dim_count)
    call this%dim_bounds(dim_count)%Init(levelem, num_threads, &
         fates_bounds%elem_begin, fates_bounds%elem_end)

    dim_count = dim_count + 1
    call this%set_levelpft_index(dim_count)
    call this%dim_bounds(dim_count)%Init(levelpft, num_threads, &
          fates_bounds%elpft_begin, fates_bounds%elpft_end)
    
    dim_count = dim_count + 1
    call this%set_levelcwd_index(dim_count)
    call this%dim_bounds(dim_count)%Init(levelcwd, num_threads, &
         fates_bounds%elcwd_begin, fates_bounds%elcwd_end)

    dim_count = dim_count + 1
    call this%set_levelage_index(dim_count)
    call this%dim_bounds(dim_count)%Init(levelage, num_threads, &
          fates_bounds%elage_begin, fates_bounds%elage_end)
    

    ! FIXME(bja, 2016-10) assert(dim_count == FatesHistorydimensionmod::num_dimension_types)

    ! Allocate the mapping between FATES indices and the IO indices
    allocate(this%iovar_map(num_threads))
    
  end subroutine Init

  ! ======================================================================
  subroutine SetThreadBoundsEach(this, thread_index, thread_bounds)

    use FatesIODimensionsMod, only : fates_bounds_type

    implicit none

    class(fates_history_interface_type), intent(inout) :: this

    integer, intent(in) :: thread_index
    type(fates_bounds_type), intent(in) :: thread_bounds

    integer :: index
    
    index = this%patch_index()
    call this%dim_bounds(index)%SetThreadBounds(thread_index, &
         thread_bounds%patch_begin, thread_bounds%patch_end)

    index = this%column_index()
    call this%dim_bounds(index)%SetThreadBounds(thread_index, &
         thread_bounds%column_begin, thread_bounds%column_end)

    index = this%levgrnd_index()
    call this%dim_bounds(index)%SetThreadBounds(thread_index, &
         thread_bounds%ground_begin, thread_bounds%ground_end)

    index = this%levscpf_index()
    call this%dim_bounds(index)%SetThreadBounds(thread_index, &
         thread_bounds%sizepft_class_begin, thread_bounds%sizepft_class_end)

    index = this%levscls_index()
    call this%dim_bounds(index)%SetThreadBounds(thread_index, &
         thread_bounds%size_class_begin, thread_bounds%size_class_end)

    index = this%levpft_index()
    call this%dim_bounds(index)%SetThreadBounds(thread_index, &
         thread_bounds%pft_class_begin, thread_bounds%pft_class_end)
    
    index = this%levage_index()
    call this%dim_bounds(index)%SetThreadBounds(thread_index, &
         thread_bounds%age_class_begin, thread_bounds%age_class_end)
    
    index = this%levfuel_index()
    call this%dim_bounds(index)%SetThreadBounds(thread_index, &
         thread_bounds%fuel_begin, thread_bounds%fuel_end)
    
    index = this%levcwdsc_index()
    call this%dim_bounds(index)%SetThreadBounds(thread_index, &
         thread_bounds%cwdsc_begin, thread_bounds%cwdsc_end)
    
    index = this%levcan_index()
    call this%dim_bounds(index)%SetThreadBounds(thread_index, &
         thread_bounds%can_begin, thread_bounds%can_end)
    
    index = this%levcnlf_index()
    call this%dim_bounds(index)%SetThreadBounds(thread_index, &
         thread_bounds%cnlf_begin, thread_bounds%cnlf_end)
    
    index = this%levcnlfpft_index()
    call this%dim_bounds(index)%SetThreadBounds(thread_index, &
          thread_bounds%cnlfpft_begin, thread_bounds%cnlfpft_end)
    
    index = this%levscag_index()
    call this%dim_bounds(index)%SetThreadBounds(thread_index, &
          thread_bounds%sizeage_class_begin, thread_bounds%sizeage_class_end)
    
    index = this%levscagpft_index()
    call this%dim_bounds(index)%SetThreadBounds(thread_index, &
          thread_bounds%sizeagepft_class_begin, thread_bounds%sizeagepft_class_end)
    
    index = this%levagepft_index()
    call this%dim_bounds(index)%SetThreadBounds(thread_index, &
          thread_bounds%agepft_class_begin, thread_bounds%agepft_class_end)
    
    index = this%levheight_index()
    call this%dim_bounds(index)%SetThreadBounds(thread_index, &
          thread_bounds%height_begin, thread_bounds%height_end)

    index = this%levelem_index()
    call this%dim_bounds(index)%SetThreadBounds(thread_index, &
         thread_bounds%elem_begin, thread_bounds%elem_end)

    index = this%levelpft_index()
    call this%dim_bounds(index)%SetThreadBounds(thread_index, &
         thread_bounds%elpft_begin, thread_bounds%elpft_end)
    
    index = this%levelcwd_index()
    call this%dim_bounds(index)%SetThreadBounds(thread_index, &
         thread_bounds%elcwd_begin, thread_bounds%elcwd_end)

    index = this%levelage_index()
    call this%dim_bounds(index)%SetThreadBounds(thread_index, &
         thread_bounds%elage_begin, thread_bounds%elage_end)
    

    


    
  end subroutine SetThreadBoundsEach
  
  ! ===================================================================================
  subroutine assemble_history_output_types(this)

    use FatesIOVariableKindMod, only : patch_r8, patch_ground_r8, patch_size_pft_r8
    use FatesIOVariableKindMod, only : site_r8, site_ground_r8, site_size_pft_r8
    use FatesIOVariableKindMod, only : site_size_r8, site_pft_r8, site_age_r8
    use FatesIOVariableKindMod, only : site_fuel_r8, site_cwdsc_r8, site_scag_r8
    use FatesIOVariableKindMod, only : site_scagpft_r8, site_agepft_r8
    use FatesIOVariableKindMod, only : site_can_r8, site_cnlf_r8, site_cnlfpft_r8
    use FatesIOVariableKindMod, only : site_height_r8
    use FatesIOVariableKindMod, only : site_elem_r8, site_elpft_r8
    use FatesIOVariableKindMod, only : site_elcwd_r8, site_elage_r8

   implicit none

    class(fates_history_interface_type), intent(inout) :: this

    call this%init_dim_kinds_maps()

    call this%set_dim_indices(patch_r8, 1, this%patch_index())

    call this%set_dim_indices(site_r8, 1, this%column_index())

    call this%set_dim_indices(patch_ground_r8, 1, this%patch_index())
    call this%set_dim_indices(patch_ground_r8, 2, this%levgrnd_index())

    call this%set_dim_indices(site_ground_r8, 1, this%column_index())
    call this%set_dim_indices(site_ground_r8, 2, this%levgrnd_index())

    call this%set_dim_indices(patch_size_pft_r8, 1, this%patch_index())
    call this%set_dim_indices(patch_size_pft_r8, 2, this%levscpf_index())

    call this%set_dim_indices(site_size_pft_r8, 1, this%column_index())
    call this%set_dim_indices(site_size_pft_r8, 2, this%levscpf_index())

    call this%set_dim_indices(site_size_r8, 1, this%column_index())
    call this%set_dim_indices(site_size_r8, 2, this%levscls_index())

    call this%set_dim_indices(site_pft_r8, 1, this%column_index())
    call this%set_dim_indices(site_pft_r8, 2, this%levpft_index())

    call this%set_dim_indices(site_age_r8, 1, this%column_index())
    call this%set_dim_indices(site_age_r8, 2, this%levage_index())

    call this%set_dim_indices(site_fuel_r8, 1, this%column_index())
    call this%set_dim_indices(site_fuel_r8, 2, this%levfuel_index())

    call this%set_dim_indices(site_cwdsc_r8, 1, this%column_index())
    call this%set_dim_indices(site_cwdsc_r8, 2, this%levcwdsc_index())

    call this%set_dim_indices(site_can_r8, 1, this%column_index())
    call this%set_dim_indices(site_can_r8, 2, this%levcan_index())

    call this%set_dim_indices(site_cnlf_r8, 1, this%column_index())
    call this%set_dim_indices(site_cnlf_r8, 2, this%levcnlf_index())

    call this%set_dim_indices(site_cnlfpft_r8, 1, this%column_index())
    call this%set_dim_indices(site_cnlfpft_r8, 2, this%levcnlfpft_index())

    call this%set_dim_indices(site_scag_r8, 1, this%column_index())
    call this%set_dim_indices(site_scag_r8, 2, this%levscag_index())

    call this%set_dim_indices(site_scagpft_r8, 1, this%column_index())
    call this%set_dim_indices(site_scagpft_r8, 2, this%levscagpft_index())

    call this%set_dim_indices(site_agepft_r8, 1, this%column_index())
    call this%set_dim_indices(site_agepft_r8, 2, this%levagepft_index())

    call this%set_dim_indices(site_height_r8, 1, this%column_index())
    call this%set_dim_indices(site_height_r8, 2, this%levheight_index())

    call this%set_dim_indices(site_elem_r8, 1, this%column_index())
    call this%set_dim_indices(site_elem_r8, 2, this%levelem_index())
    
    call this%set_dim_indices(site_elpft_r8, 1, this%column_index())
    call this%set_dim_indices(site_elpft_r8, 2, this%levelpft_index())

    call this%set_dim_indices(site_elcwd_r8, 1, this%column_index())
    call this%set_dim_indices(site_elcwd_r8, 2, this%levelcwd_index())
    
    call this%set_dim_indices(site_elage_r8, 1, this%column_index())
    call this%set_dim_indices(site_elage_r8, 2, this%levelage_index())
    

  end subroutine assemble_history_output_types
  
  ! ===================================================================================
  
  subroutine set_dim_indices(this, dk_name, idim, dim_index)

    use FatesIOVariableKindMod , only : iotype_index

    implicit none

    ! arguments
    class(fates_history_interface_type), intent(inout) :: this
    character(len=*), intent(in)     :: dk_name
    integer, intent(in)              :: idim  ! dimension index
    integer, intent(in) :: dim_index


    ! local
    integer :: ityp

    ityp = iotype_index(trim(dk_name), fates_history_num_dim_kinds, this%dim_kinds)

    ! First check to see if the dimension is allocated
    if (this%dim_kinds(ityp)%ndims < idim) then
       write(fates_log(), *) 'Trying to define dimension size to a dim-type structure'
       write(fates_log(), *) 'but the dimension index does not exist'
       write(fates_log(), *) 'type: ',dk_name,' ndims: ',this%dim_kinds(ityp)%ndims,' input dim:',idim
       stop
       !end_run
    end if

    if (idim == 1) then
       this%dim_kinds(ityp)%dim1_index = dim_index
    else if (idim == 2) then
       this%dim_kinds(ityp)%dim2_index = dim_index
    end if

    ! With the map, we can set the dimension size
    this%dim_kinds(ityp)%dimsize(idim) = this%dim_bounds(dim_index)%upper_bound - &
         this%dim_bounds(dim_index)%lower_bound + 1

 end subroutine set_dim_indices
  
 ! =======================================================================
 subroutine set_patch_index(this, index)
   implicit none
   class(fates_history_interface_type), intent(inout) :: this
   integer, intent(in) :: index
   this%patch_index_ = index
 end subroutine set_patch_index

 integer function patch_index(this)
   implicit none
   class(fates_history_interface_type), intent(in) :: this
   patch_index = this%patch_index_
 end function patch_index

 ! =======================================================================
 subroutine set_column_index(this, index)
   implicit none
   class(fates_history_interface_type), intent(inout) :: this
   integer, intent(in) :: index
   this%column_index_ = index
 end subroutine set_column_index

 integer function column_index(this)
   implicit none
   class(fates_history_interface_type), intent(in) :: this
   column_index = this%column_index_
 end function column_index

 ! =======================================================================
 subroutine set_levgrnd_index(this, index)
   implicit none
   class(fates_history_interface_type), intent(inout) :: this
   integer, intent(in) :: index
   this%levgrnd_index_ = index
 end subroutine set_levgrnd_index

 integer function levgrnd_index(this)
   implicit none
   class(fates_history_interface_type), intent(in) :: this
   levgrnd_index = this%levgrnd_index_
 end function levgrnd_index

 ! =======================================================================
 subroutine set_levscpf_index(this, index)
   implicit none
   class(fates_history_interface_type), intent(inout) :: this
   integer, intent(in) :: index
   this%levscpf_index_ = index
 end subroutine set_levscpf_index

 integer function levscpf_index(this)
   implicit none
   class(fates_history_interface_type), intent(in) :: this
   levscpf_index = this%levscpf_index_
 end function levscpf_index

 ! =======================================================================
 subroutine set_levscls_index(this, index)
   implicit none
   class(fates_history_interface_type), intent(inout) :: this
   integer, intent(in) :: index
   this%levscls_index_ = index
 end subroutine set_levscls_index

 integer function levscls_index(this)
   implicit none
   class(fates_history_interface_type), intent(in) :: this
   levscls_index = this%levscls_index_
 end function levscls_index

 ! =======================================================================
 subroutine set_levpft_index(this, index)
   implicit none
   class(fates_history_interface_type), intent(inout) :: this
   integer, intent(in) :: index
   this%levpft_index_ = index
 end subroutine set_levpft_index

 integer function levpft_index(this)
   implicit none
   class(fates_history_interface_type), intent(in) :: this
   levpft_index = this%levpft_index_
 end function levpft_index

 ! =======================================================================
 subroutine set_levage_index(this, index)
   implicit none
   class(fates_history_interface_type), intent(inout) :: this
   integer, intent(in) :: index
   this%levage_index_ = index
 end subroutine set_levage_index

 integer function levage_index(this)
   implicit none
   class(fates_history_interface_type), intent(in) :: this
   levage_index = this%levage_index_
 end function levage_index

 ! =======================================================================
 subroutine set_levfuel_index(this, index)
   implicit none
   class(fates_history_interface_type), intent(inout) :: this
   integer, intent(in) :: index
   this%levfuel_index_ = index
 end subroutine set_levfuel_index

 integer function levfuel_index(this)
   implicit none
   class(fates_history_interface_type), intent(in) :: this
   levfuel_index = this%levfuel_index_
 end function levfuel_index

 ! =======================================================================
 subroutine set_levcwdsc_index(this, index)
   implicit none
   class(fates_history_interface_type), intent(inout) :: this
   integer, intent(in) :: index
   this%levcwdsc_index_ = index
 end subroutine set_levcwdsc_index

 integer function levcwdsc_index(this)
   implicit none
   class(fates_history_interface_type), intent(in) :: this
   levcwdsc_index = this%levcwdsc_index_
 end function levcwdsc_index

 ! =======================================================================
 subroutine set_levcan_index(this, index)
   implicit none
   class(fates_history_interface_type), intent(inout) :: this
   integer, intent(in) :: index
   this%levcan_index_ = index
 end subroutine set_levcan_index

 integer function levcan_index(this)
   implicit none
   class(fates_history_interface_type), intent(in) :: this
   levcan_index = this%levcan_index_
 end function levcan_index

 ! =======================================================================
 subroutine set_levcnlf_index(this, index)
   implicit none
   class(fates_history_interface_type), intent(inout) :: this
   integer, intent(in) :: index
   this%levcnlf_index_ = index
 end subroutine set_levcnlf_index

 integer function levcnlf_index(this)
   implicit none
   class(fates_history_interface_type), intent(in) :: this
   levcnlf_index = this%levcnlf_index_
 end function levcnlf_index

 ! =======================================================================
 subroutine set_levcnlfpft_index(this, index)
   implicit none
   class(fates_history_interface_type), intent(inout) :: this
   integer, intent(in) :: index
   this%levcnlfpft_index_ = index
 end subroutine set_levcnlfpft_index

 integer function levcnlfpft_index(this)
   implicit none
   class(fates_history_interface_type), intent(in) :: this
   levcnlfpft_index = this%levcnlfpft_index_
 end function levcnlfpft_index

 ! ======================================================================================
 subroutine set_levscag_index(this, index)
   implicit none
   class(fates_history_interface_type), intent(inout) :: this
   integer, intent(in) :: index
   this%levscag_index_ = index
 end subroutine set_levscag_index

 integer function levscag_index(this)
    implicit none
    class(fates_history_interface_type), intent(in) :: this
    levscag_index = this%levscag_index_
 end function levscag_index

 ! ======================================================================================
 subroutine set_levscagpft_index(this, index)
   implicit none
   class(fates_history_interface_type), intent(inout) :: this
   integer, intent(in) :: index
   this%levscagpft_index_ = index
 end subroutine set_levscagpft_index

 integer function levscagpft_index(this)
    implicit none
    class(fates_history_interface_type), intent(in) :: this
    levscagpft_index = this%levscagpft_index_
 end function levscagpft_index

 ! ======================================================================================
 subroutine set_levagepft_index(this, index)
   implicit none
   class(fates_history_interface_type), intent(inout) :: this
   integer, intent(in) :: index
   this%levagepft_index_ = index
 end subroutine set_levagepft_index

 integer function levagepft_index(this)
    implicit none
    class(fates_history_interface_type), intent(in) :: this
    levagepft_index = this%levagepft_index_
 end function levagepft_index

 ! ======================================================================================
 subroutine set_levheight_index(this, index)
   implicit none
   class(fates_history_interface_type), intent(inout) :: this
   integer, intent(in) :: index
   this%levheight_index_ = index
 end subroutine set_levheight_index

 integer function levheight_index(this)
    implicit none
    class(fates_history_interface_type), intent(in) :: this
    levheight_index = this%levheight_index_
 end function levheight_index

 ! ======================================================================================

 subroutine set_levelem_index(this, index)
   implicit none
   class(fates_history_interface_type), intent(inout) :: this
   integer, intent(in) :: index
   this%levelem_index_ = index
 end subroutine set_levelem_index

 integer function levelem_index(this)
    implicit none
    class(fates_history_interface_type), intent(in) :: this
    levelem_index = this%levelem_index_
  end function levelem_index

 ! ======================================================================================
       
 subroutine set_levelpft_index(this, index)
   implicit none
   class(fates_history_interface_type), intent(inout) :: this
   integer, intent(in) :: index
   this%levelpft_index_ = index
 end subroutine set_levelpft_index

 integer function levelpft_index(this)
    implicit none
    class(fates_history_interface_type), intent(in) :: this
    levelpft_index = this%levelpft_index_
 end function levelpft_index

 ! ======================================================================================

 subroutine set_levelcwd_index(this, index)
   implicit none
   class(fates_history_interface_type), intent(inout) :: this
   integer, intent(in) :: index
   this%levelcwd_index_ = index
 end subroutine set_levelcwd_index

 integer function levelcwd_index(this)
    implicit none
    class(fates_history_interface_type), intent(in) :: this
    levelcwd_index = this%levelcwd_index_
  end function levelcwd_index

 ! ======================================================================================

 subroutine set_levelage_index(this, index)
   implicit none
   class(fates_history_interface_type), intent(inout) :: this
   integer, intent(in) :: index
   this%levelage_index_ = index
 end subroutine set_levelage_index

 integer function levelage_index(this)
    implicit none
    class(fates_history_interface_type), intent(in) :: this
    levelage_index = this%levelage_index_
 end function levelage_index

 ! ======================================================================================

 subroutine flush_hvars(this,nc,upfreq_in)
 
   class(fates_history_interface_type)        :: this
   integer,intent(in)                     :: nc
   integer,intent(in)                     :: upfreq_in
   integer                      :: ivar
   integer                      :: lb1,ub1,lb2,ub2

   do ivar=1,ubound(this%hvars,1)
      if (this%hvars(ivar)%upfreq == upfreq_in) then ! Only flush variables with update on dynamics step
         call this%hvars(ivar)%flush(nc, this%dim_bounds, this%dim_kinds)
         
      end if
   end do
   
end subroutine flush_hvars

  
  ! =====================================================================================
   
  subroutine set_history_var(this, vname, units, long, use_default, avgflag, vtype, &
       hlms, flushval, upfreq, ivar, initialize, index)

    use FatesUtilsMod, only     : check_hlm_list
    use FatesInterfaceMod, only : hlm_name

    implicit none
    
    ! arguments
    class(fates_history_interface_type), intent(inout) :: this
    character(len=*), intent(in)  :: vname
    character(len=*), intent(in)  :: units
    character(len=*), intent(in)  :: long
    character(len=*), intent(in)  :: use_default
    character(len=*), intent(in)  :: avgflag
    character(len=*), intent(in)  :: vtype
    character(len=*), intent(in)  :: hlms
    real(r8), intent(in)          :: flushval ! IF THE TYPE IS AN INT WE WILL round with NINT
    integer, intent(in)           :: upfreq
    logical, intent(in) :: initialize
    integer, intent(inout)       :: ivar
    integer, intent(inout)       :: index  ! This is the index for the variable of
                                           ! interest that is associated with an
                                           ! explict name (for fast reference during update)
                                           ! A zero is passed back when the variable is
                                           ! not used
    

    ! locals
    integer :: ub1, lb1, ub2, lb2    ! Bounds for allocating the var
    integer :: ityp

    logical :: write_var

    write_var = check_hlm_list(trim(hlms), trim(hlm_name))
    if( write_var ) then
       ivar  = ivar+1
       index = ivar    
       
       if (initialize) then
          call this%hvars(ivar)%Init(vname, units, long, use_default, &
               vtype, avgflag, flushval, upfreq, &
               fates_history_num_dim_kinds, this%dim_kinds, this%dim_bounds)
       end if
    else
       index = 0
    end if
    
    return
  end subroutine set_history_var
  
  ! ====================================================================================
  
  subroutine init_dim_kinds_maps(this)
    
    ! ----------------------------------------------------------------------------------
    ! This subroutine simply initializes the structures that define the different
    ! array and type formats for different IO variables
    !
    ! PA_R8   : 1D patch scale 8-byte reals
    ! SI_R8   : 1D site scale 8-byte reals
    !
    ! The allocation on the structures is not dynamic and should only add up to the
    ! number of entries listed here.
    !
    ! ----------------------------------------------------------------------------------
    use FatesIOVariableKindMod, only : patch_r8, patch_ground_r8, patch_size_pft_r8
    use FatesIOVariableKindMod, only : site_r8, site_ground_r8, site_size_pft_r8
    use FatesIOVariableKindMod, only : site_size_r8, site_pft_r8, site_age_r8
    use FatesIOVariableKindMod, only : site_fuel_r8, site_cwdsc_r8, site_scag_r8
    use FatesIOVariableKindMod, only : site_scagpft_r8, site_agepft_r8
    use FatesIOVariableKindMod, only : site_can_r8, site_cnlf_r8, site_cnlfpft_r8
    use FatesIOVariableKindMod, only : site_height_r8
    use FatesIOVariableKindMod, only : site_elem_r8, site_elpft_r8
    use FatesIOVariableKindMod, only : site_elcwd_r8, site_elage_r8

    implicit none
    
    ! Arguments
    class(fates_history_interface_type), intent(inout) :: this
       

    integer :: index

    ! 1d Patch
    index = 1
    call this%dim_kinds(index)%Init(patch_r8, 1)

    ! 1d Site
    index = index + 1
    call this%dim_kinds(index)%Init(site_r8, 1)

    ! patch x ground
    index = index + 1
    call this%dim_kinds(index)%Init(patch_ground_r8, 2)

    ! patch x size-class/pft
    index = index + 1
    call this%dim_kinds(index)%Init(patch_size_pft_r8, 2)

    ! site x ground
    index = index + 1
    call this%dim_kinds(index)%Init(site_ground_r8, 2)

    ! site x size-class/pft
    index = index + 1
    call this%dim_kinds(index)%Init(site_size_pft_r8, 2)

    ! site x size-class
    index = index + 1
    call this%dim_kinds(index)%Init(site_size_r8, 2)

    ! site x pft
    index = index + 1
    call this%dim_kinds(index)%Init(site_pft_r8, 2)

    ! site x patch-age class
    index = index + 1
    call this%dim_kinds(index)%Init(site_age_r8, 2)

    ! site x fuel size class
    index = index + 1
    call this%dim_kinds(index)%Init(site_fuel_r8, 2)

    ! site x cwd size class
    index = index + 1
    call this%dim_kinds(index)%Init(site_cwdsc_r8, 2)

    ! site x can class
    index = index + 1
    call this%dim_kinds(index)%Init(site_can_r8, 2)

    ! site x cnlf class
    index = index + 1
    call this%dim_kinds(index)%Init(site_cnlf_r8, 2)

    ! site x cnlfpft class
    index = index + 1
    call this%dim_kinds(index)%Init(site_cnlfpft_r8, 2)

    ! site x size-class x age class
    index = index + 1
    call this%dim_kinds(index)%Init(site_scag_r8, 2)

    ! site x size-class x age class x pft
    index = index + 1
    call this%dim_kinds(index)%Init(site_scagpft_r8, 2)

    ! site x age class x pft
    index = index + 1
    call this%dim_kinds(index)%Init(site_agepft_r8, 2)

    ! site x height
    index = index + 1
    call this%dim_kinds(index)%Init(site_height_r8, 2)

    ! site x elemenet
    index = index + 1
    call this%dim_kinds(index)%Init(site_elem_r8, 2)

    ! site x element x pft
    index = index + 1
    call this%dim_kinds(index)%Init(site_elpft_r8, 2)
    
    ! site x element x cwd
    index = index + 1
    call this%dim_kinds(index)%Init(site_elcwd_r8, 2)

    ! site x element x age
    index = index + 1
    call this%dim_kinds(index)%Init(site_elage_r8, 2)


    ! FIXME(bja, 2016-10) assert(index == fates_history_num_dim_kinds)
  end subroutine init_dim_kinds_maps

 ! =======================================================================

  subroutine update_history_cbal(this,nc,nsites,sites,bc_in)

     use EDtypesMod          , only : ed_site_type
      

     ! Arguments
     class(fates_history_interface_type)             :: this
     integer                 , intent(in)            :: nc   ! clump index
     integer                 , intent(in)            :: nsites
     type(ed_site_type)      , intent(inout), target :: sites(nsites)
     type(bc_in_type)        , intent(in)            :: bc_in(nsites)

     ! Locals
     integer  :: s        ! The local site index
     integer  :: io_si     ! The site index of the IO array
     type(ed_cohort_type), pointer  :: ccohort ! current cohort
     type(ed_patch_type) , pointer  :: cpatch ! current patch
     
     associate( hio_nep_si => this%hvars(ih_nep_si)%r81d )
       
       ! ---------------------------------------------------------------------------------
       ! Flush arrays to values defined by %flushval (see registry entry in
       ! subroutine define_history_vars()
       ! ---------------------------------------------------------------------------------

       call this%flush_hvars(nc,upfreq_in=3)        
        
       do s = 1,nsites
           
           io_si  = this%iovar_map(nc)%site_index(s)

           hio_nep_si(io_si) = -bc_in(s)%tot_het_resp ! (gC/m2/s)
           
           cpatch => sites(s)%oldest_patch
           do while(associated(cpatch))
               ccohort => cpatch%shortest
               do while(associated(ccohort))
               
                   ! Add up the total Net Ecosystem Production
                   ! for this timestep.  [gC/m2/s]
                   hio_nep_si(io_si) = hio_nep_si(io_si) + &
                         (ccohort%gpp_tstep - ccohort%resp_tstep) * g_per_kg * ccohort%n * area_inv
                   ccohort => ccohort%taller
               end do
               cpatch => cpatch%younger
           end do
       end do
      end associate

   end subroutine update_history_cbal
   

  ! ====================================================================================
  
  subroutine update_history_dyn(this,nc,nsites,sites)
    
    ! ---------------------------------------------------------------------------------
    ! This is the call to update the history IO arrays that are expected to only change
    ! after Ecosystem Dynamics have been processed.
    ! ---------------------------------------------------------------------------------
    

    use EDtypesMod          , only : nfsc
    use FatesLitterMod      , only : ncwd
    use EDtypesMod          , only : ican_upper
    use EDtypesMod          , only : ican_ustory
    use FatesSizeAgeTypeIndicesMod, only : get_sizeage_class_index
    use FatesSizeAgeTypeIndicesMod, only : get_sizeagepft_class_index
    use FatesSizeAgeTypeIndicesMod, only : get_agepft_class_index
    use FatesSizeAgeTypeIndicesMod, only : get_age_class_index
    use FatesSizeAgeTypeIndicesMod, only : get_height_index
    use FatesSizeAgeTypeIndicesMod, only : sizetype_class_index
    use EDTypesMod        , only : nlevleaf
    use EDParamsMod,           only : ED_val_history_height_bin_edges

    ! Arguments
    class(fates_history_interface_type)             :: this
    integer                 , intent(in)            :: nc   ! clump index
    integer                 , intent(in)            :: nsites
    type(ed_site_type)      , intent(inout), target :: sites(nsites)
    
    ! Locals
    type(litter_type), pointer         :: litt_c   ! Pointer to the carbon12 litter pool
    type(litter_type), pointer         :: litt     ! Generic pointer to any litter pool
    type(site_fluxdiags_type), pointer :: flux_diags
    type(site_fluxdiags_type), pointer :: flux_diags_c
    type(site_massbal_type), pointer :: site_mass

    integer  :: s        ! The local site index
    integer  :: io_si     ! The site index of the IO array
    integer  :: ipa, ipa2 ! The local "I"ndex of "PA"tches 
    integer  :: io_pa    ! The patch index of the IO array
    integer  :: io_pa1   ! The first patch index in the IO array for each site
    integer  :: io_soipa 
    integer  :: lb1,ub1,lb2,ub2  ! IO array bounds for the calling thread
    integer  :: ivar             ! index of IO variable object vector
    integer  :: ft               ! functional type index
    integer  :: cwd
    integer  :: elcwd, elpft            ! combined index of element and pft or cwd
    integer  :: i_scpf,i_pft,i_scls     ! iterators for scpf, pft, and scls dims
    integer  :: i_cwd,i_fuel            ! iterators for cwd and fuel dims
    integer  :: iscag        ! size-class x age index
    integer  :: iscagpft     ! size-class x age x pft index
    integer  :: iagepft      ! age x pft index
    integer  :: ican, ileaf, cnlf_indx  ! iterators for leaf and canopy level
    integer  :: height_bin_max, height_bin_min   ! which height bin a given cohort's canopy is in
    integer  :: i_heightbin  ! iterator for height bins
    integer  :: el           ! Loop index for elements
    integer  :: model_day_int ! integer model day from reference 
    integer  :: ageclass_since_anthrodist  ! what is the equivalent age class for
                                           ! time-since-anthropogenic-disturbance of secondary forest

    
    real(r8) :: n_density   ! individual of cohort per m2.
    real(r8) :: n_perm2     ! individuals per m2 for the whole column
    real(r8) :: patch_scaling_scalar ! ratio of canopy to patch area for counteracting patch scaling
    real(r8) :: dbh         ! diameter ("at breast height")
    real(r8) :: npp_partition_error ! a check that the NPP partitions sum to carbon allocation
    real(r8) :: frac_canopy_in_bin  ! fraction of a leaf's canopy that is within a given height bin
    real(r8) :: binbottom,bintop    ! edges of height bins
    
    real(r8) :: gpp_cached ! variable used to cache gpp value in previous time step; for C13 discrimination

    ! The following are all carbon states, turnover and net allocation flux variables
    ! the organs of relevance should be self explanatory
    real(r8) :: sapw_c
    real(r8) :: struct_c
    real(r8) :: leaf_c
    real(r8) :: fnrt_c
    real(r8) :: store_c
    real(r8) :: alive_c
    real(r8) :: total_c
    real(r8) :: sapw_c_turnover
    real(r8) :: store_c_turnover
    real(r8) :: leaf_c_turnover
    real(r8) :: fnrt_c_turnover
    real(r8) :: struct_c_turnover
    real(r8) :: sapw_c_net_alloc
    real(r8) :: store_c_net_alloc
    real(r8) :: leaf_c_net_alloc
    real(r8) :: fnrt_c_net_alloc
    real(r8) :: struct_c_net_alloc
    real(r8) :: repro_c_net_alloc
    real(r8) :: area_frac

    type(ed_patch_type),pointer  :: cpatch
    type(ed_cohort_type),pointer :: ccohort

    real(r8), parameter :: tiny = 1.e-5_r8      ! some small number
    real(r8), parameter :: reallytalltrees = 1000.   ! some large number (m)
    
    associate( hio_npatches_si         => this%hvars(ih_npatches_si)%r81d, &
               hio_ncohorts_si         => this%hvars(ih_ncohorts_si)%r81d, &
               hio_trimming_pa         => this%hvars(ih_trimming_pa)%r81d, &
               hio_area_plant_pa       => this%hvars(ih_area_plant_pa)%r81d, &
               hio_area_treespread_pa  => this%hvars(ih_area_treespread_pa)%r81d, & 
               hio_canopy_spread_si    => this%hvars(ih_canopy_spread_si)%r81d, &
               hio_biomass_si_pft      => this%hvars(ih_biomass_si_pft)%r82d, &
               hio_leafbiomass_si_pft  => this%hvars(ih_leafbiomass_si_pft)%r82d, &
               hio_storebiomass_si_pft => this%hvars(ih_storebiomass_si_pft)%r82d, &
               hio_nindivs_si_pft      => this%hvars(ih_nindivs_si_pft)%r82d, &
               hio_recruitment_si_pft  => this%hvars(ih_recruitment_si_pft)%r82d, &
               hio_mortality_si_pft    => this%hvars(ih_mortality_si_pft)%r82d, &
               hio_crownarea_si_pft    => this%hvars(ih_crownarea_si_pft)%r82d, &
               hio_nesterov_fire_danger_pa => this%hvars(ih_nesterov_fire_danger_pa)%r81d, &
               hio_spitfire_ros_pa     => this%hvars(ih_spitfire_ROS_pa)%r81d, &
               hio_tfc_ros_pa          => this%hvars(ih_TFC_ROS_pa)%r81d, &
               hio_effect_wspeed_pa    => this%hvars(ih_effect_wspeed_pa)%r81d, &
               hio_fire_intensity_pa   => this%hvars(ih_fire_intensity_pa)%r81d, &
               hio_fire_area_pa        => this%hvars(ih_fire_area_pa)%r81d, &
               hio_scorch_height_pa    => this%hvars(ih_scorch_height_pa)%r81d, &
               hio_fire_fuel_bulkd_pa  => this%hvars(ih_fire_fuel_bulkd_pa)%r81d, &
               hio_fire_fuel_eff_moist_pa => this%hvars(ih_fire_fuel_eff_moist_pa)%r81d, &
               hio_fire_fuel_sav_pa    => this%hvars(ih_fire_fuel_sav_pa)%r81d, &
               hio_fire_fuel_mef_pa    => this%hvars(ih_fire_fuel_mef_pa)%r81d, &
               hio_sum_fuel_pa         => this%hvars(ih_sum_fuel_pa)%r81d,  &
               hio_litter_in_si        => this%hvars(ih_litter_in_si)%r81d, &
               hio_litter_out_si       => this%hvars(ih_litter_out_si)%r81d, &
               hio_seed_bank_si        => this%hvars(ih_seed_bank_si)%r81d, &
               hio_seeds_in_si         => this%hvars(ih_seeds_in_si)%r81d, &
               hio_litter_in_elem      => this%hvars(ih_litter_in_elem)%r82d, &
               hio_litter_out_elem     => this%hvars(ih_litter_out_elem)%r82d, &
               hio_seed_bank_elem      => this%hvars(ih_seed_bank_elem)%r82d, &
               hio_seeds_in_local_elem => this%hvars(ih_seeds_in_local_elem)%r82d, &
               hio_seed_in_extern_elem => this%hvars(ih_seeds_in_extern_elem)%r82d, & 
               hio_seed_decay_elem     => this%hvars(ih_seed_decay_elem)%r82d, &
               hio_seed_germ_elem      => this%hvars(ih_seed_germ_elem)%r82d, &

               hio_bstore_pa           => this%hvars(ih_bstore_pa)%r81d, &
               hio_bdead_pa            => this%hvars(ih_bdead_pa)%r81d, &
               hio_balive_pa           => this%hvars(ih_balive_pa)%r81d, &
               hio_bleaf_pa            => this%hvars(ih_bleaf_pa)%r81d, &
               hio_bsapwood_pa         => this%hvars(ih_bsapwood_pa)%r81d, &
               hio_bfineroot_pa        => this%hvars(ih_bfineroot_pa)%r81d, &
               hio_btotal_pa           => this%hvars(ih_btotal_pa)%r81d, &
               hio_agb_pa              => this%hvars(ih_agb_pa)%r81d, &
               hio_canopy_biomass_pa   => this%hvars(ih_canopy_biomass_pa)%r81d, &
               hio_understory_biomass_pa   => this%hvars(ih_understory_biomass_pa)%r81d, &
               hio_gpp_si_scpf         => this%hvars(ih_gpp_si_scpf)%r82d, &
               hio_npp_totl_si_scpf    => this%hvars(ih_npp_totl_si_scpf)%r82d, &
               hio_npp_leaf_si_scpf    => this%hvars(ih_npp_leaf_si_scpf)%r82d, &
               hio_npp_seed_si_scpf    => this%hvars(ih_npp_seed_si_scpf)%r82d, &
               hio_npp_fnrt_si_scpf    => this%hvars(ih_npp_fnrt_si_scpf)%r82d, &
               hio_npp_bgsw_si_scpf    => this%hvars(ih_npp_bgsw_si_scpf)%r82d, &
               hio_npp_bgdw_si_scpf    => this%hvars(ih_npp_bgdw_si_scpf)%r82d, &
               hio_npp_agsw_si_scpf    => this%hvars(ih_npp_agsw_si_scpf)%r82d, &
               hio_npp_agdw_si_scpf    => this%hvars(ih_npp_agdw_si_scpf)%r82d, &
               hio_npp_stor_si_scpf    => this%hvars(ih_npp_stor_si_scpf)%r82d, &
               hio_npp_leaf_si         => this%hvars(ih_npp_leaf_si)%r81d, &
               hio_npp_seed_si         => this%hvars(ih_npp_seed_si)%r81d, &
               hio_npp_stem_si         => this%hvars(ih_npp_stem_si)%r81d, &
               hio_npp_froot_si        => this%hvars(ih_npp_froot_si)%r81d, &
               hio_npp_croot_si        => this%hvars(ih_npp_croot_si)%r81d, &
               hio_npp_stor_si         => this%hvars(ih_npp_stor_si)%r81d, &
               hio_bstor_canopy_si_scpf      => this%hvars(ih_bstor_canopy_si_scpf)%r82d, &
               hio_bstor_understory_si_scpf  => this%hvars(ih_bstor_understory_si_scpf)%r82d, &
               hio_bleaf_canopy_si_scpf      => this%hvars(ih_bleaf_canopy_si_scpf)%r82d, &
               hio_bleaf_understory_si_scpf  => this%hvars(ih_bleaf_understory_si_scpf)%r82d, &
               hio_mortality_canopy_si_scpf         => this%hvars(ih_mortality_canopy_si_scpf)%r82d, &
               hio_mortality_understory_si_scpf     => this%hvars(ih_mortality_understory_si_scpf)%r82d, &
               hio_nplant_canopy_si_scpf     => this%hvars(ih_nplant_canopy_si_scpf)%r82d, &
               hio_nplant_understory_si_scpf => this%hvars(ih_nplant_understory_si_scpf)%r82d, &
               hio_ddbh_canopy_si_scpf       => this%hvars(ih_ddbh_canopy_si_scpf)%r82d, &
               hio_ddbh_understory_si_scpf   => this%hvars(ih_ddbh_understory_si_scpf)%r82d, &
               hio_ddbh_canopy_si_scls       => this%hvars(ih_ddbh_canopy_si_scls)%r82d, &
               hio_ddbh_understory_si_scls   => this%hvars(ih_ddbh_understory_si_scls)%r82d, &
               hio_gpp_canopy_si_scpf        => this%hvars(ih_gpp_canopy_si_scpf)%r82d, &
               hio_gpp_understory_si_scpf    => this%hvars(ih_gpp_understory_si_scpf)%r82d, &
               hio_ar_canopy_si_scpf         => this%hvars(ih_ar_canopy_si_scpf)%r82d, &
               hio_ar_understory_si_scpf     => this%hvars(ih_ar_understory_si_scpf)%r82d, &
               hio_ddbh_si_scpf        => this%hvars(ih_ddbh_si_scpf)%r82d, &
               hio_growthflux_si_scpf        => this%hvars(ih_growthflux_si_scpf)%r82d, &
               hio_growthflux_fusion_si_scpf        => this%hvars(ih_growthflux_fusion_si_scpf)%r82d, &
               hio_ba_si_scpf          => this%hvars(ih_ba_si_scpf)%r82d, &
               hio_nplant_si_scpf      => this%hvars(ih_nplant_si_scpf)%r82d, &

               hio_m1_si_scpf          => this%hvars(ih_m1_si_scpf)%r82d, &
               hio_m2_si_scpf          => this%hvars(ih_m2_si_scpf)%r82d, &
               hio_m3_si_scpf          => this%hvars(ih_m3_si_scpf)%r82d, &
               hio_m4_si_scpf          => this%hvars(ih_m4_si_scpf)%r82d, &
               hio_m5_si_scpf          => this%hvars(ih_m5_si_scpf)%r82d, &
               hio_m6_si_scpf          => this%hvars(ih_m6_si_scpf)%r82d, &
               hio_m7_si_scpf          => this%hvars(ih_m7_si_scpf)%r82d, &                  
               hio_m8_si_scpf          => this%hvars(ih_m8_si_scpf)%r82d, &
               hio_crownfiremort_si_scpf     => this%hvars(ih_crownfiremort_si_scpf)%r82d, &
               hio_cambialfiremort_si_scpf   => this%hvars(ih_cambialfiremort_si_scpf)%r82d, &

               hio_fire_c_to_atm_si  => this%hvars(ih_fire_c_to_atm_si)%r81d, &

               hio_m1_si_scls          => this%hvars(ih_m1_si_scls)%r82d, &
               hio_m2_si_scls          => this%hvars(ih_m2_si_scls)%r82d, &
               hio_m3_si_scls          => this%hvars(ih_m3_si_scls)%r82d, &
               hio_m4_si_scls          => this%hvars(ih_m4_si_scls)%r82d, &
               hio_m5_si_scls          => this%hvars(ih_m5_si_scls)%r82d, &
               hio_m6_si_scls          => this%hvars(ih_m6_si_scls)%r82d, &
               hio_m7_si_scls          => this%hvars(ih_m7_si_scls)%r82d, &
               hio_m8_si_scls          => this%hvars(ih_m8_si_scls)%r82d, &    
               hio_c13disc_si_scpf     => this%hvars(ih_c13disc_si_scpf)%r82d, &
               hio_cwd_elcwd           => this%hvars(ih_cwd_elcwd)%r82d, &
               hio_cwd_ag_elem         => this%hvars(ih_cwd_ag_elem)%r82d, &
               hio_cwd_bg_elem         => this%hvars(ih_cwd_bg_elem)%r82d, &
               hio_fines_ag_elem       => this%hvars(ih_fines_bg_elem)%r82d, &
               hio_fines_bg_elem       => this%hvars(ih_fines_ag_elem)%r82d, &
               hio_ba_si_scls          => this%hvars(ih_ba_si_scls)%r82d, &
               hio_agb_si_scls          => this%hvars(ih_agb_si_scls)%r82d, &
               hio_biomass_si_scls          => this%hvars(ih_biomass_si_scls)%r82d, &
               hio_nplant_si_scls         => this%hvars(ih_nplant_si_scls)%r82d, &
               hio_nplant_canopy_si_scls         => this%hvars(ih_nplant_canopy_si_scls)%r82d, &
               hio_nplant_understory_si_scls     => this%hvars(ih_nplant_understory_si_scls)%r82d, &
               hio_lai_canopy_si_scls         => this%hvars(ih_lai_canopy_si_scls)%r82d, &
               hio_lai_understory_si_scls     => this%hvars(ih_lai_understory_si_scls)%r82d, &
               hio_sai_canopy_si_scls         => this%hvars(ih_sai_canopy_si_scls)%r82d, &
               hio_sai_understory_si_scls     => this%hvars(ih_sai_understory_si_scls)%r82d, &
               hio_mortality_canopy_si_scls      => this%hvars(ih_mortality_canopy_si_scls)%r82d, &
               hio_mortality_understory_si_scls  => this%hvars(ih_mortality_understory_si_scls)%r82d, &
               hio_demotion_rate_si_scls         => this%hvars(ih_demotion_rate_si_scls)%r82d, &
               hio_demotion_carbonflux_si        => this%hvars(ih_demotion_carbonflux_si)%r81d, &
               hio_promotion_rate_si_scls        => this%hvars(ih_promotion_rate_si_scls)%r82d, &
               hio_trimming_canopy_si_scls         => this%hvars(ih_trimming_canopy_si_scls)%r82d, &
               hio_trimming_understory_si_scls     => this%hvars(ih_trimming_understory_si_scls)%r82d, &
               hio_crown_area_canopy_si_scls         => this%hvars(ih_crown_area_canopy_si_scls)%r82d, &
               hio_crown_area_understory_si_scls     => this%hvars(ih_crown_area_understory_si_scls)%r82d, &
               hio_promotion_carbonflux_si       => this%hvars(ih_promotion_carbonflux_si)%r81d, &
               hio_canopy_mortality_carbonflux_si     => this%hvars(ih_canopy_mortality_carbonflux_si)%r81d, &
               hio_understory_mortality_carbonflux_si => this%hvars(ih_understory_mortality_carbonflux_si)%r81d, &
               hio_leaf_md_canopy_si_scls           => this%hvars(ih_leaf_md_canopy_si_scls)%r82d, &
               hio_root_md_canopy_si_scls           => this%hvars(ih_root_md_canopy_si_scls)%r82d, &
               hio_carbon_balance_canopy_si_scls    => this%hvars(ih_carbon_balance_canopy_si_scls)%r82d, &
               hio_bsw_md_canopy_si_scls            => this%hvars(ih_bsw_md_canopy_si_scls)%r82d, &
               hio_bdead_md_canopy_si_scls          => this%hvars(ih_bdead_md_canopy_si_scls)%r82d, &
               hio_bstore_md_canopy_si_scls         => this%hvars(ih_bstore_md_canopy_si_scls)%r82d, &
               hio_seed_prod_canopy_si_scls         => this%hvars(ih_seed_prod_canopy_si_scls)%r82d, &
               hio_npp_leaf_canopy_si_scls          => this%hvars(ih_npp_leaf_canopy_si_scls)%r82d, &
               hio_npp_fnrt_canopy_si_scls         => this%hvars(ih_npp_fnrt_canopy_si_scls)%r82d, &
               hio_npp_sapw_canopy_si_scls           => this%hvars(ih_npp_sapw_canopy_si_scls)%r82d, &
               hio_npp_dead_canopy_si_scls         => this%hvars(ih_npp_dead_canopy_si_scls)%r82d, &
               hio_npp_seed_canopy_si_scls         => this%hvars(ih_npp_seed_canopy_si_scls)%r82d, &
               hio_npp_stor_canopy_si_scls         => this%hvars(ih_npp_stor_canopy_si_scls)%r82d, &
               hio_leaf_md_understory_si_scls       => this%hvars(ih_leaf_md_understory_si_scls)%r82d, &
               hio_root_md_understory_si_scls       => this%hvars(ih_root_md_understory_si_scls)%r82d, &
               hio_carbon_balance_understory_si_scls=> this%hvars(ih_carbon_balance_understory_si_scls)%r82d, &
               hio_bstore_md_understory_si_scls     => this%hvars(ih_bstore_md_understory_si_scls)%r82d, &
               hio_bsw_md_understory_si_scls        => this%hvars(ih_bsw_md_understory_si_scls)%r82d, &
               hio_bdead_md_understory_si_scls      => this%hvars(ih_bdead_md_understory_si_scls)%r82d, &
               hio_seed_prod_understory_si_scls     => this%hvars(ih_seed_prod_understory_si_scls)%r82d, &
               hio_npp_leaf_understory_si_scls      => this%hvars(ih_npp_leaf_understory_si_scls)%r82d, &
               hio_npp_fnrt_understory_si_scls     => this%hvars(ih_npp_fnrt_understory_si_scls)%r82d, &
               hio_npp_sapw_understory_si_scls       => this%hvars(ih_npp_sapw_understory_si_scls)%r82d, &
               hio_npp_dead_understory_si_scls     => this%hvars(ih_npp_dead_understory_si_scls)%r82d, &
               hio_npp_seed_understory_si_scls     => this%hvars(ih_npp_seed_understory_si_scls)%r82d, &
               hio_npp_stor_understory_si_scls     => this%hvars(ih_npp_stor_understory_si_scls)%r82d, &
               hio_nplant_si_scagpft                => this%hvars(ih_nplant_si_scagpft)%r82d, &
               hio_npp_si_agepft                    => this%hvars(ih_npp_si_agepft)%r82d, &
               hio_biomass_si_agepft                => this%hvars(ih_biomass_si_agepft)%r82d, &
               hio_yesterdaycanopylevel_canopy_si_scls     => this%hvars(ih_yesterdaycanopylevel_canopy_si_scls)%r82d, &
               hio_yesterdaycanopylevel_understory_si_scls => this%hvars(ih_yesterdaycanopylevel_understory_si_scls)%r82d, &
               hio_area_si_age         => this%hvars(ih_area_si_age)%r82d, &
               hio_lai_si_age          => this%hvars(ih_lai_si_age)%r82d, &
               hio_canopy_area_si_age  => this%hvars(ih_canopy_area_si_age)%r82d, &
               hio_ncl_si_age          => this%hvars(ih_ncl_si_age)%r82d, &
               hio_npatches_si_age     => this%hvars(ih_npatches_si_age)%r82d, &
               hio_zstar_si_age        => this%hvars(ih_zstar_si_age)%r82d, &
               hio_biomass_si_age        => this%hvars(ih_biomass_si_age)%r82d, &
               hio_fraction_secondary_forest_si   => this%hvars(ih_fraction_secondary_forest_si)%r81d, &
               hio_biomass_secondary_forest_si    => this%hvars(ih_biomass_secondary_forest_si)%r81d, &
               hio_woodproduct_si                 => this%hvars(ih_woodproduct_si)%r81d, &
               hio_agesince_anthrodist_si_age     => this%hvars(ih_agesince_anthrodist_si_age)%r82d, &
               hio_secondaryforest_area_si_age    => this%hvars(ih_secondaryforest_area_si_age)%r82d, &
               hio_canopy_height_dist_si_height   => this%hvars(ih_canopy_height_dist_si_height)%r82d, &
               hio_leaf_height_dist_si_height     => this%hvars(ih_leaf_height_dist_si_height)%r82d, &
               hio_litter_moisture_si_fuel        => this%hvars(ih_litter_moisture_si_fuel)%r82d, &
               hio_cwd_ag_si_cwdsc                  => this%hvars(ih_cwd_ag_si_cwdsc)%r82d, &
               hio_cwd_bg_si_cwdsc                  => this%hvars(ih_cwd_bg_si_cwdsc)%r82d, &
               hio_cwd_ag_in_si_cwdsc               => this%hvars(ih_cwd_ag_in_si_cwdsc)%r82d, &
               hio_cwd_bg_in_si_cwdsc               => this%hvars(ih_cwd_bg_in_si_cwdsc)%r82d, &
               hio_cwd_ag_out_si_cwdsc              => this%hvars(ih_cwd_ag_out_si_cwdsc)%r82d, &
               hio_cwd_bg_out_si_cwdsc              => this%hvars(ih_cwd_bg_out_si_cwdsc)%r82d, &
               hio_crownarea_si_cnlf                => this%hvars(ih_crownarea_si_cnlf)%r82d, &
               hio_crownarea_si_can                 => this%hvars(ih_crownarea_si_can)%r82d, &
               hio_nplant_si_scag                   => this%hvars(ih_nplant_si_scag)%r82d, &
               hio_nplant_canopy_si_scag            => this%hvars(ih_nplant_canopy_si_scag)%r82d, &
               hio_nplant_understory_si_scag        => this%hvars(ih_nplant_understory_si_scag)%r82d, &
               hio_ddbh_canopy_si_scag              => this%hvars(ih_ddbh_canopy_si_scag)%r82d, &
               hio_ddbh_understory_si_scag          => this%hvars(ih_ddbh_understory_si_scag)%r82d, &
               hio_mortality_canopy_si_scag         => this%hvars(ih_mortality_canopy_si_scag)%r82d, &
               hio_mortality_understory_si_scag     => this%hvars(ih_mortality_understory_si_scag)%r82d, &
               hio_site_cstatus_si                  => this%hvars(ih_site_cstatus_si)%r81d, &
               hio_site_dstatus_si                  => this%hvars(ih_site_dstatus_si)%r81d, &
               hio_gdd_si                           => this%hvars(ih_gdd_si)%r81d, &
               hio_site_ncolddays_si                => this%hvars(ih_site_ncolddays_si)%r81d, &
               hio_site_nchilldays_si               => this%hvars(ih_site_nchilldays_si)%r81d, &
               hio_cleafoff_si                      => this%hvars(ih_cleafoff_si)%r81d, &
               hio_cleafon_si                       => this%hvars(ih_cleafon_si)%r81d, &
               hio_dleafoff_si                      => this%hvars(ih_dleafoff_si)%r81d, &
               hio_dleafon_si                       => this%hvars(ih_dleafoff_si)%r81d, &
               hio_meanliqvol_si                    => this%hvars(ih_meanliqvol_si)%r81d, &
               hio_cbal_err_fates_si                => this%hvars(ih_cbal_err_fates_si)%r81d, &
               hio_err_fates_si                     => this%hvars(ih_err_fates_si)%r82d )

               
      ! ---------------------------------------------------------------------------------
      ! Flush arrays to values defined by %flushval (see registry entry in
      ! subroutine define_history_vars()
      ! ---------------------------------------------------------------------------------
      call this%flush_hvars(nc,upfreq_in=1)


      ! If we don't have dynamics turned on, we just abort these diagnostics
      if (hlm_use_ed_st3.eq.itrue) return

      model_day_int = nint(hlm_model_day)

      ! ---------------------------------------------------------------------------------
      ! Loop through the FATES scale hierarchy and fill the history IO arrays
      ! ---------------------------------------------------------------------------------
      
      do s = 1,nsites
         
         io_si  = this%iovar_map(nc)%site_index(s)
         io_pa1 = this%iovar_map(nc)%patch1_index(s)
         io_soipa = io_pa1-1
         
         ! Set trimming on the soil patch to 1.0
         hio_trimming_pa(io_soipa) = 1.0_r8

         ! Total carbon model error [kgC/day -> mgC/day]
         hio_cbal_err_fates_si(io_si) = &
               sites(s)%mass_balance(element_pos(carbon12_element))%err_fates * mg_per_kg

         ! Total carbon lost to atmosphere from burning (kgC/site/day -> gC/m2/s)
         hio_fire_c_to_atm_si(io_si) = &
              sites(s)%mass_balance(element_pos(carbon12_element))%burn_flux_to_atm * &
              g_per_kg * ha_per_m2 * days_per_sec

         ! Total model error [kg/day -> mg/day]  (all elements)
         do el = 1, num_elements
             site_mass => sites(s)%mass_balance(el)
             hio_err_fates_si(io_si,el) = site_mass%err_fates * mg_per_kg
         end do

         hio_canopy_spread_si(io_si)        = sites(s)%spread

         ! Update the site statuses (stati?)
         hio_site_cstatus_si(io_si)   = real(sites(s)%cstatus,r8)
         hio_site_dstatus_si(io_si)   = real(sites(s)%dstatus,r8)

         !count number of days for leaves off
         hio_site_nchilldays_si(io_si) = real(sites(s)%nchilldays,r8)
         hio_site_ncolddays_si(io_si)  = real(sites(s)%ncolddays,r8)

            
         hio_gdd_si(io_si)      = sites(s)%grow_deg_days
         hio_cleafoff_si(io_si) = real(model_day_int - sites(s)%cleafoffdate,r8)
         hio_cleafon_si(io_si)  = real(model_day_int - sites(s)%cleafondate,r8)
         hio_dleafoff_si(io_si) = real(model_day_int - sites(s)%dleafoffdate,r8)
         hio_dleafon_si(io_si)  = real(model_day_int - sites(s)%dleafondate,r8)

         if(model_day_int>numWaterMem)then
            hio_meanliqvol_si(io_si) = &
                 sum(sites(s)%water_memory(1:numWaterMem))/real(numWaterMem,r8)
         end if

         ! track total wood product accumulation at the site level
         hio_woodproduct_si(io_si)          = sites(s)%resources_management%trunk_product_site &
              * AREA_INV * g_per_kg
         

         ! If hydraulics are turned on, track the error terms
         ! associated with dynamics

         if(hlm_use_planthydro.eq.itrue)then
            this%hvars(ih_h2oveg_dead_si)%r81d(io_si)         = sites(s)%si_hydr%h2oveg_dead
            this%hvars(ih_h2oveg_recruit_si)%r81d(io_si)      = sites(s)%si_hydr%h2oveg_recruit
            this%hvars(ih_h2oveg_growturn_err_si)%r81d(io_si) = sites(s)%si_hydr%h2oveg_growturn_err
            this%hvars(ih_h2oveg_pheno_err_si)%r81d(io_si)    = sites(s)%si_hydr%h2oveg_pheno_err
         end if

         ipa = 0
         cpatch => sites(s)%oldest_patch
         do while(associated(cpatch))
            
            io_pa = io_pa1 + ipa

            ! Increment the number of patches per site
            hio_npatches_si(io_si) = hio_npatches_si(io_si) + 1._r8

            cpatch%age_class  = get_age_class_index(cpatch%age)

            ! Increment the fractional area in each age class bin
            hio_area_si_age(io_si,cpatch%age_class) = hio_area_si_age(io_si,cpatch%age_class) &
                 + cpatch%area * AREA_INV

            ! Increment some patch-age-resolved diagnostics
            hio_lai_si_age(io_si,cpatch%age_class) = hio_lai_si_age(io_si,cpatch%age_class) &
                  + sum(cpatch%tlai_profile(:,:,:)) * cpatch%area

            hio_ncl_si_age(io_si,cpatch%age_class) = hio_ncl_si_age(io_si,cpatch%age_class) &
                  + cpatch%ncl_p * cpatch%area
            hio_npatches_si_age(io_si,cpatch%age_class) = hio_npatches_si_age(io_si,cpatch%age_class) + 1._r8
            if ( ED_val_comp_excln .lt. 0._r8 ) then ! only valid when "strict ppa" enabled
               hio_zstar_si_age(io_si,cpatch%age_class) = hio_zstar_si_age(io_si,cpatch%age_class) &
                    + cpatch%zstar * cpatch%area * AREA_INV
            endif

            ! some diagnostics on secondary forest area and its age distribution
            if ( cpatch%anthro_disturbance_label .eq. secondaryforest ) then
               hio_fraction_secondary_forest_si(io_si) = hio_fraction_secondary_forest_si(io_si) + &
                    cpatch%area * AREA_INV
               
               ageclass_since_anthrodist = get_age_class_index(cpatch%age_since_anthro_disturbance)
               
               hio_agesince_anthrodist_si_age(io_si,ageclass_since_anthrodist) = &
                    hio_agesince_anthrodist_si_age(io_si,ageclass_since_anthrodist)  &
                    + cpatch%area * AREA_INV

               hio_secondaryforest_area_si_age(io_si,cpatch%age_class) = &
                    hio_secondaryforest_area_si_age(io_si,cpatch%age_class)  &
                    + cpatch%area * AREA_INV
            endif
            
            ccohort => cpatch%shortest
            do while(associated(ccohort))
               
               ft = ccohort%pft

               call sizetype_class_index(ccohort%dbh, ccohort%pft, ccohort%size_class, ccohort%size_by_pft_class)
               
               ! Increment the number of cohorts per site
               hio_ncohorts_si(io_si) = hio_ncohorts_si(io_si) + 1._r8
               
               if ((cpatch%area .gt. 0._r8) .and. (cpatch%total_canopy_area .gt. 0._r8)) then
                  
                  ! for quantities that are at the CLM patch level, because of the way 
                  ! that CLM patches are weighted for radiative purposes this # density needs 
                  ! to be over either ED patch canopy area or ED patch total area, whichever is less
                  n_density = ccohort%n/min(cpatch%area,cpatch%total_canopy_area) 
                  
                  ! for quantities that are natively at column level, calculate plant 
                  ! density using whole area
                  n_perm2   = ccohort%n * AREA_INV
                  
               else
                  n_density = 0.0_r8
                  n_perm2   = 0.0_r8
               endif
               
               if(associated(cpatch%tallest))then
                  hio_trimming_pa(io_pa) = cpatch%tallest%canopy_trim
               else
                  hio_trimming_pa(io_pa) = 0.0_r8
               endif
               
               hio_area_plant_pa(io_pa) = 1._r8
               
               if (min(cpatch%total_canopy_area,cpatch%area)>0.0_r8) then
                  hio_area_treespread_pa(io_pa) = cpatch%total_tree_area  &
                       / min(cpatch%total_canopy_area,cpatch%area)
               else
                  hio_area_treespread_pa(io_pa) = 0.0_r8
               end if
               
               hio_canopy_area_si_age(io_si,cpatch%age_class) = hio_canopy_area_si_age(io_si,cpatch%age_class) &
                    + ccohort%c_area * AREA_INV

               ! calculate leaf height distribution, assuming leaf area is evenly distributed thru crown depth
               height_bin_max = get_height_index(ccohort%hite)
               height_bin_min = get_height_index(ccohort%hite * (1._r8 - EDPftvarcon_inst%crown(ft)))
               do i_heightbin = height_bin_min, height_bin_max
                  binbottom = ED_val_history_height_bin_edges(i_heightbin)
                  if (i_heightbin .eq. nlevheight) then
                     bintop = reallytalltrees
                  else
                     bintop = ED_val_history_height_bin_edges(i_heightbin+1)
                  endif
                  ! what fraction of a cohort's crown is in this height bin?
                  frac_canopy_in_bin = (min(bintop,ccohort%hite) - &
                       max(binbottom,ccohort%hite * (1._r8 - EDPftvarcon_inst%crown(ft)))) / &
                       (ccohort%hite * EDPftvarcon_inst%crown(ft))
                  !
                  hio_leaf_height_dist_si_height(io_si,i_heightbin) = &
                       hio_leaf_height_dist_si_height(io_si,i_heightbin) + &
                       ccohort%c_area * AREA_INV * ccohort%treelai * frac_canopy_in_bin

                  ! if ( ( ccohort%c_area * AREA_INV * ccohort%treelai * frac_canopy_in_bin) .lt. 0._r8) then
                  !    write(fates_log(),*) ' negative hio_leaf_height_dist_si_height:'
                  !    write(fates_log(),*) '   c_area, treelai, frac_canopy_in_bin:', ccohort%c_area, ccohort%treelai, frac_canopy_in_bin
                  ! endif
               end do
               
               if (ccohort%canopy_layer .eq. 1) then
                  ! calculate the area of canopy that is within each height bin
                  hio_canopy_height_dist_si_height(io_si,height_bin_max) = &
                       hio_canopy_height_dist_si_height(io_si,height_bin_max) + ccohort%c_area * AREA_INV
               endif

               ! Update biomass components


               ! Mass pools [kgC]
               sapw_c   = ccohort%prt%GetState(sapw_organ, all_carbon_elements)
               struct_c = ccohort%prt%GetState(struct_organ, all_carbon_elements)
               leaf_c   = ccohort%prt%GetState(leaf_organ, all_carbon_elements)
               fnrt_c   = ccohort%prt%GetState(fnrt_organ, all_carbon_elements)
               store_c  = ccohort%prt%GetState(store_organ, all_carbon_elements)
 
               alive_c  = leaf_c + fnrt_c + sapw_c
               total_c  = alive_c + store_c + struct_c

               hio_bleaf_pa(io_pa)     = hio_bleaf_pa(io_pa)  + n_density * leaf_c  * g_per_kg
               hio_bstore_pa(io_pa)    = hio_bstore_pa(io_pa) + n_density * store_c * g_per_kg
               hio_bdead_pa(io_pa)     = hio_bdead_pa(io_pa)  + n_density * struct_c * g_per_kg
               hio_balive_pa(io_pa)    = hio_balive_pa(io_pa) + n_density * alive_c * g_per_kg

               hio_bsapwood_pa(io_pa)  = hio_bsapwood_pa(io_pa)   + n_density * sapw_c  * g_per_kg
               hio_bfineroot_pa(io_pa) = hio_bfineroot_pa(io_pa) + n_density * fnrt_c * g_per_kg
               hio_btotal_pa(io_pa)    = hio_btotal_pa(io_pa) + n_density * total_c * g_per_kg

               hio_agb_pa(io_pa)       = hio_agb_pa(io_pa) + n_density * g_per_kg * &
                    ( leaf_c + (sapw_c + struct_c + store_c) * EDPftvarcon_inst%allom_agb_frac(ccohort%pft) )

               ! Update PFT partitioned biomass components
               hio_leafbiomass_si_pft(io_si,ft) = hio_leafbiomass_si_pft(io_si,ft) + &
                    (ccohort%n * AREA_INV) * leaf_c     * g_per_kg
             
               hio_storebiomass_si_pft(io_si,ft) = hio_storebiomass_si_pft(io_si,ft) + &
                    (ccohort%n * AREA_INV) * store_c   * g_per_kg
               
               hio_nindivs_si_pft(io_si,ft) = hio_nindivs_si_pft(io_si,ft) + &
                    ccohort%n * AREA_INV

               hio_biomass_si_pft(io_si, ft) = hio_biomass_si_pft(io_si, ft) + &
                    (ccohort%n * AREA_INV) * total_c * g_per_kg

               ! Update PFT crown area
               hio_crownarea_si_pft(io_si, ft) = hio_crownarea_si_pft(io_si, ft) + &
                    ccohort%c_area 

               ! update total biomass per age bin
               hio_biomass_si_age(io_si,cpatch%age_class) = hio_biomass_si_age(io_si,cpatch%age_class) &
                    + total_c * ccohort%n * AREA_INV

               ! track the total biomass on all secondary lands
               if ( cpatch%anthro_disturbance_label .eq. secondaryforest ) then
                  hio_biomass_secondary_forest_si(io_si) = hio_biomass_secondary_forest_si(io_si) + &
                       total_c * ccohort%n * AREA_INV
               endif

               ! Site by Size-Class x PFT (SCPF) 
               ! ------------------------------------------------------------------------

               dbh = ccohort%dbh !-0.5*(1./365.25)*ccohort%ddbhdt

               ! Flux Variables (cohorts must had experienced a day before any of these values
               ! have any meaning, otherwise they are just inialization values
               if( .not.(ccohort%isnew) ) then

                  ! Turnover pools [kgC/day] * [day/yr] = [kgC/yr]
                  sapw_c_turnover   = ccohort%prt%GetTurnover(sapw_organ, all_carbon_elements) * days_per_year
                  store_c_turnover  = ccohort%prt%GetTurnover(store_organ, all_carbon_elements) * days_per_year
                  leaf_c_turnover   = ccohort%prt%GetTurnover(leaf_organ, all_carbon_elements) * days_per_year
                  fnrt_c_turnover   = ccohort%prt%GetTurnover(fnrt_organ, all_carbon_elements) * days_per_year
                  struct_c_turnover = ccohort%prt%GetTurnover(struct_organ, all_carbon_elements) * days_per_year
                  
                  ! Net change from allocation and transport [kgC/day] * [day/yr] = [kgC/yr]
                  sapw_c_net_alloc   = ccohort%prt%GetNetAlloc(sapw_organ, all_carbon_elements) * days_per_year
                  store_c_net_alloc  = ccohort%prt%GetNetAlloc(store_organ, all_carbon_elements) * days_per_year
                  leaf_c_net_alloc   = ccohort%prt%GetNetAlloc(leaf_organ, all_carbon_elements) * days_per_year
                  fnrt_c_net_alloc   = ccohort%prt%GetNetAlloc(fnrt_organ, all_carbon_elements) * days_per_year
                  struct_c_net_alloc = ccohort%prt%GetNetAlloc(struct_organ, all_carbon_elements) * days_per_year
                  repro_c_net_alloc  = ccohort%prt%GetNetAlloc(repro_organ, all_carbon_elements) * days_per_year

                  ! ecosystem-level, organ-partitioned NPP/allocation fluxes                                                                                                         
                  hio_npp_leaf_si(io_si) = hio_npp_leaf_si(io_si) + leaf_c_net_alloc * n_perm2
                  hio_npp_seed_si(io_si) = hio_npp_seed_si(io_si) + repro_c_net_alloc * n_perm2
                  hio_npp_stem_si(io_si) = hio_npp_stem_si(io_si) + (sapw_c_net_alloc + struct_c_net_alloc) * n_perm2 * &
                       (EDPftvarcon_inst%allom_agb_frac(ccohort%pft))
                  hio_npp_froot_si(io_si) = hio_npp_froot_si(io_si) + fnrt_c_net_alloc * n_perm2
                  hio_npp_croot_si(io_si) = hio_npp_croot_si(io_si) + (sapw_c_net_alloc + struct_c_net_alloc) * n_perm2 * &
                       (1._r8-EDPftvarcon_inst%allom_agb_frac(ccohort%pft))
                  hio_npp_stor_si(io_si) = hio_npp_stor_si(io_si) + store_c_net_alloc * n_perm2
                  
                  associate( scpf => ccohort%size_by_pft_class, &
                             scls => ccohort%size_class )
                    
                    gpp_cached = hio_gpp_si_scpf(io_si,scpf)

                    hio_gpp_si_scpf(io_si,scpf)      = hio_gpp_si_scpf(io_si,scpf)      + &
                                                       n_perm2*ccohort%gpp_acc_hold  ! [kgC/m2/yr]
                    hio_npp_totl_si_scpf(io_si,scpf) = hio_npp_totl_si_scpf(io_si,scpf) + &
                                                       ccohort%npp_acc_hold *n_perm2
                    hio_npp_leaf_si_scpf(io_si,scpf) = hio_npp_leaf_si_scpf(io_si,scpf) + &
                                                       leaf_c_net_alloc*n_perm2
                    hio_npp_fnrt_si_scpf(io_si,scpf) = hio_npp_fnrt_si_scpf(io_si,scpf) + &
                                                       fnrt_c_net_alloc*n_perm2
                    hio_npp_bgsw_si_scpf(io_si,scpf) = hio_npp_bgsw_si_scpf(io_si,scpf) + &
                                                       sapw_c_net_alloc*n_perm2*           &
                                                       (1._r8-EDPftvarcon_inst%allom_agb_frac(ccohort%pft))
                    hio_npp_agsw_si_scpf(io_si,scpf) = hio_npp_agsw_si_scpf(io_si,scpf) + &
                                                       sapw_c_net_alloc*n_perm2*           &
                                                       EDPftvarcon_inst%allom_agb_frac(ccohort%pft)
                    hio_npp_bgdw_si_scpf(io_si,scpf) = hio_npp_bgdw_si_scpf(io_si,scpf) + &
                                                       struct_c_net_alloc*n_perm2*         &
                                                       (1._r8-EDPftvarcon_inst%allom_agb_frac(ccohort%pft))
                    hio_npp_agdw_si_scpf(io_si,scpf) = hio_npp_agdw_si_scpf(io_si,scpf) + &
                                                       struct_c_net_alloc*n_perm2*         &
                                                       EDPftvarcon_inst%allom_agb_frac(ccohort%pft)
                    hio_npp_seed_si_scpf(io_si,scpf) = hio_npp_seed_si_scpf(io_si,scpf) + &
                                                       repro_c_net_alloc*n_perm2
                    hio_npp_stor_si_scpf(io_si,scpf) = hio_npp_stor_si_scpf(io_si,scpf) + &
                                                       store_c_net_alloc*n_perm2

                    ! Woody State Variables (basal area growth increment)
                    if (EDPftvarcon_inst%woody(ft) == 1) then

                       ! basal area  [m2/ha]
                       hio_ba_si_scpf(io_si,scpf) = hio_ba_si_scpf(io_si,scpf) + &
                            0.25_r8*3.14159_r8*((dbh/100.0_r8)**2.0_r8)*ccohort%n

                       ! also by size class only
                       hio_ba_si_scls(io_si,scls) = hio_ba_si_scls(io_si,scls) + &
                            0.25_r8*3.14159_r8*((dbh/100.0_r8)**2.0_r8)*ccohort%n

                       ! growth increment
                       hio_ddbh_si_scpf(io_si,scpf) = hio_ddbh_si_scpf(io_si,scpf) + &
                            ccohort%ddbhdt*ccohort%n

                    end if

                    hio_m1_si_scpf(io_si,scpf) = hio_m1_si_scpf(io_si,scpf) + ccohort%bmort*ccohort%n
                    hio_m2_si_scpf(io_si,scpf) = hio_m2_si_scpf(io_si,scpf) + ccohort%hmort*ccohort%n
                    hio_m3_si_scpf(io_si,scpf) = hio_m3_si_scpf(io_si,scpf) + ccohort%cmort*ccohort%n
                    hio_m7_si_scpf(io_si,scpf) = hio_m7_si_scpf(io_si,scpf) + &
                         (ccohort%lmort_direct+ccohort%lmort_collateral+ccohort%lmort_infra) * ccohort%n
                    hio_m8_si_scpf(io_si,scpf) = hio_m8_si_scpf(io_si,scpf) + ccohort%frmort*ccohort%n

                    hio_m1_si_scls(io_si,scls) = hio_m1_si_scls(io_si,scls) + ccohort%bmort*ccohort%n
                    hio_m2_si_scls(io_si,scls) = hio_m2_si_scls(io_si,scls) + ccohort%hmort*ccohort%n
                    hio_m3_si_scls(io_si,scls) = hio_m3_si_scls(io_si,scls) + ccohort%cmort*ccohort%n
                    hio_m7_si_scls(io_si,scls) = hio_m7_si_scls(io_si,scls) + &
                         (ccohort%lmort_direct+ccohort%lmort_collateral+ccohort%lmort_infra) * ccohort%n
                    hio_m8_si_scls(io_si,scls) = hio_m8_si_scls(io_si,scls) + &
                         ccohort%frmort*ccohort%n

                    !C13 discrimination
                    if(gpp_cached + ccohort%gpp_acc_hold > 0.0_r8)then
                       hio_c13disc_si_scpf(io_si,scpf) = ((hio_c13disc_si_scpf(io_si,scpf) * gpp_cached) + &
                            (ccohort%c13disc_acc * ccohort%gpp_acc_hold)) / (gpp_cached + ccohort%gpp_acc_hold)
                    else
                       hio_c13disc_si_scpf(io_si,scpf) = 0.0_r8
                    endif

                    ! number density [/ha]
                    hio_nplant_si_scpf(io_si,scpf) = hio_nplant_si_scpf(io_si,scpf) + ccohort%n


                    hio_agb_si_scls(io_si,scls) = hio_agb_si_scls(io_si,scls) + &
                          total_c * ccohort%n * EDPftvarcon_inst%allom_agb_frac(ccohort%pft) * AREA_INV

                    hio_biomass_si_scls(io_si,scls) = hio_biomass_si_scls(io_si,scls) + &
                          total_c * ccohort%n * AREA_INV

                    ! update size-class x patch-age related quantities

                    iscag = get_sizeage_class_index(ccohort%dbh,cpatch%age)
                    
                    hio_nplant_si_scag(io_si,iscag) = hio_nplant_si_scag(io_si,iscag) + ccohort%n

                    hio_nplant_si_scls(io_si,scls) = hio_nplant_si_scls(io_si,scls) + ccohort%n

                    ! update size, age, and PFT - indexed quantities

                    iscagpft = get_sizeagepft_class_index(ccohort%dbh,cpatch%age,ccohort%pft)
                    
                    hio_nplant_si_scagpft(io_si,iscagpft) = hio_nplant_si_scagpft(io_si,iscagpft) + ccohort%n

                    ! update age and PFT - indexed quantities

                    iagepft = get_agepft_class_index(cpatch%age,ccohort%pft)
                    
                    hio_npp_si_agepft(io_si,iagepft) = hio_npp_si_agepft(io_si,iagepft) + &
                         ccohort%n * ccohort%npp_acc_hold * AREA_INV

                    hio_biomass_si_agepft(io_si,iagepft) = hio_biomass_si_agepft(io_si,iagepft) + &
                          total_c * ccohort%n * AREA_INV

             

                    ! update SCPF/SCLS- and canopy/subcanopy- partitioned quantities
                    if (ccohort%canopy_layer .eq. 1) then
                       hio_nplant_canopy_si_scag(io_si,iscag) = hio_nplant_canopy_si_scag(io_si,iscag) + ccohort%n
                       hio_mortality_canopy_si_scag(io_si,iscag) = hio_mortality_canopy_si_scag(io_si,iscag) + &
                            (ccohort%bmort + ccohort%hmort + ccohort%cmort + ccohort%frmort) * ccohort%n
                       hio_ddbh_canopy_si_scag(io_si,iscag) = hio_ddbh_canopy_si_scag(io_si,iscag) + &
                            ccohort%ddbhdt*ccohort%n
                       hio_bstor_canopy_si_scpf(io_si,scpf) = hio_bstor_canopy_si_scpf(io_si,scpf) + &
                             store_c * ccohort%n
                       hio_bleaf_canopy_si_scpf(io_si,scpf) = hio_bleaf_canopy_si_scpf(io_si,scpf) + &
                             leaf_c * ccohort%n

                       hio_canopy_biomass_pa(io_pa) = hio_canopy_biomass_pa(io_pa) + n_density * total_c * g_per_kg

                       !hio_mortality_canopy_si_scpf(io_si,scpf) = hio_mortality_canopy_si_scpf(io_si,scpf)+ &
                       !    (ccohort%bmort + ccohort%hmort + ccohort%cmort + ccohort%frmort) * ccohort%n

                       hio_mortality_canopy_si_scpf(io_si,scpf) = hio_mortality_canopy_si_scpf(io_si,scpf)+ &
                            (ccohort%bmort + ccohort%hmort + ccohort%cmort + ccohort%frmort) * ccohort%n + &
                            (ccohort%lmort_direct + ccohort%lmort_collateral + ccohort%lmort_infra) * &
                            ccohort%n * sec_per_day * days_per_year

                       hio_nplant_canopy_si_scpf(io_si,scpf) = hio_nplant_canopy_si_scpf(io_si,scpf) + ccohort%n
                       hio_nplant_canopy_si_scls(io_si,scls) = hio_nplant_canopy_si_scls(io_si,scls) + ccohort%n
                       hio_lai_canopy_si_scls(io_si,scls) = hio_lai_canopy_si_scls(io_si,scls) + &
		                                            ccohort%treelai*ccohort%c_area * AREA_INV
                       hio_sai_canopy_si_scls(io_si,scls) = hio_sai_canopy_si_scls(io_si,scls) + &
		                                            ccohort%treesai*ccohort%c_area * AREA_INV
                       hio_trimming_canopy_si_scls(io_si,scls) = hio_trimming_canopy_si_scls(io_si,scls) + &
                            ccohort%n * ccohort%canopy_trim
                       hio_crown_area_canopy_si_scls(io_si,scls) = hio_crown_area_canopy_si_scls(io_si,scls) + &
                            ccohort%c_area
                       hio_gpp_canopy_si_scpf(io_si,scpf)      = hio_gpp_canopy_si_scpf(io_si,scpf)      + &
                            n_perm2*ccohort%gpp_acc_hold
                       hio_ar_canopy_si_scpf(io_si,scpf)      = hio_ar_canopy_si_scpf(io_si,scpf)      + &
                            n_perm2*ccohort%resp_acc_hold
                       ! growth increment
                       hio_ddbh_canopy_si_scpf(io_si,scpf) = hio_ddbh_canopy_si_scpf(io_si,scpf) + &
                            ccohort%ddbhdt*ccohort%n
                       hio_ddbh_canopy_si_scls(io_si,scls) = hio_ddbh_canopy_si_scls(io_si,scls) + &
                            ccohort%ddbhdt*ccohort%n

                       ! sum of all mortality
                       hio_mortality_canopy_si_scls(io_si,scls) = hio_mortality_canopy_si_scls(io_si,scls) + &
                             (ccohort%bmort + ccohort%hmort + ccohort%cmort  + ccohort%frmort) * ccohort%n + &
                             (ccohort%lmort_direct + ccohort%lmort_collateral + ccohort%lmort_infra) * &
                             ccohort%n * sec_per_day * days_per_year

                       hio_canopy_mortality_carbonflux_si(io_si) = hio_canopy_mortality_carbonflux_si(io_si) + &
                            (ccohort%bmort + ccohort%hmort + ccohort%cmort + ccohort%frmort) * &
                            total_c * ccohort%n * g_per_kg * days_per_sec * years_per_day * ha_per_m2 + &
                            (ccohort%lmort_direct + ccohort%lmort_collateral + ccohort%lmort_infra) * total_c * &
                            ccohort%n * g_per_kg * ha_per_m2
                       

                       hio_carbon_balance_canopy_si_scls(io_si,scls) = hio_carbon_balance_canopy_si_scls(io_si,scls) + &
                             ccohort%n * ccohort%npp_acc_hold
                       
                      
                       hio_leaf_md_canopy_si_scls(io_si,scls) = hio_leaf_md_canopy_si_scls(io_si,scls) + &
                             leaf_c_turnover * ccohort%n
                       hio_root_md_canopy_si_scls(io_si,scls) = hio_root_md_canopy_si_scls(io_si,scls) + &
                             fnrt_c_turnover * ccohort%n
                       hio_bsw_md_canopy_si_scls(io_si,scls) = hio_bsw_md_canopy_si_scls(io_si,scls) + &
                             sapw_c_turnover * ccohort%n
                       hio_bstore_md_canopy_si_scls(io_si,scls) = hio_bstore_md_canopy_si_scls(io_si,scls) + &
                             store_c_turnover * ccohort%n
                       hio_bdead_md_canopy_si_scls(io_si,scls) = hio_bdead_md_canopy_si_scls(io_si,scls) + &
                             struct_c_turnover * ccohort%n
                       hio_seed_prod_canopy_si_scls(io_si,scls) = hio_seed_prod_canopy_si_scls(io_si,scls) + &
                             ccohort%seed_prod * ccohort%n

                       hio_npp_leaf_canopy_si_scls(io_si,scls) = hio_npp_leaf_canopy_si_scls(io_si,scls) + &
                             leaf_c_net_alloc * ccohort%n
                       hio_npp_fnrt_canopy_si_scls(io_si,scls) = hio_npp_fnrt_canopy_si_scls(io_si,scls) + &
                             fnrt_c_net_alloc * ccohort%n
                       hio_npp_sapw_canopy_si_scls(io_si,scls) = hio_npp_sapw_canopy_si_scls(io_si,scls) + &
                             sapw_c_net_alloc * ccohort%n
                       hio_npp_dead_canopy_si_scls(io_si,scls) = hio_npp_dead_canopy_si_scls(io_si,scls) + &
                             struct_c_net_alloc * ccohort%n
                       hio_npp_seed_canopy_si_scls(io_si,scls) = hio_npp_seed_canopy_si_scls(io_si,scls) + &
                             repro_c_net_alloc * ccohort%n
                       hio_npp_stor_canopy_si_scls(io_si,scls) = hio_npp_stor_canopy_si_scls(io_si,scls) + &
                             store_c_net_alloc * ccohort%n
                       
                       hio_yesterdaycanopylevel_canopy_si_scls(io_si,scls) = &
                            hio_yesterdaycanopylevel_canopy_si_scls(io_si,scls) + &
                            ccohort%canopy_layer_yesterday * ccohort%n
                    else
                       hio_nplant_understory_si_scag(io_si,iscag) = hio_nplant_understory_si_scag(io_si,iscag) + ccohort%n
                       hio_mortality_understory_si_scag(io_si,iscag) = hio_mortality_understory_si_scag(io_si,iscag) + &
                            (ccohort%bmort + ccohort%hmort + ccohort%cmort + ccohort%frmort) * ccohort%n
                       hio_ddbh_understory_si_scag(io_si,iscag) = hio_ddbh_understory_si_scag(io_si,iscag) + &
                            ccohort%ddbhdt*ccohort%n
                       hio_bstor_understory_si_scpf(io_si,scpf) = hio_bstor_understory_si_scpf(io_si,scpf) + &
                             store_c * ccohort%n
                       hio_bleaf_understory_si_scpf(io_si,scpf) = hio_bleaf_understory_si_scpf(io_si,scpf) + &
                             leaf_c  * ccohort%n
                       hio_understory_biomass_pa(io_pa) = hio_understory_biomass_pa(io_pa) + &
                             n_density * total_c * g_per_kg
                       !hio_mortality_understory_si_scpf(io_si,scpf) = hio_mortality_understory_si_scpf(io_si,scpf)+ &
                        !    (ccohort%bmort + ccohort%hmort + ccohort%cmort + ccohort%frmort) * ccohort%n

                       hio_mortality_understory_si_scpf(io_si,scpf) = hio_mortality_understory_si_scpf(io_si,scpf)+ &
<<<<<<< HEAD
                            (ccohort%bmort + ccohort%hmort + ccohort%cmort + ccohort%frmort) * ccohort%n + &
			    (ccohort%lmort_direct + ccohort%lmort_collateral + ccohort%lmort_infra) * &
=======
                            (ccohort%bmort + ccohort%hmort + ccohort%cmort + ccohort%frmort ) * ccohort%n + &
                            (ccohort%lmort_direct + ccohort%lmort_collateral + ccohort%lmort_infra) * &
>>>>>>> 87ce2406
                            ccohort%n * sec_per_day * days_per_year

                       hio_nplant_understory_si_scpf(io_si,scpf) = hio_nplant_understory_si_scpf(io_si,scpf) + ccohort%n
                       hio_nplant_understory_si_scls(io_si,scls) = hio_nplant_understory_si_scls(io_si,scls) + ccohort%n
                       hio_lai_understory_si_scls(io_si,scls) = hio_lai_understory_si_scls(io_si,scls) + &
		                                                ccohort%treelai*ccohort%c_area  * AREA_INV
                       hio_sai_understory_si_scls(io_si,scls) = hio_sai_understory_si_scls(io_si,scls) + &
		                                                ccohort%treelai*ccohort%c_area  * AREA_INV
                       hio_trimming_understory_si_scls(io_si,scls) = hio_trimming_understory_si_scls(io_si,scls) + &
                            ccohort%n * ccohort%canopy_trim
                       hio_crown_area_understory_si_scls(io_si,scls) = hio_crown_area_understory_si_scls(io_si,scls) + &
                            ccohort%c_area
                       hio_gpp_understory_si_scpf(io_si,scpf)      = hio_gpp_understory_si_scpf(io_si,scpf)      + &
                            n_perm2*ccohort%gpp_acc_hold
                       hio_ar_understory_si_scpf(io_si,scpf)      = hio_ar_understory_si_scpf(io_si,scpf)      + &
                            n_perm2*ccohort%resp_acc_hold

                       ! growth increment
                       hio_ddbh_understory_si_scpf(io_si,scpf) = hio_ddbh_understory_si_scpf(io_si,scpf) + &
                            ccohort%ddbhdt*ccohort%n
                       hio_ddbh_understory_si_scls(io_si,scls) = hio_ddbh_understory_si_scls(io_si,scls) + &
                            ccohort%ddbhdt*ccohort%n

                       ! sum of all mortality
                       hio_mortality_understory_si_scls(io_si,scls) = hio_mortality_understory_si_scls(io_si,scls) + &
                             (ccohort%bmort + ccohort%hmort + ccohort%cmort + ccohort%frmort) * ccohort%n + &
                             (ccohort%lmort_direct + ccohort%lmort_collateral + ccohort%lmort_infra) * &
                             ccohort%n * sec_per_day * days_per_year
                       
                       hio_understory_mortality_carbonflux_si(io_si) = hio_understory_mortality_carbonflux_si(io_si) + &
                             (ccohort%bmort + ccohort%hmort + ccohort%cmort + ccohort%frmort) * &
                             total_c * ccohort%n * g_per_kg * days_per_sec * years_per_day * ha_per_m2 + &
                             (ccohort%lmort_direct + ccohort%lmort_collateral + ccohort%lmort_infra) * total_c * &
                             ccohort%n * g_per_kg * ha_per_m2

                       hio_carbon_balance_understory_si_scls(io_si,scls) = hio_carbon_balance_understory_si_scls(io_si,scls) + &
                             ccohort%npp_acc_hold * ccohort%n

                       hio_leaf_md_understory_si_scls(io_si,scls) = hio_leaf_md_understory_si_scls(io_si,scls) + &
                            leaf_c_turnover * ccohort%n
                       hio_root_md_understory_si_scls(io_si,scls) = hio_root_md_understory_si_scls(io_si,scls) + &
                            fnrt_c_turnover * ccohort%n
                       hio_bsw_md_understory_si_scls(io_si,scls) = hio_bsw_md_understory_si_scls(io_si,scls) + &
                             sapw_c_turnover * ccohort%n
                       hio_bstore_md_understory_si_scls(io_si,scls) = hio_bstore_md_understory_si_scls(io_si,scls) + &
                             store_c_turnover * ccohort%n
                       hio_bdead_md_understory_si_scls(io_si,scls) = hio_bdead_md_understory_si_scls(io_si,scls) + &
                             struct_c_turnover * ccohort%n
                       hio_seed_prod_understory_si_scls(io_si,scls) = hio_seed_prod_understory_si_scls(io_si,scls) + &
                            ccohort%seed_prod * ccohort%n

                       hio_npp_leaf_understory_si_scls(io_si,scls) = hio_npp_leaf_understory_si_scls(io_si,scls) + &
                             leaf_c_net_alloc * ccohort%n
                       hio_npp_fnrt_understory_si_scls(io_si,scls) = hio_npp_fnrt_understory_si_scls(io_si,scls) + &
                             fnrt_c_net_alloc * ccohort%n
                       hio_npp_sapw_understory_si_scls(io_si,scls) = hio_npp_sapw_understory_si_scls(io_si,scls) + &
                             sapw_c_net_alloc * ccohort%n
                       hio_npp_dead_understory_si_scls(io_si,scls) = hio_npp_dead_understory_si_scls(io_si,scls) + &
                             struct_c_net_alloc * ccohort%n
                       hio_npp_seed_understory_si_scls(io_si,scls) = hio_npp_seed_understory_si_scls(io_si,scls) + &
                             repro_c_net_alloc * ccohort%n
                       hio_npp_stor_understory_si_scls(io_si,scls) = hio_npp_stor_understory_si_scls(io_si,scls) + &
                             store_c_net_alloc * ccohort%n
                       
                       hio_yesterdaycanopylevel_understory_si_scls(io_si,scls) = &
                            hio_yesterdaycanopylevel_understory_si_scls(io_si,scls) + &
                            ccohort%canopy_layer_yesterday * ccohort%n
                    endif
                    !
                    !
                    ccohort%canopy_layer_yesterday = real(ccohort%canopy_layer, r8)
                    !
                    ! growth flux of individuals into a given bin
                    ! track the actual growth here, the virtual growth from fusion lower down
                    if ( (scls - ccohort%size_class_lasttimestep ) .gt. 0) then
                       do i_scls = ccohort%size_class_lasttimestep + 1, scls
                          i_scpf = (ccohort%pft-1)*nlevsclass+i_scls
                          hio_growthflux_si_scpf(io_si,i_scpf) = hio_growthflux_si_scpf(io_si,i_scpf) + &
                               ccohort%n * days_per_year
                       end do
                    end if
                    ccohort%size_class_lasttimestep = scls
                    !
                  end associate
               else  ! i.e. cohort%isnew
                  !
                  ! if cohort is new, track its growth flux into the first size bin
                  i_scpf = (ccohort%pft-1)*nlevsclass+1
                  hio_growthflux_si_scpf(io_si,i_scpf) = hio_growthflux_si_scpf(io_si,i_scpf) + ccohort%n * days_per_year
                  ccohort%size_class_lasttimestep = 1
                  !
               end if

               ! resolve some canopy area profiles, both total and of occupied leaves
               ican = ccohort%canopy_layer
               !
               hio_crownarea_si_can(io_si, ican) = hio_crownarea_si_can(io_si, ican) + ccohort%c_area / AREA
               !
               do ileaf=1,ccohort%nv
                  cnlf_indx = ileaf + (ican-1) * nlevleaf
                  hio_crownarea_si_cnlf(io_si, cnlf_indx) = hio_crownarea_si_cnlf(io_si, cnlf_indx) + &
                       ccohort%c_area / AREA
               end do
               
               ccohort => ccohort%taller
            enddo ! cohort loop
            
            ! Patch specific variables that are already calculated
            ! These things are all duplicated. Should they all be converted to LL or array structures RF? 
            ! define scalar to counteract the patch albedo scaling logic for conserved quantities
            
            if (cpatch%area .gt. 0._r8 .and. cpatch%total_canopy_area .gt.0 ) then
               patch_scaling_scalar  = min(1._r8, cpatch%area / cpatch%total_canopy_area)
            else
               patch_scaling_scalar = 0._r8
            endif
            
            ! Update Fire Variables
            hio_nesterov_fire_danger_pa(io_pa) = sites(s)%acc_NI
            hio_spitfire_ros_pa(io_pa)         = cpatch%ROS_front 
            hio_effect_wspeed_pa(io_pa)        = cpatch%effect_wspeed
            hio_tfc_ros_pa(io_pa)              = cpatch%TFC_ROS
            hio_fire_intensity_pa(io_pa)       = cpatch%FI
            hio_fire_area_pa(io_pa)            = cpatch%frac_burnt
            hio_scorch_height_pa(io_pa)        = cpatch%SH
            hio_fire_fuel_bulkd_pa(io_pa)      = cpatch%fuel_bulkd
            hio_fire_fuel_eff_moist_pa(io_pa)  = cpatch%fuel_eff_moist
            hio_fire_fuel_sav_pa(io_pa)        = cpatch%fuel_sav
            hio_fire_fuel_mef_pa(io_pa)        = cpatch%fuel_mef
            hio_sum_fuel_pa(io_pa)             = cpatch%sum_fuel * g_per_kg * patch_scaling_scalar
            
            do i_fuel = 1,nfsc
               hio_litter_moisture_si_fuel(io_si, i_fuel) = hio_litter_moisture_si_fuel(io_si, i_fuel) + &
                    cpatch%litter_moisture(i_fuel) * cpatch%area * AREA_INV
            end do

            ! Update Litter Flux Variables

            litt_c       => cpatch%litter(element_pos(carbon12_element))
            flux_diags_c => sites(s)%flux_diags(element_pos(carbon12_element))
                         
            do i_cwd = 1, ncwd

                hio_cwd_ag_si_cwdsc(io_si, i_cwd) = hio_cwd_ag_si_cwdsc(io_si, i_cwd) + &
                      litt_c%ag_cwd(i_cwd)*cpatch%area * AREA_INV * g_per_kg
                hio_cwd_bg_si_cwdsc(io_si, i_cwd) = hio_cwd_bg_si_cwdsc(io_si, i_cwd) + &
                      sum(litt_c%bg_cwd(i_cwd,:)) * cpatch%area * AREA_INV * g_per_kg
                
                hio_cwd_ag_out_si_cwdsc(io_si, i_cwd) = hio_cwd_ag_out_si_cwdsc(io_si, i_cwd) + &
                      litt_c%ag_cwd_frag(i_cwd)*cpatch%area * AREA_INV * g_per_kg
                
                hio_cwd_bg_out_si_cwdsc(io_si, i_cwd) = hio_cwd_bg_out_si_cwdsc(io_si, i_cwd) + &
                      sum(litt_c%bg_cwd_frag(i_cwd,:)) * cpatch%area * AREA_INV * g_per_kg

            end do

            ipa = ipa + 1
            cpatch => cpatch%younger
         end do !patch loop

         ! divide so-far-just-summed but to-be-averaged patch-age-class variables by patch-age-class area to get mean values
         do ipa2 = 1, nlevage
            if (hio_area_si_age(io_si, ipa2) .gt. tiny) then
               hio_lai_si_age(io_si, ipa2) = hio_lai_si_age(io_si, ipa2) / (hio_area_si_age(io_si, ipa2)*AREA)
               hio_ncl_si_age(io_si, ipa2) = hio_ncl_si_age(io_si, ipa2) / (hio_area_si_age(io_si, ipa2)*AREA)
            else
               hio_lai_si_age(io_si, ipa2) = 0._r8
               hio_ncl_si_age(io_si, ipa2) = 0._r8
            endif
         end do

         ! pass the cohort termination mortality as a flux to the history, and then reset the termination mortality buffer
         ! note there are various ways of reporting the total mortality, so pass to these as well
         do i_pft = 1, numpft
            do i_scls = 1,nlevsclass
               i_scpf = (i_pft-1)*nlevsclass + i_scls
               !
               ! termination mortality. sum of canopy and understory indices
               hio_m6_si_scpf(io_si,i_scpf) = (sites(s)%term_nindivs_canopy(i_scls,i_pft) + &
                                               sites(s)%term_nindivs_ustory(i_scls,i_pft)) * days_per_year

               hio_m6_si_scls(io_si,i_scls) = hio_m6_si_scls(io_si,i_scls) + &
                     (sites(s)%term_nindivs_canopy(i_scls,i_pft) + &
                      sites(s)%term_nindivs_ustory(i_scls,i_pft)) * days_per_year
                     

               !
               ! add termination mortality to canopy and understory mortality
               hio_mortality_canopy_si_scls(io_si,i_scls) = hio_mortality_canopy_si_scls(io_si,i_scls) + &
                    sites(s)%term_nindivs_canopy(i_scls,i_pft) * days_per_year

               hio_mortality_understory_si_scls(io_si,i_scls) = hio_mortality_understory_si_scls(io_si,i_scls) + &
                    sites(s)%term_nindivs_ustory(i_scls,i_pft) * days_per_year

               hio_mortality_canopy_si_scpf(io_si,i_scpf) = hio_mortality_canopy_si_scpf(io_si,i_scpf) + &
                     sites(s)%term_nindivs_canopy(i_scls,i_pft) * days_per_year

               hio_mortality_understory_si_scpf(io_si,i_scpf) = hio_mortality_understory_si_scpf(io_si,i_scpf) + &
                     sites(s)%term_nindivs_ustory(i_scls,i_pft) * days_per_year

               !
               ! imort on its own
               hio_m4_si_scpf(io_si,i_scpf) = sites(s)%imort_rate(i_scls, i_pft)
               hio_m4_si_scls(io_si,i_scls) = hio_m4_si_scls(io_si,i_scls) + sites(s)%imort_rate(i_scls, i_pft)
               !
               ! add imort to other mortality terms. consider imort as understory mortality even if it happens in 
               ! cohorts that may have been promoted as part of the patch creation, and use the pre-calculated site-level 
               ! values to avoid biasing the results by the dramatically-reduced number densities in cohorts that are subject to imort
               hio_mortality_understory_si_scpf(io_si,i_scpf) = hio_mortality_understory_si_scpf(io_si,i_scpf) + &
                    sites(s)%imort_rate(i_scls, i_pft)
               hio_mortality_understory_si_scls(io_si,i_scls) = hio_mortality_understory_si_scls(io_si,i_scls) + &
                    sites(s)%imort_rate(i_scls, i_pft)
               !
               iscag = i_scls ! since imort is by definition something that only happens in newly disturbed patches, treat as such
               hio_mortality_understory_si_scag(io_si,iscag) = hio_mortality_understory_si_scag(io_si,iscag) + &
                    sites(s)%imort_rate(i_scls, i_pft)

               ! fire mortality from the site-level diagnostic rates
               hio_m5_si_scpf(io_si,i_scpf) = sites(s)%fmort_rate_canopy(i_scls, i_pft) + &
                     sites(s)%fmort_rate_ustory(i_scls, i_pft)
               hio_m5_si_scls(io_si,i_scls) = hio_m5_si_scls(io_si,i_scls) + &
                     sites(s)%fmort_rate_canopy(i_scls, i_pft) +  sites(s)%fmort_rate_ustory(i_scls, i_pft)
               !
               hio_crownfiremort_si_scpf(io_si,i_scpf) = sites(s)%fmort_rate_crown(i_scls, i_pft)
               hio_cambialfiremort_si_scpf(io_si,i_scpf) = sites(s)%fmort_rate_cambial(i_scls, i_pft)
               !
               ! fire components of overall canopy and understory mortality
               hio_mortality_canopy_si_scpf(io_si,i_scpf) = hio_mortality_canopy_si_scpf(io_si,i_scpf) + &
                    sites(s)%fmort_rate_canopy(i_scls, i_pft)
               hio_mortality_canopy_si_scls(io_si,i_scls) = hio_mortality_canopy_si_scls(io_si,i_scls) + &
                    sites(s)%fmort_rate_canopy(i_scls, i_pft)

               ! the fire mortality rates for each layer are total dead, since the usable
               ! output will then normalize by the counts, we are allowed to sum over layers
               hio_mortality_understory_si_scpf(io_si,i_scpf) = hio_mortality_understory_si_scpf(io_si,i_scpf) + &
                     sites(s)%fmort_rate_ustory(i_scls, i_pft)

               hio_mortality_understory_si_scls(io_si,i_scls) = hio_mortality_understory_si_scls(io_si,i_scls) + &
                     sites(s)%fmort_rate_ustory(i_scls, i_pft)

               !
               ! carbon flux associated with mortality of trees dying by fire
               hio_canopy_mortality_carbonflux_si(io_si) = hio_canopy_mortality_carbonflux_si(io_si) + &
                     sites(s)%fmort_carbonflux_canopy
               
               hio_understory_mortality_carbonflux_si(io_si) = hio_understory_mortality_carbonflux_si(io_si) + &
                     sites(s)%fmort_carbonflux_ustory
               
               !
               ! for scag variables, also treat as happening in the newly-disurbed patch

               hio_mortality_canopy_si_scag(io_si,iscag) = hio_mortality_canopy_si_scag(io_si,iscag) + &
                    sites(s)%fmort_rate_canopy(i_scls, i_pft)
               hio_mortality_understory_si_scag(io_si,iscag) = hio_mortality_understory_si_scag(io_si,iscag) + &
                    sites(s)%fmort_rate_ustory(i_scls, i_pft)

               ! while in this loop, pass the fusion-induced growth rate flux to history
               hio_growthflux_fusion_si_scpf(io_si,i_scpf) = hio_growthflux_fusion_si_scpf(io_si,i_scpf) + &
                    sites(s)%growthflux_fusion(i_scls, i_pft) * days_per_year

            end do
         end do
         !
         ! treat carbon flux from imort the same way
         hio_understory_mortality_carbonflux_si(io_si) = hio_understory_mortality_carbonflux_si(io_si) + &
              sites(s)%imort_carbonflux
         !
         sites(s)%term_nindivs_canopy(:,:) = 0._r8
         sites(s)%term_nindivs_ustory(:,:) = 0._r8
         sites(s)%imort_carbonflux = 0._r8
         sites(s)%imort_rate(:,:) = 0._r8
         sites(s)%fmort_rate_canopy(:,:) = 0._r8
         sites(s)%fmort_rate_ustory(:,:) = 0._r8
         sites(s)%fmort_carbonflux_canopy = 0._r8
         sites(s)%fmort_carbonflux_ustory = 0._r8
         sites(s)%fmort_rate_cambial(:,:) = 0._r8
         sites(s)%fmort_rate_crown(:,:) = 0._r8
         sites(s)%growthflux_fusion(:,:) = 0._r8

         ! pass the recruitment rate as a flux to the history, and then reset the recruitment buffer
         do i_pft = 1, numpft
            hio_recruitment_si_pft(io_si,i_pft) = sites(s)%recruitment_rate(i_pft) * days_per_year
         end do
         sites(s)%recruitment_rate(:) = 0._r8

         ! summarize all of the mortality fluxes by PFT
         do i_pft = 1, numpft
            do i_scls = 1,nlevsclass
               i_scpf = (i_pft-1)*nlevsclass + i_scls

               hio_mortality_si_pft(io_si,i_pft) = hio_mortality_si_pft(io_si,i_pft) + &
                    hio_m1_si_scpf(io_si,i_scpf) + &
                    hio_m2_si_scpf(io_si,i_scpf) + &
                    hio_m3_si_scpf(io_si,i_scpf) + &
                    hio_m4_si_scpf(io_si,i_scpf) + &
                    hio_m5_si_scpf(io_si,i_scpf) + &
                    hio_m6_si_scpf(io_si,i_scpf) + &
                    hio_m7_si_scpf(io_si,i_scpf) + &
                    hio_m8_si_scpf(io_si,i_scpf)

            end do
         end do
         
         ! ------------------------------------------------------------------------------
         ! Some carbon only litter diagnostics (legacy)
         ! ------------------------------------------------------------------------------

         flux_diags => sites(s)%flux_diags(element_pos(carbon12_element))

         hio_litter_in_si(io_si) = (sum(flux_diags%cwd_ag_input(:)) + &
              sum(flux_diags%cwd_bg_input(:)) + &
              sum(flux_diags%leaf_litter_input(:)) + &
              sum(flux_diags%root_litter_input(:))) * &
              g_per_kg * AREA_INV * days_per_sec

         hio_litter_out_si(io_si) = 0._r8
         hio_seed_bank_si(io_si)  = 0._r8
         hio_seeds_in_si(io_si)   = 0._r8

         cpatch => sites(s)%oldest_patch
         do while(associated(cpatch))
            
            litt => cpatch%litter(element_pos(carbon12_element))
            
            area_frac = cpatch%area * AREA_INV
            
            ! Sum up all output fluxes (fragmentation) kgC/m2/day -> gC/m2/s
            hio_litter_out_si(io_si) = hio_litter_out_si(io_si) + &
                 (sum(litt%leaf_fines_frag(:)) + &
                 sum(litt%root_fines_frag(:,:)) + &
                 sum(litt%ag_cwd_frag(:)) + &
                 sum(litt%bg_cwd_frag(:,:))) * &
                 area_frac * g_per_kg * days_per_sec

            ! Sum up total seed bank (germinated and ungerminated)
            hio_seed_bank_si(io_si) = hio_seed_bank_si(io_si) + &
                 (sum(litt%seed(:))+sum(litt%seed_germ(:))) * &
                 area_frac * g_per_kg * days_per_sec

            ! Sum up the input flux into the seed bank (local and external)
            hio_seeds_in_si(io_si) = hio_seeds_in_si(io_si) + &
                 (sum(litt%seed_in_local(:)) + sum(litt%seed_in_extern(:))) * &
                 area_frac * g_per_kg * days_per_sec
            
            cpatch => cpatch%younger
         end do
         

         ! ------------------------------------------------------------------------------
         ! Diagnostics discretized by element type
         ! ------------------------------------------------------------------------------

         hio_cwd_elcwd(io_si,:)   = 0._r8


         do el = 1, num_elements
            
            flux_diags => sites(s)%flux_diags(el)
            
            ! Sum up all input litter fluxes (above below, fines, cwd)
            hio_litter_in_elem(io_si, el) = hio_litter_in_elem(io_si, el) + &
                 sum(flux_diags%cwd_ag_input(:)) + & 
                 sum(flux_diags%cwd_bg_input(:)) + &
                 sum(flux_diags%leaf_litter_input(:)) + &
                 sum(flux_diags%root_litter_input(:))

            hio_cwd_ag_elem(io_si,el)         = 0._r8
            hio_cwd_bg_elem(io_si,el)         = 0._r8
            hio_fines_ag_elem(io_si,el)       = 0._r8
            hio_fines_bg_elem(io_si,el)       = 0._r8

            hio_seed_bank_elem(io_si,el)      = 0._r8
            hio_seed_germ_elem(io_si,el)      = 0._r8
            hio_seed_decay_elem(io_si,el)     = 0._r8
            hio_seeds_in_local_elem(io_si,el) = 0._r8
            hio_seed_in_extern_elem(io_si,el) = 0._r8
            
            cpatch => sites(s)%oldest_patch
            do while(associated(cpatch))

               litt => cpatch%litter(el)

               area_frac = cpatch%area * AREA_INV

               ! Sum up all output fluxes (fragmentation)
               hio_litter_out_elem(io_si,el) = hio_litter_out_elem(io_si,el) + &
                    (sum(litt%leaf_fines_frag(:)) + &
                     sum(litt%root_fines_frag(:,:)) + &
                     sum(litt%ag_cwd_frag(:)) + & 
                     sum(litt%bg_cwd_frag(:,:))) * area_frac
               
               hio_seed_bank_elem(io_si,el) = hio_seed_bank_elem(io_si,el) + & 
                    sum(litt%seed(:)) * area_frac

               hio_seed_germ_elem(io_si,el) = hio_seed_germ_elem(io_si,el) + &
                    sum(litt%seed_germ(:)) * area_frac
                    
               hio_seed_decay_elem(io_si,el) = hio_seed_decay_elem(io_si,el) + & 
                    sum(litt%seed_decay(:)) * area_frac

               hio_seeds_in_local_elem(io_si,el) = hio_seeds_in_local_elem(io_si,el) + & 
                    sum(litt%seed_in_local(:)) * area_frac

               hio_seed_in_extern_elem(io_si,el) = hio_seed_in_extern_elem(io_si,el) + & 
                    sum(litt%seed_in_extern(:)) * area_frac

               ! Litter State Variables
               hio_cwd_ag_elem(io_si,el) = hio_cwd_ag_elem(io_si,el) + &
                     sum(litt%ag_cwd(:)) * area_frac
               
               hio_cwd_bg_elem(io_si,el) = hio_cwd_bg_elem(io_si,el) + &
                     sum(litt%bg_cwd(:,:)) * area_frac
               
               hio_fines_ag_elem(io_si,el) = hio_fines_ag_elem(io_si,el) + & 
                     sum(litt%leaf_fines(:)) * area_frac
               
               hio_fines_bg_elem(io_si,el) = hio_fines_bg_elem(io_si,el) + &
                     sum(litt%root_fines(:,:)) * area_frac


               do cwd=1,ncwd
                   elcwd = (el-1)*ncwd+cwd
                   hio_cwd_elcwd(io_si,elcwd) = hio_cwd_elcwd(io_si,elcwd) + & 
                         (litt%ag_cwd(cwd) + sum(litt%bg_cwd(cwd,:))) * area_frac

               end do

                    
               cpatch => cpatch%younger
            end do

         end do
         

         ! pass demotion rates and associated carbon fluxes to history
         do i_scls = 1,nlevsclass
            hio_demotion_rate_si_scls(io_si,i_scls) = sites(s)%demotion_rate(i_scls) * days_per_year
            hio_promotion_rate_si_scls(io_si,i_scls) = sites(s)%promotion_rate(i_scls) * days_per_year
         end do
         !
         ! convert kg C / ha / day to gc / m2 / sec
         hio_demotion_carbonflux_si(io_si) = sites(s)%demotion_carbonflux * g_per_kg * ha_per_m2 * days_per_sec
         hio_promotion_carbonflux_si(io_si) = sites(s)%promotion_carbonflux * g_per_kg * ha_per_m2 * days_per_sec
         !
         ! mortality-associated carbon fluxes
         
         hio_canopy_mortality_carbonflux_si(io_si) = hio_canopy_mortality_carbonflux_si(io_si) + &
               sites(s)%term_carbonflux_canopy * g_per_kg * days_per_sec * ha_per_m2
         
         hio_understory_mortality_carbonflux_si(io_si) = hio_understory_mortality_carbonflux_si(io_si) + &
               sites(s)%term_carbonflux_ustory * g_per_kg * days_per_sec * ha_per_m2

         ! and zero the site-level termination carbon flux variable
         sites(s)%term_carbonflux_canopy = 0._r8
         sites(s)%term_carbonflux_ustory = 0._r8
         !

         ! add the site-level disturbance-associated cwd and litter input fluxes to thir respective flux fields

         do i_cwd = 1, ncwd
             hio_cwd_ag_in_si_cwdsc(io_si, i_cwd) = hio_cwd_ag_in_si_cwdsc(io_si, i_cwd) + &
                   flux_diags_c%cwd_ag_input(i_cwd) * g_per_kg
             
             hio_cwd_bg_in_si_cwdsc(io_si, i_cwd) = hio_cwd_bg_in_si_cwdsc(io_si, i_cwd) + &
                   flux_diags_c%cwd_bg_input(i_cwd) * g_per_kg

         end do

         ! and reset the disturbance-related field buffers

         do el = 1, num_elements
             call sites(s)%flux_diags(el)%ZeroFluxDiags()
         end do

      enddo ! site loop
      
    end associate

    return
  end subroutine update_history_dyn
 
 ! ======================================================================================

 subroutine update_history_prod(this,nc,nsites,sites,dt_tstep)

    ! ---------------------------------------------------------------------------------
    ! This is the call to update the history IO arrays that are expected to only change
    ! after rapid timescale productivity calculations (gpp and respiration).
    ! ---------------------------------------------------------------------------------
    
    use EDTypesMod          , only : nclmax, nlevleaf
    !
    ! Arguments
    class(fates_history_interface_type)                 :: this
    integer                 , intent(in)            :: nc   ! clump index
    integer                 , intent(in)            :: nsites
    type(ed_site_type)      , intent(inout), target :: sites(nsites)
    real(r8)                , intent(in)            :: dt_tstep
    
    ! Locals
    integer  :: s        ! The local site index
    integer  :: io_si     ! The site index of the IO array
    integer  :: ipa      ! The local "I"ndex of "PA"tches 
    integer  :: io_pa    ! The patch index of the IO array
    integer  :: io_pa1   ! The first patch index in the IO array for each site
    integer  :: io_soipa 
    integer  :: lb1,ub1,lb2,ub2  ! IO array bounds for the calling thread
    integer  :: ivar             ! index of IO variable object vector
    integer  :: ft               ! functional type index
    real(r8) :: n_density   ! individual of cohort per m2.
    real(r8) :: n_perm2     ! individuals per m2 for the whole column
    real(r8) :: patch_area_by_age(nlevage) ! patch area in each bin for normalizing purposes
    real(r8) :: canopy_area_by_age(nlevage) ! canopy area in each bin for normalizing purposes
    real(r8), parameter :: tiny = 1.e-5_r8      ! some small number
    integer  :: ipa2     ! patch incrementer
    integer :: cnlfpft_indx, cnlf_indx, ipft, ican, ileaf ! more iterators and indices
    type(ed_patch_type),pointer  :: cpatch
    type(ed_cohort_type),pointer :: ccohort
    real(r8) :: per_dt_tstep          ! Time step in frequency units (/s)

    associate( hio_gpp_pa         => this%hvars(ih_gpp_pa)%r81d, &
               hio_npp_pa         => this%hvars(ih_npp_pa)%r81d, &
               hio_aresp_pa       => this%hvars(ih_aresp_pa)%r81d, &
               hio_maint_resp_pa  => this%hvars(ih_maint_resp_pa)%r81d, &
               hio_growth_resp_pa => this%hvars(ih_growth_resp_pa)%r81d, &
               hio_npp_si         => this%hvars(ih_npp_si)%r81d, &
               hio_c_stomata_si   => this%hvars(ih_c_stomata_si)%r81d, &
               hio_c_lblayer_si   => this%hvars(ih_c_lblayer_si)%r81d, &
               hio_ar_si_scpf     => this%hvars(ih_ar_si_scpf)%r82d, &
               hio_ar_grow_si_scpf   => this%hvars(ih_ar_grow_si_scpf)%r82d, &
               hio_ar_maint_si_scpf  => this%hvars(ih_ar_maint_si_scpf)%r82d, &
               hio_ar_agsapm_si_scpf => this%hvars(ih_ar_agsapm_si_scpf)%r82d, &
               hio_ar_darkm_si_scpf  => this%hvars(ih_ar_darkm_si_scpf)%r82d, &
               hio_ar_crootm_si_scpf => this%hvars(ih_ar_crootm_si_scpf)%r82d, &
               hio_ar_frootm_si_scpf => this%hvars(ih_ar_frootm_si_scpf)%r82d, &
               hio_gpp_canopy_pa     => this%hvars(ih_gpp_canopy_pa)%r81d, &
               hio_ar_canopy_pa      => this%hvars(ih_ar_canopy_pa)%r81d, &
               hio_gpp_understory_pa => this%hvars(ih_gpp_understory_pa)%r81d, &
               hio_ar_understory_pa  => this%hvars(ih_ar_understory_pa)%r81d, &
               hio_rdark_canopy_si_scls             => this%hvars(ih_rdark_canopy_si_scls)%r82d, &
               hio_livestem_mr_canopy_si_scls       => this%hvars(ih_livestem_mr_canopy_si_scls)%r82d, &
               hio_livecroot_mr_canopy_si_scls      => this%hvars(ih_livecroot_mr_canopy_si_scls)%r82d, &
               hio_froot_mr_canopy_si_scls          => this%hvars(ih_froot_mr_canopy_si_scls)%r82d, &
               hio_resp_g_canopy_si_scls            => this%hvars(ih_resp_g_canopy_si_scls)%r82d, &
               hio_resp_m_canopy_si_scls            => this%hvars(ih_resp_m_canopy_si_scls)%r82d, &
               hio_rdark_understory_si_scls         => this%hvars(ih_rdark_understory_si_scls)%r82d, &
               hio_livestem_mr_understory_si_scls   => this%hvars(ih_livestem_mr_understory_si_scls)%r82d, &
               hio_livecroot_mr_understory_si_scls  => this%hvars(ih_livecroot_mr_understory_si_scls)%r82d, &
               hio_froot_mr_understory_si_scls      => this%hvars(ih_froot_mr_understory_si_scls)%r82d, &
               hio_resp_g_understory_si_scls        => this%hvars(ih_resp_g_understory_si_scls)%r82d, &
               hio_resp_m_understory_si_scls        => this%hvars(ih_resp_m_understory_si_scls)%r82d, &
               hio_leaf_mr_si         => this%hvars(ih_leaf_mr_si)%r81d, &
               hio_froot_mr_si        => this%hvars(ih_froot_mr_si)%r81d, &
               hio_livecroot_mr_si    => this%hvars(ih_livecroot_mr_si)%r81d, &
               hio_livestem_mr_si     => this%hvars(ih_livestem_mr_si)%r81d, &
               hio_gpp_si_age         => this%hvars(ih_gpp_si_age)%r82d, &
               hio_npp_si_age         => this%hvars(ih_npp_si_age)%r82d, &
               hio_c_stomata_si_age   => this%hvars(ih_c_stomata_si_age)%r82d, &
               hio_c_lblayer_si_age   => this%hvars(ih_c_lblayer_si_age)%r82d, &
               hio_parsun_z_si_cnlf     => this%hvars(ih_parsun_z_si_cnlf)%r82d, &
               hio_parsha_z_si_cnlf     => this%hvars(ih_parsha_z_si_cnlf)%r82d, &
               hio_ts_net_uptake_si_cnlf => this%hvars(ih_ts_net_uptake_si_cnlf)%r82d, &
               hio_parsun_z_si_cnlfpft  => this%hvars(ih_parsun_z_si_cnlfpft)%r82d, &
               hio_parsha_z_si_cnlfpft  => this%hvars(ih_parsha_z_si_cnlfpft)%r82d, &
               hio_laisun_z_si_cnlf     => this%hvars(ih_laisun_z_si_cnlf)%r82d, &
               hio_laisha_z_si_cnlf     => this%hvars(ih_laisha_z_si_cnlf)%r82d, &
               hio_laisun_z_si_cnlfpft  => this%hvars(ih_laisun_z_si_cnlfpft)%r82d, &
               hio_laisha_z_si_cnlfpft  => this%hvars(ih_laisha_z_si_cnlfpft)%r82d, &
               hio_laisun_top_si_can     => this%hvars(ih_laisun_top_si_can)%r82d, &
               hio_laisha_top_si_can     => this%hvars(ih_laisha_top_si_can)%r82d, &
               hio_fabd_sun_si_cnlfpft  => this%hvars(ih_fabd_sun_si_cnlfpft)%r82d, &
               hio_fabd_sha_si_cnlfpft  => this%hvars(ih_fabd_sha_si_cnlfpft)%r82d, &
               hio_fabi_sun_si_cnlfpft  => this%hvars(ih_fabi_sun_si_cnlfpft)%r82d, &
               hio_fabi_sha_si_cnlfpft  => this%hvars(ih_fabi_sha_si_cnlfpft)%r82d, &
               hio_fabd_sun_si_cnlf  => this%hvars(ih_fabd_sun_si_cnlf)%r82d, &
               hio_fabd_sha_si_cnlf  => this%hvars(ih_fabd_sha_si_cnlf)%r82d, &
               hio_fabi_sun_si_cnlf  => this%hvars(ih_fabi_sun_si_cnlf)%r82d, &
               hio_fabi_sha_si_cnlf  => this%hvars(ih_fabi_sha_si_cnlf)%r82d, &
               hio_parprof_dir_si_cnlf  => this%hvars(ih_parprof_dir_si_cnlf)%r82d, &
               hio_parprof_dif_si_cnlf  => this%hvars(ih_parprof_dif_si_cnlf)%r82d, &
               hio_parprof_dir_si_cnlfpft  => this%hvars(ih_parprof_dir_si_cnlfpft)%r82d, &
               hio_parprof_dif_si_cnlfpft  => this%hvars(ih_parprof_dif_si_cnlfpft)%r82d, &
               hio_fabd_sun_top_si_can  => this%hvars(ih_fabd_sun_top_si_can)%r82d, &
               hio_fabd_sha_top_si_can  => this%hvars(ih_fabd_sha_top_si_can)%r82d, &
               hio_fabi_sun_top_si_can  => this%hvars(ih_fabi_sun_top_si_can)%r82d, &
               hio_fabi_sha_top_si_can  => this%hvars(ih_fabi_sha_top_si_can)%r82d, &
               hio_parsun_top_si_can     => this%hvars(ih_parsun_top_si_can)%r82d, &
               hio_parsha_top_si_can     => this%hvars(ih_parsha_top_si_can)%r82d &
               )


      ! Flush the relevant history variables 
      call this%flush_hvars(nc,upfreq_in=2)

      per_dt_tstep = 1.0_r8/dt_tstep

      do s = 1,nsites
         
         io_si  = this%iovar_map(nc)%site_index(s)
         io_pa1 = this%iovar_map(nc)%patch1_index(s)
         io_soipa = io_pa1-1
         
         ipa = 0
         cpatch => sites(s)%oldest_patch

         patch_area_by_age(1:nlevage) = 0._r8
         canopy_area_by_age(1:nlevage) = 0._r8

         do while(associated(cpatch))
            
            io_pa = io_pa1 + ipa

            patch_area_by_age(cpatch%age_class)  = &
                 patch_area_by_age(cpatch%age_class) + cpatch%area

            canopy_area_by_age(cpatch%age_class) = &
                 canopy_area_by_age(cpatch%age_class) + cpatch%total_canopy_area

            ! Canopy resitance terms
            hio_c_stomata_si_age(io_si,cpatch%age_class) = &
                 hio_c_stomata_si_age(io_si,cpatch%age_class) + &
                 cpatch%c_stomata * cpatch%total_canopy_area
            
            hio_c_lblayer_si_age(io_si,cpatch%age_class) = &
                 hio_c_lblayer_si_age(io_si,cpatch%age_class) + &
                 cpatch%c_lblayer * cpatch%total_canopy_area
            
            hio_c_stomata_si(io_si) = hio_c_stomata_si(io_si) + &
                 cpatch%c_stomata * cpatch%total_canopy_area
            
            hio_c_lblayer_si(io_si) = hio_c_lblayer_si(io_si) + &
                 cpatch%c_lblayer * cpatch%total_canopy_area

            ccohort => cpatch%shortest
            do while(associated(ccohort))
               
               ! TODO: we need a standardized logical function on this (used lots, RGK)
               if ((cpatch%area .gt. 0._r8) .and. (cpatch%total_canopy_area .gt. 0._r8)) then
                  n_density = ccohort%n/min(cpatch%area,cpatch%total_canopy_area) 
                  n_perm2   = ccohort%n * AREA_INV
               else
                  n_density = 0.0_r8
                  n_perm2   = 0.0_r8
               endif
               
               if ( .not. ccohort%isnew ) then

                  ! Calculate index for the scpf class
                  associate( scpf => ccohort%size_by_pft_class, &
                             scls => ccohort%size_class )

                  ! scale up cohort fluxes to their patches
                  hio_npp_pa(io_pa) = hio_npp_pa(io_pa) + &
                        ccohort%npp_tstep * g_per_kg * n_density * per_dt_tstep
                  hio_gpp_pa(io_pa) = hio_gpp_pa(io_pa) + &
                        ccohort%gpp_tstep * g_per_kg * n_density * per_dt_tstep
                  hio_aresp_pa(io_pa) = hio_aresp_pa(io_pa) + &
                        ccohort%resp_tstep * g_per_kg * n_density * per_dt_tstep
                  hio_growth_resp_pa(io_pa) = hio_growth_resp_pa(io_pa) + &
                        ccohort%resp_g * g_per_kg * n_density * per_dt_tstep
                  hio_maint_resp_pa(io_pa) = hio_maint_resp_pa(io_pa) + &
                        ccohort%resp_m * g_per_kg * n_density * per_dt_tstep
                  
                  ! map ed cohort-level npp fluxes to clm column fluxes
                  hio_npp_si(io_si) = hio_npp_si(io_si) + ccohort%npp_tstep * n_perm2 * g_per_kg * per_dt_tstep

                  ! aggregate MR fluxes to the site level
                  hio_leaf_mr_si(io_si) = hio_leaf_mr_si(io_si) + ccohort%rdark &
                       * n_perm2 *  sec_per_day * days_per_year
                  hio_froot_mr_si(io_si) = hio_froot_mr_si(io_si) + ccohort%froot_mr &
                       * n_perm2 *  sec_per_day * days_per_year
                  hio_livecroot_mr_si(io_si) = hio_livecroot_mr_si(io_si) + ccohort%livecroot_mr &
                       * n_perm2 *  sec_per_day * days_per_year
                  hio_livestem_mr_si(io_si) = hio_livestem_mr_si(io_si) + ccohort%livestem_mr &
                       * n_perm2 *  sec_per_day * days_per_year

                  ! Total AR (kgC/m2/yr) = (kgC/plant/step) / (s/step) * (plant/m2) * (s/yr)
                  hio_ar_si_scpf(io_si,scpf)    =   hio_ar_si_scpf(io_si,scpf) + &
                        (ccohort%resp_tstep/dt_tstep) * n_perm2 * sec_per_day * days_per_year

                  ! Growth AR (kgC/m2/yr)
                  hio_ar_grow_si_scpf(io_si,scpf) = hio_ar_grow_si_scpf(io_si,scpf) + &
                        (ccohort%resp_g/dt_tstep) * n_perm2 * sec_per_day * days_per_year

                  ! Maint AR (kgC/m2/yr)
                  hio_ar_maint_si_scpf(io_si,scpf) = hio_ar_maint_si_scpf(io_si,scpf) + &
                        (ccohort%resp_m/dt_tstep) * n_perm2 * sec_per_day * days_per_year
                  
                  ! Maintenance AR partition variables are stored as rates (kgC/plant/s)
                  ! (kgC/m2/yr) = (kgC/plant/s) * (plant/m2) * (s/yr)
                  hio_ar_agsapm_si_scpf(io_si,scpf) = hio_ar_agsapm_si_scpf(io_si,scpf) + &
                        ccohort%livestem_mr * n_perm2 * sec_per_day * days_per_year

                  ! (kgC/m2/yr) = (kgC/plant/s) * (plant/m2) * (s/yr)
                  hio_ar_darkm_si_scpf(io_si,scpf) = hio_ar_darkm_si_scpf(io_si,scpf) + &
                        ccohort%rdark * n_perm2 *  sec_per_day * days_per_year

                  ! (kgC/m2/yr) = (kgC/plant/s) * (plant/m2) * (s/yr)
                  hio_ar_crootm_si_scpf(io_si,scpf) = hio_ar_crootm_si_scpf(io_si,scpf) + &
                        ccohort%livecroot_mr * n_perm2 * sec_per_day * days_per_year

                  ! (kgC/m2/yr) = (kgC/plant/s) * (plant/m2) * (s/yr)
                  hio_ar_frootm_si_scpf(io_si,scpf) = hio_ar_frootm_si_scpf(io_si,scpf) + &
                        ccohort%froot_mr * n_perm2  * sec_per_day * days_per_year


                  ! accumulate fluxes per patch age bin
                  hio_gpp_si_age(io_si,cpatch%age_class) = hio_gpp_si_age(io_si,cpatch%age_class) &
                       + ccohort%gpp_tstep * ccohort%n * g_per_kg * per_dt_tstep
                  hio_npp_si_age(io_si,cpatch%age_class) = hio_npp_si_age(io_si,cpatch%age_class) &
                       + ccohort%npp_tstep * ccohort%n * g_per_kg * per_dt_tstep

                  ! accumulate fluxes on canopy- and understory- separated fluxes
                  if (ccohort%canopy_layer .eq. 1) then
                     !
                     ! bulk fluxes are in gC / m2 / s
                     hio_gpp_canopy_pa(io_pa) = hio_gpp_canopy_pa(io_pa) + &
                          ccohort%gpp_tstep * g_per_kg * n_density * per_dt_tstep                     
                     hio_ar_canopy_pa(io_pa) = hio_ar_canopy_pa(io_pa) + &
                          ccohort%resp_tstep * g_per_kg * n_density * per_dt_tstep                     
                     !
                     ! size-resolved respiration fluxes are in kg C / ha / yr
                     hio_rdark_canopy_si_scls(io_si,scls) = hio_rdark_canopy_si_scls(io_si,scls) + &
                          ccohort%rdark  * ccohort%n * sec_per_day * days_per_year
                     hio_livestem_mr_canopy_si_scls(io_si,scls) = hio_livestem_mr_canopy_si_scls(io_si,scls) + &
                          ccohort%livestem_mr  * ccohort%n * sec_per_day * days_per_year
                     hio_livecroot_mr_canopy_si_scls(io_si,scls) = hio_livecroot_mr_canopy_si_scls(io_si,scls) + &
                          ccohort%livecroot_mr  * ccohort%n * sec_per_day * days_per_year
                     hio_froot_mr_canopy_si_scls(io_si,scls) = hio_froot_mr_canopy_si_scls(io_si,scls) + &
                          ccohort%froot_mr  * ccohort%n * sec_per_day * days_per_year
                     hio_resp_g_canopy_si_scls(io_si,scls) = hio_resp_g_canopy_si_scls(io_si,scls) + &
                          ccohort%resp_g  * ccohort%n * sec_per_day * days_per_year * per_dt_tstep 
                     hio_resp_m_canopy_si_scls(io_si,scls) = hio_resp_m_canopy_si_scls(io_si,scls) + &
                          ccohort%resp_m  * ccohort%n * sec_per_day * days_per_year * per_dt_tstep 
                  else
                     !
                     ! bulk fluxes are in gC / m2 / s
                     hio_gpp_understory_pa(io_pa) = hio_gpp_understory_pa(io_pa) + &
                          ccohort%gpp_tstep * g_per_kg * n_density * per_dt_tstep                     
                     hio_ar_understory_pa(io_pa) = hio_ar_understory_pa(io_pa) + &
                          ccohort%resp_tstep * g_per_kg * n_density * per_dt_tstep                     
                     !
                     ! size-resolved respiration fluxes are in kg C / ha / yr
                     hio_rdark_understory_si_scls(io_si,scls) = hio_rdark_understory_si_scls(io_si,scls) + &
                          ccohort%rdark  * ccohort%n * sec_per_day * days_per_year
                     hio_livestem_mr_understory_si_scls(io_si,scls) = hio_livestem_mr_understory_si_scls(io_si,scls) + &
                          ccohort%livestem_mr  * ccohort%n * sec_per_day * days_per_year
                     hio_livecroot_mr_understory_si_scls(io_si,scls) = hio_livecroot_mr_understory_si_scls(io_si,scls) + &
                          ccohort%livecroot_mr  * ccohort%n * sec_per_day * days_per_year
                     hio_froot_mr_understory_si_scls(io_si,scls) = hio_froot_mr_understory_si_scls(io_si,scls) + &
                          ccohort%froot_mr  * ccohort%n * sec_per_day * days_per_year
                     hio_resp_g_understory_si_scls(io_si,scls) = hio_resp_g_understory_si_scls(io_si,scls) + &
                          ccohort%resp_g  * ccohort%n * sec_per_day * days_per_year * per_dt_tstep 
                     hio_resp_m_understory_si_scls(io_si,scls) = hio_resp_m_understory_si_scls(io_si,scls) + &
                          ccohort%resp_m  * ccohort%n * sec_per_day * days_per_year * per_dt_tstep 
                  endif
                end associate
               endif

               !!! canopy leaf carbon balance
               ican = ccohort%canopy_layer
               do ileaf=1,ccohort%nv
                  cnlf_indx = ileaf + (ican-1) * nlevleaf
                  hio_ts_net_uptake_si_cnlf(io_si, cnlf_indx) = hio_ts_net_uptake_si_cnlf(io_si, cnlf_indx) + &
                       ccohort%ts_net_uptake(ileaf) * g_per_kg * per_dt_tstep * ccohort%c_area / AREA
               end do

               ccohort => ccohort%taller
            enddo ! cohort loop

            ! summarize radiation profiles through the canopy
            do ipft=1,numpft
               do ican=1,nclmax         !  cpatch%ncl_p  ?
                  do ileaf=1,nlevleaf   !  cpatch%ncan(ican,ipft) ?
                     ! calculate where we are on multiplexed dimensions
                     cnlfpft_indx = ileaf + (ican-1) * nlevleaf + (ipft-1) * nlevleaf * nclmax 
                     cnlf_indx = ileaf + (ican-1) * nlevleaf
                     !
                     ! first do all the canopy x leaf x pft calculations
                     hio_parsun_z_si_cnlfpft(io_si,cnlfpft_indx) = hio_parsun_z_si_cnlfpft(io_si,cnlfpft_indx) + &
                          cpatch%ed_parsun_z(ican,ipft,ileaf) * cpatch%area * AREA_INV
                     hio_parsha_z_si_cnlfpft(io_si,cnlfpft_indx) = hio_parsha_z_si_cnlfpft(io_si,cnlfpft_indx) + &
                          cpatch%ed_parsha_z(ican,ipft,ileaf) * cpatch%area * AREA_INV
                     !
                     hio_laisun_z_si_cnlfpft(io_si,cnlfpft_indx) = hio_laisun_z_si_cnlfpft(io_si,cnlfpft_indx) + &
                          cpatch%ed_laisun_z(ican,ipft,ileaf) * cpatch%area * AREA_INV
                     hio_laisha_z_si_cnlfpft(io_si,cnlfpft_indx) = hio_laisha_z_si_cnlfpft(io_si,cnlfpft_indx) + &
                          cpatch%ed_laisha_z(ican,ipft,ileaf) * cpatch%area * AREA_INV
                     !
                     hio_fabd_sun_si_cnlfpft(io_si,cnlfpft_indx) = hio_fabd_sun_si_cnlfpft(io_si,cnlfpft_indx) + &
                          cpatch%fabd_sun_z(ican,ipft,ileaf) * cpatch%area * AREA_INV
                     hio_fabd_sha_si_cnlfpft(io_si,cnlfpft_indx) = hio_fabd_sha_si_cnlfpft(io_si,cnlfpft_indx) + &
                          cpatch%fabd_sha_z(ican,ipft,ileaf) * cpatch%area * AREA_INV
                     hio_fabi_sun_si_cnlfpft(io_si,cnlfpft_indx) = hio_fabi_sun_si_cnlfpft(io_si,cnlfpft_indx) + &
                          cpatch%fabi_sun_z(ican,ipft,ileaf) * cpatch%area * AREA_INV
                     hio_fabi_sha_si_cnlfpft(io_si,cnlfpft_indx) = hio_fabi_sha_si_cnlfpft(io_si,cnlfpft_indx) + &
                          cpatch%fabi_sha_z(ican,ipft,ileaf) * cpatch%area * AREA_INV
                     !
                     hio_parprof_dir_si_cnlfpft(io_si,cnlfpft_indx) = hio_parprof_dir_si_cnlfpft(io_si,cnlfpft_indx) + &
                          cpatch%parprof_pft_dir_z(ican,ipft,ileaf) * cpatch%area * AREA_INV
                     hio_parprof_dif_si_cnlfpft(io_si,cnlfpft_indx) = hio_parprof_dif_si_cnlfpft(io_si,cnlfpft_indx) + &
                          cpatch%parprof_pft_dif_z(ican,ipft,ileaf) * cpatch%area * AREA_INV
                     !
                     ! summarize across all PFTs
                     hio_parsun_z_si_cnlf(io_si,cnlf_indx) = hio_parsun_z_si_cnlf(io_si,cnlf_indx) + &
                          cpatch%ed_parsun_z(ican,ipft,ileaf) * cpatch%area * AREA_INV
                     hio_parsha_z_si_cnlf(io_si,cnlf_indx) = hio_parsha_z_si_cnlf(io_si,cnlf_indx) + &
                          cpatch%ed_parsha_z(ican,ipft,ileaf) * cpatch%area * AREA_INV
                     !
                     hio_laisun_z_si_cnlf(io_si,cnlf_indx) = hio_laisun_z_si_cnlf(io_si,cnlf_indx) + &
                          cpatch%ed_laisun_z(ican,ipft,ileaf) * cpatch%area * AREA_INV
                     hio_laisha_z_si_cnlf(io_si,cnlf_indx) = hio_laisha_z_si_cnlf(io_si,cnlf_indx) + &
                          cpatch%ed_laisha_z(ican,ipft,ileaf) * cpatch%area * AREA_INV
                     !
                     hio_fabd_sun_si_cnlf(io_si,cnlf_indx) = hio_fabd_sun_si_cnlf(io_si,cnlf_indx) + &
                          cpatch%fabd_sun_z(ican,ipft,ileaf) * cpatch%area * AREA_INV
                     hio_fabd_sha_si_cnlf(io_si,cnlf_indx) = hio_fabd_sha_si_cnlf(io_si,cnlf_indx) + &
                          cpatch%fabd_sha_z(ican,ipft,ileaf) * cpatch%area * AREA_INV
                     hio_fabi_sun_si_cnlf(io_si,cnlf_indx) = hio_fabi_sun_si_cnlf(io_si,cnlf_indx) + &
                          cpatch%fabi_sun_z(ican,ipft,ileaf) * cpatch%area * AREA_INV
                     hio_fabi_sha_si_cnlf(io_si,cnlf_indx) = hio_fabi_sha_si_cnlf(io_si,cnlf_indx) + &
                          cpatch%fabi_sha_z(ican,ipft,ileaf) * cpatch%area * AREA_INV

                  end do
                  !
                  ! summarize just the top leaf level across all PFTs, for each canopy level
                  hio_parsun_top_si_can(io_si,ican) = hio_parsun_top_si_can(io_si,ican) + &
                       cpatch%ed_parsun_z(ican,ipft,1) * cpatch%area * AREA_INV
                  hio_parsha_top_si_can(io_si,ican) = hio_parsha_top_si_can(io_si,ican) + &
                       cpatch%ed_parsha_z(ican,ipft,1) * cpatch%area * AREA_INV
                  !
                  hio_laisun_top_si_can(io_si,ican) = hio_laisun_top_si_can(io_si,ican) + &
                       cpatch%ed_laisun_z(ican,ipft,1) * cpatch%area * AREA_INV
                  hio_laisha_top_si_can(io_si,ican) = hio_laisha_top_si_can(io_si,ican) + &
                       cpatch%ed_laisha_z(ican,ipft,1) * cpatch%area * AREA_INV
                  !
                  hio_fabd_sun_top_si_can(io_si,ican) = hio_fabd_sun_top_si_can(io_si,ican) + &
                       cpatch%fabd_sun_z(ican,ipft,1) * cpatch%area * AREA_INV
                  hio_fabd_sha_top_si_can(io_si,ican) = hio_fabd_sha_top_si_can(io_si,ican) + &
                       cpatch%fabd_sha_z(ican,ipft,1) * cpatch%area * AREA_INV
                  hio_fabi_sun_top_si_can(io_si,ican) = hio_fabi_sun_top_si_can(io_si,ican) + &
                       cpatch%fabi_sun_z(ican,ipft,1) * cpatch%area * AREA_INV
                  hio_fabi_sha_top_si_can(io_si,ican) = hio_fabi_sha_top_si_can(io_si,ican) + &
                       cpatch%fabi_sha_z(ican,ipft,1) * cpatch%area * AREA_INV
                  !
               end do
            end do

            ! PFT-mean radiation profiles
            do ican=1,nclmax
               do ileaf=1,nlevleaf
                  ! calculate where we are on multiplexed dimensions
                  cnlf_indx = ileaf + (ican-1) * nlevleaf
                  !
                  hio_parprof_dir_si_cnlf(io_si,cnlf_indx) = hio_parprof_dir_si_cnlf(io_si,cnlf_indx) + &
                       cpatch%parprof_dir_z(ican,ileaf) * cpatch%area * AREA_INV
                  hio_parprof_dif_si_cnlf(io_si,cnlf_indx) = hio_parprof_dif_si_cnlf(io_si,cnlf_indx) + &
                       cpatch%parprof_dif_z(ican,ileaf) * cpatch%area * AREA_INV
               end do
            end do

            ipa = ipa + 1
            cpatch => cpatch%younger
         end do !patch loop

         do ipa2 = 1, nlevage
            if (patch_area_by_age(ipa2) .gt. tiny) then
               hio_gpp_si_age(io_si, ipa2) = hio_gpp_si_age(io_si, ipa2) / (patch_area_by_age(ipa2))
               hio_npp_si_age(io_si, ipa2) = hio_npp_si_age(io_si, ipa2) / (patch_area_by_age(ipa2))
            else
               hio_gpp_si_age(io_si, ipa2) = 0._r8
               hio_npp_si_age(io_si, ipa2) = 0._r8
            endif

            ! Normalize resistance diagnostics
            if (canopy_area_by_age(ipa2) .gt. tiny) then
               hio_c_stomata_si_age(io_si,ipa2) = &
                    hio_c_stomata_si_age(io_si,ipa2) / canopy_area_by_age(ipa2)

               hio_c_lblayer_si_age(io_si,ipa2) = &
                    hio_c_lblayer_si_age(io_si,ipa2) / canopy_area_by_age(ipa2)
            else
               hio_c_stomata_si_age(io_si,ipa2) = 0._r8
               hio_c_lblayer_si_age(io_si,ipa2) = 0._r8
            end if
            
         end do
         
         ! Normalize resistance diagnostics
         if ( sum(canopy_area_by_age(1:nlevage)) .gt. tiny) then
            hio_c_stomata_si(io_si) = hio_c_stomata_si(io_si) / sum(canopy_area_by_age(1:nlevage))
            hio_c_lblayer_si(io_si) = hio_c_lblayer_si(io_si) / sum(canopy_area_by_age(1:nlevage))
         else
            hio_c_stomata_si(io_si) = 0._r8
            hio_c_lblayer_si(io_si) = 0._r8
         end if
	 
      enddo ! site loop

    end associate
 
  end subroutine update_history_prod

  ! =====================================================================================

  subroutine update_history_hydraulics(this,nc,nsites,sites,dt_tstep)

    ! ---------------------------------------------------------------------------------
    ! This is the call to update the history IO arrays that are expected to only change
    ! after rapid timescale productivity calculations (gpp and respiration).
    ! ---------------------------------------------------------------------------------
    
    use FatesHydraulicsMemMod, only : ed_cohort_hydr_type, nshell
    use EDTypesMod           , only : maxpft

    
    ! Arguments
    class(fates_history_interface_type)             :: this
    integer                 , intent(in)            :: nc   ! clump index
    integer                 , intent(in)            :: nsites
    type(ed_site_type)      , intent(inout), target :: sites(nsites)
    real(r8)                , intent(in)            :: dt_tstep
    
    ! Locals
    integer  :: s        ! The local site index
    integer  :: io_si     ! The site index of the IO array
    integer  :: ipa      ! The local "I"ndex of "PA"tches 
    integer  :: io_pa    ! The patch index of the IO array
    integer  :: io_pa1   ! The first patch index in the IO array for each site
    integer  :: ft               ! functional type index
    integer  :: scpf
    integer  :: io_shsl  ! The combined "SH"ell "S"oil "L"ayer index in the IO array
    real(r8) :: n_density   ! individual of cohort per m2.
    real(r8) :: n_perm2     ! individuals per m2 for the whole column
    real(r8), parameter :: tiny = 1.e-5_r8      ! some small number
    real(r8) :: ncohort_scpf(nlevsclass*maxpft)  ! Bins to count up cohorts counts used in weighting
                                                   ! should be "hio_nplant_si_scpf"
    real(r8) :: number_fraction
    real(r8) :: number_fraction_rate
    integer  :: ipa2     ! patch incrementer
    integer  :: iscpf    ! index of the scpf group
    integer  :: j        ! soil layer index
    integer  :: k        ! rhizosphere shell index

    type(ed_patch_type),pointer  :: cpatch
    type(ed_cohort_type),pointer :: ccohort
    type(ed_cohort_hydr_type), pointer :: ccohort_hydr

    real(r8), parameter :: daysecs = 86400.0_r8 ! What modeler doesn't recognize 86400?
    real(r8), parameter :: yeardays = 365.0_r8  ! Should this be 365.25?

    logical :: layer1_present
    logical :: layer2_present
    logical :: layer3_present
    logical :: layer4_present
    logical :: layer5_present
    logical :: layer6_present
    logical :: layer7_present
    logical :: layer8_present
    logical :: layer9_present
    logical :: layer10_present
    
    if(hlm_use_planthydro.eq.ifalse) return

    associate( hio_errh2o_scpf  => this%hvars(ih_errh2o_scpf)%r82d, &
          hio_tran_scpf         => this%hvars(ih_tran_scpf)%r82d, &
          hio_rootuptake_scpf   => this%hvars(ih_rootuptake_scpf)%r82d, &
          hio_rootuptake01_scpf => this%hvars(ih_rootuptake01_scpf)%r82d, &
          hio_rootuptake02_scpf => this%hvars(ih_rootuptake02_scpf)%r82d, &
          hio_rootuptake03_scpf => this%hvars(ih_rootuptake03_scpf)%r82d, &
          hio_rootuptake04_scpf => this%hvars(ih_rootuptake04_scpf)%r82d, &
          hio_rootuptake05_scpf => this%hvars(ih_rootuptake05_scpf)%r82d, &
          hio_rootuptake06_scpf => this%hvars(ih_rootuptake06_scpf)%r82d, &
          hio_rootuptake07_scpf => this%hvars(ih_rootuptake07_scpf)%r82d, &
          hio_rootuptake08_scpf => this%hvars(ih_rootuptake08_scpf)%r82d, &
          hio_rootuptake09_scpf => this%hvars(ih_rootuptake09_scpf)%r82d, &
          hio_rootuptake10_scpf => this%hvars(ih_rootuptake10_scpf)%r82d, &
          hio_h2osoi_shsl       => this%hvars(ih_h2osoi_si_scagpft)%r82d, &
          hio_sapflow_scpf      => this%hvars(ih_sapflow_scpf)%r82d, &
          hio_iterh1_scpf       => this%hvars(ih_iterh1_scpf)%r82d, &          
          hio_iterh2_scpf       => this%hvars(ih_iterh2_scpf)%r82d, &           
          hio_ath_scpf          => this%hvars(ih_ath_scpf)%r82d, &               
          hio_tth_scpf          => this%hvars(ih_tth_scpf)%r82d, &               
          hio_sth_scpf          => this%hvars(ih_sth_scpf)%r82d, &                     
          hio_lth_scpf          => this%hvars(ih_lth_scpf)%r82d, &                     
          hio_awp_scpf          => this%hvars(ih_awp_scpf)%r82d, &                     
          hio_twp_scpf          => this%hvars(ih_twp_scpf)%r82d, &  
          hio_swp_scpf          => this%hvars(ih_swp_scpf)%r82d, &                     
          hio_lwp_scpf          => this%hvars(ih_lwp_scpf)%r82d, &  
	  hio_aflc_scpf          => this%hvars(ih_aflc_scpf)%r82d, &                     
          hio_tflc_scpf          => this%hvars(ih_tflc_scpf)%r82d, &  
          hio_sflc_scpf          => this%hvars(ih_sflc_scpf)%r82d, &                     
          hio_lflc_scpf          => this%hvars(ih_lflc_scpf)%r82d, &                   
          hio_btran_scpf        => this%hvars(ih_btran_scpf)%r82d, &
          hio_h2oveg_si         => this%hvars(ih_h2oveg_si)%r81d, &
          hio_nplant_si_scpf    => this%hvars(ih_nplant_si_scpf)%r82d, &
          hio_h2oveg_hydro_err_si    => this%hvars(ih_h2oveg_hydro_err_si)%r81d )
      
      ! Flush the relevant history variables 
      call this%flush_hvars(nc,upfreq_in=4)

      do s = 1,nsites
         
         io_si  = this%iovar_map(nc)%site_index(s)
         io_pa1 = this%iovar_map(nc)%patch1_index(s)

         hio_h2oveg_si(io_si)              = sites(s)%si_hydr%h2oveg
         hio_h2oveg_hydro_err_si(io_si)    = sites(s)%si_hydr%h2oveg_hydro_err

         ncohort_scpf(:) = 0.0_r8  ! Counter for normalizing weighting 
                                   ! factors for cohort mean propoerties
                                   ! This is actually used as a check
                                   ! on hio_nplant_si_scpf


         ! Determine which hydraulic soil layers are present
         if( sites(s)%si_hydr%nlevsoi_hyd >=1 ) then
            layer1_present = .true.
         else
            layer1_present = .false.
         end if
         ! Determine which hydraulic soil layers are present
         if( sites(s)%si_hydr%nlevsoi_hyd >=2 ) then
            layer2_present = .true.
         else
            layer2_present = .false.
         end if
         ! Determine which hydraulic soil layers are present
         if( sites(s)%si_hydr%nlevsoi_hyd >=3 ) then
            layer3_present = .true.
         else
            layer3_present = .false.
         end if
         ! Determine which hydraulic soil layers are present
         if( sites(s)%si_hydr%nlevsoi_hyd >=4 ) then
            layer4_present = .true.
         else
            layer4_present = .false.
         end if
         ! Determine which hydraulic soil layers are present
         if( sites(s)%si_hydr%nlevsoi_hyd >=5 ) then
            layer5_present = .true.
         else
            layer5_present = .false.
         end if
         ! Determine which hydraulic soil layers are present
         if( sites(s)%si_hydr%nlevsoi_hyd >=6 ) then
            layer6_present = .true.
         else
            layer6_present = .false.
         end if
         ! Determine which hydraulic soil layers are present
         if( sites(s)%si_hydr%nlevsoi_hyd >=7 ) then
            layer7_present = .true.
         else
            layer7_present = .false.
         end if
         ! Determine which hydraulic soil layers are present
         if( sites(s)%si_hydr%nlevsoi_hyd >=8 ) then
            layer8_present = .true.
         else
            layer8_present = .false.
         end if
         ! Determine which hydraulic soil layers are present
         if( sites(s)%si_hydr%nlevsoi_hyd >=9 ) then
            layer9_present = .true.
         else
            layer9_present = .false.
         end if
         ! Determine which hydraulic soil layers are present
         if( sites(s)%si_hydr%nlevsoi_hyd >=10 ) then
            layer10_present = .true.
         else
            layer10_present = .false.
         end if


         cpatch => sites(s)%oldest_patch
         do while(associated(cpatch))
            ccohort => cpatch%shortest
            do while(associated(ccohort))
               if ( .not. ccohort%isnew ) then
                  ! Calculate index for the scpf class
                  iscpf = ccohort%size_by_pft_class
                  ncohort_scpf(iscpf) = ncohort_scpf(iscpf) + ccohort%n
               end if
               ccohort => ccohort%taller
            enddo ! cohort loop
            cpatch => cpatch%younger
         end do !patch loop
         

         ipa = 0
         cpatch => sites(s)%oldest_patch
         do while(associated(cpatch))
            
            io_pa = io_pa1 + ipa

            ccohort => cpatch%shortest
            do while(associated(ccohort))

               ccohort_hydr => ccohort%co_hydr
               
               ! TODO: we need a standardized logical function on this (used lots, RGK)
               if ((cpatch%area .gt. 0._r8) .and. (cpatch%total_canopy_area .gt. 0._r8)) then
                  n_density = ccohort%n/min(cpatch%area,cpatch%total_canopy_area) 
                  n_perm2   = ccohort%n/AREA   
               else
                  n_density = 0.0_r8
                  n_perm2   = 0.0_r8
               endif
               
               if ( .not. ccohort%isnew ) then

                  ! Calculate index for the scpf class
                  iscpf = ccohort%size_by_pft_class
                  
                  ! scale up cohort fluxes to their sites
                  number_fraction_rate = (ccohort%n / ncohort_scpf(iscpf))/dt_tstep
                  
                  ! scale cohorts to mean quantity
                  number_fraction = (ccohort%n / ncohort_scpf(iscpf))
                  
                  hio_errh2o_scpf(io_si,iscpf) = hio_errh2o_scpf(io_si,iscpf) + &
                        ccohort_hydr%errh2o * number_fraction_rate ! [kg/indiv/s]
                  
                  hio_tran_scpf(io_si,iscpf) = hio_tran_scpf(io_si,iscpf) + &
                        (ccohort_hydr%qtop_dt + ccohort_hydr%dqtopdth_dthdt) * number_fraction_rate ! [kg/indiv/s]
                  
                  hio_rootuptake_scpf(io_si,iscpf) = hio_rootuptake_scpf(io_si,iscpf) + &
                        ccohort_hydr%rootuptake * number_fraction_rate       ! [kg/indiv/s]
                  

                  ! Not sure how to simplify this
                  ! All of these if's inside a cohort loop is not good....
                  
                  if (layer1_present)then
                     hio_rootuptake01_scpf(io_si,iscpf) = hio_rootuptake01_scpf(io_si,iscpf) + &
                           ccohort_hydr%rootuptake01 * number_fraction_rate   ! [kg/indiv/s]
                  end if
                  if (layer2_present) then
                     hio_rootuptake02_scpf(io_si,iscpf) = hio_rootuptake02_scpf(io_si,iscpf) + &
                           ccohort_hydr%rootuptake02 * number_fraction_rate     ! [kg/indiv/s]
                  end if
                  if (layer3_present) then
                     hio_rootuptake03_scpf(io_si,iscpf) = hio_rootuptake03_scpf(io_si,iscpf) + &
                           ccohort_hydr%rootuptake03 * number_fraction_rate     ! [kg/indiv/s]
                  end if
                  if (layer4_present) then
                     hio_rootuptake04_scpf(io_si,iscpf) = hio_rootuptake04_scpf(io_si,iscpf) + &
                           ccohort_hydr%rootuptake04 * number_fraction_rate     ! [kg/indiv/s]
                  end if
                  if (layer5_present) then
                     hio_rootuptake05_scpf(io_si,iscpf) = hio_rootuptake05_scpf(io_si,iscpf) + &
                           ccohort_hydr%rootuptake05 * number_fraction_rate     ! [kg/indiv/s]
                  end if
                  if (layer6_present) then
                     hio_rootuptake06_scpf(io_si,iscpf) = hio_rootuptake06_scpf(io_si,iscpf) + &
                           ccohort_hydr%rootuptake06 * number_fraction_rate     ! [kg/indiv/s]
                  end if
                  if (layer7_present) then
                     hio_rootuptake07_scpf(io_si,iscpf) = hio_rootuptake07_scpf(io_si,iscpf) + &
                             ccohort_hydr%rootuptake07 * number_fraction_rate    ! [kg/indiv/s]
                  end if
                  if (layer8_present) then
                     hio_rootuptake08_scpf(io_si,iscpf) = hio_rootuptake08_scpf(io_si,iscpf) + &
                           ccohort_hydr%rootuptake08 * number_fraction_rate     ! [kg/indiv/s]
                  end if
                  if (layer9_present) then
                     hio_rootuptake09_scpf(io_si,iscpf) = hio_rootuptake09_scpf(io_si,iscpf) + &
                           ccohort_hydr%rootuptake09 * number_fraction_rate     ! [kg/indiv/s] 
                  end if
                  if (layer10_present) then
                     hio_rootuptake10_scpf(io_si,iscpf) = hio_rootuptake10_scpf(io_si,iscpf) + &
                           ccohort_hydr%rootuptake10 * number_fraction_rate     ! [kg/indiv/s]
                  end if
                  
                  hio_sapflow_scpf(io_si,iscpf)         = hio_sapflow_scpf(io_si,iscpf)  + &
                        ccohort_hydr%sapflow * number_fraction_rate             ! [kg/indiv/s]
                  
                  hio_iterh1_scpf(io_si,iscpf)          = hio_iterh1_scpf(io_si,iscpf) + &
                        ccohort_hydr%iterh1  * number_fraction             ! [-]
                  
                  hio_iterh2_scpf(io_si,iscpf)          = hio_iterh2_scpf(io_si,iscpf) + &
                        ccohort_hydr%iterh2 * number_fraction             ! [-]
                  
                  hio_ath_scpf(io_si,iscpf)             = hio_ath_scpf(io_si,iscpf) + &
                        ccohort_hydr%th_aroot(1)   * number_fraction      ! [m3 m-3]
                  
                  hio_tth_scpf(io_si,iscpf)             = hio_tth_scpf(io_si,iscpf) + &
                        ccohort_hydr%th_troot(1)  * number_fraction         ! [m3 m-3]
                  
                  hio_sth_scpf(io_si,iscpf)             = hio_sth_scpf(io_si,iscpf) + &
                        ccohort_hydr%th_ag(2)  * number_fraction        ! [m3 m-3]
                  
                  hio_lth_scpf(io_si,iscpf)             =  hio_lth_scpf(io_si,iscpf) + &
                        ccohort_hydr%th_ag(1)  * number_fraction        ! [m3 m-3]
                  
                  hio_awp_scpf(io_si,iscpf)             = hio_awp_scpf(io_si,iscpf) + &
                        ccohort_hydr%psi_aroot(1)   * number_fraction     ! [MPa]
                  
                  hio_twp_scpf(io_si,iscpf)             = hio_twp_scpf(io_si,iscpf) + &
                        ccohort_hydr%psi_troot(1)  * number_fraction       ! [MPa]
                  
                  hio_swp_scpf(io_si,iscpf)             = hio_swp_scpf(io_si,iscpf) + &
                        ccohort_hydr%psi_ag(2)  * number_fraction       ! [MPa]
                  
                  hio_lwp_scpf(io_si,iscpf)             = hio_lwp_scpf(io_si,iscpf) + &
                        ccohort_hydr%psi_ag(1)  * number_fraction       ! [MPa]
			
		  hio_aflc_scpf(io_si,iscpf)             = hio_aflc_scpf(io_si,iscpf) + &
                        ccohort_hydr%flc_aroot(1)   * number_fraction     
                  
                  hio_tflc_scpf(io_si,iscpf)             = hio_tflc_scpf(io_si,iscpf) + &
                        ccohort_hydr%flc_troot(1)  * number_fraction     
                  
                  hio_sflc_scpf(io_si,iscpf)             = hio_sflc_scpf(io_si,iscpf) + &
                        ccohort_hydr%flc_ag(2)  * number_fraction       
                  
                  hio_lflc_scpf(io_si,iscpf)             = hio_lflc_scpf(io_si,iscpf) + &
                        ccohort_hydr%flc_ag(1)  * number_fraction   
                  
                  hio_btran_scpf(io_si,iscpf)           = hio_btran_scpf(io_si,iscpf) + &
                        ccohort_hydr%btran(1)  * number_fraction        ! [-]
                  
               endif

               ccohort => ccohort%taller
            enddo ! cohort loop
            ipa = ipa + 1
            cpatch => cpatch%younger
         end do !patch loop

         io_shsl = 0
         do j=1,sites(s)%si_hydr%nlevsoi_hyd
           do k=1, nshell
             io_shsl = io_shsl + 1
             hio_h2osoi_shsl(io_si,io_shsl) = sites(s)%si_hydr%h2osoi_liqvol_shell(j,k)
           end do
	 end do
                  
         if(hlm_use_ed_st3.eq.ifalse) then
            do scpf=1,nlevsclass*numpft
               if( abs(hio_nplant_si_scpf(io_si, scpf)-ncohort_scpf(scpf)) > 1.0E-8_r8 ) then
                  write(fates_log(),*) 'numpft:',numpft
                  write(fates_log(),*) 'nlevsclass:',nlevsclass
                  write(fates_log(),*) 'scpf:',scpf
                  write(fates_log(),*) 'io_si:',io_si
                  write(fates_log(),*) 'hio_nplant_si_scpf:',hio_nplant_si_scpf(io_si, scpf)
                  write(fates_log(),*) 'ncohort_scpf:',ncohort_scpf(scpf)
                  write(fates_log(),*) 'nplant check on hio_nplant_si_scpf fails during hydraulics history updates'
                  call endrun(msg=errMsg(sourcefile, __LINE__))
               end if
            end do
         end if

      enddo ! site loop

    end associate
 
 end subroutine update_history_hydraulics

  ! ====================================================================================
  integer function num_history_vars(this)

    implicit none

    class(fates_history_interface_type), intent(in) :: this

    num_history_vars = this%num_history_vars_
    
  end function num_history_vars
  
  ! ====================================================================================
  
  subroutine initialize_history_vars(this)

    implicit none

    class(fates_history_interface_type), intent(inout) :: this

   ! Determine how many of the history IO variables registered in FATES
   ! are going to be allocated
   call this%define_history_vars(initialize_variables=.false.)

   ! Allocate the list of history output variable objects
   allocate(this%hvars(this%num_history_vars()))
   
   ! construct the object that defines all of the IO variables
   call this%define_history_vars(initialize_variables=.true.)
   
 end subroutine initialize_history_vars
  
  ! ====================================================================================
  
  subroutine define_history_vars(this, initialize_variables)
    
    ! ---------------------------------------------------------------------------------
    ! 
    !                    REGISTRY OF HISTORY OUTPUT VARIABLES
    !
    ! This subroutine is called in two contexts, either in count mode or inialize mode
    ! In count mode, we just walk through the list of registerred variables, compare
    ! if the variable of interest list the current host model and add it to the count
    ! if true.  This count is used just to allocate the variable space.  After this
    ! has been done, we go through the list a second time populating a memory structure.
    ! This phase is the "initialize" phase.  These two phases are differntiated by the
    ! string "callstep", which should be either "count" or "initialize".
    !
    ! Note 1 there are different ways you can flush or initialize the output fields.
    ! If you flush to a native type, (such as zero), the entire slab which covers
    ! indices which may not be relevant to FATES, are flushed to this value.  So
    ! in that case, lakes and crops that are not controlled by FATES will zero'd
    ! and when values are scaled up to the land-grid, the zero's for non FATES will
    ! be included.  This is good and correct if nothing is there.  
    !
    ! But, what if crops exist in the host model and occupy a fraction of the land-surface
    ! shared with natural vegetation? In that case, you want to flush your arrays
    ! with a value that the HLM treats as "do not average"
    ! 
    ! If your HLM makes use of, and you want, INTEGER OUTPUT, pass the flushval as
    ! a real.  The applied flush value will use the NINT() intrinsic function
    ! ---------------------------------------------------------------------------------

    use FatesIOVariableKindMod, only : patch_r8, patch_ground_r8, patch_size_pft_r8
    use FatesIOVariableKindMod, only : site_r8, site_ground_r8, site_size_pft_r8    
    use FatesIOVariableKindMod, only : site_size_r8, site_pft_r8, site_age_r8
    use FatesIOVariableKindMod, only : site_height_r8
    use FatesInterfaceMod     , only : hlm_use_planthydro
    
    use FatesIOVariableKindMod, only : site_fuel_r8, site_cwdsc_r8, site_scag_r8
    use FatesIOVariableKindMod, only : site_can_r8, site_cnlf_r8, site_cnlfpft_r8
    use FatesIOVariableKindMod, only : site_scagpft_r8, site_agepft_r8
    use FatesIOVariableKindMod, only : site_elem_r8, site_elpft_r8
    use FatesIOVariableKindMod, only : site_elcwd_r8, site_elage_r8


    implicit none
    
    class(fates_history_interface_type), intent(inout) :: this
    logical, intent(in) :: initialize_variables  ! are we 'count'ing or 'initializ'ing?

    integer :: ivar
    character(len=10) :: tempstring 
    
    ivar=0
    
    ! Site level counting variables
    call this%set_history_var(vname='ED_NPATCHES', units='none',                &
         long='Total number of ED patches per site', use_default='active',      &
         avgflag='A', vtype=site_r8, hlms='CLM:ALM', flushval=0.0_r8, upfreq=1,    &
         ivar=ivar, initialize=initialize_variables, index = ih_npatches_si)

    call this%set_history_var(vname='ED_NCOHORTS', units='none',                &
         long='Total number of ED cohorts per site', use_default='active',      &
         avgflag='A', vtype=site_r8, hlms='CLM:ALM', flushval=0.0_r8, upfreq=1,    &
         ivar=ivar, initialize=initialize_variables, index = ih_ncohorts_si)
    
    ! Patch variables
    call this%set_history_var(vname='TRIMMING', units='none',                   &
         long='Degree to which canopy expansion is limited by leaf economics',  & 
         use_default='active', &
         avgflag='A', vtype=patch_r8, hlms='CLM:ALM', flushval=1.0_r8, upfreq=1,    &
         ivar=ivar, initialize=initialize_variables, index = ih_trimming_pa)
    
    call this%set_history_var(vname='AREA_PLANT', units='m2',                   &
         long='area occupied by all plants', use_default='active',              &
         avgflag='A', vtype=patch_r8, hlms='CLM:ALM', flushval=0.0_r8, upfreq=1,    &
         ivar=ivar, initialize=initialize_variables, index = ih_area_plant_pa)
    
    call this%set_history_var(vname='AREA_TREES', units='m2',                   &
         long='area occupied by woody plants', use_default='active',            &
         avgflag='A', vtype=patch_r8, hlms='CLM:ALM', flushval=0.0_r8, upfreq=1,    &
         ivar=ivar, initialize=initialize_variables, index = ih_area_treespread_pa)

    call this%set_history_var(vname='SITE_COLD_STATUS', units='0,1,2', &
          long='Site level cold status, 0=not cold-dec, 1=too cold for leaves, 2=not-too cold',  &
          use_default='active',                                                  &
          avgflag='A', vtype=site_r8, hlms='CLM:ALM', flushval=hlm_hio_ignore_val, upfreq=1, &
          ivar=ivar, initialize=initialize_variables, index = ih_site_cstatus_si )

    call this%set_history_var(vname='SITE_DROUGHT_STATUS', units='0,1,2,3', &
          long='Site level drought status, <2 too dry for leaves, >=2 not-too dry', &
          use_default='active',                                                  &
          avgflag='A', vtype=site_r8, hlms='CLM:ALM', flushval=hlm_hio_ignore_val, upfreq=1, &
          ivar=ivar, initialize=initialize_variables, index = ih_site_dstatus_si)

    call this%set_history_var(vname='SITE_GDD', units='degC',  &
         long='site level growing degree days',                &
         use_default='active',                                                 &
         avgflag='A', vtype=site_r8, hlms='CLM:ALM', flushval=hlm_hio_ignore_val, upfreq=1, &
         ivar=ivar, initialize=initialize_variables, index = ih_gdd_si)
    
    call this%set_history_var(vname='SITE_NCHILLDAYS', units = 'days', &
         long='site level number of chill days', &
         use_default='active',                                                 &
         avgflag='A', vtype=site_r8, hlms='CLM:ALM', flushval=hlm_hio_ignore_val, upfreq=1, &
         ivar=ivar, initialize=initialize_variables, index = ih_site_nchilldays_si)

    call this%set_history_var(vname='SITE_NCOLDDAYS', units = 'days', &
         long='site level number of cold days', &
         use_default='active',                                                 &
         avgflag='A', vtype=site_r8, hlms='CLM:ALM', flushval=hlm_hio_ignore_val, upfreq=1, &
         ivar=ivar, initialize=initialize_variables, index = ih_site_ncolddays_si)

    call this%set_history_var(vname='SITE_DAYSINCE_COLDLEAFOFF', units='days', &
         long='site level days elapsed since cold leaf drop', &
         use_default='active',                                                  &
         avgflag='A', vtype=site_r8, hlms='CLM:ALM', flushval=hlm_hio_ignore_val, upfreq=1, &
         ivar=ivar, initialize=initialize_variables, index = ih_cleafoff_si)

    call this%set_history_var(vname='SITE_DAYSINCE_COLDLEAFON', units='days', &
         long='site level days elapsed since cold leaf flush', &
         use_default='active',                                                  &
         avgflag='A', vtype=site_r8, hlms='CLM:ALM', flushval=hlm_hio_ignore_val, upfreq=1, &
         ivar=ivar, initialize=initialize_variables, index = ih_cleafon_si) 

    call this%set_history_var(vname='SITE_DAYSINCE_DROUGHTLEAFOFF', units='days', &
         long='site level days elapsed since drought leaf drop', &
         use_default='active',                                                  &
         avgflag='A', vtype=site_r8, hlms='CLM:ALM', flushval=hlm_hio_ignore_val, upfreq=1, &
         ivar=ivar, initialize=initialize_variables, index = ih_dleafoff_si)
    
    call this%set_history_var(vname='SITE_DAYSINCE_DROUGHTLEAFON', units='days', &
         long='site level days elapsed since drought leaf flush', &
         use_default='active',                                                  &
         avgflag='A', vtype=site_r8, hlms='CLM:ALM', flushval=hlm_hio_ignore_val, upfreq=1, &
         ivar=ivar, initialize=initialize_variables, index = ih_dleafon_si)

    call this%set_history_var(vname='SITE_MEANLIQVOL_DROUGHTPHEN', units='m3/m3', &
         long='site level mean liquid water volume for drought phen', &
         use_default='active',                                                  &
         avgflag='A', vtype=site_r8, hlms='CLM:ALM', flushval=hlm_hio_ignore_val, upfreq=1, &
         ivar=ivar, initialize=initialize_variables, index = ih_meanliqvol_si)

    call this%set_history_var(vname='CANOPY_SPREAD', units='0-1',               &
         long='Scaling factor between tree basal area and canopy area',         &
         use_default='active',                                                  &
         avgflag='A', vtype=site_r8, hlms='CLM:ALM', flushval=0.0_r8, upfreq=1,    &
         ivar=ivar, initialize=initialize_variables, index = ih_canopy_spread_si)

    call this%set_history_var(vname='PFTbiomass', units='gC/m2',                   &
         long='total PFT level biomass', use_default='active',                     &
         avgflag='A', vtype=site_pft_r8, hlms='CLM:ALM', flushval=0.0_r8, upfreq=1, &
         ivar=ivar, initialize=initialize_variables, index = ih_biomass_si_pft )

    call this%set_history_var(vname='PFTleafbiomass', units='gC/m2',              &
         long='total PFT level leaf biomass', use_default='active',                &
         avgflag='A', vtype=site_pft_r8, hlms='CLM:ALM', flushval=0.0_r8, upfreq=1, &
         ivar=ivar, initialize=initialize_variables, index = ih_leafbiomass_si_pft )

    call this%set_history_var(vname='PFTstorebiomass',  units='gC/m2',            &
         long='total PFT level stored biomass', use_default='active',              &
         avgflag='A', vtype=site_pft_r8, hlms='CLM:ALM', flushval=0.0_r8, upfreq=1, &
         ivar=ivar, initialize=initialize_variables, index = ih_storebiomass_si_pft )

    call this%set_history_var(vname='PFTcrownarea',  units='m2/ha',            &
         long='total PFT level crown area', use_default='inactive',              &
         avgflag='A', vtype=site_pft_r8, hlms='CLM:ALM', flushval=0.0_r8, upfreq=1, &
         ivar=ivar, initialize=initialize_variables, index = ih_crownarea_si_pft )
    
    call this%set_history_var(vname='PFTnindivs',  units='indiv / m2',            &
         long='total PFT level number of individuals', use_default='active',       &
         avgflag='A', vtype=site_pft_r8, hlms='CLM:ALM', flushval=0.0_r8, upfreq=1, &
         ivar=ivar, initialize=initialize_variables, index = ih_nindivs_si_pft )

    call this%set_history_var(vname='RECRUITMENT',  units='indiv/ha/yr',            &
         long='Rate of recruitment by PFT', use_default='active',       &
         avgflag='A', vtype=site_pft_r8, hlms='CLM:ALM', flushval=0.0_r8, upfreq=1, &
         ivar=ivar, initialize=initialize_variables, index = ih_recruitment_si_pft )

    call this%set_history_var(vname='MORTALITY',  units='indiv/ha/yr',            &
         long='Rate of total mortality by PFT', use_default='active',       &
         avgflag='A', vtype=site_pft_r8, hlms='CLM:ALM', flushval=0.0_r8, upfreq=1, &
         ivar=ivar, initialize=initialize_variables, index = ih_mortality_si_pft )

    ! patch age class variables
    call this%set_history_var(vname='PATCH_AREA_BY_AGE', units='m2/m2',             &
         long='patch area by age bin', use_default='active',                     &
         avgflag='A', vtype=site_age_r8, hlms='CLM:ALM', flushval=0.0_r8, upfreq=1, &
         ivar=ivar, initialize=initialize_variables, index = ih_area_si_age )

    call this%set_history_var(vname='LAI_BY_AGE', units='m2/m2',                   &
         long='leaf area index by age bin', use_default='active',                     &
         avgflag='A', vtype=site_age_r8, hlms='CLM:ALM', flushval=0.0_r8, upfreq=1, &
         ivar=ivar, initialize=initialize_variables, index = ih_lai_si_age )

    call this%set_history_var(vname='CANOPY_AREA_BY_AGE', units='m2/m2',             &
         long='canopy area by age bin', use_default='active',                     &
         avgflag='A', vtype=site_age_r8, hlms='CLM:ALM', flushval=0.0_r8, upfreq=1, &
         ivar=ivar, initialize=initialize_variables, index = ih_canopy_area_si_age )
    
    call this%set_history_var(vname='NCL_BY_AGE', units='--',                   &
         long='number of canopy levels by age bin', use_default='inactive',             &
         avgflag='A', vtype=site_age_r8, hlms='CLM:ALM', flushval=0.0_r8, upfreq=1, &
         ivar=ivar, initialize=initialize_variables, index = ih_ncl_si_age )

    call this%set_history_var(vname='NPATCH_BY_AGE', units='--',                   &
         long='number of patches by age bin', use_default='inactive',                     &
         avgflag='A', vtype=site_age_r8, hlms='CLM:ALM', flushval=0.0_r8, upfreq=1, &
         ivar=ivar, initialize=initialize_variables, index = ih_npatches_si_age )

    if ( ED_val_comp_excln .lt. 0._r8 ) then ! only valid when "strict ppa" enabled
       tempstring = 'active'
    else
       tempstring = 'inactive'
    endif
    call this%set_history_var(vname='ZSTAR_BY_AGE', units='m',                   &
         long='product of zstar and patch area by age bin (divide by PATCH_AREA_BY_AGE to get mean zstar)', &
         use_default=trim(tempstring),                     &
         avgflag='A', vtype=site_age_r8, hlms='CLM:ALM', flushval=0.0_r8, upfreq=1, &
         ivar=ivar, initialize=initialize_variables, index = ih_zstar_si_age )

    call this%set_history_var(vname='CANOPY_HEIGHT_DIST', units='m2/m2',                   &
         long='canopy height distribution', use_default='active',                     &
         avgflag='A', vtype=site_height_r8, hlms='CLM:ALM', flushval=0.0_r8, upfreq=1, &
         ivar=ivar, initialize=initialize_variables, index = ih_canopy_height_dist_si_height )

    call this%set_history_var(vname='LEAF_HEIGHT_DIST', units='m2/m2',                   &
         long='leaf height distribution', use_default='active',                     &
         avgflag='A', vtype=site_height_r8, hlms='CLM:ALM', flushval=0.0_r8, upfreq=1, &
         ivar=ivar, initialize=initialize_variables, index = ih_leaf_height_dist_si_height )

    call this%set_history_var(vname='BIOMASS_BY_AGE', units='kgC/m2',                   &
         long='Total Biomass within a given patch age bin', &
         use_default='inactive',                     &
         avgflag='A', vtype=site_age_r8, hlms='CLM:ALM', flushval=0.0_r8, upfreq=1, &
         ivar=ivar, initialize=initialize_variables, index = ih_biomass_si_age )

    ! Secondary forest area and age diagnostics

    call this%set_history_var(vname='SECONDARY_FOREST_FRACTION', units='m2/m2', &
         long='Secondary forest fraction', use_default='inactive', &
         avgflag='A', vtype=site_r8, hlms='CLM:ALM', flushval=0.0_r8, upfreq=1, &
         ivar=ivar, initialize=initialize_variables, index = ih_fraction_secondary_forest_si )

    call this%set_history_var(vname='WOOD_PRODUCT', units='gC/m2', &
         long='Total wood product from logging', use_default='inactive', &
         avgflag='A', vtype=site_r8, hlms='CLM:ALM', flushval=0.0_r8, upfreq=1, &
         ivar=ivar, initialize=initialize_variables, index = ih_woodproduct_si )

    call this%set_history_var(vname='SECONDARY_FOREST_BIOMASS', units='kgC/m2', &
         long='Biomass on secondary lands (per total site area, mult by SECONDARY_FOREST_FRACTION to get per secondary forest area)',&
         use_default='inactive', &
         avgflag='A', vtype=site_r8, hlms='CLM:ALM', flushval=0.0_r8, upfreq=1, &
         ivar=ivar, initialize=initialize_variables, index = ih_biomass_secondary_forest_si )

    call this%set_history_var(vname='SECONDARY_AREA_AGE_ANTHRO_DIST', units='m2/m2', &
         long='Secondary forest patch area age distribution since anthropgenic disturbance', &
         use_default='inactive', &
         avgflag='A', vtype=site_age_r8, hlms='CLM:ALM', flushval=0.0_r8, upfreq=1, &
         ivar=ivar, initialize=initialize_variables, index = ih_agesince_anthrodist_si_age )

    call this%set_history_var(vname='SECONDARY_AREA_PATCH_AGE_DIST', units='m2/m2', &
         long='Secondary forest patch area age distribution since any kind of disturbance', &
         use_default='inactive', &
         avgflag='A', vtype=site_age_r8, hlms='CLM:ALM', flushval=0.0_r8, upfreq=1, &
         ivar=ivar, initialize=initialize_variables, index = ih_secondaryforest_area_si_age )


    ! Fire Variables

    call this%set_history_var(vname='FIRE_NESTEROV_INDEX', units='none',       &
         long='nesterov_fire_danger index', use_default='active',               &
         avgflag='A', vtype=patch_r8, hlms='CLM:ALM', flushval=0.0_r8, upfreq=1,   &
         ivar=ivar, initialize=initialize_variables, index = ih_nesterov_fire_danger_pa)

    call this%set_history_var(vname='FIRE_ROS', units='m/min',                 &
         long='fire rate of spread m/min', use_default='active',                &
         avgflag='A', vtype=patch_r8, hlms='CLM:ALM', flushval=0.0_r8, upfreq=1,   &
         ivar=ivar, initialize=initialize_variables, index = ih_spitfire_ROS_pa)

    call this%set_history_var(vname='EFFECT_WSPEED', units='none',             &
         long ='effective windspeed for fire spread', use_default='active',     &
         avgflag='A', vtype=patch_r8, hlms='CLM:ALM', flushval=0.0_r8, upfreq=1,   &
         ivar=ivar, initialize=initialize_variables, index = ih_effect_wspeed_pa )

    call this%set_history_var(vname='FIRE_TFC_ROS', units='kgC/m2',              &
         long ='total fuel consumed', use_default='active',                     &
         avgflag='A', vtype=patch_r8, hlms='CLM:ALM', flushval=0.0_r8, upfreq=1,   &
         ivar=ivar, initialize=initialize_variables, index = ih_TFC_ROS_pa )

    call this%set_history_var(vname='FIRE_INTENSITY', units='kJ/m/s',          &
         long='spitfire fire intensity: kJ/m/s', use_default='active',          &
         avgflag='A', vtype=patch_r8, hlms='CLM:ALM', flushval=0.0_r8, upfreq=1,   &
         ivar=ivar, initialize=initialize_variables, index = ih_fire_intensity_pa )

    call this%set_history_var(vname='FIRE_AREA', units='fraction',             &
         long='spitfire fire area burn fraction', use_default='active',                    &
         avgflag='A', vtype=patch_r8, hlms='CLM:ALM', flushval=0.0_r8, upfreq=1,   &
         ivar=ivar, initialize=initialize_variables, index = ih_fire_area_pa )

    call this%set_history_var(vname='SCORCH_HEIGHT', units='m',                &
         long='spitfire flame height:m', use_default='active',                    &
         avgflag='A', vtype=patch_r8, hlms='CLM:ALM', flushval=0.0_r8, upfreq=1,   &
         ivar=ivar, initialize=initialize_variables, index = ih_scorch_height_pa )

    call this%set_history_var(vname='fire_fuel_mef', units='m',                &
         long='spitfire fuel moisture',  use_default='active',                  &
         avgflag='A', vtype=patch_r8, hlms='CLM:ALM', flushval=0.0_r8, upfreq=1,   &
         ivar=ivar, initialize=initialize_variables, index = ih_fire_fuel_mef_pa )

    call this%set_history_var(vname='fire_fuel_bulkd', units='kg biomass/m3',              &
         long='spitfire fuel bulk density',  use_default='active',              &
         avgflag='A', vtype=patch_r8, hlms='CLM:ALM', flushval=0.0_r8, upfreq=1,   &
         ivar=ivar, initialize=initialize_variables, index = ih_fire_fuel_bulkd_pa )

    call this%set_history_var(vname='FIRE_FUEL_EFF_MOIST', units='m',          &
         long='spitfire fuel moisture', use_default='active',                   &
         avgflag='A', vtype=patch_r8, hlms='CLM:ALM', flushval=0.0_r8, upfreq=1,   &
         ivar=ivar, initialize=initialize_variables, index = ih_fire_fuel_eff_moist_pa )

    call this%set_history_var(vname='fire_fuel_sav', units='per m',                &
         long='spitfire fuel surface/volume ',  use_default='active',           &
         avgflag='A', vtype=patch_r8, hlms='CLM:ALM', flushval=0.0_r8, upfreq=1,   &
         ivar=ivar, initialize=initialize_variables, index = ih_fire_fuel_sav_pa )

    call this%set_history_var(vname='SUM_FUEL', units='gC m-2',                &
         long='total ground fuel related to ros (omits 1000hr fuels)',          & 
         use_default='active',                                                  & 
         avgflag='A', vtype=patch_r8, hlms='CLM:ALM', flushval=0.0_r8, upfreq=1,   &
         ivar=ivar, initialize=initialize_variables, index = ih_sum_fuel_pa )

    call this%set_history_var(vname='FUEL_MOISTURE_NFSC', units='-',                &
         long='spitfire size-resolved fuel moisture', use_default='active',       &
         avgflag='A', vtype=site_fuel_r8, hlms='CLM:ALM', flushval=0.0_r8, upfreq=1,   &
         ivar=ivar, initialize=initialize_variables, index = ih_litter_moisture_si_fuel )

    ! Litter Variables

    call this%set_history_var(vname='LITTER_IN', units='gC m-2 s-1',           &
         long='FATES litter flux in',  use_default='active',                   &
         avgflag='A', vtype=site_r8, hlms='CLM:ALM', flushval=0.0_r8, upfreq=1,   &
         ivar=ivar, initialize=initialize_variables, index = ih_litter_in_si )

    call this%set_history_var(vname='LITTER_OUT', units='gC m-2 s-1',          &
         long='FATES litter flux out',  use_default='active',                  & 
         avgflag='A', vtype=site_r8, hlms='CLM:ALM', flushval=0.0_r8, upfreq=1,   &
         ivar=ivar, initialize=initialize_variables, index = ih_litter_out_si )

    call this%set_history_var(vname='SEED_BANK', units='gC m-2',               &
         long='Total Seed Mass of all PFTs',  use_default='active',             &
         avgflag='A', vtype=site_r8, hlms='CLM:ALM', flushval=0.0_r8, upfreq=1,   &
         ivar=ivar, initialize=initialize_variables, index = ih_seed_bank_si )

    call this%set_history_var(vname='SEEDS_IN', units='gC m-2 s-1',            &
         long='Seed Production Rate',  use_default='active',                    &
         avgflag='A', vtype=site_r8, hlms='CLM:ALM', flushval=0.0_r8, upfreq=1,   &
         ivar=ivar, initialize=initialize_variables, index = ih_seeds_in_si )

    call this%set_history_var(vname='LITTER_IN_ELEM', units='kg m-2 d-1',         &
         long='FATES litter flux in',  use_default='active',                      &
         avgflag='A', vtype=site_elem_r8, hlms='CLM:ALM', flushval=hlm_hio_ignore_val, upfreq=1,   &
         ivar=ivar, initialize=initialize_variables, index = ih_litter_in_elem )

    call this%set_history_var(vname='LITTER_OUT_ELEM', units='kg m-2 d-1',         &
         long='FATES litter flux out (fragmentation only)',  use_default='active',                      & 
         avgflag='A', vtype=site_elem_r8, hlms='CLM:ALM', flushval=hlm_hio_ignore_val, upfreq=1,   &
         ivar=ivar, initialize=initialize_variables, index = ih_litter_out_elem )

    call this%set_history_var(vname='SEED_BANK_ELEM', units='kg m-2',             &
         long='Total Seed Mass of all PFTs',  use_default='active',               &
         avgflag='A', vtype=site_elem_r8, hlms='CLM:ALM', flushval=hlm_hio_ignore_val, upfreq=1,   &
         ivar=ivar, initialize=initialize_variables, index = ih_seed_bank_elem )

    call this%set_history_var(vname='SEEDS_IN_LOCAL_ELEM', units='kg m-2 d-1',     &
         long='Within Site Seed Production Rate',  use_default='active',           &
         avgflag='A', vtype=site_elem_r8, hlms='CLM:ALM', flushval=hlm_hio_ignore_val, upfreq=1,   &
         ivar=ivar, initialize=initialize_variables, index = ih_seeds_in_local_elem )

    call this%set_history_var(vname='SEEDS_IN_EXTERN_ELEM', units='kg m-2 d-1',     &
         long='External Seed Influx Rate',  use_default='active',                   &
         avgflag='A', vtype=site_elem_r8, hlms='CLM:ALM', flushval=hlm_hio_ignore_val, upfreq=1,   &
         ivar=ivar, initialize=initialize_variables, index = ih_seeds_in_extern_elem )

    call this%set_history_var(vname='SEED_GERM_ELEM', units='kg m-2 d-1',          &
         long='Seed mass converted into new cohorts', use_default='active',        &
         avgflag='A', vtype=site_elem_r8, hlms='CLM:ALM', flushval=hlm_hio_ignore_val, upfreq=1,   &
         ivar=ivar, initialize=initialize_variables, index = ih_seed_germ_elem )

    call this%set_history_var(vname='SEED_DECAY', units='kg m-2 d-1',           &
         long='Seed mass decay', use_default='active',                          &
         avgflag='A', vtype=site_elem_r8, hlms='CLM:ALM', flushval=hlm_hio_ignore_val, upfreq=1,   &
         ivar=ivar, initialize=initialize_variables, index = ih_seed_decay_elem )


    
    call this%set_history_var(vname='ED_bstore', units='gC m-2',                  &
         long='Storage biomass', use_default='active',                          &
         avgflag='A', vtype=patch_r8, hlms='CLM:ALM', flushval=0.0_r8, upfreq=1,   &
         ivar=ivar, initialize=initialize_variables, index = ih_bstore_pa )

    call this%set_history_var(vname='ED_bdead', units='gC m-2',                   &
         long='Dead (structural) biomass (live trees, not CWD)',                &
         use_default='active',                                                  &
         avgflag='A', vtype=patch_r8, hlms='CLM:ALM', flushval=0.0_r8, upfreq=1,   &
         ivar=ivar, initialize=initialize_variables, index = ih_bdead_pa )

    call this%set_history_var(vname='ED_balive', units='gC m-2',                  &
         long='Live biomass', use_default='active',                             &
         avgflag='A', vtype=patch_r8, hlms='CLM:ALM', flushval=0.0_r8, upfreq=1,   &
         ivar=ivar, initialize=initialize_variables, index = ih_balive_pa )

    call this%set_history_var(vname='ED_bleaf', units='gC m-2',                   &
         long='Leaf biomass',  use_default='active',                            &
         avgflag='A', vtype=patch_r8, hlms='CLM:ALM', flushval=0.0_r8, upfreq=1,   &
         ivar=ivar, initialize=initialize_variables, index = ih_bleaf_pa )

    call this%set_history_var(vname='ED_bsapwood', units='gC m-2',                 &
         long='Sapwood biomass',  use_default='active',                            &
         avgflag='A', vtype=patch_r8, hlms='CLM:ALM', flushval=0.0_r8, upfreq=1,   &
         ivar=ivar, initialize=initialize_variables, index = ih_bsapwood_pa )    

    call this%set_history_var(vname='ED_bfineroot', units='gC m-2',                 &
         long='Fine root biomass',  use_default='active',                            &
         avgflag='A', vtype=patch_r8, hlms='CLM:ALM', flushval=0.0_r8, upfreq=1,   &
         ivar=ivar, initialize=initialize_variables, index = ih_bfineroot_pa )    

    call this%set_history_var(vname='ED_biomass', units='gC m-2',                  &
         long='Total biomass',  use_default='active',                           &
         avgflag='A', vtype=patch_r8, hlms='CLM:ALM', flushval=0.0_r8, upfreq=1,   &
         ivar=ivar, initialize=initialize_variables, index = ih_btotal_pa )

    call this%set_history_var(vname='AGB', units='gC m-2',                  &
         long='Aboveground biomass',  use_default='active',                           &
         avgflag='A', vtype=patch_r8, hlms='CLM:ALM', flushval=0.0_r8, upfreq=1,   &
         ivar=ivar, initialize=initialize_variables, index = ih_agb_pa )

    call this%set_history_var(vname='BIOMASS_CANOPY', units='gC m-2',                   &
         long='Biomass of canopy plants',  use_default='active',                            &
         avgflag='A', vtype=patch_r8, hlms='CLM:ALM', flushval=0.0_r8, upfreq=1,   &
         ivar=ivar, initialize=initialize_variables, index = ih_canopy_biomass_pa )

    call this%set_history_var(vname='BIOMASS_UNDERSTORY', units='gC m-2',                   &
         long='Biomass of understory plants',  use_default='active',                            &
         avgflag='A', vtype=patch_r8, hlms='CLM:ALM', flushval=0.0_r8, upfreq=1,   &
         ivar=ivar, initialize=initialize_variables, index = ih_understory_biomass_pa )

    ! Canopy Resistance 

    call this%set_history_var(vname='C_STOMATA', units='umol m-2 s-1',                   &
         long='mean stomatal conductance', use_default='active',                   &
         avgflag='A', vtype=site_r8, hlms='CLM:ALM', flushval=0.0_r8, upfreq=2,   &
         ivar=ivar, initialize=initialize_variables, index = ih_c_stomata_si )

    call this%set_history_var(vname='C_LBLAYER', units='umol m-2 s-1',                   &
         long='mean leaf boundary layer conductance', use_default='active',                   &
         avgflag='A', vtype=site_r8, hlms='CLM:ALM', flushval=0.0_r8, upfreq=2,   &
         ivar=ivar, initialize=initialize_variables, index = ih_c_lblayer_si )


    ! Ecosystem Carbon Fluxes (updated rapidly, upfreq=2)

    call this%set_history_var(vname='NPP_column', units='gC/m^2/s',                &
         long='net primary production on the site',  use_default='active',      &
         avgflag='A', vtype=site_r8, hlms='CLM:ALM', flushval=0.0_r8, upfreq=2,   &
         ivar=ivar, initialize=initialize_variables, index = ih_npp_si )

    call this%set_history_var(vname='GPP', units='gC/m^2/s',                   &
         long='gross primary production',  use_default='active',                &
         avgflag='A', vtype=patch_r8, hlms='CLM:ALM', flushval=0.0_r8, upfreq=2,   &
         ivar=ivar, initialize=initialize_variables, index = ih_gpp_pa )

    call this%set_history_var(vname='NPP', units='gC/m^2/s',                   &
         long='net primary production', use_default='active',                   &
         avgflag='A', vtype=patch_r8, hlms='CLM:ALM', flushval=0.0_r8, upfreq=2,   &
         ivar=ivar, initialize=initialize_variables, index = ih_npp_pa )

    call this%set_history_var(vname='AR', units='gC/m^2/s',                 &
         long='autotrophic respiration', use_default='active',                  &
         avgflag='A', vtype=patch_r8, hlms='CLM:ALM', flushval=0.0_r8, upfreq=2,   &
         ivar=ivar, initialize=initialize_variables, index = ih_aresp_pa )

    call this%set_history_var(vname='GROWTH_RESP', units='gC/m^2/s',           &
         long='growth respiration', use_default='active',                       &
         avgflag='A', vtype=patch_r8, hlms='CLM:ALM', flushval=0.0_r8, upfreq=2,   &
         ivar=ivar, initialize=initialize_variables, index = ih_growth_resp_pa )

    call this%set_history_var(vname='MAINT_RESP', units='gC/m^2/s',            &
         long='maintenance respiration', use_default='active',                  &
         avgflag='A', vtype=patch_r8, hlms='CLM:ALM', flushval=0.0_r8, upfreq=2,   &
         ivar=ivar, initialize=initialize_variables, index = ih_maint_resp_pa )

    ! Canopy resistance 

    call this%set_history_var(vname='C_STOMATA_BY_AGE', units='umol m-2 s-1',                   &
         long='mean stomatal conductance - by patch age', use_default='inactive', &
         avgflag='A', vtype=site_age_r8, hlms='CLM:ALM', flushval=0.0_r8, upfreq=2,   &
         ivar=ivar, initialize=initialize_variables, index = ih_c_stomata_si_age )

    call this%set_history_var(vname='C_LBLAYER_BY_AGE', units='umol m-2 s-1',                   &
         long='mean leaf boundary layer conductance - by page age', use_default='inactive', &
         avgflag='A', vtype=site_age_r8, hlms='CLM:ALM', flushval=0.0_r8, upfreq=2,   &
         ivar=ivar, initialize=initialize_variables, index = ih_c_lblayer_si_age )

    ! fast fluxes by age bin
    call this%set_history_var(vname='NPP_BY_AGE', units='gC/m^2/s',                   &
         long='net primary productivity by age bin', use_default='inactive',           &
         avgflag='A', vtype=site_age_r8, hlms='CLM:ALM', flushval=0.0_r8, upfreq=2, &
         ivar=ivar, initialize=initialize_variables, index = ih_npp_si_age )

    call this%set_history_var(vname='GPP_BY_AGE', units='gC/m^2/s',                   &
         long='gross primary productivity by age bin', use_default='inactive',         &
         avgflag='A', vtype=site_age_r8, hlms='CLM:ALM', flushval=0.0_r8, upfreq=2, &
         ivar=ivar, initialize=initialize_variables, index = ih_gpp_si_age )

    ! fast fluxes separated canopy/understory
    call this%set_history_var(vname='GPP_CANOPY', units='gC/m^2/s',                   &
         long='gross primary production of canopy plants',  use_default='active',     &
         avgflag='A', vtype=patch_r8, hlms='CLM:ALM', flushval=0.0_r8, upfreq=2,   &
         ivar=ivar, initialize=initialize_variables, index = ih_gpp_canopy_pa )

    call this%set_history_var(vname='AR_CANOPY', units='gC/m^2/s',                 &
         long='autotrophic respiration of canopy plants', use_default='active',       &
         avgflag='A', vtype=patch_r8, hlms='CLM:ALM', flushval=0.0_r8, upfreq=2,   &
         ivar=ivar, initialize=initialize_variables, index = ih_ar_canopy_pa )

    call this%set_history_var(vname='GPP_UNDERSTORY', units='gC/m^2/s',                   &
         long='gross primary production of understory plants',  use_default='active',     &
         avgflag='A', vtype=patch_r8, hlms='CLM:ALM', flushval=0.0_r8, upfreq=2,   &
         ivar=ivar, initialize=initialize_variables, index = ih_gpp_understory_pa )

    call this%set_history_var(vname='AR_UNDERSTORY', units='gC/m^2/s',                 &
         long='autotrophic respiration of understory plants', use_default='active',       &
         avgflag='A', vtype=patch_r8, hlms='CLM:ALM', flushval=0.0_r8, upfreq=2,   &
         ivar=ivar, initialize=initialize_variables, index = ih_ar_understory_pa )


    ! fast radiative fluxes resolved through the canopy
    call this%set_history_var(vname='PARSUN_Z_CNLF', units='W/m2',                 &
         long='PAR absorbed in the sun by each canopy and leaf layer', &
         use_default='inactive',       &
         avgflag='A', vtype=site_cnlf_r8, hlms='CLM:ALM', flushval=0.0_r8, upfreq=2,   &
         ivar=ivar, initialize=initialize_variables, index = ih_parsun_z_si_cnlf )

    call this%set_history_var(vname='PARSHA_Z_CNLF', units='W/m2',                 &
         long='PAR absorbed in the shade by each canopy and leaf layer', &
         use_default='inactive',       &
         avgflag='A', vtype=site_cnlf_r8, hlms='CLM:ALM', flushval=0.0_r8, upfreq=2,   &
         ivar=ivar, initialize=initialize_variables, index = ih_parsha_z_si_cnlf )

    call this%set_history_var(vname='PARSUN_Z_CNLFPFT', units='W/m2',                 &
         long='PAR absorbed in the sun by each canopy, leaf, and PFT', &
         use_default='inactive',       &
         avgflag='A', vtype=site_cnlfpft_r8, hlms='CLM:ALM', flushval=0.0_r8, upfreq=2,   &
         ivar=ivar, initialize=initialize_variables, index = ih_parsun_z_si_cnlfpft )

    call this%set_history_var(vname='PARSHA_Z_CNLFPFT', units='W/m2',                 &
         long='PAR absorbed in the shade by each canopy, leaf, and PFT', &
         use_default='inactive',       &
         avgflag='A', vtype=site_cnlfpft_r8, hlms='CLM:ALM', flushval=0.0_r8, upfreq=2,   &
         ivar=ivar, initialize=initialize_variables, index = ih_parsha_z_si_cnlfpft )

    call this%set_history_var(vname='PARSUN_Z_CAN', units='W/m2',                 &
         long='PAR absorbed in the sun by top leaf layer in each canopy layer', &
         use_default='inactive',       &
         avgflag='A', vtype=site_can_r8, hlms='CLM:ALM', flushval=0.0_r8, upfreq=2,   &
         ivar=ivar, initialize=initialize_variables, index = ih_parsun_top_si_can )

    call this%set_history_var(vname='PARSHA_Z_CAN', units='W/m2',                 &
         long='PAR absorbed in the shade by top leaf layer in each canopy layer', &
         use_default='inactive',       &
         avgflag='A', vtype=site_can_r8, hlms='CLM:ALM', flushval=0.0_r8, upfreq=2,   &
         ivar=ivar, initialize=initialize_variables, index = ih_parsha_top_si_can )

    call this%set_history_var(vname='LAISUN_Z_CNLF', units='m2/m2',                 &
         long='LAI in the sun by each canopy and leaf layer', &
         use_default='inactive',       &
         avgflag='A', vtype=site_cnlf_r8, hlms='CLM:ALM', flushval=0.0_r8, upfreq=2,   &
         ivar=ivar, initialize=initialize_variables, index = ih_laisun_z_si_cnlf )

    call this%set_history_var(vname='LAISHA_Z_CNLF', units='m2/m2',                 &
         long='LAI in the shade by each canopy and leaf layer', &
         use_default='inactive',       &
         avgflag='A', vtype=site_cnlf_r8, hlms='CLM:ALM', flushval=0.0_r8, upfreq=2,   &
         ivar=ivar, initialize=initialize_variables, index = ih_laisha_z_si_cnlf )

    call this%set_history_var(vname='LAISUN_Z_CNLFPFT', units='m2/m2',                 &
         long='LAI in the sun by each canopy, leaf, and PFT', &
         use_default='inactive',       &
         avgflag='A', vtype=site_cnlfpft_r8, hlms='CLM:ALM', flushval=0.0_r8, upfreq=2,   &
         ivar=ivar, initialize=initialize_variables, index = ih_laisun_z_si_cnlfpft )

    call this%set_history_var(vname='LAISHA_Z_CNLFPFT', units='m2/m2',                 &
         long='LAI in the shade by each canopy, leaf, and PFT', &
         use_default='inactive',       &
         avgflag='A', vtype=site_cnlfpft_r8, hlms='CLM:ALM', flushval=0.0_r8, upfreq=2,   &
         ivar=ivar, initialize=initialize_variables, index = ih_laisha_z_si_cnlfpft )

    call this%set_history_var(vname='LAISUN_TOP_CAN', units='m2/m2',                 &
         long='LAI in the sun by the top leaf layer of each canopy layer', &
         use_default='inactive',       &
         avgflag='A', vtype=site_can_r8, hlms='CLM:ALM', flushval=0.0_r8, upfreq=2,   &
         ivar=ivar, initialize=initialize_variables, index = ih_laisun_top_si_can )

    call this%set_history_var(vname='LAISHA_TOP_CAN', units='m2/m2',                 &
         long='LAI in the shade by the top leaf layer of each canopy layer', &
         use_default='inactive',       &
         avgflag='A', vtype=site_can_r8, hlms='CLM:ALM', flushval=0.0_r8, upfreq=2,   &
         ivar=ivar, initialize=initialize_variables, index = ih_laisha_top_si_can )

    call this%set_history_var(vname='FABD_SUN_CNLFPFT', units='fraction',                 &
         long='sun fraction of direct light absorbed by each canopy, leaf, and PFT', &
         use_default='inactive',       &
         avgflag='A', vtype=site_cnlfpft_r8, hlms='CLM:ALM', flushval=0.0_r8, upfreq=2,   &
         ivar=ivar, initialize=initialize_variables, index = ih_fabd_sun_si_cnlfpft )

    call this%set_history_var(vname='FABD_SHA_CNLFPFT', units='fraction',                 &
         long='shade fraction of direct light absorbed by each canopy, leaf, and PFT', &
         use_default='inactive',       &
         avgflag='A', vtype=site_cnlfpft_r8, hlms='CLM:ALM', flushval=0.0_r8, upfreq=2,   &
         ivar=ivar, initialize=initialize_variables, index = ih_fabd_sha_si_cnlfpft )

    call this%set_history_var(vname='FABI_SUN_CNLFPFT', units='fraction',                 &
         long='sun fraction of indirect light absorbed by each canopy, leaf, and PFT', &
         use_default='inactive',       &
         avgflag='A', vtype=site_cnlfpft_r8, hlms='CLM:ALM', flushval=0.0_r8, upfreq=2,   &
         ivar=ivar, initialize=initialize_variables, index = ih_fabi_sun_si_cnlfpft )

    call this%set_history_var(vname='FABI_SHA_CNLFPFT', units='fraction',                 &
         long='shade fraction of indirect light absorbed by each canopy, leaf, and PFT', &
         use_default='inactive',       &
         avgflag='A', vtype=site_cnlfpft_r8, hlms='CLM:ALM', flushval=0.0_r8, upfreq=2,   &
         ivar=ivar, initialize=initialize_variables, index = ih_fabi_sha_si_cnlfpft )

    call this%set_history_var(vname='FABD_SUN_CNLF', units='fraction',                 &
         long='sun fraction of direct light absorbed by each canopy and leaf layer', &
         use_default='inactive',       &
         avgflag='A', vtype=site_cnlf_r8, hlms='CLM:ALM', flushval=0.0_r8, upfreq=2,   &
         ivar=ivar, initialize=initialize_variables, index = ih_fabd_sun_si_cnlf )

    call this%set_history_var(vname='FABD_SHA_CNLF', units='fraction',                 &
         long='shade fraction of direct light absorbed by each canopy and leaf layer', &
         use_default='inactive',       &
         avgflag='A', vtype=site_cnlf_r8, hlms='CLM:ALM', flushval=0.0_r8, upfreq=2,   &
         ivar=ivar, initialize=initialize_variables, index = ih_fabd_sha_si_cnlf )

    call this%set_history_var(vname='FABI_SUN_CNLF', units='fraction',                 &
         long='sun fraction of indirect light absorbed by each canopy and leaf layer', &
         use_default='inactive',       &
         avgflag='A', vtype=site_cnlf_r8, hlms='CLM:ALM', flushval=0.0_r8, upfreq=2,   &
         ivar=ivar, initialize=initialize_variables, index = ih_fabi_sun_si_cnlf )

    call this%set_history_var(vname='FABI_SHA_CNLF', units='fraction',                 &
         long='shade fraction of indirect light absorbed by each canopy and leaf layer', &
         use_default='inactive',       &
         avgflag='A', vtype=site_cnlf_r8, hlms='CLM:ALM', flushval=0.0_r8, upfreq=2,   &
         ivar=ivar, initialize=initialize_variables, index = ih_fabi_sha_si_cnlf )

    call this%set_history_var(vname='PARPROF_DIR_CNLFPFT', units='W/m2',                 &
         long='Radiative profile of direct PAR through each canopy, leaf, and PFT', &
         use_default='inactive',       &
         avgflag='A', vtype=site_cnlfpft_r8, hlms='CLM:ALM', flushval=0.0_r8, upfreq=2,   &
         ivar=ivar, initialize=initialize_variables, index = ih_parprof_dir_si_cnlfpft )

    call this%set_history_var(vname='PARPROF_DIF_CNLFPFT', units='W/m2',                 &
         long='Radiative profile of diffuse PAR through each canopy, leaf, and PFT', &
         use_default='inactive',       &
         avgflag='A', vtype=site_cnlfpft_r8, hlms='CLM:ALM', flushval=0.0_r8, upfreq=2,   &
         ivar=ivar, initialize=initialize_variables, index = ih_parprof_dif_si_cnlfpft )

    call this%set_history_var(vname='PARPROF_DIR_CNLF', units='W/m2',                 &
         long='Radiative profile of direct PAR through each canopy and leaf layer (averaged across PFTs)', &
         use_default='inactive',       &
         avgflag='A', vtype=site_cnlf_r8, hlms='CLM:ALM', flushval=0.0_r8, upfreq=2,   &
         ivar=ivar, initialize=initialize_variables, index = ih_parprof_dir_si_cnlf )

    call this%set_history_var(vname='PARPROF_DIF_CNLF', units='W/m2',                 &
         long='Radiative profile of diffuse PAR through each canopy and leaf layer (averaged across PFTs)', &
         use_default='inactive',       &
         avgflag='A', vtype=site_cnlf_r8, hlms='CLM:ALM', flushval=0.0_r8, upfreq=2,   &
         ivar=ivar, initialize=initialize_variables, index = ih_parprof_dif_si_cnlf )

    call this%set_history_var(vname='FABD_SUN_TOPLF_BYCANLAYER', units='fraction',                 &
         long='sun fraction of direct light absorbed by the top leaf layer of each canopy layer', &
         use_default='inactive',       &
         avgflag='A', vtype=site_can_r8, hlms='CLM:ALM', flushval=0.0_r8, upfreq=2,   &
         ivar=ivar, initialize=initialize_variables, index = ih_fabd_sun_top_si_can )

    call this%set_history_var(vname='FABD_SHA_TOPLF_BYCANLAYER', units='fraction',                 &
         long='shade fraction of direct light absorbed by the top leaf layer of each canopy layer', &
         use_default='inactive',       &
         avgflag='A', vtype=site_can_r8, hlms='CLM:ALM', flushval=0.0_r8, upfreq=2,   &
         ivar=ivar, initialize=initialize_variables, index = ih_fabd_sha_top_si_can )

    call this%set_history_var(vname='FABI_SUN_TOPLF_BYCANLAYER', units='fraction',                 &
         long='sun fraction of indirect light absorbed by the top leaf layer of each canopy layer', &
         use_default='inactive',       &
         avgflag='A', vtype=site_can_r8, hlms='CLM:ALM', flushval=0.0_r8, upfreq=2,   &
         ivar=ivar, initialize=initialize_variables, index = ih_fabi_sun_top_si_can )

    call this%set_history_var(vname='FABI_SHA_TOPLF_BYCANLAYER', units='fraction',                 &
         long='shade fraction of indirect light absorbed by the top leaf layer of each canopy layer', &
         use_default='inactive',       &
         avgflag='A', vtype=site_can_r8, hlms='CLM:ALM', flushval=0.0_r8, upfreq=2,   &
         ivar=ivar, initialize=initialize_variables, index = ih_fabi_sha_top_si_can )

    !!! canopy-resolved fluxes and structure
    call this%set_history_var(vname='NET_C_UPTAKE_CNLF', units='gC/m2/s',                 &
         long='net carbon uptake by each canopy and leaf layer per unit ground area (i.e. divide by CROWNAREA_CNLF to make per leaf area)', &
         use_default='inactive',       &
         avgflag='A', vtype=site_cnlf_r8, hlms='CLM:ALM', flushval=0.0_r8, upfreq=2,   &
         ivar=ivar, initialize=initialize_variables, index = ih_ts_net_uptake_si_cnlf )

    call this%set_history_var(vname='CROWNAREA_CNLF', units='m2/m2',                 &
         long='total crown area that is occupied by leaves in each canopy and leaf layer', &
         use_default='inactive',       &
         avgflag='A', vtype=site_cnlf_r8, hlms='CLM:ALM', flushval=0.0_r8, upfreq=1,   &
         ivar=ivar, initialize=initialize_variables, index = ih_crownarea_si_cnlf )

    call this%set_history_var(vname='CROWNAREA_CAN', units='m2/m2',                 &
         long='total crown area in each canopy layer', &
         use_default='active',       &
         avgflag='A', vtype=site_can_r8, hlms='CLM:ALM', flushval=0.0_r8, upfreq=1,   &
         ivar=ivar, initialize=initialize_variables, index = ih_crownarea_si_can )

    ! slow carbon fluxes associated with mortality from or transfer betweeen canopy and understory
    call this%set_history_var(vname='DEMOTION_CARBONFLUX', units = 'gC/m2/s',               &
          long='demotion-associated biomass carbon flux from canopy to understory', use_default='active',   &
          avgflag='A', vtype=site_r8, hlms='CLM:ALM', flushval=0.0_r8,    &
          upfreq=1, ivar=ivar, initialize=initialize_variables, index = ih_demotion_carbonflux_si )

    call this%set_history_var(vname='PROMOTION_CARBONFLUX', units = 'gC/m2/s',               &
          long='promotion-associated biomass carbon flux from understory to canopy', use_default='active',   &
          avgflag='A', vtype=site_r8, hlms='CLM:ALM', flushval=0.0_r8,    &
          upfreq=1, ivar=ivar, initialize=initialize_variables, index = ih_promotion_carbonflux_si )

    call this%set_history_var(vname='MORTALITY_CARBONFLUX_CANOPY', units = 'gC/m2/s',               &
          long='flux of biomass carbon from live to dead pools from mortality of canopy plants', use_default='active',   &
          avgflag='A', vtype=site_r8, hlms='CLM:ALM', flushval=0.0_r8,    &
          upfreq=1, ivar=ivar, initialize=initialize_variables, index = ih_canopy_mortality_carbonflux_si )

    call this%set_history_var(vname='MORTALITY_CARBONFLUX_UNDERSTORY', units = 'gC/m2/s',               &
          long='flux of biomass carbon from live to dead pools from mortality of understory plants',use_default='active',&
          avgflag='A', vtype=site_r8, hlms='CLM:ALM', flushval=0.0_r8,    &
          upfreq=1, ivar=ivar, initialize=initialize_variables, index = ih_understory_mortality_carbonflux_si )

    ! size class by age dimensioned variables
    call this%set_history_var(vname='NPLANT_SCAG',units = 'plants/ha',               &
          long='number of plants per hectare in each size x age class', use_default='active',   &
          avgflag='A', vtype=site_scag_r8, hlms='CLM:ALM', flushval=0.0_r8,    &
          upfreq=1, ivar=ivar, initialize=initialize_variables, index = ih_nplant_si_scag )

    call this%set_history_var(vname='NPLANT_CANOPY_SCAG',units = 'plants/ha',               &
          long='number of plants per hectare in canopy in each size x age class', use_default='inactive',   &
          avgflag='A', vtype=site_scag_r8, hlms='CLM:ALM', flushval=0.0_r8,    &
          upfreq=1, ivar=ivar, initialize=initialize_variables, index = ih_nplant_canopy_si_scag )

    call this%set_history_var(vname='NPLANT_UNDERSTORY_SCAG',units = 'plants/ha',               &
          long='number of plants per hectare in understory in each size x age class', use_default='inactive',   &
          avgflag='A', vtype=site_scag_r8, hlms='CLM:ALM', flushval=0.0_r8,    &
          upfreq=1, ivar=ivar, initialize=initialize_variables, index = ih_nplant_understory_si_scag )

    call this%set_history_var(vname='DDBH_CANOPY_SCAG',units = 'cm/yr/ha',               &
          long='growth rate of canopy plantsnumber of plants per hectare in canopy in each size x age class', &
          use_default='inactive', avgflag='A', vtype=site_scag_r8, hlms='CLM:ALM', flushval=0.0_r8,    &
          upfreq=1, ivar=ivar, initialize=initialize_variables, index = ih_ddbh_canopy_si_scag )

    call this%set_history_var(vname='DDBH_UNDERSTORY_SCAG',units = 'cm/yr/ha',               &
          long='growth rate of understory plants in each size x age class', use_default='inactive',   &
          avgflag='A', vtype=site_scag_r8, hlms='CLM:ALM', flushval=0.0_r8,    &
          upfreq=1, ivar=ivar, initialize=initialize_variables, index = ih_ddbh_understory_si_scag )

    call this%set_history_var(vname='MORTALITY_CANOPY_SCAG',units = 'plants/ha/yr',               &
          long='mortality rate of canopy plants in each size x age class', use_default='inactive',   &
          avgflag='A', vtype=site_scag_r8, hlms='CLM:ALM', flushval=0.0_r8,    &
          upfreq=1, ivar=ivar, initialize=initialize_variables, index = ih_mortality_canopy_si_scag )

    call this%set_history_var(vname='MORTALITY_UNDERSTORY_SCAG',units = 'plants/ha/yr',               &
          long='mortality rate of understory plantsin each size x age class', use_default='inactive',   &
          avgflag='A', vtype=site_scag_r8, hlms='CLM:ALM', flushval=0.0_r8,    &
          upfreq=1, ivar=ivar, initialize=initialize_variables, index = ih_mortality_understory_si_scag )

    ! size x age x pft dimensioned
    call this%set_history_var(vname='NPLANT_SCAGPFT',units = 'plants/ha',               &
          long='number of plants per hectare in each size x age x pft class', use_default='inactive',   &
          avgflag='A', vtype=site_scagpft_r8, hlms='CLM:ALM', flushval=0.0_r8,    &
          upfreq=1, ivar=ivar, initialize=initialize_variables, index = ih_nplant_si_scagpft )

    ! age x pft dimensioned
    call this%set_history_var(vname='NPP_AGEPFT',units = 'kgC/m2/yr',               &
          long='NPP per PFT in each age bin', use_default='inactive',   &
          avgflag='A', vtype=site_agepft_r8, hlms='CLM:ALM', flushval=0.0_r8,    &
          upfreq=1, ivar=ivar, initialize=initialize_variables, index = ih_npp_si_agepft )

    call this%set_history_var(vname='BIOMASS_AGEPFT',units = 'kg C / m2',               &
          long='biomass per PFT in each age bin', use_default='inactive',   &
          avgflag='A', vtype=site_agepft_r8, hlms='CLM:ALM', flushval=0.0_r8,    &
          upfreq=1, ivar=ivar, initialize=initialize_variables, index = ih_biomass_si_agepft )


    ! Carbon Flux (grid dimension x scpf) (THESE ARE DEFAULT INACTIVE!!!
    !                                     (BECAUSE THEY TAKE UP SPACE!!!
    ! ===================================================================================

    call this%set_history_var(vname='GPP_SCPF', units='kgC/m2/yr',            &
          long='gross primary production by pft/size', use_default='inactive',           &
          avgflag='A', vtype=site_size_pft_r8, hlms='CLM:ALM', flushval=0.0_r8,    &
          upfreq=1, ivar=ivar, initialize=initialize_variables, index = ih_gpp_si_scpf )

    call this%set_history_var(vname='GPP_CANOPY_SCPF', units='kgC/m2/yr',            &
          long='gross primary production of canopy plants by pft/size ', use_default='inactive', &
          avgflag='A', vtype=site_size_pft_r8, hlms='CLM:ALM', flushval=0.0_r8,    &
          upfreq=1, ivar=ivar, initialize=initialize_variables, index = ih_gpp_canopy_si_scpf )

    call this%set_history_var(vname='AR_CANOPY_SCPF', units='kgC/m2/yr',            &
          long='autotrophic respiration of canopy plants by pft/size', use_default='inactive',           &
          avgflag='A', vtype=site_size_pft_r8, hlms='CLM:ALM', flushval=0.0_r8,    &
          upfreq=1, ivar=ivar, initialize=initialize_variables, index = ih_ar_canopy_si_scpf )

    call this%set_history_var(vname='GPP_UNDERSTORY_SCPF', units='kgC/m2/yr',            &
          long='gross primary production of understory plants by pft/size', use_default='inactive',           &
          avgflag='A', vtype=site_size_pft_r8, hlms='CLM:ALM', flushval=0.0_r8,    &
          upfreq=1, ivar=ivar, initialize=initialize_variables, index = ih_gpp_understory_si_scpf )

    call this%set_history_var(vname='AR_UNDERSTORY_SCPF', units='kgC/m2/yr',            &
          long='autotrophic respiration of understory plants by pft/size', use_default='inactive',           &
          avgflag='A', vtype=site_size_pft_r8, hlms='CLM:ALM', flushval=0.0_r8,    &
          upfreq=1, ivar=ivar, initialize=initialize_variables, index = ih_ar_understory_si_scpf )

    call this%set_history_var(vname='NPP_SCPF', units='kgC/m2/yr',            &
          long='total net primary production by pft/size', use_default='inactive',       &
          avgflag='A', vtype=site_size_pft_r8, hlms='CLM:ALM', flushval=0.0_r8,    &
          upfreq=1, ivar=ivar, initialize=initialize_variables, index = ih_npp_totl_si_scpf )

    call this%set_history_var(vname='NPP_LEAF_SCPF', units='kgC/m2/yr',       &
          long='NPP flux into leaves by pft/size', use_default='inactive',               &
          avgflag='A', vtype=site_size_pft_r8, hlms='CLM:ALM', flushval=0.0_r8,    &
          upfreq=1, ivar=ivar, initialize=initialize_variables, index = ih_npp_leaf_si_scpf )

   call this%set_history_var(vname='NPP_SEED_SCPF', units='kgC/m2/yr',       &
         long='NPP flux into seeds by pft/size', use_default='inactive',                &
         avgflag='A', vtype=site_size_pft_r8, hlms='CLM:ALM', flushval=0.0_r8,    &
         upfreq=1, ivar=ivar, initialize=initialize_variables, index = ih_npp_seed_si_scpf )

   call this%set_history_var(vname='NPP_FNRT_SCPF', units='kgC/m2/yr',       &
         long='NPP flux into fine roots by pft/size', use_default='inactive',           &
         avgflag='A', vtype=site_size_pft_r8, hlms='CLM:ALM', flushval=0.0_r8,    &
         upfreq=1, ivar=ivar, initialize=initialize_variables, index = ih_npp_fnrt_si_scpf )

   call this%set_history_var(vname='NPP_BGSW_SCPF', units='kgC/m2/yr',       &
         long='NPP flux into below-ground sapwood by pft/size', use_default='inactive', &
         avgflag='A', vtype=site_size_pft_r8, hlms='CLM:ALM', flushval=0.0_r8,    &
         upfreq=1, ivar=ivar, initialize=initialize_variables, index = ih_npp_bgsw_si_scpf )

   call this%set_history_var(vname='NPP_BGDW_SCPF', units='kgC/m2/yr',       &
         long='NPP flux into below-ground deadwood by pft/size', use_default='inactive', &
         avgflag='A', vtype=site_size_pft_r8, hlms='CLM:ALM', flushval=0.0_r8,    &
         upfreq=1, ivar=ivar, initialize=initialize_variables, index = ih_npp_bgdw_si_scpf )

   call this%set_history_var(vname='NPP_AGSW_SCPF', units='kgC/m2/yr',       &
         long='NPP flux into above-ground sapwood by pft/size', use_default='inactive', &
         avgflag='A', vtype=site_size_pft_r8, hlms='CLM:ALM', flushval=0.0_r8,    &
         upfreq=1, ivar=ivar, initialize=initialize_variables, index = ih_npp_agsw_si_scpf )

   call this%set_history_var(vname = 'NPP_AGDW_SCPF', units='kgC/m2/yr',    &
         long='NPP flux into above-ground deadwood by pft/size', use_default='inactive', &
         avgflag='A', vtype=site_size_pft_r8, hlms='CLM:ALM', flushval=0.0_r8,    &
         upfreq=1, ivar=ivar, initialize=initialize_variables, index = ih_npp_agdw_si_scpf )

   call this%set_history_var(vname = 'NPP_STOR_SCPF', units='kgC/m2/yr',    &
         long='NPP flux into storage by pft/size', use_default='inactive',              &
         avgflag='A', vtype=site_size_pft_r8, hlms='CLM:ALM', flushval=0.0_r8,    &
         upfreq=1, ivar=ivar, initialize=initialize_variables, index = ih_npp_stor_si_scpf )

    call this%set_history_var(vname='DDBH_SCPF', units = 'cm/yr/ha',         &
          long='diameter growth increment by pft/size',use_default='inactive',          &
          avgflag='A', vtype=site_size_pft_r8, hlms='CLM:ALM', flushval=0.0_r8,   &
          upfreq=1, ivar=ivar, initialize=initialize_variables, index = ih_ddbh_si_scpf )

    call this%set_history_var(vname='GROWTHFLUX_SCPF', units = 'n/yr/ha',         &
          long='flux of individuals into a given size class bin via growth and recruitment',use_default='inactive',          &
          avgflag='A', vtype=site_size_pft_r8, hlms='CLM:ALM', flushval=0.0_r8,   &
          upfreq=1, ivar=ivar, initialize=initialize_variables, index = ih_growthflux_si_scpf )

    call this%set_history_var(vname='GROWTHFLUX_FUSION_SCPF', units = 'n/yr/ha',         &
          long='flux of individuals into a given size class bin via fusion',use_default='inactive',          &
          avgflag='A', vtype=site_size_pft_r8, hlms='CLM:ALM', flushval=0.0_r8,   &
          upfreq=1, ivar=ivar, initialize=initialize_variables, index = ih_growthflux_fusion_si_scpf )

    call this%set_history_var(vname='DDBH_CANOPY_SCPF', units = 'cm/yr/ha',         &
          long='diameter growth increment by pft/size',use_default='inactive', &
          avgflag='A', vtype=site_size_pft_r8, hlms='CLM:ALM', flushval=0.0_r8,    &
          upfreq=1, ivar=ivar, initialize=initialize_variables, index = ih_ddbh_canopy_si_scpf )

    call this%set_history_var(vname='DDBH_UNDERSTORY_SCPF', units = 'cm/yr/ha',         &
          long='diameter growth increment by pft/size',use_default='inactive', &
          avgflag='A', vtype=site_size_pft_r8, hlms='CLM:ALM', flushval=0.0_r8,    &
          upfreq=1, ivar=ivar, initialize=initialize_variables, index = ih_ddbh_understory_si_scpf )

    call this%set_history_var(vname='BA_SCPF', units = 'm2/ha',               &
          long='basal area by pft/size', use_default='inactive',   &
          avgflag='A', vtype=site_size_pft_r8, hlms='CLM:ALM', flushval=0.0_r8,    &
          upfreq=1, ivar=ivar, initialize=initialize_variables, index = ih_ba_si_scpf )

    call this%set_history_var(vname='NPLANT_SCPF', units = 'N/ha',         &
          long='stem number density by pft/size', use_default='inactive', &
          avgflag='A', vtype=site_size_pft_r8, hlms='CLM:ALM', flushval=0.0_r8,    &
          upfreq=1, ivar=ivar, initialize=initialize_variables, index = ih_nplant_si_scpf )

    call this%set_history_var(vname='M1_SCPF', units = 'N/ha/yr',          &
          long='background mortality by pft/size', use_default='inactive', &
          avgflag='A', vtype=site_size_pft_r8, hlms='CLM:ALM', flushval=0.0_r8,    &
          upfreq=1, ivar=ivar, initialize=initialize_variables, index = ih_m1_si_scpf )
    
    call this%set_history_var(vname='M2_SCPF', units = 'N/ha/yr',          &
          long='hydraulic mortality by pft/size',use_default='inactive', &
          avgflag='A', vtype=site_size_pft_r8, hlms='CLM:ALM', flushval=0.0_r8,    &
          upfreq=1, ivar=ivar, initialize=initialize_variables, index = ih_m2_si_scpf )

    call this%set_history_var(vname='M3_SCPF', units = 'N/ha/yr',          &
          long='carbon starvation mortality by pft/size', use_default='inactive', &
          avgflag='A', vtype=site_size_pft_r8, hlms='CLM:ALM', flushval=0.0_r8,    &
          upfreq=1, ivar=ivar, initialize=initialize_variables, index = ih_m3_si_scpf )

    call this%set_history_var(vname='M4_SCPF', units = 'N/ha/yr',          &
          long='impact mortality by pft/size',use_default='inactive', &
          avgflag='A', vtype=site_size_pft_r8, hlms='CLM:ALM', flushval=0.0_r8,    &
          upfreq=1, ivar=ivar, initialize=initialize_variables, index = ih_m4_si_scpf )

    call this%set_history_var(vname='M5_SCPF', units = 'N/ha/yr',          &
          long='fire mortality by pft/size',use_default='inactive', &
          avgflag='A', vtype=site_size_pft_r8, hlms='CLM:ALM', flushval=0.0_r8,    &
          upfreq=1, ivar=ivar, initialize=initialize_variables, index = ih_m5_si_scpf )

    call this%set_history_var(vname='CROWNFIREMORT_SCPF', units = 'N/ha/yr',          &
          long='crown fire mortality by pft/size',use_default='inactive', &
          avgflag='A', vtype=site_size_pft_r8, hlms='CLM:ALM', flushval=0.0_r8,    &
          upfreq=1, ivar=ivar, initialize=initialize_variables, index = ih_crownfiremort_si_scpf )

    call this%set_history_var(vname='CAMBIALFIREMORT_SCPF', units = 'N/ha/yr',          &
          long='cambial fire mortality by pft/size',use_default='inactive', &
          avgflag='A', vtype=site_size_pft_r8, hlms='CLM:ALM', flushval=0.0_r8,    &
          upfreq=1, ivar=ivar, initialize=initialize_variables, index = ih_cambialfiremort_si_scpf )

    call this%set_history_var(vname='M6_SCPF', units = 'N/ha/yr',          &
          long='termination mortality by pft/size',use_default='inactive', &
          avgflag='A', vtype=site_size_pft_r8, hlms='CLM:ALM', flushval=0.0_r8,    &
          upfreq=1, ivar=ivar, initialize=initialize_variables, index = ih_m6_si_scpf )

    call this%set_history_var(vname='M7_SCPF', units = 'N/ha/event',               &
          long='logging mortality by pft/size',use_default='inactive',           &
          avgflag='A', vtype=site_size_pft_r8, hlms='CLM:ALM', flushval=0.0_r8,    &
          upfreq=1, ivar=ivar, initialize=initialize_variables, index = ih_m7_si_scpf )

    call this%set_history_var(vname='M8_SCPF', units = 'N/ha/yr',          &
          long='freezing mortality by pft/size',use_default='inactive', &
          avgflag='A', vtype=site_size_pft_r8, hlms='CLM:ALM', flushval=0.0_r8,    &
          upfreq=1, ivar=ivar, initialize=initialize_variables, index = ih_m8_si_scpf )

    call this%set_history_var(vname='MORTALITY_CANOPY_SCPF', units = 'N/ha/yr',          &
          long='total mortality of canopy plants by pft/size', use_default='inactive', &
          avgflag='A', vtype=site_size_pft_r8, hlms='CLM:ALM', flushval=0.0_r8,    &
          upfreq=1, ivar=ivar, initialize=initialize_variables, index = ih_mortality_canopy_si_scpf )

    call this%set_history_var(vname='C13disc_SCPF', units = 'per mil',               &
         long='C13 discrimination by pft/size',use_default='inactive',           &
         avgflag='A', vtype=site_size_pft_r8, hlms='CLM:ALM', flushval=0.0_r8,    &
         upfreq=1, ivar=ivar, initialize=initialize_variables, index = ih_c13disc_si_scpf )	  

    call this%set_history_var(vname='BSTOR_CANOPY_SCPF', units = 'kgC/ha',          &
          long='biomass carbon in storage pools of canopy plants by pft/size', use_default='inactive', &
          avgflag='A', vtype=site_size_pft_r8, hlms='CLM:ALM', flushval=0.0_r8,    &
          upfreq=1, ivar=ivar, initialize=initialize_variables, index = ih_bstor_canopy_si_scpf )

    call this%set_history_var(vname='BLEAF_CANOPY_SCPF', units = 'kgC/ha',          &
          long='biomass carbon in leaf of canopy plants by pft/size', use_default='inactive', &
          avgflag='A', vtype=site_size_pft_r8, hlms='CLM:ALM', flushval=0.0_r8,    &
          upfreq=1, ivar=ivar, initialize=initialize_variables, index = ih_bleaf_canopy_si_scpf )

    call this%set_history_var(vname='NPLANT_CANOPY_SCPF', units = 'N/ha',         &
          long='stem number of canopy plants density by pft/size', use_default='inactive', &
          avgflag='A', vtype=site_size_pft_r8, hlms='CLM:ALM', flushval=0.0_r8,    &
          upfreq=1, ivar=ivar, initialize=initialize_variables, index = ih_nplant_canopy_si_scpf )

    call this%set_history_var(vname='MORTALITY_UNDERSTORY_SCPF', units = 'N/ha/yr',          &
          long='total mortality of understory plants by pft/size', use_default='inactive', &
          avgflag='A', vtype=site_size_pft_r8, hlms='CLM:ALM', flushval=0.0_r8,    &
          upfreq=1, ivar=ivar, initialize=initialize_variables, index = ih_mortality_understory_si_scpf )

    call this%set_history_var(vname='BSTOR_UNDERSTORY_SCPF', units = 'kgC/ha',          &
          long='biomass carbon in storage pools of understory plants by pft/size', use_default='inactive', &
          avgflag='A', vtype=site_size_pft_r8, hlms='CLM:ALM', flushval=0.0_r8,    &
          upfreq=1, ivar=ivar, initialize=initialize_variables, index = ih_bstor_understory_si_scpf )

    call this%set_history_var(vname='BLEAF_UNDERSTORY_SCPF', units = 'kgC/ha',          &
          long='biomass carbon in leaf of understory plants by pft/size', use_default='inactive', &
          avgflag='A', vtype=site_size_pft_r8, hlms='CLM:ALM', flushval=0.0_r8,    &
          upfreq=1, ivar=ivar, initialize=initialize_variables, index = ih_bleaf_understory_si_scpf )

    call this%set_history_var(vname='NPLANT_UNDERSTORY_SCPF', units = 'N/ha',         &
          long='stem number of understory plants density by pft/size', use_default='inactive', &
          avgflag='A', vtype=site_size_pft_r8, hlms='CLM:ALM', flushval=0.0_r8,    &
          upfreq=1, ivar=ivar, initialize=initialize_variables, index = ih_nplant_understory_si_scpf )

    call this%set_history_var(vname='CWD_AG_CWDSC', units='gC/m^2', &
          long='size-resolved AG CWD stocks', use_default='inactive', &
          avgflag='A', vtype=site_cwdsc_r8, hlms='CLM:ALM', flushval=0.0_r8,    &
          upfreq=1, ivar=ivar, initialize=initialize_variables, index = ih_cwd_ag_si_cwdsc )

    call this%set_history_var(vname='CWD_BG_CWDSC', units='gC/m^2', &
          long='size-resolved BG CWD stocks', use_default='inactive', &
          avgflag='A', vtype=site_cwdsc_r8, hlms='CLM:ALM', flushval=0.0_r8,    &
          upfreq=1, ivar=ivar, initialize=initialize_variables, index = ih_cwd_bg_si_cwdsc )

    call this%set_history_var(vname='CWD_AG_IN_CWDSC', units='gC/m^2/y', &
          long='size-resolved AG CWD input', use_default='inactive', &
          avgflag='A', vtype=site_cwdsc_r8, hlms='CLM:ALM', flushval=0.0_r8,    &
          upfreq=1, ivar=ivar, initialize=initialize_variables, index = ih_cwd_ag_in_si_cwdsc )

    call this%set_history_var(vname='CWD_BG_IN_CWDSC', units='gC/m^2/y', &
          long='size-resolved BG CWD input', use_default='inactive', &
          avgflag='A', vtype=site_cwdsc_r8, hlms='CLM:ALM', flushval=0.0_r8,    &
          upfreq=1, ivar=ivar, initialize=initialize_variables, index = ih_cwd_bg_in_si_cwdsc )

    call this%set_history_var(vname='CWD_AG_OUT_CWDSC', units='gC/m^2/y', &
          long='size-resolved AG CWD output', use_default='inactive', &
          avgflag='A', vtype=site_cwdsc_r8, hlms='CLM:ALM', flushval=0.0_r8,    &
          upfreq=1, ivar=ivar, initialize=initialize_variables, index = ih_cwd_ag_out_si_cwdsc )

    call this%set_history_var(vname='CWD_BG_OUT_CWDSC', units='gC/m^2/y', &
          long='size-resolved BG CWD output', use_default='inactive', &
          avgflag='A', vtype=site_cwdsc_r8, hlms='CLM:ALM', flushval=0.0_r8,    &
          upfreq=1, ivar=ivar, initialize=initialize_variables, index = ih_cwd_bg_out_si_cwdsc )

    ! Size structured diagnostics that require rapid updates (upfreq=2)

    call this%set_history_var(vname='AR_SCPF',units = 'kgC/m2/yr',          &
          long='total autotrophic respiration per m2 per year by pft/size',use_default='inactive',&
          avgflag='A', vtype=site_size_pft_r8, hlms='CLM:ALM', flushval=0.0_r8,    &
          upfreq=2, ivar=ivar, initialize=initialize_variables, index = ih_ar_si_scpf )
    
    call this%set_history_var(vname='AR_GROW_SCPF',units = 'kgC/m2/yr',          &
          long='growth autotrophic respiration per m2 per year by pft/size',use_default='inactive',&
          avgflag='A', vtype=site_size_pft_r8, hlms='CLM:ALM', flushval=0.0_r8,    &
          upfreq=2, ivar=ivar, initialize=initialize_variables, index = ih_ar_grow_si_scpf )

    call this%set_history_var(vname='AR_MAINT_SCPF',units = 'kgC/m2/yr',          &
          long='maintenance autotrophic respiration per m2 per year by pft/size',use_default='inactive',&
          avgflag='A', vtype=site_size_pft_r8, hlms='CLM:ALM', flushval=0.0_r8,    &
          upfreq=2, ivar=ivar, initialize=initialize_variables, index = ih_ar_maint_si_scpf )

    call this%set_history_var(vname='AR_DARKM_SCPF',units = 'kgC/m2/yr',          &
          long='dark portion of maintenance autotrophic respiration per m2 per year by pft/size',use_default='inactive',&
          avgflag='A', vtype=site_size_pft_r8,hlms='CLM:ALM', flushval=0.0_r8,    &
          upfreq=2, ivar=ivar, initialize=initialize_variables, index = ih_ar_darkm_si_scpf )

    call this%set_history_var(vname='AR_AGSAPM_SCPF',units = 'kgC/m2/yr',          &
          long='above-ground sapwood maintenance autotrophic respiration per m2 per year by pft/size',use_default='inactive',&
          avgflag='A', vtype=site_size_pft_r8,hlms='CLM:ALM', flushval=0.0_r8,    &
          upfreq=2, ivar=ivar, initialize=initialize_variables, index = ih_ar_agsapm_si_scpf )
    
    call this%set_history_var(vname='AR_CROOTM_SCPF',units = 'kgC/m2/yr',          &
          long='below-ground sapwood maintenance autotrophic respiration per m2 per year by pft/size',use_default='inactive',&
          avgflag='A', vtype=site_size_pft_r8,hlms='CLM:ALM', flushval=0.0_r8,    &
          upfreq=2, ivar=ivar, initialize=initialize_variables, index = ih_ar_crootm_si_scpf )

    call this%set_history_var(vname='AR_FROOTM_SCPF',units = 'kgC/m2/yr',          &
          long='fine root maintenance autotrophic respiration per m2 per year by pft/size',use_default='inactive',&
          avgflag='A', vtype=site_size_pft_r8, hlms='CLM:ALM', flushval=0.0_r8,    &
          upfreq=2, ivar=ivar, initialize=initialize_variables, index = ih_ar_frootm_si_scpf )

    ! size-class only variables

    call this%set_history_var(vname='DDBH_CANOPY_SCLS', units = 'cm/yr/ha',         &
          long='diameter growth increment by pft/size',use_default='active', &
          avgflag='A', vtype=site_size_r8, hlms='CLM:ALM', flushval=0.0_r8,    &
          upfreq=1, ivar=ivar, initialize=initialize_variables, index = ih_ddbh_canopy_si_scls )

    call this%set_history_var(vname='DDBH_UNDERSTORY_SCLS', units = 'cm/yr/ha',         &
          long='diameter growth increment by pft/size',use_default='active', &
          avgflag='A', vtype=site_size_r8, hlms='CLM:ALM', flushval=0.0_r8,    &
          upfreq=1, ivar=ivar, initialize=initialize_variables, index = ih_ddbh_understory_si_scls )

    call this%set_history_var(vname='YESTERDAYCANLEV_CANOPY_SCLS', units = 'indiv/ha',               &
          long='Yesterdays canopy level for canopy plants by size class', use_default='inactive',   &
          avgflag='A', vtype=site_size_r8, hlms='CLM:ALM', flushval=0.0_r8,    &
          upfreq=1, ivar=ivar, initialize=initialize_variables, index = ih_yesterdaycanopylevel_canopy_si_scls )

    call this%set_history_var(vname='YESTERDAYCANLEV_UNDERSTORY_SCLS', units = 'indiv/ha',               &
          long='Yesterdays canopy level for understory plants by size class', use_default='inactive',   &
          avgflag='A', vtype=site_size_r8, hlms='CLM:ALM', flushval=0.0_r8,    &
          upfreq=1, ivar=ivar, initialize=initialize_variables, index = ih_yesterdaycanopylevel_understory_si_scls )

    call this%set_history_var(vname='BA_SCLS', units = 'm2/ha',               &
          long='basal area by size class', use_default='active',   &
          avgflag='A', vtype=site_size_r8, hlms='CLM:ALM', flushval=0.0_r8,    &
          upfreq=1, ivar=ivar, initialize=initialize_variables, index = ih_ba_si_scls )

    call this%set_history_var(vname='AGB_SCLS', units = 'kgC/m2',               &
          long='Aboveground biomass by size class', use_default='active',   &
          avgflag='A', vtype=site_size_r8, hlms='CLM:ALM', flushval=0.0_r8,    &
          upfreq=1, ivar=ivar, initialize=initialize_variables, index = ih_agb_si_scls )

    call this%set_history_var(vname='BIOMASS_SCLS', units = 'kgC/m2',               &
          long='Total biomass by size class', use_default='inactive',   &
          avgflag='A', vtype=site_size_r8, hlms='CLM:ALM', flushval=0.0_r8,    &
          upfreq=1, ivar=ivar, initialize=initialize_variables, index = ih_biomass_si_scls )

    call this%set_history_var(vname='DEMOTION_RATE_SCLS', units = 'indiv/ha/yr',               &
          long='demotion rate from canopy to understory by size class', use_default='inactive',   &
          avgflag='A', vtype=site_size_r8, hlms='CLM:ALM', flushval=0.0_r8,    &
          upfreq=1, ivar=ivar, initialize=initialize_variables, index = ih_demotion_rate_si_scls )

    call this%set_history_var(vname='PROMOTION_RATE_SCLS', units = 'indiv/ha/yr',               &
          long='promotion rate from understory to canopy by size class', use_default='inactive',   &
          avgflag='A', vtype=site_size_r8, hlms='CLM:ALM', flushval=0.0_r8,    &
          upfreq=1, ivar=ivar, initialize=initialize_variables, index = ih_promotion_rate_si_scls )

    call this%set_history_var(vname='NPLANT_CANOPY_SCLS', units = 'indiv/ha',               &
          long='number of canopy plants by size class', use_default='active',   &
          avgflag='A', vtype=site_size_r8, hlms='CLM:ALM', flushval=0.0_r8,    &
          upfreq=1, ivar=ivar, initialize=initialize_variables, index = ih_nplant_canopy_si_scls )

    call this%set_history_var(vname='LAI_CANOPY_SCLS', units = 'm2/m2',               &
          long='Leaf are index (LAI) by size class', use_default='active',   &
          avgflag='A', vtype=site_size_r8, hlms='CLM:ALM', flushval=0.0_r8,    &
          upfreq=1, ivar=ivar, initialize=initialize_variables, index = ih_lai_canopy_si_scls )

    call this%set_history_var(vname='SAI_CANOPY_SCLS', units = 'm2/m2',               &
          long='stem area index(SAI) by size class', use_default='inactive',   &
          avgflag='A', vtype=site_size_r8, hlms='CLM:ALM', flushval=0.0_r8,    &
          upfreq=1, ivar=ivar, initialize=initialize_variables, index = ih_sai_canopy_si_scls )

    call this%set_history_var(vname='MORTALITY_CANOPY_SCLS', units = 'indiv/ha/yr',               &
          long='total mortality of canopy trees by size class', use_default='active',   &
          avgflag='A', vtype=site_size_r8, hlms='CLM:ALM', flushval=0.0_r8,    &
          upfreq=1, ivar=ivar, initialize=initialize_variables, index = ih_mortality_canopy_si_scls )

    call this%set_history_var(vname='NPLANT_UNDERSTORY_SCLS', units = 'indiv/ha',               &
          long='number of understory plants by size class', use_default='active',   &
          avgflag='A', vtype=site_size_r8, hlms='CLM:ALM', flushval=0.0_r8,    &
          upfreq=1, ivar=ivar, initialize=initialize_variables, index = ih_nplant_understory_si_scls )

    call this%set_history_var(vname='LAI_UNDERSTORY_SCLS', units = 'indiv/ha',               &
          long='number of understory plants by size class', use_default='active',   &
          avgflag='A', vtype=site_size_r8, hlms='CLM:ALM', flushval=0.0_r8,    &
          upfreq=1, ivar=ivar, initialize=initialize_variables, index = ih_lai_understory_si_scls )

    call this%set_history_var(vname='SAI_UNDERSTORY_SCLS', units = 'indiv/ha',               &
          long='number of understory plants by size class', use_default='inactive',   &
          avgflag='A', vtype=site_size_r8, hlms='CLM:ALM', flushval=0.0_r8,    &
          upfreq=1, ivar=ivar, initialize=initialize_variables, index = ih_sai_understory_si_scls )

    call this%set_history_var(vname='NPLANT_SCLS', units = 'indiv/ha',               &
          long='number of plants by size class', use_default='active',   &
          avgflag='A', vtype=site_size_r8, hlms='CLM:ALM', flushval=0.0_r8,    &
          upfreq=1, ivar=ivar, initialize=initialize_variables, index = ih_nplant_si_scls )

    call this%set_history_var(vname='M1_SCLS', units = 'N/ha/yr',          &
          long='background mortality by size', use_default='active', &
          avgflag='A', vtype=site_size_r8, hlms='CLM:ALM', flushval=0.0_r8,    &
          upfreq=1, ivar=ivar, initialize=initialize_variables, index = ih_m1_si_scls )
    
    call this%set_history_var(vname='M2_SCLS', units = 'N/ha/yr',          &
          long='hydraulic mortality by size',use_default='active', &
          avgflag='A', vtype=site_size_r8, hlms='CLM:ALM', flushval=0.0_r8,    &
          upfreq=1, ivar=ivar, initialize=initialize_variables, index = ih_m2_si_scls )

    call this%set_history_var(vname='M3_SCLS', units = 'N/ha/yr',          &
          long='carbon starvation mortality by size', use_default='active', &
          avgflag='A', vtype=site_size_r8, hlms='CLM:ALM', flushval=0.0_r8,    &
          upfreq=1, ivar=ivar, initialize=initialize_variables, index = ih_m3_si_scls )

    call this%set_history_var(vname='M4_SCLS', units = 'N/ha/yr',          &
          long='impact mortality by size',use_default='active', &
          avgflag='A', vtype=site_size_r8, hlms='CLM:ALM', flushval=0.0_r8,    &
          upfreq=1, ivar=ivar, initialize=initialize_variables, index = ih_m4_si_scls )

    call this%set_history_var(vname='M5_SCLS', units = 'N/ha/yr',          &
          long='fire mortality by size',use_default='active', &
          avgflag='A', vtype=site_size_r8, hlms='CLM:ALM', flushval=0.0_r8,    &
          upfreq=1, ivar=ivar, initialize=initialize_variables, index = ih_m5_si_scls )

    call this%set_history_var(vname='M6_SCLS', units = 'N/ha/yr',          &
          long='termination mortality by size',use_default='active', &
          avgflag='A', vtype=site_size_r8, hlms='CLM:ALM', flushval=0.0_r8,    &
          upfreq=1, ivar=ivar, initialize=initialize_variables, index = ih_m6_si_scls )

    call this%set_history_var(vname='M7_SCLS', units = 'N/ha/event',               &
          long='logging mortality by size',use_default='active',           &
          avgflag='A', vtype=site_size_r8, hlms='CLM:ALM', flushval=0.0_r8,    &
          upfreq=1, ivar=ivar, initialize=initialize_variables, index = ih_m7_si_scls )

    call this%set_history_var(vname='M8_SCLS', units = 'N/ha/event',               &
          long='freezing mortality by size',use_default='active',           &
          avgflag='A', vtype=site_size_r8, hlms='CLM:ALM', flushval=0.0_r8,    &
          upfreq=1, ivar=ivar, initialize=initialize_variables, index = ih_m8_si_scls )
    
    call this%set_history_var(vname='CARBON_BALANCE_CANOPY_SCLS', units = 'kg C / ha / yr', &
          long='CARBON_BALANCE for canopy plants by size class', use_default='inactive',    &
          avgflag='A', vtype=site_size_r8, hlms='CLM:ALM', flushval=0.0_r8,    &
          upfreq=1, ivar=ivar, initialize=initialize_variables, index = ih_carbon_balance_canopy_si_scls )

    call this%set_history_var(vname='CARBON_BALANCE_UNDERSTORY_SCLS', units = 'kg C / ha / yr', &
          long='CARBON_BALANCE for understory plants by size class', use_default='inactive',    &
          avgflag='A', vtype=site_size_r8, hlms='CLM:ALM', flushval=0.0_r8,    &
          upfreq=1, ivar=ivar, initialize=initialize_variables, index = ih_carbon_balance_understory_si_scls )
    
    call this%set_history_var(vname='MORTALITY_UNDERSTORY_SCLS', units = 'indiv/ha/yr',               &
          long='total mortality of understory trees by size class', use_default='active',   &
          avgflag='A', vtype=site_size_r8, hlms='CLM:ALM', flushval=0.0_r8,    &
          upfreq=1, ivar=ivar, initialize=initialize_variables, index = ih_mortality_understory_si_scls )

    call this%set_history_var(vname='TRIMMING_CANOPY_SCLS', units = 'indiv/ha',               &
          long='trimming term of canopy plants by size class', use_default='inactive',   &
          avgflag='A', vtype=site_size_r8, hlms='CLM:ALM', flushval=0.0_r8,    &
          upfreq=1, ivar=ivar, initialize=initialize_variables, index = ih_trimming_canopy_si_scls )

    call this%set_history_var(vname='TRIMMING_UNDERSTORY_SCLS', units = 'indiv/ha',               &
          long='trimming term of understory plants by size class', use_default='inactive',   &
          avgflag='A', vtype=site_size_r8, hlms='CLM:ALM', flushval=0.0_r8,    &
          upfreq=1, ivar=ivar, initialize=initialize_variables, index = ih_trimming_understory_si_scls )

    call this%set_history_var(vname='CROWN_AREA_CANOPY_SCLS', units = 'm2/ha',               &
          long='total crown area of canopy plants by size class', use_default='inactive',   &
          avgflag='A', vtype=site_size_r8, hlms='CLM:ALM', flushval=0.0_r8,    &
          upfreq=1, ivar=ivar, initialize=initialize_variables, index = ih_crown_area_canopy_si_scls )

    call this%set_history_var(vname='CROWN_AREA_UNDERSTORY_SCLS', units = 'm2/ha',               &
          long='total crown area of understory plants by size class', use_default='inactive',   &
          avgflag='A', vtype=site_size_r8, hlms='CLM:ALM', flushval=0.0_r8,    &
          upfreq=1, ivar=ivar, initialize=initialize_variables, index = ih_crown_area_understory_si_scls )

    call this%set_history_var(vname='LEAF_MD_CANOPY_SCLS', units = 'kg C / ha / yr',               &
          long='LEAF_MD for canopy plants by size class', use_default='inactive',   &
          avgflag='A', vtype=site_size_r8, hlms='CLM:ALM', flushval=0.0_r8,    &
          upfreq=1, ivar=ivar, initialize=initialize_variables, index = ih_leaf_md_canopy_si_scls )
    
    call this%set_history_var(vname='ROOT_MD_CANOPY_SCLS', units = 'kg C / ha / yr',               &
          long='ROOT_MD for canopy plants by size class', use_default='inactive',   &
          avgflag='A', vtype=site_size_r8, hlms='CLM:ALM', flushval=0.0_r8,    &
          upfreq=1, ivar=ivar, initialize=initialize_variables, index = ih_root_md_canopy_si_scls )

    call this%set_history_var(vname='BSTORE_MD_CANOPY_SCLS', units = 'kg C / ha / yr',               &
          long='BSTORE_MD for canopy plants by size class', use_default='inactive',   &
          avgflag='A', vtype=site_size_r8, hlms='CLM:ALM', flushval=0.0_r8,    &
          upfreq=1, ivar=ivar, initialize=initialize_variables, index = ih_bstore_md_canopy_si_scls )

    call this%set_history_var(vname='BDEAD_MD_CANOPY_SCLS', units = 'kg C / ha / yr',               &
          long='BDEAD_MD for canopy plants by size class', use_default='inactive',   &
          avgflag='A', vtype=site_size_r8, hlms='CLM:ALM', flushval=0.0_r8,    &
          upfreq=1, ivar=ivar, initialize=initialize_variables, index = ih_bdead_md_canopy_si_scls )

    call this%set_history_var(vname='BSW_MD_CANOPY_SCLS', units = 'kg C / ha / yr',               &
          long='BSW_MD for canopy plants by size class', use_default='inactive',   &
          avgflag='A', vtype=site_size_r8, hlms='CLM:ALM', flushval=0.0_r8,    &
          upfreq=1, ivar=ivar, initialize=initialize_variables, index = ih_bsw_md_canopy_si_scls )

    call this%set_history_var(vname='SEED_PROD_CANOPY_SCLS', units = 'kg C / ha / yr',               &
          long='SEED_PROD for canopy plants by size class', use_default='inactive',   &
          avgflag='A', vtype=site_size_r8, hlms='CLM:ALM', flushval=0.0_r8,    &
          upfreq=1, ivar=ivar, initialize=initialize_variables, index = ih_seed_prod_canopy_si_scls )
    
   call this%set_history_var(vname='NPP_LEAF_CANOPY_SCLS', units = 'kg C / ha / yr',               &
         long='NPP_LEAF for canopy plants by size class', use_default='inactive',   &
         avgflag='A', vtype=site_size_r8, hlms='CLM:ALM', flushval=-999.9_r8,    &
         upfreq=1, ivar=ivar, initialize=initialize_variables, index = ih_npp_leaf_canopy_si_scls )
    
   call this%set_history_var(vname='NPP_FROOT_CANOPY_SCLS', units = 'kg C / ha / yr',               &
         long='NPP_FROOT for canopy plants by size class', use_default='inactive',   &
         avgflag='A', vtype=site_size_r8, hlms='CLM:ALM', flushval=0.0_r8,    &
         upfreq=1, ivar=ivar, initialize=initialize_variables, index = ih_npp_fnrt_canopy_si_scls )
    
   call this%set_history_var(vname='NPP_BSW_CANOPY_SCLS', units = 'kg C / ha / yr',               &
         long='NPP_BSW for canopy plants by size class', use_default='inactive',   &
         avgflag='A', vtype=site_size_r8, hlms='CLM:ALM', flushval=0.0_r8,    &
         upfreq=1, ivar=ivar, initialize=initialize_variables, index = ih_npp_sapw_canopy_si_scls )
    
   call this%set_history_var(vname='NPP_BDEAD_CANOPY_SCLS', units = 'kg C / ha / yr',               &
         long='NPP_BDEAD for canopy plants by size class', use_default='inactive',   &
         avgflag='A', vtype=site_size_r8, hlms='CLM:ALM', flushval=0.0_r8,    &
         upfreq=1, ivar=ivar, initialize=initialize_variables, index = ih_npp_dead_canopy_si_scls )
    
   call this%set_history_var(vname='NPP_BSEED_CANOPY_SCLS', units = 'kg C / ha / yr',               &
         long='NPP_BSEED for canopy plants by size class', use_default='inactive',   &
         avgflag='A', vtype=site_size_r8, hlms='CLM:ALM', flushval=0.0_r8,    &
         upfreq=1, ivar=ivar, initialize=initialize_variables, index = ih_npp_seed_canopy_si_scls )
    
   call this%set_history_var(vname='NPP_STORE_CANOPY_SCLS', units = 'kg C / ha / yr',               &
         long='NPP_STORE for canopy plants by size class', use_default='inactive',   &
         avgflag='A', vtype=site_size_r8, hlms='CLM:ALM', flushval=0.0_r8,    &
         upfreq=1, ivar=ivar, initialize=initialize_variables, index = ih_npp_stor_canopy_si_scls )
    
    call this%set_history_var(vname='LEAF_MR', units = 'kg C / m2 / yr',               &
          long='RDARK (leaf maintenance respiration)', use_default='active',   &
          avgflag='A', vtype=site_r8, hlms='CLM:ALM', flushval=0.0_r8,    &
          upfreq=2, ivar=ivar, initialize=initialize_variables, index = ih_leaf_mr_si )
    
    call this%set_history_var(vname='FROOT_MR', units = 'kg C / m2 / yr',               &
          long='fine root maintenance respiration)', use_default='active',   &
          avgflag='A', vtype=site_r8, hlms='CLM:ALM', flushval=0.0_r8,    &
          upfreq=2, ivar=ivar, initialize=initialize_variables, index = ih_froot_mr_si )
    
    call this%set_history_var(vname='LIVECROOT_MR', units = 'kg C / m2 / yr',               &
          long='live coarse root maintenance respiration)', use_default='active',   &
          avgflag='A', vtype=site_r8, hlms='CLM:ALM', flushval=0.0_r8,    &
          upfreq=2, ivar=ivar, initialize=initialize_variables, index = ih_livecroot_mr_si )
    
    call this%set_history_var(vname='LIVESTEM_MR', units = 'kg C / m2 / yr',               &
          long='live stem maintenance respiration)', use_default='active',   &
          avgflag='A', vtype=site_r8, hlms='CLM:ALM', flushval=0.0_r8,    &
          upfreq=2, ivar=ivar, initialize=initialize_variables, index = ih_livestem_mr_si )
    
    call this%set_history_var(vname='RDARK_CANOPY_SCLS', units = 'kg C / ha / yr',               &
          long='RDARK for canopy plants by size class', use_default='inactive',   &
          avgflag='A', vtype=site_size_r8, hlms='CLM:ALM', flushval=0.0_r8,    &
          upfreq=2, ivar=ivar, initialize=initialize_variables, index = ih_rdark_canopy_si_scls )
    
    call this%set_history_var(vname='LIVESTEM_MR_CANOPY_SCLS', units = 'kg C / ha / yr',               &
          long='LIVESTEM_MR for canopy plants by size class', use_default='inactive',   &
          avgflag='A', vtype=site_size_r8, hlms='CLM:ALM', flushval=0.0_r8,    &
          upfreq=2, ivar=ivar, initialize=initialize_variables, index = ih_livestem_mr_canopy_si_scls )
    
    call this%set_history_var(vname='LIVECROOT_MR_CANOPY_SCLS', units = 'kg C / ha / yr',               &
          long='LIVECROOT_MR for canopy plants by size class', use_default='inactive',   &
          avgflag='A', vtype=site_size_r8, hlms='CLM:ALM', flushval=0.0_r8,    &
          upfreq=2, ivar=ivar, initialize=initialize_variables, index = ih_livecroot_mr_canopy_si_scls )
    
    call this%set_history_var(vname='FROOT_MR_CANOPY_SCLS', units = 'kg C / ha / yr',               &
          long='FROOT_MR for canopy plants by size class', use_default='inactive',   &
          avgflag='A', vtype=site_size_r8, hlms='CLM:ALM', flushval=0.0_r8,    &
          upfreq=2, ivar=ivar, initialize=initialize_variables, index = ih_froot_mr_canopy_si_scls )
    
    call this%set_history_var(vname='RESP_G_CANOPY_SCLS', units = 'kg C / ha / yr',               &
          long='RESP_G for canopy plants by size class', use_default='inactive',   &
          avgflag='A', vtype=site_size_r8, hlms='CLM:ALM', flushval=0.0_r8,    &
          upfreq=2, ivar=ivar, initialize=initialize_variables, index = ih_resp_g_canopy_si_scls )
    
    call this%set_history_var(vname='RESP_M_CANOPY_SCLS', units = 'kg C / ha / yr',               &
          long='RESP_M for canopy plants by size class', use_default='inactive',   &
          avgflag='A', vtype=site_size_r8, hlms='CLM:ALM', flushval=0.0_r8,    &
          upfreq=2, ivar=ivar, initialize=initialize_variables, index = ih_resp_m_canopy_si_scls )

    call this%set_history_var(vname='LEAF_MD_UNDERSTORY_SCLS', units = 'kg C / ha / yr',               &
          long='LEAF_MD for understory plants by size class', use_default='inactive',   &
          avgflag='A', vtype=site_size_r8, hlms='CLM:ALM', flushval=0.0_r8,    &
          upfreq=1, ivar=ivar, initialize=initialize_variables, index = ih_leaf_md_understory_si_scls )
    
    call this%set_history_var(vname='ROOT_MD_UNDERSTORY_SCLS', units = 'kg C / ha / yr',               &
          long='ROOT_MD for understory plants by size class', use_default='inactive',   &
          avgflag='A', vtype=site_size_r8, hlms='CLM:ALM', flushval=0.0_r8,    &
          upfreq=1, ivar=ivar, initialize=initialize_variables, index = ih_root_md_understory_si_scls )

    call this%set_history_var(vname='BSTORE_MD_UNDERSTORY_SCLS', units = 'kg C / ha / yr',               &
          long='BSTORE_MD for understory plants by size class', use_default='inactive',   &
          avgflag='A', vtype=site_size_r8, hlms='CLM:ALM', flushval=0.0_r8,    &
          upfreq=1, ivar=ivar, initialize=initialize_variables, index = ih_bstore_md_understory_si_scls )
    
    call this%set_history_var(vname='BDEAD_MD_UNDERSTORY_SCLS', units = 'kg C / ha / yr',               &
          long='BDEAD_MD for understory plants by size class', use_default='inactive',   &
          avgflag='A', vtype=site_size_r8, hlms='CLM:ALM', flushval=0.0_r8,    &
          upfreq=1, ivar=ivar, initialize=initialize_variables, index = ih_bdead_md_understory_si_scls )

    call this%set_history_var(vname='BSW_MD_UNDERSTORY_SCLS', units = 'kg C / ha / yr',               &
          long='BSW_MD for understory plants by size class', use_default='inactive',   &
          avgflag='A', vtype=site_size_r8, hlms='CLM:ALM', flushval=0.0_r8,    &
          upfreq=1, ivar=ivar, initialize=initialize_variables, index = ih_bsw_md_understory_si_scls )
    
    call this%set_history_var(vname='SEED_PROD_UNDERSTORY_SCLS', units = 'kg C / ha / yr',               &
          long='SEED_PROD for understory plants by size class', use_default='inactive',   &
          avgflag='A', vtype=site_size_r8, hlms='CLM:ALM', flushval=0.0_r8,    &
          upfreq=1, ivar=ivar, initialize=initialize_variables, index = ih_seed_prod_understory_si_scls )
    
   call this%set_history_var(vname='NPP_LEAF_UNDERSTORY_SCLS', units = 'kg C / ha / yr',               &
         long='NPP_LEAF for understory plants by size class', use_default='inactive',   &
         avgflag='A', vtype=site_size_r8, hlms='CLM:ALM', flushval=0.0_r8,    &
         upfreq=1, ivar=ivar, initialize=initialize_variables, index = ih_npp_leaf_understory_si_scls )
    
   call this%set_history_var(vname='NPP_FROOT_UNDERSTORY_SCLS', units = 'kg C / ha / yr',               &
         long='NPP_FROOT for understory plants by size class', use_default='inactive',   &
         avgflag='A', vtype=site_size_r8, hlms='CLM:ALM', flushval=0.0_r8,    &
         upfreq=1, ivar=ivar, initialize=initialize_variables, index = ih_npp_fnrt_understory_si_scls )
    
   call this%set_history_var(vname='NPP_BSW_UNDERSTORY_SCLS', units = 'kg C / ha / yr',               &
         long='NPP_BSW for understory plants by size class', use_default='inactive',   &
         avgflag='A', vtype=site_size_r8, hlms='CLM:ALM', flushval=0.0_r8,    &
         upfreq=1, ivar=ivar, initialize=initialize_variables, index = ih_npp_sapw_understory_si_scls )
    
   call this%set_history_var(vname='NPP_BDEAD_UNDERSTORY_SCLS', units = 'kg C / ha / yr',               &
         long='NPP_BDEAD for understory plants by size class', use_default='inactive',   &
         avgflag='A', vtype=site_size_r8, hlms='CLM:ALM', flushval=0.0_r8,    &
         upfreq=1, ivar=ivar, initialize=initialize_variables, index = ih_npp_dead_understory_si_scls )
    
   call this%set_history_var(vname='NPP_BSEED_UNDERSTORY_SCLS', units = 'kg C / ha / yr',               &
         long='NPP_BSEED for understory plants by size class', use_default='inactive',   &
         avgflag='A', vtype=site_size_r8, hlms='CLM:ALM', flushval=0.0_r8,    &
         upfreq=1, ivar=ivar, initialize=initialize_variables, index = ih_npp_seed_understory_si_scls )
    
   call this%set_history_var(vname='NPP_STORE_UNDERSTORY_SCLS', units = 'kg C / ha / yr',               &
         long='NPP_STORE for understory plants by size class', use_default='inactive',   &
         avgflag='A', vtype=site_size_r8, hlms='CLM:ALM', flushval=0.0_r8,    &
         upfreq=1, ivar=ivar, initialize=initialize_variables, index = ih_npp_stor_understory_si_scls )
    
    call this%set_history_var(vname='RDARK_UNDERSTORY_SCLS', units = 'kg C / ha / yr',               &
          long='RDARK for understory plants by size class', use_default='inactive',   &
          avgflag='A', vtype=site_size_r8, hlms='CLM:ALM', flushval=0.0_r8,    &
          upfreq=2, ivar=ivar, initialize=initialize_variables, index = ih_rdark_understory_si_scls )
    
    call this%set_history_var(vname='LIVESTEM_MR_UNDERSTORY_SCLS', units = 'kg C / ha / yr',               &
          long='LIVESTEM_MR for understory plants by size class', use_default='inactive',   &
          avgflag='A', vtype=site_size_r8, hlms='CLM:ALM', flushval=0.0_r8,    &
          upfreq=2, ivar=ivar, initialize=initialize_variables, index = ih_livestem_mr_understory_si_scls )
    
    call this%set_history_var(vname='LIVECROOT_MR_UNDERSTORY_SCLS', units = 'kg C / ha / yr',               &
          long='LIVECROOT_MR for understory plants by size class', use_default='inactive',   &
          avgflag='A', vtype=site_size_r8, hlms='CLM:ALM', flushval=0.0_r8,    &
          upfreq=2, ivar=ivar, initialize=initialize_variables, index = ih_livecroot_mr_understory_si_scls )
    
    call this%set_history_var(vname='FROOT_MR_UNDERSTORY_SCLS', units = 'kg C / ha / yr',               &
          long='FROOT_MR for understory plants by size class', use_default='inactive',   &
          avgflag='A', vtype=site_size_r8, hlms='CLM:ALM', flushval=0.0_r8,    &
          upfreq=2, ivar=ivar, initialize=initialize_variables, index = ih_froot_mr_understory_si_scls )
    
    call this%set_history_var(vname='RESP_G_UNDERSTORY_SCLS', units = 'kg C / ha / yr',               &
          long='RESP_G for understory plants by size class', use_default='inactive',   &
          avgflag='A', vtype=site_size_r8, hlms='CLM:ALM', flushval=0.0_r8,    &
          upfreq=2, ivar=ivar, initialize=initialize_variables, index = ih_resp_g_understory_si_scls )
    
    call this%set_history_var(vname='RESP_M_UNDERSTORY_SCLS', units = 'kg C / ha / yr',               &
          long='RESP_M for understory plants by size class', use_default='inactive',   &
          avgflag='A', vtype=site_size_r8, hlms='CLM:ALM', flushval=0.0_r8,    &
          upfreq=2, ivar=ivar, initialize=initialize_variables, index = ih_resp_m_understory_si_scls )


    ! CARBON BALANCE VARIABLES THAT DEPEND ON HLM BGC INPUTS

    call this%set_history_var(vname='NEP', units='gC/m^2/s', &
          long='net ecosystem production', use_default='active', &
          avgflag='A', vtype=site_r8, hlms='CLM:ALM', flushval=hlm_hio_ignore_val,    &
          upfreq=3, ivar=ivar, initialize=initialize_variables, index = ih_nep_si )

    call this%set_history_var(vname='Fire_Closs', units='gC/m^2/s', &
          long='ED/SPitfire Carbon loss to atmosphere', use_default='active', &
          avgflag='A', vtype=site_r8, hlms='CLM:ALM', flushval=hlm_hio_ignore_val,    &
          upfreq=1, ivar=ivar, initialize=initialize_variables, index = ih_fire_c_to_atm_si )
   
    call this%set_history_var(vname='CBALANCE_ERROR_FATES', units='mgC/day',  &
         long='total carbon error, FATES', use_default='active', &
         avgflag='A', vtype=site_r8, hlms='CLM:ALM', flushval=hlm_hio_ignore_val,    &
         upfreq=1, ivar=ivar, initialize=initialize_variables, index = ih_cbal_err_fates_si )

    call this%set_history_var(vname='ERROR_FATES', units='mg/day',  &
         long='total error, FATES mass-balance', use_default='active', &
         avgflag='A', vtype=site_elem_r8, hlms='CLM:ALM', flushval=hlm_hio_ignore_val,    &
         upfreq=1, ivar=ivar, initialize=initialize_variables, index = ih_err_fates_si )


    call this%set_history_var(vname='LITTER_FINES_AG_ELEM', units='kg/m^2', &
          long='mass of above ground  litter in fines (leaves,nonviable seed)', use_default='active', &
          avgflag='A', vtype=site_elem_r8, hlms='CLM:ALM', flushval=hlm_hio_ignore_val,    &
          upfreq=1, ivar=ivar, initialize=initialize_variables, index = ih_fines_ag_elem )

    call this%set_history_var(vname='LITTER_FINES_BG_ELEM', units='kg/m^2', &
          long='mass of below ground litter in fines (fineroots)', use_default='active', &
          avgflag='A', vtype=site_elem_r8, hlms='CLM:ALM', flushval=hlm_hio_ignore_val,    &
          upfreq=1, ivar=ivar, initialize=initialize_variables, index = ih_fines_bg_elem )

    call this%set_history_var(vname='LITTER_CWD_BG_ELEM', units='kg/m^2', &
          long='mass of below ground litter in CWD (coarse roots)', use_default='active', &
          avgflag='A', vtype=site_elem_r8, hlms='CLM:ALM', flushval=hlm_hio_ignore_val,    &
          upfreq=1, ivar=ivar, initialize=initialize_variables, index = ih_cwd_bg_elem )

    call this%set_history_var(vname='LITTER_CWD_AG_ELEM', units='kg/m^2', &
          long='mass of above ground litter in CWD (trunks/branches/twigs)', use_default='active', &
          avgflag='A', vtype=site_elem_r8, hlms='CLM:ALM', flushval=hlm_hio_ignore_val,    &
          upfreq=1, ivar=ivar, initialize=initialize_variables, index = ih_cwd_ag_elem )

    call this%set_history_var(vname='LITTER_CWD', units='kg/m^2', &
          long='total mass of litter in CWD', use_default='active', &
          avgflag='A', vtype=site_elcwd_r8, hlms='CLM:ALM', flushval=hlm_hio_ignore_val,    &
          upfreq=1, ivar=ivar, initialize=initialize_variables, index = ih_cwd_elcwd )

    ! organ-partitioned NPP / allocation fluxes
    call this%set_history_var(vname='NPP_LEAF', units='kgC/m2/yr',       &
          long='NPP flux into leaves', use_default='active',               &
          avgflag='A', vtype=site_r8, hlms='CLM:ALM', flushval=0.0_r8,    &
          upfreq=1, ivar=ivar, initialize=initialize_variables, index = ih_npp_leaf_si )

    call this%set_history_var(vname='NPP_SEED', units='kgC/m2/yr',       &
          long='NPP flux into seeds', use_default='active',               &
          avgflag='A', vtype=site_r8, hlms='CLM:ALM', flushval=0.0_r8,    &
          upfreq=1, ivar=ivar, initialize=initialize_variables, index = ih_npp_seed_si )

    call this%set_history_var(vname='NPP_STEM', units='kgC/m2/yr',       &
          long='NPP flux into stem', use_default='active',               &
          avgflag='A', vtype=site_r8, hlms='CLM:ALM', flushval=0.0_r8,    &
          upfreq=1, ivar=ivar, initialize=initialize_variables, index = ih_npp_stem_si )

    call this%set_history_var(vname='NPP_FROOT', units='kgC/m2/yr',       &
          long='NPP flux into fine roots', use_default='active',               &
          avgflag='A', vtype=site_r8, hlms='CLM:ALM', flushval=0.0_r8,    &
          upfreq=1, ivar=ivar, initialize=initialize_variables, index = ih_npp_froot_si )

    call this%set_history_var(vname='NPP_CROOT', units='kgC/m2/yr',       &
          long='NPP flux into coarse roots', use_default='active',               &
          avgflag='A', vtype=site_r8, hlms='CLM:ALM', flushval=0.0_r8,    &
          upfreq=1, ivar=ivar, initialize=initialize_variables, index = ih_npp_croot_si )

    call this%set_history_var(vname='NPP_STOR', units='kgC/m2/yr',       &
          long='NPP flux into storage tissues', use_default='active',               &
          avgflag='A', vtype=site_r8, hlms='CLM:ALM', flushval=0.0_r8,    &
          upfreq=1, ivar=ivar, initialize=initialize_variables, index = ih_npp_stor_si )


    ! PLANT HYDRAULICS

    if(hlm_use_planthydro.eq.itrue) then
       
       call this%set_history_var(vname='FATES_ERRH2O_SCPF', units='kg/indiv/s', &
             long='mean individual water balance error', use_default='inactive', &
             avgflag='A', vtype=site_size_pft_r8, hlms='CLM:ALM', flushval=0.0_r8,    &
             upfreq=4, ivar=ivar, initialize=initialize_variables, index = ih_errh2o_scpf )

       call this%set_history_var(vname='FATES_TRAN_SCPF', units='kg/indiv/s', &
             long='mean individual transpiration rate', use_default='inactive', &
             avgflag='A', vtype=site_size_pft_r8, hlms='CLM:ALM', flushval=0.0_r8,    &
             upfreq=4, ivar=ivar, initialize=initialize_variables, index = ih_tran_scpf )

       call this%set_history_var(vname='FATES_ROOTUPTAKE_SCPF', units='kg/indiv/s', &
             long='mean individual root uptake rate', use_default='inactive', &
             avgflag='A', vtype=site_size_pft_r8, hlms='CLM:ALM', flushval=0.0_r8,    &
             upfreq=4, ivar=ivar, initialize=initialize_variables, index = ih_rootuptake_scpf )

       call this%set_history_var(vname='FATES_ROOTUPTAKE01_SCPF', units='kg/indiv/s', &
             long='mean individual root uptake rate, layer 1', use_default='inactive', &
             avgflag='A', vtype=site_size_pft_r8, hlms='CLM:ALM', flushval=0.0_r8,    &
             upfreq=4, ivar=ivar, initialize=initialize_variables, index = ih_rootuptake01_scpf )
       
       call this%set_history_var(vname='FATES_ROOTUPTAKE02_SCPF', units='kg/indiv/s', &
             long='mean individual root uptake rate, layer 2', use_default='inactive', &
             avgflag='A', vtype=site_size_pft_r8, hlms='CLM:ALM', flushval=0.0_r8,    &
             upfreq=4, ivar=ivar, initialize=initialize_variables, index = ih_rootuptake02_scpf )
       
       call this%set_history_var(vname='FATES_ROOTUPTAKE03_SCPF', units='kg/indiv/s', &
             long='mean individual root uptake rate, layer 3', use_default='inactive', &
             avgflag='A', vtype=site_size_pft_r8, hlms='CLM:ALM', flushval=0.0_r8,    &
             upfreq=4, ivar=ivar, initialize=initialize_variables, index = ih_rootuptake03_scpf )
       
       call this%set_history_var(vname='FATES_ROOTUPTAKE04_SCPF', units='kg/indiv/s', &
             long='mean individual root uptake rate, layer 4', use_default='inactive', &
             avgflag='A', vtype=site_size_pft_r8, hlms='CLM:ALM', flushval=0.0_r8,    &
             upfreq=4, ivar=ivar, initialize=initialize_variables, index = ih_rootuptake04_scpf )
       
       call this%set_history_var(vname='FATES_ROOTUPTAKE05_SCPF', units='kg/indiv/s', &
             long='mean individual root uptake rate, layer 5', use_default='inactive', &
             avgflag='A', vtype=site_size_pft_r8, hlms='CLM:ALM', flushval=0.0_r8,    &
             upfreq=4, ivar=ivar, initialize=initialize_variables, index = ih_rootuptake05_scpf )
       
       call this%set_history_var(vname='FATES_ROOTUPTAKE06_SCPF', units='kg/indiv/s', &
             long='mean individual root uptake rate, layer 6', use_default='inactive', &
             avgflag='A', vtype=site_size_pft_r8, hlms='CLM:ALM', flushval=0.0_r8,    &
             upfreq=4, ivar=ivar, initialize=initialize_variables, index = ih_rootuptake06_scpf )
          
       call this%set_history_var(vname='FATES_ROOTUPTAKE07_SCPF', units='kg/indiv/s', &
             long='mean individual root uptake rate, layer 7', use_default='inactive', &
             avgflag='A', vtype=site_size_pft_r8, hlms='CLM:ALM', flushval=0.0_r8,    &
             upfreq=4, ivar=ivar, initialize=initialize_variables, index = ih_rootuptake07_scpf )
       
       call this%set_history_var(vname='FATES_ROOTUPTAKE08_SCPF', units='kg/indiv/s', &
             long='mean individual root uptake rate, layer 8', use_default='inactive', &
             avgflag='A', vtype=site_size_pft_r8, hlms='CLM:ALM', flushval=0.0_r8,    &
             upfreq=4, ivar=ivar, initialize=initialize_variables, index = ih_rootuptake08_scpf )
       
       call this%set_history_var(vname='FATES_ROOTUPTAKE09_SCPF', units='kg/indiv/s', &
             long='mean individual root uptake rate, layer 9', use_default='inactive', &
             avgflag='A', vtype=site_size_pft_r8, hlms='CLM:ALM', flushval=0.0_r8,    &
             upfreq=4, ivar=ivar, initialize=initialize_variables, index = ih_rootuptake09_scpf )
       
       call this%set_history_var(vname='FATES_ROOTUPTAKE10_SCPF', units='kg/indiv/s', &
             long='mean individual root uptake rate, layer 10', use_default='inactive', &
             avgflag='A', vtype=site_size_pft_r8, hlms='CLM:ALM', flushval=0.0_r8,    &
             upfreq=4, ivar=ivar, initialize=initialize_variables, index = ih_rootuptake10_scpf )

       call this%set_history_var(vname='FATES_H2OSOI_COL_SHSL', units='m3/m3', &
             long='volumetric soil moisture by layer and shell', use_default='inactive', &
             avgflag='A', vtype=site_scagpft_r8, hlms='CLM:ALM', flushval=0.0_r8,    &
             upfreq=4, ivar=ivar, initialize=initialize_variables, index = ih_h2osoi_si_scagpft )
       
       call this%set_history_var(vname='FATES_SAPFLOW_COL_SCPF', units='kg/indiv/s', &
             long='individual sap flow rate', use_default='inactive', &
             avgflag='A', vtype=site_size_pft_r8, hlms='CLM:ALM', flushval=0.0_r8,    &
             upfreq=4, ivar=ivar, initialize=initialize_variables, index = ih_sapflow_scpf )
       
       call this%set_history_var(vname='FATES_ITERH1_COL_SCPF', units='count/indiv/step', &
             long='number of outer iterations required to achieve tolerable water balance error', &
             use_default='inactive', &
             avgflag='A', vtype=site_size_pft_r8, hlms='CLM:ALM', flushval=0.0_r8,    &
             upfreq=4, ivar=ivar, initialize=initialize_variables, index = ih_iterh1_scpf )
       
       call this%set_history_var(vname='FATES_ITERH2_COL_SCPF', units='count/indiv/step', &
             long='number of inner iterations required to achieve tolerable water balance error', &
             use_default='inactive', &
             avgflag='A', vtype=site_size_pft_r8, hlms='CLM:ALM', flushval=0.0_r8,    &
             upfreq=4, ivar=ivar, initialize=initialize_variables, index = ih_iterh2_scpf )
       
       call this%set_history_var(vname='FATES_ATH_COL_SCPF', units='m3 m-3', &
             long='absorbing root water content', use_default='inactive', &
             avgflag='A', vtype=site_size_pft_r8, hlms='CLM:ALM', flushval=0.0_r8,    &
             upfreq=4, ivar=ivar, initialize=initialize_variables, index = ih_ath_scpf )
       
       call this%set_history_var(vname='FATES_TTH_COL_SCPF', units='m3 m-3', &
             long='transporting root water content', use_default='inactive', &
             avgflag='A', vtype=site_size_pft_r8, hlms='CLM:ALM', flushval=0.0_r8,    &
             upfreq=4, ivar=ivar, initialize=initialize_variables, index =  ih_tth_scpf )
       
       call this%set_history_var(vname='FATES_STH_COL_SCPF', units='m3 m-3', &
             long='stem water contenet', use_default='inactive', &
             avgflag='A', vtype=site_size_pft_r8, hlms='CLM:ALM', flushval=0.0_r8,    &
             upfreq=4, ivar=ivar, initialize=initialize_variables, index = ih_sth_scpf )
       
       call this%set_history_var(vname='FATES_LTH_COL_SCPF', units='m3 m-3', &
             long='leaf water content', use_default='inactive', &
             avgflag='A', vtype=site_size_pft_r8, hlms='CLM:ALM', flushval=0.0_r8,    &
             upfreq=4, ivar=ivar, initialize=initialize_variables, index = ih_lth_scpf )

       call this%set_history_var(vname='FATES_AWP_COL_SCPF', units='MPa', &
             long='absorbing root water potential', use_default='inactive', &
             avgflag='A', vtype=site_size_pft_r8, hlms='CLM:ALM', flushval=0.0_r8,    &
             upfreq=4, ivar=ivar, initialize=initialize_variables, index = ih_awp_scpf )
       
       call this%set_history_var(vname='FATES_TWP_COL_SCPF', units='MPa', &
             long='transporting root water potential', use_default='inactive', &
             avgflag='A', vtype=site_size_pft_r8, hlms='CLM:ALM', flushval=0.0_r8,    &
             upfreq=4, ivar=ivar, initialize=initialize_variables, index = ih_twp_scpf )
       
       call this%set_history_var(vname='FATES_SWP_COL_SCPF', units='MPa', &
             long='stem water potential', use_default='inactive', &
             avgflag='A', vtype=site_size_pft_r8, hlms='CLM:ALM', flushval=0.0_r8,    &
             upfreq=4, ivar=ivar, initialize=initialize_variables, index = ih_swp_scpf )
       
       call this%set_history_var(vname='FATES_LWP_COL_SCPF', units='MPa', &
             long='leaf water potential', use_default='inactive', &
             avgflag='A', vtype=site_size_pft_r8, hlms='CLM:ALM', flushval=0.0_r8,    &
             upfreq=4, ivar=ivar, initialize=initialize_variables, index = ih_lwp_scpf )
 
       call this%set_history_var(vname='FATES_AFLC_COL_SCPF', units='fraction', &
             long='absorbing root fraction of condutivity', use_default='active', &
             avgflag='A', vtype=site_size_pft_r8, hlms='CLM:ALM', flushval=0.0_r8,    &
             upfreq=4, ivar=ivar, initialize=initialize_variables, index = ih_aflc_scpf )
       
       call this%set_history_var(vname='FATES_TFLC_COL_SCPF', units='fraction', &
             long='transporting root fraction of condutivity', use_default='active', &
             avgflag='A', vtype=site_size_pft_r8, hlms='CLM:ALM', flushval=0.0_r8,    &
             upfreq=4, ivar=ivar, initialize=initialize_variables, index = ih_tflc_scpf )
       
       call this%set_history_var(vname='FATES_SFLC_COL_SCPF', units='fraction', &
             long='stem water fraction of condutivity', use_default='active', &
             avgflag='A', vtype=site_size_pft_r8, hlms='CLM:ALM', flushval=0.0_r8,    &
             upfreq=4, ivar=ivar, initialize=initialize_variables, index = ih_sflc_scpf )
       
       call this%set_history_var(vname='FATES_LFLC_COL_SCPF', units='fraction', &
             long='leaf fraction of condutivity', use_default='active', &
             avgflag='A', vtype=site_size_pft_r8, hlms='CLM:ALM', flushval=0.0_r8,    &
             upfreq=4, ivar=ivar, initialize=initialize_variables, index = ih_lflc_scpf )
       
       call this%set_history_var(vname='FATES_BTRAN_COL_SCPF', units='unitless', &
             long='mean individual level btran', use_default='inactive', &
             avgflag='A', vtype=site_size_pft_r8, hlms='CLM:ALM', flushval=0.0_r8,    &
             upfreq=4, ivar=ivar, initialize=initialize_variables, index = ih_btran_scpf )
       
!       call this%set_history_var(vname='FATES_LAROOT_COL_SCPF', units='kg/indiv/s', &
!             long='Needs Description', use_default='active', &
!             avgflag='A', vtype=site_size_pft_r8, hlms='CLM:ALM', flushval=0.0_r8,    &
!             upfreq=4, ivar=ivar, initialize=initialize_variables, index = ih_laroot_scpf)

       call this%set_history_var(vname='H2OVEG', units = 'kg/m2',               &
             long='water stored inside vegetation tissues (leaf, stem, roots)', use_default='inactive',   &
             avgflag='A', vtype=site_r8, hlms='CLM:ALM', flushval=0.0_r8,    &
             upfreq=4, ivar=ivar, initialize=initialize_variables, index = ih_h2oveg_si )

       call this%set_history_var(vname='H2OVEG_DEAD', units = 'kg/m2',               &
             long='cumulative plant_stored_h2o in dead biomass due to mortality', use_default='inactive',   &
             avgflag='A', vtype=site_r8, hlms='CLM:ALM', flushval=0.0_r8,    &
             upfreq=1, ivar=ivar, initialize=initialize_variables, index = ih_h2oveg_dead_si )

       call this%set_history_var(vname='H2OVEG_RECRUIT', units = 'kg/m2',               &
             long='amount of water in new recruits', use_default='inactive',   &
             avgflag='A', vtype=site_r8, hlms='CLM:ALM', flushval=0.0_r8,    &
             upfreq=1, ivar=ivar, initialize=initialize_variables, index = ih_h2oveg_recruit_si )
    
       call this%set_history_var(vname='H2OVEG_GROWTURN_ERR', units = 'kg/m2',               &
             long='cumulative net borrowed (+) or lost (-) from plant_stored_h2o due to combined growth & turnover', use_default='inactive',   &
             avgflag='A', vtype=site_r8, hlms='CLM:ALM', flushval=0.0_r8,    &
             upfreq=1, ivar=ivar, initialize=initialize_variables, index = ih_h2oveg_growturn_err_si )
    
       call this%set_history_var(vname='H2OVEG_PHENO_ERR', units = 'kg/m2',               &
             long='cumulative net borrowed (+) from plant_stored_h2o due to leaf emergence', use_default='inactive',   &
             avgflag='A', vtype=site_r8, hlms='CLM:ALM', flushval=0.0_r8,    &
             upfreq=1, ivar=ivar, initialize=initialize_variables, index = ih_h2oveg_pheno_err_si )
	     
       call this%set_history_var(vname='H2OVEG_HYDRO_ERR', units = 'kg/m2',               &
             long='cumulative net borrowed (+) from plant_stored_h2o due to plant hydrodynamics', use_default='inactive',   &
             avgflag='A', vtype=site_r8, hlms='CLM:ALM', flushval=0.0_r8,    &
             upfreq=4, ivar=ivar, initialize=initialize_variables, index = ih_h2oveg_hydro_err_si )
    end if

    ! Must be last thing before return
    this%num_history_vars_ = ivar
    
  end subroutine define_history_vars


   ! ====================================================================================
   ! DEPRECATED, TRANSITIONAL OR FUTURE CODE SECTION
   ! ====================================================================================

   !subroutine set_fates_hio_str(tag,iotype_name, iostr_val)

!       ! Arguments
!       character(len=*), intent(in)           :: tag
!       character(len=*), optional, intent(in) :: iotype_name
!       integer, optional, intent(in)         :: iostr_val

!       ! local variables
!       logical              :: all_set
!       integer,  parameter  :: unset_int = -999
!       real(r8), parameter  :: unset_double = -999.9
!       integer              :: ityp, idim

!       select case (trim(tag))
!       case('flush_to_unset')
!          write(*, *) ''
!          write(*, *) 'Flushing FATES IO types prior to transfer from host'
!          do ityp=1,ubound(iovar_str, 1)
!             iovar_str(ityp)%dimsize = unset_int
!             iovar_str(ityp)%active  = .false.
!          end do

!       case('check_allset')
!          do ityp=1,ubound(iovar_str, 1)
!             write(*, *) 'Checking to see if ',iovar_str(ityp)%name, ' IO communicators were sent to FATES'
!             if(iovar_str(ityp)%active)then
!                if(iovar_str(ityp)%offset .eq. unset_int) then
!                   write(*, *) 'FATES offset information of IO type:', iovar_str(ityp)%name
!                   write(*, *) 'was never set'
!                   ! end_run('MESSAGE')
!                end if
!                do idim=1, iovar_str(ityp)%ndims
!                   if(iovar_str(ityp)%dimsize(idim) .eq. unset_int) then
!                      write(*, *) 'FATES dimension information of IO type:', iovar_str(ityp)%name
!                      write(*, *) 'was never set'
!                      ! end_run('MESSAGE')
!                   end if
!                end do
!             end if
!          end do
!          write(*, *) 'Checked. All history IO specifications properly sent to FATES.'
!       case default

!          ! Must have two arguments if this is not a check or flush
!          if(present(iostr_val) .and. present(iotype_name))then
!
!             ! Tag in this case is dimsize or offset
!             select case (trim(tag))
!
!             case('offset')
!                ityp=iotype_index(trim(iotype_name))
!                iovar_str(ityp)%offset = iostr_val
!                write(*, *) 'Transfering offset for IOTYPE',iotype_name, ' to FATES'

!             case('dimsize1')
!                ityp=iotype_index(trim(iotype_name))
!                iovar_str(ityp)%dimsize(1) = iostr_val
!                write(*, *) 'Transfering 1st dimension size for IOTYPE',iotype_name, ' to FATES'

!             case('dimsize2')
!                ityp=iotype_index(trim(iotype_name))
!                if(ubound(iovar_str(ityp)%dimsize, 1)==1)then
!                   write(fates_log(), *) 'Transfering second dimensional bound to unallocated space'
!                   write(fates_log(), *) 'type:', iotype_name
!                   ! end_run
!                end if
!                iovar_str(ityp)%dimsize(2) = iostr_val
!                write(*, *) 'Transfering 2nd dimension size for IOTYPE',iotype_name, ' to FATES'

!             case('dimsize3')
!                ityp=iotype_index(trim(iotype_name))
!                if(ubound(iovar_str(ityp)%dimsize, 1)<3)then
!                   write(fates_log(), *) 'Transfering third dimensional bound to unallocated space'
!                   write(fates_log(), *) 'type:', iotype_name
!                   ! end_run
!                end if
!                iovar_str(ityp)%dimsize(3) = iostr_val
!                write(*, *) 'Transfering 3rd dimension size for IOTYPE',iotype_name, ' to FATES'

!             case default
!                write(*, *) 'IO parameter not recognized:', trim(tag)
!                ! end_run
!             end select
!          else
!             write(*, *) 'no value was provided for the tag'
!          end if
!
!       end select
!       return
!     end subroutine set_fates_hio_str



end module FatesHistoryInterfaceMod<|MERGE_RESOLUTION|>--- conflicted
+++ resolved
@@ -2312,13 +2312,8 @@
                         !    (ccohort%bmort + ccohort%hmort + ccohort%cmort + ccohort%frmort) * ccohort%n
 
                        hio_mortality_understory_si_scpf(io_si,scpf) = hio_mortality_understory_si_scpf(io_si,scpf)+ &
-<<<<<<< HEAD
-                            (ccohort%bmort + ccohort%hmort + ccohort%cmort + ccohort%frmort) * ccohort%n + &
-			    (ccohort%lmort_direct + ccohort%lmort_collateral + ccohort%lmort_infra) * &
-=======
                             (ccohort%bmort + ccohort%hmort + ccohort%cmort + ccohort%frmort ) * ccohort%n + &
                             (ccohort%lmort_direct + ccohort%lmort_collateral + ccohort%lmort_infra) * &
->>>>>>> 87ce2406
                             ccohort%n * sec_per_day * days_per_year
 
                        hio_nplant_understory_si_scpf(io_si,scpf) = hio_nplant_understory_si_scpf(io_si,scpf) + ccohort%n
