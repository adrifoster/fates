module FatesHistoryInterfaceMod

  use FatesConstantsMod        , only : r8 => fates_r8
  use FatesConstantsMod        , only : fates_avg_flag_length
  use FatesConstantsMod        , only : fates_short_string_length
  use FatesConstantsMod        , only : fates_long_string_length
  use FatesConstantsMod        , only : itrue,ifalse
  use FatesConstantsMod        , only : calloc_abs_error
  use FatesConstantsMod        , only : mg_per_kg
  use FatesConstantsMod        , only : pi_const
  use FatesGlobals             , only : fates_log
  use FatesGlobals             , only : endrun => fates_endrun
  use EDTypesMod               , only : nclmax
  use EDTypesMod               , only : ican_upper
  use PRTGenericMod            , only : element_pos
  use PRTGenericMod            , only : num_elements
  use EDTypesMod               , only : site_fluxdiags_type
  use EDtypesMod               , only : ed_site_type
  use EDtypesMod               , only : ed_cohort_type
  use EDtypesMod               , only : ed_patch_type  
  use EDtypesMod               , only : AREA
  use EDtypesMod               , only : AREA_INV
  use EDTypesMod               , only : numWaterMem
  use EDTypesMod               , only : num_vegtemp_mem
  use EDTypesMod               , only : site_massbal_type
<<<<<<< HEAD
  use PRTGenericMod            , only : element_list
=======
  use EDTypesMod               , only : element_list
  use EDTypesMod               , only : N_DIST_TYPES
  use EDTypesMod               , only : dtype_ifall
  use EDTypesMod               , only : dtype_ifire
  use EDTypesMod               , only : dtype_ilog
>>>>>>> 30072be9
  use FatesIODimensionsMod     , only : fates_io_dimension_type
  use FatesIOVariableKindMod   , only : fates_io_variable_kind_type
  use FatesHistoryVariableType , only : fates_history_variable_type
  use FatesInterfaceTypesMod        , only : hlm_hio_ignore_val
  use FatesInterfaceTypesMod        , only : hlm_use_planthydro
  use FatesInterfaceTypesMod        , only : hlm_use_ed_st3
  use FatesInterfaceTypesMod        , only : hlm_use_cohort_age_tracking
  use FatesInterfaceTypesMod        , only : numpft
  use FatesInterfaceTypesMod        , only : hlm_freq_day
  use FatesInterfaceTypesMod        , only : hlm_parteh_mode
  use EDParamsMod              , only : ED_val_comp_excln
  use EDParamsMod              , only : ED_val_phen_coldtemp
  use FatesInterfaceTypesMod        , only : nlevsclass, nlevage
  use FatesInterfaceTypesMod        , only : nlevheight
  use FatesInterfaceTypesMod        , only : bc_in_type
  use FatesInterfaceTypesMod        , only : hlm_model_day
  use FatesInterfaceTypesMod        , only : nlevcoage

  ! FIXME(bja, 2016-10) need to remove CLM dependancy 
  use EDPftvarcon              , only : EDPftvarcon_inst
  use PRTParametersMod         , only : prt_params
  
  ! CIME Globals
  use shr_log_mod              , only : errMsg => shr_log_errMsg
  use shr_infnan_mod           , only : isnan => shr_infnan_isnan
  use FatesConstantsMod        , only : g_per_kg
  use FatesConstantsMod        , only : ha_per_m2
  use FatesConstantsMod        , only : days_per_sec
  use FatesConstantsMod        , only : sec_per_day
  use FatesConstantsMod        , only : days_per_year
  use FatesConstantsMod        , only : years_per_day
  use FatesLitterMod           , only : litter_type
  use FatesConstantsMod        , only : secondaryforest

  use PRTGenericMod            , only : leaf_organ, fnrt_organ, sapw_organ
  use PRTGenericMod            , only : struct_organ, store_organ, repro_organ
  use PRTGenericMod            , only : all_carbon_elements
  use PRTGenericMod            , only : carbon12_element
  use PRTGenericMod            , only : nitrogen_element, phosphorus_element
  use PRTGenericMod            , only : prt_carbon_allom_hyp

  implicit none
  private          ! By default everything is private

  ! These variables hold the index of the history output structure so we don't
  ! have to constantly do name lookup when we want to populate the dataset
  ! These indices are set during "define_history_vars()" call to "set_history_var()"
  ! during the initialize phase.  Definitions are not provided, for an explanation of
  ! the variable go to its registry.  (IH_ signifies "index history")
  !
  ! Because of the complex sub-gridscale structure of FATES, in which multiple patches and cohorts
  ! exist within a gridcell, along with vertical gradients within and between canopy layers, as well
  ! as distinct classes such as PFTs or fuel size bins, there are multiple different dimensions in
  ! which it is possible to output history variables to better understand what's going on.
  !
  ! a key point is that, while the number of patches or cohorts can in principle be large, and 
  ! the age and size indices of a given patch or cohort can be finely resolved, we collapse these 
  ! continuously varying indices into bins of time-invariant width for the purposes of history 
  ! outputting.  This is because a given patch or cohort may not persist across a given interval
  ! of history averaging, so it is better to output all patches of cohorts whose index is within 
  ! a given interval along the size or age bin.
  !
  ! Another particularity of the issue of FATES shifting its subgrid structure frequently 
  ! and possibly having multiple (or zero) patches or cohorts within a given bin is that, if you
  ! want to output an average quantities across some dimension, such as a mean carbon flux across 
  ! patch area of a given age, in general it is better to output both the numerator and denominator
  ! of the averaging calculation separately, rather than the average itself, and then calculate 
  ! the average in post-processing. So, e.g. this means outputting both the patch area and the 
  ! product of the flux within each patch and the patch area as separate variables.  Doing this 
  ! allows conservation even when the weights are changing rapidly and simplifies the logic when
  ! the number of patches or cohorts may be anywhere from zero to a large number.
  !
  ! So what this means is that anything that is disaggregated at the patch area requires 
  ! outputting the patch age distribution (in units of patch area / site area) as the denominator
  ! of the average and then calculating the numerator of the average as XXX times the patch 
  ! area so (so in units of XXX * patch area / site area). For cohort-level quantities,
  ! this requires outputting the number density (in units of individuals per site area), etc.
  !
  ! For reference, some standardized abbreviations of the FATES dimensions are listed here:
  ! scls = size-class dimension
  ! cacls = cohort age-class dimension
  ! pft  = the pft dimension
  ! age  = the age bin dimension
  ! height = the height bin dimension
  ! cwdsc  = the coarse woody debris size class dimension
  ! 
  ! Since the netcdf interface can only handle variables with a certain number of dimensions,
  ! we have create some "multiplexed" dimensions that combine two or more dimensions into a
  ! single dimension.  Examples of these are the following:
  ! scpf = size class x PFT
  ! cacpf = cohort age class x PFT
  ! cnlf = canopy layer x leaf layer
  ! cnlfpft = canopy layer x leaf layer x PFT
  ! scag = size class bin x age bin
  ! scagpft = size class bin x age bin x PFT
  ! agepft  = age bin x PFT
 

  ! A recipe for adding a new history variable to this module:
  ! (1) decide what time frequency it makes sense to update the variable at, and what dimension(s)
  !     you want to output the variable on
  ! (2) add the ih_ integer variable in the immediately following section of the module.  
  !     use the suffix as outlined above for the dimension you are using.
  ! (3) define a corresponding hio_ variable by associating it to the ih_ variable 
  !     in the associate section of the subroutine that corresponds to the time-updating 
  !     frequency that you've chosen
  !     (i.e. if half-hourly, then work in subroutine update_history_prod; if daily, 
  !     then work in subroutine update_history_dyn)
  ! (4) within that subroutine, add the logic that passes the information from the 
  !     fates-native variable (possibly on a patch or cohort structure) to the history 
  !     hio_ variable that you've associated to.
  ! (5) add the variable name, metadata, units, dimension, updating frequency, the ih_ variable 
  !     index, etc via a call to the set_history_var method in the subroutine define_history_vars.
  !
  
  ! Indices to 1D Patch variables

  integer :: ih_storec_si
  integer :: ih_leafc_si
  integer :: ih_sapwc_si
  integer :: ih_fnrtc_si
  integer :: ih_reproc_si
  integer :: ih_totvegc_si

  integer :: ih_storen_si
  integer :: ih_leafn_si
  integer :: ih_sapwn_si
  integer :: ih_fnrtn_si
  integer :: ih_repron_si
  integer :: ih_totvegn_si

  integer :: ih_storep_si
  integer :: ih_leafp_si
  integer :: ih_sapwp_si
  integer :: ih_fnrtp_si
  integer :: ih_reprop_si
  integer :: ih_totvegp_si

  integer :: ih_nuptake_si
  integer :: ih_puptake_si
  integer :: ih_cefflux_si
  integer :: ih_nefflux_si
  integer :: ih_pefflux_si
  integer :: ih_nneedgrow_si
  integer :: ih_nneedmax_si
  integer :: ih_pneedgrow_si
  integer :: ih_pneedmax_si
  
  integer :: ih_trimming_si
  integer :: ih_area_plant_si
  integer :: ih_area_trees_si

  integer :: ih_cwd_elcwd

  integer :: ih_litter_in_si    ! carbon only
  integer :: ih_litter_out_si   ! carbon only
  integer :: ih_seed_bank_si    ! carbon only
  integer :: ih_seeds_in_si     ! carbon only

  integer :: ih_litter_in_elem
  integer :: ih_litter_out_elem
  integer :: ih_seed_bank_elem
  integer :: ih_seeds_in_local_elem
  integer :: ih_seeds_in_extern_elem
  integer :: ih_seed_decay_elem
  integer :: ih_seed_germ_elem

  integer :: ih_fines_ag_elem
  integer :: ih_fines_bg_elem
  integer :: ih_cwd_ag_elem
  integer :: ih_cwd_bg_elem
  integer :: ih_burn_flux_elem

  ! Size-class x PFT mass states
  
  integer :: ih_bstor_canopy_si_scpf
  integer :: ih_bstor_understory_si_scpf
  integer :: ih_bleaf_canopy_si_scpf
  integer :: ih_bleaf_understory_si_scpf



  integer :: ih_totvegn_scpf
  integer :: ih_leafn_scpf
  integer :: ih_fnrtn_scpf
  integer :: ih_storen_scpf
  integer :: ih_sapwn_scpf
  integer :: ih_repron_scpf
  integer :: ih_nuptake_scpf
  integer :: ih_nefflux_scpf
  integer :: ih_nneedgrow_scpf
  integer :: ih_nneedmax_scpf

  integer :: ih_totvegc_scpf
  integer :: ih_leafc_scpf
  integer :: ih_fnrtc_scpf
  integer :: ih_storec_scpf
  integer :: ih_sapwc_scpf
  integer :: ih_reproc_scpf
  integer :: ih_cefflux_scpf

  integer :: ih_totvegp_scpf
  integer :: ih_leafp_scpf
  integer :: ih_fnrtp_scpf
  integer :: ih_reprop_scpf
  integer :: ih_storep_scpf
  integer :: ih_sapwp_scpf
  integer :: ih_puptake_scpf
  integer :: ih_pefflux_scpf
  integer :: ih_pneedgrow_scpf
  integer :: ih_pneedmax_scpf

  integer :: ih_daily_temp
  integer :: ih_daily_rh
  integer :: ih_daily_prec
 
  integer :: ih_bstore_si
  integer :: ih_bdead_si
  integer :: ih_balive_si
  integer :: ih_bleaf_si
  integer :: ih_bsapwood_si
  integer :: ih_bfineroot_si
  integer :: ih_btotal_si
  integer :: ih_agb_si
  integer :: ih_npp_si
  integer :: ih_gpp_si
  integer :: ih_aresp_si
  integer :: ih_maint_resp_si
  integer :: ih_growth_resp_si
  integer :: ih_ar_canopy_si
  integer :: ih_gpp_canopy_si
  integer :: ih_ar_understory_si
  integer :: ih_gpp_understory_si
  integer :: ih_canopy_biomass_si
  integer :: ih_understory_biomass_si

  integer :: ih_primaryland_fusion_error_si
  integer :: ih_disturbance_rate_p2p_si
  integer :: ih_disturbance_rate_p2s_si
  integer :: ih_disturbance_rate_s2s_si
  integer :: ih_fire_disturbance_rate_si
  integer :: ih_logging_disturbance_rate_si
  integer :: ih_fall_disturbance_rate_si
  integer :: ih_potential_disturbance_rate_si
  integer :: ih_harvest_carbonflux_si

  ! Indices to site by size-class by age variables
  integer :: ih_nplant_si_scag
  integer :: ih_nplant_canopy_si_scag
  integer :: ih_nplant_understory_si_scag
  integer :: ih_ddbh_canopy_si_scag
  integer :: ih_ddbh_understory_si_scag
  integer :: ih_mortality_canopy_si_scag
  integer :: ih_mortality_understory_si_scag

  ! Indices to site by size-class by age by pft variables
  integer :: ih_nplant_si_scagpft

  ! Indices to site by patch age by pft variables
  integer :: ih_biomass_si_agepft
  integer :: ih_npp_si_agepft
  integer :: ih_scorch_height_si_agepft

  ! Indices to (site) variables

  integer :: ih_nep_si

  integer :: ih_c_stomata_si
  integer :: ih_c_lblayer_si

  integer :: ih_fire_c_to_atm_si


  integer :: ih_cbal_err_fates_si
  integer :: ih_err_fates_si

  integer :: ih_npatches_si
  integer :: ih_ncohorts_si
  integer :: ih_demotion_carbonflux_si
  integer :: ih_promotion_carbonflux_si
  integer :: ih_canopy_mortality_carbonflux_si
  integer :: ih_understory_mortality_carbonflux_si
  integer :: ih_canopy_spread_si
  integer :: ih_npp_leaf_si
  integer :: ih_npp_seed_si
  integer :: ih_npp_stem_si
  integer :: ih_npp_froot_si
  integer :: ih_npp_croot_si
  integer :: ih_npp_stor_si
  integer :: ih_leaf_mr_si
  integer :: ih_froot_mr_si
  integer :: ih_livestem_mr_si
  integer :: ih_livecroot_mr_si
  integer :: ih_fraction_secondary_forest_si
  integer :: ih_biomass_secondary_forest_si
  integer :: ih_woodproduct_si
  integer :: ih_h2oveg_si
  integer :: ih_h2oveg_dead_si
  integer :: ih_h2oveg_recruit_si
  integer :: ih_h2oveg_growturn_err_si
  integer :: ih_h2oveg_pheno_err_si
  integer :: ih_h2oveg_hydro_err_si
  
  integer :: ih_site_cstatus_si
  integer :: ih_site_dstatus_si
  integer :: ih_gdd_si
  integer :: ih_site_nchilldays_si
  integer :: ih_site_ncolddays_si
  integer :: ih_cleafoff_si
  integer :: ih_cleafon_si
  integer :: ih_dleafoff_si
  integer :: ih_dleafon_si
  integer :: ih_meanliqvol_si

  integer :: ih_nesterov_fire_danger_si
  integer :: ih_fire_intensity_area_product_si
  integer :: ih_spitfire_ros_si
  integer :: ih_fire_ros_area_product_si
  integer :: ih_effect_wspeed_si
  integer :: ih_tfc_ros_si
  integer :: ih_tfc_ros_area_product_si
  integer :: ih_fire_intensity_si
  integer :: ih_fire_area_si
  integer :: ih_fire_fuel_bulkd_si
  integer :: ih_fire_fuel_eff_moist_si
  integer :: ih_fire_fuel_sav_si
  integer :: ih_fire_fuel_mef_si
  integer :: ih_sum_fuel_si

  integer :: ih_nplant_si_scpf
  integer :: ih_gpp_si_scpf
  integer :: ih_npp_totl_si_scpf
  integer :: ih_npp_leaf_si_scpf
  integer :: ih_npp_seed_si_scpf
  integer :: ih_npp_fnrt_si_scpf
  integer :: ih_npp_bgsw_si_scpf
  integer :: ih_npp_bgdw_si_scpf
  integer :: ih_npp_agsw_si_scpf
  integer :: ih_npp_agdw_si_scpf
  integer :: ih_npp_stor_si_scpf
  
 
  integer :: ih_mortality_canopy_si_scpf
  integer :: ih_mortality_understory_si_scpf
  integer :: ih_nplant_canopy_si_scpf
  integer :: ih_nplant_understory_si_scpf
  integer :: ih_ddbh_canopy_si_scpf
  integer :: ih_ddbh_understory_si_scpf
  integer :: ih_gpp_canopy_si_scpf
  integer :: ih_gpp_understory_si_scpf
  integer :: ih_ar_canopy_si_scpf
  integer :: ih_ar_understory_si_scpf

  integer :: ih_ddbh_si_scpf
  integer :: ih_growthflux_si_scpf
  integer :: ih_growthflux_fusion_si_scpf
  integer :: ih_ba_si_scpf
  integer :: ih_agb_si_scpf
  integer :: ih_m1_si_scpf
  integer :: ih_m2_si_scpf
  integer :: ih_m3_si_scpf
  integer :: ih_m4_si_scpf
  integer :: ih_m5_si_scpf
  integer :: ih_m6_si_scpf
  integer :: ih_m7_si_scpf  
  integer :: ih_m8_si_scpf
  integer :: ih_m9_si_scpf
  integer :: ih_m10_si_scpf
  integer :: ih_crownfiremort_si_scpf
  integer :: ih_cambialfiremort_si_scpf

  integer :: ih_m10_si_capf
  integer :: ih_nplant_si_capf

  integer :: ih_ar_si_scpf
  integer :: ih_ar_grow_si_scpf
  integer :: ih_ar_maint_si_scpf
  integer :: ih_ar_darkm_si_scpf
  integer :: ih_ar_agsapm_si_scpf
  integer :: ih_ar_crootm_si_scpf
  integer :: ih_ar_frootm_si_scpf
  
  integer :: ih_c13disc_si_scpf

  ! indices to (site x scls [size class bins]) variables
  integer :: ih_ba_si_scls
  integer :: ih_nplant_si_scls
  integer :: ih_nplant_canopy_si_scls
  integer :: ih_nplant_understory_si_scls
  integer :: ih_lai_canopy_si_scls
  integer :: ih_lai_understory_si_scls
  integer :: ih_sai_canopy_si_scls
  integer :: ih_sai_understory_si_scls
  integer :: ih_mortality_canopy_si_scls
  integer :: ih_mortality_understory_si_scls
  integer :: ih_demotion_rate_si_scls
  integer :: ih_promotion_rate_si_scls
  integer :: ih_trimming_canopy_si_scls
  integer :: ih_trimming_understory_si_scls
  integer :: ih_crown_area_canopy_si_scls
  integer :: ih_crown_area_understory_si_scls
  integer :: ih_ddbh_canopy_si_scls
  integer :: ih_ddbh_understory_si_scls
  integer :: ih_agb_si_scls
  integer :: ih_biomass_si_scls

  ! mortality vars
  integer :: ih_m1_si_scls
  integer :: ih_m2_si_scls
  integer :: ih_m3_si_scls
  integer :: ih_m4_si_scls
  integer :: ih_m5_si_scls
  integer :: ih_m6_si_scls
  integer :: ih_m7_si_scls  
  integer :: ih_m8_si_scls
  integer :: ih_m9_si_scls
  integer :: ih_m10_si_scls

  integer :: ih_m10_si_cacls
  integer :: ih_nplant_si_cacls

  ! lots of non-default diagnostics for understanding canopy versus understory carbon balances
  integer :: ih_rdark_canopy_si_scls
  integer :: ih_livestem_mr_canopy_si_scls
  integer :: ih_livecroot_mr_canopy_si_scls
  integer :: ih_froot_mr_canopy_si_scls
  integer :: ih_resp_g_canopy_si_scls
  integer :: ih_resp_m_canopy_si_scls
  integer :: ih_leaf_md_canopy_si_scls
  integer :: ih_root_md_canopy_si_scls
  integer :: ih_carbon_balance_canopy_si_scls
  integer :: ih_bstore_md_canopy_si_scls
  integer :: ih_bdead_md_canopy_si_scls
  integer :: ih_bsw_md_canopy_si_scls
  integer :: ih_seed_prod_canopy_si_scls
  integer :: ih_npp_leaf_canopy_si_scls
  integer :: ih_npp_fnrt_canopy_si_scls
  integer :: ih_npp_sapw_canopy_si_scls
  integer :: ih_npp_dead_canopy_si_scls
  integer :: ih_npp_seed_canopy_si_scls
  integer :: ih_npp_stor_canopy_si_scls

  integer :: ih_rdark_understory_si_scls
  integer :: ih_livestem_mr_understory_si_scls
  integer :: ih_livecroot_mr_understory_si_scls
  integer :: ih_froot_mr_understory_si_scls
  integer :: ih_resp_g_understory_si_scls
  integer :: ih_resp_m_understory_si_scls
  integer :: ih_leaf_md_understory_si_scls
  integer :: ih_root_md_understory_si_scls
  integer :: ih_carbon_balance_understory_si_scls
  integer :: ih_bsw_md_understory_si_scls
  integer :: ih_bdead_md_understory_si_scls
  integer :: ih_bstore_md_understory_si_scls
  integer :: ih_seed_prod_understory_si_scls
  integer :: ih_npp_leaf_understory_si_scls
  integer :: ih_npp_fnrt_understory_si_scls
  integer :: ih_npp_sapw_understory_si_scls
  integer :: ih_npp_dead_understory_si_scls
  integer :: ih_npp_seed_understory_si_scls
  integer :: ih_npp_stor_understory_si_scls

  integer :: ih_yesterdaycanopylevel_canopy_si_scls
  integer :: ih_yesterdaycanopylevel_understory_si_scls

  ! indices to (site x pft) variables
  integer :: ih_biomass_si_pft
  integer :: ih_leafbiomass_si_pft
  integer :: ih_storebiomass_si_pft
  integer :: ih_nindivs_si_pft
  integer :: ih_recruitment_si_pft
  integer :: ih_mortality_si_pft
  integer :: ih_crownarea_si_pft
  integer :: ih_canopycrownarea_si_pft

  ! indices to (site x patch-age) variables
  integer :: ih_area_si_age
  integer :: ih_lai_si_age
  integer :: ih_canopy_area_si_age
  integer :: ih_gpp_si_age
  integer :: ih_npp_si_age
  integer :: ih_ncl_si_age
  integer :: ih_npatches_si_age
  integer :: ih_zstar_si_age
  integer :: ih_biomass_si_age
  integer :: ih_c_stomata_si_age
  integer :: ih_c_lblayer_si_age
  integer :: ih_agesince_anthrodist_si_age
  integer :: ih_secondaryforest_area_si_age
  integer :: ih_area_burnt_si_age
  ! integer :: ih_fire_rate_of_spread_front_si_age
  integer :: ih_fire_intensity_si_age
  integer :: ih_fire_sum_fuel_si_age

  ! indices to (site x height) variables
  integer :: ih_canopy_height_dist_si_height
  integer :: ih_leaf_height_dist_si_height

  ! Indices to hydraulics variables
  
  integer :: ih_errh2o_scpf
  integer :: ih_tran_scpf

!  integer :: ih_h2osoi_si_scagpft  ! hijacking the scagpft dimension instead of creating a new shsl dimension
  integer :: ih_sapflow_scpf
  integer :: ih_sapflow_si
  integer :: ih_iterh1_scpf          
  integer :: ih_iterh2_scpf           
  integer :: ih_supsub_scpf              
  integer :: ih_ath_scpf               
  integer :: ih_tth_scpf               
  integer :: ih_sth_scpf                     
  integer :: ih_lth_scpf                     
  integer :: ih_awp_scpf                     
  integer :: ih_twp_scpf  
  integer :: ih_swp_scpf                     
  integer :: ih_lwp_scpf  
  integer :: ih_aflc_scpf                     
  integer :: ih_tflc_scpf  
  integer :: ih_sflc_scpf                     
  integer :: ih_lflc_scpf                   
  integer :: ih_btran_scpf
  
  ! Hydro: Soil water states
  integer :: ih_rootwgt_soilvwc_si
  integer :: ih_rootwgt_soilvwcsat_si
  integer :: ih_rootwgt_soilmatpot_si

  ! Hydro: Soil water state by layer
  integer :: ih_soilmatpot_sl
  integer :: ih_soilvwc_sl
  integer :: ih_soilvwcsat_sl
  
  ! Hydro: Root water Uptake rates
  integer :: ih_rootuptake_si
  integer :: ih_rootuptake_sl
  integer :: ih_rootuptake0_scpf
  integer :: ih_rootuptake10_scpf
  integer :: ih_rootuptake50_scpf
  integer :: ih_rootuptake100_scpf

  
  ! indices to (site x fuel class) variables
  integer :: ih_litter_moisture_si_fuel
  integer :: ih_burnt_frac_litter_si_fuel

  ! indices to (site x cwd size class) variables
  integer :: ih_cwd_ag_si_cwdsc
  integer :: ih_cwd_bg_si_cwdsc
  integer :: ih_cwd_ag_in_si_cwdsc
  integer :: ih_cwd_bg_in_si_cwdsc
  integer :: ih_cwd_ag_out_si_cwdsc
  integer :: ih_cwd_bg_out_si_cwdsc

  ! indices to (site x [canopy layer x leaf layer]) variables
  integer :: ih_parsun_z_si_cnlf
  integer :: ih_parsha_z_si_cnlf
  integer :: ih_laisun_z_si_cnlf
  integer :: ih_laisha_z_si_cnlf
  integer :: ih_fabd_sun_si_cnlf
  integer :: ih_fabd_sha_si_cnlf
  integer :: ih_fabi_sun_si_cnlf
  integer :: ih_fabi_sha_si_cnlf
  integer :: ih_ts_net_uptake_si_cnlf
  integer :: ih_crownarea_si_cnlf
  integer :: ih_parprof_dir_si_cnlf
  integer :: ih_parprof_dif_si_cnlf

  ! indices to (site x [canopy layer x leaf layer x pft]) variables
  integer :: ih_parsun_z_si_cnlfpft
  integer :: ih_parsha_z_si_cnlfpft
  integer :: ih_laisun_z_si_cnlfpft
  integer :: ih_laisha_z_si_cnlfpft
  integer :: ih_fabd_sun_si_cnlfpft
  integer :: ih_fabd_sha_si_cnlfpft
  integer :: ih_fabi_sun_si_cnlfpft
  integer :: ih_fabi_sha_si_cnlfpft
  integer :: ih_parprof_dir_si_cnlfpft
  integer :: ih_parprof_dif_si_cnlfpft

  ! indices to (site x canopy layer) variables
  integer :: ih_parsun_top_si_can
  integer :: ih_parsha_top_si_can
  integer :: ih_laisun_top_si_can
  integer :: ih_laisha_top_si_can
  integer :: ih_fabd_sun_top_si_can
  integer :: ih_fabd_sha_top_si_can
  integer :: ih_fabi_sun_top_si_can
  integer :: ih_fabi_sha_top_si_can
  integer :: ih_crownarea_si_can

  ! The number of variable dim/kind types we have defined (static)

  integer, parameter, public :: fates_history_num_dimensions = 50
  integer, parameter, public :: fates_history_num_dim_kinds = 50

  ! This structure is allocated by thread, and must be calculated after the FATES
  ! sites are allocated, and their mapping to the HLM is identified.  This structure
  ! is not combined with iovar_bounds, because that one is multi-instanced.  This
  ! structure is used more during the update phase, wherease _bounds is used
  ! more for things like flushing
  type, public :: iovar_map_type
     integer, allocatable :: site_index(:)   ! maps site indexes to the HIO site position
     integer, allocatable :: patch1_index(:) ! maps site index to the HIO patch 1st position
  end type iovar_map_type


  type, public :: fates_history_interface_type
     
     ! Instance of the list of history output varialbes
     type(fates_history_variable_type), allocatable :: hvars(:)
     integer, private :: num_history_vars_
     
     ! Instanteat one registry of the different dimension/kinds (dk)
     ! All output variables will have a pointer to one of these dk's
     type(fates_io_variable_kind_type) :: dim_kinds(fates_history_num_dim_kinds)
     
     ! This is a structure that explains where FATES patch boundaries
     ! on each thread point to in the host IO array, this structure is
     ! allocated by number of threads. This could be dynamically
     ! allocated, but is unlikely to change...?
     type(fates_io_dimension_type) :: dim_bounds(fates_history_num_dimensions)
     
     type(iovar_map_type), pointer :: iovar_map(:)

   
     !! THESE WERE EXPLICITLY PRIVATE WHEN TYPE WAS PUBLIC
     integer, private :: patch_index_, column_index_, levgrnd_index_, levscpf_index_
     integer, private :: levscls_index_, levpft_index_, levage_index_
     integer, private :: levfuel_index_, levcwdsc_index_, levscag_index_
     integer, private :: levcan_index_, levcnlf_index_, levcnlfpft_index_
     integer, private :: levscagpft_index_, levagepft_index_
     integer, private :: levheight_index_
     integer, private :: levelem_index_, levelpft_index_
     integer, private :: levelcwd_index_, levelage_index_
     integer, private :: levcacls_index_, levcapf_index_

     
   contains
     
     procedure :: Init
     procedure :: SetThreadBoundsEach
     procedure :: initialize_history_vars
     procedure :: assemble_history_output_types
     
     procedure :: update_history_dyn
     procedure :: update_history_prod
     procedure :: update_history_cbal
     procedure :: update_history_hydraulics

     ! 'get' methods used by external callers to access private read only data

     procedure :: num_history_vars
     procedure :: patch_index
     procedure :: column_index
     procedure :: levgrnd_index
     procedure :: levscpf_index
     procedure :: levscls_index
     procedure :: levcapf_index
     procedure :: levcacls_index
     procedure :: levpft_index
     procedure :: levage_index
     procedure :: levfuel_index
     procedure :: levcwdsc_index
     procedure :: levcan_index
     procedure :: levcnlf_index
     procedure :: levcnlfpft_index
     procedure :: levscag_index
     procedure :: levscagpft_index
     procedure :: levagepft_index
     procedure :: levheight_index
     procedure :: levelem_index
     procedure :: levelpft_index
     procedure :: levelcwd_index
     procedure :: levelage_index

     ! private work functions
     procedure, private :: define_history_vars
     procedure, private :: set_history_var
     procedure, private :: init_dim_kinds_maps
     procedure, private :: set_dim_indices
     procedure, private :: flush_hvars

     procedure, private :: set_patch_index
     procedure, private :: set_column_index
     procedure, private :: set_levgrnd_index
     procedure, private :: set_levscpf_index
     procedure, private :: set_levcacls_index
     procedure, private :: set_levcapf_index
     procedure, private :: set_levscls_index
     procedure, private :: set_levpft_index
     procedure, private :: set_levage_index
     procedure, private :: set_levfuel_index
     procedure, private :: set_levcwdsc_index
     procedure, private :: set_levcan_index
     procedure, private :: set_levcnlf_index
     procedure, private :: set_levcnlfpft_index
     procedure, private :: set_levscag_index
     procedure, private :: set_levscagpft_index
     procedure, private :: set_levagepft_index
     procedure, private :: set_levheight_index
     
     procedure, private :: set_levelem_index
     procedure, private :: set_levelpft_index
     procedure, private :: set_levelcwd_index
     procedure, private :: set_levelage_index


  end type fates_history_interface_type
   
  character(len=*), parameter :: sourcefile = &
         __FILE__

contains

  ! ======================================================================
  
  subroutine Init(this, num_threads, fates_bounds)

    use FatesIODimensionsMod, only : patch, column, levgrnd, levscpf
    use FatesIODimensionsMod, only : levscls, levpft, levage
    use FatesIODimensionsMod, only : levcacls, levcapf
    use FatesIODimensionsMod, only : levfuel, levcwdsc, levscag
    use FatesIODimensionsMod, only : levscagpft, levagepft
    use FatesIODimensionsMod, only : levcan, levcnlf, levcnlfpft
    use FatesIODimensionsMod, only : fates_bounds_type
    use FatesIODimensionsMod, only : levheight
    use FatesIODimensionsMod, only : levelem, levelpft
    use FatesIODimensionsMod, only : levelcwd, levelage

    implicit none

    class(fates_history_interface_type), intent(inout) :: this
    integer, intent(in) :: num_threads
    type(fates_bounds_type), intent(in) :: fates_bounds

    integer :: dim_count = 0

    dim_count = dim_count + 1
    call this%set_patch_index(dim_count)
    call this%dim_bounds(dim_count)%Init(patch, num_threads, &
         fates_bounds%patch_begin, fates_bounds%patch_end)

    dim_count = dim_count + 1
    call this%set_column_index(dim_count)
    call this%dim_bounds(dim_count)%Init(column, num_threads, &
         fates_bounds%column_begin, fates_bounds%column_end)

    dim_count = dim_count + 1
    call this%set_levgrnd_index(dim_count)
    call this%dim_bounds(dim_count)%Init(levgrnd, num_threads, &
         fates_bounds%ground_begin, fates_bounds%ground_end)

    dim_count = dim_count + 1
    call this%set_levscpf_index(dim_count)
    call this%dim_bounds(dim_count)%Init(levscpf, num_threads, &
         fates_bounds%sizepft_class_begin, fates_bounds%sizepft_class_end)

    dim_count = dim_count + 1
    call this%set_levscls_index(dim_count)
    call this%dim_bounds(dim_count)%Init(levscls, num_threads, &
         fates_bounds%size_class_begin, fates_bounds%size_class_end)

    dim_count = dim_count + 1
    call this%set_levcacls_index(dim_count)
    call this%dim_bounds(dim_count)%Init(levcacls, num_threads, &
         fates_bounds%coage_class_begin, fates_bounds%coage_class_end)

    dim_count = dim_count + 1
    call this%set_levcapf_index(dim_count)
    call this%dim_bounds(dim_count)%Init(levcapf, num_threads, &
         fates_bounds%coagepf_class_begin, fates_bounds%coagepf_class_end)

    dim_count = dim_count + 1
    call this%set_levpft_index(dim_count)
    call this%dim_bounds(dim_count)%Init(levpft, num_threads, &
         fates_bounds%pft_class_begin, fates_bounds%pft_class_end)

    dim_count = dim_count + 1
    call this%set_levage_index(dim_count)
    call this%dim_bounds(dim_count)%Init(levage, num_threads, &
         fates_bounds%age_class_begin, fates_bounds%age_class_end)

    dim_count = dim_count + 1
    call this%set_levfuel_index(dim_count)
    call this%dim_bounds(dim_count)%Init(levfuel, num_threads, &
         fates_bounds%fuel_begin, fates_bounds%fuel_end)

    dim_count = dim_count + 1
    call this%set_levcwdsc_index(dim_count)
    call this%dim_bounds(dim_count)%Init(levcwdsc, num_threads, &
         fates_bounds%cwdsc_begin, fates_bounds%cwdsc_end)

    dim_count = dim_count + 1
    call this%set_levcan_index(dim_count)
    call this%dim_bounds(dim_count)%Init(levcan, num_threads, &
         fates_bounds%can_begin, fates_bounds%can_end)

    dim_count = dim_count + 1
    call this%set_levcnlf_index(dim_count)
    call this%dim_bounds(dim_count)%Init(levcnlf, num_threads, &
         fates_bounds%cnlf_begin, fates_bounds%cnlf_end)

    dim_count = dim_count + 1
    call this%set_levcnlfpft_index(dim_count)
    call this%dim_bounds(dim_count)%Init(levcnlfpft, num_threads, &
         fates_bounds%cnlfpft_begin, fates_bounds%cnlfpft_end)

    dim_count = dim_count + 1
    call this%set_levscag_index(dim_count)
    call this%dim_bounds(dim_count)%Init(levscag, num_threads, &
         fates_bounds%sizeage_class_begin, fates_bounds%sizeage_class_end)
    
    dim_count = dim_count + 1
    call this%set_levscagpft_index(dim_count)
    call this%dim_bounds(dim_count)%Init(levscagpft, num_threads, &
         fates_bounds%sizeagepft_class_begin, fates_bounds%sizeagepft_class_end)
    
    dim_count = dim_count + 1
    call this%set_levagepft_index(dim_count)
    call this%dim_bounds(dim_count)%Init(levagepft, num_threads, &
         fates_bounds%agepft_class_begin, fates_bounds%agepft_class_end)
    
    dim_count = dim_count + 1
    call this%set_levheight_index(dim_count)
    call this%dim_bounds(dim_count)%Init(levheight, num_threads, &
         fates_bounds%height_begin, fates_bounds%height_end)

    dim_count = dim_count + 1
    call this%set_levelem_index(dim_count)
    call this%dim_bounds(dim_count)%Init(levelem, num_threads, &
         fates_bounds%elem_begin, fates_bounds%elem_end)

    dim_count = dim_count + 1
    call this%set_levelpft_index(dim_count)
    call this%dim_bounds(dim_count)%Init(levelpft, num_threads, &
          fates_bounds%elpft_begin, fates_bounds%elpft_end)
    
    dim_count = dim_count + 1
    call this%set_levelcwd_index(dim_count)
    call this%dim_bounds(dim_count)%Init(levelcwd, num_threads, &
         fates_bounds%elcwd_begin, fates_bounds%elcwd_end)

    dim_count = dim_count + 1
    call this%set_levelage_index(dim_count)
    call this%dim_bounds(dim_count)%Init(levelage, num_threads, &
          fates_bounds%elage_begin, fates_bounds%elage_end)
    

    ! FIXME(bja, 2016-10) assert(dim_count == FatesHistorydimensionmod::num_dimension_types)

    ! Allocate the mapping between FATES indices and the IO indices
    allocate(this%iovar_map(num_threads))
    
  end subroutine Init

  ! ======================================================================
  subroutine SetThreadBoundsEach(this, thread_index, thread_bounds)

    use FatesIODimensionsMod, only : fates_bounds_type

    implicit none

    class(fates_history_interface_type), intent(inout) :: this

    integer, intent(in) :: thread_index
    type(fates_bounds_type), intent(in) :: thread_bounds

    integer :: index
    
    index = this%patch_index()
    call this%dim_bounds(index)%SetThreadBounds(thread_index, &
         thread_bounds%patch_begin, thread_bounds%patch_end)

    index = this%column_index()
    call this%dim_bounds(index)%SetThreadBounds(thread_index, &
         thread_bounds%column_begin, thread_bounds%column_end)

    index = this%levgrnd_index()
    call this%dim_bounds(index)%SetThreadBounds(thread_index, &
         thread_bounds%ground_begin, thread_bounds%ground_end)

    index = this%levscpf_index()
    call this%dim_bounds(index)%SetThreadBounds(thread_index, &
         thread_bounds%sizepft_class_begin, thread_bounds%sizepft_class_end)

    index = this%levscls_index()
    call this%dim_bounds(index)%SetThreadBounds(thread_index, &
         thread_bounds%size_class_begin, thread_bounds%size_class_end)

    index = this%levcacls_index()
    call this%dim_bounds(index)%SetThreadBounds(thread_index, &
         thread_bounds%coage_class_begin, thread_bounds%coage_class_end)

    index = this%levcapf_index()
    call this%dim_bounds(index)%SetThreadBounds(thread_index, &
         thread_bounds%coagepf_class_begin, thread_bounds%coagepf_class_end)

    index = this%levpft_index()
    call this%dim_bounds(index)%SetThreadBounds(thread_index, &
         thread_bounds%pft_class_begin, thread_bounds%pft_class_end)
    
    index = this%levage_index()
    call this%dim_bounds(index)%SetThreadBounds(thread_index, &
         thread_bounds%age_class_begin, thread_bounds%age_class_end)
    
    index = this%levfuel_index()
    call this%dim_bounds(index)%SetThreadBounds(thread_index, &
         thread_bounds%fuel_begin, thread_bounds%fuel_end)
    
    index = this%levcwdsc_index()
    call this%dim_bounds(index)%SetThreadBounds(thread_index, &
         thread_bounds%cwdsc_begin, thread_bounds%cwdsc_end)
    
    index = this%levcan_index()
    call this%dim_bounds(index)%SetThreadBounds(thread_index, &
         thread_bounds%can_begin, thread_bounds%can_end)
    
    index = this%levcnlf_index()
    call this%dim_bounds(index)%SetThreadBounds(thread_index, &
         thread_bounds%cnlf_begin, thread_bounds%cnlf_end)
    
    index = this%levcnlfpft_index()
    call this%dim_bounds(index)%SetThreadBounds(thread_index, &
          thread_bounds%cnlfpft_begin, thread_bounds%cnlfpft_end)
    
    index = this%levscag_index()
    call this%dim_bounds(index)%SetThreadBounds(thread_index, &
          thread_bounds%sizeage_class_begin, thread_bounds%sizeage_class_end)
    
    index = this%levscagpft_index()
    call this%dim_bounds(index)%SetThreadBounds(thread_index, &
          thread_bounds%sizeagepft_class_begin, thread_bounds%sizeagepft_class_end)
    
    index = this%levagepft_index()
    call this%dim_bounds(index)%SetThreadBounds(thread_index, &
          thread_bounds%agepft_class_begin, thread_bounds%agepft_class_end)
    
    index = this%levheight_index()
    call this%dim_bounds(index)%SetThreadBounds(thread_index, &
          thread_bounds%height_begin, thread_bounds%height_end)

    index = this%levelem_index()
    call this%dim_bounds(index)%SetThreadBounds(thread_index, &
         thread_bounds%elem_begin, thread_bounds%elem_end)

    index = this%levelpft_index()
    call this%dim_bounds(index)%SetThreadBounds(thread_index, &
         thread_bounds%elpft_begin, thread_bounds%elpft_end)
    
    index = this%levelcwd_index()
    call this%dim_bounds(index)%SetThreadBounds(thread_index, &
         thread_bounds%elcwd_begin, thread_bounds%elcwd_end)

    index = this%levelage_index()
    call this%dim_bounds(index)%SetThreadBounds(thread_index, &
         thread_bounds%elage_begin, thread_bounds%elage_end)
    

    


    
  end subroutine SetThreadBoundsEach
  
  ! ===================================================================================
  subroutine assemble_history_output_types(this)

    use FatesIOVariableKindMod, only : patch_r8, patch_ground_r8, patch_size_pft_r8
    use FatesIOVariableKindMod, only : site_r8, site_ground_r8, site_size_pft_r8
    use FatesIOVariableKindMod, only : site_size_r8, site_pft_r8, site_age_r8
    use FatesIOVariableKindMod, only : site_coage_r8, site_coage_pft_r8
    use FatesIOVariableKindMod, only : site_fuel_r8, site_cwdsc_r8, site_scag_r8
    use FatesIOVariableKindMod, only : site_scagpft_r8, site_agepft_r8
    use FatesIOVariableKindMod, only : site_can_r8, site_cnlf_r8, site_cnlfpft_r8
    use FatesIOVariableKindMod, only : site_height_r8
    use FatesIOVariableKindMod, only : site_elem_r8, site_elpft_r8
    use FatesIOVariableKindMod, only : site_elcwd_r8, site_elage_r8

   implicit none

    class(fates_history_interface_type), intent(inout) :: this

    call this%init_dim_kinds_maps()

    call this%set_dim_indices(patch_r8, 1, this%patch_index())

    call this%set_dim_indices(site_r8, 1, this%column_index())

    call this%set_dim_indices(patch_ground_r8, 1, this%patch_index())
    call this%set_dim_indices(patch_ground_r8, 2, this%levgrnd_index())

    call this%set_dim_indices(site_ground_r8, 1, this%column_index())
    call this%set_dim_indices(site_ground_r8, 2, this%levgrnd_index())

    call this%set_dim_indices(patch_size_pft_r8, 1, this%patch_index())
    call this%set_dim_indices(patch_size_pft_r8, 2, this%levscpf_index())

    call this%set_dim_indices(site_size_pft_r8, 1, this%column_index())
    call this%set_dim_indices(site_size_pft_r8, 2, this%levscpf_index())

    call this%set_dim_indices(site_size_r8, 1, this%column_index())
    call this%set_dim_indices(site_size_r8, 2, this%levscls_index())

    call this%set_dim_indices(site_coage_r8, 1, this%column_index())
    call this%set_dim_indices(site_coage_r8, 2, this%levcacls_index())

    call this%set_dim_indices(site_coage_pft_r8, 1, this%column_index())
    call this%set_dim_indices(site_coage_pft_r8, 2, this%levcapf_index())

    call this%set_dim_indices(site_pft_r8, 1, this%column_index())
    call this%set_dim_indices(site_pft_r8, 2, this%levpft_index())

    call this%set_dim_indices(site_age_r8, 1, this%column_index())
    call this%set_dim_indices(site_age_r8, 2, this%levage_index())

    call this%set_dim_indices(site_fuel_r8, 1, this%column_index())
    call this%set_dim_indices(site_fuel_r8, 2, this%levfuel_index())

    call this%set_dim_indices(site_cwdsc_r8, 1, this%column_index())
    call this%set_dim_indices(site_cwdsc_r8, 2, this%levcwdsc_index())

    call this%set_dim_indices(site_can_r8, 1, this%column_index())
    call this%set_dim_indices(site_can_r8, 2, this%levcan_index())

    call this%set_dim_indices(site_cnlf_r8, 1, this%column_index())
    call this%set_dim_indices(site_cnlf_r8, 2, this%levcnlf_index())

    call this%set_dim_indices(site_cnlfpft_r8, 1, this%column_index())
    call this%set_dim_indices(site_cnlfpft_r8, 2, this%levcnlfpft_index())

    call this%set_dim_indices(site_scag_r8, 1, this%column_index())
    call this%set_dim_indices(site_scag_r8, 2, this%levscag_index())

    call this%set_dim_indices(site_scagpft_r8, 1, this%column_index())
    call this%set_dim_indices(site_scagpft_r8, 2, this%levscagpft_index())

    call this%set_dim_indices(site_agepft_r8, 1, this%column_index())
    call this%set_dim_indices(site_agepft_r8, 2, this%levagepft_index())

    call this%set_dim_indices(site_height_r8, 1, this%column_index())
    call this%set_dim_indices(site_height_r8, 2, this%levheight_index())

    call this%set_dim_indices(site_elem_r8, 1, this%column_index())
    call this%set_dim_indices(site_elem_r8, 2, this%levelem_index())
    
    call this%set_dim_indices(site_elpft_r8, 1, this%column_index())
    call this%set_dim_indices(site_elpft_r8, 2, this%levelpft_index())

    call this%set_dim_indices(site_elcwd_r8, 1, this%column_index())
    call this%set_dim_indices(site_elcwd_r8, 2, this%levelcwd_index())
    
    call this%set_dim_indices(site_elage_r8, 1, this%column_index())
    call this%set_dim_indices(site_elage_r8, 2, this%levelage_index())
    

  end subroutine assemble_history_output_types
  
  ! ===================================================================================
  
  subroutine set_dim_indices(this, dk_name, idim, dim_index)

    use FatesIOVariableKindMod , only : iotype_index

    implicit none

    ! arguments
    class(fates_history_interface_type), intent(inout) :: this
    character(len=*), intent(in)     :: dk_name
    integer, intent(in)              :: idim  ! dimension index
    integer, intent(in) :: dim_index


    ! local
    integer :: ityp

    ityp = iotype_index(trim(dk_name), fates_history_num_dim_kinds, this%dim_kinds)

    ! First check to see if the dimension is allocated
    if (this%dim_kinds(ityp)%ndims < idim) then
       write(fates_log(), *) 'Trying to define dimension size to a dim-type structure'
       write(fates_log(), *) 'but the dimension index does not exist'
       write(fates_log(), *) 'type: ',dk_name,' ndims: ',this%dim_kinds(ityp)%ndims,' input dim:',idim
       stop
       !end_run
    end if

    if (idim == 1) then
       this%dim_kinds(ityp)%dim1_index = dim_index
    else if (idim == 2) then
       this%dim_kinds(ityp)%dim2_index = dim_index
    end if

    ! With the map, we can set the dimension size
    this%dim_kinds(ityp)%dimsize(idim) = this%dim_bounds(dim_index)%upper_bound - &
         this%dim_bounds(dim_index)%lower_bound + 1

 end subroutine set_dim_indices
  
 ! =======================================================================
 subroutine set_patch_index(this, index)
   implicit none
   class(fates_history_interface_type), intent(inout) :: this
   integer, intent(in) :: index
   this%patch_index_ = index
 end subroutine set_patch_index

 integer function patch_index(this)
   implicit none
   class(fates_history_interface_type), intent(in) :: this
   patch_index = this%patch_index_
 end function patch_index

 ! =======================================================================
 subroutine set_column_index(this, index)
   implicit none
   class(fates_history_interface_type), intent(inout) :: this
   integer, intent(in) :: index
   this%column_index_ = index
 end subroutine set_column_index

 integer function column_index(this)
   implicit none
   class(fates_history_interface_type), intent(in) :: this
   column_index = this%column_index_
 end function column_index

 ! =======================================================================
 subroutine set_levgrnd_index(this, index)
   implicit none
   class(fates_history_interface_type), intent(inout) :: this
   integer, intent(in) :: index
   this%levgrnd_index_ = index
 end subroutine set_levgrnd_index

 integer function levgrnd_index(this)
   implicit none
   class(fates_history_interface_type), intent(in) :: this
   levgrnd_index = this%levgrnd_index_
 end function levgrnd_index

 ! =======================================================================
 subroutine set_levscpf_index(this, index)
   implicit none
   class(fates_history_interface_type), intent(inout) :: this
   integer, intent(in) :: index
   this%levscpf_index_ = index
 end subroutine set_levscpf_index

 integer function levscpf_index(this)
   implicit none
   class(fates_history_interface_type), intent(in) :: this
   levscpf_index = this%levscpf_index_
 end function levscpf_index

 ! =======================================================================
 subroutine set_levscls_index(this, index)
   implicit none
   class(fates_history_interface_type), intent(inout) :: this
   integer, intent(in) :: index
   this%levscls_index_ = index
 end subroutine set_levscls_index

 integer function levscls_index(this)
   implicit none
   class(fates_history_interface_type), intent(in) :: this
   levscls_index = this%levscls_index_
 end function levscls_index

!=========================================================================
 subroutine set_levcacls_index(this, index)
  implicit none
  class(fates_history_interface_type), intent(inout) :: this
  integer, intent(in) :: index
  this%levcacls_index_ = index
end subroutine set_levcacls_index

integer function levcacls_index(this)
  implicit none
  class(fates_history_interface_type), intent(in) :: this
  levcacls_index = this%levcacls_index_
end function levcacls_index

!=========================================================================
 subroutine set_levcapf_index(this, index)
   implicit none
   class(fates_history_interface_type), intent(inout) :: this
   integer, intent(in) :: index
   this%levcapf_index_ = index
 end subroutine set_levcapf_index

integer function levcapf_index(this)
  implicit none
  class(fates_history_interface_type), intent(in) :: this
  levcapf_index = this%levcapf_index_
end function levcapf_index

 ! =======================================================================
 subroutine set_levpft_index(this, index)
   implicit none
   class(fates_history_interface_type), intent(inout) :: this
   integer, intent(in) :: index
   this%levpft_index_ = index
 end subroutine set_levpft_index

 integer function levpft_index(this)
   implicit none
   class(fates_history_interface_type), intent(in) :: this
   levpft_index = this%levpft_index_
 end function levpft_index

 ! =======================================================================
 subroutine set_levage_index(this, index)
   implicit none
   class(fates_history_interface_type), intent(inout) :: this
   integer, intent(in) :: index
   this%levage_index_ = index
 end subroutine set_levage_index

 integer function levage_index(this)
   implicit none
   class(fates_history_interface_type), intent(in) :: this
   levage_index = this%levage_index_
 end function levage_index

 ! =======================================================================
 subroutine set_levfuel_index(this, index)
   implicit none
   class(fates_history_interface_type), intent(inout) :: this
   integer, intent(in) :: index
   this%levfuel_index_ = index
 end subroutine set_levfuel_index

 integer function levfuel_index(this)
   implicit none
   class(fates_history_interface_type), intent(in) :: this
   levfuel_index = this%levfuel_index_
 end function levfuel_index

 ! =======================================================================
 subroutine set_levcwdsc_index(this, index)
   implicit none
   class(fates_history_interface_type), intent(inout) :: this
   integer, intent(in) :: index
   this%levcwdsc_index_ = index
 end subroutine set_levcwdsc_index

 integer function levcwdsc_index(this)
   implicit none
   class(fates_history_interface_type), intent(in) :: this
   levcwdsc_index = this%levcwdsc_index_
 end function levcwdsc_index

 ! =======================================================================
 subroutine set_levcan_index(this, index)
   implicit none
   class(fates_history_interface_type), intent(inout) :: this
   integer, intent(in) :: index
   this%levcan_index_ = index
 end subroutine set_levcan_index

 integer function levcan_index(this)
   implicit none
   class(fates_history_interface_type), intent(in) :: this
   levcan_index = this%levcan_index_
 end function levcan_index

 ! =======================================================================
 subroutine set_levcnlf_index(this, index)
   implicit none
   class(fates_history_interface_type), intent(inout) :: this
   integer, intent(in) :: index
   this%levcnlf_index_ = index
 end subroutine set_levcnlf_index

 integer function levcnlf_index(this)
   implicit none
   class(fates_history_interface_type), intent(in) :: this
   levcnlf_index = this%levcnlf_index_
 end function levcnlf_index

 ! =======================================================================
 subroutine set_levcnlfpft_index(this, index)
   implicit none
   class(fates_history_interface_type), intent(inout) :: this
   integer, intent(in) :: index
   this%levcnlfpft_index_ = index
 end subroutine set_levcnlfpft_index

 integer function levcnlfpft_index(this)
   implicit none
   class(fates_history_interface_type), intent(in) :: this
   levcnlfpft_index = this%levcnlfpft_index_
 end function levcnlfpft_index

 ! ======================================================================================
 subroutine set_levscag_index(this, index)
   implicit none
   class(fates_history_interface_type), intent(inout) :: this
   integer, intent(in) :: index
   this%levscag_index_ = index
 end subroutine set_levscag_index

 integer function levscag_index(this)
    implicit none
    class(fates_history_interface_type), intent(in) :: this
    levscag_index = this%levscag_index_
 end function levscag_index

 ! ======================================================================================
 subroutine set_levscagpft_index(this, index)
   implicit none
   class(fates_history_interface_type), intent(inout) :: this
   integer, intent(in) :: index
   this%levscagpft_index_ = index
 end subroutine set_levscagpft_index

 integer function levscagpft_index(this)
    implicit none
    class(fates_history_interface_type), intent(in) :: this
    levscagpft_index = this%levscagpft_index_
 end function levscagpft_index

 ! ======================================================================================
 subroutine set_levagepft_index(this, index)
   implicit none
   class(fates_history_interface_type), intent(inout) :: this
   integer, intent(in) :: index
   this%levagepft_index_ = index
 end subroutine set_levagepft_index

 integer function levagepft_index(this)
    implicit none
    class(fates_history_interface_type), intent(in) :: this
    levagepft_index = this%levagepft_index_
 end function levagepft_index

 ! ======================================================================================
 subroutine set_levheight_index(this, index)
   implicit none
   class(fates_history_interface_type), intent(inout) :: this
   integer, intent(in) :: index
   this%levheight_index_ = index
 end subroutine set_levheight_index

 integer function levheight_index(this)
    implicit none
    class(fates_history_interface_type), intent(in) :: this
    levheight_index = this%levheight_index_
 end function levheight_index

 ! ======================================================================================

 subroutine set_levelem_index(this, index)
   implicit none
   class(fates_history_interface_type), intent(inout) :: this
   integer, intent(in) :: index
   this%levelem_index_ = index
 end subroutine set_levelem_index

 integer function levelem_index(this)
    implicit none
    class(fates_history_interface_type), intent(in) :: this
    levelem_index = this%levelem_index_
  end function levelem_index

 ! ======================================================================================
       
 subroutine set_levelpft_index(this, index)
   implicit none
   class(fates_history_interface_type), intent(inout) :: this
   integer, intent(in) :: index
   this%levelpft_index_ = index
 end subroutine set_levelpft_index

 integer function levelpft_index(this)
    implicit none
    class(fates_history_interface_type), intent(in) :: this
    levelpft_index = this%levelpft_index_
 end function levelpft_index

 ! ======================================================================================

 subroutine set_levelcwd_index(this, index)
   implicit none
   class(fates_history_interface_type), intent(inout) :: this
   integer, intent(in) :: index
   this%levelcwd_index_ = index
 end subroutine set_levelcwd_index

 integer function levelcwd_index(this)
    implicit none
    class(fates_history_interface_type), intent(in) :: this
    levelcwd_index = this%levelcwd_index_
  end function levelcwd_index

 ! ======================================================================================

 subroutine set_levelage_index(this, index)
   implicit none
   class(fates_history_interface_type), intent(inout) :: this
   integer, intent(in) :: index
   this%levelage_index_ = index
 end subroutine set_levelage_index

 integer function levelage_index(this)
    implicit none
    class(fates_history_interface_type), intent(in) :: this
    levelage_index = this%levelage_index_
 end function levelage_index

 ! ======================================================================================

 subroutine flush_hvars(this,nc,upfreq_in)
 
   class(fates_history_interface_type)        :: this
   integer,intent(in)                     :: nc
   integer,intent(in)                     :: upfreq_in
   integer                      :: ivar
   integer                      :: lb1,ub1,lb2,ub2

   do ivar=1,ubound(this%hvars,1)
      if (this%hvars(ivar)%upfreq == upfreq_in) then ! Only flush variables with update on dynamics step
         call this%hvars(ivar)%flush(nc, this%dim_bounds, this%dim_kinds)
         
      end if
   end do
   
end subroutine flush_hvars

  
  ! =====================================================================================
   
  subroutine set_history_var(this, vname, units, long, use_default, avgflag, vtype, &
       hlms, flushval, upfreq, ivar, initialize, index)

    use FatesUtilsMod, only     : check_hlm_list
    use FatesInterfaceTypesMod, only : hlm_name

    implicit none
    
    ! arguments
    class(fates_history_interface_type), intent(inout) :: this
    character(len=*), intent(in)  :: vname
    character(len=*), intent(in)  :: units
    character(len=*), intent(in)  :: long
    character(len=*), intent(in)  :: use_default
    character(len=*), intent(in)  :: avgflag
    character(len=*), intent(in)  :: vtype
    character(len=*), intent(in)  :: hlms
    real(r8), intent(in)          :: flushval ! IF THE TYPE IS AN INT WE WILL round with NINT
    integer, intent(in)           :: upfreq
    logical, intent(in) :: initialize
    integer, intent(inout)       :: ivar
    integer, intent(inout)       :: index  ! This is the index for the variable of
                                           ! interest that is associated with an
                                           ! explict name (for fast reference during update)
                                           ! A zero is passed back when the variable is
                                           ! not used
    

    ! locals
    integer :: ub1, lb1, ub2, lb2    ! Bounds for allocating the var
    integer :: ityp

    logical :: write_var

    write_var = check_hlm_list(trim(hlms), trim(hlm_name))
    if( write_var ) then
       ivar  = ivar+1
       index = ivar    
       
       if (initialize) then
          call this%hvars(ivar)%Init(vname, units, long, use_default, &
               vtype, avgflag, flushval, upfreq, &
               fates_history_num_dim_kinds, this%dim_kinds, this%dim_bounds)
       end if
    else
       index = 0
    end if
    
    return
  end subroutine set_history_var
  
  ! ====================================================================================
  
  subroutine init_dim_kinds_maps(this)
    
    ! ----------------------------------------------------------------------------------
    ! This subroutine simply initializes the structures that define the different
    ! array and type formats for different IO variables
    !
    ! PA_R8   : 1D patch scale 8-byte reals
    ! SI_R8   : 1D site scale 8-byte reals
    !
    ! The allocation on the structures is not dynamic and should only add up to the
    ! number of entries listed here.
    !
    ! ----------------------------------------------------------------------------------
    use FatesIOVariableKindMod, only : patch_r8, patch_ground_r8, patch_size_pft_r8
    use FatesIOVariableKindMod, only : site_r8, site_ground_r8, site_size_pft_r8
    use FatesIOVariableKindMod, only : site_size_r8, site_pft_r8, site_age_r8
    use FatesIOVariableKindMod, only : site_coage_r8, site_coage_pft_r8
    use FatesIOVariableKindMod, only : site_fuel_r8, site_cwdsc_r8, site_scag_r8
    use FatesIOVariableKindMod, only : site_scagpft_r8, site_agepft_r8
    use FatesIOVariableKindMod, only : site_can_r8, site_cnlf_r8, site_cnlfpft_r8
    use FatesIOVariableKindMod, only : site_height_r8
    use FatesIOVariableKindMod, only : site_elem_r8, site_elpft_r8
    use FatesIOVariableKindMod, only : site_elcwd_r8, site_elage_r8

    implicit none
    
    ! Arguments
    class(fates_history_interface_type), intent(inout) :: this
       

    integer :: index

    ! 1d Patch
    index = 1
    call this%dim_kinds(index)%Init(patch_r8, 1)

    ! 1d Site
    index = index + 1
    call this%dim_kinds(index)%Init(site_r8, 1)

    ! patch x ground
    index = index + 1
    call this%dim_kinds(index)%Init(patch_ground_r8, 2)

    ! patch x size-class/pft
    index = index + 1
    call this%dim_kinds(index)%Init(patch_size_pft_r8, 2)

    ! site x ground
    index = index + 1
    call this%dim_kinds(index)%Init(site_ground_r8, 2)

    ! site x size-class/pft
    index = index + 1
    call this%dim_kinds(index)%Init(site_size_pft_r8, 2)

    ! site x size-class
    index = index + 1
    call this%dim_kinds(index)%Init(site_size_r8, 2)

    ! site x cohort age-class/pft
    index = index + 1
    call this%dim_kinds(index)%Init(site_coage_pft_r8, 2)

    ! site x cohort age-class
    index = index + 1
    call this%dim_kinds(index)%Init(site_coage_r8, 2)

    ! site x pft
    index = index + 1
    call this%dim_kinds(index)%Init(site_pft_r8, 2)

    ! site x patch-age class
    index = index + 1
    call this%dim_kinds(index)%Init(site_age_r8, 2)

    ! site x fuel size class
    index = index + 1
    call this%dim_kinds(index)%Init(site_fuel_r8, 2)

    ! site x cwd size class
    index = index + 1
    call this%dim_kinds(index)%Init(site_cwdsc_r8, 2)

    ! site x can class
    index = index + 1
    call this%dim_kinds(index)%Init(site_can_r8, 2)

    ! site x cnlf class
    index = index + 1
    call this%dim_kinds(index)%Init(site_cnlf_r8, 2)

    ! site x cnlfpft class
    index = index + 1
    call this%dim_kinds(index)%Init(site_cnlfpft_r8, 2)

    ! site x size-class x age class
    index = index + 1
    call this%dim_kinds(index)%Init(site_scag_r8, 2)

    ! site x size-class x age class x pft
    index = index + 1
    call this%dim_kinds(index)%Init(site_scagpft_r8, 2)

    ! site x age class x pft
    index = index + 1
    call this%dim_kinds(index)%Init(site_agepft_r8, 2)

    ! site x height
    index = index + 1
    call this%dim_kinds(index)%Init(site_height_r8, 2)

    ! site x elemenet
    index = index + 1
    call this%dim_kinds(index)%Init(site_elem_r8, 2)

    ! site x element x pft
    index = index + 1
    call this%dim_kinds(index)%Init(site_elpft_r8, 2)
    
    ! site x element x cwd
    index = index + 1
    call this%dim_kinds(index)%Init(site_elcwd_r8, 2)

    ! site x element x age
    index = index + 1
    call this%dim_kinds(index)%Init(site_elage_r8, 2)


    ! FIXME(bja, 2016-10) assert(index == fates_history_num_dim_kinds)
  end subroutine init_dim_kinds_maps

 ! =======================================================================

  subroutine update_history_cbal(this,nc,nsites,sites,bc_in,dtime)

     use EDtypesMod          , only : ed_site_type
      

     ! Arguments
     class(fates_history_interface_type)             :: this
     integer                 , intent(in)            :: nc   ! clump index
     integer                 , intent(in)            :: nsites
     type(ed_site_type)      , intent(inout), target :: sites(nsites)
     type(bc_in_type)        , intent(in)            :: bc_in(nsites)
     real(r8)                , intent(in)            :: dtime   ! Time-step (s)
     
     ! Locals
     integer  :: s        ! The local site index
     integer  :: io_si     ! The site index of the IO array
     real(r8) :: inv_dtime  ! inverse of dtime (faster math)
     type(ed_cohort_type), pointer  :: ccohort ! current cohort
     type(ed_patch_type) , pointer  :: cpatch ! current patch
     
     associate( hio_nep_si => this%hvars(ih_nep_si)%r81d )
       
       ! ---------------------------------------------------------------------------------
       ! Flush arrays to values defined by %flushval (see registry entry in
       ! subroutine define_history_vars()
       ! ---------------------------------------------------------------------------------

       call this%flush_hvars(nc,upfreq_in=3)        

       inv_dtime = 1._r8/dtime
       
       do s = 1,nsites
           
           io_si  = this%iovar_map(nc)%site_index(s)

           hio_nep_si(io_si) = -bc_in(s)%tot_het_resp ! (gC/m2/s)
           
           cpatch => sites(s)%oldest_patch
           do while(associated(cpatch))
               ccohort => cpatch%shortest
               do while(associated(ccohort))
               
                   ! Add up the total Net Ecosystem Production
                   ! for this timestep.  [gC/m2/s]
                   hio_nep_si(io_si) = hio_nep_si(io_si) + &
                        (ccohort%gpp_tstep - ccohort%resp_tstep) * &
                        g_per_kg * ccohort%n * area_inv * inv_dtime
                   ccohort => ccohort%taller
               end do
               cpatch => cpatch%younger
           end do
       end do
      end associate

   end subroutine update_history_cbal
   

  ! ====================================================================================
  
  subroutine update_history_dyn(this,nc,nsites,sites)
    
    ! ---------------------------------------------------------------------------------
    ! This is the call to update the history IO arrays that are expected to only change
    ! after Ecosystem Dynamics have been processed.
    ! ---------------------------------------------------------------------------------
    

    use EDtypesMod          , only : nfsc
    use FatesLitterMod      , only : ncwd
    use EDtypesMod          , only : ican_upper
    use EDtypesMod          , only : ican_ustory
    use FatesSizeAgeTypeIndicesMod, only : get_sizeage_class_index
    use FatesSizeAgeTypeIndicesMod, only : get_sizeagepft_class_index
    use FatesSizeAgeTypeIndicesMod, only : get_agepft_class_index
    use FatesSizeAgeTypeIndicesMod, only : get_age_class_index
    use FatesSizeAgeTypeIndicesMod, only : get_height_index
    use FatesSizeAgeTypeIndicesMod, only : sizetype_class_index
    use FatesSizeAgeTypeIndicesMod, only : coagetype_class_index
    use EDTypesMod        , only : nlevleaf
    use EDParamsMod,           only : ED_val_history_height_bin_edges

    ! Arguments
    class(fates_history_interface_type)             :: this
    integer                 , intent(in)            :: nc   ! clump index
    integer                 , intent(in)            :: nsites
    type(ed_site_type)      , intent(inout), target :: sites(nsites)
    
    ! Locals
    type(litter_type), pointer         :: litt_c   ! Pointer to the carbon12 litter pool
    type(litter_type), pointer         :: litt     ! Generic pointer to any litter pool
    type(site_fluxdiags_type), pointer :: flux_diags
    type(site_fluxdiags_type), pointer :: flux_diags_c
    type(site_massbal_type), pointer :: site_mass

    integer  :: s        ! The local site index
    integer  :: io_si     ! The site index of the IO array
    integer  :: ipa, ipa2 ! The local "I"ndex of "PA"tches 
    integer  :: io_pa    ! The patch index of the IO array
    integer  :: io_pa1   ! The first patch index in the IO array for each site
    integer  :: io_soipa 
    integer  :: lb1,ub1,lb2,ub2  ! IO array bounds for the calling thread
    integer  :: ivar             ! index of IO variable object vector
    integer  :: ft               ! functional type index
    integer  :: cwd
    integer  :: elcwd, elpft            ! combined index of element and pft or cwd
    integer  :: i_scpf,i_pft,i_scls     ! iterators for scpf, pft, and scls dims
    integer  :: i_cacls, i_capf      ! iterators for cohort age and cohort age x pft
    integer  :: i_cwd,i_fuel            ! iterators for cwd and fuel dims
    integer  :: iscag        ! size-class x age index
    integer  :: iscagpft     ! size-class x age x pft index
    integer  :: iagepft      ! age x pft index
    integer  :: ican, ileaf, cnlf_indx  ! iterators for leaf and canopy level
    integer  :: height_bin_max, height_bin_min   ! which height bin a given cohort's canopy is in
    integer  :: i_heightbin  ! iterator for height bins
    integer  :: el           ! Loop index for elements
    integer  :: model_day_int ! integer model day from reference 
    integer  :: ageclass_since_anthrodist  ! what is the equivalent age class for
                                           ! time-since-anthropogenic-disturbance of secondary forest

    
    real(r8) :: n_perm2     ! individuals per m2 for the whole column
    real(r8) :: dbh         ! diameter ("at breast height")
    real(r8) :: coage       ! cohort age 
    real(r8) :: npp_partition_error ! a check that the NPP partitions sum to carbon allocation
    real(r8) :: frac_canopy_in_bin  ! fraction of a leaf's canopy that is within a given height bin
    real(r8) :: binbottom,bintop    ! edges of height bins
    
    real(r8) :: gpp_cached ! variable used to cache gpp value in previous time step; for C13 discrimination

    ! The following are all carbon states, turnover and net allocation flux variables
    ! the organs of relevance should be self explanatory
    real(r8) :: sapw_m    ! Sapwood mass (elemental, c,n or p) [kg/plant]
    real(r8) :: struct_m  ! Structural mass ""
    real(r8) :: leaf_m    ! Leaf mass ""
    real(r8) :: fnrt_m    ! Fineroot mass ""
    real(r8) :: store_m   ! Storage mass ""
    real(r8) :: alive_m   ! Alive biomass (sap+leaf+fineroot+repro+storage) ""
    real(r8) :: total_m   ! Total vegetation mass
    real(r8) :: repro_m   ! Total reproductive mass (on plant) ""
    real(r8) :: sapw_m_turnover
    real(r8) :: store_m_turnover
    real(r8) :: leaf_m_turnover
    real(r8) :: fnrt_m_turnover
    real(r8) :: struct_m_turnover
    real(r8) :: sapw_m_net_alloc
    real(r8) :: store_m_net_alloc
    real(r8) :: leaf_m_net_alloc
    real(r8) :: fnrt_m_net_alloc
    real(r8) :: struct_m_net_alloc
    real(r8) :: repro_m_net_alloc
    real(r8) :: area_frac

    type(ed_patch_type),pointer  :: cpatch
    type(ed_cohort_type),pointer :: ccohort

    real(r8), parameter :: tiny = 1.e-5_r8      ! some small number
    real(r8), parameter :: reallytalltrees = 1000.   ! some large number (m)
    
    integer :: tmp

    associate( hio_npatches_si         => this%hvars(ih_npatches_si)%r81d, &
               hio_ncohorts_si         => this%hvars(ih_ncohorts_si)%r81d, &
               hio_trimming_si         => this%hvars(ih_trimming_si)%r81d, &
               hio_area_plant_si       => this%hvars(ih_area_plant_si)%r81d, &
               hio_area_trees_si  => this%hvars(ih_area_trees_si)%r81d, & 
               hio_canopy_spread_si    => this%hvars(ih_canopy_spread_si)%r81d, &
               hio_biomass_si_pft      => this%hvars(ih_biomass_si_pft)%r82d, &
               hio_leafbiomass_si_pft  => this%hvars(ih_leafbiomass_si_pft)%r82d, &
               hio_storebiomass_si_pft => this%hvars(ih_storebiomass_si_pft)%r82d, &
               hio_nindivs_si_pft      => this%hvars(ih_nindivs_si_pft)%r82d, &
               hio_recruitment_si_pft  => this%hvars(ih_recruitment_si_pft)%r82d, &
               hio_mortality_si_pft    => this%hvars(ih_mortality_si_pft)%r82d, &
               hio_crownarea_si_pft    => this%hvars(ih_crownarea_si_pft)%r82d, &
               hio_canopycrownarea_si_pft  => this%hvars(ih_canopycrownarea_si_pft)%r82d, &
               hio_nesterov_fire_danger_si => this%hvars(ih_nesterov_fire_danger_si)%r81d, &
               hio_spitfire_ros_si     => this%hvars(ih_spitfire_ros_si)%r81d, &
               hio_fire_ros_area_product_si=> this%hvars(ih_fire_ros_area_product_si)%r81d, &
               hio_tfc_ros_si          => this%hvars(ih_tfc_ros_si)%r81d, &
               hio_tfc_ros_area_product_si => this%hvars(ih_tfc_ros_area_product_si)%r81d, &
               hio_effect_wspeed_si    => this%hvars(ih_effect_wspeed_si)%r81d, &
               hio_fire_intensity_si   => this%hvars(ih_fire_intensity_si)%r81d, &
               hio_fire_intensity_area_product_si => this%hvars(ih_fire_intensity_area_product_si)%r81d, &
               hio_fire_area_si        => this%hvars(ih_fire_area_si)%r81d, &
               hio_fire_fuel_bulkd_si  => this%hvars(ih_fire_fuel_bulkd_si)%r81d, &
               hio_fire_fuel_eff_moist_si => this%hvars(ih_fire_fuel_eff_moist_si)%r81d, &
               hio_fire_fuel_sav_si    => this%hvars(ih_fire_fuel_sav_si)%r81d, &
               hio_fire_fuel_mef_si    => this%hvars(ih_fire_fuel_mef_si)%r81d, &
               hio_sum_fuel_si         => this%hvars(ih_sum_fuel_si)%r81d,  &
               hio_litter_in_si        => this%hvars(ih_litter_in_si)%r81d, &
               hio_litter_out_si       => this%hvars(ih_litter_out_si)%r81d, &
               hio_seed_bank_si        => this%hvars(ih_seed_bank_si)%r81d, &
               hio_seeds_in_si         => this%hvars(ih_seeds_in_si)%r81d, &
               hio_litter_in_elem      => this%hvars(ih_litter_in_elem)%r82d, &
               hio_litter_out_elem     => this%hvars(ih_litter_out_elem)%r82d, &
               hio_seed_bank_elem      => this%hvars(ih_seed_bank_elem)%r82d, &
               hio_seeds_in_local_elem => this%hvars(ih_seeds_in_local_elem)%r82d, &
               hio_seed_in_extern_elem => this%hvars(ih_seeds_in_extern_elem)%r82d, & 
               hio_seed_decay_elem     => this%hvars(ih_seed_decay_elem)%r82d, &
               hio_seed_germ_elem      => this%hvars(ih_seed_germ_elem)%r82d, &
               hio_bstore_si           => this%hvars(ih_bstore_si)%r81d, &
               hio_bdead_si            => this%hvars(ih_bdead_si)%r81d, &
               hio_balive_si           => this%hvars(ih_balive_si)%r81d, &
               hio_bleaf_si            => this%hvars(ih_bleaf_si)%r81d, &
               hio_bsapwood_si         => this%hvars(ih_bsapwood_si)%r81d, &
               hio_bfineroot_si        => this%hvars(ih_bfineroot_si)%r81d, &
               hio_btotal_si           => this%hvars(ih_btotal_si)%r81d, &
               hio_agb_si              => this%hvars(ih_agb_si)%r81d, &
               hio_canopy_biomass_si   => this%hvars(ih_canopy_biomass_si)%r81d, &
               hio_understory_biomass_si   => this%hvars(ih_understory_biomass_si)%r81d, &
               hio_primaryland_fusion_error_si    => this%hvars(ih_primaryland_fusion_error_si)%r81d, &
               hio_disturbance_rate_p2p_si       => this%hvars(ih_disturbance_rate_p2p_si)%r81d, &
               hio_disturbance_rate_p2s_si       => this%hvars(ih_disturbance_rate_p2s_si)%r81d, &
               hio_disturbance_rate_s2s_si       => this%hvars(ih_disturbance_rate_s2s_si)%r81d, &
               hio_fire_disturbance_rate_si      => this%hvars(ih_fire_disturbance_rate_si)%r81d, &
               hio_logging_disturbance_rate_si   => this%hvars(ih_logging_disturbance_rate_si)%r81d, &
               hio_fall_disturbance_rate_si      => this%hvars(ih_fall_disturbance_rate_si)%r81d, &
               hio_potential_disturbance_rate_si => this%hvars(ih_potential_disturbance_rate_si)%r81d, &
               hio_harvest_carbonflux_si => this%hvars(ih_harvest_carbonflux_si)%r81d, &
               hio_gpp_si_scpf         => this%hvars(ih_gpp_si_scpf)%r82d, &
               hio_npp_totl_si_scpf    => this%hvars(ih_npp_totl_si_scpf)%r82d, &
               hio_npp_leaf_si_scpf    => this%hvars(ih_npp_leaf_si_scpf)%r82d, &
               hio_npp_seed_si_scpf    => this%hvars(ih_npp_seed_si_scpf)%r82d, &
               hio_npp_fnrt_si_scpf    => this%hvars(ih_npp_fnrt_si_scpf)%r82d, &
               hio_npp_bgsw_si_scpf    => this%hvars(ih_npp_bgsw_si_scpf)%r82d, &
               hio_npp_bgdw_si_scpf    => this%hvars(ih_npp_bgdw_si_scpf)%r82d, &
               hio_npp_agsw_si_scpf    => this%hvars(ih_npp_agsw_si_scpf)%r82d, &
               hio_npp_agdw_si_scpf    => this%hvars(ih_npp_agdw_si_scpf)%r82d, &
               hio_npp_stor_si_scpf    => this%hvars(ih_npp_stor_si_scpf)%r82d, &
               hio_npp_leaf_si         => this%hvars(ih_npp_leaf_si)%r81d, &
               hio_npp_seed_si         => this%hvars(ih_npp_seed_si)%r81d, &
               hio_npp_stem_si         => this%hvars(ih_npp_stem_si)%r81d, &
               hio_npp_froot_si        => this%hvars(ih_npp_froot_si)%r81d, &
               hio_npp_croot_si        => this%hvars(ih_npp_croot_si)%r81d, &
               hio_npp_stor_si         => this%hvars(ih_npp_stor_si)%r81d, &
               hio_bstor_canopy_si_scpf      => this%hvars(ih_bstor_canopy_si_scpf)%r82d, &
               hio_bstor_understory_si_scpf  => this%hvars(ih_bstor_understory_si_scpf)%r82d, &
               hio_bleaf_canopy_si_scpf      => this%hvars(ih_bleaf_canopy_si_scpf)%r82d, &
               hio_bleaf_understory_si_scpf  => this%hvars(ih_bleaf_understory_si_scpf)%r82d, &
               hio_mortality_canopy_si_scpf         => this%hvars(ih_mortality_canopy_si_scpf)%r82d, &
               hio_mortality_understory_si_scpf     => this%hvars(ih_mortality_understory_si_scpf)%r82d, &
               hio_nplant_canopy_si_scpf     => this%hvars(ih_nplant_canopy_si_scpf)%r82d, &
               hio_nplant_understory_si_scpf => this%hvars(ih_nplant_understory_si_scpf)%r82d, &
               hio_ddbh_canopy_si_scpf       => this%hvars(ih_ddbh_canopy_si_scpf)%r82d, &
               hio_ddbh_understory_si_scpf   => this%hvars(ih_ddbh_understory_si_scpf)%r82d, &
               hio_ddbh_canopy_si_scls       => this%hvars(ih_ddbh_canopy_si_scls)%r82d, &
               hio_ddbh_understory_si_scls   => this%hvars(ih_ddbh_understory_si_scls)%r82d, &
               hio_gpp_canopy_si_scpf        => this%hvars(ih_gpp_canopy_si_scpf)%r82d, &
               hio_gpp_understory_si_scpf    => this%hvars(ih_gpp_understory_si_scpf)%r82d, &
               hio_ar_canopy_si_scpf         => this%hvars(ih_ar_canopy_si_scpf)%r82d, &
               hio_ar_understory_si_scpf     => this%hvars(ih_ar_understory_si_scpf)%r82d, &
               hio_ddbh_si_scpf        => this%hvars(ih_ddbh_si_scpf)%r82d, &
               hio_growthflux_si_scpf        => this%hvars(ih_growthflux_si_scpf)%r82d, &
               hio_growthflux_fusion_si_scpf        => this%hvars(ih_growthflux_fusion_si_scpf)%r82d, &
               hio_ba_si_scpf          => this%hvars(ih_ba_si_scpf)%r82d, &
               hio_agb_si_scpf         => this%hvars(ih_agb_si_scpf)%r82d, &
               hio_nplant_si_scpf      => this%hvars(ih_nplant_si_scpf)%r82d, &
               hio_nplant_si_capf      => this%hvars(ih_nplant_si_capf)%r82d, &
               
               hio_m1_si_scpf          => this%hvars(ih_m1_si_scpf)%r82d, &
               hio_m2_si_scpf          => this%hvars(ih_m2_si_scpf)%r82d, &
               hio_m3_si_scpf          => this%hvars(ih_m3_si_scpf)%r82d, &
               hio_m4_si_scpf          => this%hvars(ih_m4_si_scpf)%r82d, &
               hio_m5_si_scpf          => this%hvars(ih_m5_si_scpf)%r82d, &
               hio_m6_si_scpf          => this%hvars(ih_m6_si_scpf)%r82d, &
               hio_m7_si_scpf          => this%hvars(ih_m7_si_scpf)%r82d, &                  
               hio_m8_si_scpf          => this%hvars(ih_m8_si_scpf)%r82d, &
               hio_m9_si_scpf          => this%hvars(ih_m9_si_scpf)%r82d, &
               hio_m10_si_scpf         => this%hvars(ih_m10_si_scpf)%r82d, &
               hio_m10_si_capf         => this%hvars(ih_m10_si_capf)%r82d, &
      
               hio_crownfiremort_si_scpf     => this%hvars(ih_crownfiremort_si_scpf)%r82d, &
               hio_cambialfiremort_si_scpf   => this%hvars(ih_cambialfiremort_si_scpf)%r82d, &

               hio_fire_c_to_atm_si  => this%hvars(ih_fire_c_to_atm_si)%r81d, &
               hio_burn_flux_elem    => this%hvars(ih_burn_flux_elem)%r82d, &

               hio_m1_si_scls          => this%hvars(ih_m1_si_scls)%r82d, &
               hio_m2_si_scls          => this%hvars(ih_m2_si_scls)%r82d, &
               hio_m3_si_scls          => this%hvars(ih_m3_si_scls)%r82d, &
               hio_m4_si_scls          => this%hvars(ih_m4_si_scls)%r82d, &
               hio_m5_si_scls          => this%hvars(ih_m5_si_scls)%r82d, &
               hio_m6_si_scls          => this%hvars(ih_m6_si_scls)%r82d, &
               hio_m7_si_scls          => this%hvars(ih_m7_si_scls)%r82d, &
               hio_m8_si_scls          => this%hvars(ih_m8_si_scls)%r82d, &
               hio_m9_si_scls          => this%hvars(ih_m9_si_scls)%r82d, &
               hio_m10_si_scls         => this%hvars(ih_m10_si_scls)%r82d, &
               hio_m10_si_cacls        => this%hvars(ih_m10_si_cacls)%r82d, &
              
	       hio_c13disc_si_scpf     => this%hvars(ih_c13disc_si_scpf)%r82d, &                    

               hio_cwd_elcwd           => this%hvars(ih_cwd_elcwd)%r82d, &
               hio_cwd_ag_elem         => this%hvars(ih_cwd_ag_elem)%r82d, &
               hio_cwd_bg_elem         => this%hvars(ih_cwd_bg_elem)%r82d, &
               hio_fines_ag_elem       => this%hvars(ih_fines_bg_elem)%r82d, &
               hio_fines_bg_elem       => this%hvars(ih_fines_ag_elem)%r82d, &
               hio_ba_si_scls          => this%hvars(ih_ba_si_scls)%r82d, &
               hio_agb_si_scls          => this%hvars(ih_agb_si_scls)%r82d, &
               hio_biomass_si_scls          => this%hvars(ih_biomass_si_scls)%r82d, &
               hio_nplant_si_scls         => this%hvars(ih_nplant_si_scls)%r82d, &
               hio_nplant_si_cacls        => this%hvars(ih_nplant_si_cacls)%r82d, &
               hio_nplant_canopy_si_scls         => this%hvars(ih_nplant_canopy_si_scls)%r82d, &
               hio_nplant_understory_si_scls     => this%hvars(ih_nplant_understory_si_scls)%r82d, &
               hio_lai_canopy_si_scls         => this%hvars(ih_lai_canopy_si_scls)%r82d, &
               hio_lai_understory_si_scls     => this%hvars(ih_lai_understory_si_scls)%r82d, &
               hio_sai_canopy_si_scls         => this%hvars(ih_sai_canopy_si_scls)%r82d, &
               hio_sai_understory_si_scls     => this%hvars(ih_sai_understory_si_scls)%r82d, &
               hio_mortality_canopy_si_scls      => this%hvars(ih_mortality_canopy_si_scls)%r82d, &
               hio_mortality_understory_si_scls  => this%hvars(ih_mortality_understory_si_scls)%r82d, &
               hio_demotion_rate_si_scls         => this%hvars(ih_demotion_rate_si_scls)%r82d, &
               hio_demotion_carbonflux_si        => this%hvars(ih_demotion_carbonflux_si)%r81d, &
               hio_promotion_rate_si_scls        => this%hvars(ih_promotion_rate_si_scls)%r82d, &
               hio_trimming_canopy_si_scls         => this%hvars(ih_trimming_canopy_si_scls)%r82d, &
               hio_trimming_understory_si_scls     => this%hvars(ih_trimming_understory_si_scls)%r82d, &
               hio_crown_area_canopy_si_scls         => this%hvars(ih_crown_area_canopy_si_scls)%r82d, &
               hio_crown_area_understory_si_scls     => this%hvars(ih_crown_area_understory_si_scls)%r82d, &
               hio_promotion_carbonflux_si       => this%hvars(ih_promotion_carbonflux_si)%r81d, &
               hio_canopy_mortality_carbonflux_si     => this%hvars(ih_canopy_mortality_carbonflux_si)%r81d, &
               hio_understory_mortality_carbonflux_si => this%hvars(ih_understory_mortality_carbonflux_si)%r81d, &
               hio_leaf_md_canopy_si_scls           => this%hvars(ih_leaf_md_canopy_si_scls)%r82d, &
               hio_root_md_canopy_si_scls           => this%hvars(ih_root_md_canopy_si_scls)%r82d, &
               hio_carbon_balance_canopy_si_scls    => this%hvars(ih_carbon_balance_canopy_si_scls)%r82d, &
               hio_bsw_md_canopy_si_scls            => this%hvars(ih_bsw_md_canopy_si_scls)%r82d, &
               hio_bdead_md_canopy_si_scls          => this%hvars(ih_bdead_md_canopy_si_scls)%r82d, &
               hio_bstore_md_canopy_si_scls         => this%hvars(ih_bstore_md_canopy_si_scls)%r82d, &
               hio_seed_prod_canopy_si_scls         => this%hvars(ih_seed_prod_canopy_si_scls)%r82d, &
               hio_npp_leaf_canopy_si_scls          => this%hvars(ih_npp_leaf_canopy_si_scls)%r82d, &
               hio_npp_fnrt_canopy_si_scls         => this%hvars(ih_npp_fnrt_canopy_si_scls)%r82d, &
               hio_npp_sapw_canopy_si_scls           => this%hvars(ih_npp_sapw_canopy_si_scls)%r82d, &
               hio_npp_dead_canopy_si_scls         => this%hvars(ih_npp_dead_canopy_si_scls)%r82d, &
               hio_npp_seed_canopy_si_scls         => this%hvars(ih_npp_seed_canopy_si_scls)%r82d, &
               hio_npp_stor_canopy_si_scls         => this%hvars(ih_npp_stor_canopy_si_scls)%r82d, &
               hio_leaf_md_understory_si_scls       => this%hvars(ih_leaf_md_understory_si_scls)%r82d, &
               hio_root_md_understory_si_scls       => this%hvars(ih_root_md_understory_si_scls)%r82d, &
               hio_carbon_balance_understory_si_scls=> this%hvars(ih_carbon_balance_understory_si_scls)%r82d, &
               hio_bstore_md_understory_si_scls     => this%hvars(ih_bstore_md_understory_si_scls)%r82d, &
               hio_bsw_md_understory_si_scls        => this%hvars(ih_bsw_md_understory_si_scls)%r82d, &
               hio_bdead_md_understory_si_scls      => this%hvars(ih_bdead_md_understory_si_scls)%r82d, &
               hio_seed_prod_understory_si_scls     => this%hvars(ih_seed_prod_understory_si_scls)%r82d, &
               hio_npp_leaf_understory_si_scls      => this%hvars(ih_npp_leaf_understory_si_scls)%r82d, &
               hio_npp_fnrt_understory_si_scls     => this%hvars(ih_npp_fnrt_understory_si_scls)%r82d, &
               hio_npp_sapw_understory_si_scls       => this%hvars(ih_npp_sapw_understory_si_scls)%r82d, &
               hio_npp_dead_understory_si_scls     => this%hvars(ih_npp_dead_understory_si_scls)%r82d, &
               hio_npp_seed_understory_si_scls     => this%hvars(ih_npp_seed_understory_si_scls)%r82d, &
               hio_npp_stor_understory_si_scls     => this%hvars(ih_npp_stor_understory_si_scls)%r82d, &
               hio_nplant_si_scagpft                => this%hvars(ih_nplant_si_scagpft)%r82d, &
               hio_npp_si_agepft                    => this%hvars(ih_npp_si_agepft)%r82d, &
               hio_biomass_si_agepft                => this%hvars(ih_biomass_si_agepft)%r82d, &
               hio_scorch_height_si_agepft          => this%hvars(ih_scorch_height_si_agepft)%r82d, &
               hio_yesterdaycanopylevel_canopy_si_scls     => this%hvars(ih_yesterdaycanopylevel_canopy_si_scls)%r82d, &
               hio_yesterdaycanopylevel_understory_si_scls => this%hvars(ih_yesterdaycanopylevel_understory_si_scls)%r82d, &
               hio_area_si_age         => this%hvars(ih_area_si_age)%r82d, &
               hio_lai_si_age          => this%hvars(ih_lai_si_age)%r82d, &
               hio_canopy_area_si_age  => this%hvars(ih_canopy_area_si_age)%r82d, &
               hio_ncl_si_age          => this%hvars(ih_ncl_si_age)%r82d, &
               hio_npatches_si_age     => this%hvars(ih_npatches_si_age)%r82d, &
               hio_zstar_si_age        => this%hvars(ih_zstar_si_age)%r82d, &
               hio_biomass_si_age        => this%hvars(ih_biomass_si_age)%r82d, &
               hio_fraction_secondary_forest_si   => this%hvars(ih_fraction_secondary_forest_si)%r81d, &
               hio_biomass_secondary_forest_si    => this%hvars(ih_biomass_secondary_forest_si)%r81d, &
               hio_woodproduct_si                 => this%hvars(ih_woodproduct_si)%r81d, &
               hio_agesince_anthrodist_si_age     => this%hvars(ih_agesince_anthrodist_si_age)%r82d, &
               hio_secondaryforest_area_si_age    => this%hvars(ih_secondaryforest_area_si_age)%r82d, &
               hio_area_burnt_si_age              => this%hvars(ih_area_burnt_si_age)%r82d, &
               ! hio_fire_rate_of_spread_front_si_age  => this%hvars(ih_fire_rate_of_spread_front_si_age)%r82d, &
               hio_fire_intensity_si_age          => this%hvars(ih_fire_intensity_si_age)%r82d, &
               hio_fire_sum_fuel_si_age           => this%hvars(ih_fire_sum_fuel_si_age)%r82d, &
               hio_burnt_frac_litter_si_fuel      => this%hvars(ih_burnt_frac_litter_si_fuel)%r82d, &
               hio_canopy_height_dist_si_height   => this%hvars(ih_canopy_height_dist_si_height)%r82d, &
               hio_leaf_height_dist_si_height     => this%hvars(ih_leaf_height_dist_si_height)%r82d, &
               hio_litter_moisture_si_fuel        => this%hvars(ih_litter_moisture_si_fuel)%r82d, &
               hio_cwd_ag_si_cwdsc                  => this%hvars(ih_cwd_ag_si_cwdsc)%r82d, &
               hio_cwd_bg_si_cwdsc                  => this%hvars(ih_cwd_bg_si_cwdsc)%r82d, &
               hio_cwd_ag_in_si_cwdsc               => this%hvars(ih_cwd_ag_in_si_cwdsc)%r82d, &
               hio_cwd_bg_in_si_cwdsc               => this%hvars(ih_cwd_bg_in_si_cwdsc)%r82d, &
               hio_cwd_ag_out_si_cwdsc              => this%hvars(ih_cwd_ag_out_si_cwdsc)%r82d, &
               hio_cwd_bg_out_si_cwdsc              => this%hvars(ih_cwd_bg_out_si_cwdsc)%r82d, &
               hio_crownarea_si_cnlf                => this%hvars(ih_crownarea_si_cnlf)%r82d, &
               hio_crownarea_si_can                 => this%hvars(ih_crownarea_si_can)%r82d, &
               hio_nplant_si_scag                   => this%hvars(ih_nplant_si_scag)%r82d, &
               hio_nplant_canopy_si_scag            => this%hvars(ih_nplant_canopy_si_scag)%r82d, &
               hio_nplant_understory_si_scag        => this%hvars(ih_nplant_understory_si_scag)%r82d, &
               hio_ddbh_canopy_si_scag              => this%hvars(ih_ddbh_canopy_si_scag)%r82d, &
               hio_ddbh_understory_si_scag          => this%hvars(ih_ddbh_understory_si_scag)%r82d, &
               hio_mortality_canopy_si_scag         => this%hvars(ih_mortality_canopy_si_scag)%r82d, &
               hio_mortality_understory_si_scag     => this%hvars(ih_mortality_understory_si_scag)%r82d, &
               hio_site_cstatus_si                  => this%hvars(ih_site_cstatus_si)%r81d, &
               hio_site_dstatus_si                  => this%hvars(ih_site_dstatus_si)%r81d, &
               hio_gdd_si                           => this%hvars(ih_gdd_si)%r81d, &
               hio_site_ncolddays_si                => this%hvars(ih_site_ncolddays_si)%r81d, &
               hio_site_nchilldays_si               => this%hvars(ih_site_nchilldays_si)%r81d, &
               hio_cleafoff_si                      => this%hvars(ih_cleafoff_si)%r81d, &
               hio_cleafon_si                       => this%hvars(ih_cleafon_si)%r81d, &
               hio_dleafoff_si                      => this%hvars(ih_dleafoff_si)%r81d, &
               hio_dleafon_si                       => this%hvars(ih_dleafoff_si)%r81d, &
               hio_meanliqvol_si                    => this%hvars(ih_meanliqvol_si)%r81d, &
               hio_cbal_err_fates_si                => this%hvars(ih_cbal_err_fates_si)%r81d, &
               hio_err_fates_si                     => this%hvars(ih_err_fates_si)%r82d )

               
      ! ---------------------------------------------------------------------------------
      ! Flush arrays to values defined by %flushval (see registry entry in
      ! subroutine define_history_vars()
      ! ---------------------------------------------------------------------------------
      call this%flush_hvars(nc,upfreq_in=1)


      ! If we don't have dynamics turned on, we just abort these diagnostics
      if (hlm_use_ed_st3.eq.itrue) return

      model_day_int = nint(hlm_model_day)

      ! ---------------------------------------------------------------------------------
      ! Loop through the FATES scale hierarchy and fill the history IO arrays
      ! ---------------------------------------------------------------------------------
      
      do s = 1,nsites
         
         io_si  = this%iovar_map(nc)%site_index(s)
         io_pa1 = this%iovar_map(nc)%patch1_index(s)
         io_soipa = io_pa1-1

         ! Total carbon model error [kgC/day -> mgC/day]
         hio_cbal_err_fates_si(io_si) = &
               sites(s)%mass_balance(element_pos(carbon12_element))%err_fates * mg_per_kg

         ! Total carbon lost to atmosphere from burning (kgC/site/day -> gC/m2/s)
         hio_fire_c_to_atm_si(io_si) = &
              sites(s)%mass_balance(element_pos(carbon12_element))%burn_flux_to_atm * &
              g_per_kg * ha_per_m2 * days_per_sec

         ! Total model error [kg/day -> mg/day]  (all elements)
         do el = 1, num_elements
             site_mass => sites(s)%mass_balance(el)
             hio_err_fates_si(io_si,el) = site_mass%err_fates * mg_per_kg

             ! Total element lost to atmosphere from burning (kg/site/day -> g/m2/s)
             hio_burn_flux_elem(io_si,el) = &
                  sites(s)%mass_balance(el)%burn_flux_to_atm * &
                  g_per_kg * ha_per_m2 * days_per_sec

         end do

         hio_canopy_spread_si(io_si)        = sites(s)%spread

         ! Update the site statuses (stati?)
         hio_site_cstatus_si(io_si)   = real(sites(s)%cstatus,r8)
         hio_site_dstatus_si(io_si)   = real(sites(s)%dstatus,r8)

         !count number of days for leaves off
         hio_site_nchilldays_si(io_si) = real(sites(s)%nchilldays,r8)
         hio_site_ncolddays_si(io_si)  = real(sites(s)%ncolddays,r8)

            
         hio_gdd_si(io_si)      = sites(s)%grow_deg_days
         hio_cleafoff_si(io_si) = real(model_day_int - sites(s)%cleafoffdate,r8)
         hio_cleafon_si(io_si)  = real(model_day_int - sites(s)%cleafondate,r8)
         hio_dleafoff_si(io_si) = real(model_day_int - sites(s)%dleafoffdate,r8)
         hio_dleafon_si(io_si)  = real(model_day_int - sites(s)%dleafondate,r8)

         if(model_day_int>numWaterMem)then
            hio_meanliqvol_si(io_si) = &
                 sum(sites(s)%water_memory(1:numWaterMem))/real(numWaterMem,r8)
         end if

         ! track total wood product accumulation at the site level
         hio_woodproduct_si(io_si)          = sites(s)%resources_management%trunk_product_site &
              * AREA_INV * g_per_kg
         
         ! site-level fire variables
         hio_nesterov_fire_danger_si(io_si) = sites(s)%acc_NI

         ! If hydraulics are turned on, track the error terms
         ! associated with dynamics

         if(hlm_use_planthydro.eq.itrue)then
            this%hvars(ih_h2oveg_dead_si)%r81d(io_si)         = sites(s)%si_hydr%h2oveg_dead
            this%hvars(ih_h2oveg_recruit_si)%r81d(io_si)      = sites(s)%si_hydr%h2oveg_recruit
            this%hvars(ih_h2oveg_growturn_err_si)%r81d(io_si) = sites(s)%si_hydr%h2oveg_growturn_err
            this%hvars(ih_h2oveg_pheno_err_si)%r81d(io_si)    = sites(s)%si_hydr%h2oveg_pheno_err
         end if

         ! error in primary lands from patch fusion
         hio_primaryland_fusion_error_si(io_si) = sites(s)%primary_land_patchfusion_error

         ! output site-level disturbance rates
         hio_disturbance_rate_p2p_si(io_si) = sum(sites(s)%disturbance_rates_primary_to_primary(1:N_DIST_TYPES))
         hio_disturbance_rate_p2s_si(io_si) = sum(sites(s)%disturbance_rates_primary_to_secondary(1:N_DIST_TYPES))
         hio_disturbance_rate_s2s_si(io_si) = sum(sites(s)%disturbance_rates_secondary_to_secondary(1:N_DIST_TYPES))

         hio_fire_disturbance_rate_si(io_si) = sites(s)%disturbance_rates_primary_to_primary(dtype_ifire) + &
              sites(s)%disturbance_rates_primary_to_secondary(dtype_ifire) + &
              sites(s)%disturbance_rates_secondary_to_secondary(dtype_ifire)

         hio_logging_disturbance_rate_si(io_si) = sites(s)%disturbance_rates_primary_to_primary(dtype_ilog) + &
              sites(s)%disturbance_rates_primary_to_secondary(dtype_ilog) + &
              sites(s)%disturbance_rates_secondary_to_secondary(dtype_ilog)

         hio_fall_disturbance_rate_si(io_si) = sites(s)%disturbance_rates_primary_to_primary(dtype_ifall) + &
              sites(s)%disturbance_rates_primary_to_secondary(dtype_ifall) + &
              sites(s)%disturbance_rates_secondary_to_secondary(dtype_ifall)

         hio_potential_disturbance_rate_si(io_si) = sum(sites(s)%potential_disturbance_rates(1:N_DIST_TYPES))

         hio_harvest_carbonflux_si(io_si) = sites(s)%harvest_carbon_flux

         ipa = 0
         cpatch => sites(s)%oldest_patch
         do while(associated(cpatch))
            
            io_pa = io_pa1 + ipa

            ! Increment the number of patches per site
            hio_npatches_si(io_si) = hio_npatches_si(io_si) + 1._r8

            cpatch%age_class  = get_age_class_index(cpatch%age)

            ! Increment the fractional area in each age class bin
            hio_area_si_age(io_si,cpatch%age_class) = hio_area_si_age(io_si,cpatch%age_class) &
                 + cpatch%area * AREA_INV

            ! Increment some patch-age-resolved diagnostics
            hio_lai_si_age(io_si,cpatch%age_class) = hio_lai_si_age(io_si,cpatch%age_class) &
                  + sum(cpatch%tlai_profile(:,:,:)) * cpatch%area

            hio_ncl_si_age(io_si,cpatch%age_class) = hio_ncl_si_age(io_si,cpatch%age_class) &
                  + cpatch%ncl_p * cpatch%area
            hio_npatches_si_age(io_si,cpatch%age_class) = hio_npatches_si_age(io_si,cpatch%age_class) + 1._r8
            if ( ED_val_comp_excln .lt. 0._r8 ) then ! only valid when "strict ppa" enabled
               hio_zstar_si_age(io_si,cpatch%age_class) = hio_zstar_si_age(io_si,cpatch%age_class) &
                    + cpatch%zstar * cpatch%area * AREA_INV
            endif

            ! some diagnostics on secondary forest area and its age distribution
            if ( cpatch%anthro_disturbance_label .eq. secondaryforest ) then
               hio_fraction_secondary_forest_si(io_si) = hio_fraction_secondary_forest_si(io_si) + &
                    cpatch%area * AREA_INV
               
               ageclass_since_anthrodist = get_age_class_index(cpatch%age_since_anthro_disturbance)
               
               hio_agesince_anthrodist_si_age(io_si,ageclass_since_anthrodist) = &
                    hio_agesince_anthrodist_si_age(io_si,ageclass_since_anthrodist)  &
                    + cpatch%area * AREA_INV

               hio_secondaryforest_area_si_age(io_si,cpatch%age_class) = &
                    hio_secondaryforest_area_si_age(io_si,cpatch%age_class)  &
                    + cpatch%area * AREA_INV
            endif
            
            !!! patch-age-resolved fire variables
            do i_pft = 1,numpft
               ! for scorch height, weight the value by patch area within any given age calss (in the event that there is
               ! more than one patch per age class.
               iagepft = cpatch%age_class + (i_pft-1) * nlevage
               hio_scorch_height_si_agepft(io_si,iagepft) = hio_scorch_height_si_agepft(io_si,iagepft) + &
                    cpatch%Scorch_ht(i_pft) * cpatch%area
            end do

            hio_area_burnt_si_age(io_si,cpatch%age_class) = hio_area_burnt_si_age(io_si,cpatch%age_class) + &
                 cpatch%frac_burnt * cpatch%area * AREA_INV

            ! hio_fire_rate_of_spread_front_si_age(io_si, cpatch%age_class) = hio_fire_rate_of_spread_si_age(io_si, cpatch%age_class) + &
            !      cpatch%ros_front * cpatch*frac_burnt * cpatch%area * AREA_INV

            hio_fire_intensity_si_age(io_si, cpatch%age_class) = hio_fire_intensity_si_age(io_si, cpatch%age_class) + &
                 cpatch%FI * cpatch%frac_burnt * cpatch%area * AREA_INV

            hio_fire_sum_fuel_si_age(io_si, cpatch%age_class) = hio_fire_sum_fuel_si_age(io_si, cpatch%age_class) + &
                 cpatch%sum_fuel * cpatch%area * AREA_INV
             
            if(associated(cpatch%tallest))then
               hio_trimming_si(io_si) = hio_trimming_si(io_si) + cpatch%tallest%canopy_trim * cpatch%area * AREA_INV
            endif
            
            hio_area_plant_si(io_si) = hio_area_plant_si(io_si) + min(cpatch%total_canopy_area,cpatch%area) * AREA_INV

            hio_area_trees_si(io_si) = hio_area_trees_si(io_si) + min(cpatch%total_tree_area,cpatch%area) * AREA_INV
            
            ccohort => cpatch%shortest
            do while(associated(ccohort))
               
               ft = ccohort%pft

               call sizetype_class_index(ccohort%dbh, ccohort%pft, ccohort%size_class, ccohort%size_by_pft_class)
               call coagetype_class_index(ccohort%coage, ccohort%pft, &
                                          ccohort%coage_class, ccohort%coage_by_pft_class)
              
               ! Increment the number of cohorts per site
               hio_ncohorts_si(io_si) = hio_ncohorts_si(io_si) + 1._r8
               
               n_perm2   = ccohort%n * AREA_INV
                              
               hio_canopy_area_si_age(io_si,cpatch%age_class) = hio_canopy_area_si_age(io_si,cpatch%age_class) &
                    + ccohort%c_area * AREA_INV

               ! calculate leaf height distribution, assuming leaf area is evenly distributed thru crown depth
               height_bin_max = get_height_index(ccohort%hite)
               height_bin_min = get_height_index(ccohort%hite * (1._r8 - EDPftvarcon_inst%crown(ft)))
               do i_heightbin = height_bin_min, height_bin_max
                  binbottom = ED_val_history_height_bin_edges(i_heightbin)
                  if (i_heightbin .eq. nlevheight) then
                     bintop = reallytalltrees
                  else
                     bintop = ED_val_history_height_bin_edges(i_heightbin+1)
                  endif
                  ! what fraction of a cohort's crown is in this height bin?
                  frac_canopy_in_bin = (min(bintop,ccohort%hite) - &
                       max(binbottom,ccohort%hite * (1._r8 - EDPftvarcon_inst%crown(ft)))) / &
                       (ccohort%hite * EDPftvarcon_inst%crown(ft))
                  !
                  hio_leaf_height_dist_si_height(io_si,i_heightbin) = &
                       hio_leaf_height_dist_si_height(io_si,i_heightbin) + &
                       ccohort%c_area * AREA_INV * ccohort%treelai * frac_canopy_in_bin

                  ! if ( ( ccohort%c_area * AREA_INV * ccohort%treelai * frac_canopy_in_bin) .lt. 0._r8) then
                  !    write(fates_log(),*) ' negative hio_leaf_height_dist_si_height:'
                  !    write(fates_log(),*) '   c_area, treelai, frac_canopy_in_bin:', ccohort%c_area, ccohort%treelai, frac_canopy_in_bin
                  ! endif
               end do
               
               if (ccohort%canopy_layer .eq. 1) then
                  ! calculate the area of canopy that is within each height bin
                  hio_canopy_height_dist_si_height(io_si,height_bin_max) = &
                       hio_canopy_height_dist_si_height(io_si,height_bin_max) + ccohort%c_area * AREA_INV
               endif

               ! Update biomass components
               ! Mass pools [kgC]
               do el = 1, num_elements
            
                  sapw_m   = ccohort%prt%GetState(sapw_organ, element_list(el))
                  struct_m = ccohort%prt%GetState(struct_organ, element_list(el))
                  leaf_m   = ccohort%prt%GetState(leaf_organ, element_list(el))
                  fnrt_m   = ccohort%prt%GetState(fnrt_organ, element_list(el))
                  store_m  = ccohort%prt%GetState(store_organ, element_list(el))
                  repro_m  = ccohort%prt%GetState(repro_organ, element_list(el))
                  
                  alive_m  = leaf_m + fnrt_m + sapw_m
                  total_m  = alive_m + store_m + struct_m
                  
                  ! Plant multi-element states and fluxes
                  ! Zero states, and set the fluxes
                  if( element_list(el).eq.carbon12_element )then

                     this%hvars(ih_storec_si)%r81d(io_si)  = &
                          this%hvars(ih_storec_si)%r81d(io_si) + n_perm2 * store_m * g_per_kg
                     this%hvars(ih_leafc_si)%r81d(io_si)   = &
                          this%hvars(ih_leafc_si)%r81d(io_si) + n_perm2 * leaf_m * g_per_kg
                     this%hvars(ih_fnrtc_si)%r81d(io_si)   = &
                          this%hvars(ih_fnrtc_si)%r81d(io_si) + n_perm2 * fnrt_m * g_per_kg
                     this%hvars(ih_reproc_si)%r81d(io_si)  = &
                          this%hvars(ih_reproc_si)%r81d(io_si)+ n_perm2 * repro_m * g_per_kg
                     this%hvars(ih_sapwc_si)%r81d(io_si)   = &
                          this%hvars(ih_sapwc_si)%r81d(io_si)+ n_perm2 * sapw_m * g_per_kg
                     this%hvars(ih_totvegc_si)%r81d(io_si) = &
                          this%hvars(ih_totvegc_si)%r81d(io_si)+ n_perm2 * total_m * g_per_kg

                  elseif(element_list(el).eq.nitrogen_element)then

                     this%hvars(ih_storen_si)%r81d(io_si)  = &
                          this%hvars(ih_storen_si)%r81d(io_si) + n_perm2 * store_m * g_per_kg
                     this%hvars(ih_leafn_si)%r81d(io_si)   = &
                          this%hvars(ih_leafn_si)%r81d(io_si) + n_perm2 * leaf_m * g_per_kg
                     this%hvars(ih_fnrtn_si)%r81d(io_si)   = &
                          this%hvars(ih_fnrtn_si)%r81d(io_si) + n_perm2 * fnrt_m * g_per_kg
                     this%hvars(ih_repron_si)%r81d(io_si)  = &
                          this%hvars(ih_repron_si)%r81d(io_si) + n_perm2 * repro_m * g_per_kg
                     this%hvars(ih_sapwn_si)%r81d(io_si)   = &
                          this%hvars(ih_sapwn_si)%r81d(io_si) + n_perm2 * sapw_m * g_per_kg
                     this%hvars(ih_totvegn_si)%r81d(io_si) = &
                          this%hvars(ih_totvegn_si)%r81d(io_si) + n_perm2 * total_m * g_per_kg

                     
                  elseif(element_list(el).eq.phosphorus_element) then
                     
                     this%hvars(ih_storep_si)%r81d(io_si)  = &
                          this%hvars(ih_storep_si)%r81d(io_si) + n_perm2 * store_m * g_per_kg
                     this%hvars(ih_leafp_si)%r81d(io_si)   = &
                          this%hvars(ih_leafp_si)%r81d(io_si) + n_perm2 * leaf_m * g_per_kg
                     this%hvars(ih_fnrtp_si)%r81d(io_si)   = &
                          this%hvars(ih_fnrtp_si)%r81d(io_si) + n_perm2 * fnrt_m * g_per_kg
                     this%hvars(ih_reprop_si)%r81d(io_si)  = &
                          this%hvars(ih_reprop_si)%r81d(io_si)+ n_perm2 * repro_m * g_per_kg
                     this%hvars(ih_sapwp_si)%r81d(io_si)   = &
                          this%hvars(ih_sapwp_si)%r81d(io_si)+ n_perm2 * sapw_m * g_per_kg
                     this%hvars(ih_totvegp_si)%r81d(io_si) = &
                          this%hvars(ih_totvegp_si)%r81d(io_si)+ n_perm2 * total_m * g_per_kg

                  end if
                     
               end do

               hio_bleaf_si(io_si)     = hio_bleaf_si(io_si)  + n_perm2 * leaf_m  * g_per_kg
               hio_bstore_si(io_si)    = hio_bstore_si(io_si) + n_perm2 * store_m * g_per_kg
               hio_bdead_si(io_si)     = hio_bdead_si(io_si)  + n_perm2 * struct_m * g_per_kg
               hio_balive_si(io_si)    = hio_balive_si(io_si) + n_perm2 * alive_m * g_per_kg

               hio_bsapwood_si(io_si)  = hio_bsapwood_si(io_si)   + n_perm2 * sapw_m  * g_per_kg
               hio_bfineroot_si(io_si) = hio_bfineroot_si(io_si) + n_perm2 * fnrt_m * g_per_kg
               hio_btotal_si(io_si)    = hio_btotal_si(io_si) + n_perm2 * total_m * g_per_kg

               hio_agb_si(io_si)       = hio_agb_si(io_si) + n_perm2 * g_per_kg * &
                    ( leaf_m + (sapw_m + struct_m + store_m) * prt_params%allom_agb_frac(ccohort%pft) )

               
               ! Update PFT partitioned biomass components
               hio_leafbiomass_si_pft(io_si,ft) = hio_leafbiomass_si_pft(io_si,ft) + &
                    (ccohort%n * AREA_INV) * leaf_m     * g_per_kg
             
               hio_storebiomass_si_pft(io_si,ft) = hio_storebiomass_si_pft(io_si,ft) + &
                    (ccohort%n * AREA_INV) * store_m   * g_per_kg
               
               hio_nindivs_si_pft(io_si,ft) = hio_nindivs_si_pft(io_si,ft) + &
                    ccohort%n * AREA_INV

               hio_biomass_si_pft(io_si, ft) = hio_biomass_si_pft(io_si, ft) + &
                    (ccohort%n * AREA_INV) * total_m * g_per_kg

               ! Update PFT crown area
               hio_crownarea_si_pft(io_si, ft) = hio_crownarea_si_pft(io_si, ft) + &
                    ccohort%c_area 

               if (ccohort%canopy_layer .eq. 1) then
                  ! Update PFT canopy crown area
                  hio_canopycrownarea_si_pft(io_si, ft) = hio_canopycrownarea_si_pft(io_si, ft) + &
                       ccohort%c_area 
               end if

               ! update total biomass per age bin
               hio_biomass_si_age(io_si,cpatch%age_class) = hio_biomass_si_age(io_si,cpatch%age_class) &
                    + total_m * ccohort%n * AREA_INV

               ! track the total biomass on all secondary lands
               if ( cpatch%anthro_disturbance_label .eq. secondaryforest ) then
                  hio_biomass_secondary_forest_si(io_si) = hio_biomass_secondary_forest_si(io_si) + &
                       total_m * ccohort%n * AREA_INV
               endif

               ! Site by Size-Class x PFT (SCPF) 
               ! ------------------------------------------------------------------------

               dbh = ccohort%dbh !-0.5*(1./365.25)*ccohort%ddbhdt

               ! Flux Variables (cohorts must had experienced a day before any of these values
               ! have any meaning, otherwise they are just inialization values
               if( .not.(ccohort%isnew) ) then

                  ! Turnover pools [kgC/day] * [day/yr] = [kgC/yr]
                  sapw_m_turnover   = ccohort%prt%GetTurnover(sapw_organ, all_carbon_elements) * days_per_year
                  store_m_turnover  = ccohort%prt%GetTurnover(store_organ, all_carbon_elements) * days_per_year
                  leaf_m_turnover   = ccohort%prt%GetTurnover(leaf_organ, all_carbon_elements) * days_per_year
                  fnrt_m_turnover   = ccohort%prt%GetTurnover(fnrt_organ, all_carbon_elements) * days_per_year
                  struct_m_turnover = ccohort%prt%GetTurnover(struct_organ, all_carbon_elements) * days_per_year
                  
                  ! Net change from allocation and transport [kgC/day] * [day/yr] = [kgC/yr]
                  sapw_m_net_alloc   = ccohort%prt%GetNetAlloc(sapw_organ, all_carbon_elements) * days_per_year
                  store_m_net_alloc  = ccohort%prt%GetNetAlloc(store_organ, all_carbon_elements) * days_per_year
                  leaf_m_net_alloc   = ccohort%prt%GetNetAlloc(leaf_organ, all_carbon_elements) * days_per_year
                  fnrt_m_net_alloc   = ccohort%prt%GetNetAlloc(fnrt_organ, all_carbon_elements) * days_per_year
                  struct_m_net_alloc = ccohort%prt%GetNetAlloc(struct_organ, all_carbon_elements) * days_per_year
                  repro_m_net_alloc  = ccohort%prt%GetNetAlloc(repro_organ, all_carbon_elements) * days_per_year

                  ! ecosystem-level, organ-partitioned NPP/allocation fluxes
                  hio_npp_leaf_si(io_si) = hio_npp_leaf_si(io_si) + leaf_m_net_alloc * n_perm2
                  hio_npp_seed_si(io_si) = hio_npp_seed_si(io_si) + repro_m_net_alloc * n_perm2
                  hio_npp_stem_si(io_si) = hio_npp_stem_si(io_si) + (sapw_m_net_alloc + struct_m_net_alloc) * n_perm2 * &
                       (prt_params%allom_agb_frac(ccohort%pft))
                  hio_npp_froot_si(io_si) = hio_npp_froot_si(io_si) + fnrt_m_net_alloc * n_perm2
                  hio_npp_croot_si(io_si) = hio_npp_croot_si(io_si) + (sapw_m_net_alloc + struct_m_net_alloc) * n_perm2 * &
                       (1._r8-prt_params%allom_agb_frac(ccohort%pft))
                  hio_npp_stor_si(io_si) = hio_npp_stor_si(io_si) + store_m_net_alloc * n_perm2
                  
                  associate( scpf => ccohort%size_by_pft_class, &

                       scls => ccohort%size_class, &
                       cacls => ccohort%coage_class, &
                       capf => ccohort%coage_by_pft_class)
     
			     
		    gpp_cached = hio_gpp_si_scpf(io_si,scpf)
      
                    hio_gpp_si_scpf(io_si,scpf)      = hio_gpp_si_scpf(io_si,scpf)      + &
                                                       n_perm2*ccohort%gpp_acc_hold  ! [kgC/m2/yr]
                    hio_npp_totl_si_scpf(io_si,scpf) = hio_npp_totl_si_scpf(io_si,scpf) + &
                                                       ccohort%npp_acc_hold *n_perm2
                    
                    
                    hio_npp_leaf_si_scpf(io_si,scpf) = hio_npp_leaf_si_scpf(io_si,scpf) + &
                                                       leaf_m_net_alloc*n_perm2
                    hio_npp_fnrt_si_scpf(io_si,scpf) = hio_npp_fnrt_si_scpf(io_si,scpf) + &
                                                       fnrt_m_net_alloc*n_perm2
                    hio_npp_bgsw_si_scpf(io_si,scpf) = hio_npp_bgsw_si_scpf(io_si,scpf) + &
                                                       sapw_m_net_alloc*n_perm2*           &
                                                       (1._r8-prt_params%allom_agb_frac(ccohort%pft))
                    hio_npp_agsw_si_scpf(io_si,scpf) = hio_npp_agsw_si_scpf(io_si,scpf) + &
                                                       sapw_m_net_alloc*n_perm2*           &
                                                       prt_params%allom_agb_frac(ccohort%pft)
                    hio_npp_bgdw_si_scpf(io_si,scpf) = hio_npp_bgdw_si_scpf(io_si,scpf) + &
                                                       struct_m_net_alloc*n_perm2*         &
                                                       (1._r8-prt_params%allom_agb_frac(ccohort%pft))
                    hio_npp_agdw_si_scpf(io_si,scpf) = hio_npp_agdw_si_scpf(io_si,scpf) + &
                                                       struct_m_net_alloc*n_perm2*         &
                                                       prt_params%allom_agb_frac(ccohort%pft)
                    hio_npp_seed_si_scpf(io_si,scpf) = hio_npp_seed_si_scpf(io_si,scpf) + &
                                                       repro_m_net_alloc*n_perm2
                    hio_npp_stor_si_scpf(io_si,scpf) = hio_npp_stor_si_scpf(io_si,scpf) + &
                                                       store_m_net_alloc*n_perm2

                    ! Woody State Variables (basal area growth increment)
                    if ( int(prt_params%woody(ft)) == itrue) then

                       ! basal area  [m2/ha]
                       hio_ba_si_scpf(io_si,scpf) = hio_ba_si_scpf(io_si,scpf) + &
                            0.25_r8*3.14159_r8*((dbh/100.0_r8)**2.0_r8)*ccohort%n

                       ! also by size class only
                       hio_ba_si_scls(io_si,scls) = hio_ba_si_scls(io_si,scls) + &
                            0.25_r8*3.14159_r8*((dbh/100.0_r8)**2.0_r8)*ccohort%n

                       ! growth increment
                       hio_ddbh_si_scpf(io_si,scpf) = hio_ddbh_si_scpf(io_si,scpf) + &
                            ccohort%ddbhdt*ccohort%n

                    end if

                    hio_m1_si_scpf(io_si,scpf) = hio_m1_si_scpf(io_si,scpf) + ccohort%bmort*ccohort%n
                    hio_m2_si_scpf(io_si,scpf) = hio_m2_si_scpf(io_si,scpf) + ccohort%hmort*ccohort%n
                    hio_m3_si_scpf(io_si,scpf) = hio_m3_si_scpf(io_si,scpf) + ccohort%cmort*ccohort%n
                    hio_m7_si_scpf(io_si,scpf) = hio_m7_si_scpf(io_si,scpf) + &
                         (ccohort%lmort_direct+ccohort%lmort_collateral+ccohort%lmort_infra) * ccohort%n
                    hio_m8_si_scpf(io_si,scpf) = hio_m8_si_scpf(io_si,scpf) + ccohort%frmort*ccohort%n
                    hio_m9_si_scpf(io_si,scpf) = hio_m9_si_scpf(io_si,scpf) + ccohort%smort*ccohort%n
                    
                    if (hlm_use_cohort_age_tracking .eq.itrue) then
                       hio_m10_si_scpf(io_si,scpf) = hio_m10_si_scpf(io_si,scpf) + ccohort%asmort*ccohort%n
                       hio_m10_si_capf(io_si,capf) = hio_m10_si_capf(io_si,capf) + ccohort%asmort*ccohort%n
                       hio_m10_si_scls(io_si,scls) = hio_m10_si_scls(io_si,scls) + ccohort%asmort*ccohort%n
                       hio_m10_si_cacls(io_si,cacls) = hio_m10_si_cacls(io_si,cacls)+ &
                            ccohort%asmort*ccohort%n
                    end if
                    
                    hio_m1_si_scls(io_si,scls) = hio_m1_si_scls(io_si,scls) + ccohort%bmort*ccohort%n
                    hio_m2_si_scls(io_si,scls) = hio_m2_si_scls(io_si,scls) + ccohort%hmort*ccohort%n
                    hio_m3_si_scls(io_si,scls) = hio_m3_si_scls(io_si,scls) + ccohort%cmort*ccohort%n
                    hio_m7_si_scls(io_si,scls) = hio_m7_si_scls(io_si,scls) + &
                         (ccohort%lmort_direct+ccohort%lmort_collateral+ccohort%lmort_infra) * ccohort%n
                    hio_m8_si_scls(io_si,scls) = hio_m8_si_scls(io_si,scls) + &
                         ccohort%frmort*ccohort%n
                    hio_m9_si_scls(io_si,scls) = hio_m9_si_scls(io_si,scls) + ccohort%smort*ccohort%n
                  
                  
                   
                    !C13 discrimination
                    if(gpp_cached + ccohort%gpp_acc_hold > 0.0_r8)then
                       hio_c13disc_si_scpf(io_si,scpf) = ((hio_c13disc_si_scpf(io_si,scpf) * gpp_cached) + &
                            (ccohort%c13disc_acc * ccohort%gpp_acc_hold)) / (gpp_cached + ccohort%gpp_acc_hold)
                    else
                       hio_c13disc_si_scpf(io_si,scpf) = 0.0_r8
                    endif

                    ! number density [/ha]
                    hio_nplant_si_scpf(io_si,scpf) = hio_nplant_si_scpf(io_si,scpf) + ccohort%n

                    ! number density along the cohort age dimension
                    if (hlm_use_cohort_age_tracking .eq.itrue) then
                       hio_nplant_si_capf(io_si,capf) = hio_nplant_si_capf(io_si,capf) + ccohort%n
                       hio_nplant_si_cacls(io_si,cacls) = hio_nplant_si_cacls(io_si,cacls)+ccohort%n
                    end if
                    
                    ! number density by size and biomass
                    hio_agb_si_scls(io_si,scls) = hio_agb_si_scls(io_si,scls) + &
                          total_m * ccohort%n * prt_params%allom_agb_frac(ccohort%pft) * AREA_INV

                    hio_agb_si_scpf(io_si,scpf) = hio_agb_si_scpf(io_si,scpf) + &
                         total_m * ccohort%n * prt_params%allom_agb_frac(ccohort%pft) * AREA_INV


                    hio_biomass_si_scls(io_si,scls) = hio_biomass_si_scls(io_si,scls) + &
                          total_m * ccohort%n * AREA_INV

                    ! update size-class x patch-age related quantities

                    iscag = get_sizeage_class_index(ccohort%dbh,cpatch%age)
                    
                    hio_nplant_si_scag(io_si,iscag) = hio_nplant_si_scag(io_si,iscag) + ccohort%n

                    hio_nplant_si_scls(io_si,scls) = hio_nplant_si_scls(io_si,scls) + ccohort%n
                    
                  
                    ! update size, age, and PFT - indexed quantities

                    iscagpft = get_sizeagepft_class_index(ccohort%dbh,cpatch%age,ccohort%pft)
                    
                    hio_nplant_si_scagpft(io_si,iscagpft) = hio_nplant_si_scagpft(io_si,iscagpft) + ccohort%n

                    ! update age and PFT - indexed quantities

                    iagepft = get_agepft_class_index(cpatch%age,ccohort%pft)
                    
                    hio_npp_si_agepft(io_si,iagepft) = hio_npp_si_agepft(io_si,iagepft) + &
                         ccohort%n * ccohort%npp_acc_hold * AREA_INV

                    hio_biomass_si_agepft(io_si,iagepft) = hio_biomass_si_agepft(io_si,iagepft) + &
                          total_m * ccohort%n * AREA_INV

                    ! update SCPF/SCLS- and canopy/subcanopy- partitioned quantities
                    if (ccohort%canopy_layer .eq. 1) then
                       hio_nplant_canopy_si_scag(io_si,iscag) = hio_nplant_canopy_si_scag(io_si,iscag) + ccohort%n
                       hio_mortality_canopy_si_scag(io_si,iscag) = hio_mortality_canopy_si_scag(io_si,iscag) + &
                            (ccohort%bmort + ccohort%hmort + ccohort%cmort + & 
                            ccohort%frmort + ccohort%smort + ccohort%asmort) * ccohort%n
                       hio_ddbh_canopy_si_scag(io_si,iscag) = hio_ddbh_canopy_si_scag(io_si,iscag) + &
                            ccohort%ddbhdt*ccohort%n
                       hio_bstor_canopy_si_scpf(io_si,scpf) = hio_bstor_canopy_si_scpf(io_si,scpf) + &
                             store_m * ccohort%n
                       hio_bleaf_canopy_si_scpf(io_si,scpf) = hio_bleaf_canopy_si_scpf(io_si,scpf) + &
                             leaf_m * ccohort%n

                       hio_canopy_biomass_si(io_si) = hio_canopy_biomass_si(io_si) + n_perm2 * total_m * g_per_kg

                       !hio_mortality_canopy_si_scpf(io_si,scpf) = hio_mortality_canopy_si_scpf(io_si,scpf)+ &
                       !    (ccohort%bmort + ccohort%hmort + ccohort%cmort + &
                       ! ccohort%frmort + ccohort%smort + ccohort%asmort) * ccohort%n

                       hio_mortality_canopy_si_scpf(io_si,scpf) = hio_mortality_canopy_si_scpf(io_si,scpf)+ &

                            (ccohort%bmort + ccohort%hmort + ccohort%cmort + ccohort%frmort + & 
                            ccohort%smort + ccohort%asmort) * ccohort%n + &
			    (ccohort%lmort_direct + ccohort%lmort_collateral + ccohort%lmort_infra) * &
                            ccohort%n * sec_per_day * days_per_year

                       hio_nplant_canopy_si_scpf(io_si,scpf) = hio_nplant_canopy_si_scpf(io_si,scpf) + ccohort%n
                       hio_nplant_canopy_si_scls(io_si,scls) = hio_nplant_canopy_si_scls(io_si,scls) + ccohort%n
                       hio_lai_canopy_si_scls(io_si,scls) = hio_lai_canopy_si_scls(io_si,scls) + &
                                                            ccohort%treelai*ccohort%c_area * AREA_INV
                       hio_sai_canopy_si_scls(io_si,scls) = hio_sai_canopy_si_scls(io_si,scls) + &
                                                            ccohort%treesai*ccohort%c_area * AREA_INV
                       hio_trimming_canopy_si_scls(io_si,scls) = hio_trimming_canopy_si_scls(io_si,scls) + &
                            ccohort%n * ccohort%canopy_trim
                       hio_crown_area_canopy_si_scls(io_si,scls) = hio_crown_area_canopy_si_scls(io_si,scls) + &
                            ccohort%c_area
                       hio_gpp_canopy_si_scpf(io_si,scpf)      = hio_gpp_canopy_si_scpf(io_si,scpf)      + &
                            n_perm2*ccohort%gpp_acc_hold
                       hio_ar_canopy_si_scpf(io_si,scpf)      = hio_ar_canopy_si_scpf(io_si,scpf)      + &
                            n_perm2*ccohort%resp_acc_hold
                       ! growth increment
                       hio_ddbh_canopy_si_scpf(io_si,scpf) = hio_ddbh_canopy_si_scpf(io_si,scpf) + &
                            ccohort%ddbhdt*ccohort%n
                       hio_ddbh_canopy_si_scls(io_si,scls) = hio_ddbh_canopy_si_scls(io_si,scls) + &
                            ccohort%ddbhdt*ccohort%n

                       ! sum of all mortality
                       hio_mortality_canopy_si_scls(io_si,scls) = hio_mortality_canopy_si_scls(io_si,scls) + &

                             (ccohort%bmort + ccohort%hmort + ccohort%cmort + &
                             ccohort%frmort + ccohort%smort + ccohort%asmort) * ccohort%n + &
                             (ccohort%lmort_direct + ccohort%lmort_collateral + ccohort%lmort_infra) * &
                             ccohort%n * sec_per_day * days_per_year

                       hio_canopy_mortality_carbonflux_si(io_si) = hio_canopy_mortality_carbonflux_si(io_si) + &
                            (ccohort%bmort + ccohort%hmort + ccohort%cmort + & 
                            ccohort%frmort + ccohort%smort + ccohort%asmort) * &
                            total_m * ccohort%n * g_per_kg * days_per_sec * years_per_day * ha_per_m2 + &
                            (ccohort%lmort_direct + ccohort%lmort_collateral + ccohort%lmort_infra) * total_m * &
                            ccohort%n * g_per_kg * ha_per_m2
                       

                       hio_carbon_balance_canopy_si_scls(io_si,scls) = hio_carbon_balance_canopy_si_scls(io_si,scls) + &
                             ccohort%n * ccohort%npp_acc_hold
                       
                      
                       hio_leaf_md_canopy_si_scls(io_si,scls) = hio_leaf_md_canopy_si_scls(io_si,scls) + &
                             leaf_m_turnover * ccohort%n
                       hio_root_md_canopy_si_scls(io_si,scls) = hio_root_md_canopy_si_scls(io_si,scls) + &
                             fnrt_m_turnover * ccohort%n
                       hio_bsw_md_canopy_si_scls(io_si,scls) = hio_bsw_md_canopy_si_scls(io_si,scls) + &
                             sapw_m_turnover * ccohort%n
                       hio_bstore_md_canopy_si_scls(io_si,scls) = hio_bstore_md_canopy_si_scls(io_si,scls) + &
                             store_m_turnover * ccohort%n
                       hio_bdead_md_canopy_si_scls(io_si,scls) = hio_bdead_md_canopy_si_scls(io_si,scls) + &
                             struct_m_turnover * ccohort%n
                       hio_seed_prod_canopy_si_scls(io_si,scls) = hio_seed_prod_canopy_si_scls(io_si,scls) + &
                             ccohort%seed_prod * ccohort%n

                       hio_npp_leaf_canopy_si_scls(io_si,scls) = hio_npp_leaf_canopy_si_scls(io_si,scls) + &
                             leaf_m_net_alloc * ccohort%n
                       hio_npp_fnrt_canopy_si_scls(io_si,scls) = hio_npp_fnrt_canopy_si_scls(io_si,scls) + &
                             fnrt_m_net_alloc * ccohort%n
                       hio_npp_sapw_canopy_si_scls(io_si,scls) = hio_npp_sapw_canopy_si_scls(io_si,scls) + &
                             sapw_m_net_alloc * ccohort%n
                       hio_npp_dead_canopy_si_scls(io_si,scls) = hio_npp_dead_canopy_si_scls(io_si,scls) + &
                             struct_m_net_alloc * ccohort%n
                       hio_npp_seed_canopy_si_scls(io_si,scls) = hio_npp_seed_canopy_si_scls(io_si,scls) + &
                             repro_m_net_alloc * ccohort%n
                       hio_npp_stor_canopy_si_scls(io_si,scls) = hio_npp_stor_canopy_si_scls(io_si,scls) + &
                             store_m_net_alloc * ccohort%n
                       
                       hio_yesterdaycanopylevel_canopy_si_scls(io_si,scls) = &
                            hio_yesterdaycanopylevel_canopy_si_scls(io_si,scls) + &
                            ccohort%canopy_layer_yesterday * ccohort%n
                    else
                       hio_nplant_understory_si_scag(io_si,iscag) = hio_nplant_understory_si_scag(io_si,iscag) + ccohort%n
                       hio_mortality_understory_si_scag(io_si,iscag) = hio_mortality_understory_si_scag(io_si,iscag) + &
                            (ccohort%bmort + ccohort%hmort + ccohort%cmort + &
                            ccohort%frmort + ccohort%smort + ccohort%asmort) * ccohort%n
                       hio_ddbh_understory_si_scag(io_si,iscag) = hio_ddbh_understory_si_scag(io_si,iscag) + &
                            ccohort%ddbhdt*ccohort%n
                       hio_bstor_understory_si_scpf(io_si,scpf) = hio_bstor_understory_si_scpf(io_si,scpf) + &
                             store_m * ccohort%n
                       hio_bleaf_understory_si_scpf(io_si,scpf) = hio_bleaf_understory_si_scpf(io_si,scpf) + &
                             leaf_m  * ccohort%n
                       hio_understory_biomass_si(io_si) = hio_understory_biomass_si(io_si) + &
                             n_perm2 * total_m * g_per_kg

                       !hio_mortality_understory_si_scpf(io_si,scpf) = hio_mortality_understory_si_scpf(io_si,scpf)+ &
                        !    (ccohort%bmort + ccohort%hmort + ccohort%cmort + 
                       !      ccohort%frmort + ccohort%smort + ccohort%asmort) * ccohort%n

                       hio_mortality_understory_si_scpf(io_si,scpf) = hio_mortality_understory_si_scpf(io_si,scpf)+ &
                            (ccohort%bmort + ccohort%hmort + ccohort%cmort + &
                            ccohort%frmort + ccohort%smort + ccohort%asmort) * ccohort%n + &
			    (ccohort%lmort_direct + ccohort%lmort_collateral + ccohort%lmort_infra) * &
                            ccohort%n * sec_per_day * days_per_year

                       hio_nplant_understory_si_scpf(io_si,scpf) = hio_nplant_understory_si_scpf(io_si,scpf) + ccohort%n
                       hio_nplant_understory_si_scls(io_si,scls) = hio_nplant_understory_si_scls(io_si,scls) + ccohort%n
                       hio_lai_understory_si_scls(io_si,scls) = hio_lai_understory_si_scls(io_si,scls) + &
                                                                ccohort%treelai*ccohort%c_area  * AREA_INV
                       hio_sai_understory_si_scls(io_si,scls) = hio_sai_understory_si_scls(io_si,scls) + &
                                                                ccohort%treelai*ccohort%c_area  * AREA_INV
                       hio_trimming_understory_si_scls(io_si,scls) = hio_trimming_understory_si_scls(io_si,scls) + &
                            ccohort%n * ccohort%canopy_trim
                       hio_crown_area_understory_si_scls(io_si,scls) = hio_crown_area_understory_si_scls(io_si,scls) + &
                            ccohort%c_area
                       hio_gpp_understory_si_scpf(io_si,scpf)      = hio_gpp_understory_si_scpf(io_si,scpf)      + &
                            n_perm2*ccohort%gpp_acc_hold
                       hio_ar_understory_si_scpf(io_si,scpf)      = hio_ar_understory_si_scpf(io_si,scpf)      + &
                            n_perm2*ccohort%resp_acc_hold

                       ! growth increment
                       hio_ddbh_understory_si_scpf(io_si,scpf) = hio_ddbh_understory_si_scpf(io_si,scpf) + &
                            ccohort%ddbhdt*ccohort%n
                       hio_ddbh_understory_si_scls(io_si,scls) = hio_ddbh_understory_si_scls(io_si,scls) + &
                            ccohort%ddbhdt*ccohort%n

                       ! sum of all mortality
                       hio_mortality_understory_si_scls(io_si,scls) = hio_mortality_understory_si_scls(io_si,scls) + &

                             (ccohort%bmort + ccohort%hmort + ccohort%cmort + & 
                             ccohort%frmort + ccohort%smort + ccohort%asmort) * ccohort%n + &
                             (ccohort%lmort_direct + ccohort%lmort_collateral + ccohort%lmort_infra) * &
                             ccohort%n * sec_per_day * days_per_year
                       
                       hio_understory_mortality_carbonflux_si(io_si) = hio_understory_mortality_carbonflux_si(io_si) + &
                             (ccohort%bmort + ccohort%hmort + ccohort%cmort + & 
                             ccohort%frmort + ccohort%smort + ccohort%asmort) * &
                             total_m * ccohort%n * g_per_kg * days_per_sec * years_per_day * ha_per_m2 + &
                             (ccohort%lmort_direct + ccohort%lmort_collateral + ccohort%lmort_infra) * total_m * &
                             ccohort%n * g_per_kg * ha_per_m2

                       hio_carbon_balance_understory_si_scls(io_si,scls) = hio_carbon_balance_understory_si_scls(io_si,scls) + &
                             ccohort%npp_acc_hold * ccohort%n

                       hio_leaf_md_understory_si_scls(io_si,scls) = hio_leaf_md_understory_si_scls(io_si,scls) + &
                            leaf_m_turnover * ccohort%n
                       hio_root_md_understory_si_scls(io_si,scls) = hio_root_md_understory_si_scls(io_si,scls) + &
                            fnrt_m_turnover * ccohort%n
                       hio_bsw_md_understory_si_scls(io_si,scls) = hio_bsw_md_understory_si_scls(io_si,scls) + &
                             sapw_m_turnover * ccohort%n
                       hio_bstore_md_understory_si_scls(io_si,scls) = hio_bstore_md_understory_si_scls(io_si,scls) + &
                             store_m_turnover * ccohort%n
                       hio_bdead_md_understory_si_scls(io_si,scls) = hio_bdead_md_understory_si_scls(io_si,scls) + &
                             struct_m_turnover * ccohort%n
                       hio_seed_prod_understory_si_scls(io_si,scls) = hio_seed_prod_understory_si_scls(io_si,scls) + &
                            ccohort%seed_prod * ccohort%n

                       hio_npp_leaf_understory_si_scls(io_si,scls) = hio_npp_leaf_understory_si_scls(io_si,scls) + &
                             leaf_m_net_alloc * ccohort%n
                       hio_npp_fnrt_understory_si_scls(io_si,scls) = hio_npp_fnrt_understory_si_scls(io_si,scls) + &
                             fnrt_m_net_alloc * ccohort%n
                       hio_npp_sapw_understory_si_scls(io_si,scls) = hio_npp_sapw_understory_si_scls(io_si,scls) + &
                             sapw_m_net_alloc * ccohort%n
                       hio_npp_dead_understory_si_scls(io_si,scls) = hio_npp_dead_understory_si_scls(io_si,scls) + &
                             struct_m_net_alloc * ccohort%n
                       hio_npp_seed_understory_si_scls(io_si,scls) = hio_npp_seed_understory_si_scls(io_si,scls) + &
                             repro_m_net_alloc * ccohort%n
                       hio_npp_stor_understory_si_scls(io_si,scls) = hio_npp_stor_understory_si_scls(io_si,scls) + &
                             store_m_net_alloc * ccohort%n
                       
                       hio_yesterdaycanopylevel_understory_si_scls(io_si,scls) = &
                            hio_yesterdaycanopylevel_understory_si_scls(io_si,scls) + &
                            ccohort%canopy_layer_yesterday * ccohort%n
                    endif
                    !
                    !
                    ccohort%canopy_layer_yesterday = real(ccohort%canopy_layer, r8)
                    !
                    ! growth flux of individuals into a given bin
                    ! track the actual growth here, the virtual growth from fusion lower down
                    if ( (scls - ccohort%size_class_lasttimestep ) .gt. 0) then
                       do i_scls = ccohort%size_class_lasttimestep + 1, scls
                          i_scpf = (ccohort%pft-1)*nlevsclass+i_scls
                          hio_growthflux_si_scpf(io_si,i_scpf) = hio_growthflux_si_scpf(io_si,i_scpf) + &
                               ccohort%n * days_per_year
                       end do
                    end if
                    ccohort%size_class_lasttimestep = scls


                    !
                  end associate
               else  ! i.e. cohort%isnew
                  !
                  ! if cohort is new, track its growth flux into the first size bin
                  i_scpf = (ccohort%pft-1)*nlevsclass+1
                  hio_growthflux_si_scpf(io_si,i_scpf) = hio_growthflux_si_scpf(io_si,i_scpf) + ccohort%n * days_per_year
                  ccohort%size_class_lasttimestep = 1
                                   
               end if

               ! resolve some canopy area profiles, both total and of occupied leaves
               ican = ccohort%canopy_layer
               !
               hio_crownarea_si_can(io_si, ican) = hio_crownarea_si_can(io_si, ican) + ccohort%c_area / AREA
               !
               do ileaf=1,ccohort%nv
                  cnlf_indx = ileaf + (ican-1) * nlevleaf
                  hio_crownarea_si_cnlf(io_si, cnlf_indx) = hio_crownarea_si_cnlf(io_si, cnlf_indx) + &
                       ccohort%c_area / AREA
               end do
               
               ccohort => ccohort%taller
            enddo ! cohort loop
            
            ! Patch specific variables that are already calculated
            ! These things are all duplicated. Should they all be converted to LL or array structures RF? 
            ! define scalar to counteract the patch albedo scaling logic for conserved quantities
                        
            ! Update Fire Variables
            hio_spitfire_ros_si(io_si)         = hio_spitfire_ros_si(io_si) + cpatch%ROS_front * cpatch%area * AREA_INV
            hio_fire_ros_area_product_si(io_si)= hio_fire_ros_area_product_si(io_si) + &
                 cpatch%frac_burnt * cpatch%ROS_front * cpatch%area * AREA_INV
            hio_effect_wspeed_si(io_si)        = hio_effect_wspeed_si(io_si) + cpatch%effect_wspeed * cpatch%area * AREA_INV
            hio_tfc_ros_si(io_si)              = hio_tfc_ros_si(io_si) + cpatch%TFC_ROS * cpatch%area * AREA_INV
            hio_tfc_ros_area_product_si(io_si) = hio_tfc_ros_area_product_si(io_si) + &
                 cpatch%frac_burnt * cpatch%TFC_ROS * cpatch%area * AREA_INV
            hio_fire_intensity_si(io_si)       = hio_fire_intensity_si(io_si) + cpatch%FI * cpatch%area * AREA_INV
            hio_fire_area_si(io_si)            = hio_fire_area_si(io_si) + cpatch%frac_burnt * cpatch%area * AREA_INV
            hio_fire_fuel_bulkd_si(io_si)      = hio_fire_fuel_bulkd_si(io_si) + cpatch%fuel_bulkd * cpatch%area * AREA_INV
            hio_fire_fuel_eff_moist_si(io_si)  = hio_fire_fuel_eff_moist_si(io_si) + cpatch%fuel_eff_moist * cpatch%area * AREA_INV
            hio_fire_fuel_sav_si(io_si)        = hio_fire_fuel_sav_si(io_si) + cpatch%fuel_sav * cpatch%area * AREA_INV
            hio_fire_fuel_mef_si(io_si)        = hio_fire_fuel_mef_si(io_si) + cpatch%fuel_mef * cpatch%area * AREA_INV
            hio_sum_fuel_si(io_si)             = hio_sum_fuel_si(io_si) + cpatch%sum_fuel * g_per_kg * cpatch%area * AREA_INV
            
            do i_fuel = 1,nfsc
               hio_litter_moisture_si_fuel(io_si, i_fuel) = hio_litter_moisture_si_fuel(io_si, i_fuel) + &
                    cpatch%litter_moisture(i_fuel) * cpatch%area * AREA_INV

               hio_burnt_frac_litter_si_fuel(io_si, i_fuel) = hio_burnt_frac_litter_si_fuel(io_si, i_fuel) + &
                    cpatch%burnt_frac_litter(i_fuel) * cpatch%frac_burnt * cpatch%area * AREA_INV
            end do


            hio_fire_intensity_area_product_si(io_si) = hio_fire_intensity_area_product_si(io_si) + &
                 cpatch%FI * cpatch%frac_burnt * cpatch%area * AREA_INV

            ! Update Litter Flux Variables

            litt_c       => cpatch%litter(element_pos(carbon12_element))
            flux_diags_c => sites(s)%flux_diags(element_pos(carbon12_element))
                         
            do i_cwd = 1, ncwd

                hio_cwd_ag_si_cwdsc(io_si, i_cwd) = hio_cwd_ag_si_cwdsc(io_si, i_cwd) + &
                      litt_c%ag_cwd(i_cwd)*cpatch%area * AREA_INV * g_per_kg
                hio_cwd_bg_si_cwdsc(io_si, i_cwd) = hio_cwd_bg_si_cwdsc(io_si, i_cwd) + &
                      sum(litt_c%bg_cwd(i_cwd,:)) * cpatch%area * AREA_INV * g_per_kg
                
                hio_cwd_ag_out_si_cwdsc(io_si, i_cwd) = hio_cwd_ag_out_si_cwdsc(io_si, i_cwd) + &
                      litt_c%ag_cwd_frag(i_cwd)*cpatch%area * AREA_INV * g_per_kg
                
                hio_cwd_bg_out_si_cwdsc(io_si, i_cwd) = hio_cwd_bg_out_si_cwdsc(io_si, i_cwd) + &
                      sum(litt_c%bg_cwd_frag(i_cwd,:)) * cpatch%area * AREA_INV * g_per_kg

            end do

            ipa = ipa + 1
            cpatch => cpatch%younger
         end do !patch loop

         ! divide so-far-just-summed but to-be-averaged patch-age-class variables by patch-age-class area to get mean values
         do ipa2 = 1, nlevage
            if (hio_area_si_age(io_si, ipa2) .gt. tiny) then
               hio_lai_si_age(io_si, ipa2) = hio_lai_si_age(io_si, ipa2) / (hio_area_si_age(io_si, ipa2)*AREA)
               hio_ncl_si_age(io_si, ipa2) = hio_ncl_si_age(io_si, ipa2) / (hio_area_si_age(io_si, ipa2)*AREA)
               do i_pft = 1, numpft
                  iagepft = ipa2 + (i_pft-1) * nlevage
                  hio_scorch_height_si_agepft(io_si, iagepft) = &
                       hio_scorch_height_si_agepft(io_si, iagepft) / (hio_area_si_age(io_si, ipa2)*AREA)
               enddo
            else
               hio_lai_si_age(io_si, ipa2) = 0._r8
               hio_ncl_si_age(io_si, ipa2) = 0._r8
            endif
         end do

         ! pass the cohort termination mortality as a flux to the history, and then reset the termination mortality buffer
         ! note there are various ways of reporting the total mortality, so pass to these as well
         do i_pft = 1, numpft
            do i_scls = 1,nlevsclass
               i_scpf = (i_pft-1)*nlevsclass + i_scls
               !
               ! termination mortality. sum of canopy and understory indices
               hio_m6_si_scpf(io_si,i_scpf) = (sites(s)%term_nindivs_canopy(i_scls,i_pft) + &
                                               sites(s)%term_nindivs_ustory(i_scls,i_pft)) * days_per_year

               hio_m6_si_scls(io_si,i_scls) = hio_m6_si_scls(io_si,i_scls) + &
                     (sites(s)%term_nindivs_canopy(i_scls,i_pft) + &
                      sites(s)%term_nindivs_ustory(i_scls,i_pft)) * days_per_year
                     

               !
               ! add termination mortality to canopy and understory mortality
               hio_mortality_canopy_si_scls(io_si,i_scls) = hio_mortality_canopy_si_scls(io_si,i_scls) + &
                    sites(s)%term_nindivs_canopy(i_scls,i_pft) * days_per_year

               hio_mortality_understory_si_scls(io_si,i_scls) = hio_mortality_understory_si_scls(io_si,i_scls) + &
                    sites(s)%term_nindivs_ustory(i_scls,i_pft) * days_per_year

               hio_mortality_canopy_si_scpf(io_si,i_scpf) = hio_mortality_canopy_si_scpf(io_si,i_scpf) + &
                     sites(s)%term_nindivs_canopy(i_scls,i_pft) * days_per_year

               hio_mortality_understory_si_scpf(io_si,i_scpf) = hio_mortality_understory_si_scpf(io_si,i_scpf) + &
                     sites(s)%term_nindivs_ustory(i_scls,i_pft) * days_per_year

               !
               ! imort on its own
               hio_m4_si_scpf(io_si,i_scpf) = sites(s)%imort_rate(i_scls, i_pft)
               hio_m4_si_scls(io_si,i_scls) = hio_m4_si_scls(io_si,i_scls) + sites(s)%imort_rate(i_scls, i_pft)
               !
               ! add imort to other mortality terms. consider imort as understory mortality even if it happens in 
               ! cohorts that may have been promoted as part of the patch creation, and use the pre-calculated site-level 
               ! values to avoid biasing the results by the dramatically-reduced number densities in cohorts that are subject to imort
               hio_mortality_understory_si_scpf(io_si,i_scpf) = hio_mortality_understory_si_scpf(io_si,i_scpf) + &
                    sites(s)%imort_rate(i_scls, i_pft)
               hio_mortality_understory_si_scls(io_si,i_scls) = hio_mortality_understory_si_scls(io_si,i_scls) + &
                    sites(s)%imort_rate(i_scls, i_pft)
               !
               iscag = i_scls ! since imort is by definition something that only happens in newly disturbed patches, treat as such
               hio_mortality_understory_si_scag(io_si,iscag) = hio_mortality_understory_si_scag(io_si,iscag) + &
                    sites(s)%imort_rate(i_scls, i_pft)

               ! fire mortality from the site-level diagnostic rates
               hio_m5_si_scpf(io_si,i_scpf) = sites(s)%fmort_rate_canopy(i_scls, i_pft) + &
                     sites(s)%fmort_rate_ustory(i_scls, i_pft)
               hio_m5_si_scls(io_si,i_scls) = hio_m5_si_scls(io_si,i_scls) + &
                     sites(s)%fmort_rate_canopy(i_scls, i_pft) +  sites(s)%fmort_rate_ustory(i_scls, i_pft)
               !
               hio_crownfiremort_si_scpf(io_si,i_scpf) = sites(s)%fmort_rate_crown(i_scls, i_pft)
               hio_cambialfiremort_si_scpf(io_si,i_scpf) = sites(s)%fmort_rate_cambial(i_scls, i_pft)
               !
               ! fire components of overall canopy and understory mortality
               hio_mortality_canopy_si_scpf(io_si,i_scpf) = hio_mortality_canopy_si_scpf(io_si,i_scpf) + &
                    sites(s)%fmort_rate_canopy(i_scls, i_pft)
               hio_mortality_canopy_si_scls(io_si,i_scls) = hio_mortality_canopy_si_scls(io_si,i_scls) + &
                    sites(s)%fmort_rate_canopy(i_scls, i_pft)

               ! the fire mortality rates for each layer are total dead, since the usable
               ! output will then normalize by the counts, we are allowed to sum over layers
               hio_mortality_understory_si_scpf(io_si,i_scpf) = hio_mortality_understory_si_scpf(io_si,i_scpf) + &
                     sites(s)%fmort_rate_ustory(i_scls, i_pft)

               hio_mortality_understory_si_scls(io_si,i_scls) = hio_mortality_understory_si_scls(io_si,i_scls) + &
                     sites(s)%fmort_rate_ustory(i_scls, i_pft)

               !
               ! carbon flux associated with mortality of trees dying by fire
               hio_canopy_mortality_carbonflux_si(io_si) = hio_canopy_mortality_carbonflux_si(io_si) + &
                     sites(s)%fmort_carbonflux_canopy
               
               hio_understory_mortality_carbonflux_si(io_si) = hio_understory_mortality_carbonflux_si(io_si) + &
                     sites(s)%fmort_carbonflux_ustory
               
               !
               ! for scag variables, also treat as happening in the newly-disurbed patch

               hio_mortality_canopy_si_scag(io_si,iscag) = hio_mortality_canopy_si_scag(io_si,iscag) + &
                    sites(s)%fmort_rate_canopy(i_scls, i_pft)
               hio_mortality_understory_si_scag(io_si,iscag) = hio_mortality_understory_si_scag(io_si,iscag) + &
                    sites(s)%fmort_rate_ustory(i_scls, i_pft)

               ! while in this loop, pass the fusion-induced growth rate flux to history
               hio_growthflux_fusion_si_scpf(io_si,i_scpf) = hio_growthflux_fusion_si_scpf(io_si,i_scpf) + &
                    sites(s)%growthflux_fusion(i_scls, i_pft) * days_per_year
            end do
         end do
         !
         
         ! treat carbon flux from imort the same way
         hio_understory_mortality_carbonflux_si(io_si) = hio_understory_mortality_carbonflux_si(io_si) + &
              sites(s)%imort_carbonflux
         !
         sites(s)%term_nindivs_canopy(:,:) = 0._r8
         sites(s)%term_nindivs_ustory(:,:) = 0._r8
         sites(s)%imort_carbonflux = 0._r8
         sites(s)%imort_rate(:,:) = 0._r8
         sites(s)%fmort_rate_canopy(:,:) = 0._r8
         sites(s)%fmort_rate_ustory(:,:) = 0._r8
         sites(s)%fmort_carbonflux_canopy = 0._r8
         sites(s)%fmort_carbonflux_ustory = 0._r8
         sites(s)%fmort_rate_cambial(:,:) = 0._r8
         sites(s)%fmort_rate_crown(:,:) = 0._r8
         sites(s)%growthflux_fusion(:,:) = 0._r8

         ! pass the recruitment rate as a flux to the history, and then reset the recruitment buffer
         do i_pft = 1, numpft
            hio_recruitment_si_pft(io_si,i_pft) = sites(s)%recruitment_rate(i_pft) * days_per_year
         end do
         sites(s)%recruitment_rate(:) = 0._r8

         ! summarize all of the mortality fluxes by PFT
         do i_pft = 1, numpft
            do i_scls = 1,nlevsclass
               i_scpf = (i_pft-1)*nlevsclass + i_scls

               hio_mortality_si_pft(io_si,i_pft) = hio_mortality_si_pft(io_si,i_pft) + &
                    hio_m1_si_scpf(io_si,i_scpf) + &
                    hio_m2_si_scpf(io_si,i_scpf) + &
                    hio_m3_si_scpf(io_si,i_scpf) + &
                    hio_m4_si_scpf(io_si,i_scpf) + &
                    hio_m5_si_scpf(io_si,i_scpf) + &
                    hio_m6_si_scpf(io_si,i_scpf) + &
		    hio_m7_si_scpf(io_si,i_scpf) + &
                    hio_m8_si_scpf(io_si,i_scpf) + &
                    hio_m9_si_scpf(io_si,i_scpf) + &
                    hio_m10_si_scpf(io_si,i_scpf) 

            end do
         end do
         
         ! ------------------------------------------------------------------------------
         ! Some carbon only litter diagnostics (legacy)
         ! ------------------------------------------------------------------------------

         flux_diags => sites(s)%flux_diags(element_pos(carbon12_element))

         hio_litter_in_si(io_si) = (sum(flux_diags%cwd_ag_input(:)) + &
              sum(flux_diags%cwd_bg_input(:)) + &
              sum(flux_diags%leaf_litter_input(:)) + &
              sum(flux_diags%root_litter_input(:))) * &
              g_per_kg * AREA_INV * days_per_sec

         hio_litter_out_si(io_si) = 0._r8
         hio_seed_bank_si(io_si)  = 0._r8
         hio_seeds_in_si(io_si)   = 0._r8

         cpatch => sites(s)%oldest_patch
         do while(associated(cpatch))
            
            litt => cpatch%litter(element_pos(carbon12_element))
            
            area_frac = cpatch%area * AREA_INV
            
            ! Sum up all output fluxes (fragmentation) kgC/m2/day -> gC/m2/s
            hio_litter_out_si(io_si) = hio_litter_out_si(io_si) + &
                 (sum(litt%leaf_fines_frag(:)) + &
                 sum(litt%root_fines_frag(:,:)) + &
                 sum(litt%ag_cwd_frag(:)) + &
                 sum(litt%bg_cwd_frag(:,:))) * &
                 area_frac * g_per_kg * days_per_sec

            ! Sum up total seed bank (germinated and ungerminated)
            hio_seed_bank_si(io_si) = hio_seed_bank_si(io_si) + &
                 (sum(litt%seed(:))+sum(litt%seed_germ(:))) * &
                 area_frac * g_per_kg * days_per_sec

            ! Sum up the input flux into the seed bank (local and external)
            hio_seeds_in_si(io_si) = hio_seeds_in_si(io_si) + &
                 (sum(litt%seed_in_local(:)) + sum(litt%seed_in_extern(:))) * &
                 area_frac * g_per_kg * days_per_sec
            
            cpatch => cpatch%younger
         end do
         

         ! ------------------------------------------------------------------------------
         ! Diagnostics discretized by element type
         ! ------------------------------------------------------------------------------

         hio_cwd_elcwd(io_si,:)   = 0._r8

         do el = 1, num_elements
            
            flux_diags => sites(s)%flux_diags(el)
            
            ! Sum up all input litter fluxes (above below, fines, cwd)
            hio_litter_in_elem(io_si, el) =  & 
                 sum(flux_diags%cwd_ag_input(:)) + & 
                 sum(flux_diags%cwd_bg_input(:)) + &
                 sum(flux_diags%leaf_litter_input(:)) + &
                 sum(flux_diags%root_litter_input(:))

            hio_cwd_ag_elem(io_si,el)         = 0._r8
            hio_cwd_bg_elem(io_si,el)         = 0._r8
            hio_fines_ag_elem(io_si,el)       = 0._r8
            hio_fines_bg_elem(io_si,el)       = 0._r8

            hio_seed_bank_elem(io_si,el)      = 0._r8
            hio_seed_germ_elem(io_si,el)      = 0._r8
            hio_seed_decay_elem(io_si,el)     = 0._r8
            hio_seeds_in_local_elem(io_si,el) = 0._r8
            hio_seed_in_extern_elem(io_si,el) = 0._r8
            hio_litter_out_elem(io_si,el)     = 0._r8
            
            ! Plant multi-element states and fluxes
            ! Zero states, and set the fluxes
            if(element_list(el).eq.carbon12_element)then
               this%hvars(ih_totvegc_scpf)%r82d(io_si,:) = 0._r8
               this%hvars(ih_leafc_scpf)%r82d(io_si,:)   = 0._r8
               this%hvars(ih_fnrtc_scpf)%r82d(io_si,:)   = 0._r8
               this%hvars(ih_sapwc_scpf)%r82d(io_si,:)   = 0._r8
               this%hvars(ih_storec_scpf)%r82d(io_si,:)  = 0._r8
               this%hvars(ih_reproc_scpf)%r82d(io_si,:)  = 0._r8

               this%hvars(ih_cefflux_scpf)%r82d(io_si,:) = &
                    sites(s)%flux_diags(el)%nutrient_efflux_scpf(:)
               
               this%hvars(ih_cefflux_si)%r81d(io_si) = & 
                    sum(sites(s)%flux_diags(el)%nutrient_efflux_scpf(:),dim=1)
               
            elseif(element_list(el).eq.nitrogen_element)then
               
               this%hvars(ih_totvegn_scpf)%r82d(io_si,:) = 0._r8
               this%hvars(ih_leafn_scpf)%r82d(io_si,:)   = 0._r8
               this%hvars(ih_fnrtn_scpf)%r82d(io_si,:)   = 0._r8
               this%hvars(ih_sapwn_scpf)%r82d(io_si,:)   = 0._r8
               this%hvars(ih_storen_scpf)%r82d(io_si,:)  = 0._r8
               this%hvars(ih_repron_scpf)%r82d(io_si,:)  = 0._r8

               this%hvars(ih_nuptake_scpf)%r82d(io_si,:) = &
                    sites(s)%flux_diags(el)%nutrient_uptake_scpf(:)

               this%hvars(ih_nefflux_scpf)%r82d(io_si,:) = &
                    sites(s)%flux_diags(el)%nutrient_efflux_scpf(:)

               this%hvars(ih_nneedgrow_scpf)%r82d(io_si,:) = &
                    sites(s)%flux_diags(el)%nutrient_needgrow_scpf(:)

               this%hvars(ih_nneedmax_scpf)%r82d(io_si,:) = &
                    sites(s)%flux_diags(el)%nutrient_needmax_scpf(:)
               
               this%hvars(ih_nneedgrow_si)%r81d(io_si) = &
                    sum(sites(s)%flux_diags(el)%nutrient_needgrow_scpf(:),dim=1)

               this%hvars(ih_nneedmax_si)%r81d(io_si) = &
                    sum(sites(s)%flux_diags(el)%nutrient_needmax_scpf(:),dim=1)

               this%hvars(ih_nuptake_si)%r81d(io_si) = & 
                    sum(sites(s)%flux_diags(el)%nutrient_uptake_scpf(:),dim=1)

               this%hvars(ih_nefflux_si)%r81d(io_si) = & 
                    sum(sites(s)%flux_diags(el)%nutrient_efflux_scpf(:),dim=1)
               
               
            elseif(element_list(el).eq.phosphorus_element)then
               this%hvars(ih_totvegp_scpf)%r82d(io_si,:) = 0._r8
               this%hvars(ih_leafp_scpf)%r82d(io_si,:)   = 0._r8
               this%hvars(ih_fnrtp_scpf)%r82d(io_si,:)   = 0._r8
               this%hvars(ih_sapwp_scpf)%r82d(io_si,:)   = 0._r8
               this%hvars(ih_storep_scpf)%r82d(io_si,:)  = 0._r8
               this%hvars(ih_reprop_scpf)%r82d(io_si,:)  = 0._r8

               this%hvars(ih_puptake_scpf)%r82d(io_si,:) = &
                    sites(s)%flux_diags(el)%nutrient_uptake_scpf(:)

               this%hvars(ih_pefflux_scpf)%r82d(io_si,:) = &
                    sites(s)%flux_diags(el)%nutrient_efflux_scpf(:)
               
               this%hvars(ih_pneedgrow_scpf)%r82d(io_si,:) = &
                    sites(s)%flux_diags(el)%nutrient_needgrow_scpf(:)

               this%hvars(ih_pneedmax_scpf)%r82d(io_si,:) = &
                    sites(s)%flux_diags(el)%nutrient_needmax_scpf(:)

               this%hvars(ih_pneedgrow_si)%r81d(io_si) = &
                    sum(sites(s)%flux_diags(el)%nutrient_needgrow_scpf(:),dim=1)

               this%hvars(ih_pneedmax_si)%r81d(io_si) = &
                    sum(sites(s)%flux_diags(el)%nutrient_needmax_scpf(:),dim=1)

               this%hvars(ih_puptake_si)%r81d(io_si) = & 
                    sum(sites(s)%flux_diags(el)%nutrient_uptake_scpf(:),dim=1)
               
               this%hvars(ih_pefflux_si)%r81d(io_si) = & 
                    sum(sites(s)%flux_diags(el)%nutrient_efflux_scpf(:),dim=1)
               
            end if


            cpatch => sites(s)%oldest_patch
            do while(associated(cpatch))

               litt => cpatch%litter(el)

               area_frac = cpatch%area * AREA_INV

               ! Sum up all output fluxes (fragmentation)
               hio_litter_out_elem(io_si,el) = hio_litter_out_elem(io_si,el) + &
                    (sum(litt%leaf_fines_frag(:)) + &
                     sum(litt%root_fines_frag(:,:)) + &
                     sum(litt%ag_cwd_frag(:)) + & 
                     sum(litt%bg_cwd_frag(:,:))) * area_frac

               hio_seed_bank_elem(io_si,el) = hio_seed_bank_elem(io_si,el) + & 
                    sum(litt%seed(:)) * area_frac

               hio_seed_germ_elem(io_si,el) = hio_seed_germ_elem(io_si,el) + &
                    sum(litt%seed_germ(:)) * area_frac
                    
               hio_seed_decay_elem(io_si,el) = hio_seed_decay_elem(io_si,el) + & 
                    sum(litt%seed_decay(:)) * area_frac

               hio_seeds_in_local_elem(io_si,el) = hio_seeds_in_local_elem(io_si,el) + & 
                    sum(litt%seed_in_local(:)) * area_frac

               hio_seed_in_extern_elem(io_si,el) = hio_seed_in_extern_elem(io_si,el) + & 
                    sum(litt%seed_in_extern(:)) * area_frac

               ! Litter State Variables
               hio_cwd_ag_elem(io_si,el) = hio_cwd_ag_elem(io_si,el) + &
                     sum(litt%ag_cwd(:)) * area_frac
               
               hio_cwd_bg_elem(io_si,el) = hio_cwd_bg_elem(io_si,el) + &
                     sum(litt%bg_cwd(:,:)) * area_frac
               
               hio_fines_ag_elem(io_si,el) = hio_fines_ag_elem(io_si,el) + & 
                     sum(litt%leaf_fines(:)) * area_frac
               
               hio_fines_bg_elem(io_si,el) = hio_fines_bg_elem(io_si,el) + &
                     sum(litt%root_fines(:,:)) * area_frac

               do cwd=1,ncwd
                   elcwd = (el-1)*ncwd+cwd
                   hio_cwd_elcwd(io_si,elcwd) = hio_cwd_elcwd(io_si,elcwd) + & 
                         (litt%ag_cwd(cwd) + sum(litt%bg_cwd(cwd,:))) * area_frac

               end do

               ! Load Mass States
               ccohort => cpatch%tallest
               do while(associated(ccohort))

                  sapw_m   = ccohort%prt%GetState(sapw_organ, element_list(el))
                  struct_m = ccohort%prt%GetState(struct_organ, element_list(el))
                  leaf_m   = ccohort%prt%GetState(leaf_organ, element_list(el))
                  fnrt_m   = ccohort%prt%GetState(fnrt_organ, element_list(el))
                  store_m  = ccohort%prt%GetState(store_organ, element_list(el))
                  repro_m  = ccohort%prt%GetState(repro_organ, element_list(el))
                  total_m  = sapw_m+struct_m+leaf_m+fnrt_m+store_m+repro_m
                  
                  i_scpf = ccohort%size_by_pft_class

                  if(element_list(el).eq.carbon12_element)then
                     this%hvars(ih_totvegc_scpf)%r82d(io_si,i_scpf) = & 
                          this%hvars(ih_totvegc_scpf)%r82d(io_si,i_scpf) + total_m
                     this%hvars(ih_leafc_scpf)%r82d(io_si,i_scpf) = & 
                          this%hvars(ih_leafc_scpf)%r82d(io_si,i_scpf) + leaf_m
                     this%hvars(ih_fnrtc_scpf)%r82d(io_si,i_scpf) = & 
                          this%hvars(ih_fnrtc_scpf)%r82d(io_si,i_scpf) + fnrt_m
                     this%hvars(ih_sapwc_scpf)%r82d(io_si,i_scpf) = & 
                          this%hvars(ih_sapwc_scpf)%r82d(io_si,i_scpf) + sapw_m
                     this%hvars(ih_storec_scpf)%r82d(io_si,i_scpf) = & 
                          this%hvars(ih_storec_scpf)%r82d(io_si,i_scpf) + store_m
                     this%hvars(ih_reproc_scpf)%r82d(io_si,i_scpf) = & 
                          this%hvars(ih_reproc_scpf)%r82d(io_si,i_scpf) + repro_m
                  elseif(element_list(el).eq.nitrogen_element)then
                     this%hvars(ih_totvegn_scpf)%r82d(io_si,i_scpf) = & 
                          this%hvars(ih_totvegn_scpf)%r82d(io_si,i_scpf) + total_m
                     this%hvars(ih_leafn_scpf)%r82d(io_si,i_scpf) = & 
                          this%hvars(ih_leafn_scpf)%r82d(io_si,i_scpf) + leaf_m
                     this%hvars(ih_fnrtn_scpf)%r82d(io_si,i_scpf) = & 
                          this%hvars(ih_fnrtn_scpf)%r82d(io_si,i_scpf) + fnrt_m
                     this%hvars(ih_sapwn_scpf)%r82d(io_si,i_scpf) = & 
                          this%hvars(ih_sapwn_scpf)%r82d(io_si,i_scpf) + sapw_m
                     this%hvars(ih_storen_scpf)%r82d(io_si,i_scpf) = & 
                          this%hvars(ih_storen_scpf)%r82d(io_si,i_scpf) + store_m
                     this%hvars(ih_repron_scpf)%r82d(io_si,i_scpf) = & 
                          this%hvars(ih_repron_scpf)%r82d(io_si,i_scpf) + repro_m
                  elseif(element_list(el).eq.phosphorus_element)then
                     this%hvars(ih_totvegp_scpf)%r82d(io_si,i_scpf) = & 
                          this%hvars(ih_totvegp_scpf)%r82d(io_si,i_scpf) + total_m
                     this%hvars(ih_leafp_scpf)%r82d(io_si,i_scpf) = & 
                          this%hvars(ih_leafp_scpf)%r82d(io_si,i_scpf) + leaf_m
                     this%hvars(ih_fnrtp_scpf)%r82d(io_si,i_scpf) = & 
                          this%hvars(ih_fnrtp_scpf)%r82d(io_si,i_scpf) + fnrt_m
                     this%hvars(ih_sapwp_scpf)%r82d(io_si,i_scpf) = & 
                          this%hvars(ih_sapwp_scpf)%r82d(io_si,i_scpf) + sapw_m
                     this%hvars(ih_storep_scpf)%r82d(io_si,i_scpf) = & 
                          this%hvars(ih_storep_scpf)%r82d(io_si,i_scpf) + store_m
                     this%hvars(ih_reprop_scpf)%r82d(io_si,i_scpf) = & 
                          this%hvars(ih_reprop_scpf)%r82d(io_si,i_scpf) + repro_m
                  end if
                  
                  ccohort => ccohort%shorter
               end do
                    
               cpatch => cpatch%younger
            end do

         end do
         



         
         ! pass demotion rates and associated carbon fluxes to history
         do i_scls = 1,nlevsclass
            hio_demotion_rate_si_scls(io_si,i_scls) = sites(s)%demotion_rate(i_scls) * days_per_year
            hio_promotion_rate_si_scls(io_si,i_scls) = sites(s)%promotion_rate(i_scls) * days_per_year
         end do
         !
         ! convert kg C / ha / day to gc / m2 / sec
         hio_demotion_carbonflux_si(io_si) = sites(s)%demotion_carbonflux * g_per_kg * ha_per_m2 * days_per_sec
         hio_promotion_carbonflux_si(io_si) = sites(s)%promotion_carbonflux * g_per_kg * ha_per_m2 * days_per_sec
         !
         ! mortality-associated carbon fluxes
         
         hio_canopy_mortality_carbonflux_si(io_si) = hio_canopy_mortality_carbonflux_si(io_si) + &
               sites(s)%term_carbonflux_canopy * g_per_kg * days_per_sec * ha_per_m2
         
         hio_understory_mortality_carbonflux_si(io_si) = hio_understory_mortality_carbonflux_si(io_si) + &
               sites(s)%term_carbonflux_ustory * g_per_kg * days_per_sec * ha_per_m2

         ! and zero the site-level termination carbon flux variable
         sites(s)%term_carbonflux_canopy = 0._r8
         sites(s)%term_carbonflux_ustory = 0._r8
         !

         ! add the site-level disturbance-associated cwd and litter input fluxes to thir respective flux fields

         do i_cwd = 1, ncwd
             hio_cwd_ag_in_si_cwdsc(io_si, i_cwd) = hio_cwd_ag_in_si_cwdsc(io_si, i_cwd) + &
                   flux_diags_c%cwd_ag_input(i_cwd) * g_per_kg
             
             hio_cwd_bg_in_si_cwdsc(io_si, i_cwd) = hio_cwd_bg_in_si_cwdsc(io_si, i_cwd) + &
                   flux_diags_c%cwd_bg_input(i_cwd) * g_per_kg

         end do

         ! and reset the disturbance-related field buffers

         do el = 1, num_elements
             call sites(s)%flux_diags(el)%ZeroFluxDiags()
         end do

      enddo ! site loop
      
    end associate

    return
  end subroutine update_history_dyn
 
 ! ======================================================================================

 subroutine update_history_prod(this,nc,nsites,sites,dt_tstep)

    ! ---------------------------------------------------------------------------------
    ! This is the call to update the history IO arrays that are expected to only change
    ! after rapid timescale productivity calculations (gpp and respiration).
    ! ---------------------------------------------------------------------------------
    
    use EDTypesMod          , only : nclmax, nlevleaf
    !
    ! Arguments
    class(fates_history_interface_type)                 :: this
    integer                 , intent(in)            :: nc   ! clump index
    integer                 , intent(in)            :: nsites
    type(ed_site_type)      , intent(inout), target :: sites(nsites)
    real(r8)                , intent(in)            :: dt_tstep
    
    ! Locals
    integer  :: s        ! The local site index
    integer  :: io_si     ! The site index of the IO array
    integer  :: ipa      ! The local "I"ndex of "PA"tches 
    integer  :: io_pa    ! The patch index of the IO array
    integer  :: io_pa1   ! The first patch index in the IO array for each site
    integer  :: io_soipa 
    integer  :: lb1,ub1,lb2,ub2  ! IO array bounds for the calling thread
    integer  :: ivar             ! index of IO variable object vector
    integer  :: ft               ! functional type index
    real(r8) :: n_density   ! individual of cohort per m2.
    real(r8) :: resp_g      ! growth respiration per timestep [kgC/indiv/step]
    real(r8) :: npp         ! npp for this time-step (adjusted for g resp) [kgC/indiv/step]
    real(r8) :: aresp       ! autotrophic respiration (adjusted for g resp) [kgC/indiv/step]
    real(r8) :: n_perm2     ! individuals per m2 for the whole column
    real(r8) :: patch_area_by_age(nlevage) ! patch area in each bin for normalizing purposes
    real(r8) :: canopy_area_by_age(nlevage) ! canopy area in each bin for normalizing purposes
    real(r8), parameter :: tiny = 1.e-5_r8      ! some small number
    integer  :: ipa2     ! patch incrementer
    integer :: cnlfpft_indx, cnlf_indx, ipft, ican, ileaf ! more iterators and indices
    type(ed_patch_type),pointer  :: cpatch
    type(ed_cohort_type),pointer :: ccohort
    real(r8) :: per_dt_tstep          ! Time step in frequency units (/s)

    associate( hio_gpp_si         => this%hvars(ih_gpp_si)%r81d, &
               hio_npp_si         => this%hvars(ih_npp_si)%r81d, &
               hio_aresp_si       => this%hvars(ih_aresp_si)%r81d, &
               hio_maint_resp_si  => this%hvars(ih_maint_resp_si)%r81d, &
               hio_growth_resp_si => this%hvars(ih_growth_resp_si)%r81d, &
               hio_c_stomata_si   => this%hvars(ih_c_stomata_si)%r81d, &
               hio_c_lblayer_si   => this%hvars(ih_c_lblayer_si)%r81d, &
               hio_ar_si_scpf     => this%hvars(ih_ar_si_scpf)%r82d, &
               hio_ar_grow_si_scpf   => this%hvars(ih_ar_grow_si_scpf)%r82d, &
               hio_ar_maint_si_scpf  => this%hvars(ih_ar_maint_si_scpf)%r82d, &
               hio_ar_agsapm_si_scpf => this%hvars(ih_ar_agsapm_si_scpf)%r82d, &
               hio_ar_darkm_si_scpf  => this%hvars(ih_ar_darkm_si_scpf)%r82d, &
               hio_ar_crootm_si_scpf => this%hvars(ih_ar_crootm_si_scpf)%r82d, &
               hio_ar_frootm_si_scpf => this%hvars(ih_ar_frootm_si_scpf)%r82d, &
               hio_gpp_canopy_si     => this%hvars(ih_gpp_canopy_si)%r81d, &
               hio_ar_canopy_si      => this%hvars(ih_ar_canopy_si)%r81d, &
               hio_gpp_understory_si => this%hvars(ih_gpp_understory_si)%r81d, &
               hio_ar_understory_si  => this%hvars(ih_ar_understory_si)%r81d, &
               hio_rdark_canopy_si_scls             => this%hvars(ih_rdark_canopy_si_scls)%r82d, &
               hio_livestem_mr_canopy_si_scls       => this%hvars(ih_livestem_mr_canopy_si_scls)%r82d, &
               hio_livecroot_mr_canopy_si_scls      => this%hvars(ih_livecroot_mr_canopy_si_scls)%r82d, &
               hio_froot_mr_canopy_si_scls          => this%hvars(ih_froot_mr_canopy_si_scls)%r82d, &
               hio_resp_g_canopy_si_scls            => this%hvars(ih_resp_g_canopy_si_scls)%r82d, &
               hio_resp_m_canopy_si_scls            => this%hvars(ih_resp_m_canopy_si_scls)%r82d, &
               hio_rdark_understory_si_scls         => this%hvars(ih_rdark_understory_si_scls)%r82d, &
               hio_livestem_mr_understory_si_scls   => this%hvars(ih_livestem_mr_understory_si_scls)%r82d, &
               hio_livecroot_mr_understory_si_scls  => this%hvars(ih_livecroot_mr_understory_si_scls)%r82d, &
               hio_froot_mr_understory_si_scls      => this%hvars(ih_froot_mr_understory_si_scls)%r82d, &
               hio_resp_g_understory_si_scls        => this%hvars(ih_resp_g_understory_si_scls)%r82d, &
               hio_resp_m_understory_si_scls        => this%hvars(ih_resp_m_understory_si_scls)%r82d, &
               hio_leaf_mr_si         => this%hvars(ih_leaf_mr_si)%r81d, &
               hio_froot_mr_si        => this%hvars(ih_froot_mr_si)%r81d, &
               hio_livecroot_mr_si    => this%hvars(ih_livecroot_mr_si)%r81d, &
               hio_livestem_mr_si     => this%hvars(ih_livestem_mr_si)%r81d, &
               hio_gpp_si_age         => this%hvars(ih_gpp_si_age)%r82d, &
               hio_npp_si_age         => this%hvars(ih_npp_si_age)%r82d, &
               hio_c_stomata_si_age   => this%hvars(ih_c_stomata_si_age)%r82d, &
               hio_c_lblayer_si_age   => this%hvars(ih_c_lblayer_si_age)%r82d, &
               hio_parsun_z_si_cnlf     => this%hvars(ih_parsun_z_si_cnlf)%r82d, &
               hio_parsha_z_si_cnlf     => this%hvars(ih_parsha_z_si_cnlf)%r82d, &
               hio_ts_net_uptake_si_cnlf => this%hvars(ih_ts_net_uptake_si_cnlf)%r82d, &
               hio_parsun_z_si_cnlfpft  => this%hvars(ih_parsun_z_si_cnlfpft)%r82d, &
               hio_parsha_z_si_cnlfpft  => this%hvars(ih_parsha_z_si_cnlfpft)%r82d, &
               hio_laisun_z_si_cnlf     => this%hvars(ih_laisun_z_si_cnlf)%r82d, &
               hio_laisha_z_si_cnlf     => this%hvars(ih_laisha_z_si_cnlf)%r82d, &
               hio_laisun_z_si_cnlfpft  => this%hvars(ih_laisun_z_si_cnlfpft)%r82d, &
               hio_laisha_z_si_cnlfpft  => this%hvars(ih_laisha_z_si_cnlfpft)%r82d, &
               hio_laisun_top_si_can     => this%hvars(ih_laisun_top_si_can)%r82d, &
               hio_laisha_top_si_can     => this%hvars(ih_laisha_top_si_can)%r82d, &
               hio_fabd_sun_si_cnlfpft  => this%hvars(ih_fabd_sun_si_cnlfpft)%r82d, &
               hio_fabd_sha_si_cnlfpft  => this%hvars(ih_fabd_sha_si_cnlfpft)%r82d, &
               hio_fabi_sun_si_cnlfpft  => this%hvars(ih_fabi_sun_si_cnlfpft)%r82d, &
               hio_fabi_sha_si_cnlfpft  => this%hvars(ih_fabi_sha_si_cnlfpft)%r82d, &
               hio_fabd_sun_si_cnlf  => this%hvars(ih_fabd_sun_si_cnlf)%r82d, &
               hio_fabd_sha_si_cnlf  => this%hvars(ih_fabd_sha_si_cnlf)%r82d, &
               hio_fabi_sun_si_cnlf  => this%hvars(ih_fabi_sun_si_cnlf)%r82d, &
               hio_fabi_sha_si_cnlf  => this%hvars(ih_fabi_sha_si_cnlf)%r82d, &
               hio_parprof_dir_si_cnlf  => this%hvars(ih_parprof_dir_si_cnlf)%r82d, &
               hio_parprof_dif_si_cnlf  => this%hvars(ih_parprof_dif_si_cnlf)%r82d, &
               hio_parprof_dir_si_cnlfpft  => this%hvars(ih_parprof_dir_si_cnlfpft)%r82d, &
               hio_parprof_dif_si_cnlfpft  => this%hvars(ih_parprof_dif_si_cnlfpft)%r82d, &
               hio_fabd_sun_top_si_can  => this%hvars(ih_fabd_sun_top_si_can)%r82d, &
               hio_fabd_sha_top_si_can  => this%hvars(ih_fabd_sha_top_si_can)%r82d, &
               hio_fabi_sun_top_si_can  => this%hvars(ih_fabi_sun_top_si_can)%r82d, &
               hio_fabi_sha_top_si_can  => this%hvars(ih_fabi_sha_top_si_can)%r82d, &
               hio_parsun_top_si_can     => this%hvars(ih_parsun_top_si_can)%r82d, &
               hio_parsha_top_si_can     => this%hvars(ih_parsha_top_si_can)%r82d &
               )


      ! Flush the relevant history variables 
      call this%flush_hvars(nc,upfreq_in=2)

      per_dt_tstep = 1.0_r8/dt_tstep

      do s = 1,nsites
         
         io_si  = this%iovar_map(nc)%site_index(s)
         io_pa1 = this%iovar_map(nc)%patch1_index(s)
         io_soipa = io_pa1-1
         
         ipa = 0
         cpatch => sites(s)%oldest_patch

         patch_area_by_age(1:nlevage) = 0._r8
         canopy_area_by_age(1:nlevage) = 0._r8

         do while(associated(cpatch))
            
            io_pa = io_pa1 + ipa

            patch_area_by_age(cpatch%age_class)  = &
                 patch_area_by_age(cpatch%age_class) + cpatch%area

            canopy_area_by_age(cpatch%age_class) = &
                 canopy_area_by_age(cpatch%age_class) + cpatch%total_canopy_area

            ! Canopy resitance terms
            hio_c_stomata_si_age(io_si,cpatch%age_class) = &
                 hio_c_stomata_si_age(io_si,cpatch%age_class) + &
                 cpatch%c_stomata * cpatch%total_canopy_area
            
            hio_c_lblayer_si_age(io_si,cpatch%age_class) = &
                 hio_c_lblayer_si_age(io_si,cpatch%age_class) + &
                 cpatch%c_lblayer * cpatch%total_canopy_area
            
            hio_c_stomata_si(io_si) = hio_c_stomata_si(io_si) + &
                 cpatch%c_stomata * cpatch%total_canopy_area
            
            hio_c_lblayer_si(io_si) = hio_c_lblayer_si(io_si) + &
                 cpatch%c_lblayer * cpatch%total_canopy_area

            ccohort => cpatch%shortest
            do while(associated(ccohort))
               
               n_perm2   = ccohort%n * AREA_INV
               
               if ( .not. ccohort%isnew ) then

                  ! Growth respiration is slightly different
                  ! depending on our different allocation hypotheses
                  if( hlm_parteh_mode.eq.prt_carbon_allom_hyp) then
                     ! This is updated during photosynthesis
                     npp    = ccohort%npp_tstep
                     resp_g = ccohort%resp_g_tstep
                     aresp  = ccohort%resp_tstep
                  else
                     ! If we impose growth respiration as a tax
                     ! during growth, and not during photosyntheis
                     ! we need to estimate growth respiration
                     ! by using the previous day's mean, and passing
                     ! that into npp and total autotrophic r
                     resp_g = ccohort%resp_g_daily / (sec_per_day/dt_tstep)
                     npp    = ccohort%npp_tstep-resp_g
                     aresp  = ccohort%resp_tstep+resp_g
                  end if
                  
                  ! Calculate index for the scpf class
                  associate( scpf => ccohort%size_by_pft_class, &
                             scls => ccohort%size_class )
                    
                  ! scale up cohort fluxes to the site level
                  hio_npp_si(io_si) = hio_npp_si(io_si) + &
                        npp * g_per_kg * n_perm2 * per_dt_tstep
                  hio_gpp_si(io_si) = hio_gpp_si(io_si) + &
                        ccohort%gpp_tstep * g_per_kg * n_perm2 * per_dt_tstep
                  hio_aresp_si(io_si) = hio_aresp_si(io_si) + &
                        aresp * g_per_kg * n_perm2 * per_dt_tstep
                  hio_growth_resp_si(io_si) = hio_growth_resp_si(io_si) + &
                        resp_g * g_per_kg * n_perm2 * per_dt_tstep
                  hio_maint_resp_si(io_si) = hio_maint_resp_si(io_si) + &
                        ccohort%resp_m * g_per_kg * n_perm2 * per_dt_tstep
                  

                  ! aggregate MR fluxes to the site level
                  hio_leaf_mr_si(io_si) = hio_leaf_mr_si(io_si) + ccohort%rdark &
                       * n_perm2 *  sec_per_day * days_per_year
                  hio_froot_mr_si(io_si) = hio_froot_mr_si(io_si) + ccohort%froot_mr &
                       * n_perm2 *  sec_per_day * days_per_year
                  hio_livecroot_mr_si(io_si) = hio_livecroot_mr_si(io_si) + ccohort%livecroot_mr &
                       * n_perm2 *  sec_per_day * days_per_year
                  hio_livestem_mr_si(io_si) = hio_livestem_mr_si(io_si) + ccohort%livestem_mr &
                       * n_perm2 *  sec_per_day * days_per_year

                  ! Total AR (kgC/m2/yr) = (kgC/plant/step) / (s/step) * (plant/m2) * (s/yr)
                  hio_ar_si_scpf(io_si,scpf)    =   hio_ar_si_scpf(io_si,scpf) + &
                        (ccohort%resp_tstep/dt_tstep) * n_perm2 * sec_per_day * days_per_year

                  ! Growth AR (kgC/m2/yr)
                  hio_ar_grow_si_scpf(io_si,scpf) = hio_ar_grow_si_scpf(io_si,scpf) + &
                        (resp_g/dt_tstep) * n_perm2 * sec_per_day * days_per_year

                  ! Maint AR (kgC/m2/yr)
                  hio_ar_maint_si_scpf(io_si,scpf) = hio_ar_maint_si_scpf(io_si,scpf) + &
                        (ccohort%resp_m/dt_tstep) * n_perm2 * sec_per_day * days_per_year
                  
                  ! Maintenance AR partition variables are stored as rates (kgC/plant/s)
                  ! (kgC/m2/yr) = (kgC/plant/s) * (plant/m2) * (s/yr)
                  hio_ar_agsapm_si_scpf(io_si,scpf) = hio_ar_agsapm_si_scpf(io_si,scpf) + &
                        ccohort%livestem_mr * n_perm2 * sec_per_day * days_per_year

                  ! (kgC/m2/yr) = (kgC/plant/s) * (plant/m2) * (s/yr)
                  hio_ar_darkm_si_scpf(io_si,scpf) = hio_ar_darkm_si_scpf(io_si,scpf) + &
                        ccohort%rdark * n_perm2 *  sec_per_day * days_per_year

                  ! (kgC/m2/yr) = (kgC/plant/s) * (plant/m2) * (s/yr)
                  hio_ar_crootm_si_scpf(io_si,scpf) = hio_ar_crootm_si_scpf(io_si,scpf) + &
                        ccohort%livecroot_mr * n_perm2 * sec_per_day * days_per_year

                  ! (kgC/m2/yr) = (kgC/plant/s) * (plant/m2) * (s/yr)
                  hio_ar_frootm_si_scpf(io_si,scpf) = hio_ar_frootm_si_scpf(io_si,scpf) + &
                        ccohort%froot_mr * n_perm2  * sec_per_day * days_per_year


                  ! accumulate fluxes per patch age bin
                  hio_gpp_si_age(io_si,cpatch%age_class) = hio_gpp_si_age(io_si,cpatch%age_class) &
                       + ccohort%gpp_tstep * ccohort%n * g_per_kg * per_dt_tstep
                  hio_npp_si_age(io_si,cpatch%age_class) = hio_npp_si_age(io_si,cpatch%age_class) &
                       + npp * ccohort%n * g_per_kg * per_dt_tstep

                  ! accumulate fluxes on canopy- and understory- separated fluxes
                  if (ccohort%canopy_layer .eq. 1) then
                     !
                     ! bulk fluxes are in gC / m2 / s
                     hio_gpp_canopy_si(io_si) = hio_gpp_canopy_si(io_si) + &
                          ccohort%gpp_tstep * g_per_kg * n_perm2 * per_dt_tstep                     
                     hio_ar_canopy_si(io_si) = hio_ar_canopy_si(io_si) + &
                          aresp * g_per_kg * n_perm2 * per_dt_tstep                     

                     !
                     ! size-resolved respiration fluxes are in kg C / ha / yr
                     hio_rdark_canopy_si_scls(io_si,scls) = hio_rdark_canopy_si_scls(io_si,scls) + &
                          ccohort%rdark  * ccohort%n * sec_per_day * days_per_year
                     hio_livestem_mr_canopy_si_scls(io_si,scls) = hio_livestem_mr_canopy_si_scls(io_si,scls) + &
                          ccohort%livestem_mr  * ccohort%n * sec_per_day * days_per_year
                     hio_livecroot_mr_canopy_si_scls(io_si,scls) = hio_livecroot_mr_canopy_si_scls(io_si,scls) + &
                          ccohort%livecroot_mr  * ccohort%n * sec_per_day * days_per_year
                     hio_froot_mr_canopy_si_scls(io_si,scls) = hio_froot_mr_canopy_si_scls(io_si,scls) + &
                          ccohort%froot_mr  * ccohort%n * sec_per_day * days_per_year
                     hio_resp_g_canopy_si_scls(io_si,scls) = hio_resp_g_canopy_si_scls(io_si,scls) + &
                          resp_g  * ccohort%n * sec_per_day * days_per_year * per_dt_tstep 
                     hio_resp_m_canopy_si_scls(io_si,scls) = hio_resp_m_canopy_si_scls(io_si,scls) + &
                          ccohort%resp_m  * ccohort%n * sec_per_day * days_per_year * per_dt_tstep 
                  else
                     !
                     ! bulk fluxes are in gC / m2 / s
                     hio_gpp_understory_si(io_si) = hio_gpp_understory_si(io_si) + &
                          ccohort%gpp_tstep * g_per_kg * n_perm2 * per_dt_tstep                     
                     hio_ar_understory_si(io_si) = hio_ar_understory_si(io_si) + &
                          aresp * g_per_kg * n_perm2 * per_dt_tstep                     

                     !
                     ! size-resolved respiration fluxes are in kg C / ha / yr
                     hio_rdark_understory_si_scls(io_si,scls) = hio_rdark_understory_si_scls(io_si,scls) + &
                          ccohort%rdark  * ccohort%n * sec_per_day * days_per_year
                     hio_livestem_mr_understory_si_scls(io_si,scls) = hio_livestem_mr_understory_si_scls(io_si,scls) + &
                          ccohort%livestem_mr  * ccohort%n * sec_per_day * days_per_year
                     hio_livecroot_mr_understory_si_scls(io_si,scls) = hio_livecroot_mr_understory_si_scls(io_si,scls) + &
                          ccohort%livecroot_mr  * ccohort%n * sec_per_day * days_per_year
                     hio_froot_mr_understory_si_scls(io_si,scls) = hio_froot_mr_understory_si_scls(io_si,scls) + &
                          ccohort%froot_mr  * ccohort%n * sec_per_day * days_per_year
                     hio_resp_g_understory_si_scls(io_si,scls) = hio_resp_g_understory_si_scls(io_si,scls) + &
                          resp_g  * ccohort%n * sec_per_day * days_per_year * per_dt_tstep 
                     hio_resp_m_understory_si_scls(io_si,scls) = hio_resp_m_understory_si_scls(io_si,scls) + &
                          ccohort%resp_m  * ccohort%n * sec_per_day * days_per_year * per_dt_tstep 
                  endif
                end associate
               endif

               !!! canopy leaf carbon balance
               ican = ccohort%canopy_layer
               do ileaf=1,ccohort%nv
                  cnlf_indx = ileaf + (ican-1) * nlevleaf
                  hio_ts_net_uptake_si_cnlf(io_si, cnlf_indx) = hio_ts_net_uptake_si_cnlf(io_si, cnlf_indx) + &
                       ccohort%ts_net_uptake(ileaf) * g_per_kg * per_dt_tstep * ccohort%c_area / AREA
               end do

               ccohort => ccohort%taller
            enddo ! cohort loop

            ! summarize radiation profiles through the canopy
            do ipft=1,numpft
               do ican=1,nclmax         !  cpatch%ncl_p  ?
                  do ileaf=1,nlevleaf   !  cpatch%ncan(ican,ipft) ?
                     ! calculate where we are on multiplexed dimensions
                     cnlfpft_indx = ileaf + (ican-1) * nlevleaf + (ipft-1) * nlevleaf * nclmax 
                     cnlf_indx = ileaf + (ican-1) * nlevleaf
                     !
                     ! first do all the canopy x leaf x pft calculations
                     hio_parsun_z_si_cnlfpft(io_si,cnlfpft_indx) = hio_parsun_z_si_cnlfpft(io_si,cnlfpft_indx) + &
                          cpatch%ed_parsun_z(ican,ipft,ileaf) * cpatch%area * AREA_INV
                     hio_parsha_z_si_cnlfpft(io_si,cnlfpft_indx) = hio_parsha_z_si_cnlfpft(io_si,cnlfpft_indx) + &
                          cpatch%ed_parsha_z(ican,ipft,ileaf) * cpatch%area * AREA_INV
                     !
                     hio_laisun_z_si_cnlfpft(io_si,cnlfpft_indx) = hio_laisun_z_si_cnlfpft(io_si,cnlfpft_indx) + &
                          cpatch%ed_laisun_z(ican,ipft,ileaf) * cpatch%area * AREA_INV
                     hio_laisha_z_si_cnlfpft(io_si,cnlfpft_indx) = hio_laisha_z_si_cnlfpft(io_si,cnlfpft_indx) + &
                          cpatch%ed_laisha_z(ican,ipft,ileaf) * cpatch%area * AREA_INV
                     !
                     hio_fabd_sun_si_cnlfpft(io_si,cnlfpft_indx) = hio_fabd_sun_si_cnlfpft(io_si,cnlfpft_indx) + &
                          cpatch%fabd_sun_z(ican,ipft,ileaf) * cpatch%area * AREA_INV
                     hio_fabd_sha_si_cnlfpft(io_si,cnlfpft_indx) = hio_fabd_sha_si_cnlfpft(io_si,cnlfpft_indx) + &
                          cpatch%fabd_sha_z(ican,ipft,ileaf) * cpatch%area * AREA_INV
                     hio_fabi_sun_si_cnlfpft(io_si,cnlfpft_indx) = hio_fabi_sun_si_cnlfpft(io_si,cnlfpft_indx) + &
                          cpatch%fabi_sun_z(ican,ipft,ileaf) * cpatch%area * AREA_INV
                     hio_fabi_sha_si_cnlfpft(io_si,cnlfpft_indx) = hio_fabi_sha_si_cnlfpft(io_si,cnlfpft_indx) + &
                          cpatch%fabi_sha_z(ican,ipft,ileaf) * cpatch%area * AREA_INV
                     !
                     hio_parprof_dir_si_cnlfpft(io_si,cnlfpft_indx) = hio_parprof_dir_si_cnlfpft(io_si,cnlfpft_indx) + &
                          cpatch%parprof_pft_dir_z(ican,ipft,ileaf) * cpatch%area * AREA_INV
                     hio_parprof_dif_si_cnlfpft(io_si,cnlfpft_indx) = hio_parprof_dif_si_cnlfpft(io_si,cnlfpft_indx) + &
                          cpatch%parprof_pft_dif_z(ican,ipft,ileaf) * cpatch%area * AREA_INV
                     !
                     ! summarize across all PFTs
                     hio_parsun_z_si_cnlf(io_si,cnlf_indx) = hio_parsun_z_si_cnlf(io_si,cnlf_indx) + &
                          cpatch%ed_parsun_z(ican,ipft,ileaf) * cpatch%area * AREA_INV
                     hio_parsha_z_si_cnlf(io_si,cnlf_indx) = hio_parsha_z_si_cnlf(io_si,cnlf_indx) + &
                          cpatch%ed_parsha_z(ican,ipft,ileaf) * cpatch%area * AREA_INV
                     !
                     hio_laisun_z_si_cnlf(io_si,cnlf_indx) = hio_laisun_z_si_cnlf(io_si,cnlf_indx) + &
                          cpatch%ed_laisun_z(ican,ipft,ileaf) * cpatch%area * AREA_INV
                     hio_laisha_z_si_cnlf(io_si,cnlf_indx) = hio_laisha_z_si_cnlf(io_si,cnlf_indx) + &
                          cpatch%ed_laisha_z(ican,ipft,ileaf) * cpatch%area * AREA_INV
                     !
                     hio_fabd_sun_si_cnlf(io_si,cnlf_indx) = hio_fabd_sun_si_cnlf(io_si,cnlf_indx) + &
                          cpatch%fabd_sun_z(ican,ipft,ileaf) * cpatch%area * AREA_INV
                     hio_fabd_sha_si_cnlf(io_si,cnlf_indx) = hio_fabd_sha_si_cnlf(io_si,cnlf_indx) + &
                          cpatch%fabd_sha_z(ican,ipft,ileaf) * cpatch%area * AREA_INV
                     hio_fabi_sun_si_cnlf(io_si,cnlf_indx) = hio_fabi_sun_si_cnlf(io_si,cnlf_indx) + &
                          cpatch%fabi_sun_z(ican,ipft,ileaf) * cpatch%area * AREA_INV
                     hio_fabi_sha_si_cnlf(io_si,cnlf_indx) = hio_fabi_sha_si_cnlf(io_si,cnlf_indx) + &
                          cpatch%fabi_sha_z(ican,ipft,ileaf) * cpatch%area * AREA_INV

                  end do
                  !
                  ! summarize just the top leaf level across all PFTs, for each canopy level
                  hio_parsun_top_si_can(io_si,ican) = hio_parsun_top_si_can(io_si,ican) + &
                       cpatch%ed_parsun_z(ican,ipft,1) * cpatch%area * AREA_INV
                  hio_parsha_top_si_can(io_si,ican) = hio_parsha_top_si_can(io_si,ican) + &
                       cpatch%ed_parsha_z(ican,ipft,1) * cpatch%area * AREA_INV
                  !
                  hio_laisun_top_si_can(io_si,ican) = hio_laisun_top_si_can(io_si,ican) + &
                       cpatch%ed_laisun_z(ican,ipft,1) * cpatch%area * AREA_INV
                  hio_laisha_top_si_can(io_si,ican) = hio_laisha_top_si_can(io_si,ican) + &
                       cpatch%ed_laisha_z(ican,ipft,1) * cpatch%area * AREA_INV
                  !
                  hio_fabd_sun_top_si_can(io_si,ican) = hio_fabd_sun_top_si_can(io_si,ican) + &
                       cpatch%fabd_sun_z(ican,ipft,1) * cpatch%area * AREA_INV
                  hio_fabd_sha_top_si_can(io_si,ican) = hio_fabd_sha_top_si_can(io_si,ican) + &
                       cpatch%fabd_sha_z(ican,ipft,1) * cpatch%area * AREA_INV
                  hio_fabi_sun_top_si_can(io_si,ican) = hio_fabi_sun_top_si_can(io_si,ican) + &
                       cpatch%fabi_sun_z(ican,ipft,1) * cpatch%area * AREA_INV
                  hio_fabi_sha_top_si_can(io_si,ican) = hio_fabi_sha_top_si_can(io_si,ican) + &
                       cpatch%fabi_sha_z(ican,ipft,1) * cpatch%area * AREA_INV
                  !
               end do
            end do

            ! PFT-mean radiation profiles
            do ican=1,nclmax
               do ileaf=1,nlevleaf
                  ! calculate where we are on multiplexed dimensions
                  cnlf_indx = ileaf + (ican-1) * nlevleaf
                  !
                  hio_parprof_dir_si_cnlf(io_si,cnlf_indx) = hio_parprof_dir_si_cnlf(io_si,cnlf_indx) + &
                       cpatch%parprof_dir_z(ican,ileaf) * cpatch%area * AREA_INV
                  hio_parprof_dif_si_cnlf(io_si,cnlf_indx) = hio_parprof_dif_si_cnlf(io_si,cnlf_indx) + &
                       cpatch%parprof_dif_z(ican,ileaf) * cpatch%area * AREA_INV
               end do
            end do

            ipa = ipa + 1
            cpatch => cpatch%younger
         end do !patch loop

         do ipa2 = 1, nlevage
            if (patch_area_by_age(ipa2) .gt. tiny) then
               hio_gpp_si_age(io_si, ipa2) = hio_gpp_si_age(io_si, ipa2) / (patch_area_by_age(ipa2))
               hio_npp_si_age(io_si, ipa2) = hio_npp_si_age(io_si, ipa2) / (patch_area_by_age(ipa2))
            else
               hio_gpp_si_age(io_si, ipa2) = 0._r8
               hio_npp_si_age(io_si, ipa2) = 0._r8
            endif

            ! Normalize resistance diagnostics
            if (canopy_area_by_age(ipa2) .gt. tiny) then
               hio_c_stomata_si_age(io_si,ipa2) = &
                    hio_c_stomata_si_age(io_si,ipa2) / canopy_area_by_age(ipa2)

               hio_c_lblayer_si_age(io_si,ipa2) = &
                    hio_c_lblayer_si_age(io_si,ipa2) / canopy_area_by_age(ipa2)
            else
               hio_c_stomata_si_age(io_si,ipa2) = 0._r8
               hio_c_lblayer_si_age(io_si,ipa2) = 0._r8
            end if
            
         end do
         
         ! Normalize resistance diagnostics
         if ( sum(canopy_area_by_age(1:nlevage)) .gt. tiny) then
            hio_c_stomata_si(io_si) = hio_c_stomata_si(io_si) / sum(canopy_area_by_age(1:nlevage))
            hio_c_lblayer_si(io_si) = hio_c_lblayer_si(io_si) / sum(canopy_area_by_age(1:nlevage))
         else
            hio_c_stomata_si(io_si) = 0._r8
            hio_c_lblayer_si(io_si) = 0._r8
         end if
 
      enddo ! site loop

    end associate
 
  end subroutine update_history_prod

  ! =====================================================================================

  subroutine update_history_hydraulics(this,nc,nsites,sites,bc_in,dt_tstep)

    ! ---------------------------------------------------------------------------------
    ! This is the call to update the history IO arrays that are expected to only change
    ! after rapid timescale productivity calculations (gpp and respiration).
    ! ---------------------------------------------------------------------------------
    
    use FatesHydraulicsMemMod, only : ed_cohort_hydr_type, nshell
    use FatesHydraulicsMemMod, only : ed_site_hydr_type
    use EDTypesMod           , only : maxpft

    
    ! Arguments
    class(fates_history_interface_type)             :: this
    integer                 , intent(in)            :: nc   ! clump index
    integer                 , intent(in)            :: nsites
    type(ed_site_type)      , intent(inout), target :: sites(nsites)
    type(bc_in_type)        , intent(in)            :: bc_in(nsites)
    real(r8)                , intent(in)            :: dt_tstep
    
    ! Locals
    integer  :: s        ! The local site index
    integer  :: io_si     ! The site index of the IO array
    integer  :: ipa      ! The local "I"ndex of "PA"tches 
    integer  :: ft               ! functional type index
    integer  :: scpf
!    integer  :: io_shsl  ! The combined "SH"ell "S"oil "L"ayer index in the IO array
    real(r8), parameter :: tiny = 1.e-5_r8      ! some small number
    real(r8) :: ncohort_scpf(nlevsclass*maxpft)  ! Bins to count up cohorts counts used in weighting
                                                   ! should be "hio_nplant_si_scpf"
    real(r8) :: number_fraction
    real(r8) :: number_fraction_rate
    real(r8) :: mean_aroot
    integer  :: ipa2     ! patch incrementer
    integer  :: iscpf    ! index of the scpf group
    integer  :: ipft     ! index of the pft loop
    integer  :: iscls    ! index of the size-class loop
    integer  :: k        ! rhizosphere shell index
    integer  :: jsoil    ! soil layer index
    integer  :: jrhiz    ! rhizosphere layer index
    integer  :: jr1, jr2 ! Rhizosphere top and bottom layers
    integer  :: nlevrhiz ! number of rhizosphere layers
    real(r8) :: mean_soil_vwc    ! mean soil volumetric water content [m3/m3]
    real(r8) :: mean_soil_vwcsat ! mean soil saturated volumetric water content [m3/m3]
    real(r8) :: mean_soil_matpot ! mean soil water potential [MPa]
    real(r8) :: layer_areaweight ! root area weighting factor for each soil layer
    real(r8) :: areaweight       ! root area weighting factor for column
    real(r8) :: vwc              ! volumetric water content of layer [m3/m3] = theta
    real(r8) :: vwc_sat          ! saturated water content of layer [m3/m3]
    real(r8) :: psi              ! matric potential of soil layer
    type(ed_patch_type),pointer  :: cpatch
    type(ed_cohort_type),pointer :: ccohort
    type(ed_cohort_hydr_type), pointer :: ccohort_hydr
    type(ed_site_hydr_type), pointer :: site_hydr

    real(r8), parameter :: daysecs = 86400.0_r8 ! What modeler doesn't recognize 86400?
    real(r8), parameter :: yeardays = 365.0_r8  ! Should this be 365.25?

    
    if(hlm_use_planthydro.eq.ifalse) return

    associate( hio_errh2o_scpf  => this%hvars(ih_errh2o_scpf)%r82d, &
          hio_tran_scpf         => this%hvars(ih_tran_scpf)%r82d, &
          hio_sapflow_scpf      => this%hvars(ih_sapflow_scpf)%r82d, &
          hio_sapflow_si        => this%hvars(ih_sapflow_si)%r81d, & 
          hio_iterh1_scpf       => this%hvars(ih_iterh1_scpf)%r82d, &          
          hio_iterh2_scpf       => this%hvars(ih_iterh2_scpf)%r82d, &           
          hio_ath_scpf          => this%hvars(ih_ath_scpf)%r82d, &               
          hio_tth_scpf          => this%hvars(ih_tth_scpf)%r82d, &               
          hio_sth_scpf          => this%hvars(ih_sth_scpf)%r82d, &                     
          hio_lth_scpf          => this%hvars(ih_lth_scpf)%r82d, &                     
          hio_awp_scpf          => this%hvars(ih_awp_scpf)%r82d, &                     
          hio_twp_scpf          => this%hvars(ih_twp_scpf)%r82d, &  
          hio_swp_scpf          => this%hvars(ih_swp_scpf)%r82d, &                     
          hio_lwp_scpf          => this%hvars(ih_lwp_scpf)%r82d, &  
          hio_aflc_scpf          => this%hvars(ih_aflc_scpf)%r82d, &                     
          hio_tflc_scpf          => this%hvars(ih_tflc_scpf)%r82d, &  
          hio_sflc_scpf          => this%hvars(ih_sflc_scpf)%r82d, &                     
          hio_lflc_scpf          => this%hvars(ih_lflc_scpf)%r82d, &                   
          hio_btran_scpf        => this%hvars(ih_btran_scpf)%r82d, &
          hio_h2oveg_si         => this%hvars(ih_h2oveg_si)%r81d, &
          hio_nplant_si_scpf    => this%hvars(ih_nplant_si_scpf)%r82d, &
          hio_nplant_si_capf    => this%hvars(ih_nplant_si_capf)%r82d, &
          hio_h2oveg_hydro_err_si   => this%hvars(ih_h2oveg_hydro_err_si)%r81d, &
          hio_rootwgt_soilvwc_si    => this%hvars(ih_rootwgt_soilvwc_si)%r81d, &
          hio_rootwgt_soilvwcsat_si => this%hvars(ih_rootwgt_soilvwcsat_si)%r81d, & 
          hio_rootwgt_soilmatpot_si => this%hvars(ih_rootwgt_soilmatpot_si)%r81d, &
          hio_soilmatpot_sl         => this%hvars(ih_soilmatpot_sl)%r82d, &
          hio_soilvwc_sl            => this%hvars(ih_soilvwc_sl)%r82d, &
          hio_soilvwcsat_sl         => this%hvars(ih_soilvwcsat_sl)%r82d, &
          hio_rootuptake_si         => this%hvars(ih_rootuptake_si)%r81d, &
          hio_rootuptake_sl         => this%hvars(ih_rootuptake_sl)%r82d, &
          hio_rootuptake0_scpf      => this%hvars(ih_rootuptake0_scpf)%r82d, &
          hio_rootuptake10_scpf     => this%hvars(ih_rootuptake10_scpf)%r82d, &
          hio_rootuptake50_scpf     => this%hvars(ih_rootuptake50_scpf)%r82d, &
          hio_rootuptake100_scpf    => this%hvars(ih_rootuptake100_scpf)%r82d )

      ! Flush the relevant history variables 
      call this%flush_hvars(nc,upfreq_in=4)
      
      do s = 1,nsites

         site_hydr => sites(s)%si_hydr
         nlevrhiz = site_hydr%nlevrhiz
         jr1 = site_hydr%i_rhiz_t
         jr2 = site_hydr%i_rhiz_b

         io_si  = this%iovar_map(nc)%site_index(s)
         
         hio_h2oveg_si(io_si)              = site_hydr%h2oveg
         hio_h2oveg_hydro_err_si(io_si)    = site_hydr%h2oveg_hydro_err

         ncohort_scpf(:) = 0.0_r8  ! Counter for normalizing weighting 
                                   ! factors for cohort mean propoerties
                                   ! This is actually used as a check
                                   ! on hio_nplant_si_scpf
         
         ! Get column means of some soil diagnostics, these are weighted
         ! by the amount of fine-root surface area in each layer
         ! --------------------------------------------------------------------
         
         mean_soil_vwc    = 0._r8
         mean_soil_matpot = 0._r8
         mean_soil_vwcsat = 0._r8
         areaweight       = 0._r8
         
         do jrhiz=1,nlevrhiz
            
            jsoil = jrhiz + jr1-1
            vwc     = bc_in(s)%h2o_liqvol_sl(jsoil)
            psi     = site_hydr%wrf_soil(jrhiz)%p%psi_from_th(vwc)
            vwc_sat = bc_in(s)%watsat_sl(jsoil)
            layer_areaweight = site_hydr%l_aroot_layer(jrhiz)*pi_const*site_hydr%rs1(jrhiz)**2.0
            mean_soil_vwc    = mean_soil_vwc + vwc*layer_areaweight
            mean_soil_vwcsat = mean_soil_vwcsat + vwc_sat*layer_areaweight
            mean_soil_matpot = mean_soil_matpot + psi*layer_areaweight
            areaweight       = areaweight + layer_areaweight

            hio_soilmatpot_sl(io_si,jsoil) = psi
            hio_soilvwc_sl(io_si,jsoil)    = vwc
            hio_soilvwcsat_sl(io_si,jsoil) = vwc_sat
            
         end do
         
         hio_rootwgt_soilvwc_si(io_si)    = mean_soil_vwc/areaweight
         hio_rootwgt_soilvwcsat_si(io_si) = mean_soil_vwcsat/areaweight
         hio_rootwgt_soilmatpot_si(io_si) = mean_soil_matpot/areaweight
         
         hio_rootuptake_si(io_si) = sum(site_hydr%rootuptake_sl,dim=1)
         hio_rootuptake_sl(io_si,:) = 0._r8
         hio_rootuptake_sl(io_si,jr1:jr2) = site_hydr%rootuptake_sl(1:nlevrhiz)
         hio_rootuptake_si(io_si) = sum(site_hydr%sapflow_scpf)
         
         cpatch => sites(s)%oldest_patch
         do while(associated(cpatch))
            ccohort => cpatch%shortest
            do while(associated(ccohort))
               if ( .not. ccohort%isnew ) then
                  ! Calculate index for the scpf class
                  iscpf = ccohort%size_by_pft_class
                  ncohort_scpf(iscpf) = ncohort_scpf(iscpf) + ccohort%n
               end if
               ccohort => ccohort%taller
            enddo ! cohort loop
            cpatch => cpatch%younger
         end do !patch loop

         do ipft = 1, numpft
            do iscls = 1,nlevsclass
               iscpf = (ipft-1)*nlevsclass + iscls
               hio_sapflow_scpf(io_si,iscpf)       = site_hydr%sapflow_scpf(iscls, ipft)
               hio_rootuptake0_scpf(io_si,iscpf)   = site_hydr%rootuptake0_scpf(iscls,ipft)
               hio_rootuptake10_scpf(io_si,iscpf)  = site_hydr%rootuptake10_scpf(iscls,ipft)
               hio_rootuptake50_scpf(io_si,iscpf)  = site_hydr%rootuptake50_scpf(iscls,ipft)
               hio_rootuptake100_scpf(io_si,iscpf) = site_hydr%rootuptake100_scpf(iscls,ipft)
            end do
         end do

         ipa = 0
         cpatch => sites(s)%oldest_patch
         do while(associated(cpatch))
            
            ccohort => cpatch%shortest
            do while(associated(ccohort))

               ccohort_hydr => ccohort%co_hydr
               
               if ( .not. ccohort%isnew ) then

                  ! Calculate index for the scpf class
                  iscpf = ccohort%size_by_pft_class
                  
                  ! scale up cohort fluxes to their sites
                  number_fraction_rate = (ccohort%n / ncohort_scpf(iscpf))/dt_tstep
                  
                  ! scale cohorts to mean quantity
                  number_fraction = (ccohort%n / ncohort_scpf(iscpf))
                  
                  hio_errh2o_scpf(io_si,iscpf) = hio_errh2o_scpf(io_si,iscpf) + &
                        ccohort_hydr%errh2o * number_fraction_rate ! [kg/indiv/s]
                  
                  hio_tran_scpf(io_si,iscpf) = hio_tran_scpf(io_si,iscpf) + &
                        (ccohort_hydr%qtop) * number_fraction_rate ! [kg/indiv/s]
                  
                  hio_iterh1_scpf(io_si,iscpf)          = hio_iterh1_scpf(io_si,iscpf) + &
                        ccohort_hydr%iterh1  * number_fraction             ! [-]
                  
                  hio_iterh2_scpf(io_si,iscpf)          = hio_iterh2_scpf(io_si,iscpf) + &
                        ccohort_hydr%iterh2 * number_fraction             ! [-]

                  mean_aroot = sum(ccohort_hydr%th_aroot(:)*ccohort_hydr%v_aroot_layer(:)) / &
                       sum(ccohort_hydr%v_aroot_layer(:))
                  
                  hio_ath_scpf(io_si,iscpf)             = hio_ath_scpf(io_si,iscpf) + &
                       mean_aroot * number_fraction      ! [m3 m-3]
                  
                  hio_tth_scpf(io_si,iscpf)             = hio_tth_scpf(io_si,iscpf) + &
                        ccohort_hydr%th_troot  * number_fraction         ! [m3 m-3]
                  
                  hio_sth_scpf(io_si,iscpf)             = hio_sth_scpf(io_si,iscpf) + &
                        ccohort_hydr%th_ag(2)  * number_fraction        ! [m3 m-3]
                  
                  hio_lth_scpf(io_si,iscpf)             =  hio_lth_scpf(io_si,iscpf) + &
                        ccohort_hydr%th_ag(1)  * number_fraction        ! [m3 m-3]

                  mean_aroot = sum(ccohort_hydr%psi_aroot(:)*ccohort_hydr%v_aroot_layer(:)) / &
                       sum(ccohort_hydr%v_aroot_layer(:))
                  
                  hio_awp_scpf(io_si,iscpf)             = hio_awp_scpf(io_si,iscpf) + &
                       mean_aroot * number_fraction     ! [MPa]
                  
                  hio_twp_scpf(io_si,iscpf)             = hio_twp_scpf(io_si,iscpf) + &
                        ccohort_hydr%psi_troot  * number_fraction       ! [MPa]
                  
                  hio_swp_scpf(io_si,iscpf)             = hio_swp_scpf(io_si,iscpf) + &
                        ccohort_hydr%psi_ag(2)  * number_fraction       ! [MPa]
                  
                  hio_lwp_scpf(io_si,iscpf)             = hio_lwp_scpf(io_si,iscpf) + &
                       ccohort_hydr%psi_ag(1)  * number_fraction       ! [MPa]

                  mean_aroot = sum(ccohort_hydr%ftc_aroot(:)*ccohort_hydr%v_aroot_layer(:)) / &
                       sum(ccohort_hydr%v_aroot_layer(:))
                  hio_aflc_scpf(io_si,iscpf)             = hio_aflc_scpf(io_si,iscpf) + &
                        mean_aroot   * number_fraction     
                  
                  hio_tflc_scpf(io_si,iscpf)             = hio_tflc_scpf(io_si,iscpf) + &
                        ccohort_hydr%ftc_troot  * number_fraction     
                  
                  hio_sflc_scpf(io_si,iscpf)             = hio_sflc_scpf(io_si,iscpf) + &
                       ccohort_hydr%ftc_ag(2)  * number_fraction       
                  
                  hio_lflc_scpf(io_si,iscpf)             = hio_lflc_scpf(io_si,iscpf) + &
                        ccohort_hydr%ftc_ag(1)  * number_fraction   
                  
                  hio_btran_scpf(io_si,iscpf)           = hio_btran_scpf(io_si,iscpf) + &
                        ccohort_hydr%btran  * number_fraction        ! [-]
                  
               endif

               ccohort => ccohort%taller
            enddo ! cohort loop
            ipa = ipa + 1
            cpatch => cpatch%younger
         end do !patch loop

         if(hlm_use_ed_st3.eq.ifalse) then
            do scpf=1,nlevsclass*numpft
               if( abs(hio_nplant_si_scpf(io_si, scpf)-ncohort_scpf(scpf)) > 1.0E-8_r8 ) then
                  write(fates_log(),*) 'numpft:',numpft
                  write(fates_log(),*) 'nlevsclass:',nlevsclass
                  write(fates_log(),*) 'scpf:',scpf
                  write(fates_log(),*) 'io_si:',io_si
                  write(fates_log(),*) 'hio_nplant_si_scpf:',hio_nplant_si_scpf(io_si, scpf)
                  write(fates_log(),*) 'ncohort_scpf:',ncohort_scpf(scpf)
                  write(fates_log(),*) 'nplant check on hio_nplant_si_scpf fails during hydraulics history updates'
                  call endrun(msg=errMsg(sourcefile, __LINE__))
               end if
            end do
         end if

      enddo ! site loop

    end associate
 
 end subroutine update_history_hydraulics

  ! ====================================================================================
  integer function num_history_vars(this)

    implicit none

    class(fates_history_interface_type), intent(in) :: this

    num_history_vars = this%num_history_vars_
    
  end function num_history_vars
  
  ! ====================================================================================
  
  subroutine initialize_history_vars(this)

    implicit none

    class(fates_history_interface_type), intent(inout) :: this

   ! Determine how many of the history IO variables registered in FATES
   ! are going to be allocated
   call this%define_history_vars(initialize_variables=.false.)

   ! Allocate the list of history output variable objects
   allocate(this%hvars(this%num_history_vars()))
   
   ! construct the object that defines all of the IO variables
   call this%define_history_vars(initialize_variables=.true.)
   
 end subroutine initialize_history_vars
  
  ! ====================================================================================
  
  subroutine define_history_vars(this, initialize_variables)
    
    ! ---------------------------------------------------------------------------------
    ! 
    !                    REGISTRY OF HISTORY OUTPUT VARIABLES
    !
    ! This subroutine is called in two contexts, either in count mode or inialize mode
    ! In count mode, we just walk through the list of registerred variables, compare
    ! if the variable of interest list the current host model and add it to the count
    ! if true.  This count is used just to allocate the variable space.  After this
    ! has been done, we go through the list a second time populating a memory structure.
    ! This phase is the "initialize" phase.  These two phases are differntiated by the
    ! string "callstep", which should be either "count" or "initialize".
    !
    ! Note 1 there are different ways you can flush or initialize the output fields.
    ! If you flush to a native type, (such as zero), the entire slab which covers
    ! indices which may not be relevant to FATES, are flushed to this value.  So
    ! in that case, lakes and crops that are not controlled by FATES will zero'd
    ! and when values are scaled up to the land-grid, the zero's for non FATES will
    ! be included.  This is good and correct if nothing is there.  
    !
    ! But, what if crops exist in the host model and occupy a fraction of the land-surface
    ! shared with natural vegetation? In that case, you want to flush your arrays
    ! with a value that the HLM treats as "do not average"
    ! 
    ! If your HLM makes use of, and you want, INTEGER OUTPUT, pass the flushval as
    ! a real.  The applied flush value will use the NINT() intrinsic function
    ! ---------------------------------------------------------------------------------

    use FatesIOVariableKindMod, only : patch_r8, patch_ground_r8, patch_size_pft_r8
    use FatesIOVariableKindMod, only : site_r8, site_ground_r8, site_size_pft_r8    
    use FatesIOVariableKindMod, only : site_size_r8, site_pft_r8, site_age_r8
    use FatesIOVariableKindMod, only : site_coage_pft_r8, site_coage_r8
    use FatesIOVariableKindMod, only : site_height_r8
    use FatesInterfaceTypesMod     , only : hlm_use_planthydro
    
    use FatesIOVariableKindMod, only : site_fuel_r8, site_cwdsc_r8, site_scag_r8
    use FatesIOVariableKindMod, only : site_can_r8, site_cnlf_r8, site_cnlfpft_r8
    use FatesIOVariableKindMod, only : site_scagpft_r8, site_agepft_r8
    use FatesIOVariableKindMod, only : site_elem_r8, site_elpft_r8
    use FatesIOVariableKindMod, only : site_elcwd_r8, site_elage_r8


    implicit none
    
    class(fates_history_interface_type), intent(inout) :: this
    logical, intent(in) :: initialize_variables  ! are we 'count'ing or 'initializ'ing?

    integer :: ivar
    character(len=10) :: tempstring 
    
    ivar=0
    
    ! Site level counting variables
    call this%set_history_var(vname='ED_NPATCHES', units='none',                &
         long='Total number of ED patches per site', use_default='active',      &
         avgflag='A', vtype=site_r8, hlms='CLM:ALM', flushval=0.0_r8, upfreq=1,    &
         ivar=ivar, initialize=initialize_variables, index = ih_npatches_si)

    call this%set_history_var(vname='ED_NCOHORTS', units='none',                &
         long='Total number of ED cohorts per site', use_default='active',      &
         avgflag='A', vtype=site_r8, hlms='CLM:ALM', flushval=0.0_r8, upfreq=1,    &
         ivar=ivar, initialize=initialize_variables, index = ih_ncohorts_si)
    
    ! Patch variables
    call this%set_history_var(vname='TRIMMING', units='none',                   &
         long='Degree to which canopy expansion is limited by leaf economics',  & 
         use_default='active', &
         avgflag='A', vtype=site_r8, hlms='CLM:ALM', flushval=0.0_r8, upfreq=1,    &
         ivar=ivar, initialize=initialize_variables, index = ih_trimming_si)
    
    call this%set_history_var(vname='AREA_PLANT', units='m2',                   &
         long='area occupied by all plants', use_default='active',              &
         avgflag='A', vtype=site_r8, hlms='CLM:ALM', flushval=0.0_r8, upfreq=1,    &
         ivar=ivar, initialize=initialize_variables, index = ih_area_plant_si)
    
    call this%set_history_var(vname='AREA_TREES', units='m2',                   &
         long='area occupied by woody plants', use_default='active',            &
         avgflag='A', vtype=site_r8, hlms='CLM:ALM', flushval=0.0_r8, upfreq=1,    &
         ivar=ivar, initialize=initialize_variables, index = ih_area_trees_si)

    call this%set_history_var(vname='SITE_COLD_STATUS', units='0,1,2', &
          long='Site level cold status, 0=not cold-dec, 1=too cold for leaves, 2=not-too cold',  &
          use_default='active',                                                  &
          avgflag='A', vtype=site_r8, hlms='CLM:ALM', flushval=hlm_hio_ignore_val, upfreq=1, &
          ivar=ivar, initialize=initialize_variables, index = ih_site_cstatus_si )

    call this%set_history_var(vname='SITE_DROUGHT_STATUS', units='0,1,2,3', &
          long='Site level drought status, <2 too dry for leaves, >=2 not-too dry', &
          use_default='active',                                                  &
          avgflag='A', vtype=site_r8, hlms='CLM:ALM', flushval=hlm_hio_ignore_val, upfreq=1, &
          ivar=ivar, initialize=initialize_variables, index = ih_site_dstatus_si)

    call this%set_history_var(vname='SITE_GDD', units='degC',  &
         long='site level growing degree days',                &
         use_default='active',                                                 &
         avgflag='A', vtype=site_r8, hlms='CLM:ALM', flushval=hlm_hio_ignore_val, upfreq=1, &
         ivar=ivar, initialize=initialize_variables, index = ih_gdd_si)
    
    call this%set_history_var(vname='SITE_NCHILLDAYS', units = 'days', &
         long='site level number of chill days', &
         use_default='active',                                                 &
         avgflag='A', vtype=site_r8, hlms='CLM:ALM', flushval=hlm_hio_ignore_val, upfreq=1, &
         ivar=ivar, initialize=initialize_variables, index = ih_site_nchilldays_si)

    call this%set_history_var(vname='SITE_NCOLDDAYS', units = 'days', &
         long='site level number of cold days', &
         use_default='active',                                                 &
         avgflag='A', vtype=site_r8, hlms='CLM:ALM', flushval=hlm_hio_ignore_val, upfreq=1, &
         ivar=ivar, initialize=initialize_variables, index = ih_site_ncolddays_si)

    call this%set_history_var(vname='SITE_DAYSINCE_COLDLEAFOFF', units='days', &
         long='site level days elapsed since cold leaf drop', &
         use_default='active',                                                  &
         avgflag='A', vtype=site_r8, hlms='CLM:ALM', flushval=hlm_hio_ignore_val, upfreq=1, &
         ivar=ivar, initialize=initialize_variables, index = ih_cleafoff_si)

    call this%set_history_var(vname='SITE_DAYSINCE_COLDLEAFON', units='days', &
         long='site level days elapsed since cold leaf flush', &
         use_default='active',                                                  &
         avgflag='A', vtype=site_r8, hlms='CLM:ALM', flushval=hlm_hio_ignore_val, upfreq=1, &
         ivar=ivar, initialize=initialize_variables, index = ih_cleafon_si) 

    call this%set_history_var(vname='SITE_DAYSINCE_DROUGHTLEAFOFF', units='days', &
         long='site level days elapsed since drought leaf drop', &
         use_default='active',                                                  &
         avgflag='A', vtype=site_r8, hlms='CLM:ALM', flushval=hlm_hio_ignore_val, upfreq=1, &
         ivar=ivar, initialize=initialize_variables, index = ih_dleafoff_si)
    
    call this%set_history_var(vname='SITE_DAYSINCE_DROUGHTLEAFON', units='days', &
         long='site level days elapsed since drought leaf flush', &
         use_default='active',                                                  &
         avgflag='A', vtype=site_r8, hlms='CLM:ALM', flushval=hlm_hio_ignore_val, upfreq=1, &
         ivar=ivar, initialize=initialize_variables, index = ih_dleafon_si)

    call this%set_history_var(vname='SITE_MEANLIQVOL_DROUGHTPHEN', units='m3/m3', &
         long='site level mean liquid water volume for drought phen', &
         use_default='active',                                                  &
         avgflag='A', vtype=site_r8, hlms='CLM:ALM', flushval=hlm_hio_ignore_val, upfreq=1, &
         ivar=ivar, initialize=initialize_variables, index = ih_meanliqvol_si)

    call this%set_history_var(vname='CANOPY_SPREAD', units='0-1',               &
         long='Scaling factor between tree basal area and canopy area',         &
         use_default='active',                                                  &
         avgflag='A', vtype=site_r8, hlms='CLM:ALM', flushval=0.0_r8, upfreq=1,    &
         ivar=ivar, initialize=initialize_variables, index = ih_canopy_spread_si)

    call this%set_history_var(vname='PFTbiomass', units='gC/m2',                   &
         long='total PFT level biomass', use_default='active',                     &
         avgflag='A', vtype=site_pft_r8, hlms='CLM:ALM', flushval=0.0_r8, upfreq=1, &
         ivar=ivar, initialize=initialize_variables, index = ih_biomass_si_pft )

    call this%set_history_var(vname='PFTleafbiomass', units='gC/m2',              &
         long='total PFT level leaf biomass', use_default='active',                &
         avgflag='A', vtype=site_pft_r8, hlms='CLM:ALM', flushval=0.0_r8, upfreq=1, &
         ivar=ivar, initialize=initialize_variables, index = ih_leafbiomass_si_pft )

    call this%set_history_var(vname='PFTstorebiomass',  units='gC/m2',            &
         long='total PFT level stored biomass', use_default='active',              &
         avgflag='A', vtype=site_pft_r8, hlms='CLM:ALM', flushval=0.0_r8, upfreq=1, &
         ivar=ivar, initialize=initialize_variables, index = ih_storebiomass_si_pft )

    call this%set_history_var(vname='PFTcrownarea',  units='m2/ha',            &
         long='total PFT level crown area', use_default='inactive',              &
         avgflag='A', vtype=site_pft_r8, hlms='CLM:ALM', flushval=0.0_r8, upfreq=1, &
         ivar=ivar, initialize=initialize_variables, index = ih_crownarea_si_pft )
    
    call this%set_history_var(vname='PFTcanopycrownarea',  units='m2/ha',            &
         long='total PFT-level canopy-layer crown area', use_default='inactive',     &
         avgflag='A', vtype=site_pft_r8, hlms='CLM:ALM', flushval=0.0_r8, upfreq=1, &
         ivar=ivar, initialize=initialize_variables, index = ih_canopycrownarea_si_pft )
    
    call this%set_history_var(vname='PFTnindivs',  units='indiv / m2',            &
         long='total PFT level number of individuals', use_default='active',       &
         avgflag='A', vtype=site_pft_r8, hlms='CLM:ALM', flushval=0.0_r8, upfreq=1, &
         ivar=ivar, initialize=initialize_variables, index = ih_nindivs_si_pft )

    call this%set_history_var(vname='RECRUITMENT',  units='indiv/ha/yr',            &
         long='Rate of recruitment by PFT', use_default='active',       &
         avgflag='A', vtype=site_pft_r8, hlms='CLM:ALM', flushval=0.0_r8, upfreq=1, &
         ivar=ivar, initialize=initialize_variables, index = ih_recruitment_si_pft )

    call this%set_history_var(vname='MORTALITY',  units='indiv/ha/yr',            &
         long='Rate of total mortality by PFT', use_default='active',       &
         avgflag='A', vtype=site_pft_r8, hlms='CLM:ALM', flushval=0.0_r8, upfreq=1, &
         ivar=ivar, initialize=initialize_variables, index = ih_mortality_si_pft )

    ! patch age class variables
    call this%set_history_var(vname='PATCH_AREA_BY_AGE', units='m2/m2',             &
         long='patch area by age bin', use_default='active',                     &
         avgflag='A', vtype=site_age_r8, hlms='CLM:ALM', flushval=0.0_r8, upfreq=1, &
         ivar=ivar, initialize=initialize_variables, index = ih_area_si_age )

    call this%set_history_var(vname='LAI_BY_AGE', units='m2/m2',                   &
         long='leaf area index by age bin', use_default='active',                     &
         avgflag='A', vtype=site_age_r8, hlms='CLM:ALM', flushval=0.0_r8, upfreq=1, &
         ivar=ivar, initialize=initialize_variables, index = ih_lai_si_age )

    call this%set_history_var(vname='CANOPY_AREA_BY_AGE', units='m2/m2',             &
         long='canopy area by age bin', use_default='active',                     &
         avgflag='A', vtype=site_age_r8, hlms='CLM:ALM', flushval=0.0_r8, upfreq=1, &
         ivar=ivar, initialize=initialize_variables, index = ih_canopy_area_si_age )
    
    call this%set_history_var(vname='NCL_BY_AGE', units='--',                   &
         long='number of canopy levels by age bin', use_default='inactive',             &
         avgflag='A', vtype=site_age_r8, hlms='CLM:ALM', flushval=0.0_r8, upfreq=1, &
         ivar=ivar, initialize=initialize_variables, index = ih_ncl_si_age )

    call this%set_history_var(vname='NPATCH_BY_AGE', units='--',                   &
         long='number of patches by age bin', use_default='inactive',                     &
         avgflag='A', vtype=site_age_r8, hlms='CLM:ALM', flushval=0.0_r8, upfreq=1, &
         ivar=ivar, initialize=initialize_variables, index = ih_npatches_si_age )

    if ( ED_val_comp_excln .lt. 0._r8 ) then ! only valid when "strict ppa" enabled
       tempstring = 'active'
    else
       tempstring = 'inactive'
    endif
    call this%set_history_var(vname='ZSTAR_BY_AGE', units='m',                   &
         long='product of zstar and patch area by age bin (divide by PATCH_AREA_BY_AGE to get mean zstar)', &
         use_default=trim(tempstring),                     &
         avgflag='A', vtype=site_age_r8, hlms='CLM:ALM', flushval=0.0_r8, upfreq=1, &
         ivar=ivar, initialize=initialize_variables, index = ih_zstar_si_age )

    call this%set_history_var(vname='CANOPY_HEIGHT_DIST', units='m2/m2',                   &
         long='canopy height distribution', use_default='active',                     &
         avgflag='A', vtype=site_height_r8, hlms='CLM:ALM', flushval=0.0_r8, upfreq=1, &
         ivar=ivar, initialize=initialize_variables, index = ih_canopy_height_dist_si_height )

    call this%set_history_var(vname='LEAF_HEIGHT_DIST', units='m2/m2',                   &
         long='leaf height distribution', use_default='active',                     &
         avgflag='A', vtype=site_height_r8, hlms='CLM:ALM', flushval=0.0_r8, upfreq=1, &
         ivar=ivar, initialize=initialize_variables, index = ih_leaf_height_dist_si_height )

    call this%set_history_var(vname='BIOMASS_BY_AGE', units='kgC/m2',                   &
         long='Total Biomass within a given patch age bin', &
         use_default='inactive',                     &
         avgflag='A', vtype=site_age_r8, hlms='CLM:ALM', flushval=0.0_r8, upfreq=1, &
         ivar=ivar, initialize=initialize_variables, index = ih_biomass_si_age )

    ! Secondary forest area and age diagnostics

    call this%set_history_var(vname='SECONDARY_FOREST_FRACTION', units='m2/m2', &
         long='Secondary forest fraction', use_default='inactive', &
         avgflag='A', vtype=site_r8, hlms='CLM:ALM', flushval=0.0_r8, upfreq=1, &
         ivar=ivar, initialize=initialize_variables, index = ih_fraction_secondary_forest_si )

    call this%set_history_var(vname='WOOD_PRODUCT', units='gC/m2', &
         long='Total wood product from logging', use_default='inactive', &
         avgflag='A', vtype=site_r8, hlms='CLM:ALM', flushval=0.0_r8, upfreq=1, &
         ivar=ivar, initialize=initialize_variables, index = ih_woodproduct_si )

    call this%set_history_var(vname='SECONDARY_FOREST_BIOMASS', units='kgC/m2', &
         long='Biomass on secondary lands (per total site area, mult by SECONDARY_FOREST_FRACTION to get per secondary forest area)',&
         use_default='inactive', &
         avgflag='A', vtype=site_r8, hlms='CLM:ALM', flushval=0.0_r8, upfreq=1, &
         ivar=ivar, initialize=initialize_variables, index = ih_biomass_secondary_forest_si )

    call this%set_history_var(vname='SECONDARY_AREA_AGE_ANTHRO_DIST', units='m2/m2', &
         long='Secondary forest patch area age distribution since anthropgenic disturbance', &
         use_default='inactive', &
         avgflag='A', vtype=site_age_r8, hlms='CLM:ALM', flushval=0.0_r8, upfreq=1, &
         ivar=ivar, initialize=initialize_variables, index = ih_agesince_anthrodist_si_age )

    call this%set_history_var(vname='SECONDARY_AREA_PATCH_AGE_DIST', units='m2/m2', &
         long='Secondary forest patch area age distribution since any kind of disturbance', &
         use_default='inactive', &
         avgflag='A', vtype=site_age_r8, hlms='CLM:ALM', flushval=0.0_r8, upfreq=1, &
         ivar=ivar, initialize=initialize_variables, index = ih_secondaryforest_area_si_age )


    ! Fire Variables

    call this%set_history_var(vname='FIRE_NESTEROV_INDEX', units='none',       &
         long='nesterov_fire_danger index', use_default='active',               &
         avgflag='A', vtype=site_r8, hlms='CLM:ALM', flushval=0.0_r8, upfreq=1,   &
         ivar=ivar, initialize=initialize_variables, index = ih_nesterov_fire_danger_si)

    call this%set_history_var(vname='FIRE_ROS', units='m/min',                 &
         long='fire rate of spread m/min', use_default='active',                &
         avgflag='A', vtype=site_r8, hlms='CLM:ALM', flushval=0.0_r8, upfreq=1,   &
         ivar=ivar, initialize=initialize_variables, index = ih_spitfire_ros_si)

    call this%set_history_var(vname='FIRE_ROS_AREA_PRODUCT', units='m/min',                 &
         long='product of fire rate of spread (m/min) and burned area (fraction)--divide by FIRE_AREA to get burned-area-weighted-mean ROS', use_default='active',                &
         avgflag='A', vtype=site_r8, hlms='CLM:ALM', flushval=0.0_r8, upfreq=1,   &
         ivar=ivar, initialize=initialize_variables, index = ih_fire_ros_area_product_si)

    call this%set_history_var(vname='EFFECT_WSPEED', units='none',             &
         long ='effective windspeed for fire spread', use_default='active',     &
         avgflag='A', vtype=site_r8, hlms='CLM:ALM', flushval=0.0_r8, upfreq=1,   &
         ivar=ivar, initialize=initialize_variables, index = ih_effect_wspeed_si )

    call this%set_history_var(vname='FIRE_TFC_ROS', units='kgC/m2',              &
         long ='total fuel consumed', use_default='active',                     &
         avgflag='A', vtype=site_r8, hlms='CLM:ALM', flushval=0.0_r8, upfreq=1,   &
         ivar=ivar, initialize=initialize_variables, index = ih_tfc_ros_si )

    call this%set_history_var(vname='FIRE_TFC_ROS_AREA_PRODUCT', units='kgC/m2',              &
         long ='product of total fuel consumed and burned area--divide by FIRE_AREA to get burned-area-weighted-mean TFC', use_default='active',                     &
         avgflag='A', vtype=site_r8, hlms='CLM:ALM', flushval=0.0_r8, upfreq=1,   &
         ivar=ivar, initialize=initialize_variables, index = ih_tfc_ros_area_product_si )

    call this%set_history_var(vname='FIRE_INTENSITY', units='kJ/m/s',          &
         long='spitfire fire intensity: kJ/m/s', use_default='active',          &
         avgflag='A', vtype=site_r8, hlms='CLM:ALM', flushval=0.0_r8, upfreq=1,   &
         ivar=ivar, initialize=initialize_variables, index = ih_fire_intensity_si )

    call this%set_history_var(vname='FIRE_INTENSITY_AREA_PRODUCT', units='kJ/m/s',          &
         long='spitfire product of fire intensity and burned area (divide by FIRE_AREA to get area-weighted mean intensity)', &
         use_default='active',          &
         avgflag='A', vtype=site_r8, hlms='CLM:ALM', flushval=0.0_r8, upfreq=1,   &
         ivar=ivar, initialize=initialize_variables, index = ih_fire_intensity_area_product_si )

    call this%set_history_var(vname='FIRE_AREA', units='fraction',             &
         long='spitfire fire area burn fraction', use_default='active',                    &
         avgflag='A', vtype=site_r8, hlms='CLM:ALM', flushval=0.0_r8, upfreq=1,   &
         ivar=ivar, initialize=initialize_variables, index = ih_fire_area_si )

    call this%set_history_var(vname='FIRE_FUEL_MEF', units='m',                &
         long='spitfire fuel moisture',  use_default='active',                  &
         avgflag='A', vtype=site_r8, hlms='CLM:ALM', flushval=0.0_r8, upfreq=1,   &
         ivar=ivar, initialize=initialize_variables, index = ih_fire_fuel_mef_si )

    call this%set_history_var(vname='FIRE_FUEL_BULKD', units='kg biomass/m3',              &
         long='spitfire fuel bulk density',  use_default='active',              &
         avgflag='A', vtype=site_r8, hlms='CLM:ALM', flushval=0.0_r8, upfreq=1,   &
         ivar=ivar, initialize=initialize_variables, index = ih_fire_fuel_bulkd_si )

    call this%set_history_var(vname='FIRE_FUEL_EFF_MOIST', units='m',          &
         long='spitfire fuel moisture', use_default='active',                   &
         avgflag='A', vtype=site_r8, hlms='CLM:ALM', flushval=0.0_r8, upfreq=1,   &
         ivar=ivar, initialize=initialize_variables, index = ih_fire_fuel_eff_moist_si )

    call this%set_history_var(vname='FIRE_FUEL_SAV', units='per m',                &
         long='spitfire fuel surface/volume ',  use_default='active',           &
         avgflag='A', vtype=site_r8, hlms='CLM:ALM', flushval=0.0_r8, upfreq=1,   &
         ivar=ivar, initialize=initialize_variables, index = ih_fire_fuel_sav_si )

    call this%set_history_var(vname='SUM_FUEL', units='gC m-2',                &
         long='total ground fuel related to ros (omits 1000hr fuels)',          & 
         use_default='active',                                                  & 
         avgflag='A', vtype=site_r8, hlms='CLM:ALM', flushval=0.0_r8, upfreq=1,   &
         ivar=ivar, initialize=initialize_variables, index = ih_sum_fuel_si )

    call this%set_history_var(vname='FUEL_MOISTURE_NFSC', units='-',                &
         long='spitfire size-resolved fuel moisture', use_default='active',       &
         avgflag='A', vtype=site_fuel_r8, hlms='CLM:ALM', flushval=0.0_r8, upfreq=1,   &
         ivar=ivar, initialize=initialize_variables, index = ih_litter_moisture_si_fuel )

    call this%set_history_var(vname='AREA_BURNT_BY_PATCH_AGE', units='m2/m2', &
         long='spitfire area burnt by patch age (divide by patch_area_by_age to get burnt fraction by age)', &
         use_default='active', &
         avgflag='A', vtype=site_age_r8, hlms='CLM:ALM', flushval=0.0_r8, upfreq=1, &
         ivar=ivar, initialize=initialize_variables, index = ih_area_burnt_si_age )

    call this%set_history_var(vname='FIRE_INTENSITY_BY_PATCH_AGE', units='kJ/m/2', &
         long='product of fire intensity and burned area, resolved by patch age (so divide by AREA_BURNT_BY_PATCH_AGE to get burned-area-weighted-average intensity', &
         use_default='active', &
         avgflag='A', vtype=site_age_r8, hlms='CLM:ALM', flushval=0.0_r8, upfreq=1, &
         ivar=ivar, initialize=initialize_variables, index = ih_fire_intensity_si_age )

    call this%set_history_var(vname='SUM_FUEL_BY_PATCH_AGE', units='gC / m2 of site area', &
         long='spitfire ground fuel related to ros (omits 1000hr fuels) within each patch age bin (divide by patch_area_by_age to get fuel per unit area of that-age patch)', &
         use_default='active', &
         avgflag='A', vtype=site_age_r8, hlms='CLM:ALM', flushval=0.0_r8, upfreq=1, &
         ivar=ivar, initialize=initialize_variables, index = ih_fire_sum_fuel_si_age )

    call this%set_history_var(vname='BURNT_LITTER_FRAC_AREA_PRODUCT', units='fraction', &
         long='product of fraction of fuel burnt and burned area (divide by FIRE_AREA to get burned-area-weighted mean fraction fuel burnt)', &
         use_default='active', &
         avgflag='A', vtype=site_fuel_r8, hlms='CLM:ALM', flushval=0.0_r8, upfreq=1, &
         ivar=ivar, initialize=initialize_variables, index = ih_burnt_frac_litter_si_fuel )


    ! Litter Variables

    call this%set_history_var(vname='LITTER_IN', units='gC m-2 s-1',           &
         long='FATES litter flux in',  use_default='active',                   &
         avgflag='A', vtype=site_r8, hlms='CLM:ALM', flushval=0.0_r8, upfreq=1,   &
         ivar=ivar, initialize=initialize_variables, index = ih_litter_in_si )

    call this%set_history_var(vname='LITTER_OUT', units='gC m-2 s-1',          &
         long='FATES litter flux out',  use_default='active',                  & 
         avgflag='A', vtype=site_r8, hlms='CLM:ALM', flushval=0.0_r8, upfreq=1,   &
         ivar=ivar, initialize=initialize_variables, index = ih_litter_out_si )

    call this%set_history_var(vname='SEED_BANK', units='gC m-2',               &
         long='Total Seed Mass of all PFTs',  use_default='active',             &
         avgflag='A', vtype=site_r8, hlms='CLM:ALM', flushval=0.0_r8, upfreq=1,   &
         ivar=ivar, initialize=initialize_variables, index = ih_seed_bank_si )

    call this%set_history_var(vname='SEEDS_IN', units='gC m-2 s-1',            &
         long='Seed Production Rate',  use_default='active',                    &
         avgflag='A', vtype=site_r8, hlms='CLM:ALM', flushval=0.0_r8, upfreq=1,   &
         ivar=ivar, initialize=initialize_variables, index = ih_seeds_in_si )

    call this%set_history_var(vname='LITTER_IN_ELEM', units='kg m-2 d-1',         &
         long='FATES litter flux in',  use_default='active',                      &
         avgflag='A', vtype=site_elem_r8, hlms='CLM:ALM', flushval=hlm_hio_ignore_val, upfreq=1,   &
         ivar=ivar, initialize=initialize_variables, index = ih_litter_in_elem )

    call this%set_history_var(vname='LITTER_OUT_ELEM', units='kg m-2 d-1',         &
         long='FATES litter flux out (fragmentation only)',  use_default='active',                      & 
         avgflag='A', vtype=site_elem_r8, hlms='CLM:ALM', flushval=hlm_hio_ignore_val, upfreq=1,   &
         ivar=ivar, initialize=initialize_variables, index = ih_litter_out_elem )

    call this%set_history_var(vname='SEED_BANK_ELEM', units='kg m-2',             &
         long='Total Seed Mass of all PFTs',  use_default='active',               &
         avgflag='A', vtype=site_elem_r8, hlms='CLM:ALM', flushval=hlm_hio_ignore_val, upfreq=1,   &
         ivar=ivar, initialize=initialize_variables, index = ih_seed_bank_elem )

    call this%set_history_var(vname='SEEDS_IN_LOCAL_ELEM', units='kg m-2 d-1',     &
         long='Within Site Seed Production Rate',  use_default='active',           &
         avgflag='A', vtype=site_elem_r8, hlms='CLM:ALM', flushval=hlm_hio_ignore_val, upfreq=1,   &
         ivar=ivar, initialize=initialize_variables, index = ih_seeds_in_local_elem )

    call this%set_history_var(vname='SEEDS_IN_EXTERN_ELEM', units='kg m-2 d-1',     &
         long='External Seed Influx Rate',  use_default='active',                   &
         avgflag='A', vtype=site_elem_r8, hlms='CLM:ALM', flushval=hlm_hio_ignore_val, upfreq=1,   &
         ivar=ivar, initialize=initialize_variables, index = ih_seeds_in_extern_elem )

    call this%set_history_var(vname='SEED_GERM_ELEM', units='kg m-2 d-1',          &
         long='Seed mass converted into new cohorts', use_default='active',        &
         avgflag='A', vtype=site_elem_r8, hlms='CLM:ALM', flushval=hlm_hio_ignore_val, upfreq=1,   &
         ivar=ivar, initialize=initialize_variables, index = ih_seed_germ_elem )

    call this%set_history_var(vname='SEED_DECAY', units='kg m-2 d-1',           &
         long='Seed mass decay', use_default='active',                          &
         avgflag='A', vtype=site_elem_r8, hlms='CLM:ALM', flushval=hlm_hio_ignore_val, upfreq=1,   &
         ivar=ivar, initialize=initialize_variables, index = ih_seed_decay_elem )

    
    ! SITE LEVEL CARBON STATE VARIABLES
    call this%set_history_var(vname='STOREC', units='gC m-2',                      &
         long='Total carbon in live plant storage', use_default='active',          &
         avgflag='A', vtype=site_r8, hlms='CLM:ALM', flushval=0.0_r8, upfreq=1,   &
         ivar=ivar, initialize=initialize_variables, index = ih_storec_si )
    
    call this%set_history_var(vname='TOTVEGC', units='gC m-2',                     &
         long='Total carbon in live plants', use_default='active',                 &
         avgflag='A', vtype=site_r8, hlms='CLM:ALM', flushval=0.0_r8, upfreq=1,   &
         ivar=ivar, initialize=initialize_variables, index = ih_totvegc_si )
    
    call this%set_history_var(vname='SAPWC', units='gC m-2',                       &
         long='Total carbon in live plant sapwood', use_default='active',          &
         avgflag='A', vtype=site_r8, hlms='CLM:ALM', flushval=0.0_r8, upfreq=1,   &
         ivar=ivar, initialize=initialize_variables, index = ih_sapwc_si )
    
    call this%set_history_var(vname='LEAFC', units='gC m-2',                       &
         long='Total carbon in live plant leaves', use_default='active',           &
         avgflag='A', vtype=site_r8, hlms='CLM:ALM', flushval=0.0_r8, upfreq=1,   &
         ivar=ivar, initialize=initialize_variables, index = ih_leafc_si )
    
    call this%set_history_var(vname='FNRTC', units='gC m-2',                       &
         long='Total carbon in live plant fine-roots', use_default='active',       &
         avgflag='A', vtype=site_r8, hlms='CLM:ALM', flushval=0.0_r8, upfreq=1,   &
         ivar=ivar, initialize=initialize_variables, index = ih_fnrtc_si )

    call this%set_history_var(vname='REPROC', units='gC m-2',                          &
         long='Total carbon in live plant reproductive tissues', use_default='active', &
         avgflag='A', vtype=site_r8, hlms='CLM:ALM', flushval=0.0_r8, upfreq=1,       &
         ivar=ivar, initialize=initialize_variables, index = ih_reproc_si )

    call this%set_history_var(vname='CEFFLUX', units='kgC/ha/day', &
         long='carbon efflux, root to soil', use_default='active', &
         avgflag='A', vtype=site_r8, hlms='CLM:ALM', flushval=hlm_hio_ignore_val,    &
         upfreq=1, ivar=ivar, initialize=initialize_variables, index = ih_cefflux_si )
    

    if(any(element_list(:)==nitrogen_element)) then
       call this%set_history_var(vname='STOREN', units='gN m-2',                      &
            long='Total nitrogen in live plant storage', use_default='active',          &
            avgflag='A', vtype=site_r8, hlms='CLM:ALM', flushval=0.0_r8, upfreq=1,   &
            ivar=ivar, initialize=initialize_variables, index = ih_storen_si )
       
       call this%set_history_var(vname='TOTVEGN', units='gN m-2',                     &
            long='Total nitrogen in live plants', use_default='active',                 &
            avgflag='A', vtype=site_r8, hlms='CLM:ALM', flushval=0.0_r8, upfreq=1,   &
            ivar=ivar, initialize=initialize_variables, index = ih_totvegn_si )
       
       call this%set_history_var(vname='SAPWN', units='gN m-2',                       &
            long='Total nitrogen in live plant sapwood', use_default='active',          &
            avgflag='A', vtype=site_r8, hlms='CLM:ALM', flushval=0.0_r8, upfreq=1,   &
            ivar=ivar, initialize=initialize_variables, index = ih_sapwn_si )
       
       call this%set_history_var(vname='LEAFN', units='gN m-2',                       &
            long='Total nitrogen in live plant leaves', use_default='active',           &
            avgflag='A', vtype=site_r8, hlms='CLM:ALM', flushval=0.0_r8, upfreq=1,   &
            ivar=ivar, initialize=initialize_variables, index = ih_leafn_si )
       
       call this%set_history_var(vname='FNRTN', units='gN m-2',                       &
            long='Total nitrogen in live plant fine-roots', use_default='active',       &
            avgflag='A', vtype=site_r8, hlms='CLM:ALM', flushval=0.0_r8, upfreq=1,   &
            ivar=ivar, initialize=initialize_variables, index = ih_fnrtn_si )
       
       call this%set_history_var(vname='REPRON', units='gN m-2',                          &
            long='Total nitrogen in live plant reproductive tissues', use_default='active', &
            avgflag='A', vtype=site_r8, hlms='CLM:ALM', flushval=0.0_r8, upfreq=1,       &
            ivar=ivar, initialize=initialize_variables, index = ih_repron_si )

       call this%set_history_var(vname='NUPTAKE', units='kgN d-1 ha-1',                          &
            long='Total nitrogen uptake by plants per sq meter per day', use_default='active', &
            avgflag='A', vtype=site_r8, hlms='CLM:ALM', flushval=0.0_r8, upfreq=1,       &
            ivar=ivar, initialize=initialize_variables, index = ih_nuptake_si )

       call this%set_history_var(vname='NEFFLUX', units='kgN d-1 ha-1',                          &
            long='Nitrogen effluxed from plant (unused)', use_default='active', &
            avgflag='A', vtype=site_r8, hlms='CLM:ALM', flushval=0.0_r8, upfreq=1,       &
            ivar=ivar, initialize=initialize_variables, index = ih_nefflux_si )

       call this%set_history_var(vname='NNEED_GROW', units='kgN d-1 ha-1',                          &
            long='(Approx) plant nitrogen needed to satisfy growth', use_default='active', &
            avgflag='A', vtype=site_r8, hlms='CLM:ALM', flushval=0.0_r8, upfreq=1,       &
            ivar=ivar, initialize=initialize_variables, index = ih_nneedgrow_si )

       call this%set_history_var(vname='NNEED_MAX', units='kgN d-1 ha-1',                          &
            long='(Approx) plant nitrogen needed to reach maximum capacity', use_default='active', &
            avgflag='A', vtype=site_r8, hlms='CLM:ALM', flushval=0.0_r8, upfreq=1,       &
            ivar=ivar, initialize=initialize_variables, index = ih_nneedmax_si )
       
    end if

    
    if(any(element_list(:)==phosphorus_element)) then
       call this%set_history_var(vname='STOREP', units='gP m-2',                      &
            long='Total phosphorus in live plant storage', use_default='active',          &
            avgflag='A', vtype=site_r8, hlms='CLM:ALM', flushval=0.0_r8, upfreq=1,   &
            ivar=ivar, initialize=initialize_variables, index = ih_storep_si )
       
       call this%set_history_var(vname='TOTVEGP', units='gP m-2',                     &
            long='Total phosphorus in live plants', use_default='active',                 &
            avgflag='A', vtype=site_r8, hlms='CLM:ALM', flushval=0.0_r8, upfreq=1,   &
            ivar=ivar, initialize=initialize_variables, index = ih_totvegp_si )
       
       call this%set_history_var(vname='SAPWP', units='gP m-2',                       &
            long='Total phosphorus in live plant sapwood', use_default='active',          &
            avgflag='A', vtype=site_r8, hlms='CLM:ALM', flushval=0.0_r8, upfreq=1,   &
            ivar=ivar, initialize=initialize_variables, index = ih_sapwp_si )
       
       call this%set_history_var(vname='LEAFP', units='gP m-2',                       &
            long='Total phosphorus in live plant leaves', use_default='active',           &
            avgflag='A', vtype=site_r8, hlms='CLM:ALM', flushval=0.0_r8, upfreq=1,   &
            ivar=ivar, initialize=initialize_variables, index = ih_leafp_si )
       
       call this%set_history_var(vname='FNRTP', units='gP m-2',                       &
            long='Total phosphorus in live plant fine-roots', use_default='active',       &
            avgflag='A', vtype=site_r8, hlms='CLM:ALM', flushval=0.0_r8, upfreq=1,   &
            ivar=ivar, initialize=initialize_variables, index = ih_fnrtp_si )
       
       call this%set_history_var(vname='REPROP', units='gP m-2',                          &
            long='Total phosphorus in live plant reproductive tissues', use_default='active', &
            avgflag='A', vtype=site_r8, hlms='CLM:ALM', flushval=0.0_r8, upfreq=1,       &
            ivar=ivar, initialize=initialize_variables, index = ih_reprop_si )

       call this%set_history_var(vname='PUPTAKE', units='gP d-1 m-2',                          &
            long='Total phosphorus uptake by plants per sq meter per day', use_default='active', &
            avgflag='A', vtype=site_r8, hlms='CLM:ALM', flushval=0.0_r8, upfreq=1,       &
            ivar=ivar, initialize=initialize_variables, index = ih_puptake_si )

       call this%set_history_var(vname='PEFFLUX', units='gP d-1 m-2',                          &
            long='Phosphorus effluxed from plant (unused)', use_default='active', &
            avgflag='A', vtype=site_r8, hlms='CLM:ALM', flushval=0.0_r8, upfreq=1,       &
            ivar=ivar, initialize=initialize_variables, index = ih_pefflux_si )
       
       call this%set_history_var(vname='PNEED_GROW', units='gP d-1 m-2',                          &
            long='Plant phosphorus needed to satisfy growth', use_default='active', &
            avgflag='A', vtype=site_r8, hlms='CLM:ALM', flushval=0.0_r8, upfreq=1,       &
            ivar=ivar, initialize=initialize_variables, index = ih_pneedgrow_si )

       call this%set_history_var(vname='PNEED_MAX', units='gP d-1 m-2',                          &
            long='Plant phosphorus needed to reach maximum capacity', use_default='active', &
            avgflag='A', vtype=site_r8, hlms='CLM:ALM', flushval=0.0_r8, upfreq=1,       &
            ivar=ivar, initialize=initialize_variables, index = ih_pneedmax_si )
       
       
    end if

    
    call this%set_history_var(vname='ED_bstore', units='gC m-2',                  &
         long='Storage biomass', use_default='active',                          &
         avgflag='A', vtype=site_r8, hlms='CLM:ALM', flushval=0.0_r8, upfreq=1,   &
         ivar=ivar, initialize=initialize_variables, index = ih_bstore_si )

    call this%set_history_var(vname='ED_bdead', units='gC m-2',                   &
         long='Dead (structural) biomass (live trees, not CWD)',                &
         use_default='active',                                                  &
         avgflag='A', vtype=site_r8, hlms='CLM:ALM', flushval=0.0_r8, upfreq=1,   &
         ivar=ivar, initialize=initialize_variables, index = ih_bdead_si )

    call this%set_history_var(vname='ED_balive', units='gC m-2',                  &
         long='Live biomass', use_default='active',                             &
         avgflag='A', vtype=site_r8, hlms='CLM:ALM', flushval=0.0_r8, upfreq=1,   &
         ivar=ivar, initialize=initialize_variables, index = ih_balive_si )

    call this%set_history_var(vname='ED_bleaf', units='gC m-2',                   &
         long='Leaf biomass',  use_default='active',                            &
         avgflag='A', vtype=site_r8, hlms='CLM:ALM', flushval=0.0_r8, upfreq=1,   &
         ivar=ivar, initialize=initialize_variables, index = ih_bleaf_si )

    call this%set_history_var(vname='ED_bsapwood', units='gC m-2',                 &
         long='Sapwood biomass',  use_default='active',                            &
         avgflag='A', vtype=site_r8, hlms='CLM:ALM', flushval=0.0_r8, upfreq=1,   &
         ivar=ivar, initialize=initialize_variables, index = ih_bsapwood_si )    

    call this%set_history_var(vname='ED_bfineroot', units='gC m-2',                 &
         long='Fine root biomass',  use_default='active',                            &
         avgflag='A', vtype=site_r8, hlms='CLM:ALM', flushval=0.0_r8, upfreq=1,   &
         ivar=ivar, initialize=initialize_variables, index = ih_bfineroot_si )    

    call this%set_history_var(vname='ED_biomass', units='gC m-2',                  &
         long='Total biomass',  use_default='active',                           &
         avgflag='A', vtype=site_r8, hlms='CLM:ALM', flushval=0.0_r8, upfreq=1,   &
         ivar=ivar, initialize=initialize_variables, index = ih_btotal_si )

    
    call this%set_history_var(vname='AGB', units='gC m-2',                  &
         long='Aboveground biomass',  use_default='active',                           &
         avgflag='A', vtype=site_r8, hlms='CLM:ALM', flushval=0.0_r8, upfreq=1,   &
         ivar=ivar, initialize=initialize_variables, index = ih_agb_si )

    call this%set_history_var(vname='BIOMASS_CANOPY', units='gC m-2',                   &
         long='Biomass of canopy plants',  use_default='active',                            &
         avgflag='A', vtype=site_r8, hlms='CLM:ALM', flushval=0.0_r8, upfreq=1,   &
         ivar=ivar, initialize=initialize_variables, index = ih_canopy_biomass_si )

    call this%set_history_var(vname='BIOMASS_UNDERSTORY', units='gC m-2',                   &
         long='Biomass of understory plants',  use_default='active',                            &
         avgflag='A', vtype=site_r8, hlms='CLM:ALM', flushval=0.0_r8, upfreq=1,   &
         ivar=ivar, initialize=initialize_variables, index = ih_understory_biomass_si )

    ! disturbance rates
    call this%set_history_var(vname='PRIMARYLAND_PATCHFUSION_ERROR', units='m2 m-2 d-1',                   &
         long='Error in total primary lands associated with patch fusion',  use_default='active',     &
         avgflag='A', vtype=site_r8, hlms='CLM:ALM', flushval=0.0_r8, upfreq=1,   &
         ivar=ivar, initialize=initialize_variables, index = ih_primaryland_fusion_error_si )

    call this%set_history_var(vname='DISTURBANCE_RATE_P2P', units='m2 m-2 d-1',                   &
         long='Disturbance rate from primary to primary lands',  use_default='active',     &
         avgflag='A', vtype=site_r8, hlms='CLM:ALM', flushval=0.0_r8, upfreq=1,   &
         ivar=ivar, initialize=initialize_variables, index = ih_disturbance_rate_p2p_si )

    call this%set_history_var(vname='DISTURBANCE_RATE_P2S', units='m2 m-2 d-1',                   &
         long='Disturbance rate from primary to secondary lands',  use_default='active',     &
         avgflag='A', vtype=site_r8, hlms='CLM:ALM', flushval=0.0_r8, upfreq=1,   &
         ivar=ivar, initialize=initialize_variables, index = ih_disturbance_rate_p2s_si )

    call this%set_history_var(vname='DISTURBANCE_RATE_S2S', units='m2 m-2 d-1',                   &
         long='Disturbance rate from secondary to secondary lands',  use_default='active',     &
         avgflag='A', vtype=site_r8, hlms='CLM:ALM', flushval=0.0_r8, upfreq=1,   &
         ivar=ivar, initialize=initialize_variables, index = ih_disturbance_rate_s2s_si )

    call this%set_history_var(vname='DISTURBANCE_RATE_FIRE', units='m2 m-2 d-1',                   &
         long='Disturbance rate from fire',  use_default='active',     &
         avgflag='A', vtype=site_r8, hlms='CLM:ALM', flushval=0.0_r8, upfreq=1,   &
         ivar=ivar, initialize=initialize_variables, index = ih_fire_disturbance_rate_si )

    call this%set_history_var(vname='DISTURBANCE_RATE_LOGGING', units='m2 m-2 d-1',                   &
         long='Disturbance rate from logging',  use_default='active',     &
         avgflag='A', vtype=site_r8, hlms='CLM:ALM', flushval=0.0_r8, upfreq=1,   &
         ivar=ivar, initialize=initialize_variables, index = ih_logging_disturbance_rate_si )

    call this%set_history_var(vname='DISTURBANCE_RATE_TREEFALL', units='m2 m-2 d-1',                   &
         long='Disturbance rate from treefall',  use_default='active',     &
         avgflag='A', vtype=site_r8, hlms='CLM:ALM', flushval=0.0_r8, upfreq=1,   &
         ivar=ivar, initialize=initialize_variables, index = ih_fall_disturbance_rate_si )

    call this%set_history_var(vname='DISTURBANCE_RATE_POTENTIAL', units='m2 m-2 d-1',                   &
         long='Potential (i.e., including unresolved) disturbance rate',  use_default='active',     &
         avgflag='A', vtype=site_r8, hlms='CLM:ALM', flushval=0.0_r8, upfreq=1,   &
         ivar=ivar, initialize=initialize_variables, index = ih_potential_disturbance_rate_si )

    call this%set_history_var(vname='HARVEST_CARBON_FLUX', units='kg C m-2 d-1',                   &
         long='Harvest carbon flux',  use_default='active',     &
         avgflag='A', vtype=site_r8, hlms='CLM:ALM', flushval=0.0_r8, upfreq=1,   &
         ivar=ivar, initialize=initialize_variables, index = ih_harvest_carbonflux_si )

    ! Canopy Resistance 

    call this%set_history_var(vname='C_STOMATA', units='umol m-2 s-1',                   &
         long='mean stomatal conductance', use_default='active',                   &
         avgflag='A', vtype=site_r8, hlms='CLM:ALM', flushval=0.0_r8, upfreq=2,   &
         ivar=ivar, initialize=initialize_variables, index = ih_c_stomata_si )

    call this%set_history_var(vname='C_LBLAYER', units='umol m-2 s-1',                   &
         long='mean leaf boundary layer conductance', use_default='active',                   &
         avgflag='A', vtype=site_r8, hlms='CLM:ALM', flushval=0.0_r8, upfreq=2,   &
         ivar=ivar, initialize=initialize_variables, index = ih_c_lblayer_si )


    ! Ecosystem Carbon Fluxes (updated rapidly, upfreq=2)

    call this%set_history_var(vname='NPP', units='gC/m^2/s',                &
         long='net primary production',  use_default='active',      &
         avgflag='A', vtype=site_r8, hlms='CLM:ALM', flushval=0.0_r8, upfreq=2,   &
         ivar=ivar, initialize=initialize_variables, index = ih_npp_si )

    call this%set_history_var(vname='GPP', units='gC/m^2/s',                   &
         long='gross primary production',  use_default='active',                &
         avgflag='A', vtype=site_r8, hlms='CLM:ALM', flushval=0.0_r8, upfreq=2,   &
         ivar=ivar, initialize=initialize_variables, index = ih_gpp_si )

    call this%set_history_var(vname='AR', units='gC/m^2/s',                 &
         long='autotrophic respiration', use_default='active',                  &
         avgflag='A', vtype=site_r8, hlms='CLM:ALM', flushval=0.0_r8, upfreq=2,   &
         ivar=ivar, initialize=initialize_variables, index = ih_aresp_si )

    call this%set_history_var(vname='GROWTH_RESP', units='gC/m^2/s',           &
         long='growth respiration', use_default='active',                       &
         avgflag='A', vtype=site_r8, hlms='CLM:ALM', flushval=0.0_r8, upfreq=2,   &
         ivar=ivar, initialize=initialize_variables, index = ih_growth_resp_si )

    call this%set_history_var(vname='MAINT_RESP', units='gC/m^2/s',            &
         long='maintenance respiration', use_default='active',                  &
         avgflag='A', vtype=site_r8, hlms='CLM:ALM', flushval=0.0_r8, upfreq=2,   &
         ivar=ivar, initialize=initialize_variables, index = ih_maint_resp_si )

    ! Canopy resistance 

    call this%set_history_var(vname='C_STOMATA_BY_AGE', units='umol m-2 s-1',                   &
         long='mean stomatal conductance - by patch age', use_default='inactive', &
         avgflag='A', vtype=site_age_r8, hlms='CLM:ALM', flushval=0.0_r8, upfreq=2,   &
         ivar=ivar, initialize=initialize_variables, index = ih_c_stomata_si_age )

    call this%set_history_var(vname='C_LBLAYER_BY_AGE', units='umol m-2 s-1',                   &
         long='mean leaf boundary layer conductance - by patch age', use_default='inactive', &
         avgflag='A', vtype=site_age_r8, hlms='CLM:ALM', flushval=0.0_r8, upfreq=2,   &
         ivar=ivar, initialize=initialize_variables, index = ih_c_lblayer_si_age )

    ! fast fluxes by age bin
    call this%set_history_var(vname='NPP_BY_AGE', units='gC/m^2/s',                   &
         long='net primary productivity by age bin', use_default='inactive',           &
         avgflag='A', vtype=site_age_r8, hlms='CLM:ALM', flushval=0.0_r8, upfreq=2, &
         ivar=ivar, initialize=initialize_variables, index = ih_npp_si_age )

    call this%set_history_var(vname='GPP_BY_AGE', units='gC/m^2/s',                   &
         long='gross primary productivity by age bin', use_default='inactive',         &
         avgflag='A', vtype=site_age_r8, hlms='CLM:ALM', flushval=0.0_r8, upfreq=2, &
         ivar=ivar, initialize=initialize_variables, index = ih_gpp_si_age )

    ! fast fluxes separated canopy/understory
    call this%set_history_var(vname='GPP_CANOPY', units='gC/m^2/s',                   &
         long='gross primary production of canopy plants',  use_default='active',     &
         avgflag='A', vtype=site_r8, hlms='CLM:ALM', flushval=0.0_r8, upfreq=2,   &
         ivar=ivar, initialize=initialize_variables, index = ih_gpp_canopy_si )

    call this%set_history_var(vname='AR_CANOPY', units='gC/m^2/s',                 &
         long='autotrophic respiration of canopy plants', use_default='active',       &
         avgflag='A', vtype=site_r8, hlms='CLM:ALM', flushval=0.0_r8, upfreq=2,   &
         ivar=ivar, initialize=initialize_variables, index = ih_ar_canopy_si )

    call this%set_history_var(vname='GPP_UNDERSTORY', units='gC/m^2/s',                   &
         long='gross primary production of understory plants',  use_default='active',     &
         avgflag='A', vtype=site_r8, hlms='CLM:ALM', flushval=0.0_r8, upfreq=2,   &
         ivar=ivar, initialize=initialize_variables, index = ih_gpp_understory_si )

    call this%set_history_var(vname='AR_UNDERSTORY', units='gC/m^2/s',                 &
         long='autotrophic respiration of understory plants', use_default='active',       &
         avgflag='A', vtype=site_r8, hlms='CLM:ALM', flushval=0.0_r8, upfreq=2,   &
         ivar=ivar, initialize=initialize_variables, index = ih_ar_understory_si )


    ! fast radiative fluxes resolved through the canopy
    call this%set_history_var(vname='PARSUN_Z_CNLF', units='W/m2',                 &
         long='PAR absorbed in the sun by each canopy and leaf layer', &
         use_default='inactive',       &
         avgflag='A', vtype=site_cnlf_r8, hlms='CLM:ALM', flushval=0.0_r8, upfreq=2,   &
         ivar=ivar, initialize=initialize_variables, index = ih_parsun_z_si_cnlf )

    call this%set_history_var(vname='PARSHA_Z_CNLF', units='W/m2',                 &
         long='PAR absorbed in the shade by each canopy and leaf layer', &
         use_default='inactive',       &
         avgflag='A', vtype=site_cnlf_r8, hlms='CLM:ALM', flushval=0.0_r8, upfreq=2,   &
         ivar=ivar, initialize=initialize_variables, index = ih_parsha_z_si_cnlf )

    call this%set_history_var(vname='PARSUN_Z_CNLFPFT', units='W/m2',                 &
         long='PAR absorbed in the sun by each canopy, leaf, and PFT', &
         use_default='inactive',       &
         avgflag='A', vtype=site_cnlfpft_r8, hlms='CLM:ALM', flushval=0.0_r8, upfreq=2,   &
         ivar=ivar, initialize=initialize_variables, index = ih_parsun_z_si_cnlfpft )

    call this%set_history_var(vname='PARSHA_Z_CNLFPFT', units='W/m2',                 &
         long='PAR absorbed in the shade by each canopy, leaf, and PFT', &
         use_default='inactive',       &
         avgflag='A', vtype=site_cnlfpft_r8, hlms='CLM:ALM', flushval=0.0_r8, upfreq=2,   &
         ivar=ivar, initialize=initialize_variables, index = ih_parsha_z_si_cnlfpft )

    call this%set_history_var(vname='PARSUN_Z_CAN', units='W/m2',                 &
         long='PAR absorbed in the sun by top leaf layer in each canopy layer', &
         use_default='inactive',       &
         avgflag='A', vtype=site_can_r8, hlms='CLM:ALM', flushval=0.0_r8, upfreq=2,   &
         ivar=ivar, initialize=initialize_variables, index = ih_parsun_top_si_can )

    call this%set_history_var(vname='PARSHA_Z_CAN', units='W/m2',                 &
         long='PAR absorbed in the shade by top leaf layer in each canopy layer', &
         use_default='inactive',       &
         avgflag='A', vtype=site_can_r8, hlms='CLM:ALM', flushval=0.0_r8, upfreq=2,   &
         ivar=ivar, initialize=initialize_variables, index = ih_parsha_top_si_can )

    call this%set_history_var(vname='LAISUN_Z_CNLF', units='m2/m2',                 &
         long='LAI in the sun by each canopy and leaf layer', &
         use_default='inactive',       &
         avgflag='A', vtype=site_cnlf_r8, hlms='CLM:ALM', flushval=0.0_r8, upfreq=2,   &
         ivar=ivar, initialize=initialize_variables, index = ih_laisun_z_si_cnlf )

    call this%set_history_var(vname='LAISHA_Z_CNLF', units='m2/m2',                 &
         long='LAI in the shade by each canopy and leaf layer', &
         use_default='inactive',       &
         avgflag='A', vtype=site_cnlf_r8, hlms='CLM:ALM', flushval=0.0_r8, upfreq=2,   &
         ivar=ivar, initialize=initialize_variables, index = ih_laisha_z_si_cnlf )

    call this%set_history_var(vname='LAISUN_Z_CNLFPFT', units='m2/m2',                 &
         long='LAI in the sun by each canopy, leaf, and PFT', &
         use_default='inactive',       &
         avgflag='A', vtype=site_cnlfpft_r8, hlms='CLM:ALM', flushval=0.0_r8, upfreq=2,   &
         ivar=ivar, initialize=initialize_variables, index = ih_laisun_z_si_cnlfpft )

    call this%set_history_var(vname='LAISHA_Z_CNLFPFT', units='m2/m2',                 &
         long='LAI in the shade by each canopy, leaf, and PFT', &
         use_default='inactive',       &
         avgflag='A', vtype=site_cnlfpft_r8, hlms='CLM:ALM', flushval=0.0_r8, upfreq=2,   &
         ivar=ivar, initialize=initialize_variables, index = ih_laisha_z_si_cnlfpft )

    call this%set_history_var(vname='LAISUN_TOP_CAN', units='m2/m2',                 &
         long='LAI in the sun by the top leaf layer of each canopy layer', &
         use_default='inactive',       &
         avgflag='A', vtype=site_can_r8, hlms='CLM:ALM', flushval=0.0_r8, upfreq=2,   &
         ivar=ivar, initialize=initialize_variables, index = ih_laisun_top_si_can )

    call this%set_history_var(vname='LAISHA_TOP_CAN', units='m2/m2',                 &
         long='LAI in the shade by the top leaf layer of each canopy layer', &
         use_default='inactive',       &
         avgflag='A', vtype=site_can_r8, hlms='CLM:ALM', flushval=0.0_r8, upfreq=2,   &
         ivar=ivar, initialize=initialize_variables, index = ih_laisha_top_si_can )

    call this%set_history_var(vname='FABD_SUN_CNLFPFT', units='fraction',                 &
         long='sun fraction of direct light absorbed by each canopy, leaf, and PFT', &
         use_default='inactive',       &
         avgflag='A', vtype=site_cnlfpft_r8, hlms='CLM:ALM', flushval=0.0_r8, upfreq=2,   &
         ivar=ivar, initialize=initialize_variables, index = ih_fabd_sun_si_cnlfpft )

    call this%set_history_var(vname='FABD_SHA_CNLFPFT', units='fraction',                 &
         long='shade fraction of direct light absorbed by each canopy, leaf, and PFT', &
         use_default='inactive',       &
         avgflag='A', vtype=site_cnlfpft_r8, hlms='CLM:ALM', flushval=0.0_r8, upfreq=2,   &
         ivar=ivar, initialize=initialize_variables, index = ih_fabd_sha_si_cnlfpft )

    call this%set_history_var(vname='FABI_SUN_CNLFPFT', units='fraction',                 &
         long='sun fraction of indirect light absorbed by each canopy, leaf, and PFT', &
         use_default='inactive',       &
         avgflag='A', vtype=site_cnlfpft_r8, hlms='CLM:ALM', flushval=0.0_r8, upfreq=2,   &
         ivar=ivar, initialize=initialize_variables, index = ih_fabi_sun_si_cnlfpft )

    call this%set_history_var(vname='FABI_SHA_CNLFPFT', units='fraction',                 &
         long='shade fraction of indirect light absorbed by each canopy, leaf, and PFT', &
         use_default='inactive',       &
         avgflag='A', vtype=site_cnlfpft_r8, hlms='CLM:ALM', flushval=0.0_r8, upfreq=2,   &
         ivar=ivar, initialize=initialize_variables, index = ih_fabi_sha_si_cnlfpft )

    call this%set_history_var(vname='FABD_SUN_CNLF', units='fraction',                 &
         long='sun fraction of direct light absorbed by each canopy and leaf layer', &
         use_default='inactive',       &
         avgflag='A', vtype=site_cnlf_r8, hlms='CLM:ALM', flushval=0.0_r8, upfreq=2,   &
         ivar=ivar, initialize=initialize_variables, index = ih_fabd_sun_si_cnlf )

    call this%set_history_var(vname='FABD_SHA_CNLF', units='fraction',                 &
         long='shade fraction of direct light absorbed by each canopy and leaf layer', &
         use_default='inactive',       &
         avgflag='A', vtype=site_cnlf_r8, hlms='CLM:ALM', flushval=0.0_r8, upfreq=2,   &
         ivar=ivar, initialize=initialize_variables, index = ih_fabd_sha_si_cnlf )

    call this%set_history_var(vname='FABI_SUN_CNLF', units='fraction',                 &
         long='sun fraction of indirect light absorbed by each canopy and leaf layer', &
         use_default='inactive',       &
         avgflag='A', vtype=site_cnlf_r8, hlms='CLM:ALM', flushval=0.0_r8, upfreq=2,   &
         ivar=ivar, initialize=initialize_variables, index = ih_fabi_sun_si_cnlf )

    call this%set_history_var(vname='FABI_SHA_CNLF', units='fraction',                 &
         long='shade fraction of indirect light absorbed by each canopy and leaf layer', &
         use_default='inactive',       &
         avgflag='A', vtype=site_cnlf_r8, hlms='CLM:ALM', flushval=0.0_r8, upfreq=2,   &
         ivar=ivar, initialize=initialize_variables, index = ih_fabi_sha_si_cnlf )

    call this%set_history_var(vname='PARPROF_DIR_CNLFPFT', units='W/m2',                 &
         long='Radiative profile of direct PAR through each canopy, leaf, and PFT', &
         use_default='inactive',       &
         avgflag='A', vtype=site_cnlfpft_r8, hlms='CLM:ALM', flushval=0.0_r8, upfreq=2,   &
         ivar=ivar, initialize=initialize_variables, index = ih_parprof_dir_si_cnlfpft )

    call this%set_history_var(vname='PARPROF_DIF_CNLFPFT', units='W/m2',                 &
         long='Radiative profile of diffuse PAR through each canopy, leaf, and PFT', &
         use_default='inactive',       &
         avgflag='A', vtype=site_cnlfpft_r8, hlms='CLM:ALM', flushval=0.0_r8, upfreq=2,   &
         ivar=ivar, initialize=initialize_variables, index = ih_parprof_dif_si_cnlfpft )

    call this%set_history_var(vname='PARPROF_DIR_CNLF', units='W/m2',                 &
         long='Radiative profile of direct PAR through each canopy and leaf layer (averaged across PFTs)', &
         use_default='inactive',       &
         avgflag='A', vtype=site_cnlf_r8, hlms='CLM:ALM', flushval=0.0_r8, upfreq=2,   &
         ivar=ivar, initialize=initialize_variables, index = ih_parprof_dir_si_cnlf )

    call this%set_history_var(vname='PARPROF_DIF_CNLF', units='W/m2',                 &
         long='Radiative profile of diffuse PAR through each canopy and leaf layer (averaged across PFTs)', &
         use_default='inactive',       &
         avgflag='A', vtype=site_cnlf_r8, hlms='CLM:ALM', flushval=0.0_r8, upfreq=2,   &
         ivar=ivar, initialize=initialize_variables, index = ih_parprof_dif_si_cnlf )

    call this%set_history_var(vname='FABD_SUN_TOPLF_BYCANLAYER', units='fraction',                 &
         long='sun fraction of direct light absorbed by the top leaf layer of each canopy layer', &
         use_default='inactive',       &
         avgflag='A', vtype=site_can_r8, hlms='CLM:ALM', flushval=0.0_r8, upfreq=2,   &
         ivar=ivar, initialize=initialize_variables, index = ih_fabd_sun_top_si_can )

    call this%set_history_var(vname='FABD_SHA_TOPLF_BYCANLAYER', units='fraction',                 &
         long='shade fraction of direct light absorbed by the top leaf layer of each canopy layer', &
         use_default='inactive',       &
         avgflag='A', vtype=site_can_r8, hlms='CLM:ALM', flushval=0.0_r8, upfreq=2,   &
         ivar=ivar, initialize=initialize_variables, index = ih_fabd_sha_top_si_can )

    call this%set_history_var(vname='FABI_SUN_TOPLF_BYCANLAYER', units='fraction',                 &
         long='sun fraction of indirect light absorbed by the top leaf layer of each canopy layer', &
         use_default='inactive',       &
         avgflag='A', vtype=site_can_r8, hlms='CLM:ALM', flushval=0.0_r8, upfreq=2,   &
         ivar=ivar, initialize=initialize_variables, index = ih_fabi_sun_top_si_can )

    call this%set_history_var(vname='FABI_SHA_TOPLF_BYCANLAYER', units='fraction',                 &
         long='shade fraction of indirect light absorbed by the top leaf layer of each canopy layer', &
         use_default='inactive',       &
         avgflag='A', vtype=site_can_r8, hlms='CLM:ALM', flushval=0.0_r8, upfreq=2,   &
         ivar=ivar, initialize=initialize_variables, index = ih_fabi_sha_top_si_can )

    !!! canopy-resolved fluxes and structure
    call this%set_history_var(vname='NET_C_UPTAKE_CNLF', units='gC/m2/s',                 &
         long='net carbon uptake by each canopy and leaf layer per unit ground area (i.e. divide by CROWNAREA_CNLF to make per leaf area)', &
         use_default='inactive',       &
         avgflag='A', vtype=site_cnlf_r8, hlms='CLM:ALM', flushval=0.0_r8, upfreq=2,   &
         ivar=ivar, initialize=initialize_variables, index = ih_ts_net_uptake_si_cnlf )

    call this%set_history_var(vname='CROWNAREA_CNLF', units='m2/m2',                 &
         long='total crown area that is occupied by leaves in each canopy and leaf layer', &
         use_default='inactive',       &
         avgflag='A', vtype=site_cnlf_r8, hlms='CLM:ALM', flushval=0.0_r8, upfreq=1,   &
         ivar=ivar, initialize=initialize_variables, index = ih_crownarea_si_cnlf )

    call this%set_history_var(vname='CROWNAREA_CAN', units='m2/m2',                 &
         long='total crown area in each canopy layer', &
         use_default='active',       &
         avgflag='A', vtype=site_can_r8, hlms='CLM:ALM', flushval=0.0_r8, upfreq=1,   &
         ivar=ivar, initialize=initialize_variables, index = ih_crownarea_si_can )

    ! slow carbon fluxes associated with mortality from or transfer betweeen canopy and understory
    call this%set_history_var(vname='DEMOTION_CARBONFLUX', units = 'gC/m2/s',               &
          long='demotion-associated biomass carbon flux from canopy to understory', use_default='active',   &
          avgflag='A', vtype=site_r8, hlms='CLM:ALM', flushval=0.0_r8,    &
          upfreq=1, ivar=ivar, initialize=initialize_variables, index = ih_demotion_carbonflux_si )

    call this%set_history_var(vname='PROMOTION_CARBONFLUX', units = 'gC/m2/s',               &
          long='promotion-associated biomass carbon flux from understory to canopy', use_default='active',   &
          avgflag='A', vtype=site_r8, hlms='CLM:ALM', flushval=0.0_r8,    &
          upfreq=1, ivar=ivar, initialize=initialize_variables, index = ih_promotion_carbonflux_si )

    call this%set_history_var(vname='MORTALITY_CARBONFLUX_CANOPY', units = 'gC/m2/s',               &
          long='flux of biomass carbon from live to dead pools from mortality of canopy plants', use_default='active',   &
          avgflag='A', vtype=site_r8, hlms='CLM:ALM', flushval=0.0_r8,    &
          upfreq=1, ivar=ivar, initialize=initialize_variables, index = ih_canopy_mortality_carbonflux_si )

    call this%set_history_var(vname='MORTALITY_CARBONFLUX_UNDERSTORY', units = 'gC/m2/s',               &
          long='flux of biomass carbon from live to dead pools from mortality of understory plants',use_default='active',&
          avgflag='A', vtype=site_r8, hlms='CLM:ALM', flushval=0.0_r8,    &
          upfreq=1, ivar=ivar, initialize=initialize_variables, index = ih_understory_mortality_carbonflux_si )

    ! size class by age dimensioned variables
    call this%set_history_var(vname='NPLANT_SCAG',units = 'plants/ha',               &
          long='number of plants per hectare in each size x age class', use_default='active',   &
          avgflag='A', vtype=site_scag_r8, hlms='CLM:ALM', flushval=0.0_r8,    &
          upfreq=1, ivar=ivar, initialize=initialize_variables, index = ih_nplant_si_scag )

    call this%set_history_var(vname='NPLANT_CANOPY_SCAG',units = 'plants/ha',               &
          long='number of plants per hectare in canopy in each size x age class', use_default='inactive',   &
          avgflag='A', vtype=site_scag_r8, hlms='CLM:ALM', flushval=0.0_r8,    &
          upfreq=1, ivar=ivar, initialize=initialize_variables, index = ih_nplant_canopy_si_scag )

    call this%set_history_var(vname='NPLANT_UNDERSTORY_SCAG',units = 'plants/ha',               &
          long='number of plants per hectare in understory in each size x age class', use_default='inactive',   &
          avgflag='A', vtype=site_scag_r8, hlms='CLM:ALM', flushval=0.0_r8,    &
          upfreq=1, ivar=ivar, initialize=initialize_variables, index = ih_nplant_understory_si_scag )

    call this%set_history_var(vname='DDBH_CANOPY_SCAG',units = 'cm/yr/ha',               &
          long='growth rate of canopy plantsnumber of plants per hectare in canopy in each size x age class', &
          use_default='inactive', avgflag='A', vtype=site_scag_r8, hlms='CLM:ALM', flushval=0.0_r8,    &
          upfreq=1, ivar=ivar, initialize=initialize_variables, index = ih_ddbh_canopy_si_scag )

    call this%set_history_var(vname='DDBH_UNDERSTORY_SCAG',units = 'cm/yr/ha',               &
          long='growth rate of understory plants in each size x age class', use_default='inactive',   &
          avgflag='A', vtype=site_scag_r8, hlms='CLM:ALM', flushval=0.0_r8,    &
          upfreq=1, ivar=ivar, initialize=initialize_variables, index = ih_ddbh_understory_si_scag )

    call this%set_history_var(vname='MORTALITY_CANOPY_SCAG',units = 'plants/ha/yr',               &
          long='mortality rate of canopy plants in each size x age class', use_default='inactive',   &
          avgflag='A', vtype=site_scag_r8, hlms='CLM:ALM', flushval=0.0_r8,    &
          upfreq=1, ivar=ivar, initialize=initialize_variables, index = ih_mortality_canopy_si_scag )

    call this%set_history_var(vname='MORTALITY_UNDERSTORY_SCAG',units = 'plants/ha/yr',               &
          long='mortality rate of understory plantsin each size x age class', use_default='inactive',   &
          avgflag='A', vtype=site_scag_r8, hlms='CLM:ALM', flushval=0.0_r8,    &
          upfreq=1, ivar=ivar, initialize=initialize_variables, index = ih_mortality_understory_si_scag )

    ! size x age x pft dimensioned
    call this%set_history_var(vname='NPLANT_SCAGPFT',units = 'plants/ha',               &
          long='number of plants per hectare in each size x age x pft class', use_default='inactive',   &
          avgflag='A', vtype=site_scagpft_r8, hlms='CLM:ALM', flushval=0.0_r8,    &
          upfreq=1, ivar=ivar, initialize=initialize_variables, index = ih_nplant_si_scagpft )

    ! age x pft dimensioned
    call this%set_history_var(vname='NPP_AGEPFT',units = 'kgC/m2/yr',               &
          long='NPP per PFT in each age bin', use_default='inactive',   &
          avgflag='A', vtype=site_agepft_r8, hlms='CLM:ALM', flushval=0.0_r8,    &
          upfreq=1, ivar=ivar, initialize=initialize_variables, index = ih_npp_si_agepft )

    call this%set_history_var(vname='BIOMASS_AGEPFT',units = 'kg C / m2',               &
          long='biomass per PFT in each age bin', use_default='inactive',   &
          avgflag='A', vtype=site_agepft_r8, hlms='CLM:ALM', flushval=0.0_r8,    &
          upfreq=1, ivar=ivar, initialize=initialize_variables, index = ih_biomass_si_agepft )

    call this%set_history_var(vname='SCORCH_HEIGHT',units = 'm',               &
          long='SPITFIRE Flame Scorch Height (calculated per PFT in each patch age bin)', &
          use_default='active',   &
          avgflag='A', vtype=site_agepft_r8, hlms='CLM:ALM', flushval=0.0_r8,    &
          upfreq=1, ivar=ivar, initialize=initialize_variables, index = ih_scorch_height_si_agepft )


    ! Carbon Flux (grid dimension x scpf) (THESE ARE DEFAULT INACTIVE!!!
    !                                     (BECAUSE THEY TAKE UP SPACE!!!
    ! ===================================================================================

    call this%set_history_var(vname='GPP_SCPF', units='kgC/m2/yr',            &
          long='gross primary production by pft/size', use_default='inactive',           &
          avgflag='A', vtype=site_size_pft_r8, hlms='CLM:ALM', flushval=0.0_r8,    &
          upfreq=1, ivar=ivar, initialize=initialize_variables, index = ih_gpp_si_scpf )

    call this%set_history_var(vname='GPP_CANOPY_SCPF', units='kgC/m2/yr',            &
          long='gross primary production of canopy plants by pft/size ', use_default='inactive', &
          avgflag='A', vtype=site_size_pft_r8, hlms='CLM:ALM', flushval=0.0_r8,    &
          upfreq=1, ivar=ivar, initialize=initialize_variables, index = ih_gpp_canopy_si_scpf )

    call this%set_history_var(vname='AR_CANOPY_SCPF', units='kgC/m2/yr',            &
          long='autotrophic respiration of canopy plants by pft/size', use_default='inactive',           &
          avgflag='A', vtype=site_size_pft_r8, hlms='CLM:ALM', flushval=0.0_r8,    &
          upfreq=1, ivar=ivar, initialize=initialize_variables, index = ih_ar_canopy_si_scpf )

    call this%set_history_var(vname='GPP_UNDERSTORY_SCPF', units='kgC/m2/yr',            &
          long='gross primary production of understory plants by pft/size', use_default='inactive',           &
          avgflag='A', vtype=site_size_pft_r8, hlms='CLM:ALM', flushval=0.0_r8,    &
          upfreq=1, ivar=ivar, initialize=initialize_variables, index = ih_gpp_understory_si_scpf )

    call this%set_history_var(vname='AR_UNDERSTORY_SCPF', units='kgC/m2/yr',            &
          long='autotrophic respiration of understory plants by pft/size', use_default='inactive',           &
          avgflag='A', vtype=site_size_pft_r8, hlms='CLM:ALM', flushval=0.0_r8,    &
          upfreq=1, ivar=ivar, initialize=initialize_variables, index = ih_ar_understory_si_scpf )

    call this%set_history_var(vname='NPP_SCPF', units='kgC/m2/yr',            &
          long='total net primary production by pft/size', use_default='inactive',       &
          avgflag='A', vtype=site_size_pft_r8, hlms='CLM:ALM', flushval=0.0_r8,    &
          upfreq=1, ivar=ivar, initialize=initialize_variables, index = ih_npp_totl_si_scpf )

    call this%set_history_var(vname='NPP_LEAF_SCPF', units='kgC/m2/yr',       &
          long='NPP flux into leaves by pft/size', use_default='inactive',               &
          avgflag='A', vtype=site_size_pft_r8, hlms='CLM:ALM', flushval=0.0_r8,    &
          upfreq=1, ivar=ivar, initialize=initialize_variables, index = ih_npp_leaf_si_scpf )

   call this%set_history_var(vname='NPP_SEED_SCPF', units='kgC/m2/yr',       &
         long='NPP flux into seeds by pft/size', use_default='inactive',                &
         avgflag='A', vtype=site_size_pft_r8, hlms='CLM:ALM', flushval=0.0_r8,    &
         upfreq=1, ivar=ivar, initialize=initialize_variables, index = ih_npp_seed_si_scpf )

   call this%set_history_var(vname='NPP_FNRT_SCPF', units='kgC/m2/yr',       &
         long='NPP flux into fine roots by pft/size', use_default='inactive',           &
         avgflag='A', vtype=site_size_pft_r8, hlms='CLM:ALM', flushval=0.0_r8,    &
         upfreq=1, ivar=ivar, initialize=initialize_variables, index = ih_npp_fnrt_si_scpf )

   call this%set_history_var(vname='NPP_BGSW_SCPF', units='kgC/m2/yr',       &
         long='NPP flux into below-ground sapwood by pft/size', use_default='inactive', &
         avgflag='A', vtype=site_size_pft_r8, hlms='CLM:ALM', flushval=0.0_r8,    &
         upfreq=1, ivar=ivar, initialize=initialize_variables, index = ih_npp_bgsw_si_scpf )

   call this%set_history_var(vname='NPP_BGDW_SCPF', units='kgC/m2/yr',       &
         long='NPP flux into below-ground deadwood by pft/size', use_default='inactive', &
         avgflag='A', vtype=site_size_pft_r8, hlms='CLM:ALM', flushval=0.0_r8,    &
         upfreq=1, ivar=ivar, initialize=initialize_variables, index = ih_npp_bgdw_si_scpf )

   call this%set_history_var(vname='NPP_AGSW_SCPF', units='kgC/m2/yr',       &
         long='NPP flux into above-ground sapwood by pft/size', use_default='inactive', &
         avgflag='A', vtype=site_size_pft_r8, hlms='CLM:ALM', flushval=0.0_r8,    &
         upfreq=1, ivar=ivar, initialize=initialize_variables, index = ih_npp_agsw_si_scpf )

   call this%set_history_var(vname = 'NPP_AGDW_SCPF', units='kgC/m2/yr',    &
         long='NPP flux into above-ground deadwood by pft/size', use_default='inactive', &
         avgflag='A', vtype=site_size_pft_r8, hlms='CLM:ALM', flushval=0.0_r8,    &
         upfreq=1, ivar=ivar, initialize=initialize_variables, index = ih_npp_agdw_si_scpf )

   call this%set_history_var(vname = 'NPP_STOR_SCPF', units='kgC/m2/yr',    &
         long='NPP flux into storage by pft/size', use_default='inactive',              &
         avgflag='A', vtype=site_size_pft_r8, hlms='CLM:ALM', flushval=0.0_r8,    &
         upfreq=1, ivar=ivar, initialize=initialize_variables, index = ih_npp_stor_si_scpf )

    call this%set_history_var(vname='DDBH_SCPF', units = 'cm/yr/ha',         &
          long='diameter growth increment by pft/size',use_default='inactive',          &
          avgflag='A', vtype=site_size_pft_r8, hlms='CLM:ALM', flushval=0.0_r8,   &
          upfreq=1, ivar=ivar, initialize=initialize_variables, index = ih_ddbh_si_scpf )

    call this%set_history_var(vname='GROWTHFLUX_SCPF', units = 'n/yr/ha',         &
          long='flux of individuals into a given size class bin via growth and recruitment',use_default='inactive',          &
          avgflag='A', vtype=site_size_pft_r8, hlms='CLM:ALM', flushval=0.0_r8,   &
          upfreq=1, ivar=ivar, initialize=initialize_variables, index = ih_growthflux_si_scpf )

    call this%set_history_var(vname='GROWTHFLUX_FUSION_SCPF', units = 'n/yr/ha',         &
          long='flux of individuals into a given size class bin via fusion',use_default='inactive',          &
          avgflag='A', vtype=site_size_pft_r8, hlms='CLM:ALM', flushval=0.0_r8,   &
          upfreq=1, ivar=ivar, initialize=initialize_variables, index = ih_growthflux_fusion_si_scpf )

    call this%set_history_var(vname='DDBH_CANOPY_SCPF', units = 'cm/yr/ha',         &
          long='diameter growth increment by pft/size',use_default='inactive', &
          avgflag='A', vtype=site_size_pft_r8, hlms='CLM:ALM', flushval=0.0_r8,    &
          upfreq=1, ivar=ivar, initialize=initialize_variables, index = ih_ddbh_canopy_si_scpf )

    call this%set_history_var(vname='DDBH_UNDERSTORY_SCPF', units = 'cm/yr/ha',         &
          long='diameter growth increment by pft/size',use_default='inactive', &
          avgflag='A', vtype=site_size_pft_r8, hlms='CLM:ALM', flushval=0.0_r8,    &
          upfreq=1, ivar=ivar, initialize=initialize_variables, index = ih_ddbh_understory_si_scpf )

    call this%set_history_var(vname='BA_SCPF', units = 'm2/ha',               &
          long='basal area by pft/size', use_default='inactive',   &
          avgflag='A', vtype=site_size_pft_r8, hlms='CLM:ALM', flushval=0.0_r8,    &
          upfreq=1, ivar=ivar, initialize=initialize_variables, index = ih_ba_si_scpf )

    call this%set_history_var(vname='AGB_SCPF', units = 'kgC/m2', &
         long='Aboveground biomass by pft/size', use_default='inactive', &
         avgflag='A', vtype=site_size_pft_r8, hlms='CLM:ALM', flushval=0.0_r8, &
         upfreq=1, ivar=ivar, initialize=initialize_variables, index = ih_agb_si_scpf ) 

    call this%set_history_var(vname='NPLANT_SCPF', units = 'N/ha',         &
          long='stem number density by pft/size', use_default='inactive', &
          avgflag='A', vtype=site_size_pft_r8, hlms='CLM:ALM', flushval=0.0_r8,    &
          upfreq=1, ivar=ivar, initialize=initialize_variables, index = ih_nplant_si_scpf )

    call this%set_history_var(vname='NPLANT_CAPF', units = 'N/ha',       &
         long='stem number density by pft/coage', use_default='inactive', &
         avgflag='A', vtype=site_coage_pft_r8, hlms='CLM:ALM',flushval=0.0_r8,     &
         upfreq=1, ivar=ivar, initialize=initialize_variables, index = ih_nplant_si_capf )

    call this%set_history_var(vname='M1_SCPF', units = 'N/ha/yr',          &
          long='background mortality by pft/size', use_default='inactive', &
          avgflag='A', vtype=site_size_pft_r8, hlms='CLM:ALM', flushval=0.0_r8,    &
          upfreq=1, ivar=ivar, initialize=initialize_variables, index = ih_m1_si_scpf )
    
    call this%set_history_var(vname='M2_SCPF', units = 'N/ha/yr',          &
          long='hydraulic mortality by pft/size',use_default='inactive', &
          avgflag='A', vtype=site_size_pft_r8, hlms='CLM:ALM', flushval=0.0_r8,    &
          upfreq=1, ivar=ivar, initialize=initialize_variables, index = ih_m2_si_scpf )

    call this%set_history_var(vname='M3_SCPF', units = 'N/ha/yr',          &
          long='carbon starvation mortality by pft/size', use_default='inactive', &
          avgflag='A', vtype=site_size_pft_r8, hlms='CLM:ALM', flushval=0.0_r8,    &
          upfreq=1, ivar=ivar, initialize=initialize_variables, index = ih_m3_si_scpf )

    call this%set_history_var(vname='M4_SCPF', units = 'N/ha/yr',          &
          long='impact mortality by pft/size',use_default='inactive', &
          avgflag='A', vtype=site_size_pft_r8, hlms='CLM:ALM', flushval=0.0_r8,    &
          upfreq=1, ivar=ivar, initialize=initialize_variables, index = ih_m4_si_scpf )

    call this%set_history_var(vname='M5_SCPF', units = 'N/ha/yr',          &
          long='fire mortality by pft/size',use_default='inactive', &
          avgflag='A', vtype=site_size_pft_r8, hlms='CLM:ALM', flushval=0.0_r8,    &
          upfreq=1, ivar=ivar, initialize=initialize_variables, index = ih_m5_si_scpf )

    call this%set_history_var(vname='CROWNFIREMORT_SCPF', units = 'N/ha/yr',          &
          long='crown fire mortality by pft/size',use_default='inactive', &
          avgflag='A', vtype=site_size_pft_r8, hlms='CLM:ALM', flushval=0.0_r8,    &
          upfreq=1, ivar=ivar, initialize=initialize_variables, index = ih_crownfiremort_si_scpf )

    call this%set_history_var(vname='CAMBIALFIREMORT_SCPF', units = 'N/ha/yr',          &
          long='cambial fire mortality by pft/size',use_default='inactive', &
          avgflag='A', vtype=site_size_pft_r8, hlms='CLM:ALM', flushval=0.0_r8,    &
          upfreq=1, ivar=ivar, initialize=initialize_variables, index = ih_cambialfiremort_si_scpf )

    call this%set_history_var(vname='M6_SCPF', units = 'N/ha/yr',          &
          long='termination mortality by pft/size',use_default='inactive', &
          avgflag='A', vtype=site_size_pft_r8, hlms='CLM:ALM', flushval=0.0_r8,    &
          upfreq=1, ivar=ivar, initialize=initialize_variables, index = ih_m6_si_scpf )

    call this%set_history_var(vname='M7_SCPF', units = 'N/ha/event',               &
          long='logging mortality by pft/size',use_default='inactive',           &
          avgflag='A', vtype=site_size_pft_r8, hlms='CLM:ALM', flushval=0.0_r8,    &
          upfreq=1, ivar=ivar, initialize=initialize_variables, index = ih_m7_si_scpf )

    call this%set_history_var(vname='M8_SCPF', units = 'N/ha/yr',          &
          long='freezing mortality by pft/size',use_default='inactive', &
          avgflag='A', vtype=site_size_pft_r8, hlms='CLM:ALM', flushval=0.0_r8,    &
          upfreq=1, ivar=ivar, initialize=initialize_variables, index = ih_m8_si_scpf )

    call this%set_history_var(vname='M9_SCPF', units = 'N/ha/yr',          &
          long='senescence mortality by pft/size',use_default='inactive', &
          avgflag='A', vtype=site_size_pft_r8, hlms='CLM:ALM', flushval=0.0_r8,    &
          upfreq=1, ivar=ivar, initialize=initialize_variables, index = ih_m9_si_scpf )

    call this%set_history_var(vname='M10_SCPF', units = 'N/ha/yr',         &
         long='age senescence mortality by pft/size',use_default='inactive', &
         avgflag='A', vtype =site_size_pft_r8, hlms='CLM:ALM', flushval=0.0_r8,     &
         upfreq=1, ivar=ivar, initialize=initialize_variables, index = ih_m10_si_scpf )
    
    call this%set_history_var(vname='M10_CAPF',units='N/ha/yr',         &
         long='age senescence mortality by pft/cohort age',use_default='inactive', &
         avgflag='A', vtype =site_coage_pft_r8, hlms='CLM:ALM', flushval=0.0_r8,         &
         upfreq=1, ivar=ivar, initialize=initialize_variables, index =ih_m10_si_capf )

    call this%set_history_var(vname='MORTALITY_CANOPY_SCPF', units = 'N/ha/yr',          &
          long='total mortality of canopy plants by pft/size', use_default='inactive', &
          avgflag='A', vtype=site_size_pft_r8, hlms='CLM:ALM', flushval=0.0_r8,    &
          upfreq=1, ivar=ivar, initialize=initialize_variables, index = ih_mortality_canopy_si_scpf )

    call this%set_history_var(vname='C13disc_SCPF', units = 'per mil',               &
         long='C13 discrimination by pft/size',use_default='inactive',           &
         avgflag='A', vtype=site_size_pft_r8, hlms='CLM:ALM', flushval=0.0_r8,    &
         upfreq=1, ivar=ivar, initialize=initialize_variables, index = ih_c13disc_si_scpf ) 

    call this%set_history_var(vname='BSTOR_CANOPY_SCPF', units = 'kgC/ha',          &
          long='biomass carbon in storage pools of canopy plants by pft/size', use_default='inactive', &
          avgflag='A', vtype=site_size_pft_r8, hlms='CLM:ALM', flushval=0.0_r8,    &
          upfreq=1, ivar=ivar, initialize=initialize_variables, index = ih_bstor_canopy_si_scpf )

    call this%set_history_var(vname='BLEAF_CANOPY_SCPF', units = 'kgC/ha',          &
          long='biomass carbon in leaf of canopy plants by pft/size', use_default='inactive', &
          avgflag='A', vtype=site_size_pft_r8, hlms='CLM:ALM', flushval=0.0_r8,    &
          upfreq=1, ivar=ivar, initialize=initialize_variables, index = ih_bleaf_canopy_si_scpf )

    call this%set_history_var(vname='NPLANT_CANOPY_SCPF', units = 'N/ha',         &
          long='stem number of canopy plants density by pft/size', use_default='inactive', &
          avgflag='A', vtype=site_size_pft_r8, hlms='CLM:ALM', flushval=0.0_r8,    &
          upfreq=1, ivar=ivar, initialize=initialize_variables, index = ih_nplant_canopy_si_scpf )

    call this%set_history_var(vname='MORTALITY_UNDERSTORY_SCPF', units = 'N/ha/yr',          &
          long='total mortality of understory plants by pft/size', use_default='inactive', &
          avgflag='A', vtype=site_size_pft_r8, hlms='CLM:ALM', flushval=0.0_r8,    &
          upfreq=1, ivar=ivar, initialize=initialize_variables, index = ih_mortality_understory_si_scpf )

    call this%set_history_var(vname='BSTOR_UNDERSTORY_SCPF', units = 'kgC/ha',          &
          long='biomass carbon in storage pools of understory plants by pft/size', use_default='inactive', &
          avgflag='A', vtype=site_size_pft_r8, hlms='CLM:ALM', flushval=0.0_r8,    &
          upfreq=1, ivar=ivar, initialize=initialize_variables, index = ih_bstor_understory_si_scpf )

    call this%set_history_var(vname='BLEAF_UNDERSTORY_SCPF', units = 'kgC/ha',          &
          long='biomass carbon in leaf of understory plants by pft/size', use_default='inactive', &
          avgflag='A', vtype=site_size_pft_r8, hlms='CLM:ALM', flushval=0.0_r8,    &
          upfreq=1, ivar=ivar, initialize=initialize_variables, index = ih_bleaf_understory_si_scpf )

    call this%set_history_var(vname='NPLANT_UNDERSTORY_SCPF', units = 'N/ha',         &
          long='stem number of understory plants density by pft/size', use_default='inactive', &
          avgflag='A', vtype=site_size_pft_r8, hlms='CLM:ALM', flushval=0.0_r8,    &
          upfreq=1, ivar=ivar, initialize=initialize_variables, index = ih_nplant_understory_si_scpf )

    call this%set_history_var(vname='CWD_AG_CWDSC', units='gC/m^2', &
          long='size-resolved AG CWD stocks', use_default='inactive', &
          avgflag='A', vtype=site_cwdsc_r8, hlms='CLM:ALM', flushval=0.0_r8,    &
          upfreq=1, ivar=ivar, initialize=initialize_variables, index = ih_cwd_ag_si_cwdsc )

    call this%set_history_var(vname='CWD_BG_CWDSC', units='gC/m^2', &
          long='size-resolved BG CWD stocks', use_default='inactive', &
          avgflag='A', vtype=site_cwdsc_r8, hlms='CLM:ALM', flushval=0.0_r8,    &
          upfreq=1, ivar=ivar, initialize=initialize_variables, index = ih_cwd_bg_si_cwdsc )

    call this%set_history_var(vname='CWD_AG_IN_CWDSC', units='gC/m^2/y', &
          long='size-resolved AG CWD input', use_default='inactive', &
          avgflag='A', vtype=site_cwdsc_r8, hlms='CLM:ALM', flushval=0.0_r8,    &
          upfreq=1, ivar=ivar, initialize=initialize_variables, index = ih_cwd_ag_in_si_cwdsc )

    call this%set_history_var(vname='CWD_BG_IN_CWDSC', units='gC/m^2/y', &
          long='size-resolved BG CWD input', use_default='inactive', &
          avgflag='A', vtype=site_cwdsc_r8, hlms='CLM:ALM', flushval=0.0_r8,    &
          upfreq=1, ivar=ivar, initialize=initialize_variables, index = ih_cwd_bg_in_si_cwdsc )

    call this%set_history_var(vname='CWD_AG_OUT_CWDSC', units='gC/m^2/y', &
          long='size-resolved AG CWD output', use_default='inactive', &
          avgflag='A', vtype=site_cwdsc_r8, hlms='CLM:ALM', flushval=0.0_r8,    &
          upfreq=1, ivar=ivar, initialize=initialize_variables, index = ih_cwd_ag_out_si_cwdsc )

    call this%set_history_var(vname='CWD_BG_OUT_CWDSC', units='gC/m^2/y', &
          long='size-resolved BG CWD output', use_default='inactive', &
          avgflag='A', vtype=site_cwdsc_r8, hlms='CLM:ALM', flushval=0.0_r8,    &
          upfreq=1, ivar=ivar, initialize=initialize_variables, index = ih_cwd_bg_out_si_cwdsc )

    ! Size structured diagnostics that require rapid updates (upfreq=2)

    call this%set_history_var(vname='AR_SCPF',units = 'kgC/m2/yr',          &
          long='total autotrophic respiration per m2 per year by pft/size',use_default='inactive',&
          avgflag='A', vtype=site_size_pft_r8, hlms='CLM:ALM', flushval=0.0_r8,    &
          upfreq=2, ivar=ivar, initialize=initialize_variables, index = ih_ar_si_scpf )
    
    call this%set_history_var(vname='AR_GROW_SCPF',units = 'kgC/m2/yr',          &
          long='growth autotrophic respiration per m2 per year by pft/size',use_default='inactive',&
          avgflag='A', vtype=site_size_pft_r8, hlms='CLM:ALM', flushval=0.0_r8,    &
          upfreq=2, ivar=ivar, initialize=initialize_variables, index = ih_ar_grow_si_scpf )

    call this%set_history_var(vname='AR_MAINT_SCPF',units = 'kgC/m2/yr',          &
          long='maintenance autotrophic respiration per m2 per year by pft/size',use_default='inactive',&
          avgflag='A', vtype=site_size_pft_r8, hlms='CLM:ALM', flushval=0.0_r8,    &
          upfreq=2, ivar=ivar, initialize=initialize_variables, index = ih_ar_maint_si_scpf )

    call this%set_history_var(vname='AR_DARKM_SCPF',units = 'kgC/m2/yr',          &
          long='dark portion of maintenance autotrophic respiration per m2 per year by pft/size',use_default='inactive',&
          avgflag='A', vtype=site_size_pft_r8,hlms='CLM:ALM', flushval=0.0_r8,    &
          upfreq=2, ivar=ivar, initialize=initialize_variables, index = ih_ar_darkm_si_scpf )

    call this%set_history_var(vname='AR_AGSAPM_SCPF',units = 'kgC/m2/yr',          &
          long='above-ground sapwood maintenance autotrophic respiration per m2 per year by pft/size',use_default='inactive',&
          avgflag='A', vtype=site_size_pft_r8,hlms='CLM:ALM', flushval=0.0_r8,    &
          upfreq=2, ivar=ivar, initialize=initialize_variables, index = ih_ar_agsapm_si_scpf )
    
    call this%set_history_var(vname='AR_CROOTM_SCPF',units = 'kgC/m2/yr',          &
          long='below-ground sapwood maintenance autotrophic respiration per m2 per year by pft/size',use_default='inactive',&
          avgflag='A', vtype=site_size_pft_r8,hlms='CLM:ALM', flushval=0.0_r8,    &
          upfreq=2, ivar=ivar, initialize=initialize_variables, index = ih_ar_crootm_si_scpf )

    call this%set_history_var(vname='AR_FROOTM_SCPF',units = 'kgC/m2/yr',          &
          long='fine root maintenance autotrophic respiration per m2 per year by pft/size',use_default='inactive',&
          avgflag='A', vtype=site_size_pft_r8, hlms='CLM:ALM', flushval=0.0_r8,    &
          upfreq=2, ivar=ivar, initialize=initialize_variables, index = ih_ar_frootm_si_scpf )

    ! size-class only variables

    call this%set_history_var(vname='DDBH_CANOPY_SCLS', units = 'cm/yr/ha',         &
          long='diameter growth increment by pft/size',use_default='active', &
          avgflag='A', vtype=site_size_r8, hlms='CLM:ALM', flushval=0.0_r8,    &
          upfreq=1, ivar=ivar, initialize=initialize_variables, index = ih_ddbh_canopy_si_scls )

    call this%set_history_var(vname='DDBH_UNDERSTORY_SCLS', units = 'cm/yr/ha',         &
          long='diameter growth increment by pft/size',use_default='active', &
          avgflag='A', vtype=site_size_r8, hlms='CLM:ALM', flushval=0.0_r8,    &
          upfreq=1, ivar=ivar, initialize=initialize_variables, index = ih_ddbh_understory_si_scls )

    call this%set_history_var(vname='YESTERDAYCANLEV_CANOPY_SCLS', units = 'indiv/ha',               &
          long='Yesterdays canopy level for canopy plants by size class', use_default='inactive',   &
          avgflag='A', vtype=site_size_r8, hlms='CLM:ALM', flushval=0.0_r8,    &
          upfreq=1, ivar=ivar, initialize=initialize_variables, index = ih_yesterdaycanopylevel_canopy_si_scls )

    call this%set_history_var(vname='YESTERDAYCANLEV_UNDERSTORY_SCLS', units = 'indiv/ha',               &
          long='Yesterdays canopy level for understory plants by size class', use_default='inactive',   &
          avgflag='A', vtype=site_size_r8, hlms='CLM:ALM', flushval=0.0_r8,    &
          upfreq=1, ivar=ivar, initialize=initialize_variables, index = ih_yesterdaycanopylevel_understory_si_scls )

    call this%set_history_var(vname='BA_SCLS', units = 'm2/ha',               &
          long='basal area by size class', use_default='active',   &
          avgflag='A', vtype=site_size_r8, hlms='CLM:ALM', flushval=0.0_r8,    &
          upfreq=1, ivar=ivar, initialize=initialize_variables, index = ih_ba_si_scls )

    call this%set_history_var(vname='AGB_SCLS', units = 'kgC/m2',               &
          long='Aboveground biomass by size class', use_default='active',   &
          avgflag='A', vtype=site_size_r8, hlms='CLM:ALM', flushval=0.0_r8,    &
          upfreq=1, ivar=ivar, initialize=initialize_variables, index = ih_agb_si_scls )

    call this%set_history_var(vname='BIOMASS_SCLS', units = 'kgC/m2',               &
          long='Total biomass by size class', use_default='inactive',   &
          avgflag='A', vtype=site_size_r8, hlms='CLM:ALM', flushval=0.0_r8,    &
          upfreq=1, ivar=ivar, initialize=initialize_variables, index = ih_biomass_si_scls )

    call this%set_history_var(vname='DEMOTION_RATE_SCLS', units = 'indiv/ha/yr',               &
          long='demotion rate from canopy to understory by size class', use_default='inactive',   &
          avgflag='A', vtype=site_size_r8, hlms='CLM:ALM', flushval=0.0_r8,    &
          upfreq=1, ivar=ivar, initialize=initialize_variables, index = ih_demotion_rate_si_scls )

    call this%set_history_var(vname='PROMOTION_RATE_SCLS', units = 'indiv/ha/yr',               &
          long='promotion rate from understory to canopy by size class', use_default='inactive',   &
          avgflag='A', vtype=site_size_r8, hlms='CLM:ALM', flushval=0.0_r8,    &
          upfreq=1, ivar=ivar, initialize=initialize_variables, index = ih_promotion_rate_si_scls )

    call this%set_history_var(vname='NPLANT_CANOPY_SCLS', units = 'indiv/ha',               &
          long='number of canopy plants by size class', use_default='active',   &
          avgflag='A', vtype=site_size_r8, hlms='CLM:ALM', flushval=0.0_r8,    &
          upfreq=1, ivar=ivar, initialize=initialize_variables, index = ih_nplant_canopy_si_scls )
  
    call this%set_history_var(vname='LAI_CANOPY_SCLS', units = 'm2/m2',               &
          long='Leaf are index (LAI) by size class', use_default='active',   &
          avgflag='A', vtype=site_size_r8, hlms='CLM:ALM', flushval=0.0_r8,    &
          upfreq=1, ivar=ivar, initialize=initialize_variables, index = ih_lai_canopy_si_scls )

    call this%set_history_var(vname='SAI_CANOPY_SCLS', units = 'm2/m2',               &
          long='stem area index(SAI) by size class', use_default='inactive',   &
          avgflag='A', vtype=site_size_r8, hlms='CLM:ALM', flushval=0.0_r8,    &
          upfreq=1, ivar=ivar, initialize=initialize_variables, index = ih_sai_canopy_si_scls )

    call this%set_history_var(vname='MORTALITY_CANOPY_SCLS', units = 'indiv/ha/yr',               &
          long='total mortality of canopy trees by size class', use_default='active',   &
          avgflag='A', vtype=site_size_r8, hlms='CLM:ALM', flushval=0.0_r8,    &
          upfreq=1, ivar=ivar, initialize=initialize_variables, index = ih_mortality_canopy_si_scls )

    call this%set_history_var(vname='NPLANT_UNDERSTORY_SCLS', units = 'indiv/ha',               &
          long='number of understory plants by size class', use_default='active',   &
          avgflag='A', vtype=site_size_r8, hlms='CLM:ALM', flushval=0.0_r8,    &
          upfreq=1, ivar=ivar, initialize=initialize_variables, index = ih_nplant_understory_si_scls )

    call this%set_history_var(vname='LAI_UNDERSTORY_SCLS', units = 'indiv/ha',               &
          long='number of understory plants by size class', use_default='active',   &
          avgflag='A', vtype=site_size_r8, hlms='CLM:ALM', flushval=0.0_r8,    &
          upfreq=1, ivar=ivar, initialize=initialize_variables, index = ih_lai_understory_si_scls )

    call this%set_history_var(vname='SAI_UNDERSTORY_SCLS', units = 'indiv/ha',               &
          long='number of understory plants by size class', use_default='inactive',   &
          avgflag='A', vtype=site_size_r8, hlms='CLM:ALM', flushval=0.0_r8,    &
          upfreq=1, ivar=ivar, initialize=initialize_variables, index = ih_sai_understory_si_scls )

    call this%set_history_var(vname='NPLANT_SCLS', units = 'indiv/ha',               &
          long='number of plants by size class', use_default='active',   &
          avgflag='A', vtype=site_size_r8, hlms='CLM:ALM', flushval=0.0_r8,    &
          upfreq=1, ivar=ivar, initialize=initialize_variables, index = ih_nplant_si_scls )

    call this%set_history_var(vname='NPLANT_CACLS', units = 'indiv/ha',          &
         long='number of plants by coage class', use_default='active',   &
         avgflag='A', vtype=site_coage_r8, hlms='CLM:ALM', flushval=0.0_r8,     &
         upfreq=1, ivar=ivar, initialize=initialize_variables, index = ih_nplant_si_cacls )

    call this%set_history_var(vname='M1_SCLS', units = 'N/ha/yr',          &
          long='background mortality by size', use_default='active', &
          avgflag='A', vtype=site_size_r8, hlms='CLM:ALM', flushval=0.0_r8,    &
          upfreq=1, ivar=ivar, initialize=initialize_variables, index = ih_m1_si_scls )
    
    call this%set_history_var(vname='M2_SCLS', units = 'N/ha/yr',          &
          long='hydraulic mortality by size',use_default='active', &
          avgflag='A', vtype=site_size_r8, hlms='CLM:ALM', flushval=0.0_r8,    &
          upfreq=1, ivar=ivar, initialize=initialize_variables, index = ih_m2_si_scls )

    call this%set_history_var(vname='M3_SCLS', units = 'N/ha/yr',          &
          long='carbon starvation mortality by size', use_default='active', &
          avgflag='A', vtype=site_size_r8, hlms='CLM:ALM', flushval=0.0_r8,    &
          upfreq=1, ivar=ivar, initialize=initialize_variables, index = ih_m3_si_scls )

    call this%set_history_var(vname='M4_SCLS', units = 'N/ha/yr',          &
          long='impact mortality by size',use_default='active', &
          avgflag='A', vtype=site_size_r8, hlms='CLM:ALM', flushval=0.0_r8,    &
          upfreq=1, ivar=ivar, initialize=initialize_variables, index = ih_m4_si_scls )

    call this%set_history_var(vname='M5_SCLS', units = 'N/ha/yr',          &
          long='fire mortality by size',use_default='active', &
          avgflag='A', vtype=site_size_r8, hlms='CLM:ALM', flushval=0.0_r8,    &
          upfreq=1, ivar=ivar, initialize=initialize_variables, index = ih_m5_si_scls )

    call this%set_history_var(vname='M6_SCLS', units = 'N/ha/yr',          &
          long='termination mortality by size',use_default='active', &
          avgflag='A', vtype=site_size_r8, hlms='CLM:ALM', flushval=0.0_r8,    &
          upfreq=1, ivar=ivar, initialize=initialize_variables, index = ih_m6_si_scls )

    call this%set_history_var(vname='M7_SCLS', units = 'N/ha/event',               &
          long='logging mortality by size',use_default='active',           &
          avgflag='A', vtype=site_size_r8, hlms='CLM:ALM', flushval=0.0_r8,    &
          upfreq=1, ivar=ivar, initialize=initialize_variables, index = ih_m7_si_scls )

    call this%set_history_var(vname='M8_SCLS', units = 'N/ha/event',               &
          long='freezing mortality by size',use_default='active',           &
          avgflag='A', vtype=site_size_r8, hlms='CLM:ALM', flushval=0.0_r8,    &
          upfreq=1, ivar=ivar, initialize=initialize_variables, index = ih_m8_si_scls )

    call this%set_history_var(vname='M9_SCLS', units = 'N/ha/yr',              &
          long='senescence mortality by size',use_default='active',         &
          avgflag='A', vtype=site_size_r8, hlms='CLM:ALM', flushval=0.0_r8,    &
          upfreq=1, ivar=ivar, initialize=initialize_variables, index = ih_m9_si_scls )

    call this%set_history_var(vname='M10_SCLS', units = 'N/ha/yr',              &
          long='age senescence mortality by size',use_default='active',         &
          avgflag='A', vtype=site_size_r8, hlms='CLM:ALM', flushval=0.0_r8,     &
          upfreq=1, ivar=ivar, initialize=initialize_variables, index = ih_m10_si_scls ) 

    call this%set_history_var(vname='M10_CACLS', units = 'N/ha/yr',             &
          long='age senescence mortality by cohort age',use_default='active',      &
          avgflag='A', vtype=site_coage_r8, hlms='CLM:ALM', flushval=0.0_r8,     &
          upfreq=1, ivar=ivar, initialize=initialize_variables, index = ih_m10_si_cacls )

    call this%set_history_var(vname='CARBON_BALANCE_CANOPY_SCLS', units = 'kg C / ha / yr', &
          long='CARBON_BALANCE for canopy plants by size class', use_default='inactive',    &
          avgflag='A', vtype=site_size_r8, hlms='CLM:ALM', flushval=0.0_r8,    &
          upfreq=1, ivar=ivar, initialize=initialize_variables, index = ih_carbon_balance_canopy_si_scls )

    call this%set_history_var(vname='CARBON_BALANCE_UNDERSTORY_SCLS', units = 'kg C / ha / yr', &
          long='CARBON_BALANCE for understory plants by size class', use_default='inactive',    &
          avgflag='A', vtype=site_size_r8, hlms='CLM:ALM', flushval=0.0_r8,    &
          upfreq=1, ivar=ivar, initialize=initialize_variables, index = ih_carbon_balance_understory_si_scls )
    
    call this%set_history_var(vname='MORTALITY_UNDERSTORY_SCLS', units = 'indiv/ha/yr',               &
          long='total mortality of understory trees by size class', use_default='active',   &
          avgflag='A', vtype=site_size_r8, hlms='CLM:ALM', flushval=0.0_r8,    &
          upfreq=1, ivar=ivar, initialize=initialize_variables, index = ih_mortality_understory_si_scls )

    call this%set_history_var(vname='TRIMMING_CANOPY_SCLS', units = 'indiv/ha',               &
          long='trimming term of canopy plants by size class', use_default='inactive',   &
          avgflag='A', vtype=site_size_r8, hlms='CLM:ALM', flushval=0.0_r8,    &
          upfreq=1, ivar=ivar, initialize=initialize_variables, index = ih_trimming_canopy_si_scls )

    call this%set_history_var(vname='TRIMMING_UNDERSTORY_SCLS', units = 'indiv/ha',               &
          long='trimming term of understory plants by size class', use_default='inactive',   &
          avgflag='A', vtype=site_size_r8, hlms='CLM:ALM', flushval=0.0_r8,    &
          upfreq=1, ivar=ivar, initialize=initialize_variables, index = ih_trimming_understory_si_scls )

    call this%set_history_var(vname='CROWN_AREA_CANOPY_SCLS', units = 'm2/ha',               &
          long='total crown area of canopy plants by size class', use_default='inactive',   &
          avgflag='A', vtype=site_size_r8, hlms='CLM:ALM', flushval=0.0_r8,    &
          upfreq=1, ivar=ivar, initialize=initialize_variables, index = ih_crown_area_canopy_si_scls )

    call this%set_history_var(vname='CROWN_AREA_UNDERSTORY_SCLS', units = 'm2/ha',               &
          long='total crown area of understory plants by size class', use_default='inactive',   &
          avgflag='A', vtype=site_size_r8, hlms='CLM:ALM', flushval=0.0_r8,    &
          upfreq=1, ivar=ivar, initialize=initialize_variables, index = ih_crown_area_understory_si_scls )

    call this%set_history_var(vname='LEAF_MD_CANOPY_SCLS', units = 'kg C / ha / yr',               &
          long='LEAF_MD for canopy plants by size class', use_default='inactive',   &
          avgflag='A', vtype=site_size_r8, hlms='CLM:ALM', flushval=0.0_r8,    &
          upfreq=1, ivar=ivar, initialize=initialize_variables, index = ih_leaf_md_canopy_si_scls )
    
    call this%set_history_var(vname='ROOT_MD_CANOPY_SCLS', units = 'kg C / ha / yr',               &
          long='ROOT_MD for canopy plants by size class', use_default='inactive',   &
          avgflag='A', vtype=site_size_r8, hlms='CLM:ALM', flushval=0.0_r8,    &
          upfreq=1, ivar=ivar, initialize=initialize_variables, index = ih_root_md_canopy_si_scls )

    call this%set_history_var(vname='BSTORE_MD_CANOPY_SCLS', units = 'kg C / ha / yr',               &
          long='BSTORE_MD for canopy plants by size class', use_default='inactive',   &
          avgflag='A', vtype=site_size_r8, hlms='CLM:ALM', flushval=0.0_r8,    &
          upfreq=1, ivar=ivar, initialize=initialize_variables, index = ih_bstore_md_canopy_si_scls )

    call this%set_history_var(vname='BDEAD_MD_CANOPY_SCLS', units = 'kg C / ha / yr',               &
          long='BDEAD_MD for canopy plants by size class', use_default='inactive',   &
          avgflag='A', vtype=site_size_r8, hlms='CLM:ALM', flushval=0.0_r8,    &
          upfreq=1, ivar=ivar, initialize=initialize_variables, index = ih_bdead_md_canopy_si_scls )

    call this%set_history_var(vname='BSW_MD_CANOPY_SCLS', units = 'kg C / ha / yr',               &
          long='BSW_MD for canopy plants by size class', use_default='inactive',   &
          avgflag='A', vtype=site_size_r8, hlms='CLM:ALM', flushval=0.0_r8,    &
          upfreq=1, ivar=ivar, initialize=initialize_variables, index = ih_bsw_md_canopy_si_scls )

    call this%set_history_var(vname='SEED_PROD_CANOPY_SCLS', units = 'kg C / ha / yr',               &
          long='SEED_PROD for canopy plants by size class', use_default='inactive',   &
          avgflag='A', vtype=site_size_r8, hlms='CLM:ALM', flushval=0.0_r8,    &
          upfreq=1, ivar=ivar, initialize=initialize_variables, index = ih_seed_prod_canopy_si_scls )
    
   call this%set_history_var(vname='NPP_LEAF_CANOPY_SCLS', units = 'kg C / ha / yr',               &
         long='NPP_LEAF for canopy plants by size class', use_default='inactive',   &
         avgflag='A', vtype=site_size_r8, hlms='CLM:ALM', flushval=-999.9_r8,    &
         upfreq=1, ivar=ivar, initialize=initialize_variables, index = ih_npp_leaf_canopy_si_scls )
    
   call this%set_history_var(vname='NPP_FROOT_CANOPY_SCLS', units = 'kg C / ha / yr',               &
         long='NPP_FROOT for canopy plants by size class', use_default='inactive',   &
         avgflag='A', vtype=site_size_r8, hlms='CLM:ALM', flushval=0.0_r8,    &
         upfreq=1, ivar=ivar, initialize=initialize_variables, index = ih_npp_fnrt_canopy_si_scls )
    
   call this%set_history_var(vname='NPP_BSW_CANOPY_SCLS', units = 'kg C / ha / yr',               &
         long='NPP_BSW for canopy plants by size class', use_default='inactive',   &
         avgflag='A', vtype=site_size_r8, hlms='CLM:ALM', flushval=0.0_r8,    &
         upfreq=1, ivar=ivar, initialize=initialize_variables, index = ih_npp_sapw_canopy_si_scls )
    
   call this%set_history_var(vname='NPP_BDEAD_CANOPY_SCLS', units = 'kg C / ha / yr',               &
         long='NPP_BDEAD for canopy plants by size class', use_default='inactive',   &
         avgflag='A', vtype=site_size_r8, hlms='CLM:ALM', flushval=0.0_r8,    &
         upfreq=1, ivar=ivar, initialize=initialize_variables, index = ih_npp_dead_canopy_si_scls )
    
   call this%set_history_var(vname='NPP_BSEED_CANOPY_SCLS', units = 'kg C / ha / yr',               &
         long='NPP_BSEED for canopy plants by size class', use_default='inactive',   &
         avgflag='A', vtype=site_size_r8, hlms='CLM:ALM', flushval=0.0_r8,    &
         upfreq=1, ivar=ivar, initialize=initialize_variables, index = ih_npp_seed_canopy_si_scls )
    
   call this%set_history_var(vname='NPP_STORE_CANOPY_SCLS', units = 'kg C / ha / yr',               &
         long='NPP_STORE for canopy plants by size class', use_default='inactive',   &
         avgflag='A', vtype=site_size_r8, hlms='CLM:ALM', flushval=0.0_r8,    &
         upfreq=1, ivar=ivar, initialize=initialize_variables, index = ih_npp_stor_canopy_si_scls )
    
    call this%set_history_var(vname='LEAF_MR', units = 'kg C / m2 / yr',               &
          long='RDARK (leaf maintenance respiration)', use_default='active',   &
          avgflag='A', vtype=site_r8, hlms='CLM:ALM', flushval=0.0_r8,    &
          upfreq=2, ivar=ivar, initialize=initialize_variables, index = ih_leaf_mr_si )
    
    call this%set_history_var(vname='FROOT_MR', units = 'kg C / m2 / yr',               &
          long='fine root maintenance respiration)', use_default='active',   &
          avgflag='A', vtype=site_r8, hlms='CLM:ALM', flushval=0.0_r8,    &
          upfreq=2, ivar=ivar, initialize=initialize_variables, index = ih_froot_mr_si )
    
    call this%set_history_var(vname='LIVECROOT_MR', units = 'kg C / m2 / yr',               &
          long='live coarse root maintenance respiration)', use_default='active',   &
          avgflag='A', vtype=site_r8, hlms='CLM:ALM', flushval=0.0_r8,    &
          upfreq=2, ivar=ivar, initialize=initialize_variables, index = ih_livecroot_mr_si )
    
    call this%set_history_var(vname='LIVESTEM_MR', units = 'kg C / m2 / yr',               &
          long='live stem maintenance respiration)', use_default='active',   &
          avgflag='A', vtype=site_r8, hlms='CLM:ALM', flushval=0.0_r8,    &
          upfreq=2, ivar=ivar, initialize=initialize_variables, index = ih_livestem_mr_si )
    
    call this%set_history_var(vname='RDARK_CANOPY_SCLS', units = 'kg C / ha / yr',               &
          long='RDARK for canopy plants by size class', use_default='inactive',   &
          avgflag='A', vtype=site_size_r8, hlms='CLM:ALM', flushval=0.0_r8,    &
          upfreq=2, ivar=ivar, initialize=initialize_variables, index = ih_rdark_canopy_si_scls )
    
    call this%set_history_var(vname='LIVESTEM_MR_CANOPY_SCLS', units = 'kg C / ha / yr',               &
          long='LIVESTEM_MR for canopy plants by size class', use_default='inactive',   &
          avgflag='A', vtype=site_size_r8, hlms='CLM:ALM', flushval=0.0_r8,    &
          upfreq=2, ivar=ivar, initialize=initialize_variables, index = ih_livestem_mr_canopy_si_scls )
    
    call this%set_history_var(vname='LIVECROOT_MR_CANOPY_SCLS', units = 'kg C / ha / yr',               &
          long='LIVECROOT_MR for canopy plants by size class', use_default='inactive',   &
          avgflag='A', vtype=site_size_r8, hlms='CLM:ALM', flushval=0.0_r8,    &
          upfreq=2, ivar=ivar, initialize=initialize_variables, index = ih_livecroot_mr_canopy_si_scls )
    
    call this%set_history_var(vname='FROOT_MR_CANOPY_SCLS', units = 'kg C / ha / yr',               &
          long='FROOT_MR for canopy plants by size class', use_default='inactive',   &
          avgflag='A', vtype=site_size_r8, hlms='CLM:ALM', flushval=0.0_r8,    &
          upfreq=2, ivar=ivar, initialize=initialize_variables, index = ih_froot_mr_canopy_si_scls )
    
    call this%set_history_var(vname='RESP_G_CANOPY_SCLS', units = 'kg C / ha / yr',               &
          long='RESP_G for canopy plants by size class', use_default='inactive',   &
          avgflag='A', vtype=site_size_r8, hlms='CLM:ALM', flushval=0.0_r8,    &
          upfreq=2, ivar=ivar, initialize=initialize_variables, index = ih_resp_g_canopy_si_scls )
    
    call this%set_history_var(vname='RESP_M_CANOPY_SCLS', units = 'kg C / ha / yr',               &
          long='RESP_M for canopy plants by size class', use_default='inactive',   &
          avgflag='A', vtype=site_size_r8, hlms='CLM:ALM', flushval=0.0_r8,    &
          upfreq=2, ivar=ivar, initialize=initialize_variables, index = ih_resp_m_canopy_si_scls )

    call this%set_history_var(vname='LEAF_MD_UNDERSTORY_SCLS', units = 'kg C / ha / yr',               &
          long='LEAF_MD for understory plants by size class', use_default='inactive',   &
          avgflag='A', vtype=site_size_r8, hlms='CLM:ALM', flushval=0.0_r8,    &
          upfreq=1, ivar=ivar, initialize=initialize_variables, index = ih_leaf_md_understory_si_scls )
    
    call this%set_history_var(vname='ROOT_MD_UNDERSTORY_SCLS', units = 'kg C / ha / yr',               &
          long='ROOT_MD for understory plants by size class', use_default='inactive',   &
          avgflag='A', vtype=site_size_r8, hlms='CLM:ALM', flushval=0.0_r8,    &
          upfreq=1, ivar=ivar, initialize=initialize_variables, index = ih_root_md_understory_si_scls )

    call this%set_history_var(vname='BSTORE_MD_UNDERSTORY_SCLS', units = 'kg C / ha / yr',               &
          long='BSTORE_MD for understory plants by size class', use_default='inactive',   &
          avgflag='A', vtype=site_size_r8, hlms='CLM:ALM', flushval=0.0_r8,    &
          upfreq=1, ivar=ivar, initialize=initialize_variables, index = ih_bstore_md_understory_si_scls )
    
    call this%set_history_var(vname='BDEAD_MD_UNDERSTORY_SCLS', units = 'kg C / ha / yr',               &
          long='BDEAD_MD for understory plants by size class', use_default='inactive',   &
          avgflag='A', vtype=site_size_r8, hlms='CLM:ALM', flushval=0.0_r8,    &
          upfreq=1, ivar=ivar, initialize=initialize_variables, index = ih_bdead_md_understory_si_scls )

    call this%set_history_var(vname='BSW_MD_UNDERSTORY_SCLS', units = 'kg C / ha / yr',               &
          long='BSW_MD for understory plants by size class', use_default='inactive',   &
          avgflag='A', vtype=site_size_r8, hlms='CLM:ALM', flushval=0.0_r8,    &
          upfreq=1, ivar=ivar, initialize=initialize_variables, index = ih_bsw_md_understory_si_scls )
    
    call this%set_history_var(vname='SEED_PROD_UNDERSTORY_SCLS', units = 'kg C / ha / yr',               &
          long='SEED_PROD for understory plants by size class', use_default='inactive',   &
          avgflag='A', vtype=site_size_r8, hlms='CLM:ALM', flushval=0.0_r8,    &
          upfreq=1, ivar=ivar, initialize=initialize_variables, index = ih_seed_prod_understory_si_scls )
    
   call this%set_history_var(vname='NPP_LEAF_UNDERSTORY_SCLS', units = 'kg C / ha / yr',               &
         long='NPP_LEAF for understory plants by size class', use_default='inactive',   &
         avgflag='A', vtype=site_size_r8, hlms='CLM:ALM', flushval=0.0_r8,    &
         upfreq=1, ivar=ivar, initialize=initialize_variables, index = ih_npp_leaf_understory_si_scls )
    
   call this%set_history_var(vname='NPP_FROOT_UNDERSTORY_SCLS', units = 'kg C / ha / yr',               &
         long='NPP_FROOT for understory plants by size class', use_default='inactive',   &
         avgflag='A', vtype=site_size_r8, hlms='CLM:ALM', flushval=0.0_r8,    &
         upfreq=1, ivar=ivar, initialize=initialize_variables, index = ih_npp_fnrt_understory_si_scls )
    
   call this%set_history_var(vname='NPP_BSW_UNDERSTORY_SCLS', units = 'kg C / ha / yr',               &
         long='NPP_BSW for understory plants by size class', use_default='inactive',   &
         avgflag='A', vtype=site_size_r8, hlms='CLM:ALM', flushval=0.0_r8,    &
         upfreq=1, ivar=ivar, initialize=initialize_variables, index = ih_npp_sapw_understory_si_scls )
    
   call this%set_history_var(vname='NPP_BDEAD_UNDERSTORY_SCLS', units = 'kg C / ha / yr',               &
         long='NPP_BDEAD for understory plants by size class', use_default='inactive',   &
         avgflag='A', vtype=site_size_r8, hlms='CLM:ALM', flushval=0.0_r8,    &
         upfreq=1, ivar=ivar, initialize=initialize_variables, index = ih_npp_dead_understory_si_scls )
    
   call this%set_history_var(vname='NPP_BSEED_UNDERSTORY_SCLS', units = 'kg C / ha / yr',               &
         long='NPP_BSEED for understory plants by size class', use_default='inactive',   &
         avgflag='A', vtype=site_size_r8, hlms='CLM:ALM', flushval=0.0_r8,    &
         upfreq=1, ivar=ivar, initialize=initialize_variables, index = ih_npp_seed_understory_si_scls )
    
   call this%set_history_var(vname='NPP_STORE_UNDERSTORY_SCLS', units = 'kg C / ha / yr',               &
         long='NPP_STORE for understory plants by size class', use_default='inactive',   &
         avgflag='A', vtype=site_size_r8, hlms='CLM:ALM', flushval=0.0_r8,    &
         upfreq=1, ivar=ivar, initialize=initialize_variables, index = ih_npp_stor_understory_si_scls )
    
    call this%set_history_var(vname='RDARK_UNDERSTORY_SCLS', units = 'kg C / ha / yr',               &
          long='RDARK for understory plants by size class', use_default='inactive',   &
          avgflag='A', vtype=site_size_r8, hlms='CLM:ALM', flushval=0.0_r8,    &
          upfreq=2, ivar=ivar, initialize=initialize_variables, index = ih_rdark_understory_si_scls )
    
    call this%set_history_var(vname='LIVESTEM_MR_UNDERSTORY_SCLS', units = 'kg C / ha / yr',               &
          long='LIVESTEM_MR for understory plants by size class', use_default='inactive',   &
          avgflag='A', vtype=site_size_r8, hlms='CLM:ALM', flushval=0.0_r8,    &
          upfreq=2, ivar=ivar, initialize=initialize_variables, index = ih_livestem_mr_understory_si_scls )
    
    call this%set_history_var(vname='LIVECROOT_MR_UNDERSTORY_SCLS', units = 'kg C / ha / yr',               &
          long='LIVECROOT_MR for understory plants by size class', use_default='inactive',   &
          avgflag='A', vtype=site_size_r8, hlms='CLM:ALM', flushval=0.0_r8,    &
          upfreq=2, ivar=ivar, initialize=initialize_variables, index = ih_livecroot_mr_understory_si_scls )
    
    call this%set_history_var(vname='FROOT_MR_UNDERSTORY_SCLS', units = 'kg C / ha / yr',               &
          long='FROOT_MR for understory plants by size class', use_default='inactive',   &
          avgflag='A', vtype=site_size_r8, hlms='CLM:ALM', flushval=0.0_r8,    &
          upfreq=2, ivar=ivar, initialize=initialize_variables, index = ih_froot_mr_understory_si_scls )
    
    call this%set_history_var(vname='RESP_G_UNDERSTORY_SCLS', units = 'kg C / ha / yr',               &
          long='RESP_G for understory plants by size class', use_default='inactive',   &
          avgflag='A', vtype=site_size_r8, hlms='CLM:ALM', flushval=0.0_r8,    &
          upfreq=2, ivar=ivar, initialize=initialize_variables, index = ih_resp_g_understory_si_scls )
    
    call this%set_history_var(vname='RESP_M_UNDERSTORY_SCLS', units = 'kg C / ha / yr',               &
          long='RESP_M for understory plants by size class', use_default='inactive',   &
          avgflag='A', vtype=site_size_r8, hlms='CLM:ALM', flushval=0.0_r8,    &
          upfreq=2, ivar=ivar, initialize=initialize_variables, index = ih_resp_m_understory_si_scls )


    ! CARBON BALANCE VARIABLES THAT DEPEND ON HLM BGC INPUTS

    call this%set_history_var(vname='NEP', units='gC/m^2/s', &
          long='net ecosystem production', use_default='active', &
          avgflag='A', vtype=site_r8, hlms='CLM:ALM', flushval=hlm_hio_ignore_val,    &
          upfreq=3, ivar=ivar, initialize=initialize_variables, index = ih_nep_si )

    call this%set_history_var(vname='Fire_Closs', units='gC/m^2/s', &
          long='ED/SPitfire Carbon loss to atmosphere', use_default='active', &
          avgflag='A', vtype=site_r8, hlms='CLM:ALM', flushval=hlm_hio_ignore_val,    &
          upfreq=1, ivar=ivar, initialize=initialize_variables, index = ih_fire_c_to_atm_si )
   
    call this%set_history_var(vname='FIRE_FLUX', units='g/m^2/s', &
          long='ED-spitfire loss to atmosphere of elements', use_default='active', &
          avgflag='A', vtype=site_elem_r8, hlms='CLM:ALM', flushval=hlm_hio_ignore_val,    &
          upfreq=1, ivar=ivar, initialize=initialize_variables, index = ih_burn_flux_elem )
   
    call this%set_history_var(vname='CBALANCE_ERROR_FATES', units='mgC/day',  &
         long='total carbon error, FATES', use_default='active', &
         avgflag='A', vtype=site_r8, hlms='CLM:ALM', flushval=hlm_hio_ignore_val,    &
         upfreq=1, ivar=ivar, initialize=initialize_variables, index = ih_cbal_err_fates_si )

    call this%set_history_var(vname='ERROR_FATES', units='mg/day',  &
         long='total error, FATES mass-balance', use_default='active', &
         avgflag='A', vtype=site_elem_r8, hlms='CLM:ALM', flushval=hlm_hio_ignore_val,    &
         upfreq=1, ivar=ivar, initialize=initialize_variables, index = ih_err_fates_si )

    call this%set_history_var(vname='LITTER_FINES_AG_ELEM', units='kg/m^2', &
          long='mass of above ground  litter in fines (leaves,nonviable seed)', use_default='active', &
          avgflag='A', vtype=site_elem_r8, hlms='CLM:ALM', flushval=hlm_hio_ignore_val,    &
          upfreq=1, ivar=ivar, initialize=initialize_variables, index = ih_fines_ag_elem )

    call this%set_history_var(vname='LITTER_FINES_BG_ELEM', units='kg/m^2', &
          long='mass of below ground litter in fines (fineroots)', use_default='active', &
          avgflag='A', vtype=site_elem_r8, hlms='CLM:ALM', flushval=hlm_hio_ignore_val,    &
          upfreq=1, ivar=ivar, initialize=initialize_variables, index = ih_fines_bg_elem )

    call this%set_history_var(vname='LITTER_CWD_BG_ELEM', units='kg/m^2', &
          long='mass of below ground litter in CWD (coarse roots)', use_default='active', &
          avgflag='A', vtype=site_elem_r8, hlms='CLM:ALM', flushval=hlm_hio_ignore_val,    &
          upfreq=1, ivar=ivar, initialize=initialize_variables, index = ih_cwd_bg_elem )

    call this%set_history_var(vname='LITTER_CWD_AG_ELEM', units='kg/m^2', &
          long='mass of above ground litter in CWD (trunks/branches/twigs)', use_default='active', &
          avgflag='A', vtype=site_elem_r8, hlms='CLM:ALM', flushval=hlm_hio_ignore_val,    &
          upfreq=1, ivar=ivar, initialize=initialize_variables, index = ih_cwd_ag_elem )

    call this%set_history_var(vname='LITTER_CWD', units='kg/m^2', &
          long='total mass of litter in CWD', use_default='active', &
          avgflag='A', vtype=site_elcwd_r8, hlms='CLM:ALM', flushval=hlm_hio_ignore_val,    &
          upfreq=1, ivar=ivar, initialize=initialize_variables, index = ih_cwd_elcwd )

    ! Mass states C/N/P SCPF dimensions
    ! CARBON
    call this%set_history_var(vname='TOTVEGC_SCPF', units='kg/ha', &
         long='total (live) vegetation carbon mass by size-class x pft', use_default='inactive', &
         avgflag='A', vtype=site_size_pft_r8, hlms='CLM:ALM', flushval=hlm_hio_ignore_val,    &
         upfreq=1, ivar=ivar, initialize=initialize_variables, index = ih_totvegc_scpf )
    
    call this%set_history_var(vname='LEAFC_SCPF', units='kg/ha', &
         long='leaf carbon mass by size-class x pft', use_default='inactive', &
         avgflag='A', vtype=site_size_pft_r8, hlms='CLM:ALM', flushval=hlm_hio_ignore_val,    &
         upfreq=1, ivar=ivar, initialize=initialize_variables, index = ih_leafc_scpf )

    call this%set_history_var(vname='FNRTC_SCPF', units='kg/ha', &
         long='fine-root carbon mass by size-class x pft', use_default='inactive', &
         avgflag='A', vtype=site_size_pft_r8, hlms='CLM:ALM', flushval=hlm_hio_ignore_val,    &
         upfreq=1, ivar=ivar, initialize=initialize_variables, index = ih_fnrtc_scpf )
    
    call this%set_history_var(vname='SAPWC_SCPF', units='kg/ha', &
         long='sapwood carbon mass by size-class x pft', use_default='inactive', &
         avgflag='A', vtype=site_size_pft_r8, hlms='CLM:ALM', flushval=hlm_hio_ignore_val,    &
         upfreq=1, ivar=ivar, initialize=initialize_variables, index = ih_sapwc_scpf )
    
    call this%set_history_var(vname='STOREC_SCPF', units='kg/ha', &
         long='storage carbon mass by size-class x pft', use_default='inactive', &
         avgflag='A', vtype=site_size_pft_r8, hlms='CLM:ALM', flushval=hlm_hio_ignore_val,    &
         upfreq=1, ivar=ivar, initialize=initialize_variables, index = ih_storec_scpf )
    
    call this%set_history_var(vname='REPROC_SCPF', units='kg/ha/day', &
         long='reproductive carbon mass (on plant) by size-class x pft', use_default='inactive', &
         avgflag='A', vtype=site_size_pft_r8, hlms='CLM:ALM', flushval=hlm_hio_ignore_val,    &
         upfreq=1, ivar=ivar, initialize=initialize_variables, index = ih_reproc_scpf )
    
    call this%set_history_var(vname='CEFFLUX_SCPF', units='kg/ha/day', &
         long='carbon efflux, root to soil, by size-class x pft', use_default='inactive', &
         avgflag='A', vtype=site_size_pft_r8, hlms='CLM:ALM', flushval=hlm_hio_ignore_val,    &
         upfreq=1, ivar=ivar, initialize=initialize_variables, index = ih_cefflux_scpf )

    ! NITROGEN
    if(any(element_list(:)==nitrogen_element)) then
       call this%set_history_var(vname='TOTVEGN_SCPF', units='kg/ha', &
            long='total (live) vegetation nitrogen mass by size-class x pft', use_default='inactive', &
            avgflag='A', vtype=site_size_pft_r8, hlms='CLM:ALM', flushval=hlm_hio_ignore_val,    &
            upfreq=1, ivar=ivar, initialize=initialize_variables, index = ih_totvegn_scpf )

       call this%set_history_var(vname='LEAFN_SCPF', units='kg/ha', &
            long='leaf nitrogen mass by size-class x pft', use_default='inactive', &
            avgflag='A', vtype=site_size_pft_r8, hlms='CLM:ALM', flushval=hlm_hio_ignore_val,    &
            upfreq=1, ivar=ivar, initialize=initialize_variables, index = ih_leafn_scpf )

       call this%set_history_var(vname='FNRTN_SCPF', units='kg/ha', &
            long='fine-root nitrogen mass by size-class x pft', use_default='inactive', &
            avgflag='A', vtype=site_size_pft_r8, hlms='CLM:ALM', flushval=hlm_hio_ignore_val,    &
            upfreq=1, ivar=ivar, initialize=initialize_variables, index = ih_fnrtn_scpf )

       call this%set_history_var(vname='SAPWN_SCPF', units='kg/ha', &
            long='sapwood nitrogen mass by size-class x pft', use_default='inactive', &
            avgflag='A', vtype=site_size_pft_r8, hlms='CLM:ALM', flushval=hlm_hio_ignore_val,    &
            upfreq=1, ivar=ivar, initialize=initialize_variables, index = ih_sapwn_scpf )

       call this%set_history_var(vname='STOREN_SCPF', units='kg/ha', &
            long='storage nitrogen mass by size-class x pft', use_default='inactive', &
            avgflag='A', vtype=site_size_pft_r8, hlms='CLM:ALM', flushval=hlm_hio_ignore_val,    &
            upfreq=1, ivar=ivar, initialize=initialize_variables, index = ih_storen_scpf )

       call this%set_history_var(vname='REPRON_SCPF', units='kg/ha/day', &
            long='reproductive nitrogen mass (on plant) by size-class x pft', use_default='inactive', &
            avgflag='A', vtype=site_size_pft_r8, hlms='CLM:ALM', flushval=hlm_hio_ignore_val,    &
            upfreq=1, ivar=ivar, initialize=initialize_variables, index = ih_repron_scpf )

       call this%set_history_var(vname='NUPTAKE_SCPF', units='kgN d-1 ha-1', &
            long='nitrogen uptake, soil to root, by size-class x pft', use_default='inactive', &
            avgflag='A', vtype=site_size_pft_r8, hlms='CLM:ALM', flushval=hlm_hio_ignore_val,    &
            upfreq=1, ivar=ivar, initialize=initialize_variables, index = ih_nuptake_scpf )

       call this%set_history_var(vname='NEFFLUX_SCPF', units='kgN d-1 ha-1', &
            long='nitrogen efflux, root to soil, by size-class x pft', use_default='inactive', &
            avgflag='A', vtype=site_size_pft_r8, hlms='CLM:ALM', flushval=hlm_hio_ignore_val,    &
            upfreq=1, ivar=ivar, initialize=initialize_variables, index = ih_nefflux_scpf )

       call this%set_history_var(vname='NNEEDGROW_SCPF', units='kgN d-1 ha-1', &
            long='nitrogen needed to match growth, by size-class x pft', use_default='inactive', &
            avgflag='A', vtype=site_size_pft_r8, hlms='CLM:ALM', flushval=hlm_hio_ignore_val,    &
            upfreq=1, ivar=ivar, initialize=initialize_variables, index = ih_nneedgrow_scpf )

       call this%set_history_var(vname='NNEEDMAX_SCPF', units='kgN d-1 ha-1', &
            long='nitrogen needed to reach max concentrations, by size-class x pft', use_default='inactive', &
            avgflag='A', vtype=site_size_pft_r8, hlms='CLM:ALM', flushval=hlm_hio_ignore_val,    &
            upfreq=1, ivar=ivar, initialize=initialize_variables, index = ih_nneedmax_scpf )
       
       
    end if

    ! PHOSPHORUS
    if(any(element_list(:)==phosphorus_element))then
       call this%set_history_var(vname='TOTVEGP_SCPF', units='kg/ha', &
            long='total (live) vegetation phosphorus mass by size-class x pft', use_default='inactive', &
            avgflag='A', vtype=site_size_pft_r8, hlms='CLM:ALM', flushval=hlm_hio_ignore_val,    &
            upfreq=1, ivar=ivar, initialize=initialize_variables, index = ih_totvegp_scpf )

       call this%set_history_var(vname='LEAFP_SCPF', units='kg/ha', &
            long='leaf phosphorus mass by size-class x pft', use_default='inactive', &
            avgflag='A', vtype=site_size_pft_r8, hlms='CLM:ALM', flushval=hlm_hio_ignore_val,    &
            upfreq=1, ivar=ivar, initialize=initialize_variables, index = ih_leafp_scpf )

       call this%set_history_var(vname='FNRTP_SCPF', units='kg/ha', &
            long='fine-root phosphorus mass by size-class x pft', use_default='inactive', &
            avgflag='A', vtype=site_size_pft_r8, hlms='CLM:ALM', flushval=hlm_hio_ignore_val,    &
            upfreq=1, ivar=ivar, initialize=initialize_variables, index = ih_fnrtp_scpf )

       call this%set_history_var(vname='SAPWP_SCPF', units='kg/ha', &
            long='sapwood phosphorus mass by size-class x pft', use_default='inactive', &
            avgflag='A', vtype=site_size_pft_r8, hlms='CLM:ALM', flushval=hlm_hio_ignore_val,    &
            upfreq=1, ivar=ivar, initialize=initialize_variables, index = ih_sapwp_scpf )

       call this%set_history_var(vname='STOREP_SCPF', units='kg/ha', &
            long='storage phosphorus mass by size-class x pft', use_default='inactive', &
            avgflag='A', vtype=site_size_pft_r8, hlms='CLM:ALM', flushval=hlm_hio_ignore_val,    &
            upfreq=1, ivar=ivar, initialize=initialize_variables, index = ih_storep_scpf )

       call this%set_history_var(vname='REPROP_SCPF', units='kg/ha/day', &
            long='reproductive phosphorus mass (on plant) by size-class x pft', use_default='inactive', &
            avgflag='A', vtype=site_size_pft_r8, hlms='CLM:ALM', flushval=hlm_hio_ignore_val,    &
            upfreq=1, ivar=ivar, initialize=initialize_variables, index = ih_reprop_scpf )

       call this%set_history_var(vname='PUPTAKE_SCPF', units='kg/ha/day', &
            long='phosphorus uptake, soil to root, by size-class x pft', use_default='inactive', &
            avgflag='A', vtype=site_size_pft_r8, hlms='CLM:ALM', flushval=hlm_hio_ignore_val,    &
            upfreq=1, ivar=ivar, initialize=initialize_variables, index = ih_puptake_scpf )

       call this%set_history_var(vname='PEFFLUX_SCPF', units='kg/ha/day', &
            long='phosphorus efflux, root to soil, by size-class x pft', use_default='inactive', &
            avgflag='A', vtype=site_size_pft_r8, hlms='CLM:ALM', flushval=hlm_hio_ignore_val,    &
            upfreq=1, ivar=ivar, initialize=initialize_variables, index = ih_pefflux_scpf )

       call this%set_history_var(vname='PNEEDGROW_SCPF', units='kg/ha/day', &
            long='phosphorus needed to match growth, by size-class x pft', use_default='inactive', &
            avgflag='A', vtype=site_size_pft_r8, hlms='CLM:ALM', flushval=hlm_hio_ignore_val,    &
            upfreq=1, ivar=ivar, initialize=initialize_variables, index = ih_pneedgrow_scpf )

       call this%set_history_var(vname='PNEEDMAX_SCPF', units='kg/ha/day', &
            long='phosphorus needed to reach max concentrations, by size-class x pft', use_default='inactive', &
            avgflag='A', vtype=site_size_pft_r8, hlms='CLM:ALM', flushval=hlm_hio_ignore_val,    &
            upfreq=1, ivar=ivar, initialize=initialize_variables, index = ih_pneedmax_scpf )
       
       
    end if

    ! organ-partitioned NPP / allocation fluxes
    call this%set_history_var(vname='NPP_LEAF', units='kgC/m2/yr',       &
          long='NPP flux into leaves', use_default='active',               &
          avgflag='A', vtype=site_r8, hlms='CLM:ALM', flushval=0.0_r8,    &
          upfreq=1, ivar=ivar, initialize=initialize_variables, index = ih_npp_leaf_si )

    call this%set_history_var(vname='NPP_SEED', units='kgC/m2/yr',       &
          long='NPP flux into seeds', use_default='active',               &
          avgflag='A', vtype=site_r8, hlms='CLM:ALM', flushval=0.0_r8,    &
          upfreq=1, ivar=ivar, initialize=initialize_variables, index = ih_npp_seed_si )

    call this%set_history_var(vname='NPP_STEM', units='kgC/m2/yr',       &
          long='NPP flux into stem', use_default='active',               &
          avgflag='A', vtype=site_r8, hlms='CLM:ALM', flushval=0.0_r8,    &
          upfreq=1, ivar=ivar, initialize=initialize_variables, index = ih_npp_stem_si )

    call this%set_history_var(vname='NPP_FROOT', units='kgC/m2/yr',       &
          long='NPP flux into fine roots', use_default='active',               &
          avgflag='A', vtype=site_r8, hlms='CLM:ALM', flushval=0.0_r8,    &
          upfreq=1, ivar=ivar, initialize=initialize_variables, index = ih_npp_froot_si )

    call this%set_history_var(vname='NPP_CROOT', units='kgC/m2/yr',       &
          long='NPP flux into coarse roots', use_default='active',               &
          avgflag='A', vtype=site_r8, hlms='CLM:ALM', flushval=0.0_r8,    &
          upfreq=1, ivar=ivar, initialize=initialize_variables, index = ih_npp_croot_si )

    call this%set_history_var(vname='NPP_STOR', units='kgC/m2/yr',       &
          long='NPP flux into storage tissues', use_default='active',               &
          avgflag='A', vtype=site_r8, hlms='CLM:ALM', flushval=0.0_r8,    &
          upfreq=1, ivar=ivar, initialize=initialize_variables, index = ih_npp_stor_si )


    ! PLANT HYDRAULICS

    if(hlm_use_planthydro.eq.itrue) then
       
       call this%set_history_var(vname='FATES_ERRH2O_SCPF', units='kg/indiv/s', &
             long='mean individual water balance error', use_default='inactive', &
             avgflag='A', vtype=site_size_pft_r8, hlms='CLM:ALM', flushval=0.0_r8,    &
             upfreq=4, ivar=ivar, initialize=initialize_variables, index = ih_errh2o_scpf )

       call this%set_history_var(vname='FATES_TRAN_SCPF', units='kg/indiv/s', &
             long='mean individual transpiration rate', use_default='inactive', &
             avgflag='A', vtype=site_size_pft_r8, hlms='CLM:ALM', flushval=0.0_r8,    &
             upfreq=4, ivar=ivar, initialize=initialize_variables, index = ih_tran_scpf )

       call this%set_history_var(vname='FATES_SAPFLOW_SCPF', units='kg/ha/s', &
             long='areal sap flow rate dimensioned by size x pft', use_default='inactive', &
             avgflag='A', vtype=site_size_pft_r8, hlms='CLM:ALM', flushval=0.0_r8,    &
             upfreq=4, ivar=ivar, initialize=initialize_variables, index = ih_sapflow_scpf )

       call this%set_history_var(vname='FATES_SAPFLOW_SI', units='kg/ha/s', &
             long='areal sap flow rate', use_default='active', &
             avgflag='A', vtype=site_r8, hlms='CLM:ALM', flushval=0.0_r8,    &
             upfreq=4, ivar=ivar, initialize=initialize_variables, index = ih_sapflow_si )

       
       call this%set_history_var(vname='FATES_ITERH1_SCPF', units='count/indiv/step', &
             long='number of outer iterations required to achieve tolerable water balance error', &
             use_default='inactive', &
             avgflag='A', vtype=site_size_pft_r8, hlms='CLM:ALM', flushval=0.0_r8,    &
             upfreq=4, ivar=ivar, initialize=initialize_variables, index = ih_iterh1_scpf )
       
       call this%set_history_var(vname='FATES_ITERH2_SCPF', units='count/indiv/step', &
             long='number of inner iterations required to achieve tolerable water balance error', &
             use_default='inactive', &
             avgflag='A', vtype=site_size_pft_r8, hlms='CLM:ALM', flushval=0.0_r8,    &
             upfreq=4, ivar=ivar, initialize=initialize_variables, index = ih_iterh2_scpf )
       
       call this%set_history_var(vname='FATES_ATH_SCPF', units='m3 m-3', &
             long='absorbing root water content', use_default='inactive', &
             avgflag='A', vtype=site_size_pft_r8, hlms='CLM:ALM', flushval=0.0_r8,    &
             upfreq=4, ivar=ivar, initialize=initialize_variables, index = ih_ath_scpf )
       
       call this%set_history_var(vname='FATES_TTH_SCPF', units='m3 m-3', &
             long='transporting root water content', use_default='inactive', &
             avgflag='A', vtype=site_size_pft_r8, hlms='CLM:ALM', flushval=0.0_r8,    &
             upfreq=4, ivar=ivar, initialize=initialize_variables, index =  ih_tth_scpf )
       
       call this%set_history_var(vname='FATES_STH_SCPF', units='m3 m-3', &
             long='stem water contenet', use_default='inactive', &
             avgflag='A', vtype=site_size_pft_r8, hlms='CLM:ALM', flushval=0.0_r8,    &
             upfreq=4, ivar=ivar, initialize=initialize_variables, index = ih_sth_scpf )
       
       call this%set_history_var(vname='FATES_LTH_SCPF', units='m3 m-3', &
             long='leaf water content', use_default='inactive', &
             avgflag='A', vtype=site_size_pft_r8, hlms='CLM:ALM', flushval=0.0_r8,    &
             upfreq=4, ivar=ivar, initialize=initialize_variables, index = ih_lth_scpf )

       call this%set_history_var(vname='FATES_AWP_SCPF', units='MPa', &
             long='absorbing root water potential', use_default='inactive', &
             avgflag='A', vtype=site_size_pft_r8, hlms='CLM:ALM', flushval=0.0_r8,    &
             upfreq=4, ivar=ivar, initialize=initialize_variables, index = ih_awp_scpf )
       
       call this%set_history_var(vname='FATES_TWP_SCPF', units='MPa', &
             long='transporting root water potential', use_default='inactive', &
             avgflag='A', vtype=site_size_pft_r8, hlms='CLM:ALM', flushval=0.0_r8,    &
             upfreq=4, ivar=ivar, initialize=initialize_variables, index = ih_twp_scpf )
       
       call this%set_history_var(vname='FATES_SWP_SCPF', units='MPa', &
             long='stem water potential', use_default='inactive', &
             avgflag='A', vtype=site_size_pft_r8, hlms='CLM:ALM', flushval=0.0_r8,    &
             upfreq=4, ivar=ivar, initialize=initialize_variables, index = ih_swp_scpf )
       
       call this%set_history_var(vname='FATES_LWP_SCPF', units='MPa', &
             long='leaf water potential', use_default='inactive', &
             avgflag='A', vtype=site_size_pft_r8, hlms='CLM:ALM', flushval=0.0_r8,    &
             upfreq=4, ivar=ivar, initialize=initialize_variables, index = ih_lwp_scpf )
 
       call this%set_history_var(vname='FATES_AFLC_SCPF', units='fraction', &
             long='absorbing root fraction of condutivity', use_default='active', &
             avgflag='A', vtype=site_size_pft_r8, hlms='CLM:ALM', flushval=0.0_r8,    &
             upfreq=4, ivar=ivar, initialize=initialize_variables, index = ih_aflc_scpf )
       
       call this%set_history_var(vname='FATES_TFLC_SCPF', units='fraction', &
             long='transporting root fraction of condutivity', use_default='active', &
             avgflag='A', vtype=site_size_pft_r8, hlms='CLM:ALM', flushval=0.0_r8,    &
             upfreq=4, ivar=ivar, initialize=initialize_variables, index = ih_tflc_scpf )
       
       call this%set_history_var(vname='FATES_SFLC_SCPF', units='fraction', &
             long='stem water fraction of condutivity', use_default='active', &
             avgflag='A', vtype=site_size_pft_r8, hlms='CLM:ALM', flushval=0.0_r8,    &
             upfreq=4, ivar=ivar, initialize=initialize_variables, index = ih_sflc_scpf )
       
       call this%set_history_var(vname='FATES_LFLC_SCPF', units='fraction', &
             long='leaf fraction of condutivity', use_default='active', &
             avgflag='A', vtype=site_size_pft_r8, hlms='CLM:ALM', flushval=0.0_r8,    &
             upfreq=4, ivar=ivar, initialize=initialize_variables, index = ih_lflc_scpf )
       
       call this%set_history_var(vname='FATES_BTRAN_SCPF', units='unitless', &
             long='mean individual level btran', use_default='inactive', &
             avgflag='A', vtype=site_size_pft_r8, hlms='CLM:ALM', flushval=0.0_r8,    &
             upfreq=4, ivar=ivar, initialize=initialize_variables, index = ih_btran_scpf )
       
       call this%set_history_var(vname='FATES_ROOTWGT_SOILVWC_SI', units='m3 m-3', &
            long='soil volumetric water content, weighted by root area', use_default='active', &
            avgflag='A', vtype=site_r8, hlms='CLM:ALM', flushval=hlm_hio_ignore_val,    &
            upfreq=4, ivar=ivar, initialize=initialize_variables, index = ih_rootwgt_soilvwc_si )

       call this%set_history_var(vname='FATES_ROOTWGT_SOILVWCSAT_SI', units='m3 m-3', &
            long='soil saturated volumetric water content, weighted by root area', use_default='active', &
            avgflag='A', vtype=site_r8, hlms='CLM:ALM', flushval=hlm_hio_ignore_val,    &
            upfreq=4, ivar=ivar, initialize=initialize_variables, index = ih_rootwgt_soilvwcsat_si )
       
       call this%set_history_var(vname='FATES_ROOTWGT_SOILMATPOT_SI', units='MPa', &
            long='soil matric potential, weighted by root area', use_default='active', &
            avgflag='A', vtype=site_r8, hlms='CLM:ALM', flushval=hlm_hio_ignore_val,    &
            upfreq=4, ivar=ivar, initialize=initialize_variables, index = ih_rootwgt_soilmatpot_si )
       
       call this%set_history_var(vname='FATES_SOILMATPOT_SL', units='MPa', &
            long='soil water matric potenial by soil layer', use_default='inactive', &
            avgflag='A', vtype=site_ground_r8, hlms='CLM:ALM', flushval=hlm_hio_ignore_val,    &
            upfreq=4, ivar=ivar, initialize=initialize_variables, index = ih_soilmatpot_sl )
       
       call this%set_history_var(vname='FATES_SOILVWC_SL', units='m3 m-3', &
            long='soil volumetric water content by soil layer', use_default='inactive', &
            avgflag='A', vtype=site_ground_r8, hlms='CLM:ALM', flushval=hlm_hio_ignore_val,    &
            upfreq=4, ivar=ivar, initialize=initialize_variables, index = ih_soilvwc_sl )
       
       call this%set_history_var(vname='FATES_SOILVWCSAT_SL', units='m3 m-3', &
            long='soil saturated volumetric water content by soil layer', use_default='inactive', &
            avgflag='A', vtype=site_ground_r8, hlms='CLM:ALM', flushval=hlm_hio_ignore_val,    &
            upfreq=4, ivar=ivar, initialize=initialize_variables, index = ih_soilvwcsat_sl )
       
       call this%set_history_var(vname='FATES_ROOTUPTAKE_SI', units='kg ha-1 s-1', &
            long='root water uptake rate', use_default='active', &
            avgflag='A', vtype=site_r8, hlms='CLM:ALM', flushval=hlm_hio_ignore_val,    &
            upfreq=4, ivar=ivar, initialize=initialize_variables, index = ih_rootuptake_si )
       
       call this%set_history_var(vname='FATES_ROOTUPTAKE_SL', units='kg ha-1 s-1', &
            long='root water uptake rate by soil layer', use_default='inactive', &
            avgflag='A', vtype=site_ground_r8, hlms='CLM:ALM', flushval=hlm_hio_ignore_val,    &
            upfreq=4, ivar=ivar, initialize=initialize_variables, index = ih_rootuptake_sl )
       
       call this%set_history_var(vname='FATES_ROOTUPTAKE0_SCPF', units='kg ha-1 m-1 s-1', &
            long='root water uptake from 0 to to 10 cm depth, by plant size x pft ', use_default='inactive', &
            avgflag='A', vtype=site_size_pft_r8, hlms='CLM:ALM', flushval=hlm_hio_ignore_val,    &
            upfreq=4, ivar=ivar, initialize=initialize_variables, index = ih_rootuptake0_scpf )
       
       call this%set_history_var(vname='FATES_ROOTUPTAKE10_SCPF', units='kg ha-1 m-1 s-1', &
            long='root water uptake from 10 to to 50 cm depth, by plant size x pft ', use_default='inactive', &
            avgflag='A', vtype=site_size_pft_r8, hlms='CLM:ALM', flushval=hlm_hio_ignore_val,    &
            upfreq=4, ivar=ivar, initialize=initialize_variables, index = ih_rootuptake10_scpf )

       call this%set_history_var(vname='FATES_ROOTUPTAKE50_SCPF', units='kg ha-1 m-1 s-1', &
            long='root water uptake from 50 to to 100 cm depth, by plant size x pft ', use_default='inactive', &
            avgflag='A', vtype=site_size_pft_r8, hlms='CLM:ALM', flushval=hlm_hio_ignore_val,    &
            upfreq=4, ivar=ivar, initialize=initialize_variables, index = ih_rootuptake50_scpf )

       call this%set_history_var(vname='FATES_ROOTUPTAKE100_SCPF', units='kg ha-1 m-1 s-1', &
            long='root water uptake below 100 cm depth, by plant size x pft ', use_default='inactive', &
            avgflag='A', vtype=site_size_pft_r8, hlms='CLM:ALM', flushval=hlm_hio_ignore_val,    &
            upfreq=4, ivar=ivar, initialize=initialize_variables, index = ih_rootuptake100_scpf )

       call this%set_history_var(vname='H2OVEG', units = 'kg/m2',               &
             long='water stored inside vegetation tissues (leaf, stem, roots)', use_default='inactive',   &
             avgflag='A', vtype=site_r8, hlms='CLM:ALM', flushval=0.0_r8,    &
             upfreq=4, ivar=ivar, initialize=initialize_variables, index = ih_h2oveg_si )

       call this%set_history_var(vname='H2OVEG_DEAD', units = 'kg/m2',               &
             long='cumulative plant_stored_h2o in dead biomass due to mortality', use_default='inactive',   &
             avgflag='A', vtype=site_r8, hlms='CLM:ALM', flushval=0.0_r8,    &
             upfreq=1, ivar=ivar, initialize=initialize_variables, index = ih_h2oveg_dead_si )

       call this%set_history_var(vname='H2OVEG_RECRUIT', units = 'kg/m2',               &
             long='amount of water in new recruits', use_default='inactive',   &
             avgflag='A', vtype=site_r8, hlms='CLM:ALM', flushval=0.0_r8,    &
             upfreq=1, ivar=ivar, initialize=initialize_variables, index = ih_h2oveg_recruit_si )
    
       call this%set_history_var(vname='H2OVEG_GROWTURN_ERR', units = 'kg/m2',               &
             long='cumulative net borrowed (+) or lost (-) from plant_stored_h2o due to combined growth & turnover', use_default='inactive',   &
             avgflag='A', vtype=site_r8, hlms='CLM:ALM', flushval=0.0_r8,    &
             upfreq=1, ivar=ivar, initialize=initialize_variables, index = ih_h2oveg_growturn_err_si )
    
       call this%set_history_var(vname='H2OVEG_PHENO_ERR', units = 'kg/m2',               &
             long='cumulative net borrowed (+) from plant_stored_h2o due to leaf emergence', use_default='inactive',   &
             avgflag='A', vtype=site_r8, hlms='CLM:ALM', flushval=0.0_r8,    &
             upfreq=1, ivar=ivar, initialize=initialize_variables, index = ih_h2oveg_pheno_err_si )
     
       call this%set_history_var(vname='H2OVEG_HYDRO_ERR', units = 'kg/m2',               &
             long='cumulative net borrowed (+) from plant_stored_h2o due to plant hydrodynamics', use_default='inactive',   &
             avgflag='A', vtype=site_r8, hlms='CLM:ALM', flushval=0.0_r8,    &
             upfreq=4, ivar=ivar, initialize=initialize_variables, index = ih_h2oveg_hydro_err_si )
    end if

    ! Must be last thing before return
    this%num_history_vars_ = ivar
    
  end subroutine define_history_vars


   ! ====================================================================================
   ! DEPRECATED, TRANSITIONAL OR FUTURE CODE SECTION
   ! ====================================================================================

   !subroutine set_fates_hio_str(tag,iotype_name, iostr_val)

!       ! Arguments
!       character(len=*), intent(in)           :: tag
!       character(len=*), optional, intent(in) :: iotype_name
!       integer, optional, intent(in)         :: iostr_val

!       ! local variables
!       logical              :: all_set
!       integer,  parameter  :: unset_int = -999
!       real(r8), parameter  :: unset_double = -999.9
!       integer              :: ityp, idim

!       select case (trim(tag))
!       case('flush_to_unset')
!          write(*, *) ''
!          write(*, *) 'Flushing FATES IO types prior to transfer from host'
!          do ityp=1,ubound(iovar_str, 1)
!             iovar_str(ityp)%dimsize = unset_int
!             iovar_str(ityp)%active  = .false.
!          end do

!       case('check_allset')
!          do ityp=1,ubound(iovar_str, 1)
!             write(*, *) 'Checking to see if ',iovar_str(ityp)%name, ' IO communicators were sent to FATES'
!             if(iovar_str(ityp)%active)then
!                if(iovar_str(ityp)%offset .eq. unset_int) then
!                   write(*, *) 'FATES offset information of IO type:', iovar_str(ityp)%name
!                   write(*, *) 'was never set'
!                   ! end_run('MESSAGE')
!                end if
!                do idim=1, iovar_str(ityp)%ndims
!                   if(iovar_str(ityp)%dimsize(idim) .eq. unset_int) then
!                      write(*, *) 'FATES dimension information of IO type:', iovar_str(ityp)%name
!                      write(*, *) 'was never set'
!                      ! end_run('MESSAGE')
!                   end if
!                end do
!             end if
!          end do
!          write(*, *) 'Checked. All history IO specifications properly sent to FATES.'
!       case default

!          ! Must have two arguments if this is not a check or flush
!          if(present(iostr_val) .and. present(iotype_name))then
!
!             ! Tag in this case is dimsize or offset
!             select case (trim(tag))
!
!             case('offset')
!                ityp=iotype_index(trim(iotype_name))
!                iovar_str(ityp)%offset = iostr_val
!                write(*, *) 'Transfering offset for IOTYPE',iotype_name, ' to FATES'

!             case('dimsize1')
!                ityp=iotype_index(trim(iotype_name))
!                iovar_str(ityp)%dimsize(1) = iostr_val
!                write(*, *) 'Transfering 1st dimension size for IOTYPE',iotype_name, ' to FATES'

!             case('dimsize2')
!                ityp=iotype_index(trim(iotype_name))
!                if(ubound(iovar_str(ityp)%dimsize, 1)==1)then
!                   write(fates_log(), *) 'Transfering second dimensional bound to unallocated space'
!                   write(fates_log(), *) 'type:', iotype_name
!                   ! end_run
!                end if
!                iovar_str(ityp)%dimsize(2) = iostr_val
!                write(*, *) 'Transfering 2nd dimension size for IOTYPE',iotype_name, ' to FATES'

!             case('dimsize3')
!                ityp=iotype_index(trim(iotype_name))
!                if(ubound(iovar_str(ityp)%dimsize, 1)<3)then
!                   write(fates_log(), *) 'Transfering third dimensional bound to unallocated space'
!                   write(fates_log(), *) 'type:', iotype_name
!                   ! end_run
!                end if
!                iovar_str(ityp)%dimsize(3) = iostr_val
!                write(*, *) 'Transfering 3rd dimension size for IOTYPE',iotype_name, ' to FATES'

!             case default
!                write(*, *) 'IO parameter not recognized:', trim(tag)
!                ! end_run
!             end select
!          else
!             write(*, *) 'no value was provided for the tag'
!          end if
!
!       end select
!       return
!     end subroutine set_fates_hio_str



end module FatesHistoryInterfaceMod<|MERGE_RESOLUTION|>--- conflicted
+++ resolved
@@ -23,15 +23,11 @@
   use EDTypesMod               , only : numWaterMem
   use EDTypesMod               , only : num_vegtemp_mem
   use EDTypesMod               , only : site_massbal_type
-<<<<<<< HEAD
   use PRTGenericMod            , only : element_list
-=======
-  use EDTypesMod               , only : element_list
   use EDTypesMod               , only : N_DIST_TYPES
   use EDTypesMod               , only : dtype_ifall
   use EDTypesMod               , only : dtype_ifire
   use EDTypesMod               , only : dtype_ilog
->>>>>>> 30072be9
   use FatesIODimensionsMod     , only : fates_io_dimension_type
   use FatesIOVariableKindMod   , only : fates_io_variable_kind_type
   use FatesHistoryVariableType , only : fates_history_variable_type
