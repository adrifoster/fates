module FatesHistoryInterfaceMod

  use FatesConstantsMod        , only : r8 => fates_r8
  use FatesConstantsMod        , only : fates_avg_flag_length, fates_short_string_length, fates_long_string_length
  use FatesConstantsMod        , only : itrue,ifalse
  use FatesGlobals             , only : fates_log
  use FatesGlobals             , only : endrun => fates_endrun

  use FatesIODimensionsMod     , only : fates_io_dimension_type
  use FatesIOVariableKindMod   , only : fates_io_variable_kind_type
  use FatesHistoryVariableType , only : fates_history_variable_type
  use FatesInterfaceMod        , only : hlm_hio_ignore_val
  use FatesInterfaceMod        , only : hlm_use_planthydro
  use FatesInterfaceMod        , only : hlm_use_ed_st3
  use EDParamsMod              , only : ED_val_comp_excln

  ! FIXME(bja, 2016-10) need to remove CLM dependancy 
  use EDPftvarcon              , only : EDPftvarcon_inst

  ! CIME Globals
  use shr_log_mod              , only : errMsg => shr_log_errMsg
  use shr_infnan_mod           , only : isnan => shr_infnan_isnan
  use FatesConstantsMod        , only : g_per_kg
  use FatesConstantsMod        , only : ha_per_m2
  use FatesConstantsMod        , only : days_per_sec
  use FatesConstantsMod        , only : sec_per_day
  use FatesConstantsMod        , only : days_per_year
  use FatesConstantsMod        , only : years_per_day

  implicit none

  ! These variables hold the index of the history output structure so we don't
  ! have to constantly do name lookup when we want to populate the dataset
  ! These indices are set during "define_history_vars()" call to "set_history_var()"
  ! during the initialize phase.  Definitions are not provide, for an explanation of
  ! the variable go to its registry.  (IH_ signifies "index history")
  
  ! Indices to 1D Patch variables

  integer, private :: ih_trimming_pa
  integer, private :: ih_area_plant_pa
  integer, private :: ih_area_treespread_pa
  integer, private :: ih_canopy_spread_pa
  integer, private :: ih_nesterov_fire_danger_pa
  integer, private :: ih_spitfire_ROS_pa
  integer, private :: ih_effect_wspeed_pa
  integer, private :: ih_TFC_ROS_pa
  integer, private :: ih_fire_intensity_pa
  integer, private :: ih_fire_area_pa
  integer, private :: ih_scorch_height_pa
  integer, private :: ih_fire_fuel_bulkd_pa
  integer, private :: ih_fire_fuel_eff_moist_pa
  integer, private :: ih_fire_fuel_sav_pa
  integer, private :: ih_fire_fuel_mef_pa
  integer, private :: ih_sum_fuel_pa
  integer, private :: ih_litter_in_si
  integer, private :: ih_litter_out_pa

  integer, private :: ih_efpot_pa        ! NA
  integer, private :: ih_rb_pa           ! NA

  integer, private :: ih_daily_temp
  integer, private :: ih_daily_rh
  integer, private :: ih_daily_prec
  integer, private :: ih_seed_bank_si
  integer, private :: ih_seeds_in_pa
  integer, private :: ih_seed_decay_pa
  integer, private :: ih_seed_germination_pa
  integer, private :: ih_bstore_pa
  integer, private :: ih_bdead_pa
  integer, private :: ih_balive_pa
  integer, private :: ih_bleaf_pa
  integer, private :: ih_btotal_pa
  integer, private :: ih_npp_pa
  integer, private :: ih_gpp_pa
  integer, private :: ih_aresp_pa
  integer, private :: ih_maint_resp_pa
  integer, private :: ih_growth_resp_pa
  integer, private :: ih_ar_canopy_pa
  integer, private :: ih_gpp_canopy_pa
  integer, private :: ih_ar_understory_pa
  integer, private :: ih_gpp_understory_pa
  integer, private :: ih_canopy_biomass_pa
  integer, private :: ih_understory_biomass_pa
  
  ! Indices to site by size-class by pft variables
  integer, private :: ih_nplant_si_scag
  integer, private :: ih_nplant_canopy_si_scag
  integer, private :: ih_nplant_understory_si_scag
  integer, private :: ih_ddbh_canopy_si_scag
  integer, private :: ih_ddbh_understory_si_scag
  integer, private :: ih_mortality_canopy_si_scag
  integer, private :: ih_mortality_understory_si_scag

  ! Indices to (site) variables
  integer, private :: ih_nep_si
  integer, private :: ih_nep_timeintegrated_si
  integer, private :: ih_npp_timeintegrated_si
  integer, private :: ih_hr_timeintegrated_si
  integer, private :: ih_nbp_si
  integer, private :: ih_npp_si
  integer, private :: ih_fire_c_to_atm_si
  integer, private :: ih_ed_to_bgc_this_edts_si
  integer, private :: ih_ed_to_bgc_last_edts_si
  integer, private :: ih_totecosysc_si
  integer, private :: ih_totecosysc_old_si
  integer, private :: ih_totedc_si
  integer, private :: ih_totedc_old_si
  integer, private :: ih_totbgcc_si
  integer, private :: ih_totbgcc_old_si
  integer, private :: ih_biomass_stock_si
  integer, private :: ih_litter_stock_si
  integer, private :: ih_cwd_stock_si
  integer, private :: ih_cbal_err_fates_si
  integer, private :: ih_cbal_err_bgc_si
  integer, private :: ih_cbal_err_tot_si
  integer, private :: ih_npatches_si
  integer, private :: ih_ncohorts_si
  integer, private :: ih_demotion_carbonflux_si
  integer, private :: ih_promotion_carbonflux_si
  integer, private :: ih_canopy_mortality_carbonflux_si
  integer, private :: ih_understory_mortality_carbonflux_si
  
  ! Indices to (site x scpf) variables
  integer, private :: ih_nplant_si_scpf
  integer, private :: ih_gpp_si_scpf
  integer, private :: ih_npp_totl_si_scpf
  integer, private :: ih_npp_leaf_si_scpf
  integer, private :: ih_npp_seed_si_scpf
  integer, private :: ih_npp_fnrt_si_scpf
  integer, private :: ih_npp_bgsw_si_scpf
  integer, private :: ih_npp_bgdw_si_scpf
  integer, private :: ih_npp_agsw_si_scpf
  integer, private :: ih_npp_agdw_si_scpf
  integer, private :: ih_npp_stor_si_scpf

  integer, private :: ih_bstor_canopy_si_scpf
  integer, private :: ih_bstor_understory_si_scpf
  integer, private :: ih_bleaf_canopy_si_scpf
  integer, private :: ih_bleaf_understory_si_scpf
  integer, private :: ih_mortality_canopy_si_scpf
  integer, private :: ih_mortality_understory_si_scpf
  integer, private :: ih_nplant_canopy_si_scpf
  integer, private :: ih_nplant_understory_si_scpf
  integer, private :: ih_ddbh_canopy_si_scpf
  integer, private :: ih_ddbh_understory_si_scpf
  integer, private :: ih_gpp_canopy_si_scpf
  integer, private :: ih_gpp_understory_si_scpf
  integer, private :: ih_ar_canopy_si_scpf
  integer, private :: ih_ar_understory_si_scpf

  integer, private :: ih_ddbh_si_scpf
  integer, private :: ih_ba_si_scpf
  integer, private :: ih_m1_si_scpf
  integer, private :: ih_m2_si_scpf
  integer, private :: ih_m3_si_scpf
  integer, private :: ih_m4_si_scpf
  integer, private :: ih_m5_si_scpf
  integer, private :: ih_m6_si_scpf

   !LOGGING , make sure to add ih_m7_si_scpf and hio_m7_si_scpf
  integer, private :: ih_m7_si_scpf  

  integer, private :: ih_ar_si_scpf
  integer, private :: ih_ar_grow_si_scpf
  integer, private :: ih_ar_maint_si_scpf
  integer, private :: ih_ar_darkm_si_scpf
  integer, private :: ih_ar_agsapm_si_scpf
  integer, private :: ih_ar_crootm_si_scpf
  integer, private :: ih_ar_frootm_si_scpf

  ! indices to (site x scls) variables
  integer, private :: ih_ba_si_scls
  integer, private :: ih_nplant_canopy_si_scls
  integer, private :: ih_nplant_understory_si_scls
  integer, private :: ih_mortality_canopy_si_scls
  integer, private :: ih_mortality_understory_si_scls
  integer, private :: ih_demotion_rate_si_scls
  integer, private :: ih_promotion_rate_si_scls
  integer, private :: ih_trimming_canopy_si_scls
  integer, private :: ih_trimming_understory_si_scls
  integer, private :: ih_crown_area_canopy_si_scls
  integer, private :: ih_crown_area_understory_si_scls
  integer, private :: ih_ddbh_canopy_si_scls
  integer, private :: ih_ddbh_understory_si_scls

  ! lots of non-default diagnostics for understanding canopy versus understory carbon balances
  integer, private :: ih_rdark_canopy_si_scls
  integer, private :: ih_livestem_mr_canopy_si_scls
  integer, private :: ih_livecroot_mr_canopy_si_scls
  integer, private :: ih_froot_mr_canopy_si_scls
  integer, private :: ih_resp_g_canopy_si_scls
  integer, private :: ih_resp_m_canopy_si_scls
  integer, private :: ih_leaf_md_canopy_si_scls
  integer, private :: ih_root_md_canopy_si_scls
  integer, private :: ih_carbon_balance_canopy_si_scls
  integer, private :: ih_seed_prod_canopy_si_scls
  integer, private :: ih_dbalivedt_canopy_si_scls
  integer, private :: ih_dbdeaddt_canopy_si_scls
  integer, private :: ih_dbstoredt_canopy_si_scls
  integer, private :: ih_storage_flux_canopy_si_scls
  integer, private :: ih_npp_leaf_canopy_si_scls
  integer, private :: ih_npp_froot_canopy_si_scls
  integer, private :: ih_npp_bsw_canopy_si_scls
  integer, private :: ih_npp_bdead_canopy_si_scls
  integer, private :: ih_npp_bseed_canopy_si_scls
  integer, private :: ih_npp_store_canopy_si_scls

  integer, private :: ih_rdark_understory_si_scls
  integer, private :: ih_livestem_mr_understory_si_scls
  integer, private :: ih_livecroot_mr_understory_si_scls
  integer, private :: ih_froot_mr_understory_si_scls
  integer, private :: ih_resp_g_understory_si_scls
  integer, private :: ih_resp_m_understory_si_scls
  integer, private :: ih_leaf_md_understory_si_scls
  integer, private :: ih_root_md_understory_si_scls
  integer, private :: ih_carbon_balance_understory_si_scls
  integer, private :: ih_seed_prod_understory_si_scls
  integer, private :: ih_dbalivedt_understory_si_scls
  integer, private :: ih_dbdeaddt_understory_si_scls
  integer, private :: ih_dbstoredt_understory_si_scls
  integer, private :: ih_storage_flux_understory_si_scls
  integer, private :: ih_npp_leaf_understory_si_scls
  integer, private :: ih_npp_froot_understory_si_scls
  integer, private :: ih_npp_bsw_understory_si_scls
  integer, private :: ih_npp_bdead_understory_si_scls
  integer, private :: ih_npp_bseed_understory_si_scls
  integer, private :: ih_npp_store_understory_si_scls

  integer, private :: ih_yesterdaycanopylevel_canopy_si_scls
  integer, private :: ih_yesterdaycanopylevel_understory_si_scls

  ! indices to (site x pft) variables
  integer, private :: ih_biomass_si_pft
  integer, private :: ih_leafbiomass_si_pft
  integer, private :: ih_storebiomass_si_pft
  integer, private :: ih_nindivs_si_pft
  integer, private :: ih_recruitment_si_pft
  integer, private :: ih_mortality_si_pft


  ! indices to (site x patch-age) variables
  integer, private :: ih_area_si_age
  integer, private :: ih_lai_si_age
  integer, private :: ih_canopy_area_si_age
  integer, private :: ih_gpp_si_age
  integer, private :: ih_npp_si_age
  integer, private :: ih_ncl_si_age
  integer, private :: ih_npatches_si_age
  integer, private :: ih_zstar_si_age

  ! Indices to hydraulics variables
  
  integer, private :: ih_errh2o_scpf
  integer, private :: ih_tran_scpf
  integer, private :: ih_rootuptake_scpf
  integer, private :: ih_rootuptake01_scpf
  integer, private :: ih_rootuptake02_scpf
  integer, private :: ih_rootuptake03_scpf
  integer, private :: ih_rootuptake04_scpf
  integer, private :: ih_rootuptake05_scpf
  integer, private :: ih_rootuptake06_scpf
  integer, private :: ih_rootuptake07_scpf
  integer, private :: ih_rootuptake08_scpf
  integer, private :: ih_rootuptake09_scpf
  integer, private :: ih_rootuptake10_scpf
  integer, private :: ih_sapflow_scpf
  integer, private :: ih_iterh1_scpf          
  integer, private :: ih_iterh2_scpf           
  integer, private :: ih_supsub_scpf              
  integer, private :: ih_ath_scpf               
  integer, private :: ih_tth_scpf               
  integer, private :: ih_sth_scpf                     
  integer, private :: ih_lth_scpf                     
  integer, private :: ih_awp_scpf                     
  integer, private :: ih_twp_scpf  
  integer, private :: ih_swp_scpf                     
  integer, private :: ih_lwp_scpf                    
  integer, private :: ih_btran_scpf

  ! indices to (site x fuel class) variables
  integer, private :: ih_litter_moisture_si_fuel

  ! indices to (site x cwd size class) variables
  integer, private :: ih_cwd_ag_si_cwdsc
  integer, private :: ih_cwd_bg_si_cwdsc
  integer, private :: ih_cwd_ag_in_si_cwdsc
  integer, private :: ih_cwd_bg_in_si_cwdsc
  integer, private :: ih_cwd_ag_out_si_cwdsc
  integer, private :: ih_cwd_bg_out_si_cwdsc

  ! indices to (site x [canopy layer x leaf layer]) variables
  integer, private :: ih_parsun_z_si_cnlf
  integer, private :: ih_parsha_z_si_cnlf
  integer, private :: ih_laisun_z_si_cnlf
  integer, private :: ih_laisha_z_si_cnlf
  integer, private :: ih_fabd_sun_si_cnlf
  integer, private :: ih_fabd_sha_si_cnlf
  integer, private :: ih_fabi_sun_si_cnlf
  integer, private :: ih_fabi_sha_si_cnlf
  integer, private :: ih_ts_net_uptake_si_cnlf
  integer, private :: ih_year_net_uptake_si_cnlf
  integer, private :: ih_crownarea_si_cnlf


  ! indices to (site x [canopy layer x leaf layer x pft]) variables
  integer, private :: ih_parsun_z_si_cnlfpft
  integer, private :: ih_parsha_z_si_cnlfpft
  integer, private :: ih_laisun_z_si_cnlfpft
  integer, private :: ih_laisha_z_si_cnlfpft
  integer, private :: ih_fabd_sun_si_cnlfpft
  integer, private :: ih_fabd_sha_si_cnlfpft
  integer, private :: ih_fabi_sun_si_cnlfpft
  integer, private :: ih_fabi_sha_si_cnlfpft

  ! indices to (site x canopy layer) variables
  integer, private :: ih_parsun_top_si_can
  integer, private :: ih_parsha_top_si_can
  integer, private :: ih_laisun_top_si_can
  integer, private :: ih_laisha_top_si_can
  integer, private :: ih_fabd_sun_top_si_can
  integer, private :: ih_fabd_sha_top_si_can
  integer, private :: ih_fabi_sun_top_si_can
  integer, private :: ih_fabi_sha_top_si_can
  integer, private :: ih_crownarea_si_can

  ! The number of variable dim/kind types we have defined (static)
  integer, parameter :: fates_history_num_dimensions = 13
  integer, parameter :: fates_history_num_dim_kinds = 15
  

  
  ! This structure is allocated by thread, and must be calculated after the FATES
  ! sites are allocated, and their mapping to the HLM is identified.  This structure
  ! is not combined with iovar_bounds, because that one is multi-instanced.  This
  ! structure is used more during the update phase, wherease _bounds is used
  ! more for things like flushing
  type iovar_map_type
     integer, allocatable :: site_index(:)   ! maps site indexes to the HIO site position
     integer, allocatable :: patch1_index(:) ! maps site index to the HIO patch 1st position
  end type iovar_map_type


  type, public :: fates_history_interface_type
     
     ! Instance of the list of history output varialbes
     type(fates_history_variable_type), allocatable :: hvars(:)
     integer, private :: num_history_vars_
     
     ! Instanteat one registry of the different dimension/kinds (dk)
     ! All output variables will have a pointer to one of these dk's
     type(fates_io_variable_kind_type) :: dim_kinds(fates_history_num_dim_kinds)
     
     ! This is a structure that explains where FATES patch boundaries
     ! on each thread point to in the host IO array, this structure is
     ! allocated by number of threads. This could be dynamically
     ! allocated, but is unlikely to change...?
     type(fates_io_dimension_type) :: dim_bounds(fates_history_num_dimensions)
     
     type(iovar_map_type), pointer :: iovar_map(:)

     integer, private :: patch_index_, column_index_, levgrnd_index_, levscpf_index_
     integer, private :: levscls_index_, levpft_index_, levage_index_
     integer, private :: levfuel_index_, levcwdsc_index_, levscag_index_
     integer, private :: levcan_index_, levcnlf_index_, levcnlfpft_index_
   contains
     
     procedure, public :: Init
     procedure, public :: SetThreadBoundsEach
     procedure, public :: initialize_history_vars
     procedure, public :: assemble_history_output_types
     
     procedure, public :: update_history_dyn
     procedure, public :: update_history_prod
     procedure, public :: update_history_cbal
     procedure, public :: update_history_hydraulics

     ! 'get' methods used by external callers to access private read only data
     procedure, public :: num_history_vars
     procedure, public :: patch_index
     procedure, public :: column_index
     procedure, public :: levgrnd_index
     procedure, public :: levscpf_index
     procedure, public :: levscls_index
     procedure, public :: levpft_index
     procedure, public :: levage_index
     procedure, public :: levfuel_index
     procedure, public :: levcwdsc_index
     procedure, public :: levcan_index
     procedure, public :: levcnlf_index
     procedure, public :: levcnlfpft_index
     procedure, public :: levscag_index

     ! private work functions
     procedure, private :: define_history_vars
     procedure, private :: set_history_var
     procedure, private :: init_dim_kinds_maps
     procedure, private :: set_dim_indices
     procedure, private :: flush_hvars

     procedure, private :: set_patch_index
     procedure, private :: set_column_index
     procedure, private :: set_levgrnd_index
     procedure, private :: set_levscpf_index
     procedure, private :: set_levscls_index
     procedure, private :: set_levpft_index
     procedure, private :: set_levage_index
     procedure, private :: set_levfuel_index
     procedure, private :: set_levcwdsc_index
     procedure, private :: set_levcan_index
     procedure, private :: set_levcnlf_index
     procedure, private :: set_levcnlfpft_index
     procedure, private :: set_levscag_index

  end type fates_history_interface_type
   
  character(len=*), parameter, private :: sourcefile = &
         __FILE__

contains

  ! ======================================================================
  
  subroutine Init(this, num_threads, fates_bounds)

    use FatesIODimensionsMod, only : patch, column, levgrnd, levscpf
    use FatesIODimensionsMod, only : levscls, levpft, levage
    use FatesIODimensionsMod, only : levfuel, levcwdsc, levscag
    use FatesIODimensionsMod, only : levcan, levcnlf, levcnlfpft
    use FatesIODimensionsMod, only : fates_bounds_type

    implicit none

    class(fates_history_interface_type), intent(inout) :: this
    integer, intent(in) :: num_threads
    type(fates_bounds_type), intent(in) :: fates_bounds

    integer :: dim_count = 0

    dim_count = dim_count + 1
    call this%set_patch_index(dim_count)
    call this%dim_bounds(dim_count)%Init(patch, num_threads, &
         fates_bounds%patch_begin, fates_bounds%patch_end)

    dim_count = dim_count + 1
    call this%set_column_index(dim_count)
    call this%dim_bounds(dim_count)%Init(column, num_threads, &
         fates_bounds%column_begin, fates_bounds%column_end)

    dim_count = dim_count + 1
    call this%set_levgrnd_index(dim_count)
    call this%dim_bounds(dim_count)%Init(levgrnd, num_threads, &
         fates_bounds%ground_begin, fates_bounds%ground_end)

    dim_count = dim_count + 1
    call this%set_levscpf_index(dim_count)
    call this%dim_bounds(dim_count)%Init(levscpf, num_threads, &
         fates_bounds%sizepft_class_begin, fates_bounds%sizepft_class_end)

    dim_count = dim_count + 1
    call this%set_levscls_index(dim_count)
    call this%dim_bounds(dim_count)%Init(levscls, num_threads, &
         fates_bounds%size_class_begin, fates_bounds%size_class_end)

    dim_count = dim_count + 1
    call this%set_levpft_index(dim_count)
    call this%dim_bounds(dim_count)%Init(levpft, num_threads, &
         fates_bounds%pft_class_begin, fates_bounds%pft_class_end)

    dim_count = dim_count + 1
    call this%set_levage_index(dim_count)
    call this%dim_bounds(dim_count)%Init(levage, num_threads, &
         fates_bounds%age_class_begin, fates_bounds%age_class_end)

    dim_count = dim_count + 1
    call this%set_levfuel_index(dim_count)
    call this%dim_bounds(dim_count)%Init(levfuel, num_threads, &
         fates_bounds%fuel_begin, fates_bounds%fuel_end)

    dim_count = dim_count + 1
    call this%set_levcwdsc_index(dim_count)
    call this%dim_bounds(dim_count)%Init(levcwdsc, num_threads, &
         fates_bounds%cwdsc_begin, fates_bounds%cwdsc_end)

    dim_count = dim_count + 1
    call this%set_levcan_index(dim_count)
    call this%dim_bounds(dim_count)%Init(levcan, num_threads, &
         fates_bounds%can_begin, fates_bounds%can_end)

    dim_count = dim_count + 1
    call this%set_levcnlf_index(dim_count)
    call this%dim_bounds(dim_count)%Init(levcnlf, num_threads, &
         fates_bounds%cnlf_begin, fates_bounds%cnlf_end)

    dim_count = dim_count + 1
    call this%set_levcnlfpft_index(dim_count)
    call this%dim_bounds(dim_count)%Init(levcnlfpft, num_threads, &
         fates_bounds%cnlfpft_begin, fates_bounds%cnlfpft_end)

    dim_count = dim_count + 1
    call this%set_levscag_index(dim_count)
    call this%dim_bounds(dim_count)%Init(levscag, num_threads, &
         fates_bounds%sizeage_class_begin, fates_bounds%sizeage_class_end)
    

    ! FIXME(bja, 2016-10) assert(dim_count == FatesHistorydimensionmod::num_dimension_types)

    ! Allocate the mapping between FATES indices and the IO indices
    allocate(this%iovar_map(num_threads))
    
  end subroutine Init

  ! ======================================================================
  subroutine SetThreadBoundsEach(this, thread_index, thread_bounds)

    use FatesIODimensionsMod, only : fates_bounds_type

    implicit none

    class(fates_history_interface_type), intent(inout) :: this

    integer, intent(in) :: thread_index
    type(fates_bounds_type), intent(in) :: thread_bounds

    integer :: index
    
    index = this%patch_index()
    call this%dim_bounds(index)%SetThreadBounds(thread_index, &
         thread_bounds%patch_begin, thread_bounds%patch_end)

    index = this%column_index()
    call this%dim_bounds(index)%SetThreadBounds(thread_index, &
         thread_bounds%column_begin, thread_bounds%column_end)

    index = this%levgrnd_index()
    call this%dim_bounds(index)%SetThreadBounds(thread_index, &
         thread_bounds%ground_begin, thread_bounds%ground_end)

    index = this%levscpf_index()
    call this%dim_bounds(index)%SetThreadBounds(thread_index, &
         thread_bounds%sizepft_class_begin, thread_bounds%sizepft_class_end)

    index = this%levscls_index()
    call this%dim_bounds(index)%SetThreadBounds(thread_index, &
         thread_bounds%size_class_begin, thread_bounds%size_class_end)

    index = this%levpft_index()
    call this%dim_bounds(index)%SetThreadBounds(thread_index, &
         thread_bounds%pft_class_begin, thread_bounds%pft_class_end)
    
    index = this%levage_index()
    call this%dim_bounds(index)%SetThreadBounds(thread_index, &
         thread_bounds%age_class_begin, thread_bounds%age_class_end)
    
    index = this%levfuel_index()
    call this%dim_bounds(index)%SetThreadBounds(thread_index, &
         thread_bounds%fuel_begin, thread_bounds%fuel_end)
    
    index = this%levcwdsc_index()
    call this%dim_bounds(index)%SetThreadBounds(thread_index, &
         thread_bounds%cwdsc_begin, thread_bounds%cwdsc_end)
    
    index = this%levcan_index()
    call this%dim_bounds(index)%SetThreadBounds(thread_index, &
         thread_bounds%can_begin, thread_bounds%can_end)
    
    index = this%levcnlf_index()
    call this%dim_bounds(index)%SetThreadBounds(thread_index, &
         thread_bounds%cnlf_begin, thread_bounds%cnlf_end)
    
    index = this%levcnlfpft_index()
    call this%dim_bounds(index)%SetThreadBounds(thread_index, &
          thread_bounds%cnlfpft_begin, thread_bounds%cnlfpft_end)
    
    index = this%levscag_index()
    call this%dim_bounds(index)%SetThreadBounds(thread_index, &
          thread_bounds%sizeage_class_begin, thread_bounds%sizeage_class_end)
    
  end subroutine SetThreadBoundsEach
  
  ! ===================================================================================
  subroutine assemble_history_output_types(this)

    use FatesIOVariableKindMod, only : patch_r8, patch_ground_r8, patch_size_pft_r8
    use FatesIOVariableKindMod, only : site_r8, site_ground_r8, site_size_pft_r8
    use FatesIOVariableKindMod, only : site_size_r8, site_pft_r8, site_age_r8
    use FatesIOVariableKindMod, only : site_fuel_r8, site_cwdsc_r8, site_scag_r8
    use FatesIOVariableKindMod, only : site_can_r8, site_cnlf_r8, site_cnlfpft_r8

   implicit none

    class(fates_history_interface_type), intent(inout) :: this

    call this%init_dim_kinds_maps()

    call this%set_dim_indices(patch_r8, 1, this%patch_index())

    call this%set_dim_indices(site_r8, 1, this%column_index())

    call this%set_dim_indices(patch_ground_r8, 1, this%patch_index())
    call this%set_dim_indices(patch_ground_r8, 2, this%levgrnd_index())

    call this%set_dim_indices(site_ground_r8, 1, this%column_index())
    call this%set_dim_indices(site_ground_r8, 2, this%levgrnd_index())

    call this%set_dim_indices(patch_size_pft_r8, 1, this%patch_index())
    call this%set_dim_indices(patch_size_pft_r8, 2, this%levscpf_index())

    call this%set_dim_indices(site_size_pft_r8, 1, this%column_index())
    call this%set_dim_indices(site_size_pft_r8, 2, this%levscpf_index())

    call this%set_dim_indices(site_size_r8, 1, this%column_index())
    call this%set_dim_indices(site_size_r8, 2, this%levscls_index())

    call this%set_dim_indices(site_pft_r8, 1, this%column_index())
    call this%set_dim_indices(site_pft_r8, 2, this%levpft_index())

    call this%set_dim_indices(site_age_r8, 1, this%column_index())
    call this%set_dim_indices(site_age_r8, 2, this%levage_index())

    call this%set_dim_indices(site_fuel_r8, 1, this%column_index())
    call this%set_dim_indices(site_fuel_r8, 2, this%levfuel_index())

    call this%set_dim_indices(site_cwdsc_r8, 1, this%column_index())
    call this%set_dim_indices(site_cwdsc_r8, 2, this%levcwdsc_index())

    call this%set_dim_indices(site_can_r8, 1, this%column_index())
    call this%set_dim_indices(site_can_r8, 2, this%levcan_index())

    call this%set_dim_indices(site_cnlf_r8, 1, this%column_index())
    call this%set_dim_indices(site_cnlf_r8, 2, this%levcnlf_index())

    call this%set_dim_indices(site_cnlfpft_r8, 1, this%column_index())
    call this%set_dim_indices(site_cnlfpft_r8, 2, this%levcnlfpft_index())

    call this%set_dim_indices(site_scag_r8, 1, this%column_index())
    call this%set_dim_indices(site_scag_r8, 2, this%levscag_index())

  end subroutine assemble_history_output_types
  
  ! ===================================================================================
  
  subroutine set_dim_indices(this, dk_name, idim, dim_index)

    use FatesIOVariableKindMod , only : iotype_index

    implicit none

    ! arguments
    class(fates_history_interface_type), intent(inout) :: this
    character(len=*), intent(in)     :: dk_name
    integer, intent(in)              :: idim  ! dimension index
    integer, intent(in) :: dim_index


    ! local
    integer :: ityp

    ityp = iotype_index(trim(dk_name), fates_history_num_dim_kinds, this%dim_kinds)

    ! First check to see if the dimension is allocated
    if (this%dim_kinds(ityp)%ndims < idim) then
       write(fates_log(), *) 'Trying to define dimension size to a dim-type structure'
       write(fates_log(), *) 'but the dimension index does not exist'
       write(fates_log(), *) 'type: ',dk_name,' ndims: ',this%dim_kinds(ityp)%ndims,' input dim:',idim
       stop
       !end_run
    end if

    if (idim == 1) then
       this%dim_kinds(ityp)%dim1_index = dim_index
    else if (idim == 2) then
       this%dim_kinds(ityp)%dim2_index = dim_index
    end if

    ! With the map, we can set the dimension size
    this%dim_kinds(ityp)%dimsize(idim) = this%dim_bounds(dim_index)%upper_bound - &
         this%dim_bounds(dim_index)%lower_bound + 1

 end subroutine set_dim_indices
  
 ! =======================================================================
 subroutine set_patch_index(this, index)
   implicit none
   class(fates_history_interface_type), intent(inout) :: this
   integer, intent(in) :: index
   this%patch_index_ = index
 end subroutine set_patch_index

 integer function patch_index(this)
   implicit none
   class(fates_history_interface_type), intent(in) :: this
   patch_index = this%patch_index_
 end function patch_index

 ! =======================================================================
 subroutine set_column_index(this, index)
   implicit none
   class(fates_history_interface_type), intent(inout) :: this
   integer, intent(in) :: index
   this%column_index_ = index
 end subroutine set_column_index

 integer function column_index(this)
   implicit none
   class(fates_history_interface_type), intent(in) :: this
   column_index = this%column_index_
 end function column_index

 ! =======================================================================
 subroutine set_levgrnd_index(this, index)
   implicit none
   class(fates_history_interface_type), intent(inout) :: this
   integer, intent(in) :: index
   this%levgrnd_index_ = index
 end subroutine set_levgrnd_index

 integer function levgrnd_index(this)
   implicit none
   class(fates_history_interface_type), intent(in) :: this
   levgrnd_index = this%levgrnd_index_
 end function levgrnd_index

 ! =======================================================================
 subroutine set_levscpf_index(this, index)
   implicit none
   class(fates_history_interface_type), intent(inout) :: this
   integer, intent(in) :: index
   this%levscpf_index_ = index
 end subroutine set_levscpf_index

 integer function levscpf_index(this)
   implicit none
   class(fates_history_interface_type), intent(in) :: this
   levscpf_index = this%levscpf_index_
 end function levscpf_index

 ! =======================================================================
 subroutine set_levscls_index(this, index)
   implicit none
   class(fates_history_interface_type), intent(inout) :: this
   integer, intent(in) :: index
   this%levscls_index_ = index
 end subroutine set_levscls_index

 integer function levscls_index(this)
   implicit none
   class(fates_history_interface_type), intent(in) :: this
   levscls_index = this%levscls_index_
 end function levscls_index

 ! =======================================================================
 subroutine set_levpft_index(this, index)
   implicit none
   class(fates_history_interface_type), intent(inout) :: this
   integer, intent(in) :: index
   this%levpft_index_ = index
 end subroutine set_levpft_index

 integer function levpft_index(this)
   implicit none
   class(fates_history_interface_type), intent(in) :: this
   levpft_index = this%levpft_index_
 end function levpft_index

 ! =======================================================================
 subroutine set_levage_index(this, index)
   implicit none
   class(fates_history_interface_type), intent(inout) :: this
   integer, intent(in) :: index
   this%levage_index_ = index
 end subroutine set_levage_index

 integer function levage_index(this)
   implicit none
   class(fates_history_interface_type), intent(in) :: this
   levage_index = this%levage_index_
 end function levage_index

 ! =======================================================================
 subroutine set_levfuel_index(this, index)
   implicit none
   class(fates_history_interface_type), intent(inout) :: this
   integer, intent(in) :: index
   this%levfuel_index_ = index
 end subroutine set_levfuel_index

 integer function levfuel_index(this)
   implicit none
   class(fates_history_interface_type), intent(in) :: this
   levfuel_index = this%levfuel_index_
 end function levfuel_index

 ! =======================================================================
 subroutine set_levcwdsc_index(this, index)
   implicit none
   class(fates_history_interface_type), intent(inout) :: this
   integer, intent(in) :: index
   this%levcwdsc_index_ = index
 end subroutine set_levcwdsc_index

 integer function levcwdsc_index(this)
   implicit none
   class(fates_history_interface_type), intent(in) :: this
   levcwdsc_index = this%levcwdsc_index_
 end function levcwdsc_index

 ! =======================================================================
 subroutine set_levcan_index(this, index)
   implicit none
   class(fates_history_interface_type), intent(inout) :: this
   integer, intent(in) :: index
   this%levcan_index_ = index
 end subroutine set_levcan_index

 integer function levcan_index(this)
   implicit none
   class(fates_history_interface_type), intent(in) :: this
   levcan_index = this%levcan_index_
 end function levcan_index

 ! =======================================================================
 subroutine set_levcnlf_index(this, index)
   implicit none
   class(fates_history_interface_type), intent(inout) :: this
   integer, intent(in) :: index
   this%levcnlf_index_ = index
 end subroutine set_levcnlf_index

 integer function levcnlf_index(this)
   implicit none
   class(fates_history_interface_type), intent(in) :: this
   levcnlf_index = this%levcnlf_index_
 end function levcnlf_index

 ! =======================================================================
 subroutine set_levcnlfpft_index(this, index)
   implicit none
   class(fates_history_interface_type), intent(inout) :: this
   integer, intent(in) :: index
   this%levcnlfpft_index_ = index
 end subroutine set_levcnlfpft_index

 integer function levcnlfpft_index(this)
   implicit none
   class(fates_history_interface_type), intent(in) :: this
   levcnlfpft_index = this%levcnlfpft_index_
 end function levcnlfpft_index

 ! ======================================================================================
 subroutine set_levscag_index(this, index)
   implicit none
   class(fates_history_interface_type), intent(inout) :: this
   integer, intent(in) :: index
   this%levscag_index_ = index
 end subroutine set_levscag_index

 integer function levscag_index(this)
    implicit none
    class(fates_history_interface_type), intent(in) :: this
    levscag_index = this%levscag_index_
 end function levscag_index
 ! ======================================================================================


 subroutine flush_hvars(this,nc,upfreq_in)
 
   class(fates_history_interface_type)        :: this
   integer,intent(in)                     :: nc
   integer,intent(in)                     :: upfreq_in

   integer                      :: ivar
   type(fates_history_variable_type),pointer :: hvar
   integer                      :: lb1,ub1,lb2,ub2

   do ivar=1,ubound(this%hvars,1)
      associate( hvar => this%hvars(ivar) )
        if (hvar%upfreq == upfreq_in) then ! Only flush variables with update on dynamics step
           call hvar%Flush(nc, this%dim_bounds, this%dim_kinds)
        end if
      end associate
   end do
   
 end subroutine flush_hvars

  
  ! =====================================================================================
   
  subroutine set_history_var(this, vname, units, long, use_default, avgflag, vtype, &
       hlms, flushval, upfreq, ivar, initialize, index)

    use FatesUtilsMod, only     : check_hlm_list
    use FatesInterfaceMod, only : hlm_name

    implicit none
    
    ! arguments
    class(fates_history_interface_type), intent(inout) :: this
    character(len=*), intent(in)  :: vname
    character(len=*), intent(in)  :: units
    character(len=*), intent(in)  :: long
    character(len=*), intent(in)  :: use_default
    character(len=*), intent(in)  :: avgflag
    character(len=*), intent(in)  :: vtype
    character(len=*), intent(in)  :: hlms
    real(r8), intent(in)          :: flushval ! IF THE TYPE IS AN INT WE WILL round with NINT
    integer, intent(in)           :: upfreq
    logical, intent(in) :: initialize
    integer, intent(inout)       :: ivar
    integer, intent(inout)       :: index  ! This is the index for the variable of
                                           ! interest that is associated with an
                                           ! explict name (for fast reference during update)
                                           ! A zero is passed back when the variable is
                                           ! not used

    ! locals
    type(fates_history_variable_type), pointer :: hvar
    integer :: ub1, lb1, ub2, lb2    ! Bounds for allocating the var
    integer :: ityp

    logical :: write_var

    write_var = check_hlm_list(trim(hlms), trim(hlm_name))
    if( write_var ) then
       ivar  = ivar+1
       index = ivar    
       
       if (initialize) then
          call this%hvars(ivar)%Init(vname, units, long, use_default, &
               vtype, avgflag, flushval, upfreq, fates_history_num_dim_kinds, this%dim_kinds, &
               this%dim_bounds)
       end if
    else
       index = 0
    end if
    
    return
  end subroutine set_history_var
  
  ! ====================================================================================
  
  subroutine init_dim_kinds_maps(this)
    
    ! ----------------------------------------------------------------------------------
    ! This subroutine simply initializes the structures that define the different
    ! array and type formats for different IO variables
    !
    ! PA_R8   : 1D patch scale 8-byte reals
    ! SI_R8   : 1D site scale 8-byte reals
    !
    ! The allocation on the structures is not dynamic and should only add up to the
    ! number of entries listed here.
    !
    ! ----------------------------------------------------------------------------------
    use FatesIOVariableKindMod, only : patch_r8, patch_ground_r8, patch_size_pft_r8
    use FatesIOVariableKindMod, only : site_r8, site_ground_r8, site_size_pft_r8
    use FatesIOVariableKindMod, only : site_size_r8, site_pft_r8, site_age_r8
    use FatesIOVariableKindMod, only : site_fuel_r8, site_cwdsc_r8, site_scag_r8
    use FatesIOVariableKindMod, only : site_can_r8, site_cnlf_r8, site_cnlfpft_r8
    
    implicit none
    
    ! Arguments
    class(fates_history_interface_type), intent(inout) :: this
       

    integer :: index

    ! 1d Patch
    index = 1
    call this%dim_kinds(index)%Init(patch_r8, 1)

    ! 1d Site
    index = index + 1
    call this%dim_kinds(index)%Init(site_r8, 1)

    ! patch x ground
    index = index + 1
    call this%dim_kinds(index)%Init(patch_ground_r8, 2)

    ! patch x size-class/pft
    index = index + 1
    call this%dim_kinds(index)%Init(patch_size_pft_r8, 2)

    ! site x ground
    index = index + 1
    call this%dim_kinds(index)%Init(site_ground_r8, 2)

    ! site x size-class/pft
    index = index + 1
    call this%dim_kinds(index)%Init(site_size_pft_r8, 2)

    ! site x size-class
    index = index + 1
    call this%dim_kinds(index)%Init(site_size_r8, 2)

    ! site x pft
    index = index + 1
    call this%dim_kinds(index)%Init(site_pft_r8, 2)

    ! site x patch-age class
    index = index + 1
    call this%dim_kinds(index)%Init(site_age_r8, 2)

    ! site x fuel size class
    index = index + 1
    call this%dim_kinds(index)%Init(site_fuel_r8, 2)

    ! site x cwd size class
    index = index + 1
    call this%dim_kinds(index)%Init(site_cwdsc_r8, 2)

    ! site x can class
    index = index + 1
    call this%dim_kinds(index)%Init(site_can_r8, 2)

    ! site x cnlf class
    index = index + 1
    call this%dim_kinds(index)%Init(site_cnlf_r8, 2)

    ! site x cnlfpft class
    index = index + 1
    call this%dim_kinds(index)%Init(site_cnlfpft_r8, 2)

    ! site x size-class x age class
    index = index + 1
    call this%dim_kinds(index)%Init(site_scag_r8, 2)

    ! FIXME(bja, 2016-10) assert(index == fates_history_num_dim_kinds)
  end subroutine init_dim_kinds_maps

 ! =======================================================================
 subroutine update_history_cbal(this,nc,nsites,sites)

     use EDtypesMod          , only : ed_site_type
     
     ! Arguments
     class(fates_history_interface_type)             :: this
     integer                 , intent(in)            :: nc   ! clump index
     integer                 , intent(in)            :: nsites
     type(ed_site_type)      , intent(inout), target :: sites(nsites)

     ! Locals
     integer  :: s        ! The local site index
     integer  :: io_si     ! The site index of the IO array
     
     
     associate( hio_nep_si            => this%hvars(ih_nep_si)%r81d, &
                 hio_nbp_si            => this%hvars(ih_nbp_si)%r81d, &
                 hio_fire_c_to_atm_si  => this%hvars(ih_fire_c_to_atm_si)%r81d, &
                 hio_totecosysc_si     => this%hvars(ih_totecosysc_si)%r81d, &
                 hio_cbal_err_fates_si => this%hvars(ih_cbal_err_fates_si)%r81d, &
                 hio_cbal_err_bgc_si   => this%hvars(ih_cbal_err_bgc_si)%r81d, &
                 hio_cbal_err_tot_si   => this%hvars(ih_cbal_err_tot_si)%r81d, &
                 hio_biomass_stock_si  => this%hvars(ih_biomass_stock_si)%r81d, &
                 hio_litter_stock_si   => this%hvars(ih_litter_stock_si)%r81d, &
                 hio_cwd_stock_si      => this%hvars(ih_cwd_stock_si)%r81d )

        ! ---------------------------------------------------------------------------------
        ! Flush arrays to values defined by %flushval (see registry entry in
        ! subroutine define_history_vars()
        ! ---------------------------------------------------------------------------------
        call this%flush_hvars(nc,upfreq_in=3)
        
        
        do s = 1,nsites
         
           io_si  = this%iovar_map(nc)%site_index(s)

           hio_nep_si(io_si) = sites(s)%nep
           hio_nbp_si(io_si) = sites(s)%nbp
           hio_fire_c_to_atm_si(io_si) = sites(s)%fire_c_to_atm
           hio_totecosysc_si(io_si) = sites(s)%totecosysc
           hio_cbal_err_fates_si(io_si) = sites(s)%cbal_err_fates
           hio_cbal_err_bgc_si(io_si) = sites(s)%cbal_err_bgc
           hio_cbal_err_tot_si(io_si) = sites(s)%cbal_err_tot
           hio_biomass_stock_si(io_si) = sites(s)%biomass_stock
           hio_litter_stock_si(io_si) = sites(s)%ed_litter_stock
           hio_cwd_stock_si(io_si) = sites(s)%cwd_stock

        end do

      end associate

   end subroutine update_history_cbal
   

  ! ====================================================================================
  
  subroutine update_history_dyn(this,nc,nsites,sites)
    
    ! ---------------------------------------------------------------------------------
    ! This is the call to update the history IO arrays that are expected to only change
    ! after Ecosystem Dynamics have been processed.
    ! ---------------------------------------------------------------------------------
    
    use EDtypesMod          , only : ed_site_type
    use EDtypesMod          , only : ed_cohort_type
    use EDtypesMod          , only : ed_patch_type
    use EDtypesMod          , only : AREA
    use EDtypesMod          , only : AREA_INV
    use EDtypesMod          , only : nlevsclass_ed
    use EDtypesMod          , only : nlevage_ed
    use EDtypesMod          , only : nfsc
    use EDtypesMod          , only : ncwd
    use EDtypesMod          , only : ican_upper
    use EDtypesMod          , only : ican_ustory
    use EDTypesMod          , only : maxpft
    use EDTypesMod        , only : get_sizeage_class_index
    use EDTypesMod        , only : nlevleaf

    ! Arguments
    class(fates_history_interface_type)                 :: this
    integer                 , intent(in)            :: nc   ! clump index
    integer                 , intent(in)            :: nsites
    type(ed_site_type)      , intent(inout), target :: sites(nsites)
    
    ! Locals
    integer  :: s        ! The local site index
    integer  :: io_si     ! The site index of the IO array
    integer  :: ipa, ipa2 ! The local "I"ndex of "PA"tches 
    integer  :: io_pa    ! The patch index of the IO array
    integer  :: io_pa1   ! The first patch index in the IO array for each site
    integer  :: io_soipa 
    integer  :: lb1,ub1,lb2,ub2  ! IO array bounds for the calling thread
    integer  :: ivar             ! index of IO variable object vector
    integer  :: ft               ! functional type index
    integer  :: i_scpf,i_pft,i_scls     ! iterators for scpf, pft, and scls dims
    integer  :: i_cwd,i_fuel            ! iterators for cwd and fuel dims
    integer  :: iscag        ! size-class x age index
    integer  :: ican, ileaf, cnlf_indx  ! iterators for leaf and canopy level
    
    real(r8) :: n_density   ! individual of cohort per m2.
    real(r8) :: n_perm2     ! individuals per m2 for the whole column
    real(r8) :: patch_scaling_scalar ! ratio of canopy to patch area for counteracting patch scaling
    real(r8) :: dbh         ! diameter ("at breast height")

    type(fates_history_variable_type),pointer :: hvar
    type(ed_patch_type),pointer  :: cpatch
    type(ed_cohort_type),pointer :: ccohort

    real(r8), parameter :: tiny = 1.e-5_r8      ! some small number
    
    associate( hio_npatches_si         => this%hvars(ih_npatches_si)%r81d, &
               hio_ncohorts_si         => this%hvars(ih_ncohorts_si)%r81d, &
               hio_trimming_pa         => this%hvars(ih_trimming_pa)%r81d, &
               hio_area_plant_pa       => this%hvars(ih_area_plant_pa)%r81d, &
               hio_area_treespread_pa  => this%hvars(ih_area_treespread_pa)%r81d, & 
               hio_canopy_spread_pa    => this%hvars(ih_canopy_spread_pa)%r81d, &
               hio_biomass_si_pft      => this%hvars(ih_biomass_si_pft)%r82d, &
               hio_leafbiomass_si_pft  => this%hvars(ih_leafbiomass_si_pft)%r82d, &
               hio_storebiomass_si_pft => this%hvars(ih_storebiomass_si_pft)%r82d, &
               hio_nindivs_si_pft      => this%hvars(ih_nindivs_si_pft)%r82d, &
               hio_recruitment_si_pft  => this%hvars(ih_recruitment_si_pft)%r82d, &
               hio_mortality_si_pft  => this%hvars(ih_mortality_si_pft)%r82d, &
               hio_nesterov_fire_danger_pa => this%hvars(ih_nesterov_fire_danger_pa)%r81d, &
               hio_spitfire_ros_pa     => this%hvars(ih_spitfire_ROS_pa)%r81d, &
               hio_tfc_ros_pa          => this%hvars(ih_TFC_ROS_pa)%r81d, &
               hio_effect_wspeed_pa    => this%hvars(ih_effect_wspeed_pa)%r81d, &
               hio_fire_intensity_pa   => this%hvars(ih_fire_intensity_pa)%r81d, &
               hio_fire_area_pa        => this%hvars(ih_fire_area_pa)%r81d, &
               hio_scorch_height_pa    => this%hvars(ih_scorch_height_pa)%r81d, &
               hio_fire_fuel_bulkd_pa  => this%hvars(ih_fire_fuel_bulkd_pa)%r81d, &
               hio_fire_fuel_eff_moist_pa => this%hvars(ih_fire_fuel_eff_moist_pa)%r81d, &
               hio_fire_fuel_sav_pa    => this%hvars(ih_fire_fuel_sav_pa)%r81d, &
               hio_fire_fuel_mef_pa    => this%hvars(ih_fire_fuel_mef_pa)%r81d, &
               hio_sum_fuel_pa         => this%hvars(ih_sum_fuel_pa)%r81d,  &
               hio_litter_in_si        => this%hvars(ih_litter_in_si)%r81d, &
               hio_litter_out_pa       => this%hvars(ih_litter_out_pa)%r81d, &
               hio_seed_bank_si        => this%hvars(ih_seed_bank_si)%r81d, &
               hio_seeds_in_pa         => this%hvars(ih_seeds_in_pa)%r81d, &
               hio_seed_decay_pa       => this%hvars(ih_seed_decay_pa)%r81d, &
               hio_seed_germination_pa => this%hvars(ih_seed_germination_pa)%r81d, &
               hio_bstore_pa           => this%hvars(ih_bstore_pa)%r81d, &
               hio_bdead_pa            => this%hvars(ih_bdead_pa)%r81d, &
               hio_balive_pa           => this%hvars(ih_balive_pa)%r81d, &
               hio_bleaf_pa            => this%hvars(ih_bleaf_pa)%r81d, &
               hio_btotal_pa           => this%hvars(ih_btotal_pa)%r81d, &
               hio_canopy_biomass_pa   => this%hvars(ih_canopy_biomass_pa)%r81d, &
               hio_understory_biomass_pa   => this%hvars(ih_understory_biomass_pa)%r81d, &
               hio_gpp_si_scpf         => this%hvars(ih_gpp_si_scpf)%r82d, &
               hio_npp_totl_si_scpf    => this%hvars(ih_npp_totl_si_scpf)%r82d, &
               hio_npp_leaf_si_scpf    => this%hvars(ih_npp_leaf_si_scpf)%r82d, &
               hio_npp_seed_si_scpf    => this%hvars(ih_npp_seed_si_scpf)%r82d, &
               hio_npp_fnrt_si_scpf    => this%hvars(ih_npp_fnrt_si_scpf)%r82d, &
               hio_npp_bgsw_si_scpf    => this%hvars(ih_npp_bgsw_si_scpf)%r82d, &
               hio_npp_bgdw_si_scpf    => this%hvars(ih_npp_bgdw_si_scpf)%r82d, &
               hio_npp_agsw_si_scpf    => this%hvars(ih_npp_agsw_si_scpf)%r82d, &
               hio_npp_agdw_si_scpf    => this%hvars(ih_npp_agdw_si_scpf)%r82d, &
               hio_npp_stor_si_scpf    => this%hvars(ih_npp_stor_si_scpf)%r82d, &
               hio_bstor_canopy_si_scpf      => this%hvars(ih_bstor_canopy_si_scpf)%r82d, &
               hio_bstor_understory_si_scpf  => this%hvars(ih_bstor_understory_si_scpf)%r82d, &
               hio_bleaf_canopy_si_scpf      => this%hvars(ih_bleaf_canopy_si_scpf)%r82d, &
               hio_bleaf_understory_si_scpf  => this%hvars(ih_bleaf_understory_si_scpf)%r82d, &
               hio_mortality_canopy_si_scpf         => this%hvars(ih_mortality_canopy_si_scpf)%r82d, &
               hio_mortality_understory_si_scpf     => this%hvars(ih_mortality_understory_si_scpf)%r82d, &
               hio_nplant_canopy_si_scpf     => this%hvars(ih_nplant_canopy_si_scpf)%r82d, &
               hio_nplant_understory_si_scpf => this%hvars(ih_nplant_understory_si_scpf)%r82d, &
               hio_ddbh_canopy_si_scpf       => this%hvars(ih_ddbh_canopy_si_scpf)%r82d, &
               hio_ddbh_understory_si_scpf   => this%hvars(ih_ddbh_understory_si_scpf)%r82d, &
               hio_ddbh_canopy_si_scls       => this%hvars(ih_ddbh_canopy_si_scls)%r82d, &
               hio_ddbh_understory_si_scls   => this%hvars(ih_ddbh_understory_si_scls)%r82d, &
               hio_gpp_canopy_si_scpf        => this%hvars(ih_gpp_canopy_si_scpf)%r82d, &
               hio_gpp_understory_si_scpf    => this%hvars(ih_gpp_understory_si_scpf)%r82d, &
               hio_ar_canopy_si_scpf         => this%hvars(ih_ar_canopy_si_scpf)%r82d, &
               hio_ar_understory_si_scpf     => this%hvars(ih_ar_understory_si_scpf)%r82d, &
               hio_ddbh_si_scpf        => this%hvars(ih_ddbh_si_scpf)%r82d, &
               hio_ba_si_scpf          => this%hvars(ih_ba_si_scpf)%r82d, &
               hio_nplant_si_scpf      => this%hvars(ih_nplant_si_scpf)%r82d, &
               hio_m1_si_scpf          => this%hvars(ih_m1_si_scpf)%r82d, &
               hio_m2_si_scpf          => this%hvars(ih_m2_si_scpf)%r82d, &
               hio_m3_si_scpf          => this%hvars(ih_m3_si_scpf)%r82d, &
               hio_m4_si_scpf          => this%hvars(ih_m4_si_scpf)%r82d, &
               hio_m5_si_scpf          => this%hvars(ih_m5_si_scpf)%r82d, &
               hio_m6_si_scpf          => this%hvars(ih_m6_si_scpf)%r82d, &

               hio_m7_si_scpf          => this%hvars(ih_m7_si_scpf)%r82d, &                  

               hio_ba_si_scls          => this%hvars(ih_ba_si_scls)%r82d, &
               hio_nplant_canopy_si_scls         => this%hvars(ih_nplant_canopy_si_scls)%r82d, &
               hio_nplant_understory_si_scls     => this%hvars(ih_nplant_understory_si_scls)%r82d, &
               hio_mortality_canopy_si_scls      => this%hvars(ih_mortality_canopy_si_scls)%r82d, &
               hio_mortality_understory_si_scls  => this%hvars(ih_mortality_understory_si_scls)%r82d, &
               hio_demotion_rate_si_scls         => this%hvars(ih_demotion_rate_si_scls)%r82d, &
               hio_demotion_carbonflux_si        => this%hvars(ih_demotion_carbonflux_si)%r81d, &
               hio_promotion_rate_si_scls        => this%hvars(ih_promotion_rate_si_scls)%r82d, &
               hio_trimming_canopy_si_scls         => this%hvars(ih_trimming_canopy_si_scls)%r82d, &
               hio_trimming_understory_si_scls     => this%hvars(ih_trimming_understory_si_scls)%r82d, &
               hio_crown_area_canopy_si_scls         => this%hvars(ih_crown_area_canopy_si_scls)%r82d, &
               hio_crown_area_understory_si_scls     => this%hvars(ih_crown_area_understory_si_scls)%r82d, &
               hio_promotion_carbonflux_si       => this%hvars(ih_promotion_carbonflux_si)%r81d, &
               hio_canopy_mortality_carbonflux_si     => this%hvars(ih_canopy_mortality_carbonflux_si)%r81d, &
               hio_understory_mortality_carbonflux_si => this%hvars(ih_understory_mortality_carbonflux_si)%r81d, &
               hio_leaf_md_canopy_si_scls           => this%hvars(ih_leaf_md_canopy_si_scls)%r82d, &
               hio_root_md_canopy_si_scls           => this%hvars(ih_root_md_canopy_si_scls)%r82d, &
               hio_carbon_balance_canopy_si_scls    => this%hvars(ih_carbon_balance_canopy_si_scls)%r82d, &
               hio_seed_prod_canopy_si_scls         => this%hvars(ih_seed_prod_canopy_si_scls)%r82d, &
               hio_dbalivedt_canopy_si_scls         => this%hvars(ih_dbalivedt_canopy_si_scls)%r82d, &
               hio_dbdeaddt_canopy_si_scls          => this%hvars(ih_dbdeaddt_canopy_si_scls)%r82d, &
               hio_dbstoredt_canopy_si_scls         => this%hvars(ih_dbstoredt_canopy_si_scls)%r82d, &
               hio_storage_flux_canopy_si_scls      => this%hvars(ih_storage_flux_canopy_si_scls)%r82d, &
               hio_npp_leaf_canopy_si_scls          => this%hvars(ih_npp_leaf_canopy_si_scls)%r82d, &
               hio_npp_froot_canopy_si_scls         => this%hvars(ih_npp_froot_canopy_si_scls)%r82d, &
               hio_npp_bsw_canopy_si_scls           => this%hvars(ih_npp_bsw_canopy_si_scls)%r82d, &
               hio_npp_bdead_canopy_si_scls         => this%hvars(ih_npp_bdead_canopy_si_scls)%r82d, &
               hio_npp_bseed_canopy_si_scls         => this%hvars(ih_npp_bseed_canopy_si_scls)%r82d, &
               hio_npp_store_canopy_si_scls         => this%hvars(ih_npp_store_canopy_si_scls)%r82d, &
               hio_leaf_md_understory_si_scls       => this%hvars(ih_leaf_md_understory_si_scls)%r82d, &
               hio_root_md_understory_si_scls       => this%hvars(ih_root_md_understory_si_scls)%r82d, &
               hio_carbon_balance_understory_si_scls=> this%hvars(ih_carbon_balance_understory_si_scls)%r82d, &
               hio_seed_prod_understory_si_scls     => this%hvars(ih_seed_prod_understory_si_scls)%r82d, &
               hio_dbalivedt_understory_si_scls     => this%hvars(ih_dbalivedt_understory_si_scls)%r82d, &
               hio_dbdeaddt_understory_si_scls      => this%hvars(ih_dbdeaddt_understory_si_scls)%r82d, &
               hio_dbstoredt_understory_si_scls     => this%hvars(ih_dbstoredt_understory_si_scls)%r82d, &
               hio_storage_flux_understory_si_scls  => this%hvars(ih_storage_flux_understory_si_scls)%r82d, &
               hio_npp_leaf_understory_si_scls      => this%hvars(ih_npp_leaf_understory_si_scls)%r82d, &
               hio_npp_froot_understory_si_scls     => this%hvars(ih_npp_froot_understory_si_scls)%r82d, &
               hio_npp_bsw_understory_si_scls       => this%hvars(ih_npp_bsw_understory_si_scls)%r82d, &
               hio_npp_bdead_understory_si_scls     => this%hvars(ih_npp_bdead_understory_si_scls)%r82d, &
               hio_npp_bseed_understory_si_scls     => this%hvars(ih_npp_bseed_understory_si_scls)%r82d, &
               hio_npp_store_understory_si_scls     => this%hvars(ih_npp_store_understory_si_scls)%r82d, &
               hio_yesterdaycanopylevel_canopy_si_scls     => this%hvars(ih_yesterdaycanopylevel_canopy_si_scls)%r82d, &
               hio_yesterdaycanopylevel_understory_si_scls => this%hvars(ih_yesterdaycanopylevel_understory_si_scls)%r82d, &
               hio_area_si_age         => this%hvars(ih_area_si_age)%r82d, &
               hio_lai_si_age          => this%hvars(ih_lai_si_age)%r82d, &
               hio_canopy_area_si_age  => this%hvars(ih_canopy_area_si_age)%r82d, &
               hio_ncl_si_age          => this%hvars(ih_ncl_si_age)%r82d, &
               hio_npatches_si_age     => this%hvars(ih_npatches_si_age)%r82d, &
               hio_zstar_si_age        => this%hvars(ih_zstar_si_age)%r82d, &
               hio_litter_moisture_si_fuel        => this%hvars(ih_litter_moisture_si_fuel)%r82d, &
               hio_cwd_ag_si_cwdsc                  => this%hvars(ih_cwd_ag_si_cwdsc)%r82d, &
               hio_cwd_bg_si_cwdsc                  => this%hvars(ih_cwd_bg_si_cwdsc)%r82d, &
               hio_cwd_ag_in_si_cwdsc               => this%hvars(ih_cwd_ag_in_si_cwdsc)%r82d, &
               hio_cwd_bg_in_si_cwdsc               => this%hvars(ih_cwd_bg_in_si_cwdsc)%r82d, &
               hio_cwd_ag_out_si_cwdsc              => this%hvars(ih_cwd_ag_out_si_cwdsc)%r82d, &
               hio_cwd_bg_out_si_cwdsc              => this%hvars(ih_cwd_bg_out_si_cwdsc)%r82d, &
               hio_crownarea_si_cnlf                => this%hvars(ih_crownarea_si_cnlf)%r82d, &
               hio_crownarea_si_can                 => this%hvars(ih_crownarea_si_can)%r82d, &
               hio_nplant_si_scag                   => this%hvars(ih_nplant_si_scag)%r82d, &
               hio_nplant_canopy_si_scag            => this%hvars(ih_nplant_canopy_si_scag)%r82d, &
               hio_nplant_understory_si_scag        => this%hvars(ih_nplant_understory_si_scag)%r82d, &
               hio_ddbh_canopy_si_scag              => this%hvars(ih_ddbh_canopy_si_scag)%r82d, &
               hio_ddbh_understory_si_scag          => this%hvars(ih_ddbh_understory_si_scag)%r82d, &
               hio_mortality_canopy_si_scag         => this%hvars(ih_mortality_canopy_si_scag)%r82d, &
               hio_mortality_understory_si_scag     => this%hvars(ih_mortality_understory_si_scag)%r82d)

               
      ! ---------------------------------------------------------------------------------
      ! Flush arrays to values defined by %flushval (see registry entry in
      ! subroutine define_history_vars()
      ! ---------------------------------------------------------------------------------
      call this%flush_hvars(nc,upfreq_in=1)


      ! If we don't have dynamics turned on, we just abort these diagnostics
      if (hlm_use_ed_st3.eq.itrue) return

      ! ---------------------------------------------------------------------------------
      ! Loop through the FATES scale hierarchy and fill the history IO arrays
      ! ---------------------------------------------------------------------------------
      
      do s = 1,nsites
         
         io_si  = this%iovar_map(nc)%site_index(s)
         io_pa1 = this%iovar_map(nc)%patch1_index(s)
         io_soipa = io_pa1-1
         
         ! Set trimming on the soil patch to 1.0
         hio_trimming_pa(io_soipa) = 1.0_r8

         ! The seed bank is a site level variable
         hio_seed_bank_si(io_si) = sum(sites(s)%seed_bank) * g_per_kg

         ipa = 0
         cpatch => sites(s)%oldest_patch
         do while(associated(cpatch))
            
            io_pa = io_pa1 + ipa

            ! Increment the number of patches per site
            hio_npatches_si(io_si) = hio_npatches_si(io_si) + 1._r8

            ! Increment the fractional area in each age class bin
            hio_area_si_age(io_si,cpatch%age_class) = hio_area_si_age(io_si,cpatch%age_class) &
                 + cpatch%area * AREA_INV

            ! Increment some patch-age-resolved diagnostics
            hio_lai_si_age(io_si,cpatch%age_class) = hio_lai_si_age(io_si,cpatch%age_class) &
                 + cpatch%lai * cpatch%area
            hio_ncl_si_age(io_si,cpatch%age_class) = hio_ncl_si_age(io_si,cpatch%age_class) &
                 + cpatch%ncl_p * cpatch%area
            hio_npatches_si_age(io_si,cpatch%age_class) = hio_npatches_si_age(io_si,cpatch%age_class) + 1._r8
            if ( ED_val_comp_excln .lt. 0._r8 ) then ! only valid when "strict ppa" enabled
               hio_zstar_si_age(io_si,cpatch%age_class) = hio_zstar_si_age(io_si,cpatch%age_class) &
                    + cpatch%zstar * cpatch%area * AREA_INV
            endif
            
            ccohort => cpatch%shortest
            do while(associated(ccohort))
               
               ft = ccohort%pft
               
               ! Increment the number of cohorts per site
               hio_ncohorts_si(io_si) = hio_ncohorts_si(io_si) + 1._r8
               
               if ((cpatch%area .gt. 0._r8) .and. (cpatch%total_canopy_area .gt. 0._r8)) then
                  
                  ! for quantities that are at the CLM patch level, because of the way 
                  ! that CLM patches are weighted for radiative purposes this # density needs 
                  ! to be over either ED patch canopy area or ED patch total area, whichever is less
                  n_density = ccohort%n/min(cpatch%area,cpatch%total_canopy_area) 
                  
                  ! for quantities that are natively at column level, calculate plant 
                  ! density using whole area
                  n_perm2   = ccohort%n * AREA_INV
                  
               else
                  n_density = 0.0_r8
                  n_perm2   = 0.0_r8
               endif
               
               if(associated(cpatch%tallest))then
                  hio_trimming_pa(io_pa) = cpatch%tallest%canopy_trim
               else
                  hio_trimming_pa(io_pa) = 0.0_r8
               endif
               
               hio_area_plant_pa(io_pa) = 1._r8
               
               if (min(cpatch%total_canopy_area,cpatch%area)>0.0_r8) then
                  hio_area_treespread_pa(io_pa) = cpatch%total_tree_area  &
                       / min(cpatch%total_canopy_area,cpatch%area)
               else
                  hio_area_treespread_pa(io_pa) = 0.0_r8
               end if
               
               hio_canopy_area_si_age(io_si,cpatch%age_class) = hio_canopy_area_si_age(io_si,cpatch%age_class) &
                    + ccohort%c_area * AREA_INV

               ! Update biomass components
               hio_bleaf_pa(io_pa)  = hio_bleaf_pa(io_pa)  + n_density * ccohort%bl       * g_per_kg
               hio_bstore_pa(io_pa) = hio_bstore_pa(io_pa) + n_density * ccohort%bstore   * g_per_kg
               hio_btotal_pa(io_pa) = hio_btotal_pa(io_pa) + n_density * ccohort%b        * g_per_kg
               hio_bdead_pa(io_pa)  = hio_bdead_pa(io_pa)  + n_density * ccohort%bdead    * g_per_kg
               hio_balive_pa(io_pa) = hio_balive_pa(io_pa) + n_density * ccohort%balive   * g_per_kg
               
               ! Update PFT partitioned biomass components
               hio_leafbiomass_si_pft(io_si,ft) = hio_leafbiomass_si_pft(io_si,ft) + &
                    (ccohort%n * AREA_INV) * ccohort%bl       * g_per_kg
             
               hio_storebiomass_si_pft(io_si,ft) = hio_storebiomass_si_pft(io_si,ft) + &
                    (ccohort%n * AREA_INV) * ccohort%bstore   * g_per_kg
               
               hio_nindivs_si_pft(io_si,ft) = hio_nindivs_si_pft(io_si,ft) + &
                    ccohort%n * AREA_INV

               hio_biomass_si_pft(io_si, ft) = hio_biomass_si_pft(io_si, ft) + &
                    (ccohort%n * AREA_INV) * ccohort%b * g_per_kg

               ! Site by Size-Class x PFT (SCPF) 
               ! ------------------------------------------------------------------------

               dbh = ccohort%dbh !-0.5*(1./365.25)*ccohort%ddbhdt

               ! Flux Variables (cohorts must had experienced a day before any of these values
               ! have any meaning, otherwise they are just inialization values
               if( .not.(ccohort%isnew) ) then

                  associate( scpf => ccohort%size_by_pft_class, &
                             scls => ccohort%size_class )

                    hio_gpp_si_scpf(io_si,scpf)      = hio_gpp_si_scpf(io_si,scpf)      + &
                                                       n_perm2*ccohort%gpp_acc_hold  ! [kgC/m2/yr]
                    hio_npp_totl_si_scpf(io_si,scpf) = hio_npp_totl_si_scpf(io_si,scpf) + &
                                                       ccohort%npp_acc_hold *n_perm2
                    hio_npp_leaf_si_scpf(io_si,scpf) = hio_npp_leaf_si_scpf(io_si,scpf) + &
                                                       ccohort%npp_leaf*n_perm2
                    hio_npp_fnrt_si_scpf(io_si,scpf) = hio_npp_fnrt_si_scpf(io_si,scpf) + &
                                                       ccohort%npp_froot*n_perm2
                    hio_npp_bgsw_si_scpf(io_si,scpf) = hio_npp_bgsw_si_scpf(io_si,scpf) + &
                                                       ccohort%npp_bsw*n_perm2*           &
                                                       (1._r8-EDPftvarcon_inst%allom_agb_frac(ccohort%pft))
                    hio_npp_agsw_si_scpf(io_si,scpf) = hio_npp_agsw_si_scpf(io_si,scpf) + &
                                                       ccohort%npp_bsw*n_perm2*           &
                                                       EDPftvarcon_inst%allom_agb_frac(ccohort%pft)
                    hio_npp_bgdw_si_scpf(io_si,scpf) = hio_npp_bgdw_si_scpf(io_si,scpf) + &
                                                       ccohort%npp_bdead*n_perm2*         &
                                                       (1._r8-EDPftvarcon_inst%allom_agb_frac(ccohort%pft))
                    hio_npp_agdw_si_scpf(io_si,scpf) = hio_npp_agdw_si_scpf(io_si,scpf) + &
                                                       ccohort%npp_bdead*n_perm2*         &
                                                       EDPftvarcon_inst%allom_agb_frac(ccohort%pft)
                    hio_npp_seed_si_scpf(io_si,scpf) = hio_npp_seed_si_scpf(io_si,scpf) + &
                                                       ccohort%npp_bseed*n_perm2
                    hio_npp_stor_si_scpf(io_si,scpf) = hio_npp_stor_si_scpf(io_si,scpf) + &
                                                       ccohort%npp_store*n_perm2

                    if( abs(ccohort%npp_acc_hold-(ccohort%npp_leaf+ccohort%npp_froot+ &
                         ccohort%npp_bsw+ccohort%npp_bdead+ &
                         ccohort%npp_bseed+ccohort%npp_store))>1.e-9)  then
                       write(fates_log(),*) 'NPP Partitions are not balancing'
                       write(fates_log(),*) 'Fractional Error: ', &
                            abs(ccohort%npp_acc_hold-(ccohort%npp_leaf+ccohort%npp_froot+ &
                            ccohort%npp_bsw+ccohort%npp_bdead+ &
                            ccohort%npp_bseed+ccohort%npp_store))/ccohort%npp_acc_hold
                       write(fates_log(),*) 'Terms: ',ccohort%npp_acc_hold,ccohort%npp_leaf,ccohort%npp_froot, &
                            ccohort%npp_bsw,ccohort%npp_bdead, &
                            ccohort%npp_bseed,ccohort%npp_store
                       write(fates_log(),*) ' NPP components during FATES-HLM linking does not balance '
                       stop ! we need termination control for FATES!!!
                       ! call endrun(msg=errMsg(__FILE__, __LINE__))
                    end if
                  
                    ! Woody State Variables (basal area and number density and mortality)
                    if (EDPftvarcon_inst%woody(ft) == 1) then
                       
                       hio_m1_si_scpf(io_si,scpf) = hio_m1_si_scpf(io_si,scpf) + ccohort%bmort*ccohort%n
                       hio_m2_si_scpf(io_si,scpf) = hio_m2_si_scpf(io_si,scpf) + ccohort%hmort*ccohort%n
                       hio_m3_si_scpf(io_si,scpf) = hio_m3_si_scpf(io_si,scpf) + ccohort%cmort*ccohort%n
                       hio_m4_si_scpf(io_si,scpf) = hio_m4_si_scpf(io_si,scpf) + ccohort%imort*ccohort%n
                       hio_m5_si_scpf(io_si,scpf) = hio_m5_si_scpf(io_si,scpf) + ccohort%fmort*ccohort%n
                       

                      !need to update here , Yi Xu 
		       hio_m7_si_scpf(io_si,scpf) = hio_m7_si_scpf(io_si,scpf) + (ccohort%lmort_logging+ccohort%lmort_collateral+ccohort%lmort_infra) * ccohort%n


                       ! basal area  [m2/ha]
                       hio_ba_si_scpf(io_si,scpf) = hio_ba_si_scpf(io_si,scpf) + &
                            0.25_r8*3.14159_r8*((dbh/100.0_r8)**2.0_r8)*ccohort%n
                       ! also by size class only
                       hio_ba_si_scls(io_si,scls) = hio_ba_si_scls(io_si,scls) + &
                            0.25_r8*3.14159_r8*((dbh/100.0_r8)**2.0_r8)*ccohort%n
                       
                       ! number density [/ha]
                       hio_nplant_si_scpf(io_si,scpf) = hio_nplant_si_scpf(io_si,scpf) + ccohort%n
                       
                       ! growth increment
                       hio_ddbh_si_scpf(io_si,scpf) = hio_ddbh_si_scpf(io_si,scpf) + &
                            ccohort%ddbhdt*ccohort%n
                    end if

                    ! update size-class x patch-age related quantities

                    iscag = get_sizeage_class_index(ccohort%dbh,cpatch%age)
                    
                    hio_nplant_si_scag(io_si,iscag) = hio_nplant_si_scag(io_si,iscag) + ccohort%n

                    ! update SCPF/SCLS- and canopy/subcanopy- partitioned quantities
                    if (ccohort%canopy_layer .eq. 1) then
                       hio_nplant_canopy_si_scag(io_si,iscag) = hio_nplant_canopy_si_scag(io_si,iscag) + ccohort%n
                       hio_mortality_canopy_si_scag(io_si,iscag) = hio_mortality_canopy_si_scag(io_si,iscag) + &
                            (ccohort%bmort + ccohort%hmort + ccohort%cmort + ccohort%fmort) * ccohort%n
                       hio_ddbh_canopy_si_scag(io_si,iscag) = hio_ddbh_canopy_si_scag(io_si,iscag) + &
                            ccohort%ddbhdt*ccohort%n
                       hio_bstor_canopy_si_scpf(io_si,scpf) = hio_bstor_canopy_si_scpf(io_si,scpf) + &
                            ccohort%bstore * ccohort%n
                       hio_bleaf_canopy_si_scpf(io_si,scpf) = hio_bleaf_canopy_si_scpf(io_si,scpf) + &
                            ccohort%bl * ccohort%n
                       hio_canopy_biomass_pa(io_pa) = hio_canopy_biomass_pa(io_pa) + n_density * ccohort%b * g_per_kg
<<<<<<< HEAD
                       !hio_mortality_canopy_si_scpf(io_si,scpf) = hio_mortality_canopy_si_scpf(io_si,scpf)+ &
                        !    (ccohort%bmort + ccohort%hmort + ccohort%cmort + ccohort%imort + ccohort%fmort) * ccohort%n

                        hio_mortality_canopy_si_scpf(io_si,scpf) = hio_mortality_canopy_si_scpf(io_si,scpf)+ &
                            (ccohort%bmort + ccohort%hmort + ccohort%cmort + ccohort%imort + ccohort%fmort+ &
			    ccohort%lmort_logging + ccohort%lmort_collateral + ccohort%lmort_infra) * ccohort%n


=======
                       hio_mortality_canopy_si_scpf(io_si,scpf) = hio_mortality_canopy_si_scpf(io_si,scpf)+ &
                            (ccohort%bmort + ccohort%hmort + ccohort%cmort + ccohort%fmort) * ccohort%n
>>>>>>> cdd1f731
                       hio_nplant_canopy_si_scpf(io_si,scpf) = hio_nplant_canopy_si_scpf(io_si,scpf) + ccohort%n
                       hio_nplant_canopy_si_scls(io_si,scls) = hio_nplant_canopy_si_scls(io_si,scls) + ccohort%n
                       hio_trimming_canopy_si_scls(io_si,scls) = hio_trimming_canopy_si_scls(io_si,scls) + &
                            ccohort%n * ccohort%canopy_trim
                       hio_crown_area_canopy_si_scls(io_si,scls) = hio_crown_area_canopy_si_scls(io_si,scls) + &
                            ccohort%c_area
                       hio_gpp_canopy_si_scpf(io_si,scpf)      = hio_gpp_canopy_si_scpf(io_si,scpf)      + &
                            n_perm2*ccohort%gpp_acc_hold
                       hio_ar_canopy_si_scpf(io_si,scpf)      = hio_ar_canopy_si_scpf(io_si,scpf)      + &
                            n_perm2*ccohort%resp_acc_hold
                       ! growth increment
                       hio_ddbh_canopy_si_scpf(io_si,scpf) = hio_ddbh_canopy_si_scpf(io_si,scpf) + &
                            ccohort%ddbhdt*ccohort%n
                       hio_ddbh_canopy_si_scls(io_si,scls) = hio_ddbh_canopy_si_scls(io_si,scls) + &
                            ccohort%ddbhdt*ccohort%n
                       ! sum of all mortality
                      ! hio_mortality_canopy_si_scls(io_si,scls) = hio_mortality_canopy_si_scls(io_si,scls) + &
                       !     (ccohort%bmort + ccohort%hmort + ccohort%cmort + ccohort%imort + ccohort%fmort) * ccohort%n

                       hio_mortality_canopy_si_scls(io_si,scls) = hio_mortality_canopy_si_scls(io_si,scls) + &
<<<<<<< HEAD
                            (ccohort%bmort + ccohort%hmort + ccohort%cmort + ccohort%imort + ccohort%fmort + &
			    ccohort%lmort_logging + ccohort%lmort_collateral + ccohort%lmort_infra) * ccohort%n



                       !hio_canopy_mortality_carbonflux_si(io_si) = hio_canopy_mortality_carbonflux_si(io_si) + &
                        !    (ccohort%bmort + ccohort%hmort + ccohort%cmort + ccohort%imort + ccohort%fmort) * &
                         !   ccohort%b * ccohort%n * g_per_kg * days_per_sec * years_per_day * ha_per_m2
                       

                       hio_canopy_mortality_carbonflux_si(io_si) = hio_canopy_mortality_carbonflux_si(io_si) + &
                            (ccohort%bmort + ccohort%hmort + ccohort%cmort + ccohort%imort + ccohort%fmort) * &
                            ccohort%b * ccohort%n * g_per_kg * days_per_sec * years_per_day * ha_per_m2 + &
                            (ccohort%lmort_logging + ccohort%lmort_collateral + ccohort%lmort_infra)* ccohort%b * ccohort%n * g_per_kg * ha_per_m2




=======
                            (ccohort%bmort + ccohort%hmort + ccohort%cmort + ccohort%fmort) * ccohort%n
                       hio_canopy_mortality_carbonflux_si(io_si) = hio_canopy_mortality_carbonflux_si(io_si) + &
                            (ccohort%bmort + ccohort%hmort + ccohort%cmort + ccohort%fmort) * &
                            ccohort%b * ccohort%n * g_per_kg * days_per_sec * years_per_day * ha_per_m2
                       !
>>>>>>> cdd1f731
                       hio_leaf_md_canopy_si_scls(io_si,scls) = hio_leaf_md_canopy_si_scls(io_si,scls) + &
                            ccohort%leaf_md * ccohort%n
                       hio_root_md_canopy_si_scls(io_si,scls) = hio_root_md_canopy_si_scls(io_si,scls) + &
                            ccohort%root_md * ccohort%n
                       hio_carbon_balance_canopy_si_scls(io_si,scls) = hio_carbon_balance_canopy_si_scls(io_si,scls) + &
                            ccohort%carbon_balance * ccohort%n
                       hio_seed_prod_canopy_si_scls(io_si,scls) = hio_seed_prod_canopy_si_scls(io_si,scls) + &
                            ccohort%seed_prod * ccohort%n
                       hio_dbalivedt_canopy_si_scls(io_si,scls) = hio_dbalivedt_canopy_si_scls(io_si,scls) + &
                            ccohort%dbalivedt * ccohort%n
                       hio_dbdeaddt_canopy_si_scls(io_si,scls) = hio_dbdeaddt_canopy_si_scls(io_si,scls) + &
                            ccohort%dbdeaddt * ccohort%n
                       hio_dbstoredt_canopy_si_scls(io_si,scls) = hio_dbstoredt_canopy_si_scls(io_si,scls) + &
                            ccohort%dbstoredt * ccohort%n
                       hio_storage_flux_canopy_si_scls(io_si,scls) = hio_storage_flux_canopy_si_scls(io_si,scls) + &
                            ccohort%storage_flux * ccohort%n
                       hio_npp_leaf_canopy_si_scls(io_si,scls) = hio_npp_leaf_canopy_si_scls(io_si,scls) + &
                            ccohort%npp_leaf * ccohort%n
                       hio_npp_froot_canopy_si_scls(io_si,scls) = hio_npp_froot_canopy_si_scls(io_si,scls) + &
                            ccohort%npp_froot * ccohort%n
                       hio_npp_bsw_canopy_si_scls(io_si,scls) = hio_npp_bsw_canopy_si_scls(io_si,scls) + &
                            ccohort%npp_bsw * ccohort%n
                       hio_npp_bdead_canopy_si_scls(io_si,scls) = hio_npp_bdead_canopy_si_scls(io_si,scls) + &
                            ccohort%npp_bdead * ccohort%n
                       hio_npp_bseed_canopy_si_scls(io_si,scls) = hio_npp_bseed_canopy_si_scls(io_si,scls) + &
                            ccohort%npp_bseed * ccohort%n
                       hio_npp_store_canopy_si_scls(io_si,scls) = hio_npp_store_canopy_si_scls(io_si,scls) + &
                            ccohort%npp_store * ccohort%n
                       hio_yesterdaycanopylevel_canopy_si_scls(io_si,scls) = &
                            hio_yesterdaycanopylevel_canopy_si_scls(io_si,scls) + &
                            ccohort%canopy_layer_yesterday * ccohort%n
                    else
                       hio_nplant_understory_si_scag(io_si,iscag) = hio_nplant_understory_si_scag(io_si,iscag) + ccohort%n
                       hio_mortality_understory_si_scag(io_si,iscag) = hio_mortality_understory_si_scag(io_si,iscag) + &
                            (ccohort%bmort + ccohort%hmort + ccohort%cmort + ccohort%fmort) * ccohort%n
                       hio_ddbh_understory_si_scag(io_si,iscag) = hio_ddbh_understory_si_scag(io_si,iscag) + &
                            ccohort%ddbhdt*ccohort%n
                       hio_bstor_understory_si_scpf(io_si,scpf) = hio_bstor_understory_si_scpf(io_si,scpf) + &
                            ccohort%bstore * ccohort%n
                       hio_bleaf_understory_si_scpf(io_si,scpf) = hio_bleaf_understory_si_scpf(io_si,scpf) + &
                            ccohort%bl * ccohort%n
                       hio_understory_biomass_pa(io_pa) = hio_understory_biomass_pa(io_pa) + n_density * ccohort%b * g_per_kg
                       !hio_mortality_understory_si_scpf(io_si,scpf) = hio_mortality_understory_si_scpf(io_si,scpf)+ &
                        !    (ccohort%bmort + ccohort%hmort + ccohort%cmort + ccohort%imort + ccohort%fmort) * ccohort%n

                       hio_mortality_understory_si_scpf(io_si,scpf) = hio_mortality_understory_si_scpf(io_si,scpf)+ &
<<<<<<< HEAD
                            (ccohort%bmort + ccohort%hmort + ccohort%cmort + ccohort%imort + ccohort%fmort + &
			    ccohort%lmort_logging + ccohort%lmort_collateral + ccohort%lmort_infra) * ccohort%n   




=======
                            (ccohort%bmort + ccohort%hmort + ccohort%cmort + ccohort%fmort) * ccohort%n
>>>>>>> cdd1f731
                       hio_nplant_understory_si_scpf(io_si,scpf) = hio_nplant_understory_si_scpf(io_si,scpf) + ccohort%n
                       hio_nplant_understory_si_scls(io_si,scls) = hio_nplant_understory_si_scls(io_si,scls) + ccohort%n
                       hio_trimming_understory_si_scls(io_si,scls) = hio_trimming_understory_si_scls(io_si,scls) + &
                            ccohort%n * ccohort%canopy_trim
                       hio_crown_area_understory_si_scls(io_si,scls) = hio_crown_area_understory_si_scls(io_si,scls) + &
                            ccohort%c_area
                       hio_gpp_understory_si_scpf(io_si,scpf)      = hio_gpp_understory_si_scpf(io_si,scpf)      + &
                            n_perm2*ccohort%gpp_acc_hold
                       hio_ar_understory_si_scpf(io_si,scpf)      = hio_ar_understory_si_scpf(io_si,scpf)      + &
                            n_perm2*ccohort%resp_acc_hold
                       ! growth increment
                       hio_ddbh_understory_si_scpf(io_si,scpf) = hio_ddbh_understory_si_scpf(io_si,scpf) + &
                            ccohort%ddbhdt*ccohort%n
                       hio_ddbh_understory_si_scls(io_si,scls) = hio_ddbh_understory_si_scls(io_si,scls) + &
                            ccohort%ddbhdt*ccohort%n
                       ! sum of all mortality
                       !hio_mortality_understory_si_scls(io_si,scls) = hio_mortality_understory_si_scls(io_si,scls) + &
                        !    (ccohort%bmort + ccohort%hmort + ccohort%cmort + ccohort%imort + ccohort%fmort) * ccohort%n
                       hio_mortality_understory_si_scls(io_si,scls) = hio_mortality_understory_si_scls(io_si,scls) + &
<<<<<<< HEAD
                            (ccohort%bmort + ccohort%hmort + ccohort%cmort + ccohort%imort + ccohort%fmort +&
			    ccohort%lmort_logging + ccohort%lmort_collateral + ccohort%lmort_infra) * ccohort%n                    


                       !hio_understory_mortality_carbonflux_si(io_si) = hio_understory_mortality_carbonflux_si(io_si) + &
                        !    (ccohort%bmort + ccohort%hmort + ccohort%cmort + ccohort%imort + ccohort%fmort) * &
                         !   ccohort%b * ccohort%n * g_per_kg * days_per_sec * years_per_day * ha_per_m2
                        hio_understory_mortality_carbonflux_si(io_si) = hio_understory_mortality_carbonflux_si(io_si) + &
                            (ccohort%bmort + ccohort%hmort + ccohort%cmort + ccohort%imort + ccohort%fmort) * &
                            ccohort%b * ccohort%n * g_per_kg * days_per_sec * years_per_day * ha_per_m2 + &
			    (ccohort%lmort_logging + ccohort%lmort_collateral + ccohort%lmort_infra) * ccohort%b * ccohort%n * g_per_kg * ha_per_m2
							


=======
                            (ccohort%bmort + ccohort%hmort + ccohort%cmort + ccohort%fmort) * ccohort%n
                       hio_understory_mortality_carbonflux_si(io_si) = hio_understory_mortality_carbonflux_si(io_si) + &
                            (ccohort%bmort + ccohort%hmort + ccohort%cmort + ccohort%fmort) * &
                            ccohort%b * ccohort%n * g_per_kg * days_per_sec * years_per_day * ha_per_m2
>>>>>>> cdd1f731
                       !
                       hio_leaf_md_understory_si_scls(io_si,scls) = hio_leaf_md_understory_si_scls(io_si,scls) + &
                            ccohort%leaf_md * ccohort%n
                       hio_root_md_understory_si_scls(io_si,scls) = hio_root_md_understory_si_scls(io_si,scls) + &
                            ccohort%root_md * ccohort%n
                       hio_carbon_balance_understory_si_scls(io_si,scls) = hio_carbon_balance_understory_si_scls(io_si,scls) + &
                            ccohort%carbon_balance * ccohort%n
                       hio_seed_prod_understory_si_scls(io_si,scls) = hio_seed_prod_understory_si_scls(io_si,scls) + &
                            ccohort%seed_prod * ccohort%n
                       hio_dbalivedt_understory_si_scls(io_si,scls) = hio_dbalivedt_understory_si_scls(io_si,scls) + &
                            ccohort%dbalivedt * ccohort%n
                       hio_dbdeaddt_understory_si_scls(io_si,scls) = hio_dbdeaddt_understory_si_scls(io_si,scls) + &
                            ccohort%dbdeaddt * ccohort%n
                       hio_dbstoredt_understory_si_scls(io_si,scls) = hio_dbstoredt_understory_si_scls(io_si,scls) + &
                            ccohort%dbstoredt * ccohort%n
                       hio_storage_flux_understory_si_scls(io_si,scls) = hio_storage_flux_understory_si_scls(io_si,scls) + &
                            ccohort%storage_flux * ccohort%n
                       hio_npp_leaf_understory_si_scls(io_si,scls) = hio_npp_leaf_understory_si_scls(io_si,scls) + &
                            ccohort%npp_leaf * ccohort%n
                       hio_npp_froot_understory_si_scls(io_si,scls) = hio_npp_froot_understory_si_scls(io_si,scls) + &
                            ccohort%npp_froot * ccohort%n
                       hio_npp_bsw_understory_si_scls(io_si,scls) = hio_npp_bsw_understory_si_scls(io_si,scls) + &
                            ccohort%npp_bsw * ccohort%n
                       hio_npp_bdead_understory_si_scls(io_si,scls) = hio_npp_bdead_understory_si_scls(io_si,scls) + &
                            ccohort%npp_bdead * ccohort%n
                       hio_npp_bseed_understory_si_scls(io_si,scls) = hio_npp_bseed_understory_si_scls(io_si,scls) + &
                            ccohort%npp_bseed * ccohort%n
                       hio_npp_store_understory_si_scls(io_si,scls) = hio_npp_store_understory_si_scls(io_si,scls) + &
                            ccohort%npp_store * ccohort%n
                       hio_yesterdaycanopylevel_understory_si_scls(io_si,scls) = &
                            hio_yesterdaycanopylevel_understory_si_scls(io_si,scls) + &
                            ccohort%canopy_layer_yesterday * ccohort%n
                    endif
                    !
                    ! consider imort as understory mortality even if it happens in cohorts that may have been promoted as part of the patch creation...
                    hio_mortality_understory_si_scpf(io_si,scpf) = hio_mortality_understory_si_scpf(io_si,scpf)+ &
                            (ccohort%imort) * ccohort%n
                    hio_mortality_understory_si_scls(io_si,scls) = hio_mortality_understory_si_scls(io_si,scls) + &
                         (ccohort%imort) * ccohort%n
                    hio_understory_mortality_carbonflux_si(io_si) = hio_understory_mortality_carbonflux_si(io_si) + &
                         (ccohort%imort) * &
                         ccohort%b * ccohort%n * g_per_kg * days_per_sec * years_per_day * ha_per_m2
                    hio_mortality_understory_si_scag(io_si,iscag) = hio_mortality_understory_si_scag(io_si,iscag) + &
                         (ccohort%imort) * ccohort%n
                    !
                    ccohort%canopy_layer_yesterday = real(ccohort%canopy_layer, r8)
                    
                  end associate
               end if

               ! resolve some canopy area profiles, both total and of occupied leaves
               ican = ccohort%canopy_layer
               !
               hio_crownarea_si_can(io_si, ican) = hio_crownarea_si_can(io_si, ican) + ccohort%c_area / AREA
               !
               do ileaf=1,ccohort%nv
                  cnlf_indx = ileaf + (ican-1) * nlevleaf
                  hio_crownarea_si_cnlf(io_si, cnlf_indx) = hio_crownarea_si_cnlf(io_si, cnlf_indx) + &
                       ccohort%c_area / AREA
               end do
               
               ccohort => ccohort%taller
            enddo ! cohort loop
            
            ! Patch specific variables that are already calculated
            ! These things are all duplicated. Should they all be converted to LL or array structures RF? 
            ! define scalar to counteract the patch albedo scaling logic for conserved quantities
            
            if (cpatch%area .gt. 0._r8 .and. cpatch%total_canopy_area .gt.0 ) then
               patch_scaling_scalar  = min(1._r8, cpatch%area / cpatch%total_canopy_area)
            else
               patch_scaling_scalar = 0._r8
            endif
            
            ! Update Fire Variables
            hio_nesterov_fire_danger_pa(io_pa) = sites(s)%acc_NI
            hio_spitfire_ros_pa(io_pa)         = cpatch%ROS_front 
            hio_effect_wspeed_pa(io_pa)        = cpatch%effect_wspeed
            hio_tfc_ros_pa(io_pa)              = cpatch%TFC_ROS
            hio_fire_intensity_pa(io_pa)       = cpatch%FI
            hio_fire_area_pa(io_pa)            = cpatch%frac_burnt
            hio_scorch_height_pa(io_pa)        = cpatch%SH
            hio_fire_fuel_bulkd_pa(io_pa)      = cpatch%fuel_bulkd
            hio_fire_fuel_eff_moist_pa(io_pa)  = cpatch%fuel_eff_moist
            hio_fire_fuel_sav_pa(io_pa)        = cpatch%fuel_sav
            hio_fire_fuel_mef_pa(io_pa)        = cpatch%fuel_mef
            hio_sum_fuel_pa(io_pa)             = cpatch%sum_fuel * g_per_kg * patch_scaling_scalar
            
            do i_fuel = 1,nfsc
               hio_litter_moisture_si_fuel(io_si, i_fuel) = hio_litter_moisture_si_fuel(io_si, i_fuel) + &
                    cpatch%litter_moisture(i_fuel) * cpatch%area * AREA_INV
            end do
            ! Update Litter Flux Variables

            ! put litter_in flux onto site level variable so as to be able to append site-level distubance-related input flux after patch loop
            hio_litter_in_si(io_si) = hio_litter_in_si(io_si) + &
                 (sum(cpatch%CWD_AG_in) +sum(cpatch%leaf_litter_in) + sum(cpatch%root_litter_in)) &
                 * g_per_kg * cpatch%area * AREA_INV * years_per_day * days_per_sec
            ! keep litter_out at patch level
            hio_litter_out_pa(io_pa)           = (sum(cpatch%CWD_AG_out)+sum(cpatch%leaf_litter_out) &
                 + sum(cpatch%root_litter_out)) &
                 * g_per_kg * patch_scaling_scalar * years_per_day * days_per_sec
            
            hio_seeds_in_pa(io_pa)             = sum(cpatch%seeds_in) * &
                 g_per_kg * patch_scaling_scalar * years_per_day * days_per_sec
            hio_seed_decay_pa(io_pa)           = sum(cpatch%seed_decay) * &
                 g_per_kg * patch_scaling_scalar * years_per_day * days_per_sec
            hio_seed_germination_pa(io_pa)     = sum(cpatch%seed_germination) * &
                 g_per_kg * patch_scaling_scalar * years_per_day * days_per_sec 

            
            hio_canopy_spread_pa(io_pa)        = cpatch%spread(1) 
            
            do i_cwd = 1, ncwd
               hio_cwd_ag_si_cwdsc(io_si, i_cwd) = hio_cwd_ag_si_cwdsc(io_si, i_cwd) + &
                    cpatch%CWD_AG(i_cwd)*cpatch%area * AREA_INV * g_per_kg
               hio_cwd_bg_si_cwdsc(io_si, i_cwd) = hio_cwd_bg_si_cwdsc(io_si, i_cwd) + &
                    cpatch%CWD_BG(i_cwd)*cpatch%area * AREA_INV * g_per_kg
               hio_cwd_ag_in_si_cwdsc(io_si, i_cwd) = hio_cwd_ag_in_si_cwdsc(io_si, i_cwd) + &
                    cpatch%CWD_AG_IN(i_cwd)*cpatch%area * AREA_INV * g_per_kg
               hio_cwd_bg_in_si_cwdsc(io_si, i_cwd) = hio_cwd_bg_in_si_cwdsc(io_si, i_cwd) + &
                    cpatch%CWD_BG_IN(i_cwd)*cpatch%area * AREA_INV * g_per_kg
               hio_cwd_ag_out_si_cwdsc(io_si, i_cwd) = hio_cwd_ag_out_si_cwdsc(io_si, i_cwd) + &
                    cpatch%CWD_AG_OUT(i_cwd)*cpatch%area * AREA_INV * g_per_kg
               hio_cwd_bg_out_si_cwdsc(io_si, i_cwd) = hio_cwd_bg_out_si_cwdsc(io_si, i_cwd) + &
                    cpatch%CWD_BG_OUT(i_cwd)*cpatch%area * AREA_INV * g_per_kg
            end do

            ipa = ipa + 1
            cpatch => cpatch%younger
         end do !patch loop

         ! divide so-far-just-summed but to-be-averaged patch-age-class variables by patch-age-class area to get mean values
         do ipa2 = 1, nlevage_ed
            if (hio_area_si_age(io_si, ipa2) .gt. tiny) then
               hio_lai_si_age(io_si, ipa2) = hio_lai_si_age(io_si, ipa2) / (hio_area_si_age(io_si, ipa2)*AREA)
               hio_ncl_si_age(io_si, ipa2) = hio_ncl_si_age(io_si, ipa2) / (hio_area_si_age(io_si, ipa2)*AREA)
            else
               hio_lai_si_age(io_si, ipa2) = 0._r8
               hio_ncl_si_age(io_si, ipa2) = 0._r8
            endif
         end do

         ! pass the cohort termination mortality as a flux to the history, and then reset the termination mortality buffer
         ! note there are various ways of reporting the total mortality, so pass to these as well
         do i_pft = 1, maxpft
            do i_scls = 1,nlevsclass_ed
               i_scpf = (i_pft-1)*nlevsclass_ed + i_scls
               hio_m6_si_scpf(io_si,i_scpf) = (sites(s)%terminated_nindivs(i_scls,i_pft,1) + &
                    sites(s)%terminated_nindivs(i_scls,i_pft,2)) * days_per_year
               hio_mortality_canopy_si_scls(io_si,i_scls) = hio_mortality_canopy_si_scls(io_si,i_scls) + &
                    sites(s)%terminated_nindivs(i_scls,i_pft,1) * days_per_year
               hio_mortality_understory_si_scls(io_si,i_scls) = hio_mortality_understory_si_scls(io_si,i_scls) + &
                    sites(s)%terminated_nindivs(i_scls,i_pft,2) * days_per_year
               hio_mortality_canopy_si_scpf(io_si,i_scpf) = hio_mortality_canopy_si_scpf(io_si,i_scpf) + &
                    sites(s)%terminated_nindivs(i_scls,i_pft,1) * days_per_year
               hio_mortality_understory_si_scpf(io_si,i_scpf) = hio_mortality_understory_si_scpf(io_si,i_scpf) + &
                    sites(s)%terminated_nindivs(i_scls,i_pft,2) * days_per_year
            end do
         end do
         sites(s)%terminated_nindivs(:,:,:) = 0._r8

         ! pass the recruitment rate as a flux to the history, and then reset the recruitment buffer
         do i_pft = 1, maxpft
            hio_recruitment_si_pft(io_si,i_pft) = sites(s)%recruitment_rate(i_pft) * days_per_year
         end do
         sites(s)%recruitment_rate(:) = 0._r8

         ! summarize all of the mortality fluxes by PFT
         do i_pft = 1, maxpft
            do i_scls = 1,nlevsclass_ed
               i_scpf = (i_pft-1)*nlevsclass_ed + i_scls
               !hio_mortality_si_pft(io_si,i_pft) = hio_mortality_si_pft(io_si,i_pft) + &
               !     hio_m1_si_scpf(io_si,i_scpf) + &
               !     hio_m2_si_scpf(io_si,i_scpf) + &
               !     hio_m3_si_scpf(io_si,i_scpf) + &
               !     hio_m4_si_scpf(io_si,i_scpf) + &
               !     hio_m5_si_scpf(io_si,i_scpf) + &
               !     hio_m6_si_scpf(io_si,i_scpf) 
         
               hio_mortality_si_pft(io_si,i_pft) = hio_mortality_si_pft(io_si,i_pft) + &
                    hio_m1_si_scpf(io_si,i_scpf) + &
                    hio_m2_si_scpf(io_si,i_scpf) + &
                    hio_m3_si_scpf(io_si,i_scpf) + &
                    hio_m4_si_scpf(io_si,i_scpf) + &
                    hio_m5_si_scpf(io_si,i_scpf) + &
                    hio_m6_si_scpf(io_si,i_scpf) + &
		    hio_m7_si_scpf(io_si,i_scpf)



            end do
         end do

         ! pass demotion rates and associated carbon fluxes to history
         do i_scls = 1,nlevsclass_ed
            hio_demotion_rate_si_scls(io_si,i_scls) = sites(s)%demotion_rate(i_scls) * days_per_year
            hio_promotion_rate_si_scls(io_si,i_scls) = sites(s)%promotion_rate(i_scls) * days_per_year
         end do
         !
         ! convert kg C / ha / day to gc / m2 / sec
         hio_demotion_carbonflux_si(io_si) = sites(s)%demotion_carbonflux * g_per_kg * ha_per_m2 * days_per_sec
         hio_promotion_carbonflux_si(io_si) = sites(s)%promotion_carbonflux * g_per_kg * ha_per_m2 * days_per_sec
         !
         ! mortality-associated carbon fluxes
         
         hio_canopy_mortality_carbonflux_si(io_si) = hio_canopy_mortality_carbonflux_si(io_si) + &
              sites(s)%termination_carbonflux(ican_upper) * g_per_kg * days_per_sec * ha_per_m2
         hio_understory_mortality_carbonflux_si(io_si) = hio_understory_mortality_carbonflux_si(io_si) + &
              sites(s)%termination_carbonflux(ican_ustory) * g_per_kg * days_per_sec * ha_per_m2
         ! and zero the site-level termination carbon flux variable
         sites(s)%termination_carbonflux(:) = 0._r8
         !
         ! add the site-level disturbance-associated cwd and litter input fluxes to thir respective flux fields
         do i_cwd = 1, ncwd
            hio_cwd_ag_in_si_cwdsc(io_si, i_cwd) = hio_cwd_ag_in_si_cwdsc(io_si, i_cwd) + &
                 sites(s)%CWD_AG_diagnostic_input_carbonflux(i_cwd) * g_per_kg
            hio_cwd_bg_in_si_cwdsc(io_si, i_cwd) = hio_cwd_bg_in_si_cwdsc(io_si, i_cwd) + &
                 sites(s)%CWD_BG_diagnostic_input_carbonflux(i_cwd) * g_per_kg
         end do
         hio_litter_in_si(io_si) = hio_litter_in_si(io_si) + &
              (sum(sites(s)%leaf_litter_diagnostic_input_carbonflux) + &
              sum(sites(s)%root_litter_diagnostic_input_carbonflux)) * g_per_kg * days_per_sec * years_per_day
         ! and reset the disturbance-related field buffers
         sites(s)%CWD_AG_diagnostic_input_carbonflux(:) = 0._r8
         sites(s)%CWD_BG_diagnostic_input_carbonflux(:) = 0._r8
         sites(s)%leaf_litter_diagnostic_input_carbonflux(:) = 0._r8
         sites(s)%root_litter_diagnostic_input_carbonflux(:) = 0._r8

      enddo ! site loop
      
    end associate

    return
  end subroutine update_history_dyn
 
 ! ======================================================================================

 subroutine update_history_prod(this,nc,nsites,sites,dt_tstep)

    ! ---------------------------------------------------------------------------------
    ! This is the call to update the history IO arrays that are expected to only change
    ! after rapid timescale productivity calculations (gpp and respiration).
    ! ---------------------------------------------------------------------------------
    
    use EDtypesMod          , only : ed_site_type,   &
                                     ed_cohort_type, &
                                     ed_patch_type,  &
                                     AREA,           &
                                     AREA_INV,       &
                                     nlevage_ed,     &
                                     nlevsclass_ed
    use EDTypesMod, only : numpft_ed, nclmax, nlevleaf
    !
    ! Arguments
    class(fates_history_interface_type)                 :: this
    integer                 , intent(in)            :: nc   ! clump index
    integer                 , intent(in)            :: nsites
    type(ed_site_type)      , intent(inout), target :: sites(nsites)
    real(r8)                , intent(in)            :: dt_tstep
    
    ! Locals
    integer  :: s        ! The local site index
    integer  :: io_si     ! The site index of the IO array
    integer  :: ipa      ! The local "I"ndex of "PA"tches 
    integer  :: io_pa    ! The patch index of the IO array
    integer  :: io_pa1   ! The first patch index in the IO array for each site
    integer  :: io_soipa 
    integer  :: lb1,ub1,lb2,ub2  ! IO array bounds for the calling thread
    integer  :: ivar             ! index of IO variable object vector
    integer  :: ft               ! functional type index
    real(r8) :: n_density   ! individual of cohort per m2.
    real(r8) :: n_perm2     ! individuals per m2 for the whole column
    real(r8) :: patch_area_by_age(nlevage_ed) ! patch area in each bin for normalizing purposes
    real(r8), parameter :: tiny = 1.e-5_r8      ! some small number
    integer  :: ipa2     ! patch incrementer
    integer :: cnlfpft_indx, cnlf_indx, ipft, ican, ileaf ! more iterators and indices
    type(fates_history_variable_type),pointer :: hvar
    type(ed_patch_type),pointer  :: cpatch
    type(ed_cohort_type),pointer :: ccohort
    real(r8) :: per_dt_tstep          ! Time step in frequency units (/s)

    associate( hio_gpp_pa         => this%hvars(ih_gpp_pa)%r81d, &
               hio_npp_pa         => this%hvars(ih_npp_pa)%r81d, &
               hio_aresp_pa       => this%hvars(ih_aresp_pa)%r81d, &
               hio_maint_resp_pa  => this%hvars(ih_maint_resp_pa)%r81d, &
               hio_growth_resp_pa => this%hvars(ih_growth_resp_pa)%r81d, &
               hio_npp_si         => this%hvars(ih_npp_si)%r81d, &
               hio_ar_si_scpf     => this%hvars(ih_ar_si_scpf)%r82d, &
               hio_ar_grow_si_scpf   => this%hvars(ih_ar_grow_si_scpf)%r82d, &
               hio_ar_maint_si_scpf  => this%hvars(ih_ar_maint_si_scpf)%r82d, &
               hio_ar_agsapm_si_scpf => this%hvars(ih_ar_agsapm_si_scpf)%r82d, &
               hio_ar_darkm_si_scpf  => this%hvars(ih_ar_darkm_si_scpf)%r82d, &
               hio_ar_crootm_si_scpf => this%hvars(ih_ar_crootm_si_scpf)%r82d, &
               hio_ar_frootm_si_scpf => this%hvars(ih_ar_frootm_si_scpf)%r82d, &
               hio_gpp_canopy_pa     => this%hvars(ih_gpp_canopy_pa)%r81d, &
               hio_ar_canopy_pa      => this%hvars(ih_ar_canopy_pa)%r81d, &
               hio_gpp_understory_pa => this%hvars(ih_gpp_understory_pa)%r81d, &
               hio_ar_understory_pa  => this%hvars(ih_ar_understory_pa)%r81d, &
               hio_rdark_canopy_si_scls             => this%hvars(ih_rdark_canopy_si_scls)%r82d, &
               hio_livestem_mr_canopy_si_scls       => this%hvars(ih_livestem_mr_canopy_si_scls)%r82d, &
               hio_livecroot_mr_canopy_si_scls      => this%hvars(ih_livecroot_mr_canopy_si_scls)%r82d, &
               hio_froot_mr_canopy_si_scls          => this%hvars(ih_froot_mr_canopy_si_scls)%r82d, &
               hio_resp_g_canopy_si_scls            => this%hvars(ih_resp_g_canopy_si_scls)%r82d, &
               hio_resp_m_canopy_si_scls            => this%hvars(ih_resp_m_canopy_si_scls)%r82d, &
               hio_rdark_understory_si_scls         => this%hvars(ih_rdark_understory_si_scls)%r82d, &
               hio_livestem_mr_understory_si_scls   => this%hvars(ih_livestem_mr_understory_si_scls)%r82d, &
               hio_livecroot_mr_understory_si_scls  => this%hvars(ih_livecroot_mr_understory_si_scls)%r82d, &
               hio_froot_mr_understory_si_scls      => this%hvars(ih_froot_mr_understory_si_scls)%r82d, &
               hio_resp_g_understory_si_scls        => this%hvars(ih_resp_g_understory_si_scls)%r82d, &
               hio_resp_m_understory_si_scls        => this%hvars(ih_resp_m_understory_si_scls)%r82d, &
               hio_gpp_si_age         => this%hvars(ih_gpp_si_age)%r82d, &
               hio_npp_si_age         => this%hvars(ih_npp_si_age)%r82d, &
               hio_parsun_z_si_cnlf     => this%hvars(ih_parsun_z_si_cnlf)%r82d, &
               hio_parsha_z_si_cnlf     => this%hvars(ih_parsha_z_si_cnlf)%r82d, &
               hio_ts_net_uptake_si_cnlf     => this%hvars(ih_ts_net_uptake_si_cnlf)%r82d, &
               hio_year_net_uptake_si_cnlf     => this%hvars(ih_year_net_uptake_si_cnlf)%r82d, &
               hio_parsun_z_si_cnlfpft  => this%hvars(ih_parsun_z_si_cnlfpft)%r82d, &
               hio_parsha_z_si_cnlfpft  => this%hvars(ih_parsha_z_si_cnlfpft)%r82d, &
               hio_laisun_z_si_cnlf     => this%hvars(ih_laisun_z_si_cnlf)%r82d, &
               hio_laisha_z_si_cnlf     => this%hvars(ih_laisha_z_si_cnlf)%r82d, &
               hio_laisun_z_si_cnlfpft  => this%hvars(ih_laisun_z_si_cnlfpft)%r82d, &
               hio_laisha_z_si_cnlfpft  => this%hvars(ih_laisha_z_si_cnlfpft)%r82d, &
               hio_laisun_top_si_can     => this%hvars(ih_laisun_top_si_can)%r82d, &
               hio_laisha_top_si_can     => this%hvars(ih_laisha_top_si_can)%r82d, &
               hio_fabd_sun_si_cnlfpft  => this%hvars(ih_fabd_sun_si_cnlfpft)%r82d, &
               hio_fabd_sha_si_cnlfpft  => this%hvars(ih_fabd_sha_si_cnlfpft)%r82d, &
               hio_fabi_sun_si_cnlfpft  => this%hvars(ih_fabi_sun_si_cnlfpft)%r82d, &
               hio_fabi_sha_si_cnlfpft  => this%hvars(ih_fabi_sha_si_cnlfpft)%r82d, &
               hio_fabd_sun_si_cnlf  => this%hvars(ih_fabd_sun_si_cnlf)%r82d, &
               hio_fabd_sha_si_cnlf  => this%hvars(ih_fabd_sha_si_cnlf)%r82d, &
               hio_fabi_sun_si_cnlf  => this%hvars(ih_fabi_sun_si_cnlf)%r82d, &
               hio_fabi_sha_si_cnlf  => this%hvars(ih_fabi_sha_si_cnlf)%r82d, &
               hio_fabd_sun_top_si_can  => this%hvars(ih_fabd_sun_top_si_can)%r82d, &
               hio_fabd_sha_top_si_can  => this%hvars(ih_fabd_sha_top_si_can)%r82d, &
               hio_fabi_sun_top_si_can  => this%hvars(ih_fabi_sun_top_si_can)%r82d, &
               hio_fabi_sha_top_si_can  => this%hvars(ih_fabi_sha_top_si_can)%r82d, &
               hio_parsun_top_si_can     => this%hvars(ih_parsun_top_si_can)%r82d, &
               hio_parsha_top_si_can     => this%hvars(ih_parsha_top_si_can)%r82d &
 )


      ! Flush the relevant history variables 
      call this%flush_hvars(nc,upfreq_in=2)

      per_dt_tstep = 1.0_r8/dt_tstep

      do s = 1,nsites
         
         io_si  = this%iovar_map(nc)%site_index(s)
         io_pa1 = this%iovar_map(nc)%patch1_index(s)
         io_soipa = io_pa1-1
         
         ipa = 0
         cpatch => sites(s)%oldest_patch

         patch_area_by_age(:) = 0._r8

         do while(associated(cpatch))
            
            io_pa = io_pa1 + ipa

            patch_area_by_age(cpatch%age_class) = patch_area_by_age(cpatch%age_class) + cpatch%area

            ccohort => cpatch%shortest
            do while(associated(ccohort))
               
               ! TODO: we need a standardized logical function on this (used lots, RGK)
               if ((cpatch%area .gt. 0._r8) .and. (cpatch%total_canopy_area .gt. 0._r8)) then
                  n_density = ccohort%n/min(cpatch%area,cpatch%total_canopy_area) 
                  n_perm2   = ccohort%n * AREA_INV
               else
                  n_density = 0.0_r8
                  n_perm2   = 0.0_r8
               endif
               
               if ( .not. ccohort%isnew ) then

                  ! Calculate index for the scpf class
                  associate( scpf => ccohort%size_by_pft_class, &
                             scls => ccohort%size_class )

                  ! scale up cohort fluxes to their patches
                  hio_npp_pa(io_pa) = hio_npp_pa(io_pa) + &
                        ccohort%npp_tstep * g_per_kg * n_density * per_dt_tstep
                  hio_gpp_pa(io_pa) = hio_gpp_pa(io_pa) + &
                        ccohort%gpp_tstep * g_per_kg * n_density * per_dt_tstep
                  hio_aresp_pa(io_pa) = hio_aresp_pa(io_pa) + &
                        ccohort%resp_tstep * g_per_kg * n_density * per_dt_tstep
                  hio_growth_resp_pa(io_pa) = hio_growth_resp_pa(io_pa) + &
                        ccohort%resp_g * g_per_kg * n_density * per_dt_tstep
                  hio_maint_resp_pa(io_pa) = hio_maint_resp_pa(io_pa) + &
                        ccohort%resp_m * g_per_kg * n_density * per_dt_tstep
                  
                  ! map ed cohort-level npp fluxes to clm column fluxes
                  hio_npp_si(io_si) = hio_npp_si(io_si) + ccohort%npp_tstep * n_perm2 * g_per_kg * per_dt_tstep


                  ! Total AR (kgC/m2/yr) = (kgC/plant/step) / (s/step) * (plant/m2) * (s/yr)
                  hio_ar_si_scpf(io_si,scpf)    =   hio_ar_si_scpf(io_si,scpf) + &
                        (ccohort%resp_tstep/dt_tstep) * n_perm2 * sec_per_day * days_per_year

                  ! Growth AR (kgC/m2/yr)
                  hio_ar_grow_si_scpf(io_si,scpf) = hio_ar_grow_si_scpf(io_si,scpf) + &
                        (ccohort%resp_g/dt_tstep) * n_perm2 * sec_per_day * days_per_year

                  ! Maint AR (kgC/m2/yr)
                  hio_ar_maint_si_scpf(io_si,scpf) = hio_ar_maint_si_scpf(io_si,scpf) + &
                        (ccohort%resp_m/dt_tstep) * n_perm2 * sec_per_day * days_per_year
                  
                  ! Maintenance AR partition variables are stored as rates (kgC/plant/s)
                  ! (kgC/m2/yr) = (kgC/plant/s) * (plant/m2) * (s/yr)
                  hio_ar_agsapm_si_scpf(io_si,scpf) = hio_ar_agsapm_si_scpf(io_si,scpf) + &
                        ccohort%livestem_mr * n_perm2 * sec_per_day * days_per_year

                  ! (kgC/m2/yr) = (kgC/plant/s) * (plant/m2) * (s/yr)
                  hio_ar_darkm_si_scpf(io_si,scpf) = hio_ar_darkm_si_scpf(io_si,scpf) + &
                        ccohort%rdark * n_perm2 *  sec_per_day * days_per_year

                  ! (kgC/m2/yr) = (kgC/plant/s) * (plant/m2) * (s/yr)
                  hio_ar_crootm_si_scpf(io_si,scpf) = hio_ar_crootm_si_scpf(io_si,scpf) + &
                        ccohort%livecroot_mr * n_perm2 * sec_per_day * days_per_year

                  ! (kgC/m2/yr) = (kgC/plant/s) * (plant/m2) * (s/yr)
                  hio_ar_frootm_si_scpf(io_si,scpf) = hio_ar_frootm_si_scpf(io_si,scpf) + &
                        ccohort%froot_mr * n_perm2  * sec_per_day * days_per_year

                  ! accumulate fluxes per patch age bin
                  hio_gpp_si_age(io_si,cpatch%age_class) = hio_gpp_si_age(io_si,cpatch%age_class) &
                       + ccohort%gpp_tstep * ccohort%n * g_per_kg * per_dt_tstep
                  hio_npp_si_age(io_si,cpatch%age_class) = hio_npp_si_age(io_si,cpatch%age_class) &
                       + ccohort%npp_tstep * ccohort%n * g_per_kg * per_dt_tstep

                  ! accumulate fluxes on canopy- and understory- separated fluxes
                  if (ccohort%canopy_layer .eq. 1) then
                     !
                     ! bulk fluxes are in gC / m2 / s
                     hio_gpp_canopy_pa(io_pa) = hio_gpp_canopy_pa(io_pa) + &
                          ccohort%gpp_tstep * g_per_kg * n_density * per_dt_tstep                     
                     hio_ar_canopy_pa(io_pa) = hio_ar_canopy_pa(io_pa) + &
                          ccohort%resp_tstep * g_per_kg * n_density * per_dt_tstep                     
                     !
                     ! size-resolved respiration fluxes are in kg C / ha / yr
                     hio_rdark_canopy_si_scls(io_si,scls) = hio_rdark_canopy_si_scls(io_si,scls) + &
                          ccohort%rdark  * ccohort%n * sec_per_day * days_per_year
                     hio_livestem_mr_canopy_si_scls(io_si,scls) = hio_livestem_mr_canopy_si_scls(io_si,scls) + &
                          ccohort%livestem_mr  * ccohort%n * sec_per_day * days_per_year
                     hio_livecroot_mr_canopy_si_scls(io_si,scls) = hio_livecroot_mr_canopy_si_scls(io_si,scls) + &
                          ccohort%livecroot_mr  * ccohort%n * sec_per_day * days_per_year
                     hio_froot_mr_canopy_si_scls(io_si,scls) = hio_froot_mr_canopy_si_scls(io_si,scls) + &
                          ccohort%froot_mr  * ccohort%n * sec_per_day * days_per_year
                     hio_resp_g_canopy_si_scls(io_si,scls) = hio_resp_g_canopy_si_scls(io_si,scls) + &
                          ccohort%resp_g  * ccohort%n * sec_per_day * days_per_year * per_dt_tstep 
                     hio_resp_m_canopy_si_scls(io_si,scls) = hio_resp_m_canopy_si_scls(io_si,scls) + &
                          ccohort%resp_m  * ccohort%n * sec_per_day * days_per_year * per_dt_tstep 
                  else
                     !
                     ! bulk fluxes are in gC / m2 / s
                     hio_gpp_understory_pa(io_pa) = hio_gpp_understory_pa(io_pa) + &
                          ccohort%gpp_tstep * g_per_kg * n_density * per_dt_tstep                     
                     hio_ar_understory_pa(io_pa) = hio_ar_understory_pa(io_pa) + &
                          ccohort%resp_tstep * g_per_kg * n_density * per_dt_tstep                     
                     !
                     ! size-resolved respiration fluxes are in kg C / ha / yr
                     hio_rdark_understory_si_scls(io_si,scls) = hio_rdark_understory_si_scls(io_si,scls) + &
                          ccohort%rdark  * ccohort%n * sec_per_day * days_per_year
                     hio_livestem_mr_understory_si_scls(io_si,scls) = hio_livestem_mr_understory_si_scls(io_si,scls) + &
                          ccohort%livestem_mr  * ccohort%n * sec_per_day * days_per_year
                     hio_livecroot_mr_understory_si_scls(io_si,scls) = hio_livecroot_mr_understory_si_scls(io_si,scls) + &
                          ccohort%livecroot_mr  * ccohort%n * sec_per_day * days_per_year
                     hio_froot_mr_understory_si_scls(io_si,scls) = hio_froot_mr_understory_si_scls(io_si,scls) + &
                          ccohort%froot_mr  * ccohort%n * sec_per_day * days_per_year
                     hio_resp_g_understory_si_scls(io_si,scls) = hio_resp_g_understory_si_scls(io_si,scls) + &
                          ccohort%resp_g  * ccohort%n * sec_per_day * days_per_year * per_dt_tstep 
                     hio_resp_m_understory_si_scls(io_si,scls) = hio_resp_m_understory_si_scls(io_si,scls) + &
                          ccohort%resp_m  * ccohort%n * sec_per_day * days_per_year * per_dt_tstep 
                  endif
                end associate
               endif

               !!! resolve some canopy profile terms that are also on the cohort indices
               ican = ccohort%canopy_layer
               do ileaf=1,ccohort%nv
                  cnlf_indx = ileaf + (ican-1) * nlevleaf
                  hio_ts_net_uptake_si_cnlf(io_si, cnlf_indx) = hio_ts_net_uptake_si_cnlf(io_si, cnlf_indx) + &
                       ccohort%ts_net_uptake(ileaf) * ccohort%c_area / AREA
                  hio_year_net_uptake_si_cnlf(io_si, cnlf_indx) = hio_year_net_uptake_si_cnlf(io_si, cnlf_indx) + &
                       ccohort%year_net_uptake(ileaf) * ccohort%c_area / AREA
               end do

               ccohort => ccohort%taller
            enddo ! cohort loop

            ! summarize radiation profiles through the canopy
            do ipft=1,numpft_ed
               do ican=1,nclmax
                  do ileaf=1,nlevleaf
                     ! calculate where we are on multiplexed dimensions
                     cnlfpft_indx = ileaf + (ican-1) * nlevleaf + (ipft-1) * nlevleaf * nclmax 
                     cnlf_indx = ileaf + (ican-1) * nlevleaf
                     !
                     ! first do all the canopy x leaf x pft calculations
                     hio_parsun_z_si_cnlfpft(io_si,cnlfpft_indx) = hio_parsun_z_si_cnlfpft(io_si,cnlfpft_indx) + &
                          cpatch%ed_parsun_z(ican,ipft,ileaf) * cpatch%area * AREA_INV
                     hio_parsha_z_si_cnlfpft(io_si,cnlfpft_indx) = hio_parsha_z_si_cnlfpft(io_si,cnlfpft_indx) + &
                          cpatch%ed_parsha_z(ican,ipft,ileaf) * cpatch%area * AREA_INV
                     !
                     hio_laisun_z_si_cnlfpft(io_si,cnlfpft_indx) = hio_laisun_z_si_cnlfpft(io_si,cnlfpft_indx) + &
                          cpatch%ed_laisun_z(ican,ipft,ileaf) * cpatch%area * AREA_INV
                     hio_laisha_z_si_cnlfpft(io_si,cnlfpft_indx) = hio_laisha_z_si_cnlfpft(io_si,cnlfpft_indx) + &
                          cpatch%ed_laisha_z(ican,ipft,ileaf) * cpatch%area * AREA_INV
                     !
                     hio_fabd_sun_si_cnlfpft(io_si,cnlfpft_indx) = hio_fabd_sun_si_cnlfpft(io_si,cnlfpft_indx) + &
                          cpatch%fabd_sun_z(ican,ipft,ileaf) * cpatch%area * AREA_INV
                     hio_fabd_sha_si_cnlfpft(io_si,cnlfpft_indx) = hio_fabd_sha_si_cnlfpft(io_si,cnlfpft_indx) + &
                          cpatch%fabd_sha_z(ican,ipft,ileaf) * cpatch%area * AREA_INV
                     hio_fabi_sun_si_cnlfpft(io_si,cnlfpft_indx) = hio_fabi_sun_si_cnlfpft(io_si,cnlfpft_indx) + &
                          cpatch%fabi_sun_z(ican,ipft,ileaf) * cpatch%area * AREA_INV
                     hio_fabi_sha_si_cnlfpft(io_si,cnlfpft_indx) = hio_fabi_sha_si_cnlfpft(io_si,cnlfpft_indx) + &
                          cpatch%fabi_sha_z(ican,ipft,ileaf) * cpatch%area * AREA_INV
                     !
                     ! summarize across all PFTs
                     hio_parsun_z_si_cnlf(io_si,cnlf_indx) = hio_parsun_z_si_cnlf(io_si,cnlf_indx) + &
                          cpatch%ed_parsun_z(ican,ipft,ileaf) * cpatch%area * AREA_INV
                     hio_parsha_z_si_cnlf(io_si,cnlf_indx) = hio_parsha_z_si_cnlf(io_si,cnlf_indx) + &
                          cpatch%ed_parsha_z(ican,ipft,ileaf) * cpatch%area * AREA_INV
                     !
                     hio_laisun_z_si_cnlf(io_si,cnlf_indx) = hio_laisun_z_si_cnlf(io_si,cnlf_indx) + &
                          cpatch%ed_laisun_z(ican,ipft,ileaf) * cpatch%area * AREA_INV
                     hio_laisha_z_si_cnlf(io_si,cnlf_indx) = hio_laisha_z_si_cnlf(io_si,cnlf_indx) + &
                          cpatch%ed_laisha_z(ican,ipft,ileaf) * cpatch%area * AREA_INV
                     !
                     hio_fabd_sun_si_cnlf(io_si,cnlf_indx) = hio_fabd_sun_si_cnlf(io_si,cnlf_indx) + &
                          cpatch%fabd_sun_z(ican,ipft,ileaf) * cpatch%area * AREA_INV
                     hio_fabd_sha_si_cnlf(io_si,cnlf_indx) = hio_fabd_sha_si_cnlf(io_si,cnlf_indx) + &
                          cpatch%fabd_sha_z(ican,ipft,ileaf) * cpatch%area * AREA_INV
                     hio_fabi_sun_si_cnlf(io_si,cnlf_indx) = hio_fabi_sun_si_cnlf(io_si,cnlf_indx) + &
                          cpatch%fabi_sun_z(ican,ipft,ileaf) * cpatch%area * AREA_INV
                     hio_fabi_sha_si_cnlf(io_si,cnlf_indx) = hio_fabi_sha_si_cnlf(io_si,cnlf_indx) + &
                          cpatch%fabi_sha_z(ican,ipft,ileaf) * cpatch%area * AREA_INV

                  end do
                  !
                  ! summarize just the top leaf level across all PFTs, for each canopy level
                  hio_parsun_top_si_can(io_si,ican) = hio_parsun_top_si_can(io_si,ican) + &
                       cpatch%ed_parsun_z(ican,ipft,1) * cpatch%area * AREA_INV
                  hio_parsha_top_si_can(io_si,ican) = hio_parsha_top_si_can(io_si,ican) + &
                       cpatch%ed_parsha_z(ican,ipft,1) * cpatch%area * AREA_INV
                  !
                  hio_laisun_top_si_can(io_si,ican) = hio_laisun_top_si_can(io_si,ican) + &
                       cpatch%ed_laisun_z(ican,ipft,1) * cpatch%area * AREA_INV
                  hio_laisha_top_si_can(io_si,ican) = hio_laisha_top_si_can(io_si,ican) + &
                       cpatch%ed_laisha_z(ican,ipft,1) * cpatch%area * AREA_INV
                  !
                  hio_fabd_sun_top_si_can(io_si,ican) = hio_fabd_sun_top_si_can(io_si,ican) + &
                       cpatch%fabd_sun_z(ican,ipft,1) * cpatch%area * AREA_INV
                  hio_fabd_sha_top_si_can(io_si,ican) = hio_fabd_sha_top_si_can(io_si,ican) + &
                       cpatch%fabd_sha_z(ican,ipft,1) * cpatch%area * AREA_INV
                  hio_fabi_sun_top_si_can(io_si,ican) = hio_fabi_sun_top_si_can(io_si,ican) + &
                       cpatch%fabi_sun_z(ican,ipft,1) * cpatch%area * AREA_INV
                  hio_fabi_sha_top_si_can(io_si,ican) = hio_fabi_sha_top_si_can(io_si,ican) + &
                       cpatch%fabi_sha_z(ican,ipft,1) * cpatch%area * AREA_INV
                  !
               end do
            end do


            ipa = ipa + 1
            cpatch => cpatch%younger
         end do !patch loop

         do ipa2 = 1, nlevage_ed
            if (patch_area_by_age(ipa2) .gt. tiny) then
               hio_gpp_si_age(io_si, ipa2) = hio_gpp_si_age(io_si, ipa2) / (patch_area_by_age(ipa2))
               hio_npp_si_age(io_si, ipa2) = hio_npp_si_age(io_si, ipa2) / (patch_area_by_age(ipa2))
            else
               hio_gpp_si_age(io_si, ipa2) = 0._r8
               hio_npp_si_age(io_si, ipa2) = 0._r8
            endif
         end do
         
      enddo ! site loop

    end associate
 
  end subroutine update_history_prod

  ! =====================================================================================

  subroutine update_history_hydraulics(this,nc,nsites,sites,dt_tstep)

    ! ---------------------------------------------------------------------------------
    ! This is the call to update the history IO arrays that are expected to only change
    ! after rapid timescale productivity calculations (gpp and respiration).
    ! ---------------------------------------------------------------------------------
    
    use EDtypesMod          , only : ed_site_type,   &
                                     ed_cohort_type, &
                                     ed_patch_type,  &
                                     AREA,           &
                                     nlevage_ed,     &
                                     sclass_ed,      &
                                     nlevsclass_ed

    use FatesHydraulicsMemMod, only : ed_cohort_hydr_type
    use FatesHydraulicsMemMod, only : nlevsoi_hyd
    use EDTypesMod           , only : nlevsclass_ed
    use EDTypesMod           , only : maxpft
    
    ! Arguments
    class(fates_history_interface_type)             :: this
    integer                 , intent(in)            :: nc   ! clump index
    integer                 , intent(in)            :: nsites
    type(ed_site_type)      , intent(inout), target :: sites(nsites)
    real(r8)                , intent(in)            :: dt_tstep
    
    ! Locals
    integer  :: s        ! The local site index
    integer  :: io_si     ! The site index of the IO array
    integer  :: ipa      ! The local "I"ndex of "PA"tches 
    integer  :: io_pa    ! The patch index of the IO array
    integer  :: io_pa1   ! The first patch index in the IO array for each site
    integer  :: ft               ! functional type index
    integer  :: scpf
    real(r8) :: n_density   ! individual of cohort per m2.
    real(r8) :: n_perm2     ! individuals per m2 for the whole column
    real(r8), parameter :: tiny = 1.e-5_r8      ! some small number
    real(r8) :: ncohort_scpf(nlevsclass_ed*maxpft)  ! Bins to count up cohorts counts used in weighting
                                                   ! should be "hio_nplant_si_scpf"
    real(r8) :: number_fraction
    real(r8) :: number_fraction_rate
    integer  :: ipa2     ! patch incrementer
    integer  :: iscpf    ! index of the scpf group

    type(fates_history_variable_type),pointer :: hvar
    type(ed_patch_type),pointer  :: cpatch
    type(ed_cohort_type),pointer :: ccohort
    type(ed_cohort_hydr_type), pointer :: ccohort_hydr

    real(r8), parameter :: daysecs = 86400.0_r8 ! What modeler doesn't recognize 86400?
    real(r8), parameter :: yeardays = 365.0_r8  ! Should this be 365.25?
    
    if(hlm_use_planthydro.eq.ifalse) return

    associate( hio_errh2o_scpf  => this%hvars(ih_errh2o_scpf)%r82d, &
          hio_tran_scpf         => this%hvars(ih_tran_scpf)%r82d, &
          hio_rootuptake_scpf   => this%hvars(ih_rootuptake_scpf)%r82d, &
          hio_rootuptake01_scpf => this%hvars(ih_rootuptake01_scpf)%r82d, &
          hio_rootuptake02_scpf => this%hvars(ih_rootuptake02_scpf)%r82d, &
          hio_rootuptake03_scpf => this%hvars(ih_rootuptake03_scpf)%r82d, &
          hio_rootuptake04_scpf => this%hvars(ih_rootuptake04_scpf)%r82d, &
          hio_rootuptake05_scpf => this%hvars(ih_rootuptake05_scpf)%r82d, &
          hio_rootuptake06_scpf => this%hvars(ih_rootuptake06_scpf)%r82d, &
          hio_rootuptake07_scpf => this%hvars(ih_rootuptake07_scpf)%r82d, &
          hio_rootuptake08_scpf => this%hvars(ih_rootuptake08_scpf)%r82d, &
          hio_rootuptake09_scpf => this%hvars(ih_rootuptake09_scpf)%r82d, &
          hio_rootuptake10_scpf => this%hvars(ih_rootuptake10_scpf)%r82d, &
          hio_sapflow_scpf      => this%hvars(ih_sapflow_scpf)%r82d, &
          hio_iterh1_scpf       => this%hvars(ih_iterh1_scpf)%r82d, &          
          hio_iterh2_scpf       => this%hvars(ih_iterh2_scpf)%r82d, &           
          hio_ath_scpf          => this%hvars(ih_ath_scpf)%r82d, &               
          hio_tth_scpf          => this%hvars(ih_tth_scpf)%r82d, &               
          hio_sth_scpf          => this%hvars(ih_sth_scpf)%r82d, &                     
          hio_lth_scpf          => this%hvars(ih_lth_scpf)%r82d, &                     
          hio_awp_scpf          => this%hvars(ih_awp_scpf)%r82d, &                     
          hio_twp_scpf          => this%hvars(ih_twp_scpf)%r82d, &  
          hio_swp_scpf          => this%hvars(ih_swp_scpf)%r82d, &                     
          hio_lwp_scpf          => this%hvars(ih_lwp_scpf)%r82d, &                    
          hio_btran_scpf        => this%hvars(ih_btran_scpf)%r82d, &
          hio_nplant_si_scpf    => this%hvars(ih_nplant_si_scpf)%r82d )
      
      ! Flush the relevant history variables 
      call this%flush_hvars(nc,upfreq_in=4)

      do s = 1,nsites
         
         io_si  = this%iovar_map(nc)%site_index(s)
         io_pa1 = this%iovar_map(nc)%patch1_index(s)

         ncohort_scpf(:) = 0.0_r8  ! Counter for normalizing weighting 
                                   ! factors for cohort mean propoerties
                                   ! This is actually used as a check
                                   ! on hio_nplant_si_scpf

         cpatch => sites(s)%oldest_patch
         do while(associated(cpatch))
            ccohort => cpatch%shortest
            do while(associated(ccohort))
               if ( .not. ccohort%isnew ) then
                  ! Calculate index for the scpf class
                  iscpf = ccohort%size_by_pft_class
                  ncohort_scpf(iscpf) = ncohort_scpf(iscpf) + ccohort%n
               end if
               ccohort => ccohort%taller
            enddo ! cohort loop
            cpatch => cpatch%younger
         end do !patch loop
         

         ipa = 0
         cpatch => sites(s)%oldest_patch
         do while(associated(cpatch))
            
            io_pa = io_pa1 + ipa

            ccohort => cpatch%shortest
            do while(associated(ccohort))

               ccohort_hydr => ccohort%co_hydr
               
               ! TODO: we need a standardized logical function on this (used lots, RGK)
               if ((cpatch%area .gt. 0._r8) .and. (cpatch%total_canopy_area .gt. 0._r8)) then
                  n_density = ccohort%n/min(cpatch%area,cpatch%total_canopy_area) 
                  n_perm2   = ccohort%n/AREA   
               else
                  n_density = 0.0_r8
                  n_perm2   = 0.0_r8
               endif
               
               if ( .not. ccohort%isnew ) then

                  ! Calculate index for the scpf class
                  iscpf = ccohort%size_by_pft_class
                  
                  ! scale up cohort fluxes to their sites
                  number_fraction_rate = (ccohort%n / ncohort_scpf(iscpf))/dt_tstep
                  
                  ! scale cohorts to mean quantity
                  number_fraction = (ccohort%n / ncohort_scpf(iscpf))
                  
                  hio_errh2o_scpf(io_si,iscpf) = hio_errh2o_scpf(io_si,iscpf) + &
                        ccohort_hydr%errh2o * number_fraction_rate ! [kg/indiv/s]
                  
                  hio_tran_scpf(io_si,iscpf) = hio_tran_scpf(io_si,iscpf) + &
                        (ccohort_hydr%qtop_dt + ccohort_hydr%dqtopdth_dthdt) * number_fraction_rate ! [kg/indiv/s]
                  
                  hio_rootuptake_scpf(io_si,iscpf) = hio_rootuptake_scpf(io_si,iscpf) + &
                        ccohort_hydr%rootuptake * number_fraction_rate       ! [kg/indiv/s]
                  
                  if(nlevsoi_hyd == 10) then
                     hio_rootuptake01_scpf(io_si,iscpf) = hio_rootuptake01_scpf(io_si,iscpf) + &
                           ccohort_hydr%rootuptake01 * number_fraction_rate   ! [kg/indiv/s]

                     hio_rootuptake02_scpf(io_si,iscpf) = hio_rootuptake02_scpf(io_si,iscpf) + &
                           ccohort_hydr%rootuptake02 * number_fraction_rate     ! [kg/indiv/s]
                     
                     hio_rootuptake03_scpf(io_si,iscpf) = hio_rootuptake03_scpf(io_si,iscpf) + &
                           ccohort_hydr%rootuptake03 * number_fraction_rate     ! [kg/indiv/s]
                     
                     hio_rootuptake04_scpf(io_si,iscpf) = hio_rootuptake04_scpf(io_si,iscpf) + &
                           ccohort_hydr%rootuptake04 * number_fraction_rate     ! [kg/indiv/s]

                     hio_rootuptake05_scpf(io_si,iscpf) = hio_rootuptake05_scpf(io_si,iscpf) + &
                           ccohort_hydr%rootuptake05 * number_fraction_rate     ! [kg/indiv/s]
                     
                     hio_rootuptake06_scpf(io_si,iscpf) = hio_rootuptake06_scpf(io_si,iscpf) + &
                           ccohort_hydr%rootuptake06 * number_fraction_rate     ! [kg/indiv/s]
                     
                     hio_rootuptake07_scpf(io_si,iscpf) = hio_rootuptake07_scpf(io_si,iscpf) + &
                             ccohort_hydr%rootuptake07 * number_fraction_rate    ! [kg/indiv/s]
                     
                     hio_rootuptake08_scpf(io_si,iscpf) = hio_rootuptake08_scpf(io_si,iscpf) + &
                           ccohort_hydr%rootuptake08 * number_fraction_rate     ! [kg/indiv/s]
                     
                     hio_rootuptake09_scpf(io_si,iscpf) = hio_rootuptake09_scpf(io_si,iscpf) + &
                           ccohort_hydr%rootuptake09 * number_fraction_rate    ! [kg/indiv/s] 
                     
                     hio_rootuptake10_scpf(io_si,iscpf) = hio_rootuptake10_scpf(io_si,iscpf) + &
                           ccohort_hydr%rootuptake10 * number_fraction_rate     ! [kg/indiv/s]
                     
                  end if
                  
                  hio_sapflow_scpf(io_si,iscpf)         = hio_sapflow_scpf(io_si,iscpf)  + &
                        ccohort_hydr%sapflow * number_fraction_rate             ! [kg/indiv/s]
                  
                  hio_iterh1_scpf(io_si,iscpf)          = hio_iterh1_scpf(io_si,iscpf) + &
                        ccohort_hydr%iterh1  * number_fraction             ! [-]
                  
                  hio_iterh2_scpf(io_si,iscpf)          = hio_iterh2_scpf(io_si,iscpf) + &
                        ccohort_hydr%iterh2 * number_fraction             ! [-]
                  
                  hio_ath_scpf(io_si,iscpf)             = hio_ath_scpf(io_si,iscpf) + &
                        ccohort_hydr%th_aroot(1)   * number_fraction      ! [m3 m-3]
                  
                  hio_tth_scpf(io_si,iscpf)             = hio_tth_scpf(io_si,iscpf) + &
                        ccohort_hydr%th_bg(1)  * number_fraction         ! [m3 m-3]
                  
                  hio_sth_scpf(io_si,iscpf)             = hio_sth_scpf(io_si,iscpf) + &
                        ccohort_hydr%th_ag(2)  * number_fraction        ! [m3 m-3]
                  
                  hio_lth_scpf(io_si,iscpf)             =  hio_lth_scpf(io_si,iscpf) + &
                        ccohort_hydr%th_ag(1)  * number_fraction        ! [m3 m-3]
                  
                  hio_awp_scpf(io_si,iscpf)             = hio_awp_scpf(io_si,iscpf) + &
                        ccohort_hydr%psi_aroot(1)   * number_fraction     ! [MPa]
                  
                  hio_twp_scpf(io_si,iscpf)             = hio_twp_scpf(io_si,iscpf) + &
                        ccohort_hydr%psi_bg(1)  * number_fraction       ! [MPa]
                  
                  hio_swp_scpf(io_si,iscpf)             = hio_swp_scpf(io_si,iscpf) + &
                        ccohort_hydr%psi_ag(2)  * number_fraction       ! [MPa]
                  
                  hio_lwp_scpf(io_si,iscpf)             = hio_lwp_scpf(io_si,iscpf) + &
                        ccohort_hydr%psi_ag(1)  * number_fraction       ! [MPa]
                  
                  hio_btran_scpf(io_si,iscpf)           = hio_btran_scpf(io_si,iscpf) + &
                        ccohort_hydr%btran(1)  * number_fraction        ! [-]
                  
               endif

               ccohort => ccohort%taller
            enddo ! cohort loop
            ipa = ipa + 1
            cpatch => cpatch%younger
         end do !patch loop

         if(hlm_use_ed_st3.eq.ifalse) then
            do scpf=1,nlevsclass_ed*maxpft
               if( abs(hio_nplant_si_scpf(io_si, scpf)-ncohort_scpf(scpf)) > 1.0E-8_r8 ) then
                  write(fates_log(),*) 'nplant check on hio_nplant_si_scpf fails during hydraulics history updates'
                  call endrun(msg=errMsg(sourcefile, __LINE__))
               end if
            end do
         end if

      enddo ! site loop

    end associate
 
 end subroutine update_history_hydraulics

  ! ====================================================================================
  integer function num_history_vars(this)

    implicit none

    class(fates_history_interface_type), intent(in) :: this

    num_history_vars = this%num_history_vars_
    
  end function num_history_vars
  
  ! ====================================================================================
  
  subroutine initialize_history_vars(this)

    implicit none

    class(fates_history_interface_type), intent(inout) :: this

   ! Determine how many of the history IO variables registered in FATES
   ! are going to be allocated
   call this%define_history_vars(initialize_variables=.false.)

   ! Allocate the list of history output variable objects
   allocate(this%hvars(this%num_history_vars()))
   
   ! construct the object that defines all of the IO variables
   call this%define_history_vars(initialize_variables=.true.)
   
 end subroutine initialize_history_vars
  
  ! ====================================================================================
  
  subroutine define_history_vars(this, initialize_variables)
    
    ! ---------------------------------------------------------------------------------
    ! 
    !                    REGISTRY OF HISTORY OUTPUT VARIABLES
    !
    ! This subroutine is called in two contexts, either in count mode or inialize mode
    ! In count mode, we just walk through the list of registerred variables, compare
    ! if the variable of interest list the current host model and add it to the count
    ! if true.  This count is used just to allocate the variable space.  After this
    ! has been done, we go through the list a second time populating a memory structure.
    ! This phase is the "initialize" phase.  These two phases are differntiated by the
    ! string "callstep", which should be either "count" or "initialize".
    !
    ! Note 1 there are different ways you can flush or initialize the output fields.
    ! If you flush to a native type, (such as zero), the entire slab which covers
    ! indices which may not be relevant to FATES, are flushed to this value.  So
    ! in that case, lakes and crops that are not controlled by FATES will zero'd
    ! and when values are scaled up to the land-grid, the zero's for non FATES will
    ! be included.  This is good and correct if nothing is there.  
    !
    ! But, what if crops exist in the host model and occupy a fraction of the land-surface
    ! shared with natural vegetation? In that case, you want to flush your arrays
    ! with a value that the HLM treats as "do not average"
    ! 
    ! If your HLM makes use of, and you want, INTEGER OUTPUT, pass the flushval as
    ! a real.  The applied flush value will use the NINT() intrinsic function
    ! ---------------------------------------------------------------------------------

    use FatesIOVariableKindMod, only : patch_r8, patch_ground_r8, patch_size_pft_r8
    use FatesIOVariableKindMod, only : site_r8, site_ground_r8, site_size_pft_r8    
    use FatesIOVariableKindMod, only : site_size_r8, site_pft_r8, site_age_r8
    use FatesInterfaceMod     , only : hlm_use_planthydro
    
    use FatesIOVariableKindMod, only : site_fuel_r8, site_cwdsc_r8, site_scag_r8
    use FatesIOVariableKindMod, only : site_can_r8, site_cnlf_r8, site_cnlfpft_r8

    implicit none
    
    class(fates_history_interface_type), intent(inout) :: this
    logical, intent(in) :: initialize_variables  ! are we 'count'ing or 'initializ'ing?

    integer :: ivar
    character(len=10) :: tempstring 
    
    ivar=0
    
    ! Site level counting variables
    call this%set_history_var(vname='ED_NPATCHES', units='none',                &
         long='Total number of ED patches per site', use_default='active',      &
         avgflag='A', vtype=site_r8, hlms='CLM:ALM', flushval=1.0_r8, upfreq=1,    &
         ivar=ivar, initialize=initialize_variables, index = ih_npatches_si)

    call this%set_history_var(vname='ED_NCOHORTS', units='none',                &
         long='Total number of ED cohorts per site', use_default='active',      &
         avgflag='A', vtype=site_r8, hlms='CLM:ALM', flushval=1.0_r8, upfreq=1,    &
         ivar=ivar, initialize=initialize_variables, index = ih_ncohorts_si)
    
    ! Patch variables
    call this%set_history_var(vname='TRIMMING', units='none',                   &
         long='Degree to which canopy expansion is limited by leaf economics',  & 
         use_default='active', &
         avgflag='A', vtype=patch_r8, hlms='CLM:ALM', flushval=1.0_r8, upfreq=1,    &
         ivar=ivar, initialize=initialize_variables, index = ih_trimming_pa)
    
    call this%set_history_var(vname='AREA_PLANT', units='m2',                   &
         long='area occupied by all plants', use_default='active',              &
         avgflag='A', vtype=patch_r8, hlms='CLM:ALM', flushval=0.0_r8, upfreq=1,    &
         ivar=ivar, initialize=initialize_variables, index = ih_area_plant_pa)
    
    call this%set_history_var(vname='AREA_TREES', units='m2',                   &
         long='area occupied by woody plants', use_default='active',            &
         avgflag='A', vtype=patch_r8, hlms='CLM:ALM', flushval=0.0_r8, upfreq=1,    &
         ivar=ivar, initialize=initialize_variables, index = ih_area_treespread_pa)

    call this%set_history_var(vname='CANOPY_SPREAD', units='0-1',               &
         long='Scaling factor between tree basal area and canopy area',         &
         use_default='active',                                                  &
         avgflag='A', vtype=patch_r8, hlms='CLM:ALM', flushval=0.0_r8, upfreq=1,    &
         ivar=ivar, initialize=initialize_variables, index = ih_canopy_spread_pa)

    call this%set_history_var(vname='PFTbiomass', units='gC/m2',                   &
         long='total PFT level biomass', use_default='active',                     &
         avgflag='A', vtype=site_pft_r8, hlms='CLM:ALM', flushval=0.0_r8, upfreq=1, &
         ivar=ivar, initialize=initialize_variables, index = ih_biomass_si_pft )

    call this%set_history_var(vname='PFTleafbiomass', units='gC/m2',              &
         long='total PFT level leaf biomass', use_default='active',                &
         avgflag='A', vtype=site_pft_r8, hlms='CLM:ALM', flushval=0.0_r8, upfreq=1, &
         ivar=ivar, initialize=initialize_variables, index = ih_leafbiomass_si_pft )

    call this%set_history_var(vname='PFTstorebiomass',  units='gC/m2',            &
         long='total PFT level stored biomass', use_default='active',              &
         avgflag='A', vtype=site_pft_r8, hlms='CLM:ALM', flushval=0.0_r8, upfreq=1, &
         ivar=ivar, initialize=initialize_variables, index = ih_storebiomass_si_pft )
    
    call this%set_history_var(vname='PFTnindivs',  units='indiv / m2',            &
         long='total PFT level number of individuals', use_default='active',       &
         avgflag='A', vtype=site_pft_r8, hlms='CLM:ALM', flushval=0.0_r8, upfreq=1, &
         ivar=ivar, initialize=initialize_variables, index = ih_nindivs_si_pft )

    call this%set_history_var(vname='RECRUITMENT',  units='indiv/ha/yr',            &
         long='Rate of recruitment by PFT', use_default='active',       &
         avgflag='A', vtype=site_pft_r8, hlms='CLM:ALM', flushval=0.0_r8, upfreq=1, &
         ivar=ivar, initialize=initialize_variables, index = ih_recruitment_si_pft )

    call this%set_history_var(vname='MORTALITY',  units='indiv/ha/yr',            &
         long='Rate of total mortality by PFT', use_default='active',       &
         avgflag='A', vtype=site_pft_r8, hlms='CLM:ALM', flushval=0.0_r8, upfreq=1, &
         ivar=ivar, initialize=initialize_variables, index = ih_mortality_si_pft )

    ! patch age class variables
    call this%set_history_var(vname='PATCH_AREA_BY_AGE', units='m2/m2',             &
         long='patch area by age bin', use_default='active',                     &
         avgflag='A', vtype=site_age_r8, hlms='CLM:ALM', flushval=0.0_r8, upfreq=1, &
         ivar=ivar, initialize=initialize_variables, index = ih_area_si_age )

    call this%set_history_var(vname='LAI_BY_AGE', units='m2/m2',                   &
         long='leaf area index by age bin', use_default='active',                     &
         avgflag='A', vtype=site_age_r8, hlms='CLM:ALM', flushval=0.0_r8, upfreq=1, &
         ivar=ivar, initialize=initialize_variables, index = ih_lai_si_age )

    call this%set_history_var(vname='CANOPY_AREA_BY_AGE', units='m2/m2',             &
         long='canopy area by age bin', use_default='active',                     &
         avgflag='A', vtype=site_age_r8, hlms='CLM:ALM', flushval=0.0_r8, upfreq=1, &
         ivar=ivar, initialize=initialize_variables, index = ih_canopy_area_si_age )
    
    call this%set_history_var(vname='NCL_BY_AGE', units='--',                   &
         long='number of canopy levels by age bin', use_default='inactive',             &
         avgflag='A', vtype=site_age_r8, hlms='CLM:ALM', flushval=0.0_r8, upfreq=1, &
         ivar=ivar, initialize=initialize_variables, index = ih_ncl_si_age )

    call this%set_history_var(vname='NPATCH_BY_AGE', units='--',                   &
         long='number of patches by age bin', use_default='inactive',                     &
         avgflag='A', vtype=site_age_r8, hlms='CLM:ALM', flushval=0.0_r8, upfreq=1, &
         ivar=ivar, initialize=initialize_variables, index = ih_npatches_si_age )

    if ( ED_val_comp_excln .lt. 0._r8 ) then ! only valid when "strict ppa" enabled
       tempstring = 'active'
    else
       tempstring = 'inactive'
    endif
    call this%set_history_var(vname='ZSTAR_BY_AGE', units='m',                   &
         long='product of zstar and patch area by age bin (divide by PATCH_AREA_BY_AGE to get mean zstar)', &
         use_default=trim(tempstring),                     &
         avgflag='A', vtype=site_age_r8, hlms='CLM:ALM', flushval=0.0_r8, upfreq=1, &
         ivar=ivar, initialize=initialize_variables, index = ih_zstar_si_age )

    ! Fire Variables

    call this%set_history_var(vname='FIRE_NESTEROV_INDEX', units='none',       &
         long='nesterov_fire_danger index', use_default='active',               &
         avgflag='A', vtype=patch_r8, hlms='CLM:ALM', flushval=0.0_r8, upfreq=1,   &
         ivar=ivar, initialize=initialize_variables, index = ih_nesterov_fire_danger_pa)

    call this%set_history_var(vname='FIRE_ROS', units='m/min',                 &
         long='fire rate of spread m/min', use_default='active',                &
         avgflag='A', vtype=patch_r8, hlms='CLM:ALM', flushval=0.0_r8, upfreq=1,   &
         ivar=ivar, initialize=initialize_variables, index = ih_spitfire_ROS_pa)

    call this%set_history_var(vname='EFFECT_WSPEED', units='none',             &
         long ='effective windspeed for fire spread', use_default='active',     &
         avgflag='A', vtype=patch_r8, hlms='CLM:ALM', flushval=0.0_r8, upfreq=1,   &
         ivar=ivar, initialize=initialize_variables, index = ih_effect_wspeed_pa )

    call this%set_history_var(vname='FIRE_TFC_ROS', units='none',              &
         long ='total fuel consumed', use_default='active',                     &
         avgflag='A', vtype=patch_r8, hlms='CLM:ALM', flushval=0.0_r8, upfreq=1,   &
         ivar=ivar, initialize=initialize_variables, index = ih_TFC_ROS_pa )

    call this%set_history_var(vname='FIRE_INTENSITY', units='kJ/m/s',          &
         long='spitfire fire intensity: kJ/m/s', use_default='active',          &
         avgflag='A', vtype=patch_r8, hlms='CLM:ALM', flushval=0.0_r8, upfreq=1,   &
         ivar=ivar, initialize=initialize_variables, index = ih_fire_intensity_pa )

    call this%set_history_var(vname='FIRE_AREA', units='fraction',             &
         long='spitfire fire area:m2', use_default='active',                    &
         avgflag='A', vtype=patch_r8, hlms='CLM:ALM', flushval=0.0_r8, upfreq=1,   &
         ivar=ivar, initialize=initialize_variables, index = ih_fire_area_pa )

    call this%set_history_var(vname='SCORCH_HEIGHT', units='m',                &
         long='spitfire fire area:m2', use_default='active',                    &
         avgflag='A', vtype=patch_r8, hlms='CLM:ALM', flushval=0.0_r8, upfreq=1,   &
         ivar=ivar, initialize=initialize_variables, index = ih_scorch_height_pa )

    call this%set_history_var(vname='fire_fuel_mef', units='m',                &
         long='spitfire fuel moisture',  use_default='active',                  &
         avgflag='A', vtype=patch_r8, hlms='CLM:ALM', flushval=0.0_r8, upfreq=1,   &
         ivar=ivar, initialize=initialize_variables, index = ih_fire_fuel_mef_pa )

    call this%set_history_var(vname='fire_fuel_bulkd', units='m',              &
         long='spitfire fuel bulk density',  use_default='active',              &
         avgflag='A', vtype=patch_r8, hlms='CLM:ALM', flushval=0.0_r8, upfreq=1,   &
         ivar=ivar, initialize=initialize_variables, index = ih_fire_fuel_bulkd_pa )

    call this%set_history_var(vname='FIRE_FUEL_EFF_MOIST', units='m',          &
         long='spitfire fuel moisture', use_default='active',                   &
         avgflag='A', vtype=patch_r8, hlms='CLM:ALM', flushval=0.0_r8, upfreq=1,   &
         ivar=ivar, initialize=initialize_variables, index = ih_fire_fuel_eff_moist_pa )

    call this%set_history_var(vname='fire_fuel_sav', units='m',                &
         long='spitfire fuel surface/volume ',  use_default='active',           &
         avgflag='A', vtype=patch_r8, hlms='CLM:ALM', flushval=0.0_r8, upfreq=1,   &
         ivar=ivar, initialize=initialize_variables, index = ih_fire_fuel_sav_pa )

    call this%set_history_var(vname='SUM_FUEL', units='gC m-2',                &
         long='total ground fuel related to ros (omits 1000hr fuels)',          & 
         use_default='active',                                                  & 
         avgflag='A', vtype=patch_r8, hlms='CLM:ALM', flushval=0.0_r8, upfreq=1,   &
         ivar=ivar, initialize=initialize_variables, index = ih_sum_fuel_pa )

    call this%set_history_var(vname='FUEL_MOISTURE_NFSC', units='-',                &
         long='spitfire size-resolved fuel moisture', use_default='active',       &
         avgflag='A', vtype=site_fuel_r8, hlms='CLM:ALM', flushval=0.0_r8, upfreq=1,   &
         ivar=ivar, initialize=initialize_variables, index = ih_litter_moisture_si_fuel )

    ! Litter Variables

    call this%set_history_var(vname='LITTER_IN', units='gC m-2 s-1',           &
         long='FATES litter flux in',  use_default='active',                   &
         avgflag='A', vtype=site_r8, hlms='CLM:ALM', flushval=0.0_r8, upfreq=1,   &
         ivar=ivar, initialize=initialize_variables, index = ih_litter_in_si )

    call this%set_history_var(vname='LITTER_OUT', units='gC m-2 s-1',          &
         long='FATES litter flux out',  use_default='active',                  & 
         avgflag='A', vtype=patch_r8, hlms='CLM:ALM', flushval=0.0_r8, upfreq=1,   &
         ivar=ivar, initialize=initialize_variables, index = ih_litter_out_pa )

    call this%set_history_var(vname='SEED_BANK', units='gC m-2',               &
         long='Total Seed Mass of all PFTs',  use_default='active',             &
         avgflag='A', vtype=site_r8, hlms='CLM:ALM', flushval=0.0_r8, upfreq=1,   &
         ivar=ivar, initialize=initialize_variables, index = ih_seed_bank_si )

    call this%set_history_var(vname='SEEDS_IN', units='gC m-2 s-1',            &
         long='Seed Production Rate',  use_default='active',                    &
         avgflag='A', vtype=patch_r8, hlms='CLM:ALM', flushval=0.0_r8, upfreq=1,   &
         ivar=ivar, initialize=initialize_variables, index = ih_seeds_in_pa )

    call this%set_history_var(vname='SEED_GERMINATION', units='gC m-2 s-1',    &
         long='Seed mass converted into new cohorts',   use_default='active',   &
         avgflag='A', vtype=patch_r8, hlms='CLM:ALM', flushval=0.0_r8, upfreq=1,   &
         ivar=ivar, initialize=initialize_variables, index = ih_seed_germination_pa )

    call this%set_history_var(vname='SEED_DECAY', units='gC m-2 s-1',          &
         long='Seed mass decay', use_default='active',                          &
         avgflag='A', vtype=patch_r8, hlms='CLM:ALM', flushval=0.0_r8, upfreq=1,   &
         ivar=ivar, initialize=initialize_variables, index = ih_seed_decay_pa )
    
    call this%set_history_var(vname='ED_bstore', units='gC m-2',                  &
         long='Storage biomass', use_default='active',                          &
         avgflag='A', vtype=patch_r8, hlms='CLM:ALM', flushval=0.0_r8, upfreq=1,   &
         ivar=ivar, initialize=initialize_variables, index = ih_bstore_pa )

    call this%set_history_var(vname='ED_bdead', units='gC m-2',                   &
         long='Dead (structural) biomass (live trees, not CWD)',                &
         use_default='active',                                                  &
         avgflag='A', vtype=patch_r8, hlms='CLM:ALM', flushval=0.0_r8, upfreq=1,   &
         ivar=ivar, initialize=initialize_variables, index = ih_bdead_pa )

    call this%set_history_var(vname='ED_balive', units='gC m-2',                  &
         long='Live biomass', use_default='active',                             &
         avgflag='A', vtype=patch_r8, hlms='CLM:ALM', flushval=0.0_r8, upfreq=1,   &
         ivar=ivar, initialize=initialize_variables, index = ih_balive_pa )

    call this%set_history_var(vname='ED_bleaf', units='gC m-2',                   &
         long='Leaf biomass',  use_default='active',                            &
         avgflag='A', vtype=patch_r8, hlms='CLM:ALM', flushval=0.0_r8, upfreq=1,   &
         ivar=ivar, initialize=initialize_variables, index = ih_bleaf_pa )

    call this%set_history_var(vname='ED_biomass', units='gC m-2',                  &
         long='Total biomass',  use_default='active',                           &
         avgflag='A', vtype=patch_r8, hlms='CLM:ALM', flushval=0.0_r8, upfreq=1,   &
         ivar=ivar, initialize=initialize_variables, index = ih_btotal_pa )

    call this%set_history_var(vname='BIOMASS_CANOPY', units='gC m-2',                   &
         long='Biomass of canopy plants',  use_default='active',                            &
         avgflag='A', vtype=patch_r8, hlms='CLM:ALM', flushval=0.0_r8, upfreq=1,   &
         ivar=ivar, initialize=initialize_variables, index = ih_canopy_biomass_pa )

    call this%set_history_var(vname='BIOMASS_UNDERSTORY', units='gC m-2',                   &
         long='Biomass of understory plants',  use_default='active',                            &
         avgflag='A', vtype=patch_r8, hlms='CLM:ALM', flushval=0.0_r8, upfreq=1,   &
         ivar=ivar, initialize=initialize_variables, index = ih_understory_biomass_pa )

    
    ! Ecosystem Carbon Fluxes (updated rapidly, upfreq=2)

    call this%set_history_var(vname='NPP_column', units='gC/m^2/s',                &
         long='net primary production on the site',  use_default='active',      &
         avgflag='A', vtype=site_r8, hlms='CLM:ALM', flushval=0.0_r8, upfreq=2,   &
         ivar=ivar, initialize=initialize_variables, index = ih_npp_si )

    call this%set_history_var(vname='GPP', units='gC/m^2/s',                   &
         long='gross primary production',  use_default='active',                &
         avgflag='A', vtype=patch_r8, hlms='CLM:ALM', flushval=0.0_r8, upfreq=2,   &
         ivar=ivar, initialize=initialize_variables, index = ih_gpp_pa )

    call this%set_history_var(vname='NPP', units='gC/m^2/s',                   &
         long='net primary production', use_default='active',                   &
         avgflag='A', vtype=patch_r8, hlms='CLM:ALM', flushval=0.0_r8, upfreq=2,   &
         ivar=ivar, initialize=initialize_variables, index = ih_npp_pa )

    call this%set_history_var(vname='AR', units='gC/m^2/s',                 &
         long='autotrophic respiration', use_default='active',                  &
         avgflag='A', vtype=patch_r8, hlms='CLM:ALM', flushval=0.0_r8, upfreq=2,   &
         ivar=ivar, initialize=initialize_variables, index = ih_aresp_pa )

    call this%set_history_var(vname='GROWTH_RESP', units='gC/m^2/s',           &
         long='growth respiration', use_default='active',                       &
         avgflag='A', vtype=patch_r8, hlms='CLM:ALM', flushval=0.0_r8, upfreq=2,   &
         ivar=ivar, initialize=initialize_variables, index = ih_growth_resp_pa )

    call this%set_history_var(vname='MAINT_RESP', units='gC/m^2/s',            &
         long='maintenance respiration', use_default='active',                  &
         avgflag='A', vtype=patch_r8, hlms='CLM:ALM', flushval=0.0_r8, upfreq=2,   &
         ivar=ivar, initialize=initialize_variables, index = ih_maint_resp_pa )

    ! fast fluxes by age bin
    call this%set_history_var(vname='NPP_BY_AGE', units='gC/m^2/s',                   &
         long='net primary productivity by age bin', use_default='inactive',           &
         avgflag='A', vtype=site_age_r8, hlms='CLM:ALM', flushval=0.0_r8, upfreq=2, &
         ivar=ivar, initialize=initialize_variables, index = ih_npp_si_age )

    call this%set_history_var(vname='GPP_BY_AGE', units='gC/m^2/s',                   &
         long='gross primary productivity by age bin', use_default='inactive',         &
         avgflag='A', vtype=site_age_r8, hlms='CLM:ALM', flushval=0.0_r8, upfreq=2, &
         ivar=ivar, initialize=initialize_variables, index = ih_gpp_si_age )

    ! fast fluxes separated canopy/understory
    call this%set_history_var(vname='GPP_CANOPY', units='gC/m^2/s',                   &
         long='gross primary production of canopy plants',  use_default='active',     &
         avgflag='A', vtype=patch_r8, hlms='CLM:ALM', flushval=0.0_r8, upfreq=2,   &
         ivar=ivar, initialize=initialize_variables, index = ih_gpp_canopy_pa )

    call this%set_history_var(vname='AR_CANOPY', units='gC/m^2/s',                 &
         long='autotrophic respiration of canopy plants', use_default='active',       &
         avgflag='A', vtype=patch_r8, hlms='CLM:ALM', flushval=0.0_r8, upfreq=2,   &
         ivar=ivar, initialize=initialize_variables, index = ih_ar_canopy_pa )

    call this%set_history_var(vname='GPP_UNDERSTORY', units='gC/m^2/s',                   &
         long='gross primary production of understory plants',  use_default='active',     &
         avgflag='A', vtype=patch_r8, hlms='CLM:ALM', flushval=0.0_r8, upfreq=2,   &
         ivar=ivar, initialize=initialize_variables, index = ih_gpp_understory_pa )

    call this%set_history_var(vname='AR_UNDERSTORY', units='gC/m^2/s',                 &
         long='autotrophic respiration of understory plants', use_default='active',       &
         avgflag='A', vtype=patch_r8, hlms='CLM:ALM', flushval=0.0_r8, upfreq=2,   &
         ivar=ivar, initialize=initialize_variables, index = ih_ar_understory_pa )


    ! fast radiative fluxes resolved through the canopy
    call this%set_history_var(vname='PARSUN_Z_CNLF', units='W/m2',                 &
         long='PAR absorbed in the sun by each canopy and leaf layer', &
         use_default='inactive',       &
         avgflag='A', vtype=site_cnlf_r8, hlms='CLM:ALM', flushval=0.0_r8, upfreq=2,   &
         ivar=ivar, initialize=initialize_variables, index = ih_parsun_z_si_cnlf )

    call this%set_history_var(vname='PARSHA_Z_CNLF', units='W/m2',                 &
         long='PAR absorbed in the shade by each canopy and leaf layer', &
         use_default='inactive',       &
         avgflag='A', vtype=site_cnlf_r8, hlms='CLM:ALM', flushval=0.0_r8, upfreq=2,   &
         ivar=ivar, initialize=initialize_variables, index = ih_parsha_z_si_cnlf )

    call this%set_history_var(vname='PARSUN_Z_CNLFPFT', units='W/m2',                 &
         long='PAR absorbed in the sun by each canopy, leaf, and PFT', &
         use_default='inactive',       &
         avgflag='A', vtype=site_cnlfpft_r8, hlms='CLM:ALM', flushval=0.0_r8, upfreq=2,   &
         ivar=ivar, initialize=initialize_variables, index = ih_parsun_z_si_cnlfpft )

    call this%set_history_var(vname='PARSHA_Z_CNLFPFT', units='W/m2',                 &
         long='PAR absorbed in the shade by each canopy, leaf, and PFT', &
         use_default='inactive',       &
         avgflag='A', vtype=site_cnlfpft_r8, hlms='CLM:ALM', flushval=0.0_r8, upfreq=2,   &
         ivar=ivar, initialize=initialize_variables, index = ih_parsha_z_si_cnlfpft )

    call this%set_history_var(vname='PARSUN_Z_CAN', units='W/m2',                 &
         long='PAR absorbed in the sun by top leaf layer in each canopy layer', &
         use_default='inactive',       &
         avgflag='A', vtype=site_can_r8, hlms='CLM:ALM', flushval=0.0_r8, upfreq=2,   &
         ivar=ivar, initialize=initialize_variables, index = ih_parsun_top_si_can )

    call this%set_history_var(vname='PARSHA_Z_CAN', units='W/m2',                 &
         long='PAR absorbed in the shade by top leaf layer in each canopy layer', &
         use_default='inactive',       &
         avgflag='A', vtype=site_can_r8, hlms='CLM:ALM', flushval=0.0_r8, upfreq=2,   &
         ivar=ivar, initialize=initialize_variables, index = ih_parsha_top_si_can )

    call this%set_history_var(vname='LAISUN_Z_CNLF', units='m2/m2',                 &
         long='LAI in the sun by each canopy and leaf layer', &
         use_default='inactive',       &
         avgflag='A', vtype=site_cnlf_r8, hlms='CLM:ALM', flushval=0.0_r8, upfreq=2,   &
         ivar=ivar, initialize=initialize_variables, index = ih_laisun_z_si_cnlf )

    call this%set_history_var(vname='LAISHA_Z_CNLF', units='m2/m2',                 &
         long='LAI in the shade by each canopy and leaf layer', &
         use_default='inactive',       &
         avgflag='A', vtype=site_cnlf_r8, hlms='CLM:ALM', flushval=0.0_r8, upfreq=2,   &
         ivar=ivar, initialize=initialize_variables, index = ih_laisha_z_si_cnlf )

    call this%set_history_var(vname='LAISUN_Z_CNLFPFT', units='m2/m2',                 &
         long='LAI in the sun by each canopy, leaf, and PFT', &
         use_default='inactive',       &
         avgflag='A', vtype=site_cnlfpft_r8, hlms='CLM:ALM', flushval=0.0_r8, upfreq=2,   &
         ivar=ivar, initialize=initialize_variables, index = ih_laisun_z_si_cnlfpft )

    call this%set_history_var(vname='LAISHA_Z_CNLFPFT', units='m2/m2',                 &
         long='LAI in the shade by each canopy, leaf, and PFT', &
         use_default='inactive',       &
         avgflag='A', vtype=site_cnlfpft_r8, hlms='CLM:ALM', flushval=0.0_r8, upfreq=2,   &
         ivar=ivar, initialize=initialize_variables, index = ih_laisha_z_si_cnlfpft )

    call this%set_history_var(vname='LAISUN_TOP_CAN', units='m2/m2',                 &
         long='LAI in the sun by the top leaf layer of each canopy layer', &
         use_default='inactive',       &
         avgflag='A', vtype=site_can_r8, hlms='CLM:ALM', flushval=0.0_r8, upfreq=2,   &
         ivar=ivar, initialize=initialize_variables, index = ih_laisun_top_si_can )

    call this%set_history_var(vname='LAISHA_TOP_CAN', units='m2/m2',                 &
         long='LAI in the shade by the top leaf layer of each canopy layer', &
         use_default='inactive',       &
         avgflag='A', vtype=site_can_r8, hlms='CLM:ALM', flushval=0.0_r8, upfreq=2,   &
         ivar=ivar, initialize=initialize_variables, index = ih_laisha_top_si_can )

    call this%set_history_var(vname='FABD_SUN_CNLFPFT', units='fraction',                 &
         long='sun fraction of direct light absorbed by each canopy, leaf, and PFT', &
         use_default='inactive',       &
         avgflag='A', vtype=site_cnlfpft_r8, hlms='CLM:ALM', flushval=0.0_r8, upfreq=2,   &
         ivar=ivar, initialize=initialize_variables, index = ih_fabd_sun_si_cnlfpft )

    call this%set_history_var(vname='FABD_SHA_CNLFPFT', units='fraction',                 &
         long='shade fraction of direct light absorbed by each canopy, leaf, and PFT', &
         use_default='inactive',       &
         avgflag='A', vtype=site_cnlfpft_r8, hlms='CLM:ALM', flushval=0.0_r8, upfreq=2,   &
         ivar=ivar, initialize=initialize_variables, index = ih_fabd_sha_si_cnlfpft )

    call this%set_history_var(vname='FABI_SUN_CNLFPFT', units='fraction',                 &
         long='sun fraction of indirect light absorbed by each canopy, leaf, and PFT', &
         use_default='inactive',       &
         avgflag='A', vtype=site_cnlfpft_r8, hlms='CLM:ALM', flushval=0.0_r8, upfreq=2,   &
         ivar=ivar, initialize=initialize_variables, index = ih_fabi_sun_si_cnlfpft )

    call this%set_history_var(vname='FABI_SHA_CNLFPFT', units='fraction',                 &
         long='shade fraction of indirect light absorbed by each canopy, leaf, and PFT', &
         use_default='inactive',       &
         avgflag='A', vtype=site_cnlfpft_r8, hlms='CLM:ALM', flushval=0.0_r8, upfreq=2,   &
         ivar=ivar, initialize=initialize_variables, index = ih_fabi_sha_si_cnlfpft )

    call this%set_history_var(vname='FABD_SUN_CNLF', units='fraction',                 &
         long='sun fraction of direct light absorbed by each canopy and leaf layer', &
         use_default='inactive',       &
         avgflag='A', vtype=site_cnlf_r8, hlms='CLM:ALM', flushval=0.0_r8, upfreq=2,   &
         ivar=ivar, initialize=initialize_variables, index = ih_fabd_sun_si_cnlf )

    call this%set_history_var(vname='FABD_SHA_CNLF', units='fraction',                 &
         long='shade fraction of direct light absorbed by each canopy and leaf layer', &
         use_default='inactive',       &
         avgflag='A', vtype=site_cnlf_r8, hlms='CLM:ALM', flushval=0.0_r8, upfreq=2,   &
         ivar=ivar, initialize=initialize_variables, index = ih_fabd_sha_si_cnlf )

    call this%set_history_var(vname='FABI_SUN_CNLF', units='fraction',                 &
         long='sun fraction of indirect light absorbed by each canopy and leaf layer', &
         use_default='inactive',       &
         avgflag='A', vtype=site_cnlf_r8, hlms='CLM:ALM', flushval=0.0_r8, upfreq=2,   &
         ivar=ivar, initialize=initialize_variables, index = ih_fabi_sun_si_cnlf )

    call this%set_history_var(vname='FABI_SHA_CNLF', units='fraction',                 &
         long='shade fraction of indirect light absorbed by each canopy and leaf layer', &
         use_default='inactive',       &
         avgflag='A', vtype=site_cnlf_r8, hlms='CLM:ALM', flushval=0.0_r8, upfreq=2,   &
         ivar=ivar, initialize=initialize_variables, index = ih_fabi_sha_si_cnlf )

    call this%set_history_var(vname='FABD_SUN_TOPLF_BYCANLAYER', units='fraction',                 &
         long='sun fraction of direct light absorbed by the top leaf layer of each canopy layer', &
         use_default='inactive',       &
         avgflag='A', vtype=site_can_r8, hlms='CLM:ALM', flushval=0.0_r8, upfreq=2,   &
         ivar=ivar, initialize=initialize_variables, index = ih_fabd_sun_top_si_can )

    call this%set_history_var(vname='FABD_SHA_TOPLF_BYCANLAYER', units='fraction',                 &
         long='shade fraction of direct light absorbed by the top leaf layer of each canopy layer', &
         use_default='inactive',       &
         avgflag='A', vtype=site_can_r8, hlms='CLM:ALM', flushval=0.0_r8, upfreq=2,   &
         ivar=ivar, initialize=initialize_variables, index = ih_fabd_sha_top_si_can )

    call this%set_history_var(vname='FABI_SUN_TOPLF_BYCANLAYER', units='fraction',                 &
         long='sun fraction of indirect light absorbed by the top leaf layer of each canopy layer', &
         use_default='inactive',       &
         avgflag='A', vtype=site_can_r8, hlms='CLM:ALM', flushval=0.0_r8, upfreq=2,   &
         ivar=ivar, initialize=initialize_variables, index = ih_fabi_sun_top_si_can )

    call this%set_history_var(vname='FABI_SHA_TOPLF_BYCANLAYER', units='fraction',                 &
         long='shade fraction of indirect light absorbed by the top leaf layer of each canopy layer', &
         use_default='inactive',       &
         avgflag='A', vtype=site_can_r8, hlms='CLM:ALM', flushval=0.0_r8, upfreq=2,   &
         ivar=ivar, initialize=initialize_variables, index = ih_fabi_sha_top_si_can )

    !!! canopy-resolved fluxes and structure
    call this%set_history_var(vname='TS_NET_UPTAKE_CNLF', units='kgC/m2/s',                 &
         long='net carbon uptake by each canopy and leaf layer er unit ground area (i.e. divide by CROWNAREA_CNLF)', &
         use_default='inactive',       &
         avgflag='A', vtype=site_cnlf_r8, hlms='CLM:ALM', flushval=0.0_r8, upfreq=2,   &
         ivar=ivar, initialize=initialize_variables, index = ih_ts_net_uptake_si_cnlf )

    call this%set_history_var(vname='YEAR_NET_UPTAKE_CNLF', units='kgC/m2/y',                 &
         long='yearly net carbon uptake by each canopy and leaf layer per unit ground area (i.e. divide by CROWNAREA_CNLF)', &
         use_default='inactive',       &
         avgflag='A', vtype=site_cnlf_r8, hlms='CLM:ALM', flushval=0.0_r8, upfreq=2,   &
         ivar=ivar, initialize=initialize_variables, index = ih_year_net_uptake_si_cnlf )

    call this%set_history_var(vname='CROWNAREA_CNLF', units='m2/m2',                 &
         long='total crown area that is occupied by leaves in each canopy and leaf layer', &
         use_default='inactive',       &
         avgflag='A', vtype=site_cnlf_r8, hlms='CLM:ALM', flushval=0.0_r8, upfreq=1,   &
         ivar=ivar, initialize=initialize_variables, index = ih_crownarea_si_cnlf )

    call this%set_history_var(vname='CROWNAREA_CAN', units='m2/m2',                 &
         long='total crown area in each canopy layer', &
         use_default='active',       &
         avgflag='A', vtype=site_can_r8, hlms='CLM:ALM', flushval=0.0_r8, upfreq=1,   &
         ivar=ivar, initialize=initialize_variables, index = ih_crownarea_si_can )

    ! slow carbon fluxes associated with mortality from or transfer betweeen canopy and understory
    call this%set_history_var(vname='DEMOTION_CARBONFLUX', units = 'gC/m2/s',               &
          long='demotion-associated biomass carbon flux from canopy to understory', use_default='active',   &
          avgflag='A', vtype=site_r8, hlms='CLM:ALM', flushval=0.0_r8,    &
          upfreq=1, ivar=ivar, initialize=initialize_variables, index = ih_demotion_carbonflux_si )

    call this%set_history_var(vname='PROMOTION_CARBONFLUX', units = 'gC/m2/s',               &
          long='promotion-associated biomass carbon flux from understory to canopy', use_default='active',   &
          avgflag='A', vtype=site_r8, hlms='CLM:ALM', flushval=0.0_r8,    &
          upfreq=1, ivar=ivar, initialize=initialize_variables, index = ih_promotion_carbonflux_si )

    call this%set_history_var(vname='MORTALITY_CARBONFLUX_CANOPY', units = 'gC/m2/s',               &
          long='flux of biomass carbon from live to dead pools from mortality of canopy plants', use_default='inactive',   &
          avgflag='A', vtype=site_r8, hlms='CLM:ALM', flushval=0.0_r8,    &
          upfreq=1, ivar=ivar, initialize=initialize_variables, index = ih_canopy_mortality_carbonflux_si )

    call this%set_history_var(vname='MORTALITY_CARBONFLUX_UNDERSTORY', units = 'gC/m2/s',               &
          long='flux of biomass carbon from live to dead pools from mortality of understory plants',use_default='inactive',&
          avgflag='A', vtype=site_r8, hlms='CLM:ALM', flushval=0.0_r8,    &
          upfreq=1, ivar=ivar, initialize=initialize_variables, index = ih_understory_mortality_carbonflux_si )


    call this%set_history_var(vname='NPLANT_SCAG',units = 'plants/ha',               &
          long='number of plants per hectare in each size x age class', use_default='inactive',   &
          avgflag='A', vtype=site_scag_r8, hlms='CLM:ALM', flushval=0.0_r8,    &
          upfreq=1, ivar=ivar, initialize=initialize_variables, index = ih_nplant_si_scag )

    call this%set_history_var(vname='NPLANT_CANOPY_SCAG',units = 'plants/ha',               &
          long='number of plants per hectare in canopy in each size x age class', use_default='inactive',   &
          avgflag='A', vtype=site_scag_r8, hlms='CLM:ALM', flushval=0.0_r8,    &
          upfreq=1, ivar=ivar, initialize=initialize_variables, index = ih_nplant_canopy_si_scag )

    call this%set_history_var(vname='NPLANT_UNDERSTORY_SCAG',units = 'plants/ha',               &
          long='number of plants per hectare in understory in each size x age class', use_default='inactive',   &
          avgflag='A', vtype=site_scag_r8, hlms='CLM:ALM', flushval=0.0_r8,    &
          upfreq=1, ivar=ivar, initialize=initialize_variables, index = ih_nplant_understory_si_scag )

    call this%set_history_var(vname='DDBH_CANOPY_SCAG',units = 'cm/yr/ha',               &
          long='growth rate of canopy plantsnumber of plants per hectare in canopy in each size x age class', use_default='inactive',   &
          avgflag='A', vtype=site_scag_r8, hlms='CLM:ALM', flushval=0.0_r8,    &
          upfreq=1, ivar=ivar, initialize=initialize_variables, index = ih_ddbh_canopy_si_scag )

    call this%set_history_var(vname='DDBH_UNDERSTORY_SCAG',units = 'cm/yr/ha',               &
          long='growth rate of understory plants in each size x age class', use_default='inactive',   &
          avgflag='A', vtype=site_scag_r8, hlms='CLM:ALM', flushval=0.0_r8,    &
          upfreq=1, ivar=ivar, initialize=initialize_variables, index = ih_ddbh_understory_si_scag )

    call this%set_history_var(vname='MORTALITY_CANOPY_SCAG',units = 'plants/ha/yr',               &
          long='mortality rate of canopy plants in each size x age class', use_default='inactive',   &
          avgflag='A', vtype=site_scag_r8, hlms='CLM:ALM', flushval=0.0_r8,    &
          upfreq=1, ivar=ivar, initialize=initialize_variables, index = ih_mortality_canopy_si_scag )

    call this%set_history_var(vname='MORTALITY_UNDERSTORY_SCAG',units = 'plants/ha/yr',               &
          long='mortality rate of understory plantsin each size x age class', use_default='inactive',   &
          avgflag='A', vtype=site_scag_r8, hlms='CLM:ALM', flushval=0.0_r8,    &
          upfreq=1, ivar=ivar, initialize=initialize_variables, index = ih_mortality_understory_si_scag )


    ! Carbon Flux (grid dimension x scpf) (THESE ARE DEFAULT INACTIVE!!!
    !                                     (BECAUSE THEY TAKE UP SPACE!!!
    ! ===================================================================================

    call this%set_history_var(vname='GPP_SCPF', units='kgC/m2/yr',            &
          long='gross primary production by pft/size', use_default='inactive',           &
          avgflag='A', vtype=site_size_pft_r8, hlms='CLM:ALM', flushval=0.0_r8,    &
          upfreq=1, ivar=ivar, initialize=initialize_variables, index = ih_gpp_si_scpf )

    call this%set_history_var(vname='GPP_CANOPY_SCPF', units='kgC/m2/yr',            &
          long='gross primary production of canopy plants by pft/size ', use_default='inactive', &
          avgflag='A', vtype=site_size_pft_r8, hlms='CLM:ALM', flushval=0.0_r8,    &
          upfreq=1, ivar=ivar, initialize=initialize_variables, index = ih_gpp_canopy_si_scpf )

    call this%set_history_var(vname='AR_CANOPY_SCPF', units='kgC/m2/yr',            &
          long='autotrophic respiration of canopy plants by pft/size', use_default='inactive',           &
          avgflag='A', vtype=site_size_pft_r8, hlms='CLM:ALM', flushval=0.0_r8,    &
          upfreq=1, ivar=ivar, initialize=initialize_variables, index = ih_ar_canopy_si_scpf )

    call this%set_history_var(vname='GPP_UNDERSTORY_SCPF', units='kgC/m2/yr',            &
          long='gross primary production of understory plants by pft/size', use_default='inactive',           &
          avgflag='A', vtype=site_size_pft_r8, hlms='CLM:ALM', flushval=0.0_r8,    &
          upfreq=1, ivar=ivar, initialize=initialize_variables, index = ih_gpp_understory_si_scpf )

    call this%set_history_var(vname='AR_UNDERSTORY_SCPF', units='kgC/m2/yr',            &
          long='autotrophic respiration of understory plants by pft/size', use_default='inactive',           &
          avgflag='A', vtype=site_size_pft_r8, hlms='CLM:ALM', flushval=0.0_r8,    &
          upfreq=1, ivar=ivar, initialize=initialize_variables, index = ih_ar_understory_si_scpf )

    call this%set_history_var(vname='NPP_SCPF', units='kgC/m2/yr',            &
          long='total net primary production by pft/size', use_default='inactive',       &
          avgflag='A', vtype=site_size_pft_r8, hlms='CLM:ALM', flushval=0.0_r8,    &
          upfreq=1, ivar=ivar, initialize=initialize_variables, index = ih_npp_totl_si_scpf )


    call this%set_history_var(vname='NPP_LEAF_SCPF', units='kgC/m2/yr',       &
          long='NPP flux into leaves by pft/size', use_default='inactive',               &
          avgflag='A', vtype=site_size_pft_r8, hlms='CLM:ALM', flushval=0.0_r8,    &
          upfreq=1, ivar=ivar, initialize=initialize_variables, index = ih_npp_leaf_si_scpf )

    call this%set_history_var(vname='NPP_SEED_SCPF', units='kgC/m2/yr',       &
          long='NPP flux into seeds by pft/size', use_default='inactive',                &
          avgflag='A', vtype=site_size_pft_r8, hlms='CLM:ALM', flushval=0.0_r8,    &
          upfreq=1, ivar=ivar, initialize=initialize_variables, index = ih_npp_seed_si_scpf )

    call this%set_history_var(vname='NPP_FNRT_SCPF', units='kgC/m2/yr',       &
          long='NPP flux into fine roots by pft/size', use_default='inactive',           &
          avgflag='A', vtype=site_size_pft_r8, hlms='CLM:ALM', flushval=0.0_r8,    &
          upfreq=1, ivar=ivar, initialize=initialize_variables, index = ih_npp_fnrt_si_scpf )

    call this%set_history_var(vname='NPP_BGSW_SCPF', units='kgC/m2/yr',       &
          long='NPP flux into below-ground sapwood by pft/size', use_default='inactive', &
          avgflag='A', vtype=site_size_pft_r8, hlms='CLM:ALM', flushval=0.0_r8,    &
          upfreq=1, ivar=ivar, initialize=initialize_variables, index = ih_npp_bgsw_si_scpf )

    call this%set_history_var(vname='NPP_BGDW_SCPF', units='kgC/m2/yr',       &
          long='NPP flux into below-ground deadwood by pft/size', use_default='inactive', &
          avgflag='A', vtype=site_size_pft_r8, hlms='CLM:ALM', flushval=0.0_r8,    &
          upfreq=1, ivar=ivar, initialize=initialize_variables, index = ih_npp_bgdw_si_scpf )

    call this%set_history_var(vname='NPP_AGSW_SCPF', units='kgC/m2/yr',       &
          long='NPP flux into above-ground sapwood by pft/size', use_default='inactive', &
          avgflag='A', vtype=site_size_pft_r8, hlms='CLM:ALM', flushval=0.0_r8,    &
          upfreq=1, ivar=ivar, initialize=initialize_variables, index = ih_npp_agsw_si_scpf )

    call this%set_history_var(vname = 'NPP_AGDW_SCPF', units='kgC/m2/yr',    &
          long='NPP flux into above-ground deadwood by pft/size', use_default='inactive', &
          avgflag='A', vtype=site_size_pft_r8, hlms='CLM:ALM', flushval=0.0_r8,    &
          upfreq=1, ivar=ivar, initialize=initialize_variables, index = ih_npp_agdw_si_scpf )

    call this%set_history_var(vname = 'NPP_STOR_SCPF', units='kgC/m2/yr',    &
          long='NPP flux into storage by pft/size', use_default='inactive',              &
          avgflag='A', vtype=site_size_pft_r8, hlms='CLM:ALM', flushval=0.0_r8,    &
          upfreq=1, ivar=ivar, initialize=initialize_variables, index = ih_npp_stor_si_scpf )

    call this%set_history_var(vname='DDBH_SCPF', units = 'cm/yr/ha',         &
          long='diameter growth increment by pft/size',use_default='inactive', &
          avgflag='A', vtype=site_size_pft_r8, hlms='CLM:ALM', flushval=0.0_r8,    &
          upfreq=1, ivar=ivar, initialize=initialize_variables, index = ih_ddbh_si_scpf )

    call this%set_history_var(vname='DDBH_CANOPY_SCPF', units = 'cm/yr/ha',         &
          long='diameter growth increment by pft/size',use_default='inactive', &
          avgflag='A', vtype=site_size_pft_r8, hlms='CLM:ALM', flushval=0.0_r8,    &
          upfreq=1, ivar=ivar, initialize=initialize_variables, index = ih_ddbh_canopy_si_scpf )

    call this%set_history_var(vname='DDBH_UNDERSTORY_SCPF', units = 'cm/yr/ha',         &
          long='diameter growth increment by pft/size',use_default='inactive', &
          avgflag='A', vtype=site_size_pft_r8, hlms='CLM:ALM', flushval=0.0_r8,    &
          upfreq=1, ivar=ivar, initialize=initialize_variables, index = ih_ddbh_understory_si_scpf )

    call this%set_history_var(vname='BA_SCPF', units = 'm2/ha',               &
          long='basal area by pft/size', use_default='inactive',   &
          avgflag='A', vtype=site_size_pft_r8, hlms='CLM:ALM', flushval=0.0_r8,    &
          upfreq=1, ivar=ivar, initialize=initialize_variables, index = ih_ba_si_scpf )

    call this%set_history_var(vname='NPLANT_SCPF', units = 'N/ha',         &
          long='stem number density by pft/size', use_default='inactive', &
          avgflag='A', vtype=site_size_pft_r8, hlms='CLM:ALM', flushval=0.0_r8,    &
          upfreq=1, ivar=ivar, initialize=initialize_variables, index = ih_nplant_si_scpf )

    call this%set_history_var(vname='M1_SCPF', units = 'N/ha/yr',          &
          long='background mortality by pft/size', use_default='inactive', &
          avgflag='A', vtype=site_size_pft_r8, hlms='CLM:ALM', flushval=0.0_r8,    &
          upfreq=1, ivar=ivar, initialize=initialize_variables, index = ih_m1_si_scpf )
    
    call this%set_history_var(vname='M2_SCPF', units = 'N/ha/yr',          &
          long='hydraulic mortality by pft/size',use_default='inactive', &
          avgflag='A', vtype=site_size_pft_r8, hlms='CLM:ALM', flushval=0.0_r8,    &
          upfreq=1, ivar=ivar, initialize=initialize_variables, index = ih_m2_si_scpf )

    call this%set_history_var(vname='M3_SCPF', units = 'N/ha/yr',          &
          long='carbon starvation mortality by pft/size', use_default='inactive', &
          avgflag='A', vtype=site_size_pft_r8, hlms='CLM:ALM', flushval=0.0_r8,    &
          upfreq=1, ivar=ivar, initialize=initialize_variables, index = ih_m3_si_scpf )

    call this%set_history_var(vname='M4_SCPF', units = 'N/ha/yr',          &
          long='impact mortality by pft/size',use_default='inactive', &
          avgflag='A', vtype=site_size_pft_r8, hlms='CLM:ALM', flushval=0.0_r8,    &
          upfreq=1, ivar=ivar, initialize=initialize_variables, index = ih_m4_si_scpf )

    call this%set_history_var(vname='M5_SCPF', units = 'N/ha/yr',          &
          long='fire mortality by pft/size',use_default='inactive', &
          avgflag='A', vtype=site_size_pft_r8, hlms='CLM:ALM', flushval=0.0_r8,    &
          upfreq=1, ivar=ivar, initialize=initialize_variables, index = ih_m5_si_scpf )

    call this%set_history_var(vname='M6_SCPF', units = 'N/ha/yr',          &
          long='termination mortality by pft/size',use_default='inactive', &
          avgflag='A', vtype=site_size_pft_r8, hlms='CLM:ALM', flushval=0.0_r8,    &
          upfreq=1, ivar=ivar, initialize=initialize_variables, index = ih_m6_si_scpf )


    !Logging
    call this%set_history_var(vname='M7_SCPF', units = 'N/ha/event',          &
          long='logging mortalities by pft/size',use_default='inactive', &
          avgflag='A', vtype=site_size_pft_r8, hlms='CLM:ALM', flushval=0.0_r8,    &
          upfreq=1, ivar=ivar, initialize=initialize_variables, index = ih_m7_si_scpf )






    call this%set_history_var(vname='MORTALITY_CANOPY_SCPF', units = 'N/ha/yr',          &
          long='total mortality of canopy plants by pft/size', use_default='inactive', &
          avgflag='A', vtype=site_size_pft_r8, hlms='CLM:ALM', flushval=0.0_r8,    &
          upfreq=1, ivar=ivar, initialize=initialize_variables, index = ih_mortality_canopy_si_scpf )

    call this%set_history_var(vname='BSTOR_CANOPY_SCPF', units = 'kgC/ha',          &
          long='biomass carbon in storage pools of canopy plants by pft/size', use_default='inactive', &
          avgflag='A', vtype=site_size_pft_r8, hlms='CLM:ALM', flushval=0.0_r8,    &
          upfreq=1, ivar=ivar, initialize=initialize_variables, index = ih_bstor_canopy_si_scpf )

    call this%set_history_var(vname='BLEAF_CANOPY_SCPF', units = 'kgC/ha',          &
          long='biomass carbon in leaf of canopy plants by pft/size', use_default='inactive', &
          avgflag='A', vtype=site_size_pft_r8, hlms='CLM:ALM', flushval=0.0_r8,    &
          upfreq=1, ivar=ivar, initialize=initialize_variables, index = ih_bleaf_canopy_si_scpf )

    call this%set_history_var(vname='NPLANT_CANOPY_SCPF', units = 'N/ha',         &
          long='stem number of canopy plants density by pft/size', use_default='inactive', &
          avgflag='A', vtype=site_size_pft_r8, hlms='CLM:ALM', flushval=0.0_r8,    &
          upfreq=1, ivar=ivar, initialize=initialize_variables, index = ih_nplant_canopy_si_scpf )

    call this%set_history_var(vname='MORTALITY_UNDERSTORY_SCPF', units = 'N/ha/yr',          &
          long='total mortality of understory plants by pft/size', use_default='inactive', &
          avgflag='A', vtype=site_size_pft_r8, hlms='CLM:ALM', flushval=0.0_r8,    &
          upfreq=1, ivar=ivar, initialize=initialize_variables, index = ih_mortality_understory_si_scpf )

    call this%set_history_var(vname='BSTOR_UNDERSTORY_SCPF', units = 'kgC/ha',          &
          long='biomass carbon in storage pools of understory plants by pft/size', use_default='inactive', &
          avgflag='A', vtype=site_size_pft_r8, hlms='CLM:ALM', flushval=0.0_r8,    &
          upfreq=1, ivar=ivar, initialize=initialize_variables, index = ih_bstor_understory_si_scpf )

    call this%set_history_var(vname='BLEAF_UNDERSTORY_SCPF', units = 'kgC/ha',          &
          long='biomass carbon in leaf of understory plants by pft/size', use_default='inactive', &
          avgflag='A', vtype=site_size_pft_r8, hlms='CLM:ALM', flushval=0.0_r8,    &
          upfreq=1, ivar=ivar, initialize=initialize_variables, index = ih_bleaf_understory_si_scpf )

    call this%set_history_var(vname='NPLANT_UNDERSTORY_SCPF', units = 'N/ha',         &
          long='stem number of understory plants density by pft/size', use_default='inactive', &
          avgflag='A', vtype=site_size_pft_r8, hlms='CLM:ALM', flushval=0.0_r8,    &
          upfreq=1, ivar=ivar, initialize=initialize_variables, index = ih_nplant_understory_si_scpf )

    call this%set_history_var(vname='CWD_AG_CWDSC', units='gC/m^2', &
          long='size-resolved AG CWD stocks', use_default='inactive', &
          avgflag='A', vtype=site_cwdsc_r8, hlms='CLM:ALM', flushval=0.0_r8,    &
          upfreq=1, ivar=ivar, initialize=initialize_variables, index = ih_cwd_ag_si_cwdsc )

    call this%set_history_var(vname='CWD_BG_CWDSC', units='gC/m^2', &
          long='size-resolved BG CWD stocks', use_default='inactive', &
          avgflag='A', vtype=site_cwdsc_r8, hlms='CLM:ALM', flushval=0.0_r8,    &
          upfreq=1, ivar=ivar, initialize=initialize_variables, index = ih_cwd_bg_si_cwdsc )

    call this%set_history_var(vname='CWD_AG_IN_CWDSC', units='gC/m^2/y', &
          long='size-resolved AG CWD input', use_default='inactive', &
          avgflag='A', vtype=site_cwdsc_r8, hlms='CLM:ALM', flushval=0.0_r8,    &
          upfreq=1, ivar=ivar, initialize=initialize_variables, index = ih_cwd_ag_in_si_cwdsc )

    call this%set_history_var(vname='CWD_BG_IN_CWDSC', units='gC/m^2/y', &
          long='size-resolved BG CWD input', use_default='inactive', &
          avgflag='A', vtype=site_cwdsc_r8, hlms='CLM:ALM', flushval=0.0_r8,    &
          upfreq=1, ivar=ivar, initialize=initialize_variables, index = ih_cwd_bg_in_si_cwdsc )

    call this%set_history_var(vname='CWD_AG_OUT_CWDSC', units='gC/m^2/y', &
          long='size-resolved AG CWD output', use_default='inactive', &
          avgflag='A', vtype=site_cwdsc_r8, hlms='CLM:ALM', flushval=0.0_r8,    &
          upfreq=1, ivar=ivar, initialize=initialize_variables, index = ih_cwd_ag_out_si_cwdsc )

    call this%set_history_var(vname='CWD_BG_OUT_CWDSC', units='gC/m^2/y', &
          long='size-resolved BG CWD output', use_default='inactive', &
          avgflag='A', vtype=site_cwdsc_r8, hlms='CLM:ALM', flushval=0.0_r8,    &
          upfreq=1, ivar=ivar, initialize=initialize_variables, index = ih_cwd_bg_out_si_cwdsc )

    ! Size structured diagnostics that require rapid updates (upfreq=2)

    call this%set_history_var(vname='AR_SCPF',units = 'kgC/m2/yr',          &
          long='total autotrophic respiration per m2 per year by pft/size',use_default='inactive',&
          avgflag='A', vtype=site_size_pft_r8, hlms='CLM:ALM', flushval=0.0_r8,    &
          upfreq=2, ivar=ivar, initialize=initialize_variables, index = ih_ar_si_scpf )
    
    call this%set_history_var(vname='AR_GROW_SCPF',units = 'kgC/m2/yr',          &
          long='growth autotrophic respiration per m2 per year by pft/size',use_default='inactive',&
          avgflag='A', vtype=site_size_pft_r8, hlms='CLM:ALM', flushval=0.0_r8,    &
          upfreq=2, ivar=ivar, initialize=initialize_variables, index = ih_ar_grow_si_scpf )

    call this%set_history_var(vname='AR_MAINT_SCPF',units = 'kgC/m2/yr',          &
          long='maintenance autotrophic respiration per m2 per year by pft/size',use_default='inactive',&
          avgflag='A', vtype=site_size_pft_r8, hlms='CLM:ALM', flushval=0.0_r8,    &
          upfreq=2, ivar=ivar, initialize=initialize_variables, index = ih_ar_maint_si_scpf )

    call this%set_history_var(vname='AR_DARKM_SCPF',units = 'kgC/m2/yr',          &
          long='dark portion of maintenance autotrophic respiration per m2 per year by pft/size',use_default='inactive',&
          avgflag='A', vtype=site_size_pft_r8,hlms='CLM:ALM', flushval=0.0_r8,    &
          upfreq=2, ivar=ivar, initialize=initialize_variables, index = ih_ar_darkm_si_scpf )

    call this%set_history_var(vname='AR_AGSAPM_SCPF',units = 'kgC/m2/yr',          &
          long='above-ground sapwood maintenance autotrophic respiration per m2 per year by pft/size',use_default='inactive',&
          avgflag='A', vtype=site_size_pft_r8,hlms='CLM:ALM', flushval=0.0_r8,    &
          upfreq=2, ivar=ivar, initialize=initialize_variables, index = ih_ar_agsapm_si_scpf )
    
    call this%set_history_var(vname='AR_CROOTM_SCPF',units = 'kgC/m2/yr',          &
          long='below-ground sapwood maintenance autotrophic respiration per m2 per year by pft/size',use_default='inactive',&
          avgflag='A', vtype=site_size_pft_r8,hlms='CLM:ALM', flushval=0.0_r8,    &
          upfreq=2, ivar=ivar, initialize=initialize_variables, index = ih_ar_crootm_si_scpf )

    call this%set_history_var(vname='AR_FROOTM_SCPF',units = 'kgC/m2/yr',          &
          long='fine root maintenance autotrophic respiration per m2 per year by pft/size',use_default='inactive',&
          avgflag='A', vtype=site_size_pft_r8, hlms='CLM:ALM', flushval=0.0_r8,    &
          upfreq=2, ivar=ivar, initialize=initialize_variables, index = ih_ar_frootm_si_scpf )

    ! size-class only variables

    call this%set_history_var(vname='DDBH_CANOPY_SCLS', units = 'cm/yr/ha',         &
          long='diameter growth increment by pft/size',use_default='inactive', &
          avgflag='A', vtype=site_size_r8, hlms='CLM:ALM', flushval=0.0_r8,    &
          upfreq=1, ivar=ivar, initialize=initialize_variables, index = ih_ddbh_canopy_si_scls )

    call this%set_history_var(vname='DDBH_UNDERSTORY_SCLS', units = 'cm/yr/ha',         &
          long='diameter growth increment by pft/size',use_default='inactive', &
          avgflag='A', vtype=site_size_r8, hlms='CLM:ALM', flushval=0.0_r8,    &
          upfreq=1, ivar=ivar, initialize=initialize_variables, index = ih_ddbh_understory_si_scls )

    call this%set_history_var(vname='YESTERDAYCANLEV_CANOPY_SCLS', units = 'indiv/ha',               &
          long='Yesterdays canopy level for canopy plants by size class', use_default='inactive',   &
          avgflag='A', vtype=site_size_r8, hlms='CLM:ALM', flushval=0.0_r8,    &
          upfreq=1, ivar=ivar, initialize=initialize_variables, index = ih_yesterdaycanopylevel_canopy_si_scls )

    call this%set_history_var(vname='YESTERDAYCANLEV_UNDERSTORY_SCLS', units = 'indiv/ha',               &
          long='Yesterdays canopy level for understory plants by size class', use_default='inactive',   &
          avgflag='A', vtype=site_size_r8, hlms='CLM:ALM', flushval=0.0_r8,    &
          upfreq=1, ivar=ivar, initialize=initialize_variables, index = ih_yesterdaycanopylevel_understory_si_scls )

    call this%set_history_var(vname='BA_SCLS', units = 'm2/ha',               &
          long='basal area by size class', use_default='inactive',   &
          avgflag='A', vtype=site_size_r8, hlms='CLM:ALM', flushval=0.0_r8,    &
          upfreq=1, ivar=ivar, initialize=initialize_variables, index = ih_ba_si_scls )

    call this%set_history_var(vname='DEMOTION_RATE_SCLS', units = 'indiv/ha/yr',               &
          long='demotion rate from canopy to understory by size class', use_default='inactive',   &
          avgflag='A', vtype=site_size_r8, hlms='CLM:ALM', flushval=0.0_r8,    &
          upfreq=1, ivar=ivar, initialize=initialize_variables, index = ih_demotion_rate_si_scls )

    call this%set_history_var(vname='PROMOTION_RATE_SCLS', units = 'indiv/ha/yr',               &
          long='promotion rate from understory to canopy by size class', use_default='inactive',   &
          avgflag='A', vtype=site_size_r8, hlms='CLM:ALM', flushval=0.0_r8,    &
          upfreq=1, ivar=ivar, initialize=initialize_variables, index = ih_promotion_rate_si_scls )

    call this%set_history_var(vname='NPLANT_CANOPY_SCLS', units = 'indiv/ha',               &
          long='number of canopy plants by size class', use_default='inactive',   &
          avgflag='A', vtype=site_size_r8, hlms='CLM:ALM', flushval=0.0_r8,    &
          upfreq=1, ivar=ivar, initialize=initialize_variables, index = ih_nplant_canopy_si_scls )

    call this%set_history_var(vname='MORTALITY_CANOPY_SCLS', units = 'indiv/ha/yr',               &
          long='total mortality of canopy trees by size class', use_default='inactive',   &
          avgflag='A', vtype=site_size_r8, hlms='CLM:ALM', flushval=0.0_r8,    &
          upfreq=1, ivar=ivar, initialize=initialize_variables, index = ih_mortality_canopy_si_scls )

    call this%set_history_var(vname='NPLANT_UNDERSTORY_SCLS', units = 'indiv/ha',               &
          long='number of understory plants by size class', use_default='inactive',   &
          avgflag='A', vtype=site_size_r8, hlms='CLM:ALM', flushval=0.0_r8,    &
          upfreq=1, ivar=ivar, initialize=initialize_variables, index = ih_nplant_understory_si_scls )

    call this%set_history_var(vname='MORTALITY_UNDERSTORY_SCLS', units = 'indiv/ha/yr',               &
          long='total mortality of understory trees by size class', use_default='inactive',   &
          avgflag='A', vtype=site_size_r8, hlms='CLM:ALM', flushval=0.0_r8,    &
          upfreq=1, ivar=ivar, initialize=initialize_variables, index = ih_mortality_understory_si_scls )

    call this%set_history_var(vname='TRIMMING_CANOPY_SCLS', units = 'indiv/ha',               &
          long='trimming term of canopy plants by size class', use_default='inactive',   &
          avgflag='A', vtype=site_size_r8, hlms='CLM:ALM', flushval=0.0_r8,    &
          upfreq=1, ivar=ivar, initialize=initialize_variables, index = ih_trimming_canopy_si_scls )

    call this%set_history_var(vname='TRIMMING_UNDERSTORY_SCLS', units = 'indiv/ha',               &
          long='trimming term of understory plants by size class', use_default='inactive',   &
          avgflag='A', vtype=site_size_r8, hlms='CLM:ALM', flushval=0.0_r8,    &
          upfreq=1, ivar=ivar, initialize=initialize_variables, index = ih_trimming_understory_si_scls )

    call this%set_history_var(vname='CROWN_AREA_CANOPY_SCLS', units = 'm2/ha',               &
          long='total crown area of canopy plants by size class', use_default='inactive',   &
          avgflag='A', vtype=site_size_r8, hlms='CLM:ALM', flushval=0.0_r8,    &
          upfreq=1, ivar=ivar, initialize=initialize_variables, index = ih_crown_area_canopy_si_scls )

    call this%set_history_var(vname='CROWN_AREA_UNDERSTORY_SCLS', units = 'm2/ha',               &
          long='total crown area of understory plants by size class', use_default='inactive',   &
          avgflag='A', vtype=site_size_r8, hlms='CLM:ALM', flushval=0.0_r8,    &
          upfreq=1, ivar=ivar, initialize=initialize_variables, index = ih_crown_area_understory_si_scls )

    call this%set_history_var(vname='LEAF_MD_CANOPY_SCLS', units = 'kg C / ha / yr',               &
          long='LEAF_MD for canopy plants by size class', use_default='inactive',   &
          avgflag='A', vtype=site_size_r8, hlms='CLM:ALM', flushval=0.0_r8,    &
          upfreq=1, ivar=ivar, initialize=initialize_variables, index = ih_leaf_md_canopy_si_scls )
    
    call this%set_history_var(vname='ROOT_MD_CANOPY_SCLS', units = 'kg C / ha / yr',               &
          long='ROOT_MD for canopy plants by size class', use_default='inactive',   &
          avgflag='A', vtype=site_size_r8, hlms='CLM:ALM', flushval=0.0_r8,    &
          upfreq=1, ivar=ivar, initialize=initialize_variables, index = ih_root_md_canopy_si_scls )
    
    call this%set_history_var(vname='CARBON_BALANCE_CANOPY_SCLS', units = 'kg C / ha / yr',               &
          long='CARBON_BALANCE for canopy plants by size class', use_default='inactive',   &
          avgflag='A', vtype=site_size_r8, hlms='CLM:ALM', flushval=0.0_r8,    &
          upfreq=1, ivar=ivar, initialize=initialize_variables, index = ih_carbon_balance_canopy_si_scls )
    
    call this%set_history_var(vname='SEED_PROD_CANOPY_SCLS', units = 'kg C / ha / yr',               &
          long='SEED_PROD for canopy plants by size class', use_default='inactive',   &
          avgflag='A', vtype=site_size_r8, hlms='CLM:ALM', flushval=0.0_r8,    &
          upfreq=1, ivar=ivar, initialize=initialize_variables, index = ih_seed_prod_canopy_si_scls )
    
    call this%set_history_var(vname='DBALIVEDT_CANOPY_SCLS', units = 'kg C / ha / yr',               &
          long='DBALIVEDT for canopy plants by size class', use_default='inactive',   &
          avgflag='A', vtype=site_size_r8, hlms='CLM:ALM', flushval=0.0_r8,    &
          upfreq=1, ivar=ivar, initialize=initialize_variables, index = ih_dbalivedt_canopy_si_scls )
    
    call this%set_history_var(vname='DBDEADDT_CANOPY_SCLS', units = 'kg C / ha / yr',               &
          long='DBDEADDT for canopy plants by size class', use_default='inactive',   &
          avgflag='A', vtype=site_size_r8, hlms='CLM:ALM', flushval=0.0_r8,    &
          upfreq=1, ivar=ivar, initialize=initialize_variables, index = ih_dbdeaddt_canopy_si_scls )
    
    call this%set_history_var(vname='DBSTOREDT_CANOPY_SCLS', units = 'kg C / ha / yr',               &
          long='DBSTOREDT for canopy plants by size class', use_default='inactive',   &
          avgflag='A', vtype=site_size_r8, hlms='CLM:ALM', flushval=0.0_r8,    &
          upfreq=1, ivar=ivar, initialize=initialize_variables, index = ih_dbstoredt_canopy_si_scls )
    
    call this%set_history_var(vname='STORAGE_FLUX_CANOPY_SCLS', units = 'kg C / ha / yr',               &
          long='STORAGE_FLUX for canopy plants by size class', use_default='inactive',   &
          avgflag='A', vtype=site_size_r8, hlms='CLM:ALM', flushval=0.0_r8,    &
          upfreq=1, ivar=ivar, initialize=initialize_variables, index = ih_storage_flux_canopy_si_scls )
    
    call this%set_history_var(vname='NPP_LEAF_CANOPY_SCLS', units = 'kg C / ha / yr',               &
          long='NPP_LEAF for canopy plants by size class', use_default='inactive',   &
          avgflag='A', vtype=site_size_r8, hlms='CLM:ALM', flushval=0.0_r8,    &
          upfreq=1, ivar=ivar, initialize=initialize_variables, index = ih_npp_leaf_canopy_si_scls )
    
    call this%set_history_var(vname='NPP_FROOT_CANOPY_SCLS', units = 'kg C / ha / yr',               &
          long='NPP_FROOT for canopy plants by size class', use_default='inactive',   &
          avgflag='A', vtype=site_size_r8, hlms='CLM:ALM', flushval=0.0_r8,    &
          upfreq=1, ivar=ivar, initialize=initialize_variables, index = ih_npp_froot_canopy_si_scls )
    
    call this%set_history_var(vname='NPP_BSW_CANOPY_SCLS', units = 'kg C / ha / yr',               &
          long='NPP_BSW for canopy plants by size class', use_default='inactive',   &
          avgflag='A', vtype=site_size_r8, hlms='CLM:ALM', flushval=0.0_r8,    &
          upfreq=1, ivar=ivar, initialize=initialize_variables, index = ih_npp_bsw_canopy_si_scls )
    
    call this%set_history_var(vname='NPP_BDEAD_CANOPY_SCLS', units = 'kg C / ha / yr',               &
          long='NPP_BDEAD for canopy plants by size class', use_default='inactive',   &
          avgflag='A', vtype=site_size_r8, hlms='CLM:ALM', flushval=0.0_r8,    &
          upfreq=1, ivar=ivar, initialize=initialize_variables, index = ih_npp_bdead_canopy_si_scls )
    
    call this%set_history_var(vname='NPP_BSEED_CANOPY_SCLS', units = 'kg C / ha / yr',               &
          long='NPP_BSEED for canopy plants by size class', use_default='inactive',   &
          avgflag='A', vtype=site_size_r8, hlms='CLM:ALM', flushval=0.0_r8,    &
          upfreq=1, ivar=ivar, initialize=initialize_variables, index = ih_npp_bseed_canopy_si_scls )
    
    call this%set_history_var(vname='NPP_STORE_CANOPY_SCLS', units = 'kg C / ha / yr',               &
          long='NPP_STORE for canopy plants by size class', use_default='inactive',   &
          avgflag='A', vtype=site_size_r8, hlms='CLM:ALM', flushval=0.0_r8,    &
          upfreq=1, ivar=ivar, initialize=initialize_variables, index = ih_npp_store_canopy_si_scls )
    
    call this%set_history_var(vname='RDARK_CANOPY_SCLS', units = 'kg C / ha / yr',               &
          long='RDARK for canopy plants by size class', use_default='inactive',   &
          avgflag='A', vtype=site_size_r8, hlms='CLM:ALM', flushval=0.0_r8,    &
          upfreq=2, ivar=ivar, initialize=initialize_variables, index = ih_rdark_canopy_si_scls )
    
    call this%set_history_var(vname='LIVESTEM_MR_CANOPY_SCLS', units = 'kg C / ha / yr',               &
          long='LIVESTEM_MR for canopy plants by size class', use_default='inactive',   &
          avgflag='A', vtype=site_size_r8, hlms='CLM:ALM', flushval=0.0_r8,    &
          upfreq=2, ivar=ivar, initialize=initialize_variables, index = ih_livestem_mr_canopy_si_scls )
    
    call this%set_history_var(vname='LIVECROOT_MR_CANOPY_SCLS', units = 'kg C / ha / yr',               &
          long='LIVECROOT_MR for canopy plants by size class', use_default='inactive',   &
          avgflag='A', vtype=site_size_r8, hlms='CLM:ALM', flushval=0.0_r8,    &
          upfreq=2, ivar=ivar, initialize=initialize_variables, index = ih_livecroot_mr_canopy_si_scls )
    
    call this%set_history_var(vname='FROOT_MR_CANOPY_SCLS', units = 'kg C / ha / yr',               &
          long='FROOT_MR for canopy plants by size class', use_default='inactive',   &
          avgflag='A', vtype=site_size_r8, hlms='CLM:ALM', flushval=0.0_r8,    &
          upfreq=2, ivar=ivar, initialize=initialize_variables, index = ih_froot_mr_canopy_si_scls )
    
    call this%set_history_var(vname='RESP_G_CANOPY_SCLS', units = 'kg C / ha / yr',               &
          long='RESP_G for canopy plants by size class', use_default='inactive',   &
          avgflag='A', vtype=site_size_r8, hlms='CLM:ALM', flushval=0.0_r8,    &
          upfreq=2, ivar=ivar, initialize=initialize_variables, index = ih_resp_g_canopy_si_scls )
    
    call this%set_history_var(vname='RESP_M_CANOPY_SCLS', units = 'kg C / ha / yr',               &
          long='RESP_M for canopy plants by size class', use_default='inactive',   &
          avgflag='A', vtype=site_size_r8, hlms='CLM:ALM', flushval=0.0_r8,    &
          upfreq=2, ivar=ivar, initialize=initialize_variables, index = ih_resp_m_canopy_si_scls )

    call this%set_history_var(vname='LEAF_MD_UNDERSTORY_SCLS', units = 'kg C / ha / yr',               &
          long='LEAF_MD for understory plants by size class', use_default='inactive',   &
          avgflag='A', vtype=site_size_r8, hlms='CLM:ALM', flushval=0.0_r8,    &
          upfreq=1, ivar=ivar, initialize=initialize_variables, index = ih_leaf_md_understory_si_scls )
    
    call this%set_history_var(vname='ROOT_MD_UNDERSTORY_SCLS', units = 'kg C / ha / yr',               &
          long='ROOT_MD for understory plants by size class', use_default='inactive',   &
          avgflag='A', vtype=site_size_r8, hlms='CLM:ALM', flushval=0.0_r8,    &
          upfreq=1, ivar=ivar, initialize=initialize_variables, index = ih_root_md_understory_si_scls )
    
    call this%set_history_var(vname='CARBON_BALANCE_UNDERSTORY_SCLS', units = 'kg C / ha / yr',               &
          long='CARBON_BALANCE for understory plants by size class', use_default='inactive',   &
          avgflag='A', vtype=site_size_r8, hlms='CLM:ALM', flushval=0.0_r8,    &
          upfreq=1, ivar=ivar, initialize=initialize_variables, index = ih_carbon_balance_understory_si_scls )
    
    call this%set_history_var(vname='SEED_PROD_UNDERSTORY_SCLS', units = 'kg C / ha / yr',               &
          long='SEED_PROD for understory plants by size class', use_default='inactive',   &
          avgflag='A', vtype=site_size_r8, hlms='CLM:ALM', flushval=0.0_r8,    &
          upfreq=1, ivar=ivar, initialize=initialize_variables, index = ih_seed_prod_understory_si_scls )
    
    call this%set_history_var(vname='DBALIVEDT_UNDERSTORY_SCLS', units = 'kg C / ha / yr',               &
          long='DBALIVEDT for understory plants by size class', use_default='inactive',   &
          avgflag='A', vtype=site_size_r8, hlms='CLM:ALM', flushval=0.0_r8,    &
          upfreq=1, ivar=ivar, initialize=initialize_variables, index = ih_dbalivedt_understory_si_scls )
    
    call this%set_history_var(vname='DBDEADDT_UNDERSTORY_SCLS', units = 'kg C / ha / yr',               &
          long='DBDEADDT for understory plants by size class', use_default='inactive',   &
          avgflag='A', vtype=site_size_r8, hlms='CLM:ALM', flushval=0.0_r8,    &
          upfreq=1, ivar=ivar, initialize=initialize_variables, index = ih_dbdeaddt_understory_si_scls )
    
    call this%set_history_var(vname='DBSTOREDT_UNDERSTORY_SCLS', units = 'kg C / ha / yr',               &
          long='DBSTOREDT for understory plants by size class', use_default='inactive',   &
          avgflag='A', vtype=site_size_r8, hlms='CLM:ALM', flushval=0.0_r8,    &
          upfreq=1, ivar=ivar, initialize=initialize_variables, index = ih_dbstoredt_understory_si_scls )
    
    call this%set_history_var(vname='STORAGE_FLUX_UNDERSTORY_SCLS', units = 'kg C / ha / yr',               &
          long='STORAGE_FLUX for understory plants by size class', use_default='inactive',   &
          avgflag='A', vtype=site_size_r8, hlms='CLM:ALM', flushval=0.0_r8,    &
          upfreq=1, ivar=ivar, initialize=initialize_variables, index = ih_storage_flux_understory_si_scls )
    
    call this%set_history_var(vname='NPP_LEAF_UNDERSTORY_SCLS', units = 'kg C / ha / yr',               &
          long='NPP_LEAF for understory plants by size class', use_default='inactive',   &
          avgflag='A', vtype=site_size_r8, hlms='CLM:ALM', flushval=0.0_r8,    &
          upfreq=1, ivar=ivar, initialize=initialize_variables, index = ih_npp_leaf_understory_si_scls )
    
    call this%set_history_var(vname='NPP_FROOT_UNDERSTORY_SCLS', units = 'kg C / ha / yr',               &
          long='NPP_FROOT for understory plants by size class', use_default='inactive',   &
          avgflag='A', vtype=site_size_r8, hlms='CLM:ALM', flushval=0.0_r8,    &
          upfreq=1, ivar=ivar, initialize=initialize_variables, index = ih_npp_froot_understory_si_scls )
    
    call this%set_history_var(vname='NPP_BSW_UNDERSTORY_SCLS', units = 'kg C / ha / yr',               &
          long='NPP_BSW for understory plants by size class', use_default='inactive',   &
          avgflag='A', vtype=site_size_r8, hlms='CLM:ALM', flushval=0.0_r8,    &
          upfreq=1, ivar=ivar, initialize=initialize_variables, index = ih_npp_bsw_understory_si_scls )
    
    call this%set_history_var(vname='NPP_BDEAD_UNDERSTORY_SCLS', units = 'kg C / ha / yr',               &
          long='NPP_BDEAD for understory plants by size class', use_default='inactive',   &
          avgflag='A', vtype=site_size_r8, hlms='CLM:ALM', flushval=0.0_r8,    &
          upfreq=1, ivar=ivar, initialize=initialize_variables, index = ih_npp_bdead_understory_si_scls )
    
    call this%set_history_var(vname='NPP_BSEED_UNDERSTORY_SCLS', units = 'kg C / ha / yr',               &
          long='NPP_BSEED for understory plants by size class', use_default='inactive',   &
          avgflag='A', vtype=site_size_r8, hlms='CLM:ALM', flushval=0.0_r8,    &
          upfreq=1, ivar=ivar, initialize=initialize_variables, index = ih_npp_bseed_understory_si_scls )
    
    call this%set_history_var(vname='NPP_STORE_UNDERSTORY_SCLS', units = 'kg C / ha / yr',               &
          long='NPP_STORE for understory plants by size class', use_default='inactive',   &
          avgflag='A', vtype=site_size_r8, hlms='CLM:ALM', flushval=0.0_r8,    &
          upfreq=1, ivar=ivar, initialize=initialize_variables, index = ih_npp_store_understory_si_scls )
    
    call this%set_history_var(vname='RDARK_UNDERSTORY_SCLS', units = 'kg C / ha / yr',               &
          long='RDARK for understory plants by size class', use_default='inactive',   &
          avgflag='A', vtype=site_size_r8, hlms='CLM:ALM', flushval=0.0_r8,    &
          upfreq=2, ivar=ivar, initialize=initialize_variables, index = ih_rdark_understory_si_scls )
    
    call this%set_history_var(vname='LIVESTEM_MR_UNDERSTORY_SCLS', units = 'kg C / ha / yr',               &
          long='LIVESTEM_MR for understory plants by size class', use_default='inactive',   &
          avgflag='A', vtype=site_size_r8, hlms='CLM:ALM', flushval=0.0_r8,    &
          upfreq=2, ivar=ivar, initialize=initialize_variables, index = ih_livestem_mr_understory_si_scls )
    
    call this%set_history_var(vname='LIVECROOT_MR_UNDERSTORY_SCLS', units = 'kg C / ha / yr',               &
          long='LIVECROOT_MR for understory plants by size class', use_default='inactive',   &
          avgflag='A', vtype=site_size_r8, hlms='CLM:ALM', flushval=0.0_r8,    &
          upfreq=2, ivar=ivar, initialize=initialize_variables, index = ih_livecroot_mr_understory_si_scls )
    
    call this%set_history_var(vname='FROOT_MR_UNDERSTORY_SCLS', units = 'kg C / ha / yr',               &
          long='FROOT_MR for understory plants by size class', use_default='inactive',   &
          avgflag='A', vtype=site_size_r8, hlms='CLM:ALM', flushval=0.0_r8,    &
          upfreq=2, ivar=ivar, initialize=initialize_variables, index = ih_froot_mr_understory_si_scls )
    
    call this%set_history_var(vname='RESP_G_UNDERSTORY_SCLS', units = 'kg C / ha / yr',               &
          long='RESP_G for understory plants by size class', use_default='inactive',   &
          avgflag='A', vtype=site_size_r8, hlms='CLM:ALM', flushval=0.0_r8,    &
          upfreq=2, ivar=ivar, initialize=initialize_variables, index = ih_resp_g_understory_si_scls )
    
    call this%set_history_var(vname='RESP_M_UNDERSTORY_SCLS', units = 'kg C / ha / yr',               &
          long='RESP_M for understory plants by size class', use_default='inactive',   &
          avgflag='A', vtype=site_size_r8, hlms='CLM:ALM', flushval=0.0_r8,    &
          upfreq=2, ivar=ivar, initialize=initialize_variables, index = ih_resp_m_understory_si_scls )


    ! CARBON BALANCE VARIABLES THAT DEPEND ON HLM BGC INPUTS

    call this%set_history_var(vname='NEP', units='gC/m^2/s', &
          long='net ecosystem production', use_default='active', &
          avgflag='A', vtype=site_r8, hlms='CLM:ALM', flushval=hlm_hio_ignore_val,    &
          upfreq=3, ivar=ivar, initialize=initialize_variables, index = ih_nep_si )

    call this%set_history_var(vname='Fire_Closs', units='gC/m^2/s', &
          long='ED/SPitfire Carbon loss to atmosphere', use_default='active', &
          avgflag='A', vtype=site_r8, hlms='CLM:ALM', flushval=hlm_hio_ignore_val,    &
          upfreq=3, ivar=ivar, initialize=initialize_variables, index = ih_fire_c_to_atm_si )
   
    call this%set_history_var(vname='NBP', units='gC/m^2/s', &
          long='net biosphere production', use_default='active', &
          avgflag='A', vtype=site_r8, hlms='CLM:ALM', flushval=hlm_hio_ignore_val,    &
          upfreq=3, ivar=ivar, initialize=initialize_variables, index = ih_nbp_si )
   
    call this%set_history_var(vname='TOTECOSYSC', units='gC/m^2',  &
         long='total ecosystem carbon', use_default='active', &
         avgflag='A', vtype=site_r8, hlms='CLM:ALM', flushval=hlm_hio_ignore_val,    &
         upfreq=3, ivar=ivar, initialize=initialize_variables, index = ih_totecosysc_si )
    
    call this%set_history_var(vname='CBALANCE_ERROR_ED', units='gC/m^2/s',  &
         long='total carbon balance error on ED side', use_default='active', &
         avgflag='A', vtype=site_r8, hlms='CLM:ALM', flushval=hlm_hio_ignore_val,    &
         upfreq=3, ivar=ivar, initialize=initialize_variables, index = ih_cbal_err_fates_si )

    call this%set_history_var(vname='CBALANCE_ERROR_BGC', units='gC/m^2/s',  &
         long='total carbon balance error on HLMs BGC side', use_default='active', &
         avgflag='A', vtype=site_r8, hlms='CLM:ALM', flushval=hlm_hio_ignore_val,    &
         upfreq=3, ivar=ivar, initialize=initialize_variables, index = ih_cbal_err_bgc_si )
    
    call this%set_history_var(vname='CBALANCE_ERROR_TOTAL', units='gC/m^2/s', &
          long='total carbon balance error total', use_default='active', &
          avgflag='A', vtype=site_r8, hlms='CLM:ALM', flushval=hlm_hio_ignore_val,    &
          upfreq=3, ivar=ivar, initialize=initialize_variables, index = ih_cbal_err_tot_si )
    
    call this%set_history_var(vname='BIOMASS_STOCK_COL', units='gC/m^2',  &
          long='total ED biomass carbon at the column level', use_default='active', &
          avgflag='A', vtype=site_r8, hlms='CLM:ALM', flushval=hlm_hio_ignore_val,    &
          upfreq=3, ivar=ivar, initialize=initialize_variables, index = ih_biomass_stock_si )
    
    call this%set_history_var(vname='ED_LITTER_STOCK_COL', units='gC/m^2', &
          long='total ED litter carbon at the column level', use_default='active', &
          avgflag='A', vtype=site_r8, hlms='CLM:ALM', flushval=hlm_hio_ignore_val,    &
          upfreq=3, ivar=ivar, initialize=initialize_variables, index = ih_litter_stock_si )
    
    call this%set_history_var(vname='CWD_STOCK_COL', units='gC/m^2', &
          long='total CWD carbon at the column level', use_default='active', &
          avgflag='A', vtype=site_r8, hlms='CLM:ALM', flushval=hlm_hio_ignore_val,    &
          upfreq=3, ivar=ivar, initialize=initialize_variables, index = ih_cwd_stock_si )
   

    ! PLANT HYDRAULICS

    if(hlm_use_planthydro.eq.itrue) then
       
       call this%set_history_var(vname='FATES_ERRH2O_SCPF', units='kg/indiv/s', &
             long='mean individual water balance error', use_default='active', &
             avgflag='A', vtype=site_size_pft_r8, hlms='CLM:ALM', flushval=hlm_hio_ignore_val,    &
             upfreq=4, ivar=ivar, initialize=initialize_variables, index = ih_errh2o_scpf )

       call this%set_history_var(vname='FATES_TRAN_SCPF', units='kg/indiv/s', &
             long='mean individual transpiration rate', use_default='active', &
             avgflag='A', vtype=site_size_pft_r8, hlms='CLM:ALM', flushval=hlm_hio_ignore_val,    &
             upfreq=4, ivar=ivar, initialize=initialize_variables, index = ih_tran_scpf )

       call this%set_history_var(vname='FATES_ROOTUPTAKE_SCPF', units='kg/indiv/s', &
             long='mean individual root uptake rate', use_default='active', &
             avgflag='A', vtype=site_size_pft_r8, hlms='CLM:ALM', flushval=hlm_hio_ignore_val,    &
             upfreq=4, ivar=ivar, initialize=initialize_variables, index = ih_rootuptake_scpf )

       call this%set_history_var(vname='FATES_ROOTUPTAKE01_SCPF', units='kg/indiv/s', &
             long='mean individual root uptake rate, layer 1', use_default='active', &
             avgflag='A', vtype=site_size_pft_r8, hlms='CLM:ALM', flushval=hlm_hio_ignore_val,    &
             upfreq=4, ivar=ivar, initialize=initialize_variables, index = ih_rootuptake01_scpf )
       
       call this%set_history_var(vname='FATES_ROOTUPTAKE02_SCPF', units='kg/indiv/s', &
             long='mean individual root uptake rate, layer 2', use_default='active', &
             avgflag='A', vtype=site_size_pft_r8, hlms='CLM:ALM', flushval=hlm_hio_ignore_val,    &
             upfreq=4, ivar=ivar, initialize=initialize_variables, index = ih_rootuptake02_scpf )
       
       call this%set_history_var(vname='FATES_ROOTUPTAKE03_SCPF', units='kg/indiv/s', &
             long='mean individual root uptake rate, layer 3', use_default='active', &
             avgflag='A', vtype=site_size_pft_r8, hlms='CLM:ALM', flushval=hlm_hio_ignore_val,    &
             upfreq=4, ivar=ivar, initialize=initialize_variables, index = ih_rootuptake03_scpf )
       
       call this%set_history_var(vname='FATES_ROOTUPTAKE04_SCPF', units='kg/indiv/s', &
             long='mean individual root uptake rate, layer 4', use_default='active', &
             avgflag='A', vtype=site_size_pft_r8, hlms='CLM:ALM', flushval=hlm_hio_ignore_val,    &
             upfreq=4, ivar=ivar, initialize=initialize_variables, index = ih_rootuptake04_scpf )
       
       call this%set_history_var(vname='FATES_ROOTUPTAKE05_SCPF', units='kg/indiv/s', &
             long='mean individual root uptake rate, layer 5', use_default='active', &
             avgflag='A', vtype=site_size_pft_r8, hlms='CLM:ALM', flushval=hlm_hio_ignore_val,    &
             upfreq=4, ivar=ivar, initialize=initialize_variables, index = ih_rootuptake05_scpf )
       
       call this%set_history_var(vname='FATES_ROOTUPTAKE06_SCPF', units='kg/indiv/s', &
             long='mean individual root uptake rate, layer 6', use_default='active', &
             avgflag='A', vtype=site_size_pft_r8, hlms='CLM:ALM', flushval=hlm_hio_ignore_val,    &
             upfreq=4, ivar=ivar, initialize=initialize_variables, index = ih_rootuptake06_scpf )
          
       call this%set_history_var(vname='FATES_ROOTUPTAKE07_SCPF', units='kg/indiv/s', &
             long='mean individual root uptake rate, layer 7', use_default='active', &
             avgflag='A', vtype=site_size_pft_r8, hlms='CLM:ALM', flushval=hlm_hio_ignore_val,    &
             upfreq=4, ivar=ivar, initialize=initialize_variables, index = ih_rootuptake07_scpf )
       
       call this%set_history_var(vname='FATES_ROOTUPTAKE08_SCPF', units='kg/indiv/s', &
             long='mean individual root uptake rate, layer 8', use_default='active', &
             avgflag='A', vtype=site_size_pft_r8, hlms='CLM:ALM', flushval=hlm_hio_ignore_val,    &
             upfreq=4, ivar=ivar, initialize=initialize_variables, index = ih_rootuptake08_scpf )
       
       call this%set_history_var(vname='FATES_ROOTUPTAKE09_SCPF', units='kg/indiv/s', &
             long='mean individual root uptake rate, layer 9', use_default='active', &
             avgflag='A', vtype=site_size_pft_r8, hlms='CLM:ALM', flushval=hlm_hio_ignore_val,    &
             upfreq=4, ivar=ivar, initialize=initialize_variables, index = ih_rootuptake09_scpf )
       
       call this%set_history_var(vname='FATES_ROOTUPTAKE10_SCPF', units='kg/indiv/s', &
             long='mean individual root uptake rate, layer 10', use_default='active', &
             avgflag='A', vtype=site_size_pft_r8, hlms='CLM:ALM', flushval=hlm_hio_ignore_val,    &
             upfreq=4, ivar=ivar, initialize=initialize_variables, index = ih_rootuptake10_scpf )

       call this%set_history_var(vname='FATES_SAPFLOW_COL_SCPF', units='kg/indiv/s', &
             long='individual sap flow rate', use_default='active', &
             avgflag='A', vtype=site_size_pft_r8, hlms='CLM:ALM', flushval=hlm_hio_ignore_val,    &
             upfreq=4, ivar=ivar, initialize=initialize_variables, index = ih_sapflow_scpf )
       
       call this%set_history_var(vname='FATES_ITERH1_COL_SCPF', units='count/indiv/step', &
             long='number of outer iterations required to achieve tolerable water balance error', use_default='active', &
             avgflag='A', vtype=site_size_pft_r8, hlms='CLM:ALM', flushval=hlm_hio_ignore_val,    &
             upfreq=4, ivar=ivar, initialize=initialize_variables, index = ih_iterh1_scpf )
       
       call this%set_history_var(vname='FATES_ITERH2_COL_SCPF', units='count/indiv/step', &
             long='number of inner iterations required to achieve tolerable water balance error', use_default='active', &
             avgflag='A', vtype=site_size_pft_r8, hlms='CLM:ALM', flushval=hlm_hio_ignore_val,    &
             upfreq=4, ivar=ivar, initialize=initialize_variables, index = ih_iterh2_scpf )
       
       call this%set_history_var(vname='FATES_ATH_COL_SCPF', units='m3 m-3', &
             long='absorbing root water content', use_default='active', &
             avgflag='A', vtype=site_size_pft_r8, hlms='CLM:ALM', flushval=hlm_hio_ignore_val,    &
             upfreq=4, ivar=ivar, initialize=initialize_variables, index = ih_ath_scpf )
       
       call this%set_history_var(vname='FATES_TTH_COL_SCPF', units='m3 m-3', &
             long='transporting root water content', use_default='active', &
             avgflag='A', vtype=site_size_pft_r8, hlms='CLM:ALM', flushval=hlm_hio_ignore_val,    &
             upfreq=4, ivar=ivar, initialize=initialize_variables, index =  ih_tth_scpf )
       
       call this%set_history_var(vname='FATES_STH_COL_SCPF', units='m3 m-3', &
             long='stem water contenet', use_default='active', &
             avgflag='A', vtype=site_size_pft_r8, hlms='CLM:ALM', flushval=hlm_hio_ignore_val,    &
             upfreq=4, ivar=ivar, initialize=initialize_variables, index = ih_sth_scpf )
       
       call this%set_history_var(vname='FATES_LTH_COL_SCPF', units='m3 m-3', &
             long='leaf water content', use_default='active', &
             avgflag='A', vtype=site_size_pft_r8, hlms='CLM:ALM', flushval=hlm_hio_ignore_val,    &
             upfreq=4, ivar=ivar, initialize=initialize_variables, index = ih_lth_scpf )

       call this%set_history_var(vname='FATES_AWP_COL_SCPF', units='MPa', &
             long='absorbing root water potential', use_default='active', &
             avgflag='A', vtype=site_size_pft_r8, hlms='CLM:ALM', flushval=hlm_hio_ignore_val,    &
             upfreq=4, ivar=ivar, initialize=initialize_variables, index = ih_awp_scpf )
       
       call this%set_history_var(vname='FATES_TWP_COL_SCPF', units='MPa', &
             long='transporting root water potential', use_default='active', &
             avgflag='A', vtype=site_size_pft_r8, hlms='CLM:ALM', flushval=hlm_hio_ignore_val,    &
             upfreq=4, ivar=ivar, initialize=initialize_variables, index = ih_twp_scpf )
       
       call this%set_history_var(vname='FATES_SWP_COL_SCPF', units='MPa', &
             long='stem water potential', use_default='active', &
             avgflag='A', vtype=site_size_pft_r8, hlms='CLM:ALM', flushval=hlm_hio_ignore_val,    &
             upfreq=4, ivar=ivar, initialize=initialize_variables, index = ih_swp_scpf )
       
       call this%set_history_var(vname='FATES_LWP_COL_SCPF', units='MPa', &
             long='leaf water potential', use_default='active', &
             avgflag='A', vtype=site_size_pft_r8, hlms='CLM:ALM', flushval=hlm_hio_ignore_val,    &
             upfreq=4, ivar=ivar, initialize=initialize_variables, index = ih_lwp_scpf )
       
       call this%set_history_var(vname='FATES_BTRAN_COL_SCPF', units='MPa', &
             long='mean individual level btran', use_default='active', &
             avgflag='A', vtype=site_size_pft_r8, hlms='CLM:ALM', flushval=hlm_hio_ignore_val,    &
             upfreq=4, ivar=ivar, initialize=initialize_variables, index = ih_btran_scpf )
       
!       call this%set_history_var(vname='FATES_LAROOT_COL_SCPF', units='kg/indiv/s', &
!             long='Needs Description', use_default='active', &
!             avgflag='A', vtype=site_size_pft_r8, hlms='CLM:ALM', flushval=hlm_hio_ignore_val,    &
!             upfreq=4, ivar=ivar, initialize=initialize_variables, index = ih_laroot_scpf)

    end if

    ! Must be last thing before return
    this%num_history_vars_ = ivar
    
  end subroutine define_history_vars


   ! ====================================================================================
   ! DEPRECATED, TRANSITIONAL OR FUTURE CODE SECTION
   ! ====================================================================================

   !subroutine set_fates_hio_str(tag,iotype_name, iostr_val)

!       ! Arguments
!       character(len=*), intent(in)           :: tag
!       character(len=*), optional, intent(in) :: iotype_name
!       integer, optional, intent(in)         :: iostr_val

!       ! local variables
!       logical              :: all_set
!       integer,  parameter  :: unset_int = -999
!       real(r8), parameter  :: unset_double = -999.9
!       integer              :: ityp, idim

!       select case (trim(tag))
!       case('flush_to_unset')
!          write(*, *) ''
!          write(*, *) 'Flushing FATES IO types prior to transfer from host'
!          do ityp=1,ubound(iovar_str, 1)
!             iovar_str(ityp)%dimsize = unset_int
!             iovar_str(ityp)%active  = .false.
!          end do

!       case('check_allset')
!          do ityp=1,ubound(iovar_str, 1)
!             write(*, *) 'Checking to see if ',iovar_str(ityp)%name, ' IO communicators were sent to FATES'
!             if(iovar_str(ityp)%active)then
!                if(iovar_str(ityp)%offset .eq. unset_int) then
!                   write(*, *) 'FATES offset information of IO type:', iovar_str(ityp)%name
!                   write(*, *) 'was never set'
!                   ! end_run('MESSAGE')
!                end if
!                do idim=1, iovar_str(ityp)%ndims
!                   if(iovar_str(ityp)%dimsize(idim) .eq. unset_int) then
!                      write(*, *) 'FATES dimension information of IO type:', iovar_str(ityp)%name
!                      write(*, *) 'was never set'
!                      ! end_run('MESSAGE')
!                   end if
!                end do
!             end if
!          end do
!          write(*, *) 'Checked. All history IO specifications properly sent to FATES.'
!       case default

!          ! Must have two arguments if this is not a check or flush
!          if(present(iostr_val) .and. present(iotype_name))then
!
!             ! Tag in this case is dimsize or offset
!             select case (trim(tag))
!
!             case('offset')
!                ityp=iotype_index(trim(iotype_name))
!                iovar_str(ityp)%offset = iostr_val
!                write(*, *) 'Transfering offset for IOTYPE',iotype_name, ' to FATES'

!             case('dimsize1')
!                ityp=iotype_index(trim(iotype_name))
!                iovar_str(ityp)%dimsize(1) = iostr_val
!                write(*, *) 'Transfering 1st dimension size for IOTYPE',iotype_name, ' to FATES'

!             case('dimsize2')
!                ityp=iotype_index(trim(iotype_name))
!                if(ubound(iovar_str(ityp)%dimsize, 1)==1)then
!                   write(fates_log(), *) 'Transfering second dimensional bound to unallocated space'
!                   write(fates_log(), *) 'type:', iotype_name
!                   ! end_run
!                end if
!                iovar_str(ityp)%dimsize(2) = iostr_val
!                write(*, *) 'Transfering 2nd dimension size for IOTYPE',iotype_name, ' to FATES'

!             case('dimsize3')
!                ityp=iotype_index(trim(iotype_name))
!                if(ubound(iovar_str(ityp)%dimsize, 1)<3)then
!                   write(fates_log(), *) 'Transfering third dimensional bound to unallocated space'
!                   write(fates_log(), *) 'type:', iotype_name
!                   ! end_run
!                end if
!                iovar_str(ityp)%dimsize(3) = iostr_val
!                write(*, *) 'Transfering 3rd dimension size for IOTYPE',iotype_name, ' to FATES'

!             case default
!                write(*, *) 'IO parameter not recognized:', trim(tag)
!                ! end_run
!             end select
!          else
!             write(*, *) 'no value was provided for the tag'
!          end if
!
!       end select
!       return
!     end subroutine set_fates_hio_str



end module FatesHistoryInterfaceMod<|MERGE_RESOLUTION|>--- conflicted
+++ resolved
@@ -1497,19 +1497,14 @@
                        hio_bleaf_canopy_si_scpf(io_si,scpf) = hio_bleaf_canopy_si_scpf(io_si,scpf) + &
                             ccohort%bl * ccohort%n
                        hio_canopy_biomass_pa(io_pa) = hio_canopy_biomass_pa(io_pa) + n_density * ccohort%b * g_per_kg
-<<<<<<< HEAD
+
                        !hio_mortality_canopy_si_scpf(io_si,scpf) = hio_mortality_canopy_si_scpf(io_si,scpf)+ &
-                        !    (ccohort%bmort + ccohort%hmort + ccohort%cmort + ccohort%imort + ccohort%fmort) * ccohort%n
+                       !    (ccohort%bmort + ccohort%hmort + ccohort%cmort + ccohort%imort + ccohort%fmort) * ccohort%n
 
                         hio_mortality_canopy_si_scpf(io_si,scpf) = hio_mortality_canopy_si_scpf(io_si,scpf)+ &
                             (ccohort%bmort + ccohort%hmort + ccohort%cmort + ccohort%imort + ccohort%fmort+ &
 			    ccohort%lmort_logging + ccohort%lmort_collateral + ccohort%lmort_infra) * ccohort%n
 
-
-=======
-                       hio_mortality_canopy_si_scpf(io_si,scpf) = hio_mortality_canopy_si_scpf(io_si,scpf)+ &
-                            (ccohort%bmort + ccohort%hmort + ccohort%cmort + ccohort%fmort) * ccohort%n
->>>>>>> cdd1f731
                        hio_nplant_canopy_si_scpf(io_si,scpf) = hio_nplant_canopy_si_scpf(io_si,scpf) + ccohort%n
                        hio_nplant_canopy_si_scls(io_si,scls) = hio_nplant_canopy_si_scls(io_si,scls) + ccohort%n
                        hio_trimming_canopy_si_scls(io_si,scls) = hio_trimming_canopy_si_scls(io_si,scls) + &
@@ -1525,37 +1520,18 @@
                             ccohort%ddbhdt*ccohort%n
                        hio_ddbh_canopy_si_scls(io_si,scls) = hio_ddbh_canopy_si_scls(io_si,scls) + &
                             ccohort%ddbhdt*ccohort%n
+
                        ! sum of all mortality
-                      ! hio_mortality_canopy_si_scls(io_si,scls) = hio_mortality_canopy_si_scls(io_si,scls) + &
-                       !     (ccohort%bmort + ccohort%hmort + ccohort%cmort + ccohort%imort + ccohort%fmort) * ccohort%n
-
                        hio_mortality_canopy_si_scls(io_si,scls) = hio_mortality_canopy_si_scls(io_si,scls) + &
-<<<<<<< HEAD
-                            (ccohort%bmort + ccohort%hmort + ccohort%cmort + ccohort%imort + ccohort%fmort + &
-			    ccohort%lmort_logging + ccohort%lmort_collateral + ccohort%lmort_infra) * ccohort%n
-
-
-
-                       !hio_canopy_mortality_carbonflux_si(io_si) = hio_canopy_mortality_carbonflux_si(io_si) + &
-                        !    (ccohort%bmort + ccohort%hmort + ccohort%cmort + ccohort%imort + ccohort%fmort) * &
-                         !   ccohort%b * ccohort%n * g_per_kg * days_per_sec * years_per_day * ha_per_m2
-                       
+                             (ccohort%bmort + ccohort%hmort + ccohort%cmort + ccohort%imort + ccohort%fmort + &
+                             ccohort%lmort_logging + ccohort%lmort_collateral + ccohort%lmort_infra) * ccohort%n
 
                        hio_canopy_mortality_carbonflux_si(io_si) = hio_canopy_mortality_carbonflux_si(io_si) + &
                             (ccohort%bmort + ccohort%hmort + ccohort%cmort + ccohort%imort + ccohort%fmort) * &
                             ccohort%b * ccohort%n * g_per_kg * days_per_sec * years_per_day * ha_per_m2 + &
-                            (ccohort%lmort_logging + ccohort%lmort_collateral + ccohort%lmort_infra)* ccohort%b * ccohort%n * g_per_kg * ha_per_m2
-
-
-
-
-=======
-                            (ccohort%bmort + ccohort%hmort + ccohort%cmort + ccohort%fmort) * ccohort%n
-                       hio_canopy_mortality_carbonflux_si(io_si) = hio_canopy_mortality_carbonflux_si(io_si) + &
-                            (ccohort%bmort + ccohort%hmort + ccohort%cmort + ccohort%fmort) * &
-                            ccohort%b * ccohort%n * g_per_kg * days_per_sec * years_per_day * ha_per_m2
-                       !
->>>>>>> cdd1f731
+                            (ccohort%lmort_logging + ccohort%lmort_collateral + ccohort%lmort_infra)* ccohort%b * &
+                            ccohort%n * g_per_kg * ha_per_m2
+
                        hio_leaf_md_canopy_si_scls(io_si,scls) = hio_leaf_md_canopy_si_scls(io_si,scls) + &
                             ccohort%leaf_md * ccohort%n
                        hio_root_md_canopy_si_scls(io_si,scls) = hio_root_md_canopy_si_scls(io_si,scls) + &
@@ -1602,16 +1578,9 @@
                         !    (ccohort%bmort + ccohort%hmort + ccohort%cmort + ccohort%imort + ccohort%fmort) * ccohort%n
 
                        hio_mortality_understory_si_scpf(io_si,scpf) = hio_mortality_understory_si_scpf(io_si,scpf)+ &
-<<<<<<< HEAD
                             (ccohort%bmort + ccohort%hmort + ccohort%cmort + ccohort%imort + ccohort%fmort + &
 			    ccohort%lmort_logging + ccohort%lmort_collateral + ccohort%lmort_infra) * ccohort%n   
 
-
-
-
-=======
-                            (ccohort%bmort + ccohort%hmort + ccohort%cmort + ccohort%fmort) * ccohort%n
->>>>>>> cdd1f731
                        hio_nplant_understory_si_scpf(io_si,scpf) = hio_nplant_understory_si_scpf(io_si,scpf) + ccohort%n
                        hio_nplant_understory_si_scls(io_si,scls) = hio_nplant_understory_si_scls(io_si,scls) + ccohort%n
                        hio_trimming_understory_si_scls(io_si,scls) = hio_trimming_understory_si_scls(io_si,scls) + &
@@ -1622,36 +1591,24 @@
                             n_perm2*ccohort%gpp_acc_hold
                        hio_ar_understory_si_scpf(io_si,scpf)      = hio_ar_understory_si_scpf(io_si,scpf)      + &
                             n_perm2*ccohort%resp_acc_hold
+
                        ! growth increment
                        hio_ddbh_understory_si_scpf(io_si,scpf) = hio_ddbh_understory_si_scpf(io_si,scpf) + &
                             ccohort%ddbhdt*ccohort%n
                        hio_ddbh_understory_si_scls(io_si,scls) = hio_ddbh_understory_si_scls(io_si,scls) + &
                             ccohort%ddbhdt*ccohort%n
+
                        ! sum of all mortality
-                       !hio_mortality_understory_si_scls(io_si,scls) = hio_mortality_understory_si_scls(io_si,scls) + &
-                        !    (ccohort%bmort + ccohort%hmort + ccohort%cmort + ccohort%imort + ccohort%fmort) * ccohort%n
                        hio_mortality_understory_si_scls(io_si,scls) = hio_mortality_understory_si_scls(io_si,scls) + &
-<<<<<<< HEAD
-                            (ccohort%bmort + ccohort%hmort + ccohort%cmort + ccohort%imort + ccohort%fmort +&
-			    ccohort%lmort_logging + ccohort%lmort_collateral + ccohort%lmort_infra) * ccohort%n                    
-
-
-                       !hio_understory_mortality_carbonflux_si(io_si) = hio_understory_mortality_carbonflux_si(io_si) + &
-                        !    (ccohort%bmort + ccohort%hmort + ccohort%cmort + ccohort%imort + ccohort%fmort) * &
-                         !   ccohort%b * ccohort%n * g_per_kg * days_per_sec * years_per_day * ha_per_m2
-                        hio_understory_mortality_carbonflux_si(io_si) = hio_understory_mortality_carbonflux_si(io_si) + &
-                            (ccohort%bmort + ccohort%hmort + ccohort%cmort + ccohort%imort + ccohort%fmort) * &
-                            ccohort%b * ccohort%n * g_per_kg * days_per_sec * years_per_day * ha_per_m2 + &
-			    (ccohort%lmort_logging + ccohort%lmort_collateral + ccohort%lmort_infra) * ccohort%b * ccohort%n * g_per_kg * ha_per_m2
-							
-
-
-=======
-                            (ccohort%bmort + ccohort%hmort + ccohort%cmort + ccohort%fmort) * ccohort%n
+                             (ccohort%bmort + ccohort%hmort + ccohort%cmort + ccohort%imort + ccohort%fmort +&
+                             ccohort%lmort_logging + ccohort%lmort_collateral + ccohort%lmort_infra) * ccohort%n
+                       
                        hio_understory_mortality_carbonflux_si(io_si) = hio_understory_mortality_carbonflux_si(io_si) + &
-                            (ccohort%bmort + ccohort%hmort + ccohort%cmort + ccohort%fmort) * &
-                            ccohort%b * ccohort%n * g_per_kg * days_per_sec * years_per_day * ha_per_m2
->>>>>>> cdd1f731
+                             (ccohort%bmort + ccohort%hmort + ccohort%cmort + ccohort%imort + ccohort%fmort) * &
+                             ccohort%b * ccohort%n * g_per_kg * days_per_sec * years_per_day * ha_per_m2 + &
+                             (ccohort%lmort_logging + ccohort%lmort_collateral + ccohort%lmort_infra) * ccohort%b * &
+                             ccohort%n * g_per_kg * ha_per_m2
+
                        !
                        hio_leaf_md_understory_si_scls(io_si,scls) = hio_leaf_md_understory_si_scls(io_si,scls) + &
                             ccohort%leaf_md * ccohort%n
@@ -1686,7 +1643,8 @@
                             ccohort%canopy_layer_yesterday * ccohort%n
                     endif
                     !
-                    ! consider imort as understory mortality even if it happens in cohorts that may have been promoted as part of the patch creation...
+                    ! consider imort as understory mortality even if it happens in 
+                    ! cohorts that may have been promoted as part of the patch creation...
                     hio_mortality_understory_si_scpf(io_si,scpf) = hio_mortality_understory_si_scpf(io_si,scpf)+ &
                             (ccohort%imort) * ccohort%n
                     hio_mortality_understory_si_scls(io_si,scls) = hio_mortality_understory_si_scls(io_si,scls) + &
