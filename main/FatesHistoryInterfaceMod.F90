--- conflicted
+++ resolved
@@ -1614,11 +1614,8 @@
                     hio_understory_mortality_carbonflux_si(io_si) = hio_understory_mortality_carbonflux_si(io_si) + &
                          (ccohort%imort) * &
                          ccohort%b * ccohort%n * g_per_kg * days_per_sec * years_per_day * ha_per_m2
-<<<<<<< HEAD
-=======
                     hio_mortality_understory_si_scag(io_si,iscag) = hio_mortality_understory_si_scag(io_si,iscag) + &
                          (ccohort%imort) * ccohort%n
->>>>>>> 879e1736
                     !
                     ccohort%canopy_layer_yesterday = real(ccohort%canopy_layer, r8)
                     
