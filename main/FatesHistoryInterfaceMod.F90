--- conflicted
+++ resolved
@@ -3631,19 +3631,12 @@
 
             hio_rad_error_si(io_si) = hio_rad_error_si(io_si) + &
                  cpatch%radiation_error * cpatch%area * AREA_INV
-<<<<<<< HEAD
-
-            if(cpatch%patchno.ne.0)then
-               hio_tveg(io_si) = hio_tveg(io_si) + &
-                    (bc_in(s)%t_veg_pa(cpatch%patchno) - t_water_freeze_k_1atm)*cpatch%area*area_inv
-=======
                  
             ! Only accumulate the instantaneous vegetation temperature for vegetated patches
             if (cpatch%patchno .ne. 0) then
                hio_tveg(io_si) = hio_tveg(io_si) + &
                   (bc_in(s)%t_veg_pa(cpatch%patchno) - t_water_freeze_k_1atm) * &
                   cpatch%area / site_area_veg
->>>>>>> d273ede9
             end if
             
             ccohort => cpatch%shortest
