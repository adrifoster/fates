module FatesHistoryInterfaceMod

  use FatesConstantsMod        , only : r8 => fates_r8
  use FatesConstantsMod        , only : fates_avg_flag_length
  use FatesConstantsMod        , only : fates_short_string_length
  use FatesConstantsMod        , only : fates_long_string_length
  use FatesConstantsMod        , only : itrue,ifalse
  use FatesConstantsMod        , only : calloc_abs_error
  use FatesConstantsMod        , only : mg_per_kg
  use FatesConstantsMod        , only : pi_const
  use FatesConstantsMod        , only : nearzero
  use FatesConstantsMod        , only : t_water_freeze_k_1atm
  use FatesGlobals             , only : fates_log
  use FatesGlobals             , only : endrun => fates_endrun
  use EDTypesMod               , only : nclmax
  use EDTypesMod               , only : ican_upper
  use PRTGenericMod            , only : element_pos
  use PRTGenericMod            , only : num_elements
  use EDTypesMod               , only : site_fluxdiags_type
  use EDtypesMod               , only : ed_site_type
  use EDtypesMod               , only : ed_cohort_type
  use EDtypesMod               , only : ed_patch_type
  use EDtypesMod               , only : AREA
  use EDtypesMod               , only : AREA_INV
  use EDTypesMod               , only : numWaterMem
  use EDTypesMod               , only : num_vegtemp_mem
  use EDTypesMod               , only : site_massbal_type
  use PRTGenericMod            , only : element_list
  use EDTypesMod               , only : N_DIST_TYPES
  use EDTypesMod               , only : dtype_ifall
  use EDTypesMod               , only : dtype_ifire
  use EDTypesMod               , only : dtype_ilog
  use FatesIODimensionsMod     , only : fates_io_dimension_type
  use FatesIOVariableKindMod   , only : fates_io_variable_kind_type
  use FatesIOVariableKindMod   , only : site_int
  use FatesHistoryVariableType , only : fates_history_variable_type
  use FatesInterfaceTypesMod        , only : hlm_hio_ignore_val
  use FatesInterfaceTypesMod        , only : hlm_use_planthydro
  use FatesInterfaceTypesMod        , only : hlm_use_ed_st3
  use FatesInterfaceTypesMod        , only : hlm_use_cohort_age_tracking
  use FatesInterfaceTypesMod        , only : numpft
  use FatesInterfaceTypesMod        , only : hlm_freq_day
  use FatesInterfaceTypesMod        , only : hlm_parteh_mode
  use EDParamsMod              , only : ED_val_comp_excln
  use EDParamsMod              , only : ED_val_phen_coldtemp
  use FatesInterfaceTypesMod        , only : nlevsclass, nlevage
  use FatesInterfaceTypesMod        , only : nlevheight
  use FatesInterfaceTypesMod        , only : bc_in_type
  use FatesInterfaceTypesMod        , only : hlm_model_day
  use FatesInterfaceTypesMod        , only : nlevcoage
  use FatesInterfaceTypesMod        , only : hlm_use_nocomp
  use FatesAllometryMod             , only : CrownDepth

  use EDPftvarcon              , only : EDPftvarcon_inst
  use PRTParametersMod         , only : prt_params

  ! CIME Globals
  use shr_log_mod              , only : errMsg => shr_log_errMsg
  use shr_infnan_mod           , only : isnan => shr_infnan_isnan
  use FatesConstantsMod        , only : g_per_kg
  use FatesConstantsMod        , only : ha_per_m2
  use FatesConstantsMod        , only : days_per_sec
  use FatesConstantsMod        , only : sec_per_day
  use FatesConstantsMod        , only : days_per_year
  use FatesConstantsMod        , only : years_per_day
  use FatesConstantsMod        , only : m2_per_km2
  use FatesConstantsMod        , only : J_per_kJ
  use FatesConstantsMod        , only : m2_per_ha
  use FatesConstantsMod        , only : m_per_cm
  use FatesConstantsMod        , only : sec_per_min
  use FatesConstantsMod        , only : umol_per_mol
  use FatesConstantsMod        , only : pa_per_mpa
  use FatesLitterMod           , only : litter_type
  use FatesConstantsMod        , only : secondaryforest

  use PRTGenericMod            , only : leaf_organ, fnrt_organ, sapw_organ
  use PRTGenericMod            , only : struct_organ, store_organ, repro_organ
  use PRTGenericMod            , only : all_carbon_elements
  use PRTGenericMod            , only : carbon12_element
  use PRTGenericMod            , only : nitrogen_element, phosphorus_element
  use PRTGenericMod            , only : prt_carbon_allom_hyp

  implicit none
  private          ! By default everything is private

  ! These variables hold the index of the history output structure so we don't
  ! have to constantly do name lookup when we want to populate the dataset
  ! These indices are set during "define_history_vars()" call to "set_history_var()"
  ! during the initialize phase.  Definitions are not provided, for an explanation of
  ! the variable go to its registry.  (IH_ signifies "index history")
  !
  ! Because of the complex sub-gridscale structure of FATES, in which multiple patches and cohorts
  ! exist within a gridcell, along with vertical gradients within and between canopy layers, as well
  ! as distinct classes such as PFTs or fuel size bins, there are multiple different dimensions in
  ! which it is possible to output history variables to better understand what's going on.
  !
  ! a key point is that, while the number of patches or cohorts can in principle be large, and
  ! the age and size indices of a given patch or cohort can be finely resolved, we collapse these
  ! continuously varying indices into bins of time-invariant width for the purposes of history
  ! outputting.  This is because a given patch or cohort may not persist across a given interval
  ! of history averaging, so it is better to output all patches of cohorts whose index is within
  ! a given interval along the size or age bin.
  !
  ! Another particularity of the issue of FATES shifting its subgrid structure frequently
  ! and possibly having multiple (or zero) patches or cohorts within a given bin is that, if you
  ! want to output an average quantities across some dimension, such as a mean carbon flux across
  ! patch area of a given age, in general it is better to output both the numerator and denominator
  ! of the averaging calculation separately, rather than the average itself, and then calculate
  ! the average in post-processing. So, e.g. this means outputting both the patch area and the
  ! product of the flux within each patch and the patch area as separate variables.  Doing this
  ! allows conservation even when the weights are changing rapidly and simplifies the logic when
  ! the number of patches or cohorts may be anywhere from zero to a large number.
  !
  ! So what this means is that anything that is disaggregated at the patch area requires
  ! outputting the patch age distribution (in units of patch area / site area) as the denominator
  ! of the average and then calculating the numerator of the average as XXX times the patch
  ! area so (so in units of XXX * patch area / site area). For cohort-level quantities,
  ! this requires outputting the number density (in units of individuals per site area), etc.
  !
  ! For reference, some standardized abbreviations of the FATES dimensions are listed here:
  ! scls = size-class dimension
  ! cacls = cohort age-class dimension
  ! pft  = the pft dimension
  ! age  = the age bin dimension
  ! height = the height bin dimension
  ! cwdsc  = the coarse woody debris size class dimension
  !
  ! Since the netcdf interface can only handle variables with a certain number of dimensions,
  ! we have create some "multiplexed" dimensions that combine two or more dimensions into a
  ! single dimension.  Examples of these are the following:
  ! scpf = size class x PFT
  ! cacpf = cohort age class x PFT
  ! cnlf = canopy layer x leaf layer
  ! cnlfpft = canopy layer x leaf layer x PFT
  ! scag = size class bin x age bin
  ! scagpft = size class bin x age bin x PFT
  ! agepft  = age bin x PFT
  ! agefuel = age bin x fuel size class


  ! A recipe for adding a new history variable to this module:
  ! (1) decide what time frequency it makes sense to update the variable at, and what dimension(s)
  !     you want to output the variable on
  ! (2) add the ih_ integer variable in the immediately following section of the module.
  !     use the suffix as outlined above for the dimension you are using.
  ! (3) define a corresponding hio_ variable by associating it to the ih_ variable
  !     in the associate section of the subroutine that corresponds to the time-updating
  !     frequency that you've chosen
  !     (i.e. if half-hourly, then work in subroutine update_history_prod; if daily,
  !     then work in subroutine update_history_dyn)
  ! (4) within that subroutine, add the logic that passes the information from the
  !     fates-native variable (possibly on a patch or cohort structure) to the history
  !     hio_ variable that you've associated to.
  ! (5) add the variable name, metadata, units, dimension, updating frequency, the ih_ variable
  !     index, etc via a call to the set_history_var method in the subroutine define_history_vars.
  !

  ! Indices to 1D Patch variables

  integer :: ih_storec_si
  integer :: ih_leafc_si
  integer :: ih_sapwc_si
  integer :: ih_fnrtc_si
  integer :: ih_reproc_si
  integer :: ih_totvegc_si

  integer :: ih_storen_si
  integer :: ih_storentfrac_si
  integer :: ih_leafn_si
  integer :: ih_sapwn_si
  integer :: ih_fnrtn_si
  integer :: ih_repron_si
  integer :: ih_totvegn_si

  integer :: ih_storep_si
  integer :: ih_storeptfrac_si
  integer :: ih_leafp_si
  integer :: ih_sapwp_si
  integer :: ih_fnrtp_si
  integer :: ih_reprop_si
  integer :: ih_totvegp_si

  integer,public :: ih_nh4uptake_si
  integer,public :: ih_no3uptake_si
  integer,public :: ih_puptake_si
  integer :: ih_cefflux_si
  integer :: ih_nefflux_si
  integer :: ih_pefflux_si
  integer :: ih_nneed_si
  integer :: ih_pneed_si

  integer :: ih_trimming_si
  integer :: ih_area_plant_si
  integer :: ih_area_trees_si

  integer :: ih_cwd_elcwd

  integer :: ih_litter_in_si    ! carbon only
  integer :: ih_litter_out_si   ! carbon only
  integer :: ih_seed_bank_si    ! carbon only
  integer :: ih_seeds_in_si     ! carbon only

  integer :: ih_litter_in_elem
  integer :: ih_litter_out_elem
  integer :: ih_seed_bank_elem
  integer :: ih_seeds_in_local_elem
  integer :: ih_seeds_in_extern_elem
  integer :: ih_seed_decay_elem
  integer :: ih_seed_germ_elem

  integer :: ih_fines_ag_elem
  integer :: ih_fines_bg_elem
  integer :: ih_cwd_ag_elem
  integer :: ih_cwd_bg_elem
  integer :: ih_burn_flux_elem

  ! Size-class x PFT mass states

  integer :: ih_bstor_canopy_si_scpf
  integer :: ih_bstor_understory_si_scpf
  integer :: ih_bleaf_canopy_si_scpf
  integer :: ih_bleaf_understory_si_scpf



  integer :: ih_totvegn_scpf
  integer :: ih_leafn_scpf
  integer :: ih_fnrtn_scpf
  integer :: ih_storen_scpf
  integer :: ih_storentfrac_canopy_scpf
  integer :: ih_storentfrac_understory_scpf
  integer :: ih_sapwn_scpf
  integer :: ih_repron_scpf
  integer,public :: ih_nh4uptake_scpf
  integer,public :: ih_no3uptake_scpf
  integer :: ih_nefflux_scpf
  integer :: ih_nneed_scpf

  integer :: ih_totvegc_scpf
  integer :: ih_leafc_scpf
  integer :: ih_fnrtc_scpf
  integer :: ih_storec_scpf
  integer :: ih_sapwc_scpf
  integer :: ih_reproc_scpf
  integer :: ih_cefflux_scpf

  integer :: ih_totvegp_scpf
  integer :: ih_leafp_scpf
  integer :: ih_fnrtp_scpf
  integer :: ih_reprop_scpf
  integer :: ih_storep_scpf
  integer :: ih_storeptfrac_canopy_scpf
  integer :: ih_storeptfrac_understory_scpf
  integer :: ih_sapwp_scpf
  integer,public :: ih_puptake_scpf
  integer :: ih_pefflux_scpf
  integer :: ih_pneed_scpf

  integer :: ih_bdead_si
  integer :: ih_balive_si
  integer :: ih_agb_si
  integer :: ih_npp_si
  integer :: ih_gpp_si
  integer :: ih_aresp_si
  integer :: ih_maint_resp_si
  integer :: ih_growth_resp_si
  integer :: ih_ar_canopy_si
  integer :: ih_gpp_canopy_si
  integer :: ih_ar_understory_si
  integer :: ih_gpp_understory_si
  integer :: ih_canopy_biomass_si
  integer :: ih_understory_biomass_si

  integer :: ih_primaryland_fusion_error_si
  integer :: ih_disturbance_rate_p2p_si
  integer :: ih_disturbance_rate_p2s_si
  integer :: ih_disturbance_rate_s2s_si
  integer :: ih_fire_disturbance_rate_si
  integer :: ih_logging_disturbance_rate_si
  integer :: ih_fall_disturbance_rate_si
  integer :: ih_potential_disturbance_rate_si
  integer :: ih_harvest_carbonflux_si

  ! Indices to site by size-class by age variables
  integer :: ih_nplant_si_scag
  integer :: ih_nplant_canopy_si_scag
  integer :: ih_nplant_understory_si_scag
  integer :: ih_ddbh_canopy_si_scag
  integer :: ih_ddbh_understory_si_scag
  integer :: ih_mortality_canopy_si_scag
  integer :: ih_mortality_understory_si_scag

  ! Indices to site by size-class by age by pft variables
  integer :: ih_nplant_si_scagpft

  ! Indices to site by patch age by pft variables
  integer :: ih_biomass_si_agepft
  integer :: ih_npp_si_agepft
  integer :: ih_scorch_height_si_agepft

  ! Indices to (site) variables
  integer :: ih_tveg24_si
  integer :: ih_tveg_si
  integer :: ih_nep_si
  integer :: ih_hr_si

  integer :: ih_c_stomata_si
  integer :: ih_c_lblayer_si
  integer :: ih_rad_error_si

  integer :: ih_fire_c_to_atm_si


  integer :: ih_cbal_err_fates_si
  integer :: ih_err_fates_si

  integer :: ih_npatches_si
  integer :: ih_ncohorts_si
  integer :: ih_demotion_carbonflux_si
  integer :: ih_promotion_carbonflux_si
  integer :: ih_canopy_mortality_carbonflux_si
  integer :: ih_understory_mortality_carbonflux_si
  integer :: ih_canopy_spread_si
  integer :: ih_npp_leaf_si
  integer :: ih_npp_seed_si
  integer :: ih_npp_stem_si
  integer :: ih_npp_froot_si
  integer :: ih_npp_croot_si
  integer :: ih_npp_stor_si
  integer :: ih_leaf_mr_si
  integer :: ih_froot_mr_si
  integer :: ih_livestem_mr_si
  integer :: ih_livecroot_mr_si
  integer :: ih_fraction_secondary_forest_si
  integer :: ih_biomass_secondary_forest_si
  integer :: ih_woodproduct_si
  integer :: ih_h2oveg_si
  integer :: ih_h2oveg_dead_si
  integer :: ih_h2oveg_recruit_si
  integer :: ih_h2oveg_growturn_err_si
  integer :: ih_h2oveg_hydro_err_si

  integer :: ih_site_cstatus_si
  integer :: ih_site_dstatus_si
  integer :: ih_gdd_si
  integer :: ih_site_nchilldays_si
  integer :: ih_site_ncolddays_si
  integer :: ih_cleafoff_si
  integer :: ih_cleafon_si
  integer :: ih_dleafoff_si
  integer :: ih_dleafon_si
  integer :: ih_meanliqvol_si

  integer :: ih_nesterov_fire_danger_si
  integer :: ih_fire_nignitions_si
  integer :: ih_fire_fdi_si
  integer :: ih_fire_intensity_area_product_si
  integer :: ih_spitfire_ros_si
  integer :: ih_effect_wspeed_si
  integer :: ih_tfc_ros_si
  integer :: ih_fire_intensity_si
  integer :: ih_fire_area_si
  integer :: ih_fire_fuel_bulkd_si
  integer :: ih_fire_fuel_eff_moist_si
  integer :: ih_fire_fuel_sav_si
  integer :: ih_fire_fuel_mef_si
  integer :: ih_sum_fuel_si
  integer :: ih_fragmentation_scaler_sl

  integer :: ih_nplant_si_scpf
  integer :: ih_gpp_si_scpf
  integer :: ih_npp_totl_si_scpf
  integer :: ih_npp_leaf_si_scpf
  integer :: ih_npp_seed_si_scpf
  integer :: ih_npp_fnrt_si_scpf
  integer :: ih_npp_bgsw_si_scpf
  integer :: ih_npp_bgdw_si_scpf
  integer :: ih_npp_agsw_si_scpf
  integer :: ih_npp_agdw_si_scpf
  integer :: ih_npp_stor_si_scpf


  integer :: ih_mortality_canopy_si_scpf
  integer :: ih_mortality_understory_si_scpf
  integer :: ih_nplant_canopy_si_scpf
  integer :: ih_nplant_understory_si_scpf
  integer :: ih_ddbh_canopy_si_scpf
  integer :: ih_ddbh_understory_si_scpf
  integer :: ih_gpp_canopy_si_scpf
  integer :: ih_gpp_understory_si_scpf
  integer :: ih_ar_canopy_si_scpf
  integer :: ih_ar_understory_si_scpf

  integer :: ih_ddbh_si_scpf
  integer :: ih_growthflux_si_scpf
  integer :: ih_growthflux_fusion_si_scpf
  integer :: ih_ba_si_scpf
  integer :: ih_agb_si_scpf
  integer :: ih_m1_si_scpf
  integer :: ih_m2_si_scpf
  integer :: ih_m3_si_scpf
  integer :: ih_m4_si_scpf
  integer :: ih_m5_si_scpf
  integer :: ih_m6_si_scpf
  integer :: ih_m7_si_scpf
  integer :: ih_m8_si_scpf
  integer :: ih_m9_si_scpf
  integer :: ih_m10_si_scpf
  integer :: ih_crownfiremort_si_scpf
  integer :: ih_cambialfiremort_si_scpf

  integer :: ih_m10_si_capf
  integer :: ih_nplant_si_capf

  integer :: ih_ar_si_scpf
  integer :: ih_ar_grow_si_scpf
  integer :: ih_ar_maint_si_scpf
  integer :: ih_ar_darkm_si_scpf
  integer :: ih_ar_agsapm_si_scpf
  integer :: ih_ar_crootm_si_scpf
  integer :: ih_ar_frootm_si_scpf

  integer :: ih_c13disc_si_scpf

  ! indices to (site x scls [size class bins]) variables
  integer :: ih_ba_si_scls
  integer :: ih_nplant_si_scls
  integer :: ih_nplant_canopy_si_scls
  integer :: ih_nplant_understory_si_scls
  integer :: ih_lai_canopy_si_scls
  integer :: ih_lai_understory_si_scls
  integer :: ih_sai_canopy_si_scls
  integer :: ih_sai_understory_si_scls
  integer :: ih_mortality_canopy_si_scls
  integer :: ih_mortality_understory_si_scls
  integer :: ih_demotion_rate_si_scls
  integer :: ih_promotion_rate_si_scls
  integer :: ih_trimming_canopy_si_scls
  integer :: ih_trimming_understory_si_scls
  integer :: ih_crown_area_canopy_si_scls
  integer :: ih_crown_area_understory_si_scls
  integer :: ih_ddbh_canopy_si_scls
  integer :: ih_ddbh_understory_si_scls
  integer :: ih_agb_si_scls
  integer :: ih_biomass_si_scls

  ! mortality vars
  integer :: ih_m1_si_scls
  integer :: ih_m2_si_scls
  integer :: ih_m3_si_scls
  integer :: ih_m4_si_scls
  integer :: ih_m5_si_scls
  integer :: ih_m6_si_scls
  integer :: ih_m7_si_scls
  integer :: ih_m8_si_scls
  integer :: ih_m9_si_scls
  integer :: ih_m10_si_scls

  integer :: ih_m10_si_cacls
  integer :: ih_nplant_si_cacls

  ! lots of non-default diagnostics for understanding canopy versus understory carbon balances
  integer :: ih_rdark_canopy_si_scls
  integer :: ih_livestem_mr_canopy_si_scls
  integer :: ih_livecroot_mr_canopy_si_scls
  integer :: ih_froot_mr_canopy_si_scls
  integer :: ih_resp_g_canopy_si_scls
  integer :: ih_resp_m_canopy_si_scls
  integer :: ih_leaf_md_canopy_si_scls
  integer :: ih_root_md_canopy_si_scls
  integer :: ih_carbon_balance_canopy_si_scls
  integer :: ih_bstore_md_canopy_si_scls
  integer :: ih_bdead_md_canopy_si_scls
  integer :: ih_bsw_md_canopy_si_scls
  integer :: ih_seed_prod_canopy_si_scls
  integer :: ih_npp_leaf_canopy_si_scls
  integer :: ih_npp_fnrt_canopy_si_scls
  integer :: ih_npp_sapw_canopy_si_scls
  integer :: ih_npp_dead_canopy_si_scls
  integer :: ih_npp_seed_canopy_si_scls
  integer :: ih_npp_stor_canopy_si_scls

  integer :: ih_rdark_understory_si_scls
  integer :: ih_livestem_mr_understory_si_scls
  integer :: ih_livecroot_mr_understory_si_scls
  integer :: ih_froot_mr_understory_si_scls
  integer :: ih_resp_g_understory_si_scls
  integer :: ih_resp_m_understory_si_scls
  integer :: ih_leaf_md_understory_si_scls
  integer :: ih_root_md_understory_si_scls
  integer :: ih_carbon_balance_understory_si_scls
  integer :: ih_bsw_md_understory_si_scls
  integer :: ih_bdead_md_understory_si_scls
  integer :: ih_bstore_md_understory_si_scls
  integer :: ih_seed_prod_understory_si_scls
  integer :: ih_npp_leaf_understory_si_scls
  integer :: ih_npp_fnrt_understory_si_scls
  integer :: ih_npp_sapw_understory_si_scls
  integer :: ih_npp_dead_understory_si_scls
  integer :: ih_npp_seed_understory_si_scls
  integer :: ih_npp_stor_understory_si_scls

  integer :: ih_yesterdaycanopylevel_canopy_si_scls
  integer :: ih_yesterdaycanopylevel_understory_si_scls

  ! indices to (site x pft) variables
  integer :: ih_biomass_si_pft
  integer :: ih_leafbiomass_si_pft
  integer :: ih_storebiomass_si_pft
  integer :: ih_nindivs_si_pft
  integer :: ih_recruitment_si_pft
  integer :: ih_mortality_si_pft
  integer :: ih_crownarea_si_pft
  integer :: ih_canopycrownarea_si_pft
  integer :: ih_gpp_si_pft
  integer :: ih_npp_si_pft
  integer :: ih_nocomp_pftpatchfraction_si_pft
  integer :: ih_nocomp_pftnpatches_si_pft
  integer :: ih_nocomp_pftburnedarea_si_pft

  ! indices to (site x patch-age) variables
  integer :: ih_area_si_age
  integer :: ih_lai_si_age
  integer :: ih_canopy_area_si_age
  integer :: ih_gpp_si_age
  integer :: ih_npp_si_age
  integer :: ih_ncl_si_age
  integer :: ih_npatches_si_age
  integer :: ih_zstar_si_age
  integer :: ih_biomass_si_age
  integer :: ih_c_stomata_si_age
  integer :: ih_c_lblayer_si_age
  integer :: ih_agesince_anthrodist_si_age
  integer :: ih_secondaryforest_area_si_age
  integer :: ih_area_burnt_si_age
  ! integer :: ih_fire_rate_of_spread_front_si_age
  integer :: ih_fire_intensity_si_age
  integer :: ih_fire_sum_fuel_si_age

  ! indices to (site x height) variables
  integer :: ih_canopy_height_dist_si_height
  integer :: ih_leaf_height_dist_si_height

  ! Indices to hydraulics variables

  integer :: ih_errh2o_scpf
  integer :: ih_tran_scpf

!  integer :: ih_h2osoi_si_scagpft  ! hijacking the scagpft dimension instead of creating a new shsl dimension
  integer :: ih_sapflow_scpf
  integer :: ih_sapflow_si
  integer :: ih_iterh1_scpf
  integer :: ih_iterh2_scpf
  integer :: ih_supsub_scpf
  integer :: ih_ath_scpf
  integer :: ih_tth_scpf
  integer :: ih_sth_scpf
  integer :: ih_lth_scpf
  integer :: ih_awp_scpf
  integer :: ih_twp_scpf
  integer :: ih_swp_scpf
  integer :: ih_lwp_scpf
  integer :: ih_aflc_scpf
  integer :: ih_tflc_scpf
  integer :: ih_sflc_scpf
  integer :: ih_lflc_scpf
  integer :: ih_btran_scpf

  ! Hydro: Soil water states
  integer :: ih_rootwgt_soilvwc_si
  integer :: ih_rootwgt_soilvwcsat_si
  integer :: ih_rootwgt_soilmatpot_si

  ! Hydro: Soil water state by layer
  integer :: ih_soilmatpot_sl
  integer :: ih_soilvwc_sl
  integer :: ih_soilvwcsat_sl

  ! Hydro: Root water Uptake rates
  integer :: ih_rootuptake_si
  integer :: ih_rootuptake_sl
  integer :: ih_rootuptake0_scpf
  integer :: ih_rootuptake10_scpf
  integer :: ih_rootuptake50_scpf
  integer :: ih_rootuptake100_scpf


  ! indices to (site x fuel class) variables
  integer :: ih_litter_moisture_si_fuel
  integer :: ih_burnt_frac_litter_si_fuel
  integer :: ih_fuel_amount_si_fuel

  ! indices to (site x cwd size class) variables
  integer :: ih_cwd_ag_si_cwdsc
  integer :: ih_cwd_bg_si_cwdsc
  integer :: ih_cwd_ag_in_si_cwdsc
  integer :: ih_cwd_bg_in_si_cwdsc
  integer :: ih_cwd_ag_out_si_cwdsc
  integer :: ih_cwd_bg_out_si_cwdsc

  ! indices to (site x [canopy layer x leaf layer]) variables
  integer :: ih_parsun_z_si_cnlf
  integer :: ih_parsha_z_si_cnlf
  integer :: ih_laisun_z_si_cnlf
  integer :: ih_laisha_z_si_cnlf
  integer :: ih_fabd_sun_si_cnlf
  integer :: ih_fabd_sha_si_cnlf
  integer :: ih_fabi_sun_si_cnlf
  integer :: ih_fabi_sha_si_cnlf
  integer :: ih_ts_net_uptake_si_cnlf
  integer :: ih_crownarea_si_cnlf
  integer :: ih_parprof_dir_si_cnlf
  integer :: ih_parprof_dif_si_cnlf

  ! indices to (site x [canopy layer x leaf layer x pft]) variables
  integer :: ih_parsun_z_si_cnlfpft
  integer :: ih_parsha_z_si_cnlfpft
  integer :: ih_laisun_z_si_cnlfpft
  integer :: ih_laisha_z_si_cnlfpft
  integer :: ih_fabd_sun_si_cnlfpft
  integer :: ih_fabd_sha_si_cnlfpft
  integer :: ih_fabi_sun_si_cnlfpft
  integer :: ih_fabi_sha_si_cnlfpft
  integer :: ih_parprof_dir_si_cnlfpft
  integer :: ih_parprof_dif_si_cnlfpft

  ! indices to (site x canopy layer) variables
  integer :: ih_parsun_top_si_can
  integer :: ih_parsha_top_si_can
  integer :: ih_laisun_top_si_can
  integer :: ih_laisha_top_si_can
  integer :: ih_fabd_sun_top_si_can
  integer :: ih_fabd_sha_top_si_can
  integer :: ih_fabi_sun_top_si_can
  integer :: ih_fabi_sha_top_si_can
  integer :: ih_crownarea_si_can

  ! indices to (patch age x fuel size class) variables
  integer :: ih_fuel_amount_age_fuel

  ! The number of variable dim/kind types we have defined (static)

  integer, parameter, public :: fates_history_num_dimensions = 50
  integer, parameter, public :: fates_history_num_dim_kinds = 50

  type, public :: fates_history_interface_type

     ! Instance of the list of history output varialbes
     type(fates_history_variable_type), allocatable :: hvars(:)
     integer, private :: num_history_vars_

     ! Instanteat one registry of the different dimension/kinds (dk)
     ! All output variables will have a pointer to one of these dk's
     type(fates_io_variable_kind_type) :: dim_kinds(fates_history_num_dim_kinds)

     ! This is a structure that explains where FATES patch boundaries
     ! on each thread point to in the host IO array, this structure is
     ! allocated by number of threads. This could be dynamically
     ! allocated, but is unlikely to change...?
     type(fates_io_dimension_type) :: dim_bounds(fates_history_num_dimensions)

     !! THESE WERE EXPLICITLY PRIVATE WHEN TYPE WAS PUBLIC
     integer, private :: column_index_, levsoil_index_, levscpf_index_
     integer, private :: levscls_index_, levpft_index_, levage_index_
     integer, private :: levfuel_index_, levcwdsc_index_, levscag_index_
     integer, private :: levcan_index_, levcnlf_index_, levcnlfpft_index_
     integer, private :: levscagpft_index_, levagepft_index_
     integer, private :: levheight_index_, levagefuel_index_
     integer, private :: levelem_index_, levelpft_index_
     integer, private :: levelcwd_index_, levelage_index_
     integer, private :: levcacls_index_, levcapf_index_


   contains

     procedure :: Init
     procedure :: SetThreadBoundsEach
     procedure :: initialize_history_vars
     procedure :: assemble_history_output_types

     procedure :: update_history_dyn
     procedure :: update_history_hifrq
     procedure :: update_history_hydraulics

     ! 'get' methods used by external callers to access private read only data

     procedure :: num_history_vars
     procedure :: column_index
     procedure :: levsoil_index
     procedure :: levscpf_index
     procedure :: levscls_index
     procedure :: levcapf_index
     procedure :: levcacls_index
     procedure :: levpft_index
     procedure :: levage_index
     procedure :: levfuel_index
     procedure :: levcwdsc_index
     procedure :: levcan_index
     procedure :: levcnlf_index
     procedure :: levcnlfpft_index
     procedure :: levscag_index
     procedure :: levscagpft_index
     procedure :: levagepft_index
     procedure :: levheight_index
     procedure :: levelem_index
     procedure :: levelpft_index
     procedure :: levelcwd_index
     procedure :: levelage_index
     procedure :: levagefuel_index

     ! private work functions
     procedure, private :: define_history_vars
     procedure, private :: set_history_var
     procedure, private :: init_dim_kinds_maps
     procedure, private :: set_dim_indices
     procedure, private :: set_column_index
     procedure, private :: set_levsoil_index
     procedure, private :: set_levscpf_index
     procedure, private :: set_levcacls_index
     procedure, private :: set_levcapf_index
     procedure, private :: set_levscls_index
     procedure, private :: set_levpft_index
     procedure, private :: set_levage_index
     procedure, private :: set_levfuel_index
     procedure, private :: set_levcwdsc_index
     procedure, private :: set_levcan_index
     procedure, private :: set_levcnlf_index
     procedure, private :: set_levcnlfpft_index
     procedure, private :: set_levscag_index
     procedure, private :: set_levscagpft_index
     procedure, private :: set_levagepft_index
     procedure, private :: set_levheight_index
     procedure, private :: set_levagefuel_index

     procedure, private :: set_levelem_index
     procedure, private :: set_levelpft_index
     procedure, private :: set_levelcwd_index
     procedure, private :: set_levelage_index

     procedure, public :: flush_hvars
     procedure, public :: zero_site_hvars

  end type fates_history_interface_type

  character(len=*), parameter :: sourcefile = &
         __FILE__


  ! The instance of the type

  type(fates_history_interface_type), public :: fates_hist


contains

  ! ======================================================================

  subroutine Init(this, num_threads, fates_bounds)

    use FatesIODimensionsMod, only : column, levsoil, levscpf
    use FatesIODimensionsMod, only : levscls, levpft, levage
    use FatesIODimensionsMod, only : levcacls, levcapf
    use FatesIODimensionsMod, only : levfuel, levcwdsc, levscag
    use FatesIODimensionsMod, only : levscagpft, levagepft
    use FatesIODimensionsMod, only : levcan, levcnlf, levcnlfpft
    use FatesIODimensionsMod, only : fates_bounds_type
    use FatesIODimensionsMod, only : levheight, levagefuel
    use FatesIODimensionsMod, only : levelem, levelpft
    use FatesIODimensionsMod, only : levelcwd, levelage

    implicit none

    class(fates_history_interface_type), intent(inout) :: this
    integer, intent(in) :: num_threads
    type(fates_bounds_type), intent(in) :: fates_bounds

    integer :: dim_count = 0

    dim_count = dim_count + 1
    call this%set_column_index(dim_count)
    call this%dim_bounds(dim_count)%Init(column, num_threads, &
         fates_bounds%column_begin, fates_bounds%column_end)

    dim_count = dim_count + 1
    call this%set_levsoil_index(dim_count)
    call this%dim_bounds(dim_count)%Init(levsoil, num_threads, &
         fates_bounds%soil_begin, fates_bounds%soil_end)

    dim_count = dim_count + 1
    call this%set_levscpf_index(dim_count)
    call this%dim_bounds(dim_count)%Init(levscpf, num_threads, &
         fates_bounds%sizepft_class_begin, fates_bounds%sizepft_class_end)

    dim_count = dim_count + 1
    call this%set_levscls_index(dim_count)
    call this%dim_bounds(dim_count)%Init(levscls, num_threads, &
         fates_bounds%size_class_begin, fates_bounds%size_class_end)

    dim_count = dim_count + 1
    call this%set_levcacls_index(dim_count)
    call this%dim_bounds(dim_count)%Init(levcacls, num_threads, &
         fates_bounds%coage_class_begin, fates_bounds%coage_class_end)

    dim_count = dim_count + 1
    call this%set_levcapf_index(dim_count)
    call this%dim_bounds(dim_count)%Init(levcapf, num_threads, &
         fates_bounds%coagepf_class_begin, fates_bounds%coagepf_class_end)

    dim_count = dim_count + 1
    call this%set_levpft_index(dim_count)
    call this%dim_bounds(dim_count)%Init(levpft, num_threads, &
         fates_bounds%pft_class_begin, fates_bounds%pft_class_end)

    dim_count = dim_count + 1
    call this%set_levage_index(dim_count)
    call this%dim_bounds(dim_count)%Init(levage, num_threads, &
         fates_bounds%age_class_begin, fates_bounds%age_class_end)

    dim_count = dim_count + 1
    call this%set_levfuel_index(dim_count)
    call this%dim_bounds(dim_count)%Init(levfuel, num_threads, &
         fates_bounds%fuel_begin, fates_bounds%fuel_end)

    dim_count = dim_count + 1
    call this%set_levcwdsc_index(dim_count)
    call this%dim_bounds(dim_count)%Init(levcwdsc, num_threads, &
         fates_bounds%cwdsc_begin, fates_bounds%cwdsc_end)

    dim_count = dim_count + 1
    call this%set_levcan_index(dim_count)
    call this%dim_bounds(dim_count)%Init(levcan, num_threads, &
         fates_bounds%can_begin, fates_bounds%can_end)

    dim_count = dim_count + 1
    call this%set_levcnlf_index(dim_count)
    call this%dim_bounds(dim_count)%Init(levcnlf, num_threads, &
         fates_bounds%cnlf_begin, fates_bounds%cnlf_end)

    dim_count = dim_count + 1
    call this%set_levcnlfpft_index(dim_count)
    call this%dim_bounds(dim_count)%Init(levcnlfpft, num_threads, &
         fates_bounds%cnlfpft_begin, fates_bounds%cnlfpft_end)

    dim_count = dim_count + 1
    call this%set_levscag_index(dim_count)
    call this%dim_bounds(dim_count)%Init(levscag, num_threads, &
         fates_bounds%sizeage_class_begin, fates_bounds%sizeage_class_end)

    dim_count = dim_count + 1
    call this%set_levscagpft_index(dim_count)
    call this%dim_bounds(dim_count)%Init(levscagpft, num_threads, &
         fates_bounds%sizeagepft_class_begin, fates_bounds%sizeagepft_class_end)

    dim_count = dim_count + 1
    call this%set_levagepft_index(dim_count)
    call this%dim_bounds(dim_count)%Init(levagepft, num_threads, &
         fates_bounds%agepft_class_begin, fates_bounds%agepft_class_end)

    dim_count = dim_count + 1
    call this%set_levheight_index(dim_count)
    call this%dim_bounds(dim_count)%Init(levheight, num_threads, &
         fates_bounds%height_begin, fates_bounds%height_end)

    dim_count = dim_count + 1
    call this%set_levelem_index(dim_count)
    call this%dim_bounds(dim_count)%Init(levelem, num_threads, &
         fates_bounds%elem_begin, fates_bounds%elem_end)

    dim_count = dim_count + 1
    call this%set_levelpft_index(dim_count)
    call this%dim_bounds(dim_count)%Init(levelpft, num_threads, &
          fates_bounds%elpft_begin, fates_bounds%elpft_end)

    dim_count = dim_count + 1
    call this%set_levelcwd_index(dim_count)
    call this%dim_bounds(dim_count)%Init(levelcwd, num_threads, &
         fates_bounds%elcwd_begin, fates_bounds%elcwd_end)

    dim_count = dim_count + 1
    call this%set_levelage_index(dim_count)
    call this%dim_bounds(dim_count)%Init(levelage, num_threads, &
          fates_bounds%elage_begin, fates_bounds%elage_end)

    dim_count = dim_count + 1
    call this%set_levagefuel_index(dim_count)
    call this%dim_bounds(dim_count)%Init(levagefuel, num_threads, &
         fates_bounds%agefuel_begin, fates_bounds%agefuel_end)

  end subroutine Init

  ! ======================================================================
  subroutine SetThreadBoundsEach(this, thread_index, thread_bounds)

    use FatesIODimensionsMod, only : fates_bounds_type

    implicit none

    class(fates_history_interface_type), intent(inout) :: this

    integer, intent(in) :: thread_index
    type(fates_bounds_type), intent(in) :: thread_bounds

    integer :: index

    index = this%column_index()
    call this%dim_bounds(index)%SetThreadBounds(thread_index, &
         thread_bounds%column_begin, thread_bounds%column_end)

    index = this%levsoil_index()
    call this%dim_bounds(index)%SetThreadBounds(thread_index, &
         thread_bounds%soil_begin, thread_bounds%soil_end)

    index = this%levscpf_index()
    call this%dim_bounds(index)%SetThreadBounds(thread_index, &
         thread_bounds%sizepft_class_begin, thread_bounds%sizepft_class_end)

    index = this%levscls_index()
    call this%dim_bounds(index)%SetThreadBounds(thread_index, &
         thread_bounds%size_class_begin, thread_bounds%size_class_end)

    index = this%levcacls_index()
    call this%dim_bounds(index)%SetThreadBounds(thread_index, &
         thread_bounds%coage_class_begin, thread_bounds%coage_class_end)

    index = this%levcapf_index()
    call this%dim_bounds(index)%SetThreadBounds(thread_index, &
         thread_bounds%coagepf_class_begin, thread_bounds%coagepf_class_end)

    index = this%levpft_index()
    call this%dim_bounds(index)%SetThreadBounds(thread_index, &
         thread_bounds%pft_class_begin, thread_bounds%pft_class_end)

    index = this%levage_index()
    call this%dim_bounds(index)%SetThreadBounds(thread_index, &
         thread_bounds%age_class_begin, thread_bounds%age_class_end)

    index = this%levfuel_index()
    call this%dim_bounds(index)%SetThreadBounds(thread_index, &
         thread_bounds%fuel_begin, thread_bounds%fuel_end)

    index = this%levcwdsc_index()
    call this%dim_bounds(index)%SetThreadBounds(thread_index, &
         thread_bounds%cwdsc_begin, thread_bounds%cwdsc_end)

    index = this%levcan_index()
    call this%dim_bounds(index)%SetThreadBounds(thread_index, &
         thread_bounds%can_begin, thread_bounds%can_end)

    index = this%levcnlf_index()
    call this%dim_bounds(index)%SetThreadBounds(thread_index, &
         thread_bounds%cnlf_begin, thread_bounds%cnlf_end)

    index = this%levcnlfpft_index()
    call this%dim_bounds(index)%SetThreadBounds(thread_index, &
          thread_bounds%cnlfpft_begin, thread_bounds%cnlfpft_end)

    index = this%levscag_index()
    call this%dim_bounds(index)%SetThreadBounds(thread_index, &
          thread_bounds%sizeage_class_begin, thread_bounds%sizeage_class_end)

    index = this%levscagpft_index()
    call this%dim_bounds(index)%SetThreadBounds(thread_index, &
          thread_bounds%sizeagepft_class_begin, thread_bounds%sizeagepft_class_end)

    index = this%levagepft_index()
    call this%dim_bounds(index)%SetThreadBounds(thread_index, &
          thread_bounds%agepft_class_begin, thread_bounds%agepft_class_end)

    index = this%levheight_index()
    call this%dim_bounds(index)%SetThreadBounds(thread_index, &
          thread_bounds%height_begin, thread_bounds%height_end)

    index = this%levelem_index()
    call this%dim_bounds(index)%SetThreadBounds(thread_index, &
         thread_bounds%elem_begin, thread_bounds%elem_end)

    index = this%levelpft_index()
    call this%dim_bounds(index)%SetThreadBounds(thread_index, &
         thread_bounds%elpft_begin, thread_bounds%elpft_end)

    index = this%levelcwd_index()
    call this%dim_bounds(index)%SetThreadBounds(thread_index, &
         thread_bounds%elcwd_begin, thread_bounds%elcwd_end)

    index = this%levelage_index()
    call this%dim_bounds(index)%SetThreadBounds(thread_index, &
         thread_bounds%elage_begin, thread_bounds%elage_end)

    index = this%levagefuel_index()
    call this%dim_bounds(index)%SetThreadBounds(thread_index, &
         thread_bounds%agefuel_begin, thread_bounds%agefuel_end)





  end subroutine SetThreadBoundsEach

  ! ===================================================================================
  subroutine assemble_history_output_types(this)

    use FatesIOVariableKindMod, only : site_r8, site_soil_r8, site_size_pft_r8
    use FatesIOVariableKindMod, only : site_size_r8, site_pft_r8, site_age_r8
    use FatesIOVariableKindMod, only : site_coage_r8, site_coage_pft_r8
    use FatesIOVariableKindMod, only : site_fuel_r8, site_cwdsc_r8, site_scag_r8
    use FatesIOVariableKindMod, only : site_scagpft_r8, site_agepft_r8
    use FatesIOVariableKindMod, only : site_can_r8, site_cnlf_r8, site_cnlfpft_r8
    use FatesIOVariableKindMod, only : site_height_r8, site_agefuel_r8
    use FatesIOVariableKindMod, only : site_elem_r8, site_elpft_r8
    use FatesIOVariableKindMod, only : site_elcwd_r8, site_elage_r8

   implicit none

    class(fates_history_interface_type), intent(inout) :: this

    call this%init_dim_kinds_maps()

    call this%set_dim_indices(site_r8, 1, this%column_index())

    call this%set_dim_indices(site_soil_r8, 1, this%column_index())
    call this%set_dim_indices(site_soil_r8, 2, this%levsoil_index())

    call this%set_dim_indices(site_size_pft_r8, 1, this%column_index())
    call this%set_dim_indices(site_size_pft_r8, 2, this%levscpf_index())

    call this%set_dim_indices(site_size_r8, 1, this%column_index())
    call this%set_dim_indices(site_size_r8, 2, this%levscls_index())

    call this%set_dim_indices(site_coage_r8, 1, this%column_index())
    call this%set_dim_indices(site_coage_r8, 2, this%levcacls_index())

    call this%set_dim_indices(site_coage_pft_r8, 1, this%column_index())
    call this%set_dim_indices(site_coage_pft_r8, 2, this%levcapf_index())

    call this%set_dim_indices(site_pft_r8, 1, this%column_index())
    call this%set_dim_indices(site_pft_r8, 2, this%levpft_index())

    call this%set_dim_indices(site_age_r8, 1, this%column_index())
    call this%set_dim_indices(site_age_r8, 2, this%levage_index())

    call this%set_dim_indices(site_fuel_r8, 1, this%column_index())
    call this%set_dim_indices(site_fuel_r8, 2, this%levfuel_index())

    call this%set_dim_indices(site_cwdsc_r8, 1, this%column_index())
    call this%set_dim_indices(site_cwdsc_r8, 2, this%levcwdsc_index())

    call this%set_dim_indices(site_can_r8, 1, this%column_index())
    call this%set_dim_indices(site_can_r8, 2, this%levcan_index())

    call this%set_dim_indices(site_cnlf_r8, 1, this%column_index())
    call this%set_dim_indices(site_cnlf_r8, 2, this%levcnlf_index())

    call this%set_dim_indices(site_cnlfpft_r8, 1, this%column_index())
    call this%set_dim_indices(site_cnlfpft_r8, 2, this%levcnlfpft_index())

    call this%set_dim_indices(site_scag_r8, 1, this%column_index())
    call this%set_dim_indices(site_scag_r8, 2, this%levscag_index())

    call this%set_dim_indices(site_scagpft_r8, 1, this%column_index())
    call this%set_dim_indices(site_scagpft_r8, 2, this%levscagpft_index())

    call this%set_dim_indices(site_agepft_r8, 1, this%column_index())
    call this%set_dim_indices(site_agepft_r8, 2, this%levagepft_index())

    call this%set_dim_indices(site_height_r8, 1, this%column_index())
    call this%set_dim_indices(site_height_r8, 2, this%levheight_index())

    call this%set_dim_indices(site_elem_r8, 1, this%column_index())
    call this%set_dim_indices(site_elem_r8, 2, this%levelem_index())

    call this%set_dim_indices(site_elpft_r8, 1, this%column_index())
    call this%set_dim_indices(site_elpft_r8, 2, this%levelpft_index())

    call this%set_dim_indices(site_elcwd_r8, 1, this%column_index())
    call this%set_dim_indices(site_elcwd_r8, 2, this%levelcwd_index())

    call this%set_dim_indices(site_elage_r8, 1, this%column_index())
    call this%set_dim_indices(site_elage_r8, 2, this%levelage_index())

    call this%set_dim_indices(site_agefuel_r8, 1, this%column_index())
    call this%set_dim_indices(site_agefuel_r8, 2, this%levagefuel_index())


  end subroutine assemble_history_output_types

  ! ===================================================================================

  subroutine set_dim_indices(this, dk_name, idim, dim_index)

    use FatesIOVariableKindMod , only : iotype_index

    implicit none

    ! arguments
    class(fates_history_interface_type), intent(inout) :: this
    character(len=*), intent(in)     :: dk_name
    integer, intent(in)              :: idim  ! dimension index
    integer, intent(in) :: dim_index


    ! local
    integer :: ityp

    ityp = iotype_index(trim(dk_name), fates_history_num_dim_kinds, this%dim_kinds)

    ! First check to see if the dimension is allocated
    if (this%dim_kinds(ityp)%ndims < idim) then
       write(fates_log(), *) 'Trying to define dimension size to a dim-type structure'
       write(fates_log(), *) 'but the dimension index does not exist'
       write(fates_log(), *) 'type: ',dk_name,' ndims: ',this%dim_kinds(ityp)%ndims,' input dim:',idim
       stop
       !end_run
    end if

    if (idim == 1) then
       this%dim_kinds(ityp)%dim1_index = dim_index
    else if (idim == 2) then
       this%dim_kinds(ityp)%dim2_index = dim_index
    end if

    ! With the map, we can set the dimension size
    this%dim_kinds(ityp)%dimsize(idim) = this%dim_bounds(dim_index)%upper_bound - &
         this%dim_bounds(dim_index)%lower_bound + 1

 end subroutine set_dim_indices

 ! =======================================================================
 subroutine set_column_index(this, index)
   implicit none
   class(fates_history_interface_type), intent(inout) :: this
   integer, intent(in) :: index
   this%column_index_ = index
 end subroutine set_column_index

 integer function column_index(this)
   implicit none
   class(fates_history_interface_type), intent(in) :: this
   column_index = this%column_index_
 end function column_index

 ! =======================================================================
 subroutine set_levsoil_index(this, index)
   implicit none
   class(fates_history_interface_type), intent(inout) :: this
   integer, intent(in) :: index
   this%levsoil_index_ = index
 end subroutine set_levsoil_index

 integer function levsoil_index(this)
   implicit none
   class(fates_history_interface_type), intent(in) :: this
   levsoil_index = this%levsoil_index_
 end function levsoil_index

 ! =======================================================================
 subroutine set_levscpf_index(this, index)
   implicit none
   class(fates_history_interface_type), intent(inout) :: this
   integer, intent(in) :: index
   this%levscpf_index_ = index
 end subroutine set_levscpf_index

 integer function levscpf_index(this)
   implicit none
   class(fates_history_interface_type), intent(in) :: this
   levscpf_index = this%levscpf_index_
 end function levscpf_index

 ! =======================================================================
 subroutine set_levscls_index(this, index)
   implicit none
   class(fates_history_interface_type), intent(inout) :: this
   integer, intent(in) :: index
   this%levscls_index_ = index
 end subroutine set_levscls_index

 integer function levscls_index(this)
   implicit none
   class(fates_history_interface_type), intent(in) :: this
   levscls_index = this%levscls_index_
 end function levscls_index

!=========================================================================
 subroutine set_levcacls_index(this, index)
  implicit none
  class(fates_history_interface_type), intent(inout) :: this
  integer, intent(in) :: index
  this%levcacls_index_ = index
end subroutine set_levcacls_index

integer function levcacls_index(this)
  implicit none
  class(fates_history_interface_type), intent(in) :: this
  levcacls_index = this%levcacls_index_
end function levcacls_index

!=========================================================================
 subroutine set_levcapf_index(this, index)
   implicit none
   class(fates_history_interface_type), intent(inout) :: this
   integer, intent(in) :: index
   this%levcapf_index_ = index
 end subroutine set_levcapf_index

integer function levcapf_index(this)
  implicit none
  class(fates_history_interface_type), intent(in) :: this
  levcapf_index = this%levcapf_index_
end function levcapf_index

 ! =======================================================================
 subroutine set_levpft_index(this, index)
   implicit none
   class(fates_history_interface_type), intent(inout) :: this
   integer, intent(in) :: index
   this%levpft_index_ = index
 end subroutine set_levpft_index

 integer function levpft_index(this)
   implicit none
   class(fates_history_interface_type), intent(in) :: this
   levpft_index = this%levpft_index_
 end function levpft_index

 ! =======================================================================
 subroutine set_levage_index(this, index)
   implicit none
   class(fates_history_interface_type), intent(inout) :: this
   integer, intent(in) :: index
   this%levage_index_ = index
 end subroutine set_levage_index

 integer function levage_index(this)
   implicit none
   class(fates_history_interface_type), intent(in) :: this
   levage_index = this%levage_index_
 end function levage_index

 ! =======================================================================
 subroutine set_levfuel_index(this, index)
   implicit none
   class(fates_history_interface_type), intent(inout) :: this
   integer, intent(in) :: index
   this%levfuel_index_ = index
 end subroutine set_levfuel_index

 integer function levfuel_index(this)
   implicit none
   class(fates_history_interface_type), intent(in) :: this
   levfuel_index = this%levfuel_index_
 end function levfuel_index

 ! =======================================================================
 subroutine set_levcwdsc_index(this, index)
   implicit none
   class(fates_history_interface_type), intent(inout) :: this
   integer, intent(in) :: index
   this%levcwdsc_index_ = index
 end subroutine set_levcwdsc_index

 integer function levcwdsc_index(this)
   implicit none
   class(fates_history_interface_type), intent(in) :: this
   levcwdsc_index = this%levcwdsc_index_
 end function levcwdsc_index

 ! =======================================================================
 subroutine set_levcan_index(this, index)
   implicit none
   class(fates_history_interface_type), intent(inout) :: this
   integer, intent(in) :: index
   this%levcan_index_ = index
 end subroutine set_levcan_index

 integer function levcan_index(this)
   implicit none
   class(fates_history_interface_type), intent(in) :: this
   levcan_index = this%levcan_index_
 end function levcan_index

 ! =======================================================================
 subroutine set_levcnlf_index(this, index)
   implicit none
   class(fates_history_interface_type), intent(inout) :: this
   integer, intent(in) :: index
   this%levcnlf_index_ = index
 end subroutine set_levcnlf_index

 integer function levcnlf_index(this)
   implicit none
   class(fates_history_interface_type), intent(in) :: this
   levcnlf_index = this%levcnlf_index_
 end function levcnlf_index

 ! =======================================================================
 subroutine set_levcnlfpft_index(this, index)
   implicit none
   class(fates_history_interface_type), intent(inout) :: this
   integer, intent(in) :: index
   this%levcnlfpft_index_ = index
 end subroutine set_levcnlfpft_index

 integer function levcnlfpft_index(this)
   implicit none
   class(fates_history_interface_type), intent(in) :: this
   levcnlfpft_index = this%levcnlfpft_index_
 end function levcnlfpft_index

 ! ======================================================================================
 subroutine set_levscag_index(this, index)
   implicit none
   class(fates_history_interface_type), intent(inout) :: this
   integer, intent(in) :: index
   this%levscag_index_ = index
 end subroutine set_levscag_index

 integer function levscag_index(this)
    implicit none
    class(fates_history_interface_type), intent(in) :: this
    levscag_index = this%levscag_index_
 end function levscag_index

 ! ======================================================================================
 subroutine set_levscagpft_index(this, index)
   implicit none
   class(fates_history_interface_type), intent(inout) :: this
   integer, intent(in) :: index
   this%levscagpft_index_ = index
 end subroutine set_levscagpft_index

 integer function levscagpft_index(this)
    implicit none
    class(fates_history_interface_type), intent(in) :: this
    levscagpft_index = this%levscagpft_index_
 end function levscagpft_index

 ! ======================================================================================
 subroutine set_levagepft_index(this, index)
   implicit none
   class(fates_history_interface_type), intent(inout) :: this
   integer, intent(in) :: index
   this%levagepft_index_ = index
 end subroutine set_levagepft_index

 integer function levagepft_index(this)
    implicit none
    class(fates_history_interface_type), intent(in) :: this
    levagepft_index = this%levagepft_index_
 end function levagepft_index

 ! ======================================================================================
 subroutine set_levheight_index(this, index)
   implicit none
   class(fates_history_interface_type), intent(inout) :: this
   integer, intent(in) :: index
   this%levheight_index_ = index
 end subroutine set_levheight_index

 integer function levheight_index(this)
    implicit none
    class(fates_history_interface_type), intent(in) :: this
    levheight_index = this%levheight_index_
 end function levheight_index

 ! ======================================================================================

 subroutine set_levelem_index(this, index)
   implicit none
   class(fates_history_interface_type), intent(inout) :: this
   integer, intent(in) :: index
   this%levelem_index_ = index
 end subroutine set_levelem_index

 integer function levelem_index(this)
    implicit none
    class(fates_history_interface_type), intent(in) :: this
    levelem_index = this%levelem_index_
  end function levelem_index

 ! ======================================================================================

 subroutine set_levelpft_index(this, index)
   implicit none
   class(fates_history_interface_type), intent(inout) :: this
   integer, intent(in) :: index
   this%levelpft_index_ = index
 end subroutine set_levelpft_index

 integer function levelpft_index(this)
    implicit none
    class(fates_history_interface_type), intent(in) :: this
    levelpft_index = this%levelpft_index_
 end function levelpft_index

 ! ======================================================================================

 subroutine set_levelcwd_index(this, index)
   implicit none
   class(fates_history_interface_type), intent(inout) :: this
   integer, intent(in) :: index
   this%levelcwd_index_ = index
 end subroutine set_levelcwd_index

 integer function levelcwd_index(this)
    implicit none
    class(fates_history_interface_type), intent(in) :: this
    levelcwd_index = this%levelcwd_index_
  end function levelcwd_index

 ! ======================================================================================

 subroutine set_levelage_index(this, index)
   implicit none
   class(fates_history_interface_type), intent(inout) :: this
   integer, intent(in) :: index
   this%levelage_index_ = index
 end subroutine set_levelage_index

 integer function levelage_index(this)
    implicit none
    class(fates_history_interface_type), intent(in) :: this
    levelage_index = this%levelage_index_
 end function levelage_index

 ! ======================================================================================

 subroutine set_levagefuel_index(this, index)
     implicit none
     class(fates_history_interface_type), intent(inout) :: this
     integer, intent(in) :: index
     this%levagefuel_index_ = index
   end subroutine set_levagefuel_index

   integer function levagefuel_index(this)
      implicit none
      class(fates_history_interface_type), intent(in) :: this
      levagefuel_index = this%levagefuel_index_
   end function levagefuel_index

   ! ======================================================================================

   subroutine zero_site_hvars(this, currentSite, upfreq_in)

     ! This routine zero's a history diagnostic variable
     ! but only zero's on fates sites
     ! This should be called prior to filling the variable
     ! and after they have been flushed to the ignore value

     class(fates_history_interface_type)    :: this        ! hvars_interface instance
     integer, intent(in)                    :: upfreq_in   !
     type(ed_site_type), intent(in), target :: currentSite ! site instance

     integer :: ivar     ! history variable index
     integer :: ndims    ! number of dimensions

     do ivar=1,ubound(this%hvars,1)
        if (this%hvars(ivar)%upfreq == upfreq_in) then ! Only flush variables with update on dynamics step

           ndims = this%dim_kinds(this%hvars(ivar)%dim_kinds_index)%ndims

           if(trim(this%dim_kinds(this%hvars(ivar)%dim_kinds_index)%name) == site_int)then
              write(fates_log(),*)'add in zeroing provision for SI_INT'
              call endrun(msg=errMsg(sourcefile, __LINE__))
           end if

           if(ndims==1) then
               this%hvars(ivar)%r81d(currentSite%h_gid) = 0._r8
           elseif(ndims==2) then
               this%hvars(ivar)%r82d(currentSite%h_gid,:) = 0._r8
           elseif(ndims==3) then
               this%hvars(ivar)%r83d(currentSite%h_gid,:,:) = 0._r8
           end if
        end if
     end do

     return
   end subroutine zero_site_hvars

   ! ======================================================================================

 subroutine flush_hvars(this,nc,upfreq_in)

   class(fates_history_interface_type)        :: this
   integer,intent(in)                     :: nc
   integer,intent(in)                     :: upfreq_in
   integer                      :: ivar
   integer                      :: lb1,ub1,lb2,ub2

   do ivar=1,ubound(this%hvars,1)
      if (this%hvars(ivar)%upfreq == upfreq_in) then ! Only flush variables with update on dynamics step
         call this%hvars(ivar)%flush(nc, this%dim_bounds, this%dim_kinds)
      end if
   end do

end subroutine flush_hvars


  ! =====================================================================================

  subroutine set_history_var(this, vname, units, long, use_default, avgflag, vtype, &
       hlms, upfreq, ivar, initialize, index)

    use FatesUtilsMod, only     : check_hlm_list
    use FatesInterfaceTypesMod, only : hlm_name

    implicit none

    ! arguments
    class(fates_history_interface_type), intent(inout) :: this
    character(len=*), intent(in)  :: vname
    character(len=*), intent(in)  :: units
    character(len=*), intent(in)  :: long
    character(len=*), intent(in)  :: use_default
    character(len=*), intent(in)  :: avgflag
    character(len=*), intent(in)  :: vtype
    character(len=*), intent(in)  :: hlms
    integer, intent(in)           :: upfreq
    logical, intent(in)           :: initialize
    integer, intent(inout)        :: ivar
    integer, intent(inout)        :: index  ! This is the index for the variable of
                                           ! interest that is associated with an
                                           ! explict name (for fast reference during update)
                                           ! A zero is passed back when the variable is
                                           ! not used

    ! locals
    integer   :: ub1, lb1, ub2, lb2    ! Bounds for allocating the var
    integer   :: ityp
    real(r8)  :: flushval
    logical   :: write_var


    ! Flushing to the ignore val coerces all FATES diagnostics to be
    ! relevant only on FATES sites. This way we do not average zero's
    ! at locations not on FATES columns

    flushval = hlm_hio_ignore_val

    write_var = check_hlm_list(trim(hlms), trim(hlm_name))
    if( write_var ) then
       ivar  = ivar+1
       index = ivar

       if (initialize) then
          call this%hvars(ivar)%Init(vname, units, long, use_default,          &
               vtype, avgflag, flushval, upfreq, fates_history_num_dim_kinds,  &
               this%dim_kinds, this%dim_bounds)
       end if
    else
       index = 0
    end if

    return
  end subroutine set_history_var

  ! ====================================================================================

  subroutine init_dim_kinds_maps(this)

    ! ----------------------------------------------------------------------------------
    ! This subroutine simply initializes the structures that define the different
    ! array and type formats for different IO variables
    !
    ! SI_R8   : 1D site scale 8-byte reals
    !
    ! The allocation on the structures is not dynamic and should only add up to the
    ! number of entries listed here.
    !
    ! ----------------------------------------------------------------------------------
    use FatesIOVariableKindMod, only : site_r8, site_soil_r8, site_size_pft_r8
    use FatesIOVariableKindMod, only : site_size_r8, site_pft_r8, site_age_r8
    use FatesIOVariableKindMod, only : site_coage_r8, site_coage_pft_r8
    use FatesIOVariableKindMod, only : site_fuel_r8, site_cwdsc_r8, site_scag_r8
    use FatesIOVariableKindMod, only : site_scagpft_r8, site_agepft_r8
    use FatesIOVariableKindMod, only : site_can_r8, site_cnlf_r8, site_cnlfpft_r8
    use FatesIOVariableKindMod, only : site_height_r8, site_agefuel_r8
    use FatesIOVariableKindMod, only : site_elem_r8, site_elpft_r8
    use FatesIOVariableKindMod, only : site_elcwd_r8, site_elage_r8

    implicit none

    ! Arguments
    class(fates_history_interface_type), intent(inout) :: this


    integer :: index

    index = 1
    ! 1d Site
    call this%dim_kinds(index)%Init(site_r8, 1)

    ! site x soil
    index = index + 1
    call this%dim_kinds(index)%Init(site_soil_r8, 2)

    ! site x size-class/pft
    index = index + 1
    call this%dim_kinds(index)%Init(site_size_pft_r8, 2)

    ! site x size-class
    index = index + 1
    call this%dim_kinds(index)%Init(site_size_r8, 2)

    ! site x cohort age-class/pft
    index = index + 1
    call this%dim_kinds(index)%Init(site_coage_pft_r8, 2)

    ! site x cohort age-class
    index = index + 1
    call this%dim_kinds(index)%Init(site_coage_r8, 2)

    ! site x pft
    index = index + 1
    call this%dim_kinds(index)%Init(site_pft_r8, 2)

    ! site x patch-age class
    index = index + 1
    call this%dim_kinds(index)%Init(site_age_r8, 2)

    ! site x fuel size class
    index = index + 1
    call this%dim_kinds(index)%Init(site_fuel_r8, 2)

    ! site x cwd size class
    index = index + 1
    call this%dim_kinds(index)%Init(site_cwdsc_r8, 2)

    ! site x can class
    index = index + 1
    call this%dim_kinds(index)%Init(site_can_r8, 2)

    ! site x cnlf class
    index = index + 1
    call this%dim_kinds(index)%Init(site_cnlf_r8, 2)

    ! site x cnlfpft class
    index = index + 1
    call this%dim_kinds(index)%Init(site_cnlfpft_r8, 2)

    ! site x size-class x age class
    index = index + 1
    call this%dim_kinds(index)%Init(site_scag_r8, 2)

    ! site x size-class x age class x pft
    index = index + 1
    call this%dim_kinds(index)%Init(site_scagpft_r8, 2)

    ! site x age class x pft
    index = index + 1
    call this%dim_kinds(index)%Init(site_agepft_r8, 2)

    ! site x height
    index = index + 1
    call this%dim_kinds(index)%Init(site_height_r8, 2)

    ! site x elemenet
    index = index + 1
    call this%dim_kinds(index)%Init(site_elem_r8, 2)

    ! site x element x pft
    index = index + 1
    call this%dim_kinds(index)%Init(site_elpft_r8, 2)

    ! site x element x cwd
    index = index + 1
    call this%dim_kinds(index)%Init(site_elcwd_r8, 2)

    ! site x element x age
    index = index + 1
    call this%dim_kinds(index)%Init(site_elage_r8, 2)

    ! site x age x fuel size class
    index = index + 1
    call this%dim_kinds(index)%Init(site_agefuel_r8, 2)


    ! FIXME(bja, 2016-10) assert(index == fates_history_num_dim_kinds)
  end subroutine init_dim_kinds_maps

 ! =======================================================================



  ! ====================================================================================

  subroutine update_history_dyn(this,nc,nsites,sites)

    ! ---------------------------------------------------------------------------------
    ! This is the call to update the history IO arrays that are expected to only change
    ! after Ecosystem Dynamics have been processed.
    ! ---------------------------------------------------------------------------------


    use EDtypesMod          , only : nfsc
    use FatesLitterMod      , only : ncwd
    use EDtypesMod          , only : ican_upper
    use EDtypesMod          , only : ican_ustory
    use FatesSizeAgeTypeIndicesMod, only : get_sizeage_class_index
    use FatesSizeAgeTypeIndicesMod, only : get_sizeagepft_class_index
    use FatesSizeAgeTypeIndicesMod, only : get_agepft_class_index
    use FatesSizeAgeTypeIndicesMod, only : get_agefuel_class_index
    use FatesSizeAgeTypeIndicesMod, only : get_age_class_index
    use FatesSizeAgeTypeIndicesMod, only : get_height_index
    use FatesSizeAgeTypeIndicesMod, only : sizetype_class_index
    use FatesSizeAgeTypeIndicesMod, only : coagetype_class_index
    use EDTypesMod                , only : nlevleaf
    use EDParamsMod               , only : ED_val_history_height_bin_edges

    ! Arguments
    class(fates_history_interface_type)             :: this
    integer                 , intent(in)            :: nc   ! clump index
    integer                 , intent(in)            :: nsites
    type(ed_site_type)      , intent(inout), target :: sites(nsites)

    ! Locals
    type(litter_type), pointer         :: litt_c   ! Pointer to the carbon12 litter pool
    type(litter_type), pointer         :: litt     ! Generic pointer to any litter pool
    type(site_fluxdiags_type), pointer :: flux_diags
    type(site_fluxdiags_type), pointer :: flux_diags_c
    type(site_massbal_type), pointer :: site_mass

    integer  :: s        ! The local site index
    integer  :: io_si     ! The site index of the IO array
    integer  :: ilyr      ! Soil index for nlevsoil
    integer  :: ipa, ipa2 ! The local "I"ndex of "PA"tches
    integer  :: lb1,ub1,lb2,ub2  ! IO array bounds for the calling thread
    integer  :: ivar             ! index of IO variable object vector
    integer  :: ft               ! functional type index
    integer  :: cwd
    integer  :: elcwd, elpft            ! combined index of element and pft or cwd
    integer  :: i_scpf,i_pft,i_scls     ! iterators for scpf, pft, and scls dims
    integer  :: i_cacls, i_capf      ! iterators for cohort age and cohort age x pft
    integer  :: i_cwd,i_fuel            ! iterators for cwd and fuel dims
    integer  :: iscag        ! size-class x age index
    integer  :: iscagpft     ! size-class x age x pft index
    integer  :: iagepft     ! age x pft index
    integer  :: i_agefuel     ! age x fuel size class index
    integer  :: ican, ileaf, cnlf_indx  ! iterators for leaf and canopy level
    integer  :: height_bin_max, height_bin_min   ! which height bin a given cohort's canopy is in
    integer  :: i_heightbin  ! iterator for height bins
    integer  :: el           ! Loop index for elements
    integer  :: model_day_int ! integer model day from reference
    integer  :: ageclass_since_anthrodist  ! what is the equivalent age class for
                                           ! time-since-anthropogenic-disturbance of secondary forest

    real(r8) :: store_max   ! The target nutrient mass for storage element of interest [kg]
    real(r8) :: n_perm2     ! individuals per m2 for the whole column
    real(r8) :: dbh         ! diameter ("at breast height")
    real(r8) :: coage       ! cohort age
    real(r8) :: npp_partition_error ! a check that the NPP partitions sum to carbon allocation
    real(r8) :: frac_canopy_in_bin  ! fraction of a leaf's canopy that is within a given height bin
    real(r8) :: binbottom,bintop    ! edges of height bins

    real(r8) :: gpp_cached ! variable used to cache gpp value in previous time step; for C13 discrimination

    ! The following are all carbon states, turnover and net allocation flux variables
    ! the organs of relevance should be self explanatory
    real(r8) :: sapw_m    ! Sapwood mass (elemental, c,n or p) [kg/plant]
    real(r8) :: struct_m  ! Structural mass ""
    real(r8) :: leaf_m    ! Leaf mass ""
    real(r8) :: fnrt_m    ! Fineroot mass ""
    real(r8) :: store_m   ! Storage mass ""
    real(r8) :: alive_m   ! Alive biomass (sap+leaf+fineroot+repro+storage) ""
    real(r8) :: total_m   ! Total vegetation mass
    real(r8) :: repro_m   ! Total reproductive mass (on plant) ""
    real(r8) :: sapw_m_turnover
    real(r8) :: store_m_turnover
    real(r8) :: leaf_m_turnover
    real(r8) :: fnrt_m_turnover
    real(r8) :: struct_m_turnover
    real(r8) :: sapw_m_net_alloc
    real(r8) :: store_m_net_alloc
    real(r8) :: leaf_m_net_alloc
    real(r8) :: fnrt_m_net_alloc
    real(r8) :: struct_m_net_alloc
    real(r8) :: repro_m_net_alloc
    real(r8) :: area_frac
    real(r8) :: crown_depth

    type(ed_patch_type),pointer  :: cpatch
    type(ed_cohort_type),pointer :: ccohort

    real(r8), parameter :: tiny = 1.e-5_r8      ! some small number
    real(r8), parameter :: reallytalltrees = 1000.   ! some large number (m)

    integer :: tmp

    associate( hio_npatches_si         => this%hvars(ih_npatches_si)%r81d, &
               hio_ncohorts_si         => this%hvars(ih_ncohorts_si)%r81d, &
               hio_trimming_si         => this%hvars(ih_trimming_si)%r81d, &
               hio_area_plant_si       => this%hvars(ih_area_plant_si)%r81d, &
               hio_area_trees_si  => this%hvars(ih_area_trees_si)%r81d, &
               hio_canopy_spread_si    => this%hvars(ih_canopy_spread_si)%r81d, &
               hio_biomass_si_pft      => this%hvars(ih_biomass_si_pft)%r82d, &
               hio_leafbiomass_si_pft  => this%hvars(ih_leafbiomass_si_pft)%r82d, &
               hio_storebiomass_si_pft => this%hvars(ih_storebiomass_si_pft)%r82d, &
               hio_nindivs_si_pft      => this%hvars(ih_nindivs_si_pft)%r82d, &
               hio_recruitment_si_pft  => this%hvars(ih_recruitment_si_pft)%r82d, &
               hio_mortality_si_pft    => this%hvars(ih_mortality_si_pft)%r82d, &
               hio_crownarea_si_pft    => this%hvars(ih_crownarea_si_pft)%r82d, &
               hio_canopycrownarea_si_pft  => this%hvars(ih_canopycrownarea_si_pft)%r82d, &
               hio_gpp_si_pft  => this%hvars(ih_gpp_si_pft)%r82d, &
               hio_npp_si_pft  => this%hvars(ih_npp_si_pft)%r82d, &
               hio_nesterov_fire_danger_si => this%hvars(ih_nesterov_fire_danger_si)%r81d, &
               hio_fire_nignitions_si => this%hvars(ih_fire_nignitions_si)%r81d, &
               hio_fire_fdi_si => this%hvars(ih_fire_fdi_si)%r81d, &
               hio_spitfire_ros_si     => this%hvars(ih_spitfire_ros_si)%r81d, &
               hio_tfc_ros_si          => this%hvars(ih_tfc_ros_si)%r81d, &
               hio_effect_wspeed_si    => this%hvars(ih_effect_wspeed_si)%r81d, &
               hio_fire_intensity_si   => this%hvars(ih_fire_intensity_si)%r81d, &
               hio_fire_intensity_area_product_si => this%hvars(ih_fire_intensity_area_product_si)%r81d, &
               hio_fire_area_si        => this%hvars(ih_fire_area_si)%r81d, &
               hio_fire_fuel_bulkd_si  => this%hvars(ih_fire_fuel_bulkd_si)%r81d, &
               hio_fire_fuel_eff_moist_si => this%hvars(ih_fire_fuel_eff_moist_si)%r81d, &
               hio_fire_fuel_sav_si    => this%hvars(ih_fire_fuel_sav_si)%r81d, &
               hio_fire_fuel_mef_si    => this%hvars(ih_fire_fuel_mef_si)%r81d, &
               hio_sum_fuel_si         => this%hvars(ih_sum_fuel_si)%r81d,  &
               hio_fragmentation_scaler_sl  => this%hvars(ih_fragmentation_scaler_sl)%r82d,  &
               hio_litter_in_si        => this%hvars(ih_litter_in_si)%r81d, &
               hio_litter_out_si       => this%hvars(ih_litter_out_si)%r81d, &
               hio_seed_bank_si        => this%hvars(ih_seed_bank_si)%r81d, &
               hio_seeds_in_si         => this%hvars(ih_seeds_in_si)%r81d, &
               hio_litter_in_elem      => this%hvars(ih_litter_in_elem)%r82d, &
               hio_litter_out_elem     => this%hvars(ih_litter_out_elem)%r82d, &
               hio_seed_bank_elem      => this%hvars(ih_seed_bank_elem)%r82d, &
               hio_seeds_in_local_elem => this%hvars(ih_seeds_in_local_elem)%r82d, &
               hio_seed_in_extern_elem => this%hvars(ih_seeds_in_extern_elem)%r82d, &
               hio_seed_decay_elem     => this%hvars(ih_seed_decay_elem)%r82d, &
               hio_seed_germ_elem      => this%hvars(ih_seed_germ_elem)%r82d, &
               hio_bdead_si            => this%hvars(ih_bdead_si)%r81d, &
               hio_balive_si           => this%hvars(ih_balive_si)%r81d, &
               hio_agb_si              => this%hvars(ih_agb_si)%r81d, &
               hio_canopy_biomass_si   => this%hvars(ih_canopy_biomass_si)%r81d, &
               hio_understory_biomass_si   => this%hvars(ih_understory_biomass_si)%r81d, &
               hio_primaryland_fusion_error_si    => this%hvars(ih_primaryland_fusion_error_si)%r81d, &
               hio_disturbance_rate_p2p_si       => this%hvars(ih_disturbance_rate_p2p_si)%r81d, &
               hio_disturbance_rate_p2s_si       => this%hvars(ih_disturbance_rate_p2s_si)%r81d, &
               hio_disturbance_rate_s2s_si       => this%hvars(ih_disturbance_rate_s2s_si)%r81d, &
               hio_fire_disturbance_rate_si      => this%hvars(ih_fire_disturbance_rate_si)%r81d, &
               hio_logging_disturbance_rate_si   => this%hvars(ih_logging_disturbance_rate_si)%r81d, &
               hio_fall_disturbance_rate_si      => this%hvars(ih_fall_disturbance_rate_si)%r81d, &
               hio_potential_disturbance_rate_si => this%hvars(ih_potential_disturbance_rate_si)%r81d, &
               hio_harvest_carbonflux_si => this%hvars(ih_harvest_carbonflux_si)%r81d, &
               hio_gpp_si_scpf         => this%hvars(ih_gpp_si_scpf)%r82d, &
               hio_npp_totl_si_scpf    => this%hvars(ih_npp_totl_si_scpf)%r82d, &
               hio_npp_leaf_si_scpf    => this%hvars(ih_npp_leaf_si_scpf)%r82d, &
               hio_npp_seed_si_scpf    => this%hvars(ih_npp_seed_si_scpf)%r82d, &
               hio_npp_fnrt_si_scpf    => this%hvars(ih_npp_fnrt_si_scpf)%r82d, &
               hio_npp_bgsw_si_scpf    => this%hvars(ih_npp_bgsw_si_scpf)%r82d, &
               hio_npp_bgdw_si_scpf    => this%hvars(ih_npp_bgdw_si_scpf)%r82d, &
               hio_npp_agsw_si_scpf    => this%hvars(ih_npp_agsw_si_scpf)%r82d, &
               hio_npp_agdw_si_scpf    => this%hvars(ih_npp_agdw_si_scpf)%r82d, &
               hio_npp_stor_si_scpf    => this%hvars(ih_npp_stor_si_scpf)%r82d, &
               hio_npp_leaf_si         => this%hvars(ih_npp_leaf_si)%r81d, &
               hio_npp_seed_si         => this%hvars(ih_npp_seed_si)%r81d, &
               hio_npp_stem_si         => this%hvars(ih_npp_stem_si)%r81d, &
               hio_npp_froot_si        => this%hvars(ih_npp_froot_si)%r81d, &
               hio_npp_croot_si        => this%hvars(ih_npp_croot_si)%r81d, &
               hio_npp_stor_si         => this%hvars(ih_npp_stor_si)%r81d, &
               hio_bstor_canopy_si_scpf      => this%hvars(ih_bstor_canopy_si_scpf)%r82d, &
               hio_bstor_understory_si_scpf  => this%hvars(ih_bstor_understory_si_scpf)%r82d, &
               hio_bleaf_canopy_si_scpf      => this%hvars(ih_bleaf_canopy_si_scpf)%r82d, &
               hio_bleaf_understory_si_scpf  => this%hvars(ih_bleaf_understory_si_scpf)%r82d, &
               hio_mortality_canopy_si_scpf         => this%hvars(ih_mortality_canopy_si_scpf)%r82d, &
               hio_mortality_understory_si_scpf     => this%hvars(ih_mortality_understory_si_scpf)%r82d, &
               hio_nplant_canopy_si_scpf     => this%hvars(ih_nplant_canopy_si_scpf)%r82d, &
               hio_nplant_understory_si_scpf => this%hvars(ih_nplant_understory_si_scpf)%r82d, &
               hio_ddbh_canopy_si_scpf       => this%hvars(ih_ddbh_canopy_si_scpf)%r82d, &
               hio_ddbh_understory_si_scpf   => this%hvars(ih_ddbh_understory_si_scpf)%r82d, &
               hio_ddbh_canopy_si_scls       => this%hvars(ih_ddbh_canopy_si_scls)%r82d, &
               hio_ddbh_understory_si_scls   => this%hvars(ih_ddbh_understory_si_scls)%r82d, &
               hio_gpp_canopy_si_scpf        => this%hvars(ih_gpp_canopy_si_scpf)%r82d, &
               hio_gpp_understory_si_scpf    => this%hvars(ih_gpp_understory_si_scpf)%r82d, &
               hio_ar_canopy_si_scpf         => this%hvars(ih_ar_canopy_si_scpf)%r82d, &
               hio_ar_understory_si_scpf     => this%hvars(ih_ar_understory_si_scpf)%r82d, &
               hio_ddbh_si_scpf        => this%hvars(ih_ddbh_si_scpf)%r82d, &
               hio_growthflux_si_scpf        => this%hvars(ih_growthflux_si_scpf)%r82d, &
               hio_growthflux_fusion_si_scpf        => this%hvars(ih_growthflux_fusion_si_scpf)%r82d, &
               hio_ba_si_scpf          => this%hvars(ih_ba_si_scpf)%r82d, &
               hio_agb_si_scpf         => this%hvars(ih_agb_si_scpf)%r82d, &
               hio_nplant_si_scpf      => this%hvars(ih_nplant_si_scpf)%r82d, &
               hio_nplant_si_capf      => this%hvars(ih_nplant_si_capf)%r82d, &

               hio_m1_si_scpf          => this%hvars(ih_m1_si_scpf)%r82d, &
               hio_m2_si_scpf          => this%hvars(ih_m2_si_scpf)%r82d, &
               hio_m3_si_scpf          => this%hvars(ih_m3_si_scpf)%r82d, &
               hio_m4_si_scpf          => this%hvars(ih_m4_si_scpf)%r82d, &
               hio_m5_si_scpf          => this%hvars(ih_m5_si_scpf)%r82d, &
               hio_m6_si_scpf          => this%hvars(ih_m6_si_scpf)%r82d, &
               hio_m7_si_scpf          => this%hvars(ih_m7_si_scpf)%r82d, &
               hio_m8_si_scpf          => this%hvars(ih_m8_si_scpf)%r82d, &
               hio_m9_si_scpf          => this%hvars(ih_m9_si_scpf)%r82d, &
               hio_m10_si_scpf         => this%hvars(ih_m10_si_scpf)%r82d, &
               hio_m10_si_capf         => this%hvars(ih_m10_si_capf)%r82d, &

               hio_crownfiremort_si_scpf     => this%hvars(ih_crownfiremort_si_scpf)%r82d, &
               hio_cambialfiremort_si_scpf   => this%hvars(ih_cambialfiremort_si_scpf)%r82d, &

               hio_fire_c_to_atm_si  => this%hvars(ih_fire_c_to_atm_si)%r81d, &
               hio_burn_flux_elem    => this%hvars(ih_burn_flux_elem)%r82d, &

               hio_m1_si_scls          => this%hvars(ih_m1_si_scls)%r82d, &
               hio_m2_si_scls          => this%hvars(ih_m2_si_scls)%r82d, &
               hio_m3_si_scls          => this%hvars(ih_m3_si_scls)%r82d, &
               hio_m4_si_scls          => this%hvars(ih_m4_si_scls)%r82d, &
               hio_m5_si_scls          => this%hvars(ih_m5_si_scls)%r82d, &
               hio_m6_si_scls          => this%hvars(ih_m6_si_scls)%r82d, &
               hio_m7_si_scls          => this%hvars(ih_m7_si_scls)%r82d, &
               hio_m8_si_scls          => this%hvars(ih_m8_si_scls)%r82d, &
               hio_m9_si_scls          => this%hvars(ih_m9_si_scls)%r82d, &
               hio_m10_si_scls         => this%hvars(ih_m10_si_scls)%r82d, &
               hio_m10_si_cacls        => this%hvars(ih_m10_si_cacls)%r82d, &

               hio_c13disc_si_scpf     => this%hvars(ih_c13disc_si_scpf)%r82d, &

               hio_cwd_elcwd           => this%hvars(ih_cwd_elcwd)%r82d, &
               hio_cwd_ag_elem         => this%hvars(ih_cwd_ag_elem)%r82d, &
               hio_cwd_bg_elem         => this%hvars(ih_cwd_bg_elem)%r82d, &
               hio_fines_ag_elem       => this%hvars(ih_fines_ag_elem)%r82d, &
               hio_fines_bg_elem       => this%hvars(ih_fines_bg_elem)%r82d, &
               hio_ba_si_scls          => this%hvars(ih_ba_si_scls)%r82d, &
               hio_agb_si_scls          => this%hvars(ih_agb_si_scls)%r82d, &
               hio_biomass_si_scls          => this%hvars(ih_biomass_si_scls)%r82d, &
               hio_nplant_si_scls         => this%hvars(ih_nplant_si_scls)%r82d, &
               hio_nplant_si_cacls        => this%hvars(ih_nplant_si_cacls)%r82d, &
               hio_nplant_canopy_si_scls         => this%hvars(ih_nplant_canopy_si_scls)%r82d, &
               hio_nplant_understory_si_scls     => this%hvars(ih_nplant_understory_si_scls)%r82d, &
               hio_lai_canopy_si_scls         => this%hvars(ih_lai_canopy_si_scls)%r82d, &
               hio_lai_understory_si_scls     => this%hvars(ih_lai_understory_si_scls)%r82d, &
               hio_sai_canopy_si_scls         => this%hvars(ih_sai_canopy_si_scls)%r82d, &
               hio_sai_understory_si_scls     => this%hvars(ih_sai_understory_si_scls)%r82d, &
               hio_mortality_canopy_si_scls      => this%hvars(ih_mortality_canopy_si_scls)%r82d, &
               hio_mortality_understory_si_scls  => this%hvars(ih_mortality_understory_si_scls)%r82d, &
               hio_demotion_rate_si_scls         => this%hvars(ih_demotion_rate_si_scls)%r82d, &
               hio_demotion_carbonflux_si        => this%hvars(ih_demotion_carbonflux_si)%r81d, &
               hio_promotion_rate_si_scls        => this%hvars(ih_promotion_rate_si_scls)%r82d, &
               hio_trimming_canopy_si_scls         => this%hvars(ih_trimming_canopy_si_scls)%r82d, &
               hio_trimming_understory_si_scls     => this%hvars(ih_trimming_understory_si_scls)%r82d, &
               hio_crown_area_canopy_si_scls         => this%hvars(ih_crown_area_canopy_si_scls)%r82d, &
               hio_crown_area_understory_si_scls     => this%hvars(ih_crown_area_understory_si_scls)%r82d, &
               hio_promotion_carbonflux_si       => this%hvars(ih_promotion_carbonflux_si)%r81d, &
               hio_canopy_mortality_carbonflux_si     => this%hvars(ih_canopy_mortality_carbonflux_si)%r81d, &
               hio_understory_mortality_carbonflux_si => this%hvars(ih_understory_mortality_carbonflux_si)%r81d, &
               hio_leaf_md_canopy_si_scls           => this%hvars(ih_leaf_md_canopy_si_scls)%r82d, &
               hio_root_md_canopy_si_scls           => this%hvars(ih_root_md_canopy_si_scls)%r82d, &
               hio_carbon_balance_canopy_si_scls    => this%hvars(ih_carbon_balance_canopy_si_scls)%r82d, &
               hio_bsw_md_canopy_si_scls            => this%hvars(ih_bsw_md_canopy_si_scls)%r82d, &
               hio_bdead_md_canopy_si_scls          => this%hvars(ih_bdead_md_canopy_si_scls)%r82d, &
               hio_bstore_md_canopy_si_scls         => this%hvars(ih_bstore_md_canopy_si_scls)%r82d, &
               hio_seed_prod_canopy_si_scls         => this%hvars(ih_seed_prod_canopy_si_scls)%r82d, &
               hio_npp_leaf_canopy_si_scls          => this%hvars(ih_npp_leaf_canopy_si_scls)%r82d, &
               hio_npp_fnrt_canopy_si_scls         => this%hvars(ih_npp_fnrt_canopy_si_scls)%r82d, &
               hio_npp_sapw_canopy_si_scls           => this%hvars(ih_npp_sapw_canopy_si_scls)%r82d, &
               hio_npp_dead_canopy_si_scls         => this%hvars(ih_npp_dead_canopy_si_scls)%r82d, &
               hio_npp_seed_canopy_si_scls         => this%hvars(ih_npp_seed_canopy_si_scls)%r82d, &
               hio_npp_stor_canopy_si_scls         => this%hvars(ih_npp_stor_canopy_si_scls)%r82d, &
               hio_leaf_md_understory_si_scls       => this%hvars(ih_leaf_md_understory_si_scls)%r82d, &
               hio_root_md_understory_si_scls       => this%hvars(ih_root_md_understory_si_scls)%r82d, &
               hio_carbon_balance_understory_si_scls=> this%hvars(ih_carbon_balance_understory_si_scls)%r82d, &
               hio_bstore_md_understory_si_scls     => this%hvars(ih_bstore_md_understory_si_scls)%r82d, &
               hio_bsw_md_understory_si_scls        => this%hvars(ih_bsw_md_understory_si_scls)%r82d, &
               hio_bdead_md_understory_si_scls      => this%hvars(ih_bdead_md_understory_si_scls)%r82d, &
               hio_seed_prod_understory_si_scls     => this%hvars(ih_seed_prod_understory_si_scls)%r82d, &
               hio_npp_leaf_understory_si_scls      => this%hvars(ih_npp_leaf_understory_si_scls)%r82d, &
               hio_npp_fnrt_understory_si_scls     => this%hvars(ih_npp_fnrt_understory_si_scls)%r82d, &
               hio_npp_sapw_understory_si_scls       => this%hvars(ih_npp_sapw_understory_si_scls)%r82d, &
               hio_npp_dead_understory_si_scls     => this%hvars(ih_npp_dead_understory_si_scls)%r82d, &
               hio_npp_seed_understory_si_scls     => this%hvars(ih_npp_seed_understory_si_scls)%r82d, &
               hio_npp_stor_understory_si_scls     => this%hvars(ih_npp_stor_understory_si_scls)%r82d, &
               hio_nplant_si_scagpft                => this%hvars(ih_nplant_si_scagpft)%r82d, &
               hio_npp_si_agepft                    => this%hvars(ih_npp_si_agepft)%r82d, &
               hio_biomass_si_agepft                => this%hvars(ih_biomass_si_agepft)%r82d, &
               hio_scorch_height_si_agepft          => this%hvars(ih_scorch_height_si_agepft)%r82d, &
               hio_yesterdaycanopylevel_canopy_si_scls     => this%hvars(ih_yesterdaycanopylevel_canopy_si_scls)%r82d, &
               hio_yesterdaycanopylevel_understory_si_scls => this%hvars(ih_yesterdaycanopylevel_understory_si_scls)%r82d, &
               hio_area_si_age         => this%hvars(ih_area_si_age)%r82d, &
               hio_lai_si_age          => this%hvars(ih_lai_si_age)%r82d, &
               hio_canopy_area_si_age  => this%hvars(ih_canopy_area_si_age)%r82d, &
               hio_ncl_si_age          => this%hvars(ih_ncl_si_age)%r82d, &
               hio_npatches_si_age     => this%hvars(ih_npatches_si_age)%r82d, &
               hio_zstar_si_age        => this%hvars(ih_zstar_si_age)%r82d, &
               hio_biomass_si_age        => this%hvars(ih_biomass_si_age)%r82d, &
               hio_fraction_secondary_forest_si   => this%hvars(ih_fraction_secondary_forest_si)%r81d, &
               hio_biomass_secondary_forest_si    => this%hvars(ih_biomass_secondary_forest_si)%r81d, &
               hio_woodproduct_si                 => this%hvars(ih_woodproduct_si)%r81d, &
               hio_agesince_anthrodist_si_age     => this%hvars(ih_agesince_anthrodist_si_age)%r82d, &
               hio_secondaryforest_area_si_age    => this%hvars(ih_secondaryforest_area_si_age)%r82d, &
               hio_area_burnt_si_age              => this%hvars(ih_area_burnt_si_age)%r82d, &
               ! hio_fire_rate_of_spread_front_si_age  => this%hvars(ih_fire_rate_of_spread_front_si_age)%r82d, &
               hio_fire_intensity_si_age          => this%hvars(ih_fire_intensity_si_age)%r82d, &
               hio_fire_sum_fuel_si_age           => this%hvars(ih_fire_sum_fuel_si_age)%r82d, &
               hio_burnt_frac_litter_si_fuel      => this%hvars(ih_burnt_frac_litter_si_fuel)%r82d, &
               hio_fuel_amount_si_fuel            => this%hvars(ih_fuel_amount_si_fuel)%r82d, &
               hio_fuel_amount_age_fuel            => this%hvars(ih_fuel_amount_age_fuel)%r82d, &
               hio_canopy_height_dist_si_height   => this%hvars(ih_canopy_height_dist_si_height)%r82d, &
               hio_leaf_height_dist_si_height     => this%hvars(ih_leaf_height_dist_si_height)%r82d, &
               hio_litter_moisture_si_fuel        => this%hvars(ih_litter_moisture_si_fuel)%r82d, &
               hio_cwd_ag_si_cwdsc                  => this%hvars(ih_cwd_ag_si_cwdsc)%r82d, &
               hio_cwd_bg_si_cwdsc                  => this%hvars(ih_cwd_bg_si_cwdsc)%r82d, &
               hio_cwd_ag_in_si_cwdsc               => this%hvars(ih_cwd_ag_in_si_cwdsc)%r82d, &
               hio_cwd_bg_in_si_cwdsc               => this%hvars(ih_cwd_bg_in_si_cwdsc)%r82d, &
               hio_cwd_ag_out_si_cwdsc              => this%hvars(ih_cwd_ag_out_si_cwdsc)%r82d, &
               hio_cwd_bg_out_si_cwdsc              => this%hvars(ih_cwd_bg_out_si_cwdsc)%r82d, &
               hio_crownarea_si_cnlf                => this%hvars(ih_crownarea_si_cnlf)%r82d, &
               hio_crownarea_si_can                 => this%hvars(ih_crownarea_si_can)%r82d, &
               hio_nplant_si_scag                   => this%hvars(ih_nplant_si_scag)%r82d, &
               hio_nplant_canopy_si_scag            => this%hvars(ih_nplant_canopy_si_scag)%r82d, &
               hio_nplant_understory_si_scag        => this%hvars(ih_nplant_understory_si_scag)%r82d, &
               hio_ddbh_canopy_si_scag              => this%hvars(ih_ddbh_canopy_si_scag)%r82d, &
               hio_ddbh_understory_si_scag          => this%hvars(ih_ddbh_understory_si_scag)%r82d, &
               hio_mortality_canopy_si_scag         => this%hvars(ih_mortality_canopy_si_scag)%r82d, &
               hio_mortality_understory_si_scag     => this%hvars(ih_mortality_understory_si_scag)%r82d, &
               hio_site_cstatus_si                  => this%hvars(ih_site_cstatus_si)%r81d, &
               hio_site_dstatus_si                  => this%hvars(ih_site_dstatus_si)%r81d, &
               hio_gdd_si                           => this%hvars(ih_gdd_si)%r81d, &
               hio_site_ncolddays_si                => this%hvars(ih_site_ncolddays_si)%r81d, &
               hio_site_nchilldays_si               => this%hvars(ih_site_nchilldays_si)%r81d, &
               hio_cleafoff_si                      => this%hvars(ih_cleafoff_si)%r81d, &
               hio_cleafon_si                       => this%hvars(ih_cleafon_si)%r81d, &
               hio_dleafoff_si                      => this%hvars(ih_dleafoff_si)%r81d, &
               hio_dleafon_si                       => this%hvars(ih_dleafoff_si)%r81d, &
               hio_tveg24                           => this%hvars(ih_tveg24_si)%r81d, &
               hio_meanliqvol_si                    => this%hvars(ih_meanliqvol_si)%r81d, &
               hio_cbal_err_fates_si                => this%hvars(ih_cbal_err_fates_si)%r81d, &
               hio_err_fates_si                     => this%hvars(ih_err_fates_si)%r82d )

   ! If we don't have dynamics turned on, we just abort these diagnostics
   if (hlm_use_ed_st3.eq.itrue) return

   model_day_int = nint(hlm_model_day)

   ! ---------------------------------------------------------------------------------
   ! Loop through the FATES scale hierarchy and fill the history IO arrays
   ! ---------------------------------------------------------------------------------

   siteloop: do s = 1,nsites

      io_si  = sites(s)%h_gid

      ! Total carbon model error [kgC/day -> kgC/s]
      hio_cbal_err_fates_si(io_si) = &
         sites(s)%mass_balance(element_pos(carbon12_element))%err_fates / sec_per_day

      ! Total carbon lost to atmosphere from burning (kgC/site/day -> kgC/m2/s)
      hio_fire_c_to_atm_si(io_si) = &
         sites(s)%mass_balance(element_pos(carbon12_element))%burn_flux_to_atm * &
         ha_per_m2 * days_per_sec

      do el = 1, num_elements

         ! Total model error [kg/day -> kg/s]  (all elements)
         hio_err_fates_si(io_si,el) = sites(s)%mass_balance(el)%err_fates / sec_per_day

         ! Total element lost to atmosphere from burning (kg/site/day -> kg/m2/s)
         hio_burn_flux_elem(io_si,el) = &
            sites(s)%mass_balance(el)%burn_flux_to_atm * ha_per_m2 *           &
            days_per_sec

      end do

      ! Canopy spread index (0-1)
      hio_canopy_spread_si(io_si) = sites(s)%spread

      ! Site statuses (stati?) for cold deciduous and drought
      ! deciduous
      hio_site_cstatus_si(io_si) = real(sites(s)%cstatus,r8)
      hio_site_dstatus_si(io_si) = real(sites(s)%dstatus,r8)

      ! Number of chill days and cold days
      hio_site_nchilldays_si(io_si) = real(sites(s)%nchilldays,r8)
      hio_site_ncolddays_si(io_si)  = real(sites(s)%ncolddays,r8)

      ! Growing degree-days
      hio_gdd_si(io_si) = sites(s)%grow_deg_days

      ! Model days elapsed since leaf on/off for cold- and drought-deciduous
      hio_cleafoff_si(io_si) = real(model_day_int - sites(s)%cleafoffdate,r8)
      hio_cleafon_si(io_si)  = real(model_day_int - sites(s)%cleafondate,r8)
      hio_dleafoff_si(io_si) = real(model_day_int - sites(s)%dleafoffdate,r8)
      hio_dleafon_si(io_si)  = real(model_day_int - sites(s)%dleafondate,r8)

      ! Mean liquid water content (m3/m3) used for drought phenology
      if(model_day_int>numWaterMem)then
         hio_meanliqvol_si(io_si) = &
         sum(sites(s)%water_memory(1:numWaterMem))/real(numWaterMem,r8)
      end if

      ! track total wood product accumulation at the site level
      hio_woodproduct_si(io_si) = sites(s)%resources_management%trunk_product_site &
         * AREA_INV

      ! site-level fire variables:

      ! Nesterov index (unitless)
      hio_nesterov_fire_danger_si(io_si) = sites(s)%acc_NI

      ! number of ignitions [#/km2/day -> #/m2/s]
      hio_fire_nignitions_si(io_si) = sites(s)%NF_successful / m2_per_km2 /  &
         sec_per_day

      ! Fire danger index (FDI) (0-1)
      hio_fire_fdi_si(io_si) = sites(s)%FDI

<<<<<<< HEAD
         hio_harvest_carbonflux_si(io_si) = sites(s)%mass_balance(element_pos(carbon12_element))%wood_product * AREA_INV
=======
      ! If hydraulics are turned on, track the error terms associated with
      ! dynamics [kg/m2]
      if(hlm_use_planthydro.eq.itrue)then
         this%hvars(ih_h2oveg_dead_si)%r81d(io_si)         = sites(s)%si_hydr%h2oveg_dead
         this%hvars(ih_h2oveg_recruit_si)%r81d(io_si)      = sites(s)%si_hydr%h2oveg_recruit
         this%hvars(ih_h2oveg_growturn_err_si)%r81d(io_si) = sites(s)%si_hydr%h2oveg_growturn_err
      end if
>>>>>>> b328f92a

      ! error in primary lands from patch fusion [m2 m-2 day-1] -> [m2 m-2 yr-1]
      hio_primaryland_fusion_error_si(io_si) = sites(s)%primary_land_patchfusion_error * days_per_year

      ! output site-level disturbance rates [m2 m-2 day-1] -> [m2 m-2 yr-1]
      hio_disturbance_rate_p2p_si(io_si) = sum(sites(s)%disturbance_rates_primary_to_primary(1:N_DIST_TYPES)) * days_per_year
      hio_disturbance_rate_p2s_si(io_si) = sum(sites(s)%disturbance_rates_primary_to_secondary(1:N_DIST_TYPES)) * days_per_year
      hio_disturbance_rate_s2s_si(io_si) = sum(sites(s)%disturbance_rates_secondary_to_secondary(1:N_DIST_TYPES)) * days_per_year

      hio_fire_disturbance_rate_si(io_si) = (sites(s)%disturbance_rates_primary_to_primary(dtype_ifire) + &
         sites(s)%disturbance_rates_primary_to_secondary(dtype_ifire) +        &
         sites(s)%disturbance_rates_secondary_to_secondary(dtype_ifire)) *     &
         days_per_year

      hio_logging_disturbance_rate_si(io_si) = (sites(s)%disturbance_rates_primary_to_primary(dtype_ilog) + &
         sites(s)%disturbance_rates_primary_to_secondary(dtype_ilog) +         &
         sites(s)%disturbance_rates_secondary_to_secondary(dtype_ilog)) *      &
         days_per_year

      hio_fall_disturbance_rate_si(io_si) = (sites(s)%disturbance_rates_primary_to_primary(dtype_ifall) + &
         sites(s)%disturbance_rates_primary_to_secondary(dtype_ifall) +     &
         sites(s)%disturbance_rates_secondary_to_secondary(dtype_ifall)) *  &
         days_per_year

      hio_potential_disturbance_rate_si(io_si) = sum(sites(s)%potential_disturbance_rates(1:N_DIST_TYPES)) * days_per_year

      ! harvest carbon flux in [kgC/m2/d] -> [kgC/m2/yr]
      hio_harvest_carbonflux_si(io_si) = sites(s)%harvest_carbon_flux *      &
         days_per_year

      ! Loop through patches to sum up diagonistics
      ipa = 0
      cpatch => sites(s)%oldest_patch
      patchloop: do while(associated(cpatch))

         ! Increment the number of patches per site
         hio_npatches_si(io_si) = hio_npatches_si(io_si) + 1._r8

         cpatch%age_class  = get_age_class_index(cpatch%age)

         ! Increment the fractional area in each age class bin
         hio_area_si_age(io_si,cpatch%age_class) = hio_area_si_age(io_si,cpatch%age_class) &
            + cpatch%area * AREA_INV

         ! 24hr veg temperature
         hio_tveg24(io_si) = hio_tveg24(io_si) + &
              (cpatch%tveg24%GetMean()- t_water_freeze_k_1atm)*cpatch%area*AREA_INV
         
         ! Increment some patch-age-resolved diagnostics

         hio_lai_si_age(io_si,cpatch%age_class) = hio_lai_si_age(io_si,cpatch%age_class) &
            + sum(cpatch%tlai_profile(:,:,:)) * cpatch%area
         hio_ncl_si_age(io_si,cpatch%age_class) = hio_ncl_si_age(io_si,cpatch%age_class) &
            + cpatch%ncl_p * cpatch%area
         hio_npatches_si_age(io_si,cpatch%age_class) = hio_npatches_si_age(io_si,cpatch%age_class) + 1._r8

         if ( ED_val_comp_excln .lt. 0._r8 ) then ! only valid when "strict ppa" enabled
            hio_zstar_si_age(io_si,cpatch%age_class) = hio_zstar_si_age(io_si,cpatch%age_class) &
               + cpatch%zstar * cpatch%area * AREA_INV
         endif

         ! some diagnostics on secondary forest area and its age distribution
         if ( cpatch%anthro_disturbance_label .eq. secondaryforest ) then
            hio_fraction_secondary_forest_si(io_si) = hio_fraction_secondary_forest_si(io_si) + &
               cpatch%area * AREA_INV

            ageclass_since_anthrodist = get_age_class_index(cpatch%age_since_anthro_disturbance)

            hio_agesince_anthrodist_si_age(io_si,ageclass_since_anthrodist) = &
               hio_agesince_anthrodist_si_age(io_si,ageclass_since_anthrodist)  &
               + cpatch%area * AREA_INV

            hio_secondaryforest_area_si_age(io_si,cpatch%age_class) = &
               hio_secondaryforest_area_si_age(io_si,cpatch%age_class)  &
               + cpatch%area * AREA_INV
         endif

         ! patch-age-resolved fire variables
         do i_pft = 1,numpft
            ! for scorch height, weight the value by patch area within any
            ! given age class - in the event that there is more than one
            ! patch per age class.
            iagepft = cpatch%age_class + (i_pft-1) * nlevage
            hio_scorch_height_si_agepft(io_si,iagepft) = hio_scorch_height_si_agepft(io_si,iagepft) + &
               cpatch%Scorch_ht(i_pft) * cpatch%area

            ! and also pft-labeled patch areas in the event that we are in nocomp mode
            if ( hlm_use_nocomp .eq. itrue .and. cpatch%nocomp_pft_label .eq. i_pft) then 
               this%hvars(ih_nocomp_pftpatchfraction_si_pft)%r82d(io_si,i_pft) = &
                    this%hvars(ih_nocomp_pftpatchfraction_si_pft)%r82d(io_si,i_pft) + cpatch%area * AREA_INV

               this%hvars(ih_nocomp_pftnpatches_si_pft)%r82d(io_si,i_pft) = &
                    this%hvars(ih_nocomp_pftnpatches_si_pft)%r82d(io_si,i_pft) + 1._r8

               this%hvars(ih_nocomp_pftburnedarea_si_pft)%r82d(io_si,i_pft) = &
                    this%hvars(ih_nocomp_pftburnedarea_si_pft)%r82d(io_si,i_pft) + &
                    cpatch%frac_burnt * cpatch%area * AREA_INV / sec_per_day
            endif
            
         end do

         ! fractional area burnt [frac/day] -> [frac/sec]
         hio_area_burnt_si_age(io_si,cpatch%age_class) = hio_area_burnt_si_age(io_si,cpatch%age_class) + &
            cpatch%frac_burnt * cpatch%area * AREA_INV / sec_per_day

         ! hio_fire_rate_of_spread_front_si_age(io_si, cpatch%age_class) = hio_fire_rate_of_spread_si_age(io_si, cpatch%age_class) + &
         !    cpatch%ros_front * cpatch*frac_burnt * cpatch%area * AREA_INV

         ! Fire intensity weighted by burned fraction [kJ/m/s] -> [J/m/s]
         hio_fire_intensity_si_age(io_si, cpatch%age_class) = hio_fire_intensity_si_age(io_si, cpatch%age_class) + &
            cpatch%FI * cpatch%frac_burnt * cpatch%area * AREA_INV * J_per_kJ

         ! Fuel sum [kg/m2]
         hio_fire_sum_fuel_si_age(io_si, cpatch%age_class) = hio_fire_sum_fuel_si_age(io_si, cpatch%age_class) +  &
            cpatch%sum_fuel * cpatch%area * AREA_INV

         ! Canopy trimming - degree to which canopy expansion is limited by leaf economics (0-1)
         if(associated(cpatch%tallest))then
            hio_trimming_si(io_si) = hio_trimming_si(io_si) + cpatch%tallest%canopy_trim * cpatch%area * AREA_INV
         endif

         ! area occupied by plants and trees [m2/m2]
         hio_area_plant_si(io_si) = hio_area_plant_si(io_si) + min(cpatch%total_canopy_area,cpatch%area) * AREA_INV
         hio_area_trees_si(io_si) = hio_area_trees_si(io_si) + min(cpatch%total_tree_area,cpatch%area) * AREA_INV

         ! loop through cohorts on patch
         ccohort => cpatch%shortest
         cohortloop: do while(associated(ccohort))

            ft = ccohort%pft

            ! get indices for size class x pft and cohort age x pft
            ! size class is the fastest changing dimension
            call sizetype_class_index(ccohort%dbh, ccohort%pft,                &
               ccohort%size_class, ccohort%size_by_pft_class)
            ! cohort age is the fastest changing dimension
            call coagetype_class_index(ccohort%coage, ccohort%pft,             &
               ccohort%coage_class, ccohort%coage_by_pft_class)

            ! Increment the number of cohorts per site
            hio_ncohorts_si(io_si) = hio_ncohorts_si(io_si) + 1._r8

            n_perm2 = ccohort%n * AREA_INV

            hio_canopy_area_si_age(io_si,cpatch%age_class) = hio_canopy_area_si_age(io_si,cpatch%age_class) &
               + ccohort%c_area * AREA_INV

            ! calculate leaf height distribution, assuming leaf area is evenly distributed thru crown depth
            call CrownDepth(ccohort%hite,ft,crown_depth)
            height_bin_max = get_height_index(ccohort%hite)
            height_bin_min = get_height_index(ccohort%hite - crown_depth)
            do i_heightbin = height_bin_min, height_bin_max
               binbottom = ED_val_history_height_bin_edges(i_heightbin)
               if (i_heightbin .eq. nlevheight) then
                  bintop = reallytalltrees
               else
                  bintop = ED_val_history_height_bin_edges(i_heightbin+1)
               endif
               ! what fraction of a cohort's crown is in this height bin?
               frac_canopy_in_bin = (min(bintop,ccohort%hite) - &
                    max(binbottom,ccohort%hite-crown_depth)) / &
                    (crown_depth)

               hio_leaf_height_dist_si_height(io_si,i_heightbin) = &
                  hio_leaf_height_dist_si_height(io_si,i_heightbin) + &
                  ccohort%c_area * AREA_INV * ccohort%treelai * frac_canopy_in_bin

               ! if ( ( ccohort%c_area * AREA_INV * ccohort%treelai * frac_canopy_in_bin) .lt. 0._r8) then
               !    write(fates_log(),*) ' negative hio_leaf_height_dist_si_height:'
               !    write(fates_log(),*) '   c_area, treelai, frac_canopy_in_bin:', ccohort%c_area, ccohort%treelai, frac_canopy_in_bin
               ! endif
            end do

            if (ccohort%canopy_layer .eq. 1) then
               ! calculate the area of canopy that is within each height bin
               hio_canopy_height_dist_si_height(io_si,height_bin_max) = &
                  hio_canopy_height_dist_si_height(io_si,height_bin_max) + ccohort%c_area * AREA_INV
            endif

            ! Update biomass components
            ! Mass pools [kg]
            elloop: do el = 1, num_elements

               sapw_m   = ccohort%prt%GetState(sapw_organ, element_list(el))
               struct_m = ccohort%prt%GetState(struct_organ, element_list(el))
               leaf_m   = ccohort%prt%GetState(leaf_organ, element_list(el))
               fnrt_m   = ccohort%prt%GetState(fnrt_organ, element_list(el))
               store_m  = ccohort%prt%GetState(store_organ, element_list(el))
               repro_m  = ccohort%prt%GetState(repro_organ, element_list(el))

               alive_m  = leaf_m + fnrt_m + sapw_m
               total_m  = alive_m + store_m + struct_m

               ! Plant multi-element states and fluxes
               ! Zero states, and set the fluxes
               if( element_list(el).eq.carbon12_element )then

                  ! mass in different tissues [kg/ha] -> [kg/m2]
                  this%hvars(ih_storec_si)%r81d(io_si) =                       &
                     this%hvars(ih_storec_si)%r81d(io_si) + ccohort%n *        &
                     store_m / m2_per_ha
                  this%hvars(ih_leafc_si)%r81d(io_si) =                        &
                     this%hvars(ih_leafc_si)%r81d(io_si) + ccohort%n *         &
                     leaf_m / m2_per_ha
                  this%hvars(ih_fnrtc_si)%r81d(io_si) =                        &
                     this%hvars(ih_fnrtc_si)%r81d(io_si) + ccohort%n *         &
                     fnrt_m / m2_per_ha
                  this%hvars(ih_reproc_si)%r81d(io_si) =                       &
                     this%hvars(ih_reproc_si)%r81d(io_si)+ ccohort%n *         &
                     repro_m / m2_per_ha
                  this%hvars(ih_sapwc_si)%r81d(io_si) =                        &
                     this%hvars(ih_sapwc_si)%r81d(io_si) + ccohort%n *         &
                     sapw_m / m2_per_ha
                  this%hvars(ih_totvegc_si)%r81d(io_si) =                      &
                     this%hvars(ih_totvegc_si)%r81d(io_si)+ ccohort%n *        &
                     total_m / m2_per_ha

                  hio_bdead_si(io_si) = hio_bdead_si(io_si)  + n_perm2 * struct_m
                  hio_balive_si(io_si) = hio_balive_si(io_si) + n_perm2 * alive_m

                  hio_agb_si(io_si) = hio_agb_si(io_si) + n_perm2 *            &
                  ( leaf_m + (sapw_m + struct_m + store_m) * prt_params%allom_agb_frac(ccohort%pft) )


                  ! Update PFT partitioned biomass components
                  hio_leafbiomass_si_pft(io_si,ft) = hio_leafbiomass_si_pft(io_si,ft) + &
                     (ccohort%n * AREA_INV) * leaf_m

                  hio_storebiomass_si_pft(io_si,ft) = hio_storebiomass_si_pft(io_si,ft) + &
                     (ccohort%n * AREA_INV) * store_m

                  hio_nindivs_si_pft(io_si,ft) = hio_nindivs_si_pft(io_si,ft) + &
                     ccohort%n * AREA_INV

                  hio_biomass_si_pft(io_si, ft) = hio_biomass_si_pft(io_si, ft) + &
                     (ccohort%n * AREA_INV) * total_m

                  ! update total biomass per age bin
                  hio_biomass_si_age(io_si,cpatch%age_class) = hio_biomass_si_age(io_si,cpatch%age_class) &
                     + total_m * ccohort%n * AREA_INV

                  ! track the total biomass on all secondary lands
                  if ( cpatch%anthro_disturbance_label .eq. secondaryforest ) then
                     hio_biomass_secondary_forest_si(io_si) = hio_biomass_secondary_forest_si(io_si) + &
                     total_m * ccohort%n * AREA_INV
                  endif

               elseif(element_list(el).eq.nitrogen_element)then

                  store_max = ccohort%prt%GetNutrientTarget(element_list(el),store_organ)

                  this%hvars(ih_storen_si)%r81d(io_si)  =                      &
                     this%hvars(ih_storen_si)%r81d(io_si) + ccohort%n *        &
                     store_m / m2_per_ha
                  this%hvars(ih_storentfrac_si)%r81d(io_si)  =                 &
                     this%hvars(ih_storentfrac_si)%r81d(io_si) + ccohort%n *   &
                     store_max / m2_per_ha
                  this%hvars(ih_leafn_si)%r81d(io_si)   =                      &
                     this%hvars(ih_leafn_si)%r81d(io_si) + ccohort%n *         &
                     leaf_m / m2_per_ha
                  this%hvars(ih_fnrtn_si)%r81d(io_si)   =                      &
                     this%hvars(ih_fnrtn_si)%r81d(io_si) + ccohort%n *         &
                     fnrt_m / m2_per_ha
                  this%hvars(ih_repron_si)%r81d(io_si)  =                      &
                     this%hvars(ih_repron_si)%r81d(io_si) + ccohort%n *        &
                     repro_m / m2_per_ha
                  this%hvars(ih_sapwn_si)%r81d(io_si)   =                      &
                     this%hvars(ih_sapwn_si)%r81d(io_si) + ccohort%n *         &
                     sapw_m / m2_per_ha
                  this%hvars(ih_totvegn_si)%r81d(io_si) =                      &
                     this%hvars(ih_totvegn_si)%r81d(io_si) + ccohort%n *       &
                     total_m / m2_per_ha

               elseif(element_list(el).eq.phosphorus_element) then

                  store_max = ccohort%prt%GetNutrientTarget(element_list(el),store_organ)

                  this%hvars(ih_storep_si)%r81d(io_si)  =                      &
                     this%hvars(ih_storep_si)%r81d(io_si) + ccohort%n *        &
                     store_m / m2_per_ha
                  this%hvars(ih_storeptfrac_si)%r81d(io_si)  =                 &
                     this%hvars(ih_storeptfrac_si)%r81d(io_si) + ccohort%n *   &
                     store_max / m2_per_ha
                  this%hvars(ih_leafp_si)%r81d(io_si)   =                      &
                     this%hvars(ih_leafp_si)%r81d(io_si) + ccohort%n *         &
                     leaf_m / m2_per_ha
                  this%hvars(ih_fnrtp_si)%r81d(io_si)   =                      &
                     this%hvars(ih_fnrtp_si)%r81d(io_si) + ccohort%n *         &
                     fnrt_m / m2_per_ha
                  this%hvars(ih_reprop_si)%r81d(io_si)  =                      &
                     this%hvars(ih_reprop_si)%r81d(io_si) + ccohort%n *        &
                     repro_m / m2_per_ha
                  this%hvars(ih_sapwp_si)%r81d(io_si)   =                      &
                     this%hvars(ih_sapwp_si)%r81d(io_si) + ccohort%n *         &
                     sapw_m / m2_per_ha
                  this%hvars(ih_totvegp_si)%r81d(io_si) =                      &
                     this%hvars(ih_totvegp_si)%r81d(io_si)+ ccohort%n *        &
                     total_m / m2_per_ha

               end if
            end do elloop

            ! Update PFT crown area
            hio_crownarea_si_pft(io_si, ft) = hio_crownarea_si_pft(io_si, ft) + &
               ccohort%c_area * AREA_INV

            if (ccohort%canopy_layer .eq. 1) then
               ! Update PFT canopy crown area
               hio_canopycrownarea_si_pft(io_si, ft) = hio_canopycrownarea_si_pft(io_si, ft) + &
                  ccohort%c_area * AREA_INV
            end if

            ! update pft-resolved NPP and GPP fluxes
            hio_gpp_si_pft(io_si, ft) = hio_gpp_si_pft(io_si, ft) + &
               ccohort%gpp_acc_hold * n_perm2 / days_per_year / sec_per_day

            hio_npp_si_pft(io_si, ft) = hio_npp_si_pft(io_si, ft) + &
               ccohort%npp_acc_hold * n_perm2 / days_per_year / sec_per_day

            ! Site by Size-Class x PFT (SCPF)
            ! ------------------------------------------------------------------------

            dbh = ccohort%dbh !-0.5*(1./365.25)*ccohort%ddbhdt

            ! Flux Variables (cohorts must had experienced a day before any of these values
            ! have any meaning, otherwise they are just inialization values
            notnew: if( .not.(ccohort%isnew) ) then

               ! Turnover pools [kgC/day] * [day/yr] = [kgC/yr]
               sapw_m_turnover   = ccohort%prt%GetTurnover(sapw_organ, carbon12_element) * days_per_year
               store_m_turnover  = ccohort%prt%GetTurnover(store_organ, carbon12_element) * days_per_year
               leaf_m_turnover   = ccohort%prt%GetTurnover(leaf_organ, carbon12_element) * days_per_year
               fnrt_m_turnover   = ccohort%prt%GetTurnover(fnrt_organ, carbon12_element) * days_per_year
               struct_m_turnover = ccohort%prt%GetTurnover(struct_organ, carbon12_element) * days_per_year

               ! Net change from allocation and transport [kgC/day] * [day/yr] = [kgC/yr]
               sapw_m_net_alloc   = ccohort%prt%GetNetAlloc(sapw_organ, carbon12_element) * days_per_year
               store_m_net_alloc  = ccohort%prt%GetNetAlloc(store_organ, carbon12_element) * days_per_year
               leaf_m_net_alloc   = ccohort%prt%GetNetAlloc(leaf_organ, carbon12_element) * days_per_year
               fnrt_m_net_alloc   = ccohort%prt%GetNetAlloc(fnrt_organ, carbon12_element) * days_per_year
               struct_m_net_alloc = ccohort%prt%GetNetAlloc(struct_organ, carbon12_element) * days_per_year
               repro_m_net_alloc  = ccohort%prt%GetNetAlloc(repro_organ, carbon12_element) * days_per_year

               ! ecosystem-level, organ-partitioned NPP/allocation fluxes
               ! [kgC/yr] -> [kgC/sec]
               hio_npp_leaf_si(io_si) = hio_npp_leaf_si(io_si) +               &
                  leaf_m_net_alloc * n_perm2 / days_per_year / sec_per_day
               hio_npp_seed_si(io_si) = hio_npp_seed_si(io_si) +               &
                  repro_m_net_alloc * n_perm2 / days_per_year / sec_per_day
               hio_npp_stem_si(io_si) = hio_npp_stem_si(io_si) +               &
                  (sapw_m_net_alloc + struct_m_net_alloc) * n_perm2 *          &
                  (prt_params%allom_agb_frac(ccohort%pft)) /                   &
                  days_per_year / sec_per_day
               hio_npp_froot_si(io_si) = hio_npp_froot_si(io_si) +             &
                  fnrt_m_net_alloc * n_perm2 / days_per_year / sec_per_day
               hio_npp_croot_si(io_si) = hio_npp_croot_si(io_si) +             &
                  (sapw_m_net_alloc + struct_m_net_alloc) * n_perm2 *          &
                  (1._r8-prt_params%allom_agb_frac(ccohort%pft)) /             &
                  days_per_year / sec_per_day
               hio_npp_stor_si(io_si) = hio_npp_stor_si(io_si) +               &
                  store_m_net_alloc * n_perm2 / days_per_year / sec_per_day

               associate( scpf => ccohort%size_by_pft_class,                   &
                          scls => ccohort%size_class,                          &
                          cacls => ccohort%coage_class,                        &
                          capf => ccohort%coage_by_pft_class)

               gpp_cached = (hio_gpp_si_scpf(io_si,scpf)) *                    &
                  days_per_year * sec_per_day

               ! [kgC/m2/s]
               hio_gpp_si_scpf(io_si,scpf) = hio_gpp_si_scpf(io_si,scpf) +     &
                  n_perm2*ccohort%gpp_acc_hold / days_per_year / sec_per_day
               hio_npp_totl_si_scpf(io_si,scpf) = hio_npp_totl_si_scpf(io_si,scpf) + &
                  ccohort%npp_acc_hold * n_perm2 / days_per_year / sec_per_day

               hio_npp_leaf_si_scpf(io_si,scpf) = hio_npp_leaf_si_scpf(io_si,scpf) + &
                  leaf_m_net_alloc*n_perm2 / days_per_year / sec_per_day
               hio_npp_fnrt_si_scpf(io_si,scpf) = hio_npp_fnrt_si_scpf(io_si,scpf) + &
                  fnrt_m_net_alloc*n_perm2 / days_per_year / sec_per_day
               hio_npp_bgsw_si_scpf(io_si,scpf) = hio_npp_bgsw_si_scpf(io_si,scpf) + &
                  sapw_m_net_alloc*n_perm2*(1._r8-prt_params%allom_agb_frac(ccohort%pft)) / &
                  days_per_year / sec_per_day
               hio_npp_agsw_si_scpf(io_si,scpf) = hio_npp_agsw_si_scpf(io_si,scpf) + &
                  sapw_m_net_alloc*n_perm2*prt_params%allom_agb_frac(ccohort%pft) / &
                  days_per_year / sec_per_day
               hio_npp_bgdw_si_scpf(io_si,scpf) = hio_npp_bgdw_si_scpf(io_si,scpf) + &
                  struct_m_net_alloc*n_perm2*(1._r8-prt_params%allom_agb_frac(ccohort%pft)) / &
                  days_per_year / sec_per_day
               hio_npp_agdw_si_scpf(io_si,scpf) = hio_npp_agdw_si_scpf(io_si,scpf) + &
                  struct_m_net_alloc*n_perm2*prt_params%allom_agb_frac(ccohort%pft) / &
                  days_per_year / sec_per_day
               hio_npp_seed_si_scpf(io_si,scpf) = hio_npp_seed_si_scpf(io_si,scpf) + &
                  repro_m_net_alloc*n_perm2 / days_per_year / sec_per_day
               hio_npp_stor_si_scpf(io_si,scpf) = hio_npp_stor_si_scpf(io_si,scpf) + &
                  store_m_net_alloc*n_perm2 / days_per_year / sec_per_day

               ! Woody State Variables (basal area growth increment)
               if ( int(prt_params%woody(ft)) == itrue) then

                  ! basal area  [m2/m2]
                  hio_ba_si_scpf(io_si,scpf) = hio_ba_si_scpf(io_si,scpf) + &
                     0.25_r8*3.14159_r8*((dbh/100.0_r8)**2.0_r8)*ccohort%n / m2_per_ha

                  ! also by size class only
                  hio_ba_si_scls(io_si,scls) = hio_ba_si_scls(io_si,scls) + &
                     0.25_r8*3.14159_r8*((dbh/100.0_r8)**2.0_r8)*       &
                     ccohort%n / m2_per_ha

                  ! growth increment
                  hio_ddbh_si_scpf(io_si,scpf) = hio_ddbh_si_scpf(io_si,scpf) + &
                     ccohort%ddbhdt*ccohort%n / m2_per_ha * m_per_cm

               end if

               ! mortality sums [#/m2]
               hio_m1_si_scpf(io_si,scpf) = hio_m1_si_scpf(io_si,scpf) +       &
                  ccohort%bmort*ccohort%n / m2_per_ha
               hio_m2_si_scpf(io_si,scpf) = hio_m2_si_scpf(io_si,scpf) +       &
                  ccohort%hmort*ccohort%n / m2_per_ha
               hio_m3_si_scpf(io_si,scpf) = hio_m3_si_scpf(io_si,scpf) +       &
                  ccohort%cmort*ccohort%n / m2_per_ha

               hio_m7_si_scpf(io_si,scpf) = hio_m7_si_scpf(io_si,scpf) +       &
                  (ccohort%lmort_direct + ccohort%lmort_collateral +           &
                  ccohort%lmort_infra) * ccohort%n / m2_per_ha

               hio_m8_si_scpf(io_si,scpf) = hio_m8_si_scpf(io_si,scpf) +       &
                  ccohort%frmort*ccohort%n / m2_per_ha
               hio_m9_si_scpf(io_si,scpf) = hio_m9_si_scpf(io_si,scpf) +       &
                  ccohort%smort*ccohort%n / m2_per_ha

               if (hlm_use_cohort_age_tracking .eq.itrue) then
                  hio_m10_si_scpf(io_si,scpf) = hio_m10_si_scpf(io_si,scpf) +  &
                     ccohort%asmort*ccohort%n / m2_per_ha
                  hio_m10_si_capf(io_si,capf) = hio_m10_si_capf(io_si,capf) +  &
                     ccohort%asmort*ccohort%n / m2_per_ha
                  hio_m10_si_scls(io_si,scls) = hio_m10_si_scls(io_si,scls) +  &
                     ccohort%asmort*ccohort%n / m2_per_ha
                  hio_m10_si_cacls(io_si,cacls) = hio_m10_si_cacls(io_si,cacls)+ &
                     ccohort%asmort*ccohort%n / m2_per_ha
               end if

               hio_m1_si_scls(io_si,scls) = hio_m1_si_scls(io_si,scls) + ccohort%bmort*ccohort%n / m2_per_ha
               hio_m2_si_scls(io_si,scls) = hio_m2_si_scls(io_si,scls) + ccohort%hmort*ccohort%n / m2_per_ha
               hio_m3_si_scls(io_si,scls) = hio_m3_si_scls(io_si,scls) + ccohort%cmort*ccohort%n / m2_per_ha
               hio_m7_si_scls(io_si,scls) = hio_m7_si_scls(io_si,scls) + &
                  (ccohort%lmort_direct+ccohort%lmort_collateral+ccohort%lmort_infra) * ccohort%n / m2_per_ha
               hio_m8_si_scls(io_si,scls) = hio_m8_si_scls(io_si,scls) + &
                  ccohort%frmort*ccohort%n / m2_per_ha
               hio_m9_si_scls(io_si,scls) = hio_m9_si_scls(io_si,scls) + ccohort%smort*ccohort%n / m2_per_ha

               !C13 discrimination
               if(gpp_cached + ccohort%gpp_acc_hold > 0.0_r8)then
                  hio_c13disc_si_scpf(io_si,scpf) = ((hio_c13disc_si_scpf(io_si,scpf) * gpp_cached) + &
                     (ccohort%c13disc_acc * ccohort%gpp_acc_hold)) / (gpp_cached + ccohort%gpp_acc_hold)
               else
                  hio_c13disc_si_scpf(io_si,scpf) = 0.0_r8
               endif

               ! number density [/m2]
               hio_nplant_si_scpf(io_si,scpf) = hio_nplant_si_scpf(io_si,scpf) + ccohort%n / m2_per_ha

               ! number density along the cohort age dimension
               if (hlm_use_cohort_age_tracking .eq.itrue) then
                  hio_nplant_si_capf(io_si,capf) = hio_nplant_si_capf(io_si,capf) + ccohort%n / m2_per_ha
                  hio_nplant_si_cacls(io_si,cacls) = hio_nplant_si_cacls(io_si,cacls)+ccohort%n / m2_per_ha
               end if

               ! Carbon only metrics
               sapw_m   = ccohort%prt%GetState(sapw_organ, carbon12_element)
               struct_m = ccohort%prt%GetState(struct_organ, carbon12_element)
               leaf_m   = ccohort%prt%GetState(leaf_organ, carbon12_element)
               fnrt_m   = ccohort%prt%GetState(fnrt_organ, carbon12_element)
               store_m  = ccohort%prt%GetState(store_organ, carbon12_element)
               repro_m  = ccohort%prt%GetState(repro_organ, carbon12_element)
               alive_m  = leaf_m + fnrt_m + sapw_m
               total_m  = alive_m + store_m + struct_m


               ! number density by size and biomass
               hio_agb_si_scls(io_si,scls) = hio_agb_si_scls(io_si,scls) + &
                  total_m * ccohort%n * prt_params%allom_agb_frac(ccohort%pft) * AREA_INV

               hio_agb_si_scpf(io_si,scpf) = hio_agb_si_scpf(io_si,scpf) + &
                  total_m * ccohort%n * prt_params%allom_agb_frac(ccohort%pft) * AREA_INV

               hio_biomass_si_scls(io_si,scls) = hio_biomass_si_scls(io_si,scls) + &
                  total_m * ccohort%n * AREA_INV

               ! update size-class x patch-age related quantities

               iscag = get_sizeage_class_index(ccohort%dbh,cpatch%age)

               hio_nplant_si_scag(io_si,iscag) = hio_nplant_si_scag(io_si,iscag) + ccohort%n / m2_per_ha

               hio_nplant_si_scls(io_si,scls) = hio_nplant_si_scls(io_si,scls) + ccohort%n / m2_per_ha


               ! update size, age, and PFT - indexed quantities
               iscagpft = get_sizeagepft_class_index(ccohort%dbh,cpatch%age,ccohort%pft)

               hio_nplant_si_scagpft(io_si,iscagpft) = hio_nplant_si_scagpft(io_si,iscagpft) + ccohort%n / m2_per_ha

               ! update age and PFT - indexed quantities
               iagepft = get_agepft_class_index(cpatch%age,ccohort%pft)

               hio_npp_si_agepft(io_si,iagepft) = hio_npp_si_agepft(io_si,iagepft) + &
                  ccohort%n * ccohort%npp_acc_hold * AREA_INV / days_per_year / sec_per_day

               hio_biomass_si_agepft(io_si,iagepft) = hio_biomass_si_agepft(io_si,iagepft) + &
                  total_m * ccohort%n * AREA_INV

               ! update SCPF/SCLS- and canopy/subcanopy- partitioned quantities
               canlayer: if (ccohort%canopy_layer .eq. 1) then
                  hio_nplant_canopy_si_scag(io_si,iscag) = hio_nplant_canopy_si_scag(io_si,iscag) + ccohort%n / m2_per_ha
                  hio_mortality_canopy_si_scag(io_si,iscag) = hio_mortality_canopy_si_scag(io_si,iscag) + &
                     (ccohort%bmort + ccohort%hmort + ccohort%cmort + &
                     ccohort%frmort + ccohort%smort + ccohort%asmort) * ccohort%n / m2_per_ha
                  hio_ddbh_canopy_si_scag(io_si,iscag) = hio_ddbh_canopy_si_scag(io_si,iscag) + &
                     ccohort%ddbhdt*ccohort%n * m_per_cm / m2_per_ha
                  hio_bstor_canopy_si_scpf(io_si,scpf) = hio_bstor_canopy_si_scpf(io_si,scpf) + &
                     store_m * ccohort%n / m2_per_ha
                  hio_bleaf_canopy_si_scpf(io_si,scpf) = hio_bleaf_canopy_si_scpf(io_si,scpf) + &
                     leaf_m * ccohort%n / m2_per_ha

                  hio_canopy_biomass_si(io_si) = hio_canopy_biomass_si(io_si) + n_perm2 * total_m

                  !hio_mortality_canopy_si_scpf(io_si,scpf) = hio_mortality_canopy_si_scpf(io_si,scpf)+ &
                  !    (ccohort%bmort + ccohort%hmort + ccohort%cmort + &
                  !     ccohort%frmort + ccohort%smort + ccohort%asmort) * ccohort%n

                  hio_mortality_canopy_si_scpf(io_si,scpf) = hio_mortality_canopy_si_scpf(io_si,scpf)+ &
                     (ccohort%bmort + ccohort%hmort + ccohort%cmort + ccohort%frmort + &
                  ccohort%smort + ccohort%asmort) * ccohort%n / m2_per_ha + &
                     (ccohort%lmort_direct + ccohort%lmort_collateral + ccohort%lmort_infra) * &
                     ccohort%n * sec_per_day * days_per_year / m2_per_ha

                  hio_nplant_canopy_si_scpf(io_si,scpf) = hio_nplant_canopy_si_scpf(io_si,scpf) + ccohort%n / m2_per_ha
                  hio_nplant_canopy_si_scls(io_si,scls) = hio_nplant_canopy_si_scls(io_si,scls) + ccohort%n / m2_per_ha
                  hio_lai_canopy_si_scls(io_si,scls) = hio_lai_canopy_si_scls(io_si,scls) + &
                     ccohort%treelai*ccohort%c_area * AREA_INV
                  hio_sai_canopy_si_scls(io_si,scls) = hio_sai_canopy_si_scls(io_si,scls) + &
                     ccohort%treesai*ccohort%c_area * AREA_INV
                  hio_trimming_canopy_si_scls(io_si,scls) = hio_trimming_canopy_si_scls(io_si,scls) + &
                     ccohort%n * ccohort%canopy_trim / m2_per_ha
                  hio_crown_area_canopy_si_scls(io_si,scls) = hio_crown_area_canopy_si_scls(io_si,scls) + &
                     ccohort%c_area / m2_per_ha
                  hio_gpp_canopy_si_scpf(io_si,scpf) = hio_gpp_canopy_si_scpf(io_si,scpf) +  &
                     n_perm2*ccohort%gpp_acc_hold / days_per_year / sec_per_day
                  hio_ar_canopy_si_scpf(io_si,scpf) = hio_ar_canopy_si_scpf(io_si,scpf) + &
                     n_perm2*ccohort%resp_acc_hold / days_per_year / sec_per_day
                  ! growth increment
                  hio_ddbh_canopy_si_scpf(io_si,scpf) = hio_ddbh_canopy_si_scpf(io_si,scpf) + &
                     ccohort%ddbhdt*ccohort%n * m_per_cm / m2_per_ha
                  hio_ddbh_canopy_si_scls(io_si,scls) = hio_ddbh_canopy_si_scls(io_si,scls) + &
                     ccohort%ddbhdt*ccohort%n * m_per_cm / m2_per_ha

                  ! sum of all mortality
                  hio_mortality_canopy_si_scls(io_si,scls) = hio_mortality_canopy_si_scls(io_si,scls) + &
                     (ccohort%bmort + ccohort%hmort + ccohort%cmort +   &
                  ccohort%frmort + ccohort%smort + ccohort%asmort) * ccohort%n / m2_per_ha + &
                     (ccohort%lmort_direct + ccohort%lmort_collateral + ccohort%lmort_infra) * &
                     ccohort%n * sec_per_day * days_per_year / m2_per_ha

                  hio_canopy_mortality_carbonflux_si(io_si) = hio_canopy_mortality_carbonflux_si(io_si) + &
                     (ccohort%bmort + ccohort%hmort + ccohort%cmort + &
                     ccohort%frmort + ccohort%smort + ccohort%asmort) * &
                  total_m * ccohort%n * days_per_sec * years_per_day * ha_per_m2 + &
                     (ccohort%lmort_direct + ccohort%lmort_collateral + ccohort%lmort_infra) * total_m * &
                     ccohort%n * ha_per_m2


                  hio_carbon_balance_canopy_si_scls(io_si,scls) = hio_carbon_balance_canopy_si_scls(io_si,scls) + &
                     ccohort%n * ccohort%npp_acc_hold / m2_per_ha / days_per_year / sec_per_day

                  hio_leaf_md_canopy_si_scls(io_si,scls) = hio_leaf_md_canopy_si_scls(io_si,scls) + &
                     leaf_m_turnover * ccohort%n / m2_per_ha / days_per_year / sec_per_day
                  hio_root_md_canopy_si_scls(io_si,scls) = hio_root_md_canopy_si_scls(io_si,scls) + &
                     fnrt_m_turnover * ccohort%n / m2_per_ha / days_per_year / sec_per_day
                  hio_bsw_md_canopy_si_scls(io_si,scls) = hio_bsw_md_canopy_si_scls(io_si,scls) + &
                     sapw_m_turnover * ccohort%n / m2_per_ha / days_per_year / sec_per_day
                  hio_bstore_md_canopy_si_scls(io_si,scls) = hio_bstore_md_canopy_si_scls(io_si,scls) + &
                     store_m_turnover * ccohort%n / m2_per_ha / days_per_year / sec_per_day
                  hio_bdead_md_canopy_si_scls(io_si,scls) = hio_bdead_md_canopy_si_scls(io_si,scls) + &
                     struct_m_turnover * ccohort%n / m2_per_ha / days_per_year / sec_per_day
                  hio_seed_prod_canopy_si_scls(io_si,scls) = hio_seed_prod_canopy_si_scls(io_si,scls) + &
                     ccohort%seed_prod * ccohort%n / m2_per_ha / days_per_year / sec_per_day

                  hio_npp_leaf_canopy_si_scls(io_si,scls) = hio_npp_leaf_canopy_si_scls(io_si,scls) + &
                     leaf_m_net_alloc * ccohort%n / m2_per_ha / days_per_year / sec_per_day
                  hio_npp_fnrt_canopy_si_scls(io_si,scls) = hio_npp_fnrt_canopy_si_scls(io_si,scls) + &
                     fnrt_m_net_alloc * ccohort%n / m2_per_ha / days_per_year / sec_per_day
                  hio_npp_sapw_canopy_si_scls(io_si,scls) = hio_npp_sapw_canopy_si_scls(io_si,scls) + &
                     sapw_m_net_alloc * ccohort%n / m2_per_ha / days_per_year / sec_per_day
                  hio_npp_dead_canopy_si_scls(io_si,scls) = hio_npp_dead_canopy_si_scls(io_si,scls) + &
                     struct_m_net_alloc * ccohort%n / m2_per_ha / days_per_year / sec_per_day
                  hio_npp_seed_canopy_si_scls(io_si,scls) = hio_npp_seed_canopy_si_scls(io_si,scls) + &
                     repro_m_net_alloc * ccohort%n / m2_per_ha / days_per_year / sec_per_day
                  hio_npp_stor_canopy_si_scls(io_si,scls) = hio_npp_stor_canopy_si_scls(io_si,scls) + &
                     store_m_net_alloc * ccohort%n / m2_per_ha / days_per_year / sec_per_day

                  hio_yesterdaycanopylevel_canopy_si_scls(io_si,scls) = &
                  hio_yesterdaycanopylevel_canopy_si_scls(io_si,scls) + &
                  ccohort%canopy_layer_yesterday * ccohort%n / m2_per_ha
               else canlayer
                  hio_nplant_understory_si_scag(io_si,iscag) = hio_nplant_understory_si_scag(io_si,iscag) + ccohort%n / m2_per_ha
                  hio_mortality_understory_si_scag(io_si,iscag) = hio_mortality_understory_si_scag(io_si,iscag) + &
                     (ccohort%bmort + ccohort%hmort + ccohort%cmort + &
                     ccohort%frmort + ccohort%smort + ccohort%asmort) * ccohort%n / m2_per_ha
                  hio_ddbh_understory_si_scag(io_si,iscag) = hio_ddbh_understory_si_scag(io_si,iscag) + &
                     ccohort%ddbhdt*ccohort%n * m_per_cm / m2_per_ha
                  hio_bstor_understory_si_scpf(io_si,scpf) = hio_bstor_understory_si_scpf(io_si,scpf) + &
                     store_m * ccohort%n / m2_per_ha
                  hio_bleaf_understory_si_scpf(io_si,scpf) = hio_bleaf_understory_si_scpf(io_si,scpf) + &
                     leaf_m  * ccohort%n / m2_per_ha
                  hio_understory_biomass_si(io_si) = hio_understory_biomass_si(io_si) + &
                     n_perm2 * total_m

                  !hio_mortality_understory_si_scpf(io_si,scpf) = hio_mortality_understory_si_scpf(io_si,scpf)+ &
                  !    (ccohort%bmort + ccohort%hmort + ccohort%cmort +
                  !      ccohort%frmort + ccohort%smort + ccohort%asmort) * ccohort%n

                  hio_mortality_understory_si_scpf(io_si,scpf) = hio_mortality_understory_si_scpf(io_si,scpf)+ &
                     (ccohort%bmort + ccohort%hmort + ccohort%cmort + &
                  ccohort%frmort + ccohort%smort + ccohort%asmort) * ccohort%n / m2_per_ha + &
                     (ccohort%lmort_direct + ccohort%lmort_collateral + ccohort%lmort_infra) * &
                     ccohort%n * sec_per_day * days_per_year / m2_per_ha

                  hio_nplant_understory_si_scpf(io_si,scpf) = hio_nplant_understory_si_scpf(io_si,scpf) + ccohort%n / m2_per_ha
                  hio_nplant_understory_si_scls(io_si,scls) = hio_nplant_understory_si_scls(io_si,scls) + ccohort%n / m2_per_ha
                  hio_lai_understory_si_scls(io_si,scls) = hio_lai_understory_si_scls(io_si,scls) + &
                     ccohort%treelai*ccohort%c_area  * AREA_INV
                  hio_sai_understory_si_scls(io_si,scls) = hio_sai_understory_si_scls(io_si,scls) + &
                     ccohort%treelai*ccohort%c_area  * AREA_INV
                  hio_trimming_understory_si_scls(io_si,scls) = hio_trimming_understory_si_scls(io_si,scls) + &
                     ccohort%n * ccohort%canopy_trim / m2_per_ha
                  hio_crown_area_understory_si_scls(io_si,scls) = hio_crown_area_understory_si_scls(io_si,scls) + &
                     ccohort%c_area / m2_per_ha
                  hio_gpp_understory_si_scpf(io_si,scpf)      = hio_gpp_understory_si_scpf(io_si,scpf)      + &
                     n_perm2*ccohort%gpp_acc_hold / days_per_year / sec_per_day
                  hio_ar_understory_si_scpf(io_si,scpf)      = hio_ar_understory_si_scpf(io_si,scpf)      + &
                     n_perm2*ccohort%resp_acc_hold / days_per_year / sec_per_day

                  ! growth increment
                  hio_ddbh_understory_si_scpf(io_si,scpf) = hio_ddbh_understory_si_scpf(io_si,scpf) + &
                     ccohort%ddbhdt*ccohort%n * m_per_cm / m2_per_ha
                  hio_ddbh_understory_si_scls(io_si,scls) = hio_ddbh_understory_si_scls(io_si,scls) + &
                     ccohort%ddbhdt*ccohort%n * m_per_cm / m2_per_ha

                  ! sum of all mortality
                  hio_mortality_understory_si_scls(io_si,scls) = hio_mortality_understory_si_scls(io_si,scls) + &
                     (ccohort%bmort + ccohort%hmort + ccohort%cmort +   &
                     ccohort%frmort + ccohort%smort + ccohort%asmort) * ccohort%n / m2_per_ha + &
                     (ccohort%lmort_direct + ccohort%lmort_collateral + ccohort%lmort_infra) * &
                     ccohort%n * sec_per_day * days_per_year / m2_per_ha

                  hio_understory_mortality_carbonflux_si(io_si) = hio_understory_mortality_carbonflux_si(io_si) + &
                     (ccohort%bmort + ccohort%hmort + ccohort%cmort +   &
                     ccohort%frmort + ccohort%smort + ccohort%asmort) * &
                  total_m * ccohort%n * days_per_sec * years_per_day * ha_per_m2 + &
                     (ccohort%lmort_direct + ccohort%lmort_collateral + ccohort%lmort_infra) * total_m * &
                     ccohort%n * ha_per_m2

                  hio_carbon_balance_understory_si_scls(io_si,scls) = hio_carbon_balance_understory_si_scls(io_si,scls) + &
                     ccohort%npp_acc_hold * ccohort%n / m2_per_ha / days_per_year / sec_per_day

                  hio_leaf_md_understory_si_scls(io_si,scls) = hio_leaf_md_understory_si_scls(io_si,scls) + &
                     leaf_m_turnover * ccohort%n / m2_per_ha / days_per_year / sec_per_day
                  hio_root_md_understory_si_scls(io_si,scls) = hio_root_md_understory_si_scls(io_si,scls) + &
                     fnrt_m_turnover * ccohort%n / m2_per_ha / days_per_year / sec_per_day
                  hio_bsw_md_understory_si_scls(io_si,scls) = hio_bsw_md_understory_si_scls(io_si,scls) + &
                     sapw_m_turnover * ccohort%n / m2_per_ha / days_per_year / sec_per_day
                  hio_bstore_md_understory_si_scls(io_si,scls) = hio_bstore_md_understory_si_scls(io_si,scls) + &
                     store_m_turnover * ccohort%n / m2_per_ha / days_per_year / sec_per_day
                  hio_bdead_md_understory_si_scls(io_si,scls) = hio_bdead_md_understory_si_scls(io_si,scls) + &
                     struct_m_turnover * ccohort%n / m2_per_ha / days_per_year / sec_per_day
                  hio_seed_prod_understory_si_scls(io_si,scls) = hio_seed_prod_understory_si_scls(io_si,scls) + &
                     ccohort%seed_prod * ccohort%n / m2_per_ha / days_per_year / sec_per_day

                  hio_npp_leaf_understory_si_scls(io_si,scls) = hio_npp_leaf_understory_si_scls(io_si,scls) + &
                     leaf_m_net_alloc * ccohort%n / m2_per_ha / days_per_year / sec_per_day
                  hio_npp_fnrt_understory_si_scls(io_si,scls) = hio_npp_fnrt_understory_si_scls(io_si,scls) + &
                     fnrt_m_net_alloc * ccohort%n / m2_per_ha / days_per_year / sec_per_day
                  hio_npp_sapw_understory_si_scls(io_si,scls) = hio_npp_sapw_understory_si_scls(io_si,scls) + &
                     sapw_m_net_alloc * ccohort%n / m2_per_ha / days_per_year / sec_per_day
                  hio_npp_dead_understory_si_scls(io_si,scls) = hio_npp_dead_understory_si_scls(io_si,scls) + &
                     struct_m_net_alloc * ccohort%n / m2_per_ha / days_per_year / sec_per_day
                  hio_npp_seed_understory_si_scls(io_si,scls) = hio_npp_seed_understory_si_scls(io_si,scls) + &
                     repro_m_net_alloc * ccohort%n / m2_per_ha / days_per_year / sec_per_day
                  hio_npp_stor_understory_si_scls(io_si,scls) = hio_npp_stor_understory_si_scls(io_si,scls) + &
                     store_m_net_alloc * ccohort%n / m2_per_ha / days_per_year / sec_per_day

                  hio_yesterdaycanopylevel_understory_si_scls(io_si,scls) = &
                     hio_yesterdaycanopylevel_understory_si_scls(io_si,scls) + &
                     ccohort%canopy_layer_yesterday * ccohort%n / m2_per_ha
               endif canlayer
               !
               !
               ccohort%canopy_layer_yesterday = real(ccohort%canopy_layer, r8)
               !
               ! growth flux of individuals into a given bin
               ! track the actual growth here, the virtual growth from fusion lower down
               if ( (scls - ccohort%size_class_lasttimestep ) .gt. 0) then
                  do i_scls = ccohort%size_class_lasttimestep + 1, scls
                     i_scpf = (ccohort%pft-1)*nlevsclass+i_scls
                     hio_growthflux_si_scpf(io_si,i_scpf) = hio_growthflux_si_scpf(io_si,i_scpf) + &
                        ccohort%n * days_per_year / m2_per_ha
                  end do
               end if
               ccohort%size_class_lasttimestep = scls

               end associate
            else notnew ! i.e. cohort%isnew
               !
               ! if cohort is new, track its growth flux into the first size bin
               i_scpf = (ccohort%pft-1)*nlevsclass+1
               hio_growthflux_si_scpf(io_si,i_scpf) =                          &
                  hio_growthflux_si_scpf(io_si,i_scpf) + ccohort%n *           &
                  days_per_year / m2_per_ha
               ccohort%size_class_lasttimestep = 1

            end if notnew

            ! resolve some canopy area profiles, both total and of occupied leaves
            ican = ccohort%canopy_layer
            !
            hio_crownarea_si_can(io_si, ican) = hio_crownarea_si_can(io_si, ican) + ccohort%c_area / AREA
            !
            do ileaf=1,ccohort%nv
               cnlf_indx = ileaf + (ican-1) * nlevleaf
               hio_crownarea_si_cnlf(io_si, cnlf_indx) = hio_crownarea_si_cnlf(io_si, cnlf_indx) + &
                  ccohort%c_area / AREA
            end do

            ccohort => ccohort%taller
         enddo cohortloop ! cohort loop

         ! Patch specific variables that are already calculated
         ! These things are all duplicated. Should they all be converted to LL or array structures RF?
         ! define scalar to counteract the patch albedo scaling logic for conserved quantities

         ! Update Fire Variables
         hio_spitfire_ros_si(io_si)         = hio_spitfire_ros_si(io_si) + cpatch%ROS_front * cpatch%area * AREA_INV / sec_per_min
         hio_effect_wspeed_si(io_si)        = hio_effect_wspeed_si(io_si) + cpatch%effect_wspeed * cpatch%area * AREA_INV / sec_per_min
         hio_tfc_ros_si(io_si)              = hio_tfc_ros_si(io_si) + cpatch%TFC_ROS * cpatch%area * AREA_INV
         hio_fire_intensity_si(io_si)       = hio_fire_intensity_si(io_si) + cpatch%FI * cpatch%area * AREA_INV * J_per_kJ
         hio_fire_area_si(io_si)            = hio_fire_area_si(io_si) + cpatch%frac_burnt * cpatch%area * AREA_INV / sec_per_day
         hio_fire_fuel_bulkd_si(io_si)      = hio_fire_fuel_bulkd_si(io_si) + cpatch%fuel_bulkd * cpatch%area * AREA_INV
         hio_fire_fuel_eff_moist_si(io_si)  = hio_fire_fuel_eff_moist_si(io_si) + cpatch%fuel_eff_moist * cpatch%area * AREA_INV
         hio_fire_fuel_sav_si(io_si)        = hio_fire_fuel_sav_si(io_si) + cpatch%fuel_sav * cpatch%area * AREA_INV / m_per_cm
         hio_fire_fuel_mef_si(io_si)        = hio_fire_fuel_mef_si(io_si) + cpatch%fuel_mef * cpatch%area * AREA_INV
         hio_sum_fuel_si(io_si)             = hio_sum_fuel_si(io_si) + cpatch%sum_fuel * cpatch%area * AREA_INV

         do ilyr = 1,sites(s)%nlevsoil
            hio_fragmentation_scaler_sl(io_si,ilyr) = hio_fragmentation_scaler_sl(io_si,ilyr) + cpatch%fragmentation_scaler(ilyr) * cpatch%area * AREA_INV
         end do

         do i_fuel = 1,nfsc

            i_agefuel = get_agefuel_class_index(cpatch%age,i_fuel)
            hio_fuel_amount_age_fuel(io_si,i_agefuel) = hio_fuel_amount_age_fuel(io_si,i_agefuel) + &
               cpatch%fuel_frac(i_fuel) * cpatch%sum_fuel * cpatch%area * AREA_INV

            hio_litter_moisture_si_fuel(io_si, i_fuel) = hio_litter_moisture_si_fuel(io_si, i_fuel) + &
               cpatch%litter_moisture(i_fuel) * cpatch%area * AREA_INV

            hio_fuel_amount_si_fuel(io_si, i_fuel) = hio_fuel_amount_si_fuel(io_si, i_fuel) + &
               cpatch%fuel_frac(i_fuel) * cpatch%sum_fuel * cpatch%area * AREA_INV

            hio_burnt_frac_litter_si_fuel(io_si, i_fuel) = hio_burnt_frac_litter_si_fuel(io_si, i_fuel) + &
               cpatch%burnt_frac_litter(i_fuel) * cpatch%frac_burnt * cpatch%area * AREA_INV
         end do


         hio_fire_intensity_area_product_si(io_si) = hio_fire_intensity_area_product_si(io_si) + &
            cpatch%FI * cpatch%frac_burnt * cpatch%area * AREA_INV * J_per_kJ

         ! Update Litter Flux Variables

         litt_c       => cpatch%litter(element_pos(carbon12_element))
         flux_diags_c => sites(s)%flux_diags(element_pos(carbon12_element))

         do i_cwd = 1, ncwd

            hio_cwd_ag_si_cwdsc(io_si, i_cwd) = hio_cwd_ag_si_cwdsc(io_si, i_cwd) + &
               litt_c%ag_cwd(i_cwd)*cpatch%area * AREA_INV
            hio_cwd_bg_si_cwdsc(io_si, i_cwd) = hio_cwd_bg_si_cwdsc(io_si, i_cwd) + &
               sum(litt_c%bg_cwd(i_cwd,:)) * cpatch%area * AREA_INV

            hio_cwd_ag_out_si_cwdsc(io_si, i_cwd) = hio_cwd_ag_out_si_cwdsc(io_si, i_cwd) + &
               litt_c%ag_cwd_frag(i_cwd)*cpatch%area * AREA_INV /              &
               days_per_year / sec_per_day

            hio_cwd_bg_out_si_cwdsc(io_si, i_cwd) = hio_cwd_bg_out_si_cwdsc(io_si, i_cwd) + &
               sum(litt_c%bg_cwd_frag(i_cwd,:)) * cpatch%area * AREA_INV / &
               days_per_year / sec_per_day

         end do

         ipa = ipa + 1
         cpatch => cpatch%younger
      end do patchloop !patch loop

      ! divide so-far-just-summed but to-be-averaged patch-age-class variables by patch-age-class area to get mean values
      do ipa2 = 1, nlevage
         if (hio_area_si_age(io_si, ipa2) .gt. tiny) then
               hio_lai_si_age(io_si, ipa2) = hio_lai_si_age(io_si, ipa2) / (hio_area_si_age(io_si, ipa2)*AREA)
               hio_ncl_si_age(io_si, ipa2) = hio_ncl_si_age(io_si, ipa2) / (hio_area_si_age(io_si, ipa2)*AREA)
            do i_pft = 1, numpft
               iagepft = ipa2 + (i_pft-1) * nlevage
               hio_scorch_height_si_agepft(io_si, iagepft) = &
               hio_scorch_height_si_agepft(io_si, iagepft) / (hio_area_si_age(io_si, ipa2)*AREA)
            enddo
         else
            hio_lai_si_age(io_si, ipa2) = 0._r8
            hio_ncl_si_age(io_si, ipa2) = 0._r8
         endif
      end do

      ! pass the cohort termination mortality as a flux to the history, and then reset the termination mortality buffer
      ! note there are various ways of reporting the total mortality, so pass to these as well
      do i_pft = 1, numpft
         do i_scls = 1,nlevsclass
            i_scpf = (i_pft-1)*nlevsclass + i_scls
            !
            ! termination mortality. sum of canopy and understory indices
            hio_m6_si_scpf(io_si,i_scpf) = (sites(s)%term_nindivs_canopy(i_scls,i_pft) + &
               sites(s)%term_nindivs_ustory(i_scls,i_pft)) *              &
               days_per_year / m2_per_ha

            hio_m6_si_scls(io_si,i_scls) = hio_m6_si_scls(io_si,i_scls) +  &
               (sites(s)%term_nindivs_canopy(i_scls,i_pft) +              &
               sites(s)%term_nindivs_ustory(i_scls,i_pft)) *              &
               days_per_year / m2_per_ha
            !
            ! add termination mortality to canopy and understory mortality
            hio_mortality_canopy_si_scls(io_si,i_scls) = hio_mortality_canopy_si_scls(io_si,i_scls) + &
               sites(s)%term_nindivs_canopy(i_scls,i_pft) * days_per_year / m2_per_ha

            hio_mortality_understory_si_scls(io_si,i_scls) = hio_mortality_understory_si_scls(io_si,i_scls) + &
               sites(s)%term_nindivs_ustory(i_scls,i_pft) * days_per_year / m2_per_ha

            hio_mortality_canopy_si_scpf(io_si,i_scpf) = hio_mortality_canopy_si_scpf(io_si,i_scpf) + &
               sites(s)%term_nindivs_canopy(i_scls,i_pft) * days_per_year / m2_per_ha

            hio_mortality_understory_si_scpf(io_si,i_scpf) = hio_mortality_understory_si_scpf(io_si,i_scpf) + &
               sites(s)%term_nindivs_ustory(i_scls,i_pft) * days_per_year / m2_per_ha

            !
            ! imort on its own
            hio_m4_si_scpf(io_si,i_scpf) = sites(s)%imort_rate(i_scls, i_pft) / m2_per_ha
            hio_m4_si_scls(io_si,i_scls) = hio_m4_si_scls(io_si,i_scls) + sites(s)%imort_rate(i_scls, i_pft) / m2_per_ha
            !
            ! add imort to other mortality terms. consider imort as understory mortality even if it happens in
            ! cohorts that may have been promoted as part of the patch creation, and use the pre-calculated site-level
            ! values to avoid biasing the results by the dramatically-reduced number densities in cohorts that are subject to imort
            hio_mortality_understory_si_scpf(io_si,i_scpf) = hio_mortality_understory_si_scpf(io_si,i_scpf) + &
               sites(s)%imort_rate(i_scls, i_pft) / m2_per_ha
            hio_mortality_understory_si_scls(io_si,i_scls) = hio_mortality_understory_si_scls(io_si,i_scls) + &
               sites(s)%imort_rate(i_scls, i_pft) / m2_per_ha
            !
            iscag = i_scls ! since imort is by definition something that only happens in newly disturbed patches, treat as such
            hio_mortality_understory_si_scag(io_si,iscag) = hio_mortality_understory_si_scag(io_si,iscag) + &
               sites(s)%imort_rate(i_scls, i_pft) / m2_per_ha

            ! fire mortality from the site-level diagnostic rates
            hio_m5_si_scpf(io_si,i_scpf) = (sites(s)%fmort_rate_canopy(i_scls, i_pft) + &
               sites(s)%fmort_rate_ustory(i_scls, i_pft)) / m2_per_ha
            hio_m5_si_scls(io_si,i_scls) = hio_m5_si_scls(io_si,i_scls) + &
               (sites(s)%fmort_rate_canopy(i_scls, i_pft) +              &
               sites(s)%fmort_rate_ustory(i_scls, i_pft)) / m2_per_ha
            !
            hio_crownfiremort_si_scpf(io_si,i_scpf) = sites(s)%fmort_rate_crown(i_scls, i_pft) / m2_per_ha
            hio_cambialfiremort_si_scpf(io_si,i_scpf) = sites(s)%fmort_rate_cambial(i_scls, i_pft) / m2_per_ha
            !
            ! fire components of overall canopy and understory mortality
            hio_mortality_canopy_si_scpf(io_si,i_scpf) = hio_mortality_canopy_si_scpf(io_si,i_scpf) + &
               sites(s)%fmort_rate_canopy(i_scls, i_pft) / m2_per_ha
            hio_mortality_canopy_si_scls(io_si,i_scls) = hio_mortality_canopy_si_scls(io_si,i_scls) + &
               sites(s)%fmort_rate_canopy(i_scls, i_pft) / m2_per_ha

            ! the fire mortality rates for each layer are total dead, since the usable
            ! output will then normalize by the counts, we are allowed to sum over layers
            hio_mortality_understory_si_scpf(io_si,i_scpf) = hio_mortality_understory_si_scpf(io_si,i_scpf) + &
               sites(s)%fmort_rate_ustory(i_scls, i_pft) / m2_per_ha

            hio_mortality_understory_si_scls(io_si,i_scls) = hio_mortality_understory_si_scls(io_si,i_scls) + &
               sites(s)%fmort_rate_ustory(i_scls, i_pft) / m2_per_ha

            !
            ! carbon flux associated with mortality of trees dying by fire
            hio_canopy_mortality_carbonflux_si(io_si) = hio_canopy_mortality_carbonflux_si(io_si) + &
               sites(s)%fmort_carbonflux_canopy / g_per_kg

            hio_understory_mortality_carbonflux_si(io_si) = hio_understory_mortality_carbonflux_si(io_si) + &
               sites(s)%fmort_carbonflux_ustory / g_per_kg

            !
            ! for scag variables, also treat as happening in the newly-disurbed patch

            hio_mortality_canopy_si_scag(io_si,iscag) = hio_mortality_canopy_si_scag(io_si,iscag) + &
               sites(s)%fmort_rate_canopy(i_scls, i_pft) / m2_per_ha
            hio_mortality_understory_si_scag(io_si,iscag) = hio_mortality_understory_si_scag(io_si,iscag) + &
               sites(s)%fmort_rate_ustory(i_scls, i_pft) / m2_per_ha

            ! while in this loop, pass the fusion-induced growth rate flux to history
            hio_growthflux_fusion_si_scpf(io_si,i_scpf) = hio_growthflux_fusion_si_scpf(io_si,i_scpf) + &
               sites(s)%growthflux_fusion(i_scls, i_pft) * days_per_year / m2_per_ha

         end do
      end do

      ! treat carbon flux from imort the same way
      hio_understory_mortality_carbonflux_si(io_si) = hio_understory_mortality_carbonflux_si(io_si) + &
         sites(s)%imort_carbonflux / g_per_kg
      !
      sites(s)%term_nindivs_canopy(:,:) = 0._r8
      sites(s)%term_nindivs_ustory(:,:) = 0._r8
      sites(s)%imort_carbonflux = 0._r8
      sites(s)%imort_rate(:,:) = 0._r8
      sites(s)%fmort_rate_canopy(:,:) = 0._r8
      sites(s)%fmort_rate_ustory(:,:) = 0._r8
      sites(s)%fmort_carbonflux_canopy = 0._r8
      sites(s)%fmort_carbonflux_ustory = 0._r8
      sites(s)%fmort_rate_cambial(:,:) = 0._r8
      sites(s)%fmort_rate_crown(:,:) = 0._r8
      sites(s)%growthflux_fusion(:,:) = 0._r8

      ! pass the recruitment rate as a flux to the history, and then reset the recruitment buffer
      do i_pft = 1, numpft
         hio_recruitment_si_pft(io_si,i_pft) = sites(s)%recruitment_rate(i_pft) * days_per_year / m2_per_ha
      end do
      sites(s)%recruitment_rate(:) = 0._r8

      ! summarize all of the mortality fluxes by PFT
      do i_pft = 1, numpft
         do i_scls = 1,nlevsclass
            i_scpf = (i_pft-1)*nlevsclass + i_scls

            hio_mortality_si_pft(io_si,i_pft) = hio_mortality_si_pft(io_si,i_pft) + &
               hio_m1_si_scpf(io_si,i_scpf) + &
               hio_m2_si_scpf(io_si,i_scpf) + &
               hio_m3_si_scpf(io_si,i_scpf) + &
               hio_m4_si_scpf(io_si,i_scpf) + &
               hio_m5_si_scpf(io_si,i_scpf) + &
               hio_m6_si_scpf(io_si,i_scpf) + &
               hio_m7_si_scpf(io_si,i_scpf) + &
               hio_m8_si_scpf(io_si,i_scpf) + &
               hio_m9_si_scpf(io_si,i_scpf) + &
               hio_m10_si_scpf(io_si,i_scpf)

         end do
      end do

      ! ------------------------------------------------------------------------------
      ! Some carbon only litter diagnostics (legacy)
      ! ------------------------------------------------------------------------------

      flux_diags => sites(s)%flux_diags(element_pos(carbon12_element))

      hio_litter_in_si(io_si) = (sum(flux_diags%cwd_ag_input(:)) + &
         sum(flux_diags%cwd_bg_input(:)) + &
         sum(flux_diags%leaf_litter_input(:)) + &
         sum(flux_diags%root_litter_input(:))) * &
         AREA_INV * days_per_sec

      hio_litter_out_si(io_si) = 0._r8
      hio_seed_bank_si(io_si)  = 0._r8
      hio_seeds_in_si(io_si)   = 0._r8

      cpatch => sites(s)%oldest_patch
      do while(associated(cpatch))

         litt => cpatch%litter(element_pos(carbon12_element))

         area_frac = cpatch%area * AREA_INV

         ! Sum up all output fluxes (fragmentation) kgC/m2/day -> gC/m2/s
         hio_litter_out_si(io_si) = hio_litter_out_si(io_si) + &
            (sum(litt%leaf_fines_frag(:)) + &
            sum(litt%root_fines_frag(:,:)) + &
            sum(litt%ag_cwd_frag(:)) + &
            sum(litt%bg_cwd_frag(:,:))) * &
            area_frac * days_per_sec

         ! Sum up total seed bank (germinated and ungerminated)
         hio_seed_bank_si(io_si) = hio_seed_bank_si(io_si) + &
            (sum(litt%seed(:))+sum(litt%seed_germ(:))) * &
            area_frac * days_per_sec

         ! Sum up the input flux into the seed bank (local and external)
         hio_seeds_in_si(io_si) = hio_seeds_in_si(io_si) + &
            (sum(litt%seed_in_local(:)) + sum(litt%seed_in_extern(:))) * &
            area_frac * days_per_sec

         cpatch => cpatch%younger
      end do

      ! ------------------------------------------------------------------------------
      ! Diagnostics discretized by element type
      ! ------------------------------------------------------------------------------

      hio_cwd_elcwd(io_si,:)   = 0._r8

      do el = 1, num_elements

         flux_diags => sites(s)%flux_diags(el)

         ! Sum up all input litter fluxes (above below, fines, cwd) [kg/ha/day]
         hio_litter_in_elem(io_si, el) = (sum(flux_diags%cwd_ag_input(:)) +    &
            sum(flux_diags%cwd_bg_input(:)) + sum(flux_diags%leaf_litter_input(:)) + &
            sum(flux_diags%root_litter_input(:))) / m2_per_ha / sec_per_day

         hio_cwd_ag_elem(io_si,el)         = 0._r8
         hio_cwd_bg_elem(io_si,el)         = 0._r8
         hio_fines_ag_elem(io_si,el)       = 0._r8
         hio_fines_bg_elem(io_si,el)       = 0._r8

         hio_seed_bank_elem(io_si,el)      = 0._r8
         hio_seed_germ_elem(io_si,el)      = 0._r8
         hio_seed_decay_elem(io_si,el)     = 0._r8
         hio_seeds_in_local_elem(io_si,el) = 0._r8
         hio_seed_in_extern_elem(io_si,el) = 0._r8
         hio_litter_out_elem(io_si,el)     = 0._r8

         ! Plant multi-element states and fluxes
         ! Zero states, and set the fluxes
         if(element_list(el).eq.carbon12_element)then
            this%hvars(ih_totvegc_scpf)%r82d(io_si,:) = 0._r8
            this%hvars(ih_leafc_scpf)%r82d(io_si,:)   = 0._r8
            this%hvars(ih_fnrtc_scpf)%r82d(io_si,:)   = 0._r8
            this%hvars(ih_sapwc_scpf)%r82d(io_si,:)   = 0._r8
            this%hvars(ih_storec_scpf)%r82d(io_si,:)  = 0._r8
            this%hvars(ih_reproc_scpf)%r82d(io_si,:)  = 0._r8

            this%hvars(ih_cefflux_scpf)%r82d(io_si,:) = &
               sites(s)%flux_diags(el)%nutrient_efflux_scpf(:) /            &
               m2_per_ha / sec_per_day

            this%hvars(ih_cefflux_si)%r81d(io_si) = &
               sum(sites(s)%flux_diags(el)%nutrient_efflux_scpf(:),dim=1) / &
               m2_per_ha / sec_per_day

         elseif(element_list(el).eq.nitrogen_element)then

            this%hvars(ih_totvegn_scpf)%r82d(io_si,:) = 0._r8
            this%hvars(ih_leafn_scpf)%r82d(io_si,:)   = 0._r8
            this%hvars(ih_fnrtn_scpf)%r82d(io_si,:)   = 0._r8
            this%hvars(ih_sapwn_scpf)%r82d(io_si,:)   = 0._r8
            this%hvars(ih_storen_scpf)%r82d(io_si,:)  = 0._r8
            this%hvars(ih_storentfrac_canopy_scpf)%r82d(io_si,:)  = 0._r8
            this%hvars(ih_storentfrac_understory_scpf)%r82d(io_si,:)  = 0._r8
            this%hvars(ih_repron_scpf)%r82d(io_si,:)  = 0._r8

            this%hvars(ih_nefflux_scpf)%r82d(io_si,:) = &
               sites(s)%flux_diags(el)%nutrient_efflux_scpf(:) /          &
               m2_per_ha / sec_per_day

            this%hvars(ih_nneed_scpf)%r82d(io_si,:) = &
               sites(s)%flux_diags(el)%nutrient_need_scpf(:) /            &
               m2_per_ha / sec_per_day

            this%hvars(ih_nneed_si)%r81d(io_si) = &
               sum(sites(s)%flux_diags(el)%nutrient_need_scpf(:),dim=1) / &
               m2_per_ha / sec_per_day

            this%hvars(ih_nefflux_si)%r81d(io_si) = &
               sum(sites(s)%flux_diags(el)%nutrient_efflux_scpf(:),dim=1) / &
               m2_per_ha / sec_per_day


         elseif(element_list(el).eq.phosphorus_element)then
            this%hvars(ih_totvegp_scpf)%r82d(io_si,:) = 0._r8
            this%hvars(ih_leafp_scpf)%r82d(io_si,:)   = 0._r8
            this%hvars(ih_fnrtp_scpf)%r82d(io_si,:)   = 0._r8
            this%hvars(ih_sapwp_scpf)%r82d(io_si,:)   = 0._r8
            this%hvars(ih_storep_scpf)%r82d(io_si,:)  = 0._r8
            this%hvars(ih_storeptfrac_canopy_scpf)%r82d(io_si,:)     = 0._r8
            this%hvars(ih_storeptfrac_understory_scpf)%r82d(io_si,:) = 0._r8
            this%hvars(ih_reprop_scpf)%r82d(io_si,:)  = 0._r8

            this%hvars(ih_pefflux_scpf)%r82d(io_si,:) = &
               sites(s)%flux_diags(el)%nutrient_efflux_scpf(:) /          &
               m2_per_ha / sec_per_day

            this%hvars(ih_pneed_scpf)%r82d(io_si,:) = &
               sites(s)%flux_diags(el)%nutrient_need_scpf(:) /            &
               m2_per_ha / sec_per_day

            this%hvars(ih_pneed_si)%r81d(io_si) = &
               sum(sites(s)%flux_diags(el)%nutrient_need_scpf(:),dim=1) / &
               m2_per_ha / sec_per_day

            this%hvars(ih_pefflux_si)%r81d(io_si) = &
               sum(sites(s)%flux_diags(el)%nutrient_efflux_scpf(:),dim=1) / &
               m2_per_ha / sec_per_day

         end if

         cpatch => sites(s)%oldest_patch
         do while(associated(cpatch))

            litt => cpatch%litter(el)

            area_frac = cpatch%area * AREA_INV

            ! Sum up all output fluxes (fragmentation)
            hio_litter_out_elem(io_si,el) = hio_litter_out_elem(io_si,el) + &
               (sum(litt%leaf_fines_frag(:)) + &
               sum(litt%root_fines_frag(:,:)) + &
               sum(litt%ag_cwd_frag(:)) + &
               sum(litt%bg_cwd_frag(:,:)) + &
               sum(litt%seed_decay(:)) + &
               sum(litt%seed_germ_decay(:))) * cpatch%area / m2_per_ha / sec_per_day

            hio_seed_bank_elem(io_si,el) = hio_seed_bank_elem(io_si,el) + &
               sum(litt%seed(:)) * cpatch%area / m2_per_ha

            hio_seed_germ_elem(io_si,el) = hio_seed_germ_elem(io_si,el) + &
               sum(litt%seed_germ(:)) *  cpatch%area / m2_per_ha / sec_per_day

            hio_seed_decay_elem(io_si,el) = hio_seed_decay_elem(io_si,el) + &
               sum(litt%seed_decay(:) + litt%seed_germ_decay(:) ) *       &
               cpatch%area / m2_per_ha / sec_per_day

            hio_seeds_in_local_elem(io_si,el) = hio_seeds_in_local_elem(io_si,el) + &
               sum(litt%seed_in_local(:)) *  cpatch%area / m2_per_ha / sec_per_day

            hio_seed_in_extern_elem(io_si,el) = hio_seed_in_extern_elem(io_si,el) + &
               sum(litt%seed_in_extern(:)) * cpatch%area / m2_per_ha / sec_per_day

            ! Litter State Variables
            hio_cwd_ag_elem(io_si,el) = hio_cwd_ag_elem(io_si,el) + &
               sum(litt%ag_cwd(:)) * cpatch%area / m2_per_ha

            hio_cwd_bg_elem(io_si,el) = hio_cwd_bg_elem(io_si,el) + &
               sum(litt%bg_cwd(:,:)) * cpatch%area / m2_per_ha

            hio_fines_ag_elem(io_si,el) = hio_fines_ag_elem(io_si,el) + &
               sum(litt%leaf_fines(:)) * cpatch%area / m2_per_ha

            hio_fines_bg_elem(io_si,el) = hio_fines_bg_elem(io_si,el) + &
               sum(litt%root_fines(:,:)) * cpatch%area / m2_per_ha

            do cwd=1,ncwd
               elcwd = (el-1)*ncwd+cwd
               hio_cwd_elcwd(io_si,elcwd) = hio_cwd_elcwd(io_si,elcwd) +   &
                  (litt%ag_cwd(cwd) + sum(litt%bg_cwd(cwd,:))) *        &
                  cpatch%area / m2_per_ha

            end do

            ! Load Mass States
            ccohort => cpatch%tallest
            do while(associated(ccohort))

               sapw_m   = ccohort%prt%GetState(sapw_organ, element_list(el))
               struct_m = ccohort%prt%GetState(struct_organ, element_list(el))
               leaf_m   = ccohort%prt%GetState(leaf_organ, element_list(el))
               fnrt_m   = ccohort%prt%GetState(fnrt_organ, element_list(el))
               store_m  = ccohort%prt%GetState(store_organ, element_list(el))
               repro_m  = ccohort%prt%GetState(repro_organ, element_list(el))
               total_m  = sapw_m+struct_m+leaf_m+fnrt_m+store_m+repro_m


               i_scpf = ccohort%size_by_pft_class

               if(element_list(el).eq.carbon12_element)then
                  this%hvars(ih_totvegc_scpf)%r82d(io_si,i_scpf) =             &
                     this%hvars(ih_totvegc_scpf)%r82d(io_si,i_scpf) +          &
                     total_m * ccohort%n / m2_per_ha
                  this%hvars(ih_leafc_scpf)%r82d(io_si,i_scpf) =               &
                     this%hvars(ih_leafc_scpf)%r82d(io_si,i_scpf) +            &
                     leaf_m * ccohort%n / m2_per_ha
                  this%hvars(ih_fnrtc_scpf)%r82d(io_si,i_scpf) =               &
                     this%hvars(ih_fnrtc_scpf)%r82d(io_si,i_scpf) +            &
                     fnrt_m * ccohort%n / m2_per_ha
                  this%hvars(ih_sapwc_scpf)%r82d(io_si,i_scpf) =               &
                     this%hvars(ih_sapwc_scpf)%r82d(io_si,i_scpf) +            &
                     sapw_m * ccohort%n / m2_per_ha
                  this%hvars(ih_storec_scpf)%r82d(io_si,i_scpf) =              &
                     this%hvars(ih_storec_scpf)%r82d(io_si,i_scpf) +           &
                     store_m * ccohort%n / m2_per_ha
                  this%hvars(ih_reproc_scpf)%r82d(io_si,i_scpf) =              &
                     this%hvars(ih_reproc_scpf)%r82d(io_si,i_scpf) +           &
                     repro_m * ccohort%n / m2_per_ha
               elseif(element_list(el).eq.nitrogen_element)then

                  store_max = ccohort%prt%GetNutrientTarget(element_list(el),store_organ)

                  this%hvars(ih_totvegn_scpf)%r82d(io_si,i_scpf) =             &
                     this%hvars(ih_totvegn_scpf)%r82d(io_si,i_scpf) +          &
                     total_m * ccohort%n / m2_per_ha
                  this%hvars(ih_leafn_scpf)%r82d(io_si,i_scpf) =               &
                     this%hvars(ih_leafn_scpf)%r82d(io_si,i_scpf) +            &
                     leaf_m * ccohort%n / m2_per_ha
                  this%hvars(ih_fnrtn_scpf)%r82d(io_si,i_scpf) =               &
                     this%hvars(ih_fnrtn_scpf)%r82d(io_si,i_scpf) +            &
                     fnrt_m * ccohort%n / m2_per_ha
                  this%hvars(ih_sapwn_scpf)%r82d(io_si,i_scpf) =               &
                     this%hvars(ih_sapwn_scpf)%r82d(io_si,i_scpf) +            &
                     sapw_m * ccohort%n / m2_per_ha
                  this%hvars(ih_storen_scpf)%r82d(io_si,i_scpf) =              &
                     this%hvars(ih_storen_scpf)%r82d(io_si,i_scpf) +           &
                     store_m * ccohort%n / m2_per_ha
                  this%hvars(ih_repron_scpf)%r82d(io_si,i_scpf) =              &
                     this%hvars(ih_repron_scpf)%r82d(io_si,i_scpf) +           &
                     repro_m * ccohort%n / m2_per_ha

                  if (ccohort%canopy_layer .eq. 1) then
                     this%hvars(ih_storentfrac_canopy_scpf)%r82d(io_si,i_scpf) = &
                        this%hvars(ih_storentfrac_canopy_scpf)%r82d(io_si,i_scpf) + store_m/store_max * ccohort%n
                  else
                     this%hvars(ih_storentfrac_understory_scpf)%r82d(io_si,i_scpf) = &
                        this%hvars(ih_storentfrac_understory_scpf)%r82d(io_si,i_scpf) + store_m/store_max * ccohort%n
                  end if

               elseif(element_list(el).eq.phosphorus_element)then

                  store_max = ccohort%prt%GetNutrientTarget(element_list(el),store_organ)

                  this%hvars(ih_totvegp_scpf)%r82d(io_si,i_scpf) =             &
                     this%hvars(ih_totvegp_scpf)%r82d(io_si,i_scpf) +          &
                     total_m * ccohort%n / m2_per_ha
                  this%hvars(ih_leafp_scpf)%r82d(io_si,i_scpf) =               &
                     this%hvars(ih_leafp_scpf)%r82d(io_si,i_scpf) +            &
                     leaf_m * ccohort%n / m2_per_ha
                  this%hvars(ih_fnrtp_scpf)%r82d(io_si,i_scpf) =               &
                     this%hvars(ih_fnrtp_scpf)%r82d(io_si,i_scpf) +            &
                     fnrt_m * ccohort%n / m2_per_ha
                  this%hvars(ih_sapwp_scpf)%r82d(io_si,i_scpf) =               &
                     this%hvars(ih_sapwp_scpf)%r82d(io_si,i_scpf) +            &
                     sapw_m * ccohort%n / m2_per_ha
                  this%hvars(ih_storep_scpf)%r82d(io_si,i_scpf) =              &
                     this%hvars(ih_storep_scpf)%r82d(io_si,i_scpf) +           &
                     store_m * ccohort%n / m2_per_ha
                  this%hvars(ih_reprop_scpf)%r82d(io_si,i_scpf) =              &
                     this%hvars(ih_reprop_scpf)%r82d(io_si,i_scpf) +           &
                     repro_m * ccohort%n / m2_per_ha

                  if (ccohort%canopy_layer .eq. 1) then
                     this%hvars(ih_storeptfrac_canopy_scpf)%r82d(io_si,i_scpf) = &
                        this%hvars(ih_storeptfrac_canopy_scpf)%r82d(io_si,i_scpf) + store_m/store_max * ccohort%n
                  else
                     this%hvars(ih_storeptfrac_understory_scpf)%r82d(io_si,i_scpf) = &
                        this%hvars(ih_storeptfrac_understory_scpf)%r82d(io_si,i_scpf) + store_m/store_max * ccohort%n
                  end if

               end if

               ccohort => ccohort%shorter
            end do ! end cohort loop

            cpatch => cpatch%younger
         end do ! end patch loop

      end do ! end element loop

      ! Normalize nutrient storage fractions

      do el = 1, num_elements
         if(element_list(el).eq.nitrogen_element)then
            if( this%hvars(ih_storentfrac_si)%r81d(io_si)>nearzero ) then
               this%hvars(ih_storentfrac_si)%r81d(io_si)  = this%hvars(ih_storen_si)%r81d(io_si) / &
                  this%hvars(ih_storentfrac_si)%r81d(io_si)
            end if
            do i_pft = 1, numpft
               do i_scls = 1,nlevsclass
                  i_scpf = (i_pft-1)*nlevsclass + i_scls

                  if(  hio_nplant_canopy_si_scpf(io_si,i_scpf)>nearzero ) then
                     this%hvars(ih_storentfrac_canopy_scpf)%r82d(io_si,i_scpf) = &
                        this%hvars(ih_storentfrac_canopy_scpf)%r82d(io_si,i_scpf) / &
                        (hio_nplant_canopy_si_scpf(io_si,i_scpf)*m2_per_ha)
                  end if

                  if( hio_nplant_understory_si_scpf(io_si,i_scpf)>nearzero ) then
                     this%hvars(ih_storentfrac_understory_scpf)%r82d(io_si,i_scpf) = &
                        this%hvars(ih_storentfrac_understory_scpf)%r82d(io_si,i_scpf) / &
                        (hio_nplant_understory_si_scpf(io_si,i_scpf)*m2_per_ha)
                  end if

               end do
            end do
         elseif(element_list(el).eq.phosphorus_element)then
            if( this%hvars(ih_storeptfrac_si)%r81d(io_si)>nearzero ) then
               this%hvars(ih_storeptfrac_si)%r81d(io_si) = this%hvars(ih_storep_si)%r81d(io_si) / &
                  this%hvars(ih_storeptfrac_si)%r81d(io_si)
            end if
            do i_pft = 1, numpft
               do i_scls = 1,nlevsclass
                  i_scpf = (i_pft-1)*nlevsclass + i_scls

                  if( hio_nplant_canopy_si_scpf(io_si,i_scpf)>nearzero ) then
                     this%hvars(ih_storeptfrac_canopy_scpf)%r82d(io_si,i_scpf) = &
                        this%hvars(ih_storeptfrac_canopy_scpf)%r82d(io_si,i_scpf) /&
                        (hio_nplant_canopy_si_scpf(io_si,i_scpf)*m2_per_ha)

                  end if
                  if( hio_nplant_understory_si_scpf(io_si,i_scpf)>nearzero ) then
                     this%hvars(ih_storeptfrac_understory_scpf)%r82d(io_si,i_scpf) = &
                        this%hvars(ih_storeptfrac_understory_scpf)%r82d(io_si,i_scpf) /&
                        (hio_nplant_understory_si_scpf(io_si,i_scpf)*m2_per_ha)
                  end if

               end do
            end do
         end if
      end do

      ! pass demotion rates and associated carbon fluxes to history
      do i_scls = 1,nlevsclass
         hio_demotion_rate_si_scls(io_si,i_scls) = sites(s)%demotion_rate(i_scls) * days_per_year / m2_per_ha
         hio_promotion_rate_si_scls(io_si,i_scls) = sites(s)%promotion_rate(i_scls) * days_per_year / m2_per_ha
      end do
      !
      ! convert kg C / ha / day to kgc / m2 / sec
      hio_demotion_carbonflux_si(io_si) = sites(s)%demotion_carbonflux * ha_per_m2 * days_per_sec
      hio_promotion_carbonflux_si(io_si) = sites(s)%promotion_carbonflux * ha_per_m2 * days_per_sec
      !
      ! mortality-associated carbon fluxes

      hio_canopy_mortality_carbonflux_si(io_si) = hio_canopy_mortality_carbonflux_si(io_si) + &
         sites(s)%term_carbonflux_canopy * days_per_sec * ha_per_m2

      hio_understory_mortality_carbonflux_si(io_si) = hio_understory_mortality_carbonflux_si(io_si) + &
         sites(s)%term_carbonflux_ustory * days_per_sec * ha_per_m2

      ! and zero the site-level termination carbon flux variable
      sites(s)%term_carbonflux_canopy = 0._r8
      sites(s)%term_carbonflux_ustory = 0._r8
      !

      ! add the site-level disturbance-associated cwd and litter input fluxes to thir respective flux fields

      do i_cwd = 1, ncwd
         hio_cwd_ag_in_si_cwdsc(io_si, i_cwd) = hio_cwd_ag_in_si_cwdsc(io_si, i_cwd) + &
            flux_diags_c%cwd_ag_input(i_cwd) / days_per_year / sec_per_day

         hio_cwd_bg_in_si_cwdsc(io_si, i_cwd) = hio_cwd_bg_in_si_cwdsc(io_si, i_cwd) + &
            flux_diags_c%cwd_bg_input(i_cwd) / days_per_year / sec_per_day

      end do

   enddo siteloop ! site loop

   end associate

   return
  end subroutine update_history_dyn

  subroutine update_history_hifrq(this,nc,nsites,sites,bc_in,dt_tstep)

    ! ---------------------------------------------------------------------------------
    ! This is the call to update the history IO arrays that are expected to only change
    ! after rapid timescale productivity calculations (gpp and respiration).
    ! ---------------------------------------------------------------------------------

    use EDTypesMod          , only : nclmax, nlevleaf
    !
    ! Arguments
    class(fates_history_interface_type)                 :: this
    integer                 , intent(in)            :: nc   ! clump index
    integer                 , intent(in)            :: nsites
    type(ed_site_type)      , intent(inout), target :: sites(nsites)
    type(bc_in_type)        , intent(in)            :: bc_in(nsites)
    real(r8)                , intent(in)            :: dt_tstep

    ! Locals
    integer  :: s        ! The local site index
    integer  :: io_si     ! The site index of the IO array
    integer  :: ipa      ! The local "I"ndex of "PA"tches
    integer  :: lb1,ub1,lb2,ub2  ! IO array bounds for the calling thread
    integer  :: ivar             ! index of IO variable object vector
    integer  :: ft               ! functional type index
    real(r8) :: n_density   ! individual of cohort per m2.
    real(r8) :: resp_g      ! growth respiration per timestep [kgC/indiv/step]
    real(r8) :: npp         ! npp for this time-step (adjusted for g resp) [kgC/indiv/step]
    real(r8) :: aresp       ! autotrophic respiration (adjusted for g resp) [kgC/indiv/step]
    real(r8) :: n_perm2     ! individuals per m2 for the whole column
    real(r8) :: patch_area_by_age(nlevage) ! patch area in each bin for normalizing purposes
    real(r8) :: canopy_area_by_age(nlevage) ! canopy area in each bin for normalizing purposes
    real(r8), parameter :: tiny = 1.e-5_r8      ! some small number
    integer  :: ipa2     ! patch incrementer
    integer :: cnlfpft_indx, cnlf_indx, ipft, ican, ileaf ! more iterators and indices
    type(ed_patch_type),pointer  :: cpatch
    type(ed_cohort_type),pointer :: ccohort
    real(r8) :: per_dt_tstep          ! Time step in frequency units (/s)

    associate( hio_gpp_si         => this%hvars(ih_gpp_si)%r81d, &
               hio_npp_si         => this%hvars(ih_npp_si)%r81d, &
               hio_aresp_si       => this%hvars(ih_aresp_si)%r81d, &
               hio_maint_resp_si  => this%hvars(ih_maint_resp_si)%r81d, &
               hio_growth_resp_si => this%hvars(ih_growth_resp_si)%r81d, &
               hio_c_stomata_si   => this%hvars(ih_c_stomata_si)%r81d, &
               hio_c_lblayer_si   => this%hvars(ih_c_lblayer_si)%r81d, &
               hio_rad_error_si   => this%hvars(ih_rad_error_si)%r81d, &
               hio_nep_si         => this%hvars(ih_nep_si)%r81d, &
               hio_hr_si          => this%hvars(ih_hr_si)%r81d, &
               hio_ar_si_scpf     => this%hvars(ih_ar_si_scpf)%r82d, &
               hio_ar_grow_si_scpf   => this%hvars(ih_ar_grow_si_scpf)%r82d, &
               hio_ar_maint_si_scpf  => this%hvars(ih_ar_maint_si_scpf)%r82d, &
               hio_ar_agsapm_si_scpf => this%hvars(ih_ar_agsapm_si_scpf)%r82d, &
               hio_ar_darkm_si_scpf  => this%hvars(ih_ar_darkm_si_scpf)%r82d, &
               hio_ar_crootm_si_scpf => this%hvars(ih_ar_crootm_si_scpf)%r82d, &
               hio_ar_frootm_si_scpf => this%hvars(ih_ar_frootm_si_scpf)%r82d, &
               hio_gpp_canopy_si     => this%hvars(ih_gpp_canopy_si)%r81d, &
               hio_ar_canopy_si      => this%hvars(ih_ar_canopy_si)%r81d, &
               hio_gpp_understory_si => this%hvars(ih_gpp_understory_si)%r81d, &
               hio_ar_understory_si  => this%hvars(ih_ar_understory_si)%r81d, &
               hio_rdark_canopy_si_scls             => this%hvars(ih_rdark_canopy_si_scls)%r82d, &
               hio_livestem_mr_canopy_si_scls       => this%hvars(ih_livestem_mr_canopy_si_scls)%r82d, &
               hio_livecroot_mr_canopy_si_scls      => this%hvars(ih_livecroot_mr_canopy_si_scls)%r82d, &
               hio_froot_mr_canopy_si_scls          => this%hvars(ih_froot_mr_canopy_si_scls)%r82d, &
               hio_resp_g_canopy_si_scls            => this%hvars(ih_resp_g_canopy_si_scls)%r82d, &
               hio_resp_m_canopy_si_scls            => this%hvars(ih_resp_m_canopy_si_scls)%r82d, &
               hio_rdark_understory_si_scls         => this%hvars(ih_rdark_understory_si_scls)%r82d, &
               hio_livestem_mr_understory_si_scls   => this%hvars(ih_livestem_mr_understory_si_scls)%r82d, &
               hio_livecroot_mr_understory_si_scls  => this%hvars(ih_livecroot_mr_understory_si_scls)%r82d, &
               hio_froot_mr_understory_si_scls      => this%hvars(ih_froot_mr_understory_si_scls)%r82d, &
               hio_resp_g_understory_si_scls        => this%hvars(ih_resp_g_understory_si_scls)%r82d, &
               hio_resp_m_understory_si_scls        => this%hvars(ih_resp_m_understory_si_scls)%r82d, &
               hio_leaf_mr_si         => this%hvars(ih_leaf_mr_si)%r81d, &
               hio_froot_mr_si        => this%hvars(ih_froot_mr_si)%r81d, &
               hio_livecroot_mr_si    => this%hvars(ih_livecroot_mr_si)%r81d, &
               hio_livestem_mr_si     => this%hvars(ih_livestem_mr_si)%r81d, &
               hio_gpp_si_age         => this%hvars(ih_gpp_si_age)%r82d, &
               hio_npp_si_age         => this%hvars(ih_npp_si_age)%r82d, &
               hio_c_stomata_si_age   => this%hvars(ih_c_stomata_si_age)%r82d, &
               hio_c_lblayer_si_age   => this%hvars(ih_c_lblayer_si_age)%r82d, &
               hio_parsun_z_si_cnlf     => this%hvars(ih_parsun_z_si_cnlf)%r82d, &
               hio_parsha_z_si_cnlf     => this%hvars(ih_parsha_z_si_cnlf)%r82d, &
               hio_ts_net_uptake_si_cnlf => this%hvars(ih_ts_net_uptake_si_cnlf)%r82d, &
               hio_parsun_z_si_cnlfpft  => this%hvars(ih_parsun_z_si_cnlfpft)%r82d, &
               hio_parsha_z_si_cnlfpft  => this%hvars(ih_parsha_z_si_cnlfpft)%r82d, &
               hio_laisun_z_si_cnlf     => this%hvars(ih_laisun_z_si_cnlf)%r82d, &
               hio_laisha_z_si_cnlf     => this%hvars(ih_laisha_z_si_cnlf)%r82d, &
               hio_laisun_z_si_cnlfpft  => this%hvars(ih_laisun_z_si_cnlfpft)%r82d, &
               hio_laisha_z_si_cnlfpft  => this%hvars(ih_laisha_z_si_cnlfpft)%r82d, &
               hio_laisun_top_si_can     => this%hvars(ih_laisun_top_si_can)%r82d, &
               hio_laisha_top_si_can     => this%hvars(ih_laisha_top_si_can)%r82d, &
               hio_fabd_sun_si_cnlfpft  => this%hvars(ih_fabd_sun_si_cnlfpft)%r82d, &
               hio_fabd_sha_si_cnlfpft  => this%hvars(ih_fabd_sha_si_cnlfpft)%r82d, &
               hio_fabi_sun_si_cnlfpft  => this%hvars(ih_fabi_sun_si_cnlfpft)%r82d, &
               hio_fabi_sha_si_cnlfpft  => this%hvars(ih_fabi_sha_si_cnlfpft)%r82d, &
               hio_fabd_sun_si_cnlf  => this%hvars(ih_fabd_sun_si_cnlf)%r82d, &
               hio_fabd_sha_si_cnlf  => this%hvars(ih_fabd_sha_si_cnlf)%r82d, &
               hio_fabi_sun_si_cnlf  => this%hvars(ih_fabi_sun_si_cnlf)%r82d, &
               hio_fabi_sha_si_cnlf  => this%hvars(ih_fabi_sha_si_cnlf)%r82d, &
               hio_parprof_dir_si_cnlf  => this%hvars(ih_parprof_dir_si_cnlf)%r82d, &
               hio_parprof_dif_si_cnlf  => this%hvars(ih_parprof_dif_si_cnlf)%r82d, &
               hio_parprof_dir_si_cnlfpft  => this%hvars(ih_parprof_dir_si_cnlfpft)%r82d, &
               hio_parprof_dif_si_cnlfpft  => this%hvars(ih_parprof_dif_si_cnlfpft)%r82d, &
               hio_fabd_sun_top_si_can  => this%hvars(ih_fabd_sun_top_si_can)%r82d, &
               hio_fabd_sha_top_si_can  => this%hvars(ih_fabd_sha_top_si_can)%r82d, &
               hio_fabi_sun_top_si_can  => this%hvars(ih_fabi_sun_top_si_can)%r82d, &
               hio_fabi_sha_top_si_can  => this%hvars(ih_fabi_sha_top_si_can)%r82d, &
               hio_parsun_top_si_can     => this%hvars(ih_parsun_top_si_can)%r82d, &
               hio_parsha_top_si_can     => this%hvars(ih_parsha_top_si_can)%r82d, &
               hio_tveg   => this%hvars(ih_tveg_si)%r81d)
      
      ! Flush the relevant history variables
      call this%flush_hvars(nc,upfreq_in=2)

      per_dt_tstep = 1.0_r8/dt_tstep

      do s = 1,nsites

        call this%zero_site_hvars(sites(s), upfreq_in=2)

         io_si  = sites(s)%h_gid

         hio_nep_si(io_si) = -bc_in(s)%tot_het_resp / g_per_kg ! (kgC/m2/s)
         hio_hr_si(io_si)  =  bc_in(s)%tot_het_resp / g_per_kg

         ipa = 0
         cpatch => sites(s)%oldest_patch

         patch_area_by_age(1:nlevage) = 0._r8
         canopy_area_by_age(1:nlevage) = 0._r8

         do while(associated(cpatch))

            patch_area_by_age(cpatch%age_class)  = &
                 patch_area_by_age(cpatch%age_class) + cpatch%area

            canopy_area_by_age(cpatch%age_class) = &
                 canopy_area_by_age(cpatch%age_class) + cpatch%total_canopy_area

            ! Canopy resitance terms
            hio_c_stomata_si_age(io_si,cpatch%age_class) = &
                 hio_c_stomata_si_age(io_si,cpatch%age_class) + &
                 cpatch%c_stomata * cpatch%total_canopy_area / umol_per_mol

            hio_c_lblayer_si_age(io_si,cpatch%age_class) = &
                 hio_c_lblayer_si_age(io_si,cpatch%age_class) + &
                 cpatch%c_lblayer * cpatch%total_canopy_area / umol_per_mol

            hio_c_stomata_si(io_si) = hio_c_stomata_si(io_si) + &
                 cpatch%c_stomata * cpatch%total_canopy_area / umol_per_mol

            hio_c_lblayer_si(io_si) = hio_c_lblayer_si(io_si) + &
                 cpatch%c_lblayer * cpatch%total_canopy_area / umol_per_mol

            hio_rad_error_si(io_si) = hio_rad_error_si(io_si) + &
                 cpatch%radiation_error * cpatch%area * AREA_INV
            
            hio_tveg(io_si) = hio_tveg(io_si) + &
                 (bc_in(s)%t_veg_pa(cpatch%patchno) - t_water_freeze_k_1atm)*cpatch%area*area_inv
          
            ccohort => cpatch%shortest
            do while(associated(ccohort))

               n_perm2   = ccohort%n * AREA_INV

               if ( .not. ccohort%isnew ) then

                   npp    = ccohort%npp_tstep
                   resp_g = ccohort%resp_g_tstep
                   aresp  = ccohort%resp_tstep

                  ! Calculate index for the scpf class
                  associate( scpf => ccohort%size_by_pft_class, &
                             scls => ccohort%size_class )

                  ! scale up cohort fluxes to the site level
                  hio_npp_si(io_si) = hio_npp_si(io_si) + &
                        npp * n_perm2 * per_dt_tstep

                  hio_gpp_si(io_si) = hio_gpp_si(io_si) + &
                        ccohort%gpp_tstep * n_perm2 * per_dt_tstep
                  hio_aresp_si(io_si) = hio_aresp_si(io_si) + &
                        aresp * n_perm2 * per_dt_tstep
                  hio_growth_resp_si(io_si) = hio_growth_resp_si(io_si) + &
                        resp_g * n_perm2 * per_dt_tstep
                  hio_maint_resp_si(io_si) = hio_maint_resp_si(io_si) + &
                        ccohort%resp_m * n_perm2 * per_dt_tstep

                  ! Add up the total Net Ecosystem Production
                  ! for this timestep.  [kgC/m2/s]
                  hio_nep_si(io_si) = hio_nep_si(io_si) + &
                       npp * n_perm2 * per_dt_tstep

                  ! aggregate MR fluxes to the site level
                  hio_leaf_mr_si(io_si) = hio_leaf_mr_si(io_si) + ccohort%rdark &
                       * n_perm2
                  hio_froot_mr_si(io_si) = hio_froot_mr_si(io_si) + ccohort%froot_mr &
                       * n_perm2
                  hio_livecroot_mr_si(io_si) = hio_livecroot_mr_si(io_si) + ccohort%livecroot_mr &
                       * n_perm2
                  hio_livestem_mr_si(io_si) = hio_livestem_mr_si(io_si) + ccohort%livestem_mr &
                       * n_perm2

                  ! Total AR (kgC/m2/s) = (kgC/plant/step) / (s/step) * (plant/m2)
                  hio_ar_si_scpf(io_si,scpf)    =   hio_ar_si_scpf(io_si,scpf) + &
                        (ccohort%resp_tstep/dt_tstep) * n_perm2

                  ! Growth AR (kgC/m2/s)
                  hio_ar_grow_si_scpf(io_si,scpf) = hio_ar_grow_si_scpf(io_si,scpf) + &
                        (resp_g/dt_tstep) * n_perm2

                  ! Maint AR (kgC/m2/s)
                  hio_ar_maint_si_scpf(io_si,scpf) = hio_ar_maint_si_scpf(io_si,scpf) + &
                        (ccohort%resp_m/dt_tstep) * n_perm2

                  ! Maintenance AR partition variables are stored as rates (kgC/plant/s)
                  ! (kgC/m2/s) = (kgC/plant/s) * (plant/m2)
                  hio_ar_agsapm_si_scpf(io_si,scpf) = hio_ar_agsapm_si_scpf(io_si,scpf) + &
                        ccohort%livestem_mr * n_perm2

                  ! (kgC/m2/s) = (kgC/plant/s) * (plant/m2)
                  hio_ar_darkm_si_scpf(io_si,scpf) = hio_ar_darkm_si_scpf(io_si,scpf) + &
                        ccohort%rdark * n_perm2

                  ! (kgC/m2/s) = (kgC/plant/s) * (plant/m2)
                  hio_ar_crootm_si_scpf(io_si,scpf) = hio_ar_crootm_si_scpf(io_si,scpf) + &
                        ccohort%livecroot_mr * n_perm2

                  ! (kgC/m2/s) = (kgC/plant/s) * (plant/m2)
                  hio_ar_frootm_si_scpf(io_si,scpf) = hio_ar_frootm_si_scpf(io_si,scpf) + &
                        ccohort%froot_mr * n_perm2


                  ! accumulate fluxes per patch age bin
                  hio_gpp_si_age(io_si,cpatch%age_class) = hio_gpp_si_age(io_si,cpatch%age_class) &
                       + ccohort%gpp_tstep * ccohort%n * per_dt_tstep
                  hio_npp_si_age(io_si,cpatch%age_class) = hio_npp_si_age(io_si,cpatch%age_class) &
                       + npp * ccohort%n * per_dt_tstep

                  ! accumulate fluxes on canopy- and understory- separated fluxes
                  if (ccohort%canopy_layer .eq. 1) then
                     !
                     ! bulk fluxes are in gC / m2 / s
                     hio_gpp_canopy_si(io_si) = hio_gpp_canopy_si(io_si) + &
                          ccohort%gpp_tstep * n_perm2 * per_dt_tstep
                     hio_ar_canopy_si(io_si) = hio_ar_canopy_si(io_si) + &
                          aresp * n_perm2 * per_dt_tstep

                     !
                     ! size-resolved respiration fluxes are in kg C / m2 / s
                     hio_rdark_canopy_si_scls(io_si,scls) = hio_rdark_canopy_si_scls(io_si,scls) + &
                          ccohort%rdark  * ccohort%n / m2_per_ha
                     hio_livestem_mr_canopy_si_scls(io_si,scls) = hio_livestem_mr_canopy_si_scls(io_si,scls) + &
                          ccohort%livestem_mr  * ccohort%n / m2_per_ha
                     hio_livecroot_mr_canopy_si_scls(io_si,scls) = hio_livecroot_mr_canopy_si_scls(io_si,scls) + &
                          ccohort%livecroot_mr  * ccohort%n / m2_per_ha
                     hio_froot_mr_canopy_si_scls(io_si,scls) = hio_froot_mr_canopy_si_scls(io_si,scls) + &
                          ccohort%froot_mr  * ccohort%n / m2_per_ha

                     hio_resp_g_canopy_si_scls(io_si,scls) = hio_resp_g_canopy_si_scls(io_si,scls) + &
                          resp_g  * ccohort%n * per_dt_tstep / m2_per_ha
                     hio_resp_m_canopy_si_scls(io_si,scls) = hio_resp_m_canopy_si_scls(io_si,scls) + &
                          ccohort%resp_m  * ccohort%n * per_dt_tstep / m2_per_ha
                  else
                     !
                     ! bulk fluxes are in gC / m2 / s
                     hio_gpp_understory_si(io_si) = hio_gpp_understory_si(io_si) + &
                          ccohort%gpp_tstep * n_perm2 * per_dt_tstep
                     hio_ar_understory_si(io_si) = hio_ar_understory_si(io_si) + &
                          aresp * n_perm2 * per_dt_tstep

                     !
                     ! size-resolved respiration fluxes are in kg C / m2 / s
                     hio_rdark_understory_si_scls(io_si,scls) = hio_rdark_understory_si_scls(io_si,scls) + &
                          ccohort%rdark  * ccohort%n / m2_per_ha
                     hio_livestem_mr_understory_si_scls(io_si,scls) = hio_livestem_mr_understory_si_scls(io_si,scls) + &
                          ccohort%livestem_mr  * ccohort%n  / m2_per_ha
                     hio_livecroot_mr_understory_si_scls(io_si,scls) = hio_livecroot_mr_understory_si_scls(io_si,scls) + &
                          ccohort%livecroot_mr  * ccohort%n  / m2_per_ha
                     hio_froot_mr_understory_si_scls(io_si,scls) = hio_froot_mr_understory_si_scls(io_si,scls) + &
                          ccohort%froot_mr  * ccohort%n  / m2_per_ha
                     hio_resp_g_understory_si_scls(io_si,scls) = hio_resp_g_understory_si_scls(io_si,scls) + &
                          resp_g  * ccohort%n * per_dt_tstep  / m2_per_ha
                     hio_resp_m_understory_si_scls(io_si,scls) = hio_resp_m_understory_si_scls(io_si,scls) + &
                          ccohort%resp_m  * ccohort%n * per_dt_tstep  / m2_per_ha
                  endif
                end associate
               endif

               !!! canopy leaf carbon balance
               ican = ccohort%canopy_layer
               do ileaf=1,ccohort%nv
                  cnlf_indx = ileaf + (ican-1) * nlevleaf
                  hio_ts_net_uptake_si_cnlf(io_si, cnlf_indx) = hio_ts_net_uptake_si_cnlf(io_si, cnlf_indx) + &
                       ccohort%ts_net_uptake(ileaf) * per_dt_tstep * ccohort%c_area / AREA
               end do

               ccohort => ccohort%taller
            enddo ! cohort loop

            ! summarize radiation profiles through the canopy
            do ipft=1,numpft
               do ican=1,cpatch%ncl_p
                  do ileaf=1,cpatch%ncan(ican,ipft)
                     ! calculate where we are on multiplexed dimensions
                     cnlfpft_indx = ileaf + (ican-1) * nlevleaf + (ipft-1) * nlevleaf * nclmax
                     cnlf_indx = ileaf + (ican-1) * nlevleaf
                     !
                     ! first do all the canopy x leaf x pft calculations
                     hio_parsun_z_si_cnlfpft(io_si,cnlfpft_indx) = hio_parsun_z_si_cnlfpft(io_si,cnlfpft_indx) + &
                          cpatch%ed_parsun_z(ican,ipft,ileaf) * cpatch%area * AREA_INV
                     hio_parsha_z_si_cnlfpft(io_si,cnlfpft_indx) = hio_parsha_z_si_cnlfpft(io_si,cnlfpft_indx) + &
                          cpatch%ed_parsha_z(ican,ipft,ileaf) * cpatch%area * AREA_INV
                     !
                     hio_laisun_z_si_cnlfpft(io_si,cnlfpft_indx) = hio_laisun_z_si_cnlfpft(io_si,cnlfpft_indx) + &
                          cpatch%ed_laisun_z(ican,ipft,ileaf) * cpatch%area * AREA_INV
                     hio_laisha_z_si_cnlfpft(io_si,cnlfpft_indx) = hio_laisha_z_si_cnlfpft(io_si,cnlfpft_indx) + &
                          cpatch%ed_laisha_z(ican,ipft,ileaf) * cpatch%area * AREA_INV
                     !
                     hio_fabd_sun_si_cnlfpft(io_si,cnlfpft_indx) = hio_fabd_sun_si_cnlfpft(io_si,cnlfpft_indx) + &
                          cpatch%fabd_sun_z(ican,ipft,ileaf) * cpatch%area * AREA_INV
                     hio_fabd_sha_si_cnlfpft(io_si,cnlfpft_indx) = hio_fabd_sha_si_cnlfpft(io_si,cnlfpft_indx) + &
                          cpatch%fabd_sha_z(ican,ipft,ileaf) * cpatch%area * AREA_INV
                     hio_fabi_sun_si_cnlfpft(io_si,cnlfpft_indx) = hio_fabi_sun_si_cnlfpft(io_si,cnlfpft_indx) + &
                          cpatch%fabi_sun_z(ican,ipft,ileaf) * cpatch%area * AREA_INV
                     hio_fabi_sha_si_cnlfpft(io_si,cnlfpft_indx) = hio_fabi_sha_si_cnlfpft(io_si,cnlfpft_indx) + &
                          cpatch%fabi_sha_z(ican,ipft,ileaf) * cpatch%area * AREA_INV
                     !
                     hio_parprof_dir_si_cnlfpft(io_si,cnlfpft_indx) = hio_parprof_dir_si_cnlfpft(io_si,cnlfpft_indx) + &
                          cpatch%parprof_pft_dir_z(ican,ipft,ileaf) * cpatch%area * AREA_INV
                     hio_parprof_dif_si_cnlfpft(io_si,cnlfpft_indx) = hio_parprof_dif_si_cnlfpft(io_si,cnlfpft_indx) + &
                          cpatch%parprof_pft_dif_z(ican,ipft,ileaf) * cpatch%area * AREA_INV
                     !
                     ! summarize across all PFTs
                     hio_parsun_z_si_cnlf(io_si,cnlf_indx) = hio_parsun_z_si_cnlf(io_si,cnlf_indx) + &
                          cpatch%ed_parsun_z(ican,ipft,ileaf) * cpatch%area * AREA_INV
                     hio_parsha_z_si_cnlf(io_si,cnlf_indx) = hio_parsha_z_si_cnlf(io_si,cnlf_indx) + &
                          cpatch%ed_parsha_z(ican,ipft,ileaf) * cpatch%area * AREA_INV
                     !
                     hio_laisun_z_si_cnlf(io_si,cnlf_indx) = hio_laisun_z_si_cnlf(io_si,cnlf_indx) + &
                          cpatch%ed_laisun_z(ican,ipft,ileaf) * cpatch%area * AREA_INV
                     hio_laisha_z_si_cnlf(io_si,cnlf_indx) = hio_laisha_z_si_cnlf(io_si,cnlf_indx) + &
                          cpatch%ed_laisha_z(ican,ipft,ileaf) * cpatch%area * AREA_INV
                     !
                     hio_fabd_sun_si_cnlf(io_si,cnlf_indx) = hio_fabd_sun_si_cnlf(io_si,cnlf_indx) + &
                          cpatch%fabd_sun_z(ican,ipft,ileaf) * cpatch%area * AREA_INV
                     hio_fabd_sha_si_cnlf(io_si,cnlf_indx) = hio_fabd_sha_si_cnlf(io_si,cnlf_indx) + &
                          cpatch%fabd_sha_z(ican,ipft,ileaf) * cpatch%area * AREA_INV
                     hio_fabi_sun_si_cnlf(io_si,cnlf_indx) = hio_fabi_sun_si_cnlf(io_si,cnlf_indx) + &
                          cpatch%fabi_sun_z(ican,ipft,ileaf) * cpatch%area * AREA_INV
                     hio_fabi_sha_si_cnlf(io_si,cnlf_indx) = hio_fabi_sha_si_cnlf(io_si,cnlf_indx) + &
                          cpatch%fabi_sha_z(ican,ipft,ileaf) * cpatch%area * AREA_INV

                  end do
                  !
                  ! summarize just the top leaf level across all PFTs, for each canopy level
                  hio_parsun_top_si_can(io_si,ican) = hio_parsun_top_si_can(io_si,ican) + &
                       cpatch%ed_parsun_z(ican,ipft,1) * cpatch%area * AREA_INV
                  hio_parsha_top_si_can(io_si,ican) = hio_parsha_top_si_can(io_si,ican) + &
                       cpatch%ed_parsha_z(ican,ipft,1) * cpatch%area * AREA_INV
                  !
                  hio_laisun_top_si_can(io_si,ican) = hio_laisun_top_si_can(io_si,ican) + &
                       cpatch%ed_laisun_z(ican,ipft,1) * cpatch%area * AREA_INV
                  hio_laisha_top_si_can(io_si,ican) = hio_laisha_top_si_can(io_si,ican) + &
                       cpatch%ed_laisha_z(ican,ipft,1) * cpatch%area * AREA_INV
                  !
                  hio_fabd_sun_top_si_can(io_si,ican) = hio_fabd_sun_top_si_can(io_si,ican) + &
                       cpatch%fabd_sun_z(ican,ipft,1) * cpatch%area * AREA_INV
                  hio_fabd_sha_top_si_can(io_si,ican) = hio_fabd_sha_top_si_can(io_si,ican) + &
                       cpatch%fabd_sha_z(ican,ipft,1) * cpatch%area * AREA_INV
                  hio_fabi_sun_top_si_can(io_si,ican) = hio_fabi_sun_top_si_can(io_si,ican) + &
                       cpatch%fabi_sun_z(ican,ipft,1) * cpatch%area * AREA_INV
                  hio_fabi_sha_top_si_can(io_si,ican) = hio_fabi_sha_top_si_can(io_si,ican) + &
                       cpatch%fabi_sha_z(ican,ipft,1) * cpatch%area * AREA_INV
                  !
               end do
            end do

            ! PFT-mean radiation profiles
            do ican = 1, cpatch%ncl_p
               do ileaf = 1, maxval(cpatch%nrad(ican,:))

                  ! calculate where we are on multiplexed dimensions
                  cnlf_indx = ileaf + (ican-1) * nlevleaf
                  !
                  hio_parprof_dir_si_cnlf(io_si,cnlf_indx) = hio_parprof_dir_si_cnlf(io_si,cnlf_indx) + &
                       cpatch%parprof_dir_z(ican,ileaf) * cpatch%area * AREA_INV
                  hio_parprof_dif_si_cnlf(io_si,cnlf_indx) = hio_parprof_dif_si_cnlf(io_si,cnlf_indx) + &
                       cpatch%parprof_dif_z(ican,ileaf) * cpatch%area * AREA_INV
               end do
            end do

            ipa = ipa + 1
            cpatch => cpatch%younger
         end do !patch loop

         do ipa2 = 1, nlevage
            if (patch_area_by_age(ipa2) .gt. tiny) then
               hio_gpp_si_age(io_si, ipa2) = hio_gpp_si_age(io_si, ipa2) / (patch_area_by_age(ipa2))
               hio_npp_si_age(io_si, ipa2) = hio_npp_si_age(io_si, ipa2) / (patch_area_by_age(ipa2))
            else
               hio_gpp_si_age(io_si, ipa2) = 0._r8
               hio_npp_si_age(io_si, ipa2) = 0._r8
            endif

            ! Normalize resistance diagnostics
            if (canopy_area_by_age(ipa2) .gt. tiny) then
               hio_c_stomata_si_age(io_si,ipa2) = &
                    hio_c_stomata_si_age(io_si,ipa2) / canopy_area_by_age(ipa2)

               hio_c_lblayer_si_age(io_si,ipa2) = &
                    hio_c_lblayer_si_age(io_si,ipa2) / canopy_area_by_age(ipa2)
            else
               hio_c_stomata_si_age(io_si,ipa2) = 0._r8
               hio_c_lblayer_si_age(io_si,ipa2) = 0._r8
            end if

         end do

         ! Normalize resistance diagnostics
         if ( sum(canopy_area_by_age(1:nlevage)) .gt. tiny) then
            hio_c_stomata_si(io_si) = hio_c_stomata_si(io_si) / sum(canopy_area_by_age(1:nlevage))
            hio_c_lblayer_si(io_si) = hio_c_lblayer_si(io_si) / sum(canopy_area_by_age(1:nlevage))
         else
            hio_c_stomata_si(io_si) = 0._r8
            hio_c_lblayer_si(io_si) = 0._r8
         end if

     enddo ! site loop

   end associate

end subroutine update_history_hifrq

  ! =====================================================================================

  subroutine update_history_hydraulics(this,nc,nsites,sites,bc_in,dt_tstep)

    ! ---------------------------------------------------------------------------------
    ! This is the call to update the history IO arrays that are expected to only change
    ! after rapid timescale productivity calculations (gpp and respiration).
    ! ---------------------------------------------------------------------------------

    use FatesHydraulicsMemMod, only : ed_cohort_hydr_type, nshell
    use FatesHydraulicsMemMod, only : ed_site_hydr_type
    use EDTypesMod           , only : maxpft


    ! Arguments
    class(fates_history_interface_type)             :: this
    integer                 , intent(in)            :: nc   ! clump index
    integer                 , intent(in)            :: nsites
    type(ed_site_type)      , intent(inout), target :: sites(nsites)
    type(bc_in_type)        , intent(in)            :: bc_in(nsites)
    real(r8)                , intent(in)            :: dt_tstep

    ! Locals
    integer  :: s        ! The local site index
    integer  :: io_si     ! The site index of the IO array
    integer  :: ipa      ! The local "I"ndex of "PA"tches
    integer  :: ft               ! functional type index
!    integer  :: io_shsl  ! The combined "SH"ell "S"oil "L"ayer index in the IO array
    real(r8), parameter :: tiny = 1.e-5_r8      ! some small number
    real(r8) :: ncohort_scpf(nlevsclass*maxpft)  ! Bins to count up cohorts counts used in weighting
    ! should be "hio_nplant_si_scpf"
    real(r8) :: nplant_scpf(nlevsclass*maxpft)  ! Bins to count up cohorts counts used in weighting
                                                   ! should be "hio_nplant_si_scpf"
    real(r8) :: number_fraction
    real(r8) :: number_fraction_rate
    real(r8) :: mean_aroot
    integer  :: ipa2     ! patch incrementer
    integer  :: ix       ! histogram x (count) bin index
    integer  :: iscpf    ! index of the scpf group
    integer  :: ipft     ! index of the pft loop
    integer  :: iscls    ! index of the size-class loop
    integer  :: k        ! rhizosphere shell index
    integer  :: j        ! rhizosphere (ie root) layer index
    integer  :: j_bc     ! Soil layer index (ie boundary condition grid index)
    integer  :: j_t,j_b  ! top and bottom soil layer matching current rhiz layer
    integer  :: nlevrhiz ! number of rhizosphere layers
    integer  :: nlevsoil ! number of soil layers
    real(r8) :: mean_soil_vwc    ! mean soil volumetric water content [m3/m3]
    real(r8) :: mean_soil_vwcsat ! mean soil saturated volumetric water content [m3/m3]
    real(r8) :: mean_soil_matpot ! mean soil water potential [MPa]
    real(r8) :: layer_areaweight ! root area weighting factor for each soil layer
    real(r8) :: areaweight       ! root area weighting factor for column
    real(r8) :: vwc              ! volumetric water content of layer [m3/m3] = theta
    real(r8) :: vwc_sat          ! saturated water content of layer [m3/m3]
    real(r8) :: psi              ! matric potential of soil layer
    real(r8) :: depth_frac       ! fraction of rhizosphere layer depth occupied by current soil layer
    character(2) :: fmt_char
    type(ed_patch_type),pointer  :: cpatch
    type(ed_cohort_type),pointer :: ccohort
    type(ed_cohort_hydr_type), pointer :: ccohort_hydr
    type(ed_site_hydr_type), pointer :: site_hydr

    real(r8), parameter :: daysecs = 86400.0_r8 ! What modeler doesn't recognize 86400?
    real(r8), parameter :: yeardays = 365.0_r8  ! Should this be 365.25?

    integer,  parameter :: iterh2_nhist = 50
    real(r8), parameter :: iterh2_dx    = 1._r8
    real(r8)            ::  iterh2_histx(iterh2_nhist)
    real(r8)            ::  iterh2_histy(iterh2_nhist)

    logical, parameter :: print_iterations = .false.

    if(hlm_use_planthydro.eq.ifalse) return


    associate( hio_errh2o_scpf  => this%hvars(ih_errh2o_scpf)%r82d, &
          hio_tran_scpf         => this%hvars(ih_tran_scpf)%r82d, &
          hio_sapflow_scpf      => this%hvars(ih_sapflow_scpf)%r82d, &
          hio_sapflow_si        => this%hvars(ih_sapflow_si)%r81d, &
          hio_iterh1_scpf       => this%hvars(ih_iterh1_scpf)%r82d, &
          hio_iterh2_scpf       => this%hvars(ih_iterh2_scpf)%r82d, &
          hio_ath_scpf          => this%hvars(ih_ath_scpf)%r82d, &
          hio_tth_scpf          => this%hvars(ih_tth_scpf)%r82d, &
          hio_sth_scpf          => this%hvars(ih_sth_scpf)%r82d, &
          hio_lth_scpf          => this%hvars(ih_lth_scpf)%r82d, &
          hio_awp_scpf          => this%hvars(ih_awp_scpf)%r82d, &
          hio_twp_scpf          => this%hvars(ih_twp_scpf)%r82d, &
          hio_swp_scpf          => this%hvars(ih_swp_scpf)%r82d, &
          hio_lwp_scpf          => this%hvars(ih_lwp_scpf)%r82d, &
          hio_aflc_scpf          => this%hvars(ih_aflc_scpf)%r82d, &
          hio_tflc_scpf          => this%hvars(ih_tflc_scpf)%r82d, &
          hio_sflc_scpf          => this%hvars(ih_sflc_scpf)%r82d, &
          hio_lflc_scpf          => this%hvars(ih_lflc_scpf)%r82d, &
          hio_btran_scpf        => this%hvars(ih_btran_scpf)%r82d, &
          hio_h2oveg_si         => this%hvars(ih_h2oveg_si)%r81d, &
          hio_nplant_si_scpf    => this%hvars(ih_nplant_si_scpf)%r82d, &
          hio_nplant_si_capf    => this%hvars(ih_nplant_si_capf)%r82d, &
          hio_h2oveg_hydro_err_si   => this%hvars(ih_h2oveg_hydro_err_si)%r81d, &
          hio_rootwgt_soilvwc_si    => this%hvars(ih_rootwgt_soilvwc_si)%r81d, &
          hio_rootwgt_soilvwcsat_si => this%hvars(ih_rootwgt_soilvwcsat_si)%r81d, &
          hio_rootwgt_soilmatpot_si => this%hvars(ih_rootwgt_soilmatpot_si)%r81d, &
          hio_soilmatpot_sl         => this%hvars(ih_soilmatpot_sl)%r82d, &
          hio_soilvwc_sl            => this%hvars(ih_soilvwc_sl)%r82d, &
          hio_soilvwcsat_sl         => this%hvars(ih_soilvwcsat_sl)%r82d, &
          hio_rootuptake_si         => this%hvars(ih_rootuptake_si)%r81d, &
          hio_rootuptake_sl         => this%hvars(ih_rootuptake_sl)%r82d, &
          hio_rootuptake0_scpf      => this%hvars(ih_rootuptake0_scpf)%r82d, &
          hio_rootuptake10_scpf     => this%hvars(ih_rootuptake10_scpf)%r82d, &
          hio_rootuptake50_scpf     => this%hvars(ih_rootuptake50_scpf)%r82d, &
          hio_rootuptake100_scpf    => this%hvars(ih_rootuptake100_scpf)%r82d )

      ! Flush the relevant history variables
      call this%flush_hvars(nc,upfreq_in=4)

      if(print_iterations) then
          do iscpf = 1,iterh2_nhist
              iterh2_histx(iscpf) = iterh2_dx*real(iscpf-1,r8)
          end do
      end if
      do s = 1,nsites

        call this%zero_site_hvars(sites(s),upfreq_in=4)

         site_hydr => sites(s)%si_hydr
         nlevrhiz = site_hydr%nlevrhiz
         nlevsoil = bc_in(s)%nlevsoil
         io_si  = sites(s)%h_gid

         hio_h2oveg_si(io_si)              = site_hydr%h2oveg
         hio_h2oveg_hydro_err_si(io_si)    = site_hydr%h2oveg_hydro_err

         hio_rootuptake_sl(io_si,1:nlevsoil) = site_hydr%rootuptake_sl(1:nlevsoil)
         hio_rootuptake_si(io_si) = sum(site_hydr%rootuptake_sl,dim=1)
         
         ! Get column means of some soil diagnostics, these are weighted
         ! by the amount of fine-root surface area in each layer
         ! --------------------------------------------------------------------

         mean_soil_vwc    = 0._r8
         mean_soil_matpot = 0._r8
         mean_soil_vwcsat = 0._r8
         areaweight       = 0._r8

         do j=1,nlevrhiz

            j_t = site_hydr%map_r2s(j,1) ! top soil layer matching rhiz layer
            j_b = site_hydr%map_r2s(j,2) ! bottom soil layer matching rhiz layer

            do j_bc = j_t,j_b
            
               vwc     = bc_in(s)%h2o_liqvol_sl(j_bc)
               psi     = site_hydr%wrf_soil(j)%p%psi_from_th(vwc)
               ! cap capillary pressure
               ! psi = max(-1e5_r8,psi) Removing cap as that is inconstistent
               !                        with model internals and physics. Should
               !                        implement caps inside the functions
               !                        if desired. (RGK 12-2021)
               vwc_sat = bc_in(s)%watsat_sl(j_bc)
               depth_frac = bc_in(s)%dz_sisl(j_bc)/site_hydr%dz_rhiz(j)

               ! If there are any roots, we use root weighting
               if(sum(site_hydr%l_aroot_layer(:),dim=1) > nearzero) then
                  layer_areaweight = site_hydr%l_aroot_layer(j)*depth_frac*pi_const*site_hydr%rs1(j)**2.0

               ! If there are no roots, we use depth weighting
               else
                  layer_areaweight = bc_in(s)%dz_sisl(j_bc)
               endif
               
               areaweight       = areaweight + layer_areaweight
               mean_soil_vwc    = mean_soil_vwc + vwc*layer_areaweight
               mean_soil_vwcsat = mean_soil_vwcsat + vwc_sat*layer_areaweight
               mean_soil_matpot = mean_soil_matpot + psi*layer_areaweight
               
               hio_soilmatpot_sl(io_si,j_bc) = psi * pa_per_mpa
               hio_soilvwc_sl(io_si,j_bc)    = vwc
               hio_soilvwcsat_sl(io_si,j_bc) = vwc_sat
               
            end do
         end do
         
         hio_rootwgt_soilvwc_si(io_si)    = mean_soil_vwc/areaweight
         hio_rootwgt_soilvwcsat_si(io_si) = mean_soil_vwcsat/areaweight
         hio_rootwgt_soilmatpot_si(io_si) = mean_soil_matpot/areaweight  * pa_per_mpa
         

         ! Normalization counters
         nplant_scpf(:) = 0._r8
         ncohort_scpf(:) = 0._r8
         cpatch => sites(s)%oldest_patch
         do while(associated(cpatch))
            ccohort => cpatch%shortest
            do while(associated(ccohort))
               if ( .not. ccohort%isnew ) then
                  ! Calculate index for the scpf class
                  iscpf = ccohort%size_by_pft_class
                  nplant_scpf(iscpf) = nplant_scpf(iscpf) + ccohort%n
                  ncohort_scpf(iscpf) = ncohort_scpf(iscpf) + 1._r8
               end if
               ccohort => ccohort%taller
            enddo ! cohort loop
            cpatch => cpatch%younger
         end do !patch loop


         ! Generate a histogram of the the iteration counts
         if(print_iterations) then
             iterh2_histy(:) = 0._r8
             cpatch => sites(s)%oldest_patch
             do while(associated(cpatch))
                 ccohort => cpatch%shortest
                 do while(associated(ccohort))
                     ccohort_hydr => ccohort%co_hydr
                     ix = count((iterh2_histx(:)-0.00001_r8) < ccohort_hydr%iterh2 )
                     iterh2_histy(ix) = iterh2_histy(ix) + 1
                     ccohort => ccohort%taller
                 enddo ! cohort loop
                 cpatch => cpatch%younger
             end do !patch loop
         end if


         do ipft = 1, numpft
            do iscls = 1,nlevsclass
               iscpf = (ipft-1)*nlevsclass + iscls
               hio_sapflow_scpf(io_si,iscpf)       = site_hydr%sapflow_scpf(iscls, ipft) / m2_per_ha
               hio_rootuptake0_scpf(io_si,iscpf)   = site_hydr%rootuptake0_scpf(iscls,ipft) / m2_per_ha
               hio_rootuptake10_scpf(io_si,iscpf)  = site_hydr%rootuptake10_scpf(iscls,ipft) / m2_per_ha
               hio_rootuptake50_scpf(io_si,iscpf)  = site_hydr%rootuptake50_scpf(iscls,ipft) / m2_per_ha
               hio_rootuptake100_scpf(io_si,iscpf) = site_hydr%rootuptake100_scpf(iscls,ipft) / m2_per_ha
               hio_iterh1_scpf(io_si,iscpf) = 0._r8
               hio_iterh2_scpf(io_si,iscpf) = 0._r8
            end do
         end do

         ipa = 0
         cpatch => sites(s)%oldest_patch
         do while(associated(cpatch))

            ccohort => cpatch%shortest
            do while(associated(ccohort))

               ccohort_hydr => ccohort%co_hydr

               if ( .not. ccohort%isnew ) then

                  ! Calculate index for the scpf class
                  iscpf = ccohort%size_by_pft_class

                  ! scale up cohort fluxes to their sites
                  number_fraction_rate = (ccohort%n / nplant_scpf(iscpf))/dt_tstep

                  ! scale cohorts to mean quantity
                  number_fraction = (ccohort%n / nplant_scpf(iscpf))

                  hio_errh2o_scpf(io_si,iscpf) = hio_errh2o_scpf(io_si,iscpf) + &
                        ccohort_hydr%errh2o * number_fraction_rate ! [kg/indiv/s]

                  hio_tran_scpf(io_si,iscpf) = hio_tran_scpf(io_si,iscpf) + &
                        (ccohort_hydr%qtop) * number_fraction_rate ! [kg/indiv/s]

                  hio_iterh1_scpf(io_si,iscpf)          = hio_iterh1_scpf(io_si,iscpf) + &
                        ccohort_hydr%iterh1/ncohort_scpf(iscpf)

                  hio_iterh2_scpf(io_si,iscpf)          = hio_iterh2_scpf(io_si,iscpf) + &
                        ccohort_hydr%iterh2/ncohort_scpf(iscpf)

                  mean_aroot = sum(ccohort_hydr%th_aroot(:)*ccohort_hydr%v_aroot_layer(:)) / &
                       sum(ccohort_hydr%v_aroot_layer(:))

                  hio_ath_scpf(io_si,iscpf)             = hio_ath_scpf(io_si,iscpf) + &
                       mean_aroot * number_fraction      ! [m3 m-3]

                  hio_tth_scpf(io_si,iscpf)             = hio_tth_scpf(io_si,iscpf) + &
                        ccohort_hydr%th_troot  * number_fraction         ! [m3 m-3]

                  hio_sth_scpf(io_si,iscpf)             = hio_sth_scpf(io_si,iscpf) + &
                        ccohort_hydr%th_ag(2)  * number_fraction        ! [m3 m-3]

                  hio_lth_scpf(io_si,iscpf)             =  hio_lth_scpf(io_si,iscpf) + &
                        ccohort_hydr%th_ag(1)  * number_fraction        ! [m3 m-3]

                  mean_aroot = sum(ccohort_hydr%psi_aroot(:)*ccohort_hydr%v_aroot_layer(:)) / &
                       sum(ccohort_hydr%v_aroot_layer(:))

                  hio_awp_scpf(io_si,iscpf)             = hio_awp_scpf(io_si,iscpf) + &
                       mean_aroot * number_fraction * pa_per_mpa ! [Pa]

                  hio_twp_scpf(io_si,iscpf)             = hio_twp_scpf(io_si,iscpf) + &
                        ccohort_hydr%psi_troot  * number_fraction * pa_per_mpa     ! [Pa]

                  hio_swp_scpf(io_si,iscpf)             = hio_swp_scpf(io_si,iscpf) + &
                        ccohort_hydr%psi_ag(2)  * number_fraction * pa_per_mpa     ! [Pa]

                  hio_lwp_scpf(io_si,iscpf)             = hio_lwp_scpf(io_si,iscpf) + &
                       ccohort_hydr%psi_ag(1)  * number_fraction * pa_per_mpa      ! [Pa]

                  mean_aroot = sum(ccohort_hydr%ftc_aroot(:)*ccohort_hydr%v_aroot_layer(:)) / &
                       sum(ccohort_hydr%v_aroot_layer(:))
                  hio_aflc_scpf(io_si,iscpf)             = hio_aflc_scpf(io_si,iscpf) + &
                        mean_aroot   * number_fraction

                  hio_tflc_scpf(io_si,iscpf)             = hio_tflc_scpf(io_si,iscpf) + &
                        ccohort_hydr%ftc_troot  * number_fraction

                  hio_sflc_scpf(io_si,iscpf)             = hio_sflc_scpf(io_si,iscpf) + &
                       ccohort_hydr%ftc_ag(2)  * number_fraction

                  hio_lflc_scpf(io_si,iscpf)             = hio_lflc_scpf(io_si,iscpf) + &
                        ccohort_hydr%ftc_ag(1)  * number_fraction

                  hio_btran_scpf(io_si,iscpf)           = hio_btran_scpf(io_si,iscpf) + &
                        ccohort_hydr%btran  * number_fraction        ! [-]

               endif

               ccohort => ccohort%taller
            enddo ! cohort loop
            ipa = ipa + 1
            cpatch => cpatch%younger
         end do !patch loop

         if(hlm_use_ed_st3.eq.ifalse) then
            do iscpf=1,nlevsclass*numpft
               if ((abs(hio_nplant_si_scpf(io_si, iscpf)-(nplant_scpf(iscpf)/m2_per_ha)) > 1.0E-8_r8) .and. &
               (hio_nplant_si_scpf(io_si, iscpf) .ne. hlm_hio_ignore_val)) then
                  write(fates_log(),*) 'numpft:',numpft
                  write(fates_log(),*) 'nlevsclass:',nlevsclass
                  write(fates_log(),*) 'scpf:',iscpf
                  write(fates_log(),*) 'io_si:',io_si
                  write(fates_log(),*) 'hio_nplant_si_scpf:',hio_nplant_si_scpf(io_si, iscpf)
                  write(fates_log(),*) 'nplant_scpf:',nplant_scpf(iscpf)
                  write(fates_log(),*) 'nplant check on hio_nplant_si_scpf fails during hydraulics history updates'
                  call endrun(msg=errMsg(sourcefile, __LINE__))
               end if
            end do
         end if

         if(print_iterations) then
!             print*,' Mean solves: ',sum(hio_iterh2_scpf(io_si,:))/real(count(ncohort_scpf(:)>0._r8),r8), &
!                   ' Mean failures: ',sum(hio_iterh1_scpf(io_si,:))/real(count(ncohort_scpf(:)>0._r8),r8)
             write(fmt_char,'(I2)') iterh2_nhist
             write(fates_log(),fmt='(A,'//fmt_char//'I5)') 'Solves: ',int(iterh2_histy(:))
             !write(*,*) 'Histogram: ',int(iterh2_histy(:))
         end if



      enddo ! site loop

    end associate

 end subroutine update_history_hydraulics

  ! ====================================================================================
  integer function num_history_vars(this)

    implicit none

    class(fates_history_interface_type), intent(in) :: this

    num_history_vars = this%num_history_vars_

  end function num_history_vars

  ! ====================================================================================

  subroutine initialize_history_vars(this)

    implicit none

    class(fates_history_interface_type), intent(inout) :: this

   ! Determine how many of the history IO variables registered in FATES
   ! are going to be allocated
   call this%define_history_vars(initialize_variables=.false.)

   ! Allocate the list of history output variable objects
   allocate(this%hvars(this%num_history_vars()))

   ! construct the object that defines all of the IO variables
   call this%define_history_vars(initialize_variables=.true.)

 end subroutine initialize_history_vars

  ! ====================================================================================

  subroutine define_history_vars(this, initialize_variables)

    ! ---------------------------------------------------------------------------------
    !
    !                    REGISTRY OF HISTORY OUTPUT VARIABLES
    !
    ! This subroutine is called in two contexts, either in count mode or initialize mode
    ! In count mode, we just walk through the list of registerred variables, compare
    ! if the variable of interest list the current host model and add it to the count
    ! if true.  This count is used just to allocate the variable space.  After this
    ! has been done, we go through the list a second time populating a memory structure.
    ! This phase is the "initialize" phase.  These two phases are differntiated by the
    ! string "callstep", which should be either "count" or "initialize".
    !
    ! Note 1 there are different ways you can flush or initialize the output fields.
    ! If you flush to a native type, (such as zero), the entire slab which covers
    ! indices which may not be relevant to FATES, are flushed to this value.  So
    ! in that case, lakes and crops that are not controlled by FATES will zero'd
    ! and when values are scaled up to the land-grid, the zero's for non FATES will
    ! be included.  This is good and correct if nothing is there.
    !
    ! But, what if crops exist in the host model and occupy a fraction of the land-surface
    ! shared with natural vegetation? In that case, you want to flush your arrays
    ! with a value that the HLM treats as "do not average"
    !
    ! If your HLM makes use of, and you want, INTEGER OUTPUT, pass the flushval as
    ! a real.  The applied flush value will use the NINT() intrinsic function
    ! ---------------------------------------------------------------------------------

    use FatesIOVariableKindMod, only : site_r8, site_soil_r8, site_size_pft_r8
    use FatesIOVariableKindMod, only : site_size_r8, site_pft_r8, site_age_r8
    use FatesIOVariableKindMod, only : site_coage_pft_r8, site_coage_r8
    use FatesIOVariableKindMod, only : site_height_r8, site_agefuel_r8
    use FatesInterfaceTypesMod     , only : hlm_use_planthydro

    use FatesIOVariableKindMod, only : site_fuel_r8, site_cwdsc_r8, site_scag_r8
    use FatesIOVariableKindMod, only : site_can_r8, site_cnlf_r8, site_cnlfpft_r8
    use FatesIOVariableKindMod, only : site_scagpft_r8, site_agepft_r8
    use FatesIOVariableKindMod, only : site_elem_r8, site_elpft_r8
    use FatesIOVariableKindMod, only : site_elcwd_r8, site_elage_r8


    implicit none

    class(fates_history_interface_type), intent(inout) :: this
    logical, intent(in) :: initialize_variables  ! are we 'count'ing or 'initializ'ing?

    integer :: ivar
    character(len=10) :: tempstring

    ivar=0

    ! Variable names should start with the 'FATES_' prefix and end with a suffix
    ! depending on how it is indexed (i.e. the dimension):
    ! site                     (site_r8)        : no suffix
    ! cohort age               (site_coage_r8)  : AC
    ! patch age                (site_age_r8)    : AP
    ! canopy layer             (site_can_r8)    : CL
    ! coarse woody debris size (site_cwdsc_r8)  : DC
    ! element                  (site_elem_r8)   : EL
    ! leaf layer                                : LL
    ! fuel class               (site_fuel_r8)   : FC
    ! height                   (site_height_r8) : HT
    ! plant functional type    (site_pft_r8)    : PF
    ! soil layer               (site_soil_r8)   : SL
    ! cohort size              (site_size_r8)   : SZ

    ! Multiple dimensions should have multiple two-code suffixes:
    ! cohort age x pft                (site_cooage_r8)   : ACPF
    ! patch age x fuel class          (site_agefuel_r8)  : APFC
    ! patch age x pft                 (site_agepft_r8)   : APPF
    ! canopy layer x leaf layer       (site_cnlf_r8)     : CLLL
    ! canopy layer x leaf layer x pft (site_cnlfpft_r8)  : CLLLPF
    ! element x cwd size              (site_elcwd_r8)    : ELDC
    ! cohort size x patch age         (site_scag_r8)     : SZAP
    ! cohort size x patch age x pft   (site_scagpft_r8)  : SZAPPF
    ! cohort size x pft               (site_size_pft_r8) : SZPF



    ! Site level counting variables
    call this%set_history_var(vname='FATES_NPATCHES', units='',                &
         long='total number of patches per site', use_default='active',        &
         avgflag='A', vtype=site_r8, hlms='CLM:ALM',                           &
         upfreq=1, ivar=ivar, initialize=initialize_variables,                 &
         index=ih_npatches_si)

    call this%set_history_var(vname='FATES_NCOHORTS', units='',                &
         long='total number of cohorts per site', use_default='active',        &
         avgflag='A', vtype=site_r8, hlms='CLM:ALM',                           &
         upfreq=1, ivar=ivar, initialize=initialize_variables,                 &
         index=ih_ncohorts_si)

    ! Patch variables
    call this%set_history_var(vname='FATES_TRIMMING', units='1',               &
         long='degree to which canopy expansion is limited by leaf economics (0-1)', &
         use_default='active', avgflag='A', vtype=site_r8, hlms='CLM:ALM',     &
         upfreq=1, ivar=ivar, initialize=initialize_variables,                 &
         index=ih_trimming_si)

    call this%set_history_var(vname='FATES_AREA_PLANTS', units='m2 m-2',       &
         long='area occupied by all plants per m2 land area', use_default='active', &
         avgflag='A', vtype=site_r8, hlms='CLM:ALM', upfreq=1, ivar=ivar,      &
         initialize=initialize_variables, index=ih_area_plant_si)

    call this%set_history_var(vname='FATES_AREA_TREES', units='m2 m-2',        &
         long='area occupied by woody plants per m2 land area', use_default='active', &
         avgflag='A', vtype=site_r8, hlms='CLM:ALM',                           &
         upfreq=1, ivar=ivar, initialize=initialize_variables,                 &
         index=ih_area_trees_si)

    call this%set_history_var(vname='FATES_COLD_STATUS', units='',             &
          long='site-level cold status, 0=not cold-dec, 1=too cold for leaves, 2=not too cold',  &
          use_default='active', avgflag='A', vtype=site_r8, hlms='CLM:ALM',    &
          upfreq=1, ivar=ivar, initialize=initialize_variables,                &
          index=ih_site_cstatus_si)

    call this%set_history_var(vname='FATES_DROUGHT_STATUS',                    &
          units='',                                                            &
          long='site-level drought status, <2 too dry for leaves, >=2 not too dry', &
          use_default='active', avgflag='A', vtype=site_r8, hlms='CLM:ALM',    &
          upfreq=1, ivar=ivar, initialize=initialize_variables,                &
          index=ih_site_dstatus_si)

    call this%set_history_var(vname='FATES_GDD', units='degree_Celsius',       &
         long='site-level growing degree days', use_default='active',          &
         avgflag='A', vtype=site_r8, hlms='CLM:ALM',                           &
         upfreq=1, ivar=ivar, initialize=initialize_variables, index=ih_gdd_si)

    call this%set_history_var(vname='FATES_NCHILLDAYS', units = 'days',        &
         long='site-level number of chill days', use_default='active',         &
         avgflag='A', vtype=site_r8, hlms='CLM:ALM',                           &
         upfreq=1, ivar=ivar, initialize=initialize_variables,                 &
         index=ih_site_nchilldays_si)

    call this%set_history_var(vname='FATES_NCOLDDAYS', units = 'days',         &
         long='site-level number of cold days', use_default='active',          &
         avgflag='A', vtype=site_r8, hlms='CLM:ALM',                           &
         upfreq=1, ivar=ivar, initialize=initialize_variables,                 &
         index=ih_site_ncolddays_si)

    call this%set_history_var(vname='FATES_DAYSINCE_COLDLEAFOFF',              &
         units='days', long='site-level days elapsed since cold leaf drop',    &
         use_default='active', avgflag='A', vtype=site_r8, hlms='CLM:ALM',     &
         upfreq=1, ivar=ivar, initialize=initialize_variables,                 &
         index=ih_cleafoff_si)

    call this%set_history_var(vname='FATES_DAYSINCE_COLDLEAFON',               &
         units='days', long='site-level days elapsed since cold leaf flush',   &
         use_default='active', avgflag='A', vtype=site_r8, hlms='CLM:ALM',     &
         upfreq=1, ivar=ivar, initialize=initialize_variables,                 &
         index=ih_cleafon_si)

    call this%set_history_var(vname='FATES_DAYSINCE_DROUGHTLEAFOFF',           &
         units='days', long='site level days elapsed since drought leaf drop', &
         use_default='active', avgflag='A', vtype=site_r8, hlms='CLM:ALM',     &
         upfreq=1, ivar=ivar, initialize=initialize_variables,                 &
         index=ih_dleafoff_si)

    call this%set_history_var(vname='FATES_DAYSINCE_DROUGHTLEAFON',            &
         units='days',                                                         &
         long='site-level days elapsed since drought leaf flush',              &
         use_default='active', avgflag='A', vtype=site_r8, hlms='CLM:ALM',     &
         upfreq=1, ivar=ivar, initialize=initialize_variables,                 &
         index=ih_dleafon_si)

    call this%set_history_var(vname='FATES_MEANLIQVOL_DROUGHTPHEN',            &
         units='m3 m-3',                                                       &
         long='site-level mean liquid water volume for drought phenolgy',      &
         use_default='active', avgflag='A', vtype=site_r8, hlms='CLM:ALM',     &
         upfreq=1, ivar=ivar, initialize=initialize_variables,                 &
         index=ih_meanliqvol_si)

    call this%set_history_var(vname='FATES_CANOPY_SPREAD', units='',           &
         long='scaling factor (0-1) between tree basal area and canopy area',  &
         use_default='active', avgflag='A', vtype=site_r8, hlms='CLM:ALM',     &
         upfreq=1, ivar=ivar, initialize=initialize_variables,                 &
         index=ih_canopy_spread_si)

    call this%set_history_var(vname='FATES_VEGC_PF', units='kg m-2',           &
         long='total PFT-level biomass in kg of carbon per land area',         &
         use_default='active', avgflag='A', vtype=site_pft_r8, hlms='CLM:ALM', &
         upfreq=1, ivar=ivar, initialize=initialize_variables,                 &
         index=ih_biomass_si_pft)

    call this%set_history_var(vname='FATES_LEAFC_PF', units='kg m-2',          &
         long='total PFT-level leaf biomass in kg carbon per m2 land area',    &
         use_default='active', avgflag='A', vtype=site_pft_r8, hlms='CLM:ALM', &
         upfreq=1, ivar=ivar, initialize=initialize_variables,                 &
         index=ih_leafbiomass_si_pft)

    call this%set_history_var(vname='FATES_STOREC_PF', units='kg m-2',         &
         long='total PFT-level stored biomass in kg carbon per m2 land area',  &
         use_default='active', avgflag='A', vtype=site_pft_r8, hlms='CLM:ALM', &
         upfreq=1, ivar=ivar, initialize=initialize_variables,                 &
         index=ih_storebiomass_si_pft)

    call this%set_history_var(vname='FATES_CROWNAREA_PF',  units='m2 m-2',     &
         long='total PFT-level crown area per m2 land area',                   &
         use_default='active', avgflag='A', vtype=site_pft_r8,               &
         hlms='CLM:ALM', upfreq=1, ivar=ivar, initialize=initialize_variables, &
         index=ih_crownarea_si_pft)

    call this%set_history_var(vname='FATES_CANOPYCROWNAREA_PF',                &
         units='m2 m-2', long='total PFT-level canopy-layer crown area per m2 land area', &
         use_default='active', avgflag='A', vtype=site_pft_r8,               &
         hlms='CLM:ALM', upfreq=1, ivar=ivar, initialize=initialize_variables, &
         index=ih_canopycrownarea_si_pft)

    call this%set_history_var(vname='FATES_GPP_PF', units='kg m-2 s-1',        &
         long='total PFT-level GPP in kg carbon per m2 land area per second',  &
         use_default='active', avgflag='A', vtype=site_pft_r8, hlms='CLM:ALM', &
         upfreq=1, ivar=ivar, initialize=initialize_variables,                 &
         index=ih_gpp_si_pft)

    call this%set_history_var(vname='FATES_NPP_PF', units='kg m-2 yr-1',       &
         long='total PFT-level NPP in kg carbon per m2 land area per second',  &
         use_default='active', avgflag='A', vtype=site_pft_r8, hlms='CLM:ALM', &
         upfreq=1, ivar=ivar, initialize=initialize_variables,                 &
         index=ih_npp_si_pft)

    call this%set_history_var(vname='FATES_NPLANT_PF', units='m-2',           &
         long='total PFT-level number of individuals per m2 land area',        &
         use_default='active', avgflag='A', vtype=site_pft_r8, hlms='CLM:ALM', &
         upfreq=1, ivar=ivar, initialize=initialize_variables,                 &
         index=ih_nindivs_si_pft)

    call this%set_history_var(vname='FATES_RECRUITMENT_PF',                    &
         units='m-2 yr-1',                                                     &
         long='PFT-level recruitment rate in number of individuals per m2 land area per year',  &
         use_default='active', avgflag='A', vtype=site_pft_r8, hlms='CLM:ALM', &
         upfreq=1, ivar=ivar, initialize=initialize_variables,                 &
         index=ih_recruitment_si_pft)

    call this%set_history_var(vname='FATES_MORTALITY_PF', units='m-2 yr-1',    &
         long='PFT-level mortality rate in number of individuals per m2 land area per year', &
         use_default='active', avgflag='A', vtype=site_pft_r8, hlms='CLM:ALM', &
         upfreq=1, ivar=ivar, initialize=initialize_variables,                 &
         index=ih_mortality_si_pft)

    nocomp_if: if (hlm_use_nocomp .eq. itrue) then
       call this%set_history_var(vname='FATES_NOCOMP_NPATCHES_PF', units='',      &
            long='number of patches per PFT (nocomp-mode-only)',                  &
            use_default='active', avgflag='A', vtype=site_pft_r8, hlms='CLM:ALM', &
            upfreq=1, ivar=ivar, initialize=initialize_variables,                 &
            index=ih_nocomp_pftnpatches_si_pft)

       call this%set_history_var(vname='FATES_NOCOMP_PATCHAREA_PF', units='m2 m-2',&
            long='total patch area allowed per PFT (nocomp-mode-only)',           &
            use_default='active', avgflag='A', vtype=site_pft_r8, hlms='CLM:ALM', &
            upfreq=1, ivar=ivar, initialize=initialize_variables,                 &
            index=ih_nocomp_pftpatchfraction_si_pft)

       call this%set_history_var(vname='FATES_NOCOMP_BURNEDAREA_PF', units='s-1', &
            long='total burned area of PFT-labeled patch area (nocomp-mode-only)',&
            use_default='active', avgflag='A', vtype=site_pft_r8, hlms='CLM:ALM', &
            upfreq=1, ivar=ivar, initialize=initialize_variables,                 &
            index=ih_nocomp_pftburnedarea_si_pft)
    endif nocomp_if

    ! patch age class variables
    call this%set_history_var(vname='FATES_PATCHAREA_AP', units='m2 m-2',      &
         long='patch area by age bin per m2 land area', use_default='active',  &
         avgflag='A', vtype=site_age_r8, hlms='CLM:ALM', upfreq=1, ivar=ivar,  &
         initialize=initialize_variables, index=ih_area_si_age)

    call this%set_history_var(vname='FATES_LAI_AP', units='m2 m-2',            &
         long='leaf area index by age bin per m2 land area',                   &
         use_default='active', avgflag='A', vtype=site_age_r8, hlms='CLM:ALM', &
         upfreq=1, ivar=ivar, initialize=initialize_variables,                 &
         index=ih_lai_si_age)

    call this%set_history_var(vname='FATES_CANOPYAREA_AP', units='m2 m-2',     &
         long='canopy area by age bin per m2 land area', use_default='active', &
         avgflag='A', vtype=site_age_r8, hlms='CLM:ALM', upfreq=1, ivar=ivar,  &
         initialize=initialize_variables, index=ih_canopy_area_si_age)

    call this%set_history_var(vname='FATES_NCL_AP', units='',                  &
         long='number of canopy levels by age bin',                            &
         use_default='inactive', avgflag='A', vtype=site_age_r8,               &
         hlms='CLM:ALM', upfreq=1, ivar=ivar, initialize=initialize_variables, &
         index=ih_ncl_si_age)

    call this%set_history_var(vname='FATES_NPATCH_AP', units='',               &
         long='number of patches by age bin', use_default='inactive',          &
         avgflag='A', vtype=site_age_r8, hlms='CLM:ALM',                       &
         upfreq=1, ivar=ivar, initialize=initialize_variables,                 &
         index=ih_npatches_si_age)

    if ( ED_val_comp_excln .lt. 0._r8 ) then ! only valid when "strict ppa" enabled
       tempstring = 'active'
    else
       tempstring = 'inactive'
    endif

    call this%set_history_var(vname='FATES_ZSTAR_AP', units='m',               &
         long='product of zstar and patch area by age bin (divide by FATES_PATCHAREA_AP to get mean zstar)', &
         use_default=trim(tempstring), avgflag='A', vtype=site_age_r8,         &
         hlms='CLM:ALM', upfreq=1, ivar=ivar, initialize=initialize_variables, &
         index=ih_zstar_si_age)

    call this%set_history_var(vname='FATES_CANOPYAREA_HT', units='m2 m-2',     &
         long='canopy area height distribution',                               &
         use_default='active', avgflag='A', vtype=site_height_r8,              &
         hlms='CLM:ALM', upfreq=1, ivar=ivar, initialize=initialize_variables, &
         index=ih_canopy_height_dist_si_height)

    call this%set_history_var(vname='FATES_LEAFAREA_HT', units='m2 m-2',       &
         long='leaf area height distribution', use_default='active',           &
         avgflag='A', vtype=site_height_r8, hlms='CLM:ALM',                    &
         upfreq=1, ivar=ivar, initialize=initialize_variables,                 &
         index=ih_leaf_height_dist_si_height)

    call this%set_history_var(vname='FATES_VEGC_AP', units='kg m-2',           &
         long='total biomass within a given patch age bin in kg carbon per m2 land area', &
         use_default='inactive', avgflag='A', vtype=site_age_r8,               &
         hlms='CLM:ALM', upfreq=1, ivar=ivar, initialize=initialize_variables, &
         index=ih_biomass_si_age)

    ! Secondary forest area and age diagnostics

    call this%set_history_var(vname='FATES_SECONDARY_FOREST_FRACTION',         &
         units='m2 m-2', long='secondary forest fraction',                     &
         use_default='inactive', avgflag='A', vtype=site_r8, hlms='CLM:ALM',   &
         upfreq=1, ivar=ivar, initialize=initialize_variables,                 &
         index=ih_fraction_secondary_forest_si)

    call this%set_history_var(vname='FATES_WOOD_PRODUCT', units='kg m-2',      &
         long='total wood product from logging in kg carbon per m2 land area', &
         use_default='inactive', avgflag='A', vtype=site_r8, hlms='CLM:ALM',   &
         upfreq=1, ivar=ivar, initialize=initialize_variables,                 &
         index=ih_woodproduct_si)

    call this%set_history_var(vname='FATES_SECONDARY_FOREST_VEGC',             &
         units='kg m-2',                                                       &
         long='biomass on secondary lands in kg carbon per m2 land area (mult by FATES_SECONDARY_FOREST_FRACTION to get per secondary forest area)', &
         use_default='inactive', avgflag='A', vtype=site_r8,                   &
         hlms='CLM:ALM', upfreq=1, ivar=ivar, initialize=initialize_variables, &
         index=ih_biomass_secondary_forest_si)

    call this%set_history_var(vname='FATES_SECONDAREA_ANTHRODIST_AP',          &
         units='m2 m-2',                                                       &
         long='secondary forest patch area age distribution since anthropgenic disturbance', &
         use_default='inactive', avgflag='A', vtype=site_age_r8,               &
         hlms='CLM:ALM', upfreq=1, ivar=ivar, initialize=initialize_variables, &
         index=ih_agesince_anthrodist_si_age)

    call this%set_history_var(vname='FATES_SECONDAREA_DIST_AP',                &
         units='m2 m-2',                                                       &
         long='secondary forest patch area age distribution since any kind of disturbance', &
         use_default='inactive', avgflag='A', vtype=site_age_r8,               &
         hlms='CLM:ALM', upfreq=1, ivar=ivar, initialize=initialize_variables, &
         index=ih_secondaryforest_area_si_age)

    ! Fire Variables

    call this%set_history_var(vname='FATES_NESTEROV_INDEX', units='',          &
         long='nesterov fire danger index', use_default='active',              &
         avgflag='A', vtype=site_r8, hlms='CLM:ALM',                           &
         upfreq=1, ivar=ivar, initialize=initialize_variables,                 &
         index=ih_nesterov_fire_danger_si)

    call this%set_history_var(vname='FATES_IGNITIONS',                         &
         units='m-2 s-1',                                                      &
         long='number of successful fire ignitions per m2 land area per second',  &
         use_default='active', avgflag='A', vtype=site_r8, hlms='CLM:ALM',     &
         upfreq=1, ivar=ivar, initialize=initialize_variables,                 &
         index=ih_fire_nignitions_si)

    call this%set_history_var(vname='FATES_FDI', units='1',                    &
         long='Fire Danger Index (probability that an ignition will lead to a fire)', &
         use_default='active', avgflag='A', vtype=site_r8, hlms='CLM:ALM',     &
         upfreq=1, ivar=ivar, initialize=initialize_variables,                 &
         index=ih_fire_fdi_si)

    call this%set_history_var(vname='FATES_ROS', units='m s-1',                &
         long='fire rate of spread in meters per second',                      &
         use_default='active', avgflag='A', vtype=site_r8, hlms='CLM:ALM',     &
         upfreq=1, ivar=ivar, initialize=initialize_variables,                 &
         index=ih_spitfire_ros_si)

    call this%set_history_var(vname='FATES_EFFECT_WSPEED', units='m s-1',      &
         long ='effective wind speed for fire spread in meters per second',    &
         use_default='active', avgflag='A', vtype=site_r8, hlms='CLM:ALM',     &
         upfreq=1, ivar=ivar, initialize=initialize_variables,                 &
         index=ih_effect_wspeed_si)

    call this%set_history_var(vname='FATES_FUELCONSUMED', units='kg m-2',      &
         long ='total fuel consumed in kg carbon per m2 land area',            &
         use_default='active', avgflag='A', vtype=site_r8, hlms='CLM:ALM',     &
         upfreq=1, ivar=ivar, initialize=initialize_variables,                 &
         index=ih_tfc_ros_si)

    call this%set_history_var(vname='FATES_FIRE_INTENSITY',                    &
         units='J m-1 s-1',                                                    &
         long='spitfire surface fireline intensity in J per m per second',     &
         use_default='active', avgflag='A', vtype=site_r8, hlms='CLM:ALM',     &
         upfreq=1, ivar=ivar, initialize=initialize_variables,                 &
         index=ih_fire_intensity_si)

    call this%set_history_var(vname='FATES_FIRE_INTENSITY_BURNFRAC',           &
         units='J m-1 s-1',                                                    &
         long='product of surface fire intensity and burned area fraction -- divide by FATES_BURNFRAC to get area-weighted mean intensity', &
         use_default='active', avgflag='A', vtype=site_r8, hlms='CLM:ALM',     &
         upfreq=1, ivar=ivar, initialize=initialize_variables,                 &
         index=ih_fire_intensity_area_product_si)

    call this%set_history_var(vname='FATES_BURNFRAC', units='s-1',             &
         long='burned area fraction per second', use_default='active',         &
         avgflag='A', vtype=site_r8, hlms='CLM:ALM',                           &
         upfreq=1, ivar=ivar, initialize=initialize_variables,                 &
         index=ih_fire_area_si)

    call this%set_history_var(vname='FATES_FUEL_MEF', units='m3 m-3',          &
         long='fuel moisture of extinction (volumetric)',                      &
         use_default='active', avgflag='A', vtype=site_r8, hlms='CLM:ALM',     &
         upfreq=1, ivar=ivar, initialize=initialize_variables,                 &
         index=ih_fire_fuel_mef_si)

    call this%set_history_var(vname='FATES_FUEL_BULKD',                        &
         units='kg m-3', long='fuel bulk density in kg per m3',                &
         use_default='active', avgflag='A', vtype=site_r8, hlms='CLM:ALM',     &
         upfreq=1, ivar=ivar, initialize=initialize_variables,                 &
         index = ih_fire_fuel_bulkd_si )

    call this%set_history_var(vname='FATES_FUEL_EFF_MOIST', units='m3 m-3',    &
         long='spitfire fuel moisture (volumetric)', use_default='active',     &
         avgflag='A', vtype=site_r8, hlms='CLM:ALM', upfreq=1, ivar=ivar,      &
         initialize=initialize_variables, index = ih_fire_fuel_eff_moist_si)

    call this%set_history_var(vname='FATES_FUEL_SAV', units='per m',           &
         long='spitfire fuel surface area to volume ratio',                    &
         use_default='active', avgflag='A', vtype=site_r8, hlms='CLM:ALM',     &
         upfreq=1, ivar=ivar, initialize=initialize_variables,                 &
         index = ih_fire_fuel_sav_si)

    call this%set_history_var(vname='FATES_FUEL_AMOUNT', units='kg m-2',       &
         long='total ground fuel related to FATES_ROS (omits 1000hr fuels) in kg C per m2 land area',   &
         use_default='active', avgflag='A', vtype=site_r8, hlms='CLM:ALM',     &
         upfreq=1, ivar=ivar, initialize=initialize_variables,                 &
         index = ih_sum_fuel_si)

    call this%set_history_var(vname='FATES_FRAGMENTATION_SCALER_SL', units='', &
         long='factor (0-1) by which litter/cwd fragmentation proceeds relative to max rate by soil layer',  &
         use_default='active', avgflag='A', vtype=site_soil_r8,              &
         hlms='CLM:ALM', upfreq=1, ivar=ivar, initialize=initialize_variables, &
         index = ih_fragmentation_scaler_sl)

    call this%set_history_var(vname='FATES_FUEL_MOISTURE_FC', units='m3 m-3',  &
         long='spitfire fuel class-level fuel moisture (volumetric)',          &
         use_default='active', avgflag='A', vtype=site_fuel_r8,                &
         hlms='CLM:ALM', upfreq=1, ivar=ivar, initialize=initialize_variables, &
         index = ih_litter_moisture_si_fuel)

    call this%set_history_var(vname='FATES_FUEL_AMOUNT_FC', units='kg m-2',    &
         long='spitfire fuel-class level fuel amount in kg carbon per m2 land area', &
         use_default='active', avgflag='A', vtype=site_fuel_r8,                &
         hlms='CLM:ALM', upfreq=1, ivar=ivar, initialize=initialize_variables, &
         index = ih_fuel_amount_si_fuel)

    call this%set_history_var(vname='FATES_FUEL_AMOUNT_APFC', units='kg m-2',  &
         long='spitfire fuel quantity in each age x fuel class in kg carbon per m2 land area', &
         use_default='inactive', avgflag='A', vtype=site_agefuel_r8,           &
         hlms='CLM:ALM', upfreq=1, ivar=ivar, initialize=initialize_variables, &
         index = ih_fuel_amount_age_fuel)

    call this%set_history_var(vname='FATES_BURNFRAC_AP', units='s-1',          &
         long='spitfire fraction area burnt (per second) by patch age',        &
         use_default='active', avgflag='A', vtype=site_age_r8, hlms='CLM:ALM', &
         upfreq=1, ivar=ivar, initialize=initialize_variables,                 &
         index = ih_area_burnt_si_age)

    call this%set_history_var(vname='FATES_FIRE_INTENSITY_BURNFRAC_AP',        &
         units='J m-1 s-1', &
         long='product of fire intensity and burned fraction, resolved by patch age (so divide by FATES_BURNFRAC_AP to get burned-area-weighted-average intensity)', &
         use_default='active', avgflag='A', vtype=site_age_r8, hlms='CLM:ALM', &
         upfreq=1, ivar=ivar, initialize=initialize_variables,                 &
         index = ih_fire_intensity_si_age)

    call this%set_history_var(vname='FATES_FUEL_AMOUNT_AP', units='kg m-2',    &
         long='spitfire ground fuel (kg carbon per m2) related to FATES_ROS (omits 1000hr fuels) within each patch age bin (divide by FATES_PATCHAREA_AP to get fuel per unit area of that-age patch)', &
         use_default='active', avgflag='A', vtype=site_age_r8, hlms='CLM:ALM', &
         upfreq=1, ivar=ivar, initialize=initialize_variables,                 &
         index = ih_fire_sum_fuel_si_age)

    call this%set_history_var(vname='FATES_FUEL_BURNT_BURNFRAC_FC', units='1', &
         long='product of fraction (0-1) of fuel burnt and burnt fraction (divide by FATES_BURNFRAC to get burned-area-weighted mean fraction fuel burnt)', &
         use_default='active', avgflag='A', vtype=site_fuel_r8,                &
         hlms='CLM:ALM', upfreq=1, ivar=ivar, initialize=initialize_variables, &
         index = ih_burnt_frac_litter_si_fuel)

    ! Litter Variables

    call this%set_history_var(vname='FATES_LITTER_IN', units='kg m-2 s-1',     &
         long='litter flux in kg carbon per m2 per second',                    &
         use_default='active', avgflag='A', vtype=site_r8, hlms='CLM:ALM',     &
         upfreq=1, ivar=ivar, initialize=initialize_variables,                 &
         index = ih_litter_in_si)

    call this%set_history_var(vname='FATES_LITTER_OUT', units='kg m-2 s-1',    &
         long='litter flux out in kg carbon per m2 per second',                &
         use_default='active', avgflag='A', vtype=site_r8, hlms='CLM:ALM',     &
         upfreq=1, ivar=ivar, initialize=initialize_variables,                 &
         index = ih_litter_out_si)

    call this%set_history_var(vname='FATES_SEED_BANK', units='kg m-2',         &
         long='total seed mass of all PFTs in kg carbon per m2 land area',     &
         use_default='active', avgflag='A', vtype=site_r8, hlms='CLM:ALM',     &
         upfreq=1, ivar=ivar, initialize=initialize_variables,                 &
         index = ih_seed_bank_si)

    call this%set_history_var(vname='FATES_SEEDS_IN', units='kg m-2 s-1',      &
         long='seed production rate in kg carbon per m2 second',               &
         use_default='active', avgflag='A', vtype=site_r8, hlms='CLM:ALM',     &
         upfreq=1, ivar=ivar, initialize=initialize_variables,                 &
         index = ih_seeds_in_si)

    call this%set_history_var(vname='FATES_LITTER_IN_EL', units='kg m-2 s-1',  &
         long='litter flux in in kg element per m2 per second',                &
         use_default='active', avgflag='A', vtype=site_elem_r8,                &
         hlms='CLM:ALM', upfreq=1, ivar=ivar, initialize=initialize_variables, &
         index = ih_litter_in_elem)

    call this%set_history_var(vname='FATES_LITTER_OUT_EL', units='kg m-2 s-1', &
         long='litter flux out (fragmentation only) in kg element per m2 per second', &
         use_default='active', avgflag='A', vtype=site_elem_r8,                &
         hlms='CLM:ALM', upfreq=1, ivar=ivar, initialize=initialize_variables, &
         index = ih_litter_out_elem)

    call this%set_history_var(vname='FATES_SEED_BANK_EL', units='kg m-2',      &
         long='element-level total seed mass of all PFTs in kg element per m2', &
         use_default='active', avgflag='A', vtype=site_elem_r8,                &
         hlms='CLM:ALM', upfreq=1, ivar=ivar, initialize=initialize_variables, &
         index = ih_seed_bank_elem)

    call this%set_history_var(vname='FATES_SEEDS_IN_LOCAL_EL',                 &
         units='kg m-2 s-1',                                                   &
         long='within-site, element-level seed production rate in kg element per m2 per second', &
         use_default='active', avgflag='A', vtype=site_elem_r8,                &
         hlms='CLM:ALM', upfreq=1, ivar=ivar, initialize=initialize_variables, &
         index = ih_seeds_in_local_elem)

    call this%set_history_var(vname='FATES_SEEDS_IN_EXTERN_EL',                &
         units='kg m-2 s-1', long='external seed influx rate in kg element per m2 per second', &
         use_default='active', avgflag='A', vtype=site_elem_r8,                &
         hlms='CLM:ALM', upfreq=1, ivar=ivar, initialize=initialize_variables, &
         index = ih_seeds_in_extern_elem)

    call this%set_history_var(vname='FATES_SEED_GERM_EL', units='kg m-2 s-1',  &
         long='seed mass converted into new cohorts in kg element per m2 per s', &
         use_default='active', avgflag='A', vtype=site_elem_r8,                &
         hlms='CLM:ALM', upfreq=1, ivar=ivar, initialize=initialize_variables, &
         index = ih_seed_germ_elem)

    call this%set_history_var(vname='FATES_SEED_DECAY_EL', units='kg m-2 s-1', &
         long='seed mass decay (germinated and un-germinated) in kg element per m2 per second', &
         use_default='active', avgflag='A', vtype=site_elem_r8,                &
         hlms='CLM:ALM', upfreq=1, ivar=ivar, initialize=initialize_variables, &
         index = ih_seed_decay_elem)

    ! SITE LEVEL CARBON STATE VARIABLES

    call this%set_history_var(vname='FATES_STOREC', units='kg m-2',            &
         long='total biomass in live plant storage in kg carbon per m2 land area', &
         use_default='active', avgflag='A', vtype=site_r8, hlms='CLM:ALM',     &
         upfreq=1, ivar=ivar, initialize=initialize_variables,                 &
         index = ih_storec_si)

    call this%set_history_var(vname='FATES_VEGC', units='kg m-2',              &
         long='total biomass in live plants in kg carbon per m2 land area',    &
         use_default='active', avgflag='A', vtype=site_r8, hlms='CLM:ALM',     &
         upfreq=1, ivar=ivar, initialize=initialize_variables,                 &
         index = ih_totvegc_si)

    call this%set_history_var(vname='FATES_SAPWOODC', units='kg m-2',          &
         long='total biomass in live plant sapwood in kg carbon per m2',       &
         use_default='active', avgflag='A', vtype=site_r8, hlms='CLM:ALM',     &
         upfreq=1, ivar=ivar, initialize=initialize_variables,                 &
         index = ih_sapwc_si)

    call this%set_history_var(vname='FATES_LEAFC', units='kg m-2',             &
         long='total biomass in live plant leaves in kg carbon per m2',        &
         use_default='active', avgflag='A', vtype=site_r8, hlms='CLM:ALM',     &
         upfreq=1, ivar=ivar, initialize=initialize_variables,                 &
         index = ih_leafc_si)

    call this%set_history_var(vname='FATES_FROOTC', units='kg m-2',            &
         long='total biomass in live plant fine roots in kg carbon per m2',    &
         use_default='active', avgflag='A', vtype=site_r8, hlms='CLM:ALM',     &
         upfreq=1, ivar=ivar, initialize=initialize_variables,                 &
         index = ih_fnrtc_si)

    call this%set_history_var(vname='FATES_REPROC', units='kg m-2',            &
         long='total biomass in live plant reproductive tissues in kg carbon per m2', &
         use_default='active', avgflag='A', vtype=site_r8, hlms='CLM:ALM',     &
         upfreq=1, ivar=ivar, initialize=initialize_variables,                 &
         index = ih_reproc_si)

    call this%set_history_var(vname='FATES_CEFFLUX', units='kg m-2 s-1',       &
         long='carbon efflux, root to soil, in kg carbon per m2 per second',   &
         use_default='active', avgflag='A', vtype=site_r8, hlms='CLM:ALM',     &
         upfreq=1, ivar=ivar, initialize=initialize_variables,                 &
         index = ih_cefflux_si)


    nitrogen_active_if: if(any(element_list(:)==nitrogen_element)) then
       call this%set_history_var(vname='FATES_STOREN', units='kg m-2',         &
            long='total nitrogen in live plant storage', use_default='active', &
            avgflag='A', vtype=site_r8, hlms='CLM:ALM', upfreq=1,              &
            ivar=ivar, initialize=initialize_variables, index = ih_storen_si)

       call this%set_history_var(vname='FATES_STOREN_TF', units='1',           &
            long='storage N fraction of target', use_default='active',         &
            avgflag='A', vtype=site_r8, hlms='CLM:ALM', upfreq=1, ivar=ivar,   &
            initialize=initialize_variables, index = ih_storentfrac_si)

       call this%set_history_var(vname='FATES_VEGN', units='kg m-2',           &
            long='total nitrogen in live plants', use_default='active',        &
            avgflag='A', vtype=site_r8, hlms='CLM:ALM', upfreq=1, ivar=ivar,   &
            initialize=initialize_variables, index = ih_totvegn_si)

       call this%set_history_var(vname='FATES_SAPWOODN', units='kg m-2',       &
            long='total nitrogen in live plant sapwood', use_default='active', &
            avgflag='A', vtype=site_r8, hlms='CLM:ALM', upfreq=1,              &
            ivar=ivar, initialize=initialize_variables, index = ih_sapwn_si)

       call this%set_history_var(vname='FATES_LEAFN', units='kg m-2',          &
            long='total nitrogen in live plant leaves', use_default='active',  &
            avgflag='A', vtype=site_r8, hlms='CLM:ALM', upfreq=1, ivar=ivar,   &
            initialize=initialize_variables, index = ih_leafn_si)

       call this%set_history_var(vname='FATES_FROOTN', units='kg m-2',         &
            long='total nitrogen in live plant fine-roots',                    &
            use_default='active', avgflag='A', vtype=site_r8, hlms='CLM:ALM',  &
            upfreq=1, ivar=ivar, initialize=initialize_variables,              &
            index = ih_fnrtn_si)

       call this%set_history_var(vname='FATES_REPRON', units='kg m-2',         &
            long='total nitrogen in live plant reproductive tissues',          &
            use_default='active', avgflag='A', vtype=site_r8, hlms='CLM:ALM',  &
            upfreq=1, ivar=ivar, initialize=initialize_variables,              &
            index = ih_repron_si)

       call this%set_history_var(vname='FATES_NH4UPTAKE', units='kg m-2 s-1',  &
            long='ammonium uptake rate by plants in kg NH4 per m2 per second', &
            use_default='active', avgflag='A', vtype=site_r8, hlms='CLM:ALM',  &
            upfreq=1, ivar=ivar, initialize=initialize_variables,              &
            index = ih_nh4uptake_si)

       call this%set_history_var(vname='FATES_NO3UPTAKE', units='kg m-2 s-1',  &
            long='nitrate uptake rate by plants in kg NO3 per m2 per second',  &
            use_default='active', avgflag='A', vtype=site_r8, hlms='CLM:ALM',  &
            upfreq=1, ivar=ivar, initialize=initialize_variables,              &
            index = ih_no3uptake_si)

       call this%set_history_var(vname='FATES_NEFFLUX', units='kg m-2 s-1',    &
            long='nitrogen effluxed from plant in kg N per m2 per second (unused)', &
            use_default='active', avgflag='A', vtype=site_r8, hlms='CLM:ALM',  &
            upfreq=1, ivar=ivar, initialize=initialize_variables,              &
            index = ih_nefflux_si)

       call this%set_history_var(vname='FATES_NNEED', units='kg m-2 s-1',      &
            long='plant nitrogen need (algorithm dependent) in kg N per m2 per second', &
            use_default='active', avgflag='A', vtype=site_r8, hlms='CLM:ALM',  &
            upfreq=1, ivar=ivar, initialize=initialize_variables,              &
            index = ih_nneed_si)

    end if nitrogen_active_if


    phosphorus_active_if: if(any(element_list(:)==phosphorus_element)) then
       call this%set_history_var(vname='FATES_STOREP', units='kg m-2',         &
            long='total phosphorus in live plant storage',                     &
            use_default='active', avgflag='A', vtype=site_r8, hlms='CLM:ALM',  &
            upfreq=1, ivar=ivar, initialize=initialize_variables,              &
            index = ih_storep_si)

       call this%set_history_var(vname='FATES_STOREP_TF', units='1',           &
            long='storage P fraction of target', use_default='active',         &
            avgflag='A', vtype=site_r8, hlms='CLM:ALM', upfreq=1,              &
            ivar=ivar, initialize=initialize_variables,                        &
            index = ih_storeptfrac_si)

       call this%set_history_var(vname='FATES_VEGP', units='kg m-2',           &
            long='total phosphorus in live plants', use_default='active',      &
            avgflag='A', vtype=site_r8, hlms='CLM:ALM', upfreq=1,              &
            ivar=ivar, initialize=initialize_variables, index = ih_totvegp_si)

       call this%set_history_var(vname='FATES_SAPWOODP', units='kg m-2',       &
            long='Total phosphorus in live plant sapwood', use_default='active', &
            avgflag='A', vtype=site_r8, hlms='CLM:ALM', upfreq=1, ivar=ivar,   &
            initialize=initialize_variables, index = ih_sapwp_si)

       call this%set_history_var(vname='FATES_LEAFP', units='kg m-2',          &
            long='total phosphorus in live plant leaves',                      &
            use_default='active', avgflag='A', vtype=site_r8, hlms='CLM:ALM',  &
            upfreq=1, ivar=ivar, initialize=initialize_variables,              &
            index = ih_leafp_si)

       call this%set_history_var(vname='FATES_FROOTP', units='kg m-2',         &
            long='total phosphorus in live plant fine roots',                  &
            use_default='active', avgflag='A', vtype=site_r8, hlms='CLM:ALM',  &
            upfreq=1, ivar=ivar, initialize=initialize_variables,              &
            index = ih_fnrtp_si)

       call this%set_history_var(vname='FATES_REPROP', units='kg m-2',         &
            long='total phosphorus in live plant reproductive tissues',        &
            use_default='active', avgflag='A', vtype=site_r8, hlms='CLM:ALM',  &
            upfreq=1, ivar=ivar, initialize=initialize_variables,              &
            index = ih_reprop_si)

       call this%set_history_var(vname='FATES_PUPTAKE', units='kg m-2 s-1',    &
            long='mineralized phosphorus uptake rate of plants in kg P per m2 per second', &
            use_default='active', avgflag='A', vtype=site_r8, hlms='CLM:ALM',  &
            upfreq=1, ivar=ivar, initialize=initialize_variables,              &
            index = ih_puptake_si)

       call this%set_history_var(vname='FATES_PEFFLUX', units='kg m-2 s-1',    &
            long='phosphorus effluxed from plant in kg P per m2 per second (unused)', &
            use_default='active', avgflag='A', vtype=site_r8, hlms='CLM:ALM',  &
            upfreq=1, ivar=ivar, initialize=initialize_variables,              &
            index = ih_pefflux_si)

       call this%set_history_var(vname='FATES_PNEED', units='kg m-2 s-1',      &
            long='plant phosphorus need (algorithm dependent) in kg P per m2 per second', &
            use_default='active', avgflag='A', vtype=site_r8, hlms='CLM:ALM',  &
            upfreq=1, ivar=ivar, initialize=initialize_variables,              &
            index = ih_pneed_si)

    end if phosphorus_active_if

    call this%set_history_var(vname='FATES_STRUCTC', units='kg m-2',           &
         long='structural biomass in kg carbon per m2 land area',              &
         use_default='active', avgflag='A', vtype=site_r8, hlms='CLM:ALM',     &
         upfreq=1, ivar=ivar, initialize=initialize_variables,                 &
         index = ih_bdead_si)

    call this%set_history_var(vname='FATES_NONSTRUCTC', units='kg m-2',        &
         long='non-structural biomass (sapwood + leaf + fineroot) in kg carbon per m2', &
         use_default='active', avgflag='A', vtype=site_r8, hlms='CLM:ALM',     &
         upfreq=1, ivar=ivar, initialize=initialize_variables,                 &
         index = ih_balive_si)

    call this%set_history_var(vname='FATES_VEGC_ABOVEGROUND', units='kg m-2',  &
         long='aboveground biomass in kg carbon per m2 land area',             &
         use_default='active', avgflag='A', vtype=site_r8, hlms='CLM:ALM',     &
         upfreq=1, ivar=ivar, initialize=initialize_variables,                 &
         index = ih_agb_si)

    call this%set_history_var(vname='FATES_CANOPY_VEGC', units='kg m-2',       &
         long='biomass of canopy plants in kg carbon per m2 land area',        &
         use_default='active', avgflag='A', vtype=site_r8, hlms='CLM:ALM',     &
         upfreq=1, ivar=ivar, initialize=initialize_variables,                 &
         index = ih_canopy_biomass_si)

    call this%set_history_var(vname='FATES_USTORY_VEGC', units='kg m-2',   &
         long='biomass of understory plants in kg carbon per m2 land area',    &
         use_default='active', avgflag='A', vtype=site_r8, hlms='CLM:ALM',     &
         upfreq=1, ivar=ivar, initialize=initialize_variables,                 &
         index = ih_understory_biomass_si)

    ! disturbance rates

    call this%set_history_var(vname='FATES_PRIMARY_PATCHFUSION_ERR',           &
         units='m2 m-2 yr-1',                                                  &
         long='error in total primary lands associated with patch fusion',     &
         use_default='active', avgflag='A', vtype=site_r8, hlms='CLM:ALM',     &
         upfreq=1, ivar=ivar, initialize=initialize_variables,                 &
         index = ih_primaryland_fusion_error_si)

    call this%set_history_var(vname='FATES_DISTURBANCE_RATE_P2P',              &
         units='m2 m-2 yr-1',                                                  &
         long='disturbance rate from primary to primary lands',                &
         use_default='active', avgflag='A', vtype=site_r8, hlms='CLM:ALM',     &
         upfreq=1, ivar=ivar, initialize=initialize_variables,                 &
         index = ih_disturbance_rate_p2p_si)

    call this%set_history_var(vname='FATES_DISTURBANCE_RATE_P2S',              &
         units='m2 m-2 yr-1',                                                  &
         long='disturbance rate from primary to secondary lands',              &
         use_default='active', avgflag='A', vtype=site_r8, hlms='CLM:ALM',     &
         upfreq=1, ivar=ivar, initialize=initialize_variables,                 &
         index = ih_disturbance_rate_p2s_si )

    call this%set_history_var(vname='FATES_DISTURBANCE_RATE_S2S',              &
         units='m2 m-2 yr-1',                                                  &
         long='disturbance rate from secondary to secondary lands',            &
         use_default='active', avgflag='A', vtype=site_r8, hlms='CLM:ALM',     &
         upfreq=1, ivar=ivar, initialize=initialize_variables,                 &
         index = ih_disturbance_rate_s2s_si)

    call this%set_history_var(vname='FATES_DISTURBANCE_RATE_FIRE',             &
         units='m2 m-2 yr-1', long='disturbance rate from fire',               &
         use_default='active', avgflag='A', vtype=site_r8, hlms='CLM:ALM',     &
         upfreq=1, ivar=ivar, initialize=initialize_variables,                 &
         index = ih_fire_disturbance_rate_si)

    call this%set_history_var(vname='FATES_DISTURBANCE_RATE_LOGGING',          &
         units='m2 m-2 yr-1', long='disturbance rate from logging',            &
         use_default='active', avgflag='A', vtype=site_r8, hlms='CLM:ALM',     &
         upfreq=1, ivar=ivar, initialize=initialize_variables,                 &
         index = ih_logging_disturbance_rate_si)

    call this%set_history_var(vname='FATES_DISTURBANCE_RATE_TREEFALL',         &
         units='m2 m-2 yr-1', long='disturbance rate from treefall',           &
         use_default='active', avgflag='A', vtype=site_r8, hlms='CLM:ALM',     &
         upfreq=1, ivar=ivar, initialize=initialize_variables,                 &
         index = ih_fall_disturbance_rate_si)

    call this%set_history_var(vname='FATES_DISTURBANCE_RATE_POTENTIAL',        &
         units='m2 m-2 yr-1',                                                  &
         long='potential (i.e., including unresolved) disturbance rate',       &
         use_default='active', avgflag='A', vtype=site_r8, hlms='CLM:ALM',     &
         upfreq=1, ivar=ivar, initialize=initialize_variables,                 &
         index = ih_potential_disturbance_rate_si)

    call this%set_history_var(vname='FATES_HARVEST_CARBON_FLUX',               &
         units='kg m-2 yr-1',                                                  &
         long='harvest carbon flux in kg carbon per m2 per year',              &
         use_default='active', avgflag='A', vtype=site_r8, hlms='CLM:ALM',     &
         upfreq=1, ivar=ivar, initialize=initialize_variables,                 &
         index = ih_harvest_carbonflux_si)

    ! Canopy Resistance

    call this%set_history_var(vname='FATES_STOMATAL_COND',                     &
         units='mol m-2 s-1', long='mean stomatal conductance',                &
         use_default='active', avgflag='A', vtype=site_r8, hlms='CLM:ALM',     &
         upfreq=2, ivar=ivar, initialize=initialize_variables,                 &
         index = ih_c_stomata_si)

    call this%set_history_var(vname='FATES_LBLAYER_COND', units='mol m-2 s-1', &
         long='mean leaf boundary layer conductance', use_default='active',    &
         avgflag='A', vtype=site_r8, hlms='CLM:ALM',  upfreq=2,                &
         ivar=ivar, initialize=initialize_variables, index = ih_c_lblayer_si)

    ! Temperature
    
    call this%set_history_var(vname='FATES_TVEG24', units='degree_Celsius', &
         long='fates 24-hr running mean vegetation temperature by site', &
         use_default='active', &
         avgflag='A', vtype=site_r8, hlms='CLM:ALM', upfreq=1, &
         ivar=ivar, initialize=initialize_variables, index = ih_tveg24_si )
    
    call this%set_history_var(vname='FATES_TVEG', units='degree_Celsius', &
         long='fates instantaneous mean vegetation temperature by site', &
         use_default='active', &
         avgflag='A', vtype=site_r8, hlms='CLM:ALM', upfreq=2, &
         ivar=ivar, initialize=initialize_variables, index = ih_tveg_si )
    
   ! radiation error

   call this%set_history_var(vname='FATES_RAD_ERROR', units='W m-2 ',          &
         long='radiation error in FATES RTM', use_default='active',            &
         avgflag='A', vtype=site_r8, hlms='CLM:ALM', upfreq=2,                 &
         ivar=ivar, initialize=initialize_variables, index = ih_rad_error_si)


    ! Ecosystem Carbon Fluxes (updated rapidly, upfreq=2)

    call this%set_history_var(vname='FATES_NPP', units='kg m-2 s-1',           &
         long='net primary production in kg carbon per m2 per second',         &
         use_default='active', avgflag='A', vtype=site_r8, hlms='CLM:ALM',     &
         upfreq=2, ivar=ivar, initialize=initialize_variables, index = ih_npp_si)

    call this%set_history_var(vname='FATES_GPP', units='kg m-2 s-1',           &
         long='gross primary production in kg carbon per m2 per second',       &
         use_default='active', avgflag='A', vtype=site_r8, hlms='CLM:ALM',     &
         upfreq=2, ivar=ivar, initialize=initialize_variables, index = ih_gpp_si)

    call this%set_history_var(vname='FATES_AUTORESP', units='kg m-2 s-1',     &
         long='autotrophic respiration in kg carbon per m2 per second',        &
         use_default='active', avgflag='A', vtype=site_r8, hlms='CLM:ALM',     &
         upfreq=2, ivar=ivar, initialize=initialize_variables, index = ih_aresp_si)

    call this%set_history_var(vname='FATES_GROWTH_RESP', units='kg m-2 s-1',   &
         long='growth respiration in kg carbon per m2 per second',             &
         use_default='active', avgflag='A', vtype=site_r8, hlms='CLM:ALM',     &
         upfreq=2, ivar=ivar, initialize=initialize_variables,                 &
         index = ih_growth_resp_si)

    call this%set_history_var(vname='FATES_MAINT_RESP', units='kg m-2 s-1',    &
         long='maintenance respiration in kg carbon per m2 land area per second', &
         use_default='active', avgflag='A', vtype=site_r8, hlms='CLM:ALM',     &
         upfreq=2, ivar=ivar, initialize=initialize_variables,                 &
         index = ih_maint_resp_si)

    ! Canopy resistance

    call this%set_history_var(vname='FATES_STOMATAL_COND_AP',                  &
         units='mol m-2 s-1', long='mean stomatal conductance - by patch age', &
         use_default='inactive', avgflag='A', vtype=site_age_r8,               &
         hlms='CLM:ALM', upfreq=2, ivar=ivar, initialize=initialize_variables, &
         index = ih_c_stomata_si_age)

    call this%set_history_var(vname='FATES_LBLAYER_COND_AP',                   &
         units='mol m-2 s-1',                                                  &
         long='mean leaf boundary layer conductance - by patch age',           &
         use_default='inactive', avgflag='A', vtype=site_age_r8,               &
         hlms='CLM:ALM',  upfreq=2, ivar=ivar,                                 &
         initialize=initialize_variables, index = ih_c_lblayer_si_age)

    ! fast fluxes by age bin
    call this%set_history_var(vname='FATES_NPP_AP', units='kg m-2 s-1',        &
         long='net primary productivity by age bin in kg carbon per m2 per second', &
         use_default='inactive', avgflag='A', vtype=site_age_r8,               &
         hlms='CLM:ALM', upfreq=2, ivar=ivar, initialize=initialize_variables, &
         index = ih_npp_si_age)

    call this%set_history_var(vname='FATES_GPP_AP', units='kg m-2 s-1',        &
         long='gross primary productivity by age bin in kg carbon per m2 per second', &
         use_default='inactive', avgflag='A', vtype=site_age_r8,               &
         hlms='CLM:ALM', upfreq=2, ivar=ivar, initialize=initialize_variables, &
         index = ih_gpp_si_age)

    ! fast fluxes separated canopy/understory
    call this%set_history_var(vname='FATES_GPP_CANOPY', units='kg m-2 s-1',    &
         long='gross primary production of canopy plants in kg carbon per m2 per second', &
         use_default='active', avgflag='A', vtype=site_r8, hlms='CLM:ALM',     &
         upfreq=2, ivar=ivar, initialize=initialize_variables,                 &
         index = ih_gpp_canopy_si)

    call this%set_history_var(vname='FATES_AUTORESP_CANOPY',                  &
         units='kg m-2 s-1',                                                   &
         long='autotrophic respiration of canopy plants in kg carbon per m2 per second', &
         use_default='active', avgflag='A', vtype=site_r8, hlms='CLM:ALM',     &
         upfreq=2, ivar=ivar, initialize=initialize_variables,                 &
         index = ih_ar_canopy_si)

    call this%set_history_var(vname='FATES_GPP_UNDERSTORY',                    &
         units='kg m-2 s-1',                                                   &
         long='gross primary production of understory plants in kg carbon per m2 per second', &
         use_default='active', avgflag='A', vtype=site_r8, hlms='CLM:ALM',     &
         upfreq=2, ivar=ivar, initialize=initialize_variables,                 &
         index = ih_gpp_understory_si)

    call this%set_history_var(vname='FATES_AUTORESP_UNDERSTORY',               &
         units='kg m-2 s-1',                                                   &
         long='autotrophic respiration of understory plants in kg carbon per m2 per second', &
         use_default='active', avgflag='A', vtype=site_r8, hlms='CLM:ALM',     &
         upfreq=2, ivar=ivar, initialize=initialize_variables,                 &
         index = ih_ar_understory_si)

    ! fast radiative fluxes resolved through the canopy

    call this%set_history_var(vname='FATES_PARSUN_Z_CLLL', units='W m-2',      &
         long='PAR absorbed in the sun by each canopy and leaf layer',         &
         use_default='inactive', avgflag='A', vtype=site_cnlf_r8,              &
         hlms='CLM:ALM', upfreq=2, ivar=ivar,                                  &
         initialize=initialize_variables, index = ih_parsun_z_si_cnlf)

    call this%set_history_var(vname='FATES_PARSHA_Z_CLLL', units='W m-2',      &
         long='PAR absorbed in the shade by each canopy and leaf layer',       &
         use_default='inactive', avgflag='A', vtype=site_cnlf_r8,              &
         hlms='CLM:ALM', upfreq=2, ivar=ivar,                                  &
         initialize=initialize_variables, index = ih_parsha_z_si_cnlf)

    call this%set_history_var(vname='FATES_PARSUN_Z_CLLLPF', units='W m-2',    &
         long='PAR absorbed in the sun by each canopy, leaf, and PFT',         &
         use_default='inactive', avgflag='A', vtype=site_cnlfpft_r8,           &
         hlms='CLM:ALM', upfreq=2, ivar=ivar, initialize=initialize_variables, &
         index = ih_parsun_z_si_cnlfpft)

    call this%set_history_var(vname='FATES_PARSHA_Z_CLLLPF', units='W m-2',    &
         long='PAR absorbed in the shade by each canopy, leaf, and PFT',       &
         use_default='inactive', avgflag='A', vtype=site_cnlfpft_r8,           &
         hlms='CLM:ALM', upfreq=2, ivar=ivar, initialize=initialize_variables, &
         index = ih_parsha_z_si_cnlfpft)

    call this%set_history_var(vname='FATES_PARSUN_Z_CL', units='W m-2',        &
         long='PAR absorbed in the sun by top leaf layer in each canopy layer', &
         use_default='inactive', avgflag='A', vtype=site_can_r8,               &
         hlms='CLM:ALM', upfreq=2, ivar=ivar, initialize=initialize_variables, &
         index = ih_parsun_top_si_can )

    call this%set_history_var(vname='FATES_PARSHA_Z_CL', units='W m-2',        &
         long='PAR absorbed in the shade by top leaf layer in each canopy layer', &
         use_default='inactive', avgflag='A', vtype=site_can_r8,               &
         hlms='CLM:ALM', upfreq=2, ivar=ivar, initialize=initialize_variables, &
         index = ih_parsha_top_si_can)

    call this%set_history_var(vname='FATES_LAISUN_Z_CLLL', units='m2 m-2',     &
         long='LAI in the sun by each canopy and leaf layer',                  &
         use_default='inactive', avgflag='A', vtype=site_cnlf_r8,              &
         hlms='CLM:ALM', upfreq=2, ivar=ivar, initialize=initialize_variables, &
         index = ih_laisun_z_si_cnlf)

    call this%set_history_var(vname='FATES_LAISHA_Z_CLLL', units='m2 m-2',     &
         long='LAI in the shade by each canopy and leaf layer',                &
         use_default='inactive', avgflag='A', vtype=site_cnlf_r8,              &
         hlms='CLM:ALM', upfreq=2, ivar=ivar, initialize=initialize_variables, &
         index = ih_laisha_z_si_cnlf)

    call this%set_history_var(vname='FATES_LAISUN_Z_CLLLPF', units='m2 m-2',   &
         long='LAI in the sun by each canopy, leaf, and PFT', &
         use_default='inactive', avgflag='A', vtype=site_cnlfpft_r8,           &
         hlms='CLM:ALM', upfreq=2, ivar=ivar, initialize=initialize_variables, &
         index = ih_laisun_z_si_cnlfpft)

    call this%set_history_var(vname='FATES_LAISHA_Z_CLLLPF', units='m2 m-2',   &
         long='LAI in the shade by each canopy, leaf, and PFT',                &
         use_default='inactive', avgflag='A', vtype=site_cnlfpft_r8,           &
         hlms='CLM:ALM', upfreq=2, ivar=ivar, initialize=initialize_variables, &
         index = ih_laisha_z_si_cnlfpft)

    call this%set_history_var(vname='FATES_LAISUN_TOP_CL', units='m2 m-2',     &
         long='LAI in the sun by the top leaf layer of each canopy layer',     &
         use_default='inactive', avgflag='A', vtype=site_can_r8,               &
         hlms='CLM:ALM', upfreq=2, ivar=ivar, initialize=initialize_variables, &
         index = ih_laisun_top_si_can)

    call this%set_history_var(vname='FATES_LAISHA_TOP_CL', units='m2 m-2',     &
         long='LAI in the shade by the top leaf layer of each canopy layer',   &
         use_default='inactive', avgflag='A', vtype=site_can_r8,               &
         hlms='CLM:ALM', upfreq=2, ivar=ivar, initialize=initialize_variables, &
         index = ih_laisha_top_si_can)

    call this%set_history_var(vname='FATES_FABD_SUN_CLLLPF', units='1',        &
         long='sun fraction of direct light absorbed by each canopy, leaf, and PFT', &
         use_default='inactive', avgflag='A', vtype=site_cnlfpft_r8,           &
         hlms='CLM:ALM', upfreq=2, ivar=ivar, initialize=initialize_variables, &
         index = ih_fabd_sun_si_cnlfpft)

    call this%set_history_var(vname='FATES_FABD_SHA_CLLLPF', units='1',        &
         long='shade fraction of direct light absorbed by each canopy, leaf, and PFT', &
         use_default='inactive', avgflag='A', vtype=site_cnlfpft_r8,           &
         hlms='CLM:ALM', upfreq=2, ivar=ivar, initialize=initialize_variables, &
         index = ih_fabd_sha_si_cnlfpft)

    call this%set_history_var(vname='FATES_FABI_SUN_CLLLPF', units='1',        &
         long='sun fraction of indirect light absorbed by each canopy, leaf, and PFT', &
         use_default='inactive', avgflag='A', vtype=site_cnlfpft_r8,           &
         hlms='CLM:ALM', upfreq=2, ivar=ivar, initialize=initialize_variables, &
         index = ih_fabi_sun_si_cnlfpft)

    call this%set_history_var(vname='FATES_FABI_SHA_CLLLPF', units='1',        &
         long='shade fraction of indirect light absorbed by each canopy, leaf, and PFT', &
         use_default='inactive', avgflag='A', vtype=site_cnlfpft_r8,           &
         hlms='CLM:ALM', upfreq=2, ivar=ivar, initialize=initialize_variables, &
         index = ih_fabi_sha_si_cnlfpft)

    call this%set_history_var(vname='FATES_FABD_SUN_CLLL', units='1',          &
         long='sun fraction of direct light absorbed by each canopy and leaf layer', &
         use_default='inactive', avgflag='A', vtype=site_cnlf_r8,              &
         hlms='CLM:ALM', upfreq=2, ivar=ivar, initialize=initialize_variables, &
         index = ih_fabd_sun_si_cnlf)

    call this%set_history_var(vname='FATES_FABD_SHA_CLLL', units='1',          &
         long='shade fraction of direct light absorbed by each canopy and leaf layer', &
         use_default='inactive', avgflag='A', vtype=site_cnlf_r8,              &
         hlms='CLM:ALM', upfreq=2, ivar=ivar, initialize=initialize_variables, &
         index = ih_fabd_sha_si_cnlf)

    call this%set_history_var(vname='FATES_FABI_SUN_CLLL', units='1',          &
         long='sun fraction of indirect light absorbed by each canopy and leaf layer', &
         use_default='inactive', avgflag='A', vtype=site_cnlf_r8,              &
         hlms='CLM:ALM', upfreq=2, ivar=ivar, initialize=initialize_variables, &
         index = ih_fabi_sun_si_cnlf)

    call this%set_history_var(vname='FATES_FABI_SHA_CLLL', units='1',          &
         long='shade fraction of indirect light absorbed by each canopy and leaf layer', &
         use_default='inactive', avgflag='A', vtype=site_cnlf_r8,              &
         hlms='CLM:ALM', upfreq=2, ivar=ivar, initialize=initialize_variables, &
         index = ih_fabi_sha_si_cnlf)

    call this%set_history_var(vname='FATES_PARPROF_DIR_CLLLPF', units='W m-2', &
         long='radiative profile of direct PAR through each canopy, leaf, and PFT', &
         use_default='inactive', avgflag='A', vtype=site_cnlfpft_r8,           &
         hlms='CLM:ALM', upfreq=2, ivar=ivar, initialize=initialize_variables, &
         index = ih_parprof_dir_si_cnlfpft)

    call this%set_history_var(vname='FATES_PARPROF_DIF_CLLLPF', units='W m-2', &
         long='radiative profile of diffuse PAR through each canopy, leaf, and PFT', &
         use_default='inactive', avgflag='A', vtype=site_cnlfpft_r8,           &
         hlms='CLM:ALM', upfreq=2, ivar=ivar, initialize=initialize_variables, &
         index = ih_parprof_dif_si_cnlfpft)

    call this%set_history_var(vname='FATES_PARPROF_DIR_CLLL', units='W m-2',   &
         long='radiative profile of direct PAR through each canopy and leaf layer (averaged across PFTs)', &
         use_default='inactive', avgflag='A', vtype=site_cnlf_r8,              &
         hlms='CLM:ALM', upfreq=2, ivar=ivar, initialize=initialize_variables, &
         index = ih_parprof_dir_si_cnlf)

    call this%set_history_var(vname='FATES_PARPROF_DIF_CLLL', units='W m-2',   &
         long='radiative profile of diffuse PAR through each canopy and leaf layer (averaged across PFTs)', &
         use_default='inactive', avgflag='A', vtype=site_cnlf_r8,              &
         hlms='CLM:ALM', upfreq=2, ivar=ivar, initialize=initialize_variables, &
         index = ih_parprof_dif_si_cnlf)

    call this%set_history_var(vname='FATES_FABD_SUN_TOPLF_CL', units='1',      &
         long='sun fraction of direct light absorbed by the top leaf layer of each canopy layer', &
         use_default='inactive', avgflag='A', vtype=site_can_r8,               &
         hlms='CLM:ALM', upfreq=2, ivar=ivar, initialize=initialize_variables, &
         index = ih_fabd_sun_top_si_can)

    call this%set_history_var(vname='FATES_FABD_SHA_TOPLF_CL', units='1',      &
         long='shade fraction of direct light absorbed by the top leaf layer of each canopy layer', &
         use_default='inactive', avgflag='A', vtype=site_can_r8,               &
         hlms='CLM:ALM', upfreq=2, ivar=ivar, initialize=initialize_variables, &
         index = ih_fabd_sha_top_si_can)

    call this%set_history_var(vname='FATES_FABI_SUN_TOPLF_CL', units='1',      &
         long='sun fraction of indirect light absorbed by the top leaf layer of each canopy layer', &
         use_default='inactive', avgflag='A', vtype=site_can_r8,               &
         hlms='CLM:ALM', upfreq=2, ivar=ivar, initialize=initialize_variables, &
         index = ih_fabi_sun_top_si_can)

    call this%set_history_var(vname='FATES_FABI_SHA_TOPLF_CL', units='1',      &
         long='shade fraction of indirect light absorbed by the top leaf layer of each canopy layer', &
         use_default='inactive', avgflag='A', vtype=site_can_r8,               &
         hlms='CLM:ALM', upfreq=2, ivar=ivar, initialize=initialize_variables, &
         index = ih_fabi_sha_top_si_can)

    !!! canopy-resolved fluxes and structure

    call this%set_history_var(vname='FATES_NET_C_UPTAKE_CLLL',                 &
         units='kg m-2 s-1',                                                   &
         long='net carbon uptake in kg carbon per m2 per second by each canopy and leaf layer per unit ground area (i.e. divide by CROWNAREA_CLLL to make per leaf area)', &
         use_default='inactive', avgflag='A', vtype=site_cnlf_r8,              &
         hlms='CLM:ALM', upfreq=2, ivar=ivar, initialize=initialize_variables, &
         index = ih_ts_net_uptake_si_cnlf)

    call this%set_history_var(vname='FATES_CROWNAREA_CLLL', units='m2 m-2',    &
         long='total crown area that is occupied by leaves in each canopy and leaf layer', &
         use_default='inactive', avgflag='A', vtype=site_cnlf_r8,              &
         hlms='CLM:ALM', upfreq=1, ivar=ivar, initialize=initialize_variables, &
         index = ih_crownarea_si_cnlf)

    call this%set_history_var(vname='FATES_CROWNAREA_CL', units='m2 m-2',      &
         long='total crown area in each canopy layer', use_default='active',   &
         avgflag='A', vtype=site_can_r8, hlms='CLM:ALM', upfreq=1,             &
         ivar=ivar, initialize=initialize_variables, index = ih_crownarea_si_can)

    ! slow carbon fluxes associated with mortality from or transfer betweeen canopy and understory

    call this%set_history_var(vname='FATES_DEMOTION_CARBONFLUX',               &
          units = 'kg m-2 s-1',                                                &
          long='demotion-associated biomass carbon flux from canopy to understory in kg carbon per m2 per second', &
          use_default='active', avgflag='A', vtype=site_r8, hlms='CLM:ALM',    &
          upfreq=1, ivar=ivar, initialize=initialize_variables,                &
          index = ih_demotion_carbonflux_si)

    call this%set_history_var(vname='FATES_PROMOTION_CARBONFLUX',              &
          units = 'kg m-2 s-1',                                                &
          long='promotion-associated biomass carbon flux from understory to canopy in kg carbon per m2 per second', &
          use_default='active', avgflag='A', vtype=site_r8, hlms='CLM:ALM',    &
          upfreq=1, ivar=ivar, initialize=initialize_variables,                &
          index = ih_promotion_carbonflux_si)

    call this%set_history_var(vname='FATES_MORTALITY_CFLUX_CANOPY',            &
          units = 'kg m-2 s-1',                                                &
          long='flux of biomass carbon from live to dead pools from mortality of canopy plants in kg carbon per m2 per second', &
          use_default='active', avgflag='A', vtype=site_r8, hlms='CLM:ALM',    &
          upfreq=1, ivar=ivar, initialize=initialize_variables,                &
          index = ih_canopy_mortality_carbonflux_si)

    call this%set_history_var(vname='FATES_MORTALITY_CFLUX_UNDERSTORY',        &
          units = 'kg m-2 s-1',                                                &
          long='flux of biomass carbon from live to dead pools from mortality of understory plants in kg carbon per m2 per second', &
          use_default='active', avgflag='A', vtype=site_r8, hlms='CLM:ALM',    &
          upfreq=1, ivar=ivar, initialize=initialize_variables,                &
          index = ih_understory_mortality_carbonflux_si)

    ! size class by age dimensioned variables

    call this%set_history_var(vname='FATES_NPLANT_SZAP', units = 'm-2',        &
          long='number of plants per m2 in each size x age class',             &
          use_default='inactive', avgflag='A', vtype=site_scag_r8,             &
          hlms='CLM:ALM', upfreq=1, ivar=ivar,                                 &
          initialize=initialize_variables, index = ih_nplant_si_scag)

    call this%set_history_var(vname='FATES_NPLANT_CANOPY_SZAP', units = 'm-2', &
          long='number of plants per m2 in canopy in each size x age class',   &
          use_default='inactive', avgflag='A', vtype=site_scag_r8,             &
          hlms='CLM:ALM', upfreq=1, ivar=ivar,                                 &
          initialize=initialize_variables, index = ih_nplant_canopy_si_scag)

    call this%set_history_var(vname='FATES_NPLANT_USTORY_SZAP',                &
          units = 'm-2',                                                       &
          long='number of plants per m2 in understory in each size x age class', &
          use_default='inactive', avgflag='A', vtype=site_scag_r8,             &
          hlms='CLM:ALM', upfreq=1, ivar=ivar,                                 &
          initialize=initialize_variables, index = ih_nplant_understory_si_scag)

    call this%set_history_var(vname='FATES_DDBH_CANOPY_SZAP',                  &
          units = 'm m-2 yr-1',                                                &
          long='growth rate of canopy plants in meters DBH per m2 per year in canopy in each size x age class', &
          use_default='inactive', avgflag='A', vtype=site_scag_r8,             &
          hlms='CLM:ALM', upfreq=1, ivar=ivar,                                 &
          initialize=initialize_variables, index = ih_ddbh_canopy_si_scag)

    call this%set_history_var(vname='FATES_DDBH_USTORY_SZAP',                  &
          units = 'm m-2 yr-1',                                                &
          long='growth rate of understory plants in meters DBH per m2 per year in each size x age class', &
          use_default='inactive', avgflag='A', vtype=site_scag_r8,             &
          hlms='CLM:ALM', upfreq=1, ivar=ivar,                                 &
          initialize=initialize_variables, index = ih_ddbh_understory_si_scag)

    call this%set_history_var(vname='FATES_MORTALITY_CANOPY_SZAP',             &
          units = 'm-2 yr-1',                                                  &
          long='mortality rate of canopy plants in number of plants per m2 per year in each size x age class', &
          use_default='inactive', avgflag='A', vtype=site_scag_r8,             &
          hlms='CLM:ALM', upfreq=1, ivar=ivar,                                 &
          initialize=initialize_variables, index = ih_mortality_canopy_si_scag)

    call this%set_history_var(vname='FATES_MORTALITY_USTORY_SZAP',             &
          units = 'm-2 yr-1',                                                  &
          long='mortality rate of understory plants in number of plants per m2 per year in each size x age class', &
          use_default='inactive', avgflag='A', vtype=site_scag_r8,             &
          hlms='CLM:ALM', upfreq=1, ivar=ivar,                                 &
          initialize=initialize_variables, index = ih_mortality_understory_si_scag)

    ! size x age x pft dimensioned

    call this%set_history_var(vname='FATES_NPLANT_SZAPPF',units = 'm-2',       &
          long='number of plants per m2 in each size x age x pft class',       &
          use_default='inactive', avgflag='A', vtype=site_scagpft_r8,          &
          hlms='CLM:ALM', upfreq=1, ivar=ivar,                                 &
          initialize=initialize_variables, index = ih_nplant_si_scagpft)

    ! age x pft dimensioned
    call this%set_history_var(vname='FATES_NPP_APPF',units = 'kg m-2 s-1',     &
          long='NPP per PFT in each age bin in kg carbon per m2 per second',   &
          use_default='inactive', avgflag='A', vtype=site_agepft_r8,           &
          hlms='CLM:ALM', upfreq=1, ivar=ivar,                                 &
          initialize=initialize_variables, index = ih_npp_si_agepft)

    call this%set_history_var(vname='FATES_VEGC_APPF',units = 'kg m-2',        &
          long='biomass per PFT in each age bin in kg carbon per m2',          &
          use_default='inactive', avgflag='A', vtype=site_agepft_r8,           &
          hlms='CLM:ALM', upfreq=1, ivar=ivar,                                 &
          initialize=initialize_variables, index = ih_biomass_si_agepft)

    call this%set_history_var(vname='FATES_SCORCH_HEIGHT_APPF',units = 'm',    &
          long='SPITFIRE flame Scorch Height (calculated per PFT in each patch age bin)', &
          use_default='inactive', avgflag='A', vtype=site_agepft_r8,           &
          hlms='CLM:ALM', upfreq=1, ivar=ivar,                                 &
          initialize=initialize_variables, index = ih_scorch_height_si_agepft)


    ! Carbon Flux (grid dimension x scpf) (THESE ARE DEFAULT INACTIVE!!!
    !                                     (BECAUSE THEY TAKE UP SPACE!!!
    ! ===================================================================================

    call this%set_history_var(vname='FATES_GPP_SZPF', units='kg m-2 s-1',      &
          long='gross primary production by pft/size in kg carbon per m2 per second', &
          use_default='inactive', avgflag='A', vtype=site_size_pft_r8,         &
          hlms='CLM:ALM', upfreq=1, ivar=ivar,                                 &
          initialize=initialize_variables, index = ih_gpp_si_scpf)

    call this%set_history_var(vname='FATES_GPP_CANOPY_SZPF',                   &
          units='kg m-2 s-1',                                                  &
          long='gross primary production of canopy plants by pft/size in kg carbon per m2 per second', &
          use_default='inactive', avgflag='A', vtype=site_size_pft_r8,         &
          hlms='CLM:ALM', upfreq=1, ivar=ivar,                                 &
          initialize=initialize_variables, index = ih_gpp_canopy_si_scpf)

    call this%set_history_var(vname='FATES_AUTORESP_CANOPY_SZPF',             &
          units='kg m-2 s-1',                                                  &
          long='autotrophic respiration of canopy plants by pft/size in kg carbon per m2 per second', &
          use_default='inactive', avgflag='A', vtype=site_size_pft_r8,         &
          hlms='CLM:ALM', upfreq=1, ivar=ivar,                                 &
          initialize=initialize_variables, index = ih_ar_canopy_si_scpf)

    call this%set_history_var(vname='FATES_GPP_USTORY_SZPF',               &
          units='kg m-2 s-1',                                                  &
          long='gross primary production of understory plants by pft/size in kg carbon per m2 per second', &
          use_default='inactive', avgflag='A', vtype=site_size_pft_r8,         &
          hlms='CLM:ALM', upfreq=1, ivar=ivar,                                 &
          initialize=initialize_variables, index = ih_gpp_understory_si_scpf)

    call this%set_history_var(vname='FATES_AUTORESP_USTORY_SZPF',         &
          units='kg m-2 s-1',                                                  &
          long='autotrophic respiration of understory plants by pft/size in kg carbon per m2 per second', &
          use_default='inactive', avgflag='A', vtype=site_size_pft_r8,         &
          hlms='CLM:ALM', upfreq=1, ivar=ivar,                                 &
          initialize=initialize_variables, index = ih_ar_understory_si_scpf)

    call this%set_history_var(vname='FATES_NPP_SZPF', units='kg m-2 s-1',      &
          long='total net primary production by pft/size in kg carbon per m2 per second', &
          use_default='inactive', avgflag='A', vtype=site_size_pft_r8,         &
          hlms='CLM:ALM', upfreq=1, ivar=ivar,                                 &
          initialize=initialize_variables, index = ih_npp_totl_si_scpf)

    call this%set_history_var(vname='FATES_LEAF_ALLOC_SZPF', units='kg m-2 s-1', &
          long='allocation to leaves by pft/size in kg carbon per m2 per second', &
          use_default='inactive', avgflag='A', vtype=site_size_pft_r8,         &
          hlms='CLM:ALM', upfreq=1, ivar=ivar,                                 &
          initialize=initialize_variables, index = ih_npp_leaf_si_scpf)

   call this%set_history_var(vname='FATES_SEED_ALLOC_SZPF', units='kg m-2 s-1',  &
         long='allocation to seeds by pft/size in kg carbon per m2 per second', &
         use_default='inactive', avgflag='A', vtype=site_size_pft_r8,          &
         hlms='CLM:ALM', upfreq=1, ivar=ivar,                                  &
         initialize=initialize_variables, index = ih_npp_seed_si_scpf)

   call this%set_history_var(vname='FATES_FROOT_ALLOC_SZPF',                   &
         units='kg m-2 s-1',                                                   &
         long='allocation to fine roots by pft/size in kg carbon per m2 per second', &
         use_default='inactive', avgflag='A', vtype=site_size_pft_r8,          &
         hlms='CLM:ALM', upfreq=1, ivar=ivar,                                  &
         initialize=initialize_variables, index = ih_npp_fnrt_si_scpf)

   call this%set_history_var(vname='FATES_BGSAPWOOD_ALLOC_SZPF',               &
         units='kg m-2 s-1',                                                   &
         long='allocation to below-ground sapwood by pft/size in kg carbon per m2 per second', &
         use_default='inactive', avgflag='A', vtype=site_size_pft_r8,          &
         hlms='CLM:ALM', upfreq=1, ivar=ivar, initialize=initialize_variables, &
         index = ih_npp_bgsw_si_scpf)

   call this%set_history_var(vname='FATES_BGSTRUCT_ALLOC_SZPF', units='kg m-2 s-1', &
         long='allocation to below-ground structural (deadwood) by pft/size in kg carbon per m2 per second', &
         use_default='inactive', avgflag='A', vtype=site_size_pft_r8,          &
         hlms='CLM:ALM', upfreq=1, ivar=ivar, initialize=initialize_variables, &
         index = ih_npp_bgdw_si_scpf)

   call this%set_history_var(vname='FATES_AGSAPWOOD_ALLOC_SZPF',               &
         units='kg m-2 s-1',                                                   &
         long='allocation to above-ground sapwood by pft/size in kg carbon per m2 per second', &
         use_default='inactive', avgflag='A', vtype=site_size_pft_r8,          &
         hlms='CLM:ALM', upfreq=1, ivar=ivar, initialize=initialize_variables, &
         index = ih_npp_agsw_si_scpf)

   call this%set_history_var(vname = 'FATES_AGSTRUCT_ALLOC_SZPF',              &
         units='kg m-2 s-1',                                                   &
         long='allocation to above-ground structural (deadwood) by pft/size in kg carbon per m2 per second', &
         use_default='inactive', avgflag='A', vtype=site_size_pft_r8,          &
         hlms='CLM:ALM', upfreq=1, ivar=ivar, initialize=initialize_variables, &
         index = ih_npp_agdw_si_scpf)

   call this%set_history_var(vname = 'FATES_STORE_ALLOC_SZPF',                 &
         units='kg m-2 s-1',                                                   &
         long='allocation to storage C by pft/size in kg carbon per m2 per second', &
         use_default='inactive', avgflag='A', vtype=site_size_pft_r8,          &
         hlms='CLM:ALM', upfreq=1, ivar=ivar, initialize=initialize_variables, &
         index = ih_npp_stor_si_scpf)

    call this%set_history_var(vname='FATES_DDBH_SZPF', units = 'm m-2 yr-1',   &
          long='diameter growth increment by pft/size', use_default='inactive', &
          avgflag='A', vtype=site_size_pft_r8, hlms='CLM:ALM',                 &
          upfreq=1, ivar=ivar, initialize=initialize_variables,                &
          index = ih_ddbh_si_scpf)

    call this%set_history_var(vname='FATES_GROWTHFLUX_SZPF',                   &
          units = 'm-2 yr-1',                                                  &
          long='flux of individuals into a given size class bin via growth and recruitment', &
          use_default='inactive', avgflag='A', vtype=site_size_pft_r8,         &
          hlms='CLM:ALM', upfreq=1, ivar=ivar,                                 &
          initialize=initialize_variables, index = ih_growthflux_si_scpf)

    call this%set_history_var(vname='FATES_GROWTHFLUX_FUSION_SZPF',            &
          units = 'm-2 yr-1',                                                  &
          long='flux of individuals into a given size class bin via fusion',   &
          use_default='inactive', avgflag='A', vtype=site_size_pft_r8,         &
          hlms='CLM:ALM', upfreq=1, ivar=ivar,                                 &
          initialize=initialize_variables, index = ih_growthflux_fusion_si_scpf)

    call this%set_history_var(vname='FATES_DDBH_CANOPY_SZPF',                  &
          units = 'm m-2 yr-1',                                                &
          long='diameter growth increment by pft/size',                        &
          use_default='inactive', avgflag='A', vtype=site_size_pft_r8,         &
          hlms='CLM:ALM', upfreq=1, ivar=ivar,                                 &
          initialize=initialize_variables, index = ih_ddbh_canopy_si_scpf)

    call this%set_history_var(vname='FATES_DDBH_USTORY_SZPF',              &
          units = 'm m-2 yr-1',                                                &
          long='diameter growth increment by pft/size',                        &
          use_default='inactive', avgflag='A', vtype=site_size_pft_r8,         &
          hlms='CLM:ALM', upfreq=1, ivar=ivar,                                 &
          initialize=initialize_variables, index = ih_ddbh_understory_si_scpf)

    call this%set_history_var(vname='FATES_BASALAREA_SZPF', units = 'm2 m-2',  &
          long='basal area by pft/size', use_default='inactive',               &
          avgflag='A', vtype=site_size_pft_r8, hlms='CLM:ALM', upfreq=1,       &
          ivar=ivar, initialize=initialize_variables, index = ih_ba_si_scpf)

    call this%set_history_var(vname='FATES_VEGC_ABOVEGROUND_SZPF',             &
         units = 'kg m-2',                                                     &
         long='aboveground biomass by pft/size in kg carbon per m2',           &
         use_default='inactive', avgflag='A', vtype=site_size_pft_r8,          &
         hlms='CLM:ALM', upfreq=1, ivar=ivar, initialize=initialize_variables, &
         index = ih_agb_si_scpf)

    call this%set_history_var(vname='FATES_NPLANT_SZPF', units = 'm-2',        &
          long='stem number density by pft/size', use_default='inactive',      &
          avgflag='A', vtype=site_size_pft_r8, hlms='CLM:ALM',                 &
          upfreq=1, ivar=ivar, initialize=initialize_variables,                &
          index = ih_nplant_si_scpf)

    call this%set_history_var(vname='FATES_NPLANT_ACPF', units = 'm-2',        &
         long='stem number density by pft and age class',                      &
         use_default='inactive', avgflag='A', vtype=site_coage_pft_r8,         &
         hlms='CLM:ALM', upfreq=1, ivar=ivar, initialize=initialize_variables, &
         index = ih_nplant_si_capf)

    call this%set_history_var(vname='FATES_MORTALITY_BACKGROUND_SZPF',         &
          units = 'm-2 yr-1',                                                  &
          long='background mortality by pft/size in number of plants per m2 per year', &
          use_default='inactive', avgflag='A', vtype=site_size_pft_r8,         &
          hlms='CLM:ALM', upfreq=1, ivar=ivar,                                 &
          initialize=initialize_variables, index = ih_m1_si_scpf)

    call this%set_history_var(vname='FATES_MORTALITY_HYDRAULIC_SZPF',          &
          units = 'm-2 yr-1',                                                  &
          long='hydraulic mortality by pft/size in number of plants per m2 per year', &
          use_default='inactive', avgflag='A', vtype=site_size_pft_r8,         &
          hlms='CLM:ALM', upfreq=1, ivar=ivar,                                 &
          initialize=initialize_variables, index = ih_m2_si_scpf)

    call this%set_history_var(vname='FATES_MORTALITY_CSTARV_SZPF',             &
          units = 'm-2 yr-1',                                                  &
          long='carbon starvation mortality by pft/size in number of plants per m2 per year', &
          use_default='inactive', avgflag='A', vtype=site_size_pft_r8,         &
          hlms='CLM:ALM', upfreq=1, ivar=ivar,                                 &
          initialize=initialize_variables, index = ih_m3_si_scpf)

    call this%set_history_var(vname='FATES_MORTALITY_IMPACT_SZPF',             &
          units = 'm-2 yr-1',                                                  &
          long='impact mortality by pft/size in number of plants per m2 per year', &
          use_default='inactive', avgflag='A', vtype=site_size_pft_r8,         &
          hlms='CLM:ALM', upfreq=1, ivar=ivar,                                 &
          initialize=initialize_variables, index = ih_m4_si_scpf)

    call this%set_history_var(vname='FATES_MORTALITY_FIRE_SZPF',               &
          units = 'm-2 yr-1',                                                  &
          long='fire mortality by pft/size in number of plants per m2 per year', &
          use_default='inactive', avgflag='A', vtype=site_size_pft_r8,         &
          hlms='CLM:ALM', upfreq=1, ivar=ivar,                                 &
          initialize=initialize_variables, index = ih_m5_si_scpf)

    call this%set_history_var(vname='FATES_MORTALITY_CROWNSCORCH_SZPF',        &
          units = 'm-2 yr-1',                                                  &
          long='fire mortality from crown scorch by pft/size in number of plants per m2 per year', &
          use_default='inactive', avgflag='A', vtype=site_size_pft_r8,         &
          hlms='CLM:ALM', upfreq=1, ivar=ivar,                                 &
          initialize=initialize_variables, index = ih_crownfiremort_si_scpf)

    call this%set_history_var(vname='FATES_MORTALITY_CAMBIALBURN_SZPF',        &
          units = 'm-2 yr-1',                                                  &
          long='fire mortality from cambial burn by pft/size in number of plants per m2 per year', &
          use_default='inactive', avgflag='A', vtype=site_size_pft_r8,         &
          hlms='CLM:ALM', upfreq=1, ivar=ivar,                                 &
          initialize=initialize_variables, index = ih_cambialfiremort_si_scpf)

    call this%set_history_var(vname='FATES_MORTALITY_TERMINATION_SZPF',        &
          units = 'm-2 yr-1',                                                  &
          long='termination mortality by pft/size in number pf plants per m2 per year', &
          use_default='inactive', avgflag='A', vtype=site_size_pft_r8,         &
          hlms='CLM:ALM', upfreq=1, ivar=ivar,                                 &
          initialize=initialize_variables, index = ih_m6_si_scpf)

    call this%set_history_var(vname='FATES_MORTALITY_LOGGING_SZPF',            &
          units = 'm-2 yr-1',                                                  &
          long='logging mortality by pft/size in number of plants per m2 per ', &
          use_default='inactive',           &
          avgflag='A', vtype=site_size_pft_r8, hlms='CLM:ALM', upfreq=1,       &
          ivar=ivar, initialize=initialize_variables, index = ih_m7_si_scpf)

    call this%set_history_var(vname='FATES_MORTALITY_FREEZING_SZPF',           &
          units = 'm-2 yr-1',                                                  &
          long='freezing mortality by pft/size in number of plants per m2 per year', &
          use_default='inactive', avgflag='A', vtype=site_size_pft_r8,         &
          hlms='CLM:ALM', upfreq=1, ivar=ivar,                                 &
          initialize=initialize_variables, index = ih_m8_si_scpf)

    call this%set_history_var(vname='FATES_MORTALITY_SENESCENCE_SZPF',         &
           units = 'm-2 yr-1',                                                 &
          long='senescence mortality by pft/size in number of plants per m2 per year', &
          use_default='inactive', avgflag='A', vtype=site_size_pft_r8,         &
          hlms='CLM:ALM', upfreq=1, ivar=ivar,                                 &
          initialize=initialize_variables, index = ih_m9_si_scpf)

    call this%set_history_var(vname='FATES_MORTALITY_AGESCEN_SZPF',            &
         units = 'm-2 yr-1',                                                   &
         long='age senescence mortality by pft/size in number of plants per m2 per year', &
         use_default='inactive', avgflag='A', vtype =site_size_pft_r8,         &
         hlms='CLM:ALM', upfreq=1, ivar=ivar, initialize=initialize_variables, &
         index = ih_m10_si_scpf)

    call this%set_history_var(vname='FATES_MORTALITY_AGESCEN_ACPF',            &
         units='m-2 yr-1',                                                     &
         long='age senescence mortality by pft/cohort age in number of plants per m2 per year', &
         use_default='inactive', avgflag='A', vtype =site_coage_pft_r8,        &
         hlms='CLM:ALM', upfreq=1, ivar=ivar, initialize=initialize_variables, &
         index =ih_m10_si_capf)

    call this%set_history_var(vname='FATES_MORTALITY_CANOPY_SZPF',             &
          units = 'm-2 yr-1',                                                  &
          long='total mortality of canopy plants by pft/size in number of plants per m2 per year', &
          use_default='inactive', avgflag='A', vtype=site_size_pft_r8,         &
          hlms='CLM:ALM', upfreq=1, ivar=ivar,                                 &
          initialize=initialize_variables, index = ih_mortality_canopy_si_scpf)

    call this%set_history_var(vname='FATES_C13DISC_SZPF', units = 'per mil',   &
         long='C13 discrimination by pft/size',use_default='inactive',         &
         avgflag='A', vtype=site_size_pft_r8, hlms='CLM:ALM',                  &
         upfreq=1, ivar=ivar, initialize=initialize_variables,                 &
         index = ih_c13disc_si_scpf)

    call this%set_history_var(vname='FATES_STOREC_CANOPY_SZPF', units = 'kg m-2', &
          long='biomass in storage pools of canopy plants by pft/size in kg carbon per m2', &
          use_default='inactive', avgflag='A', vtype=site_size_pft_r8,         &
          hlms='CLM:ALM', upfreq=1, ivar=ivar,                                 &
          initialize=initialize_variables, index = ih_bstor_canopy_si_scpf)

    call this%set_history_var(vname='FATES_LEAFC_CANOPY_SZPF',                 &
          units = 'kg m-2',                                                    &
          long='biomass in leaves of canopy plants by pft/size in kg carbon per m2', &
          use_default='inactive', &
          avgflag='A', vtype=site_size_pft_r8, hlms='CLM:ALM', upfreq=1,       &
          ivar=ivar, initialize=initialize_variables,                          &
          index = ih_bleaf_canopy_si_scpf)

    call this%set_history_var(vname='FATES_NPLANT_CANOPY_SZPF', units = 'm-2', &
          long='number of canopy plants by size/pft per m2',                   &
          use_default='inactive', avgflag='A', vtype=site_size_pft_r8,         &
          hlms='CLM:ALM', upfreq=1, ivar=ivar,                                 &
          initialize=initialize_variables, index = ih_nplant_canopy_si_scpf)

    call this%set_history_var(vname='FATES_MORTALITY_USTORY_SZPF',         &
          units = 'm-2 yr-1',                                                  &
          long='total mortality of understory plants by pft/size in number of plants per m2 per year', &
          use_default='inactive', avgflag='A', vtype=site_size_pft_r8,         &
          hlms='CLM:ALM', upfreq=1, ivar=ivar,                                 &
          initialize=initialize_variables,                                     &
          index = ih_mortality_understory_si_scpf)

    call this%set_history_var(vname='FATES_STOREC_USTORY_SZPF',            &
          units = 'kg m-2',                                                    &
          long='biomass in storage pools of understory plants by pft/size in kg carbon per m2', &
          use_default='inactive', avgflag='A', vtype=site_size_pft_r8,         &
          hlms='CLM:ALM', upfreq=1, ivar=ivar,                                 &
          initialize=initialize_variables, index = ih_bstor_understory_si_scpf)

    call this%set_history_var(vname='FATES_LEAFC_USTORY_SZPF',             &
          units = 'kg m-2',                                                    &
          long='biomass in leaves of understory plants by pft/size in kg carbon per m2', &
          use_default='inactive', avgflag='A', vtype=site_size_pft_r8,         &
          hlms='CLM:ALM', upfreq=1, ivar=ivar,                                 &
          initialize=initialize_variables, index = ih_bleaf_understory_si_scpf)

    call this%set_history_var(vname='FATES_NPLANT_USTORY_SZPF',            &
          units = 'm-2',                                                       &
          long='density of understory plants by pft/size in number of plants per m2', &
          use_default='inactive', avgflag='A', vtype=site_size_pft_r8,         &
          hlms='CLM:ALM', upfreq=1, ivar=ivar,                                 &
          initialize=initialize_variables, index = ih_nplant_understory_si_scpf)

    call this%set_history_var(vname='FATES_CWD_ABOVEGROUND_DC', units='kg m-2', &
          long='debris class-level aboveground coarse woody debris stocks in kg carbon per m2', &
          use_default='inactive', avgflag='A', vtype=site_cwdsc_r8,            &
          hlms='CLM:ALM', upfreq=1, ivar=ivar,                                 &
          initialize=initialize_variables, index = ih_cwd_ag_si_cwdsc)

    call this%set_history_var(vname='FATES_CWD_BELOWGROUND_DC', units='kg m-2', &
          long='debris class-level belowground coarse woody debris stocks in kg carbon per m2', &
          use_default='inactive', avgflag='A', vtype=site_cwdsc_r8,            &
          hlms='CLM:ALM', upfreq=1, ivar=ivar,                                 &
          initialize=initialize_variables, index = ih_cwd_bg_si_cwdsc)

    call this%set_history_var(vname='FATES_CWD_ABOVEGROUND_IN_DC',             &
          units='kg m-2 s-1',                                                  &
          long='debris class-level aboveground coarse woody debris input in kg carbon per m2 per second', &
          use_default='inactive', avgflag='A', vtype=site_cwdsc_r8,            &
          hlms='CLM:ALM', upfreq=1, ivar=ivar,                                 &
          initialize=initialize_variables, index = ih_cwd_ag_in_si_cwdsc)

    call this%set_history_var(vname='FATES_CWD_BELOWGROUND_IN_DC',             &
          units='kg m-2 s-1',                                                  &
          long='debris class-level belowground coarse woody debris input in kg carbon per m2 per second', &
          use_default='inactive', avgflag='A', vtype=site_cwdsc_r8,            &
          hlms='CLM:ALM', upfreq=1, ivar=ivar,                                 &
          initialize=initialize_variables, index = ih_cwd_bg_in_si_cwdsc)

    call this%set_history_var(vname='FATES_CWD_ABOVEGROUND_OUT_DC',            &
          units='kg m-2 s-1',                                                  &
          long='debris class-level aboveground coarse woody debris output in kg carbon per m2 per second', &
          use_default='inactive', avgflag='A', vtype=site_cwdsc_r8,            &
          hlms='CLM:ALM', upfreq=1, ivar=ivar,                                 &
          initialize=initialize_variables, index = ih_cwd_ag_out_si_cwdsc)

    call this%set_history_var(vname='FATES_CWD_BELOWGROUND_OUT_DC',            &
          units='kg m-2 s-1',                                                  &
          long='debris class-level belowground coarse woody debris output in kg carbon per m2 per second', &
          use_default='inactive', avgflag='A', vtype=site_cwdsc_r8,            &
          hlms='CLM:ALM', upfreq=1, ivar=ivar,                                 &
          initialize=initialize_variables, index = ih_cwd_bg_out_si_cwdsc)

    ! Size structured diagnostics that require rapid updates (upfreq=2)

    call this%set_history_var(vname='FATES_AUTORESP_SZPF',                     &
          units = 'kg m-2 s-1',                                                &
          long='total autotrophic respiration in kg carbon per m2 per second by pft/size', &
          use_default='inactive', avgflag='A', vtype=site_size_pft_r8,         &
          hlms='CLM:ALM', upfreq=2, ivar=ivar,                                 &
          initialize=initialize_variables, index = ih_ar_si_scpf)

    call this%set_history_var(vname='FATES_GROWAR_SZPF',                       &
          units = 'kg m-2 s-1',                                                &
          long='growth autotrophic respiration in kg carbon per m2 per second by pft/size', &
          use_default='inactive', avgflag='A', vtype=site_size_pft_r8,         &
          hlms='CLM:ALM', upfreq=2, ivar=ivar,                                 &
          initialize=initialize_variables, index = ih_ar_grow_si_scpf)

    call this%set_history_var(vname='FATES_MAINTAR_SZPF',                      &
          units = 'kg m-2 s-1',          &
          long='maintenance autotrophic respiration in kg carbon per m2 per second by pft/size', &
          use_default='inactive', avgflag='A', vtype=site_size_pft_r8,         &
          hlms='CLM:ALM', upfreq=2, ivar=ivar,                                 &
          initialize=initialize_variables, index = ih_ar_maint_si_scpf)

    call this%set_history_var(vname='FATES_RDARK_SZPF',                        &
          units = 'kg m-2 s-1',                                                &
          long='dark portion of maintenance autotrophic respiration in kg carbon per m2 per second by pft/size', &
          use_default='inactive', avgflag='A', vtype=site_size_pft_r8,         &
          hlms='CLM:ALM', upfreq=2, ivar=ivar,                                 &
          initialize=initialize_variables, index = ih_ar_darkm_si_scpf)

    call this%set_history_var(vname='FATES_AGSAPMAINTAR_SZPF',                 &
          units = 'kg m-2 s-1',                                                &
          long='above-ground sapwood maintenance autotrophic respiration in kg carbon per m2 per second by pft/size', &
          use_default='inactive', avgflag='A', vtype=site_size_pft_r8,         &
          hlms='CLM:ALM', upfreq=2, ivar=ivar,                                 &
          initialize=initialize_variables, index = ih_ar_agsapm_si_scpf)

    call this%set_history_var(vname='FATES_BGSAPMAINTAR_SZPF',                 &
          units = 'kg m-2 s-1',                                                &
          long='below-ground sapwood maintenance autotrophic respiration in kg carbon per m2 per second by pft/size', &
          use_default='inactive', avgflag='A', vtype=site_size_pft_r8,         &
          hlms='CLM:ALM', upfreq=2, ivar=ivar,                                 &
          initialize=initialize_variables, index = ih_ar_crootm_si_scpf)

    call this%set_history_var(vname='FATES_FROOTMAINTAR_SZPF',                 &
          units = 'kg m-2 s-1',                                                &
          long='fine root maintenance autotrophic respiration in kg carbon per m2 per second by pft/size', &
          use_default='inactive', avgflag='A', vtype=site_size_pft_r8,         &
          hlms='CLM:ALM', upfreq=2, ivar=ivar,                                 &
          initialize=initialize_variables, index = ih_ar_frootm_si_scpf)

    ! size-class only variables

    call this%set_history_var(vname='FATES_DDBH_CANOPY_SZ',                    &
          units = 'm m-2 yr-1', long='diameter growth increment by size of canopy plants', &
          use_default='active', avgflag='A', vtype=site_size_r8,               &
          hlms='CLM:ALM', upfreq=1, ivar=ivar,                                 &
          initialize=initialize_variables, index = ih_ddbh_canopy_si_scls)

    call this%set_history_var(vname='FATES_DDBH_USTORY_SZ',                &
          units = 'm m-2 yr-1', long='diameter growth increment by size of understory plants', &
          use_default='active', avgflag='A', vtype=site_size_r8,               &
          hlms='CLM:ALM', upfreq=1, ivar=ivar,                                 &
          initialize=initialize_variables, index = ih_ddbh_understory_si_scls)

    call this%set_history_var(vname='FATES_YESTCANLEV_CANOPY_SZ',              &
          units = 'm-2',                                                       &
          long='yesterdays canopy level for canopy plants by size class in number of plants per m2', &
          use_default='inactive', avgflag='A', vtype=site_size_r8,             &
          hlms='CLM:ALM', upfreq=1, ivar=ivar,                                 &
          initialize=initialize_variables,                                     &
          index = ih_yesterdaycanopylevel_canopy_si_scls)

    call this%set_history_var(vname='FATES_YESTCANLEV_USTORY_SZ',          &
          units = 'm-2',                                                       &
          long='yesterdays canopy level for understory plants by size class in number of plants per m2', &
          use_default='inactive', avgflag='A', vtype=site_size_r8,             &
          hlms='CLM:ALM', upfreq=1, ivar=ivar,                                 &
          initialize=initialize_variables,                                     &
          index = ih_yesterdaycanopylevel_understory_si_scls)

    call this%set_history_var(vname='FATES_BASALAREA_SZ', units = 'm2 m-2',    &
          long='basal area by size class', use_default='active',               &
          avgflag='A', vtype=site_size_r8, hlms='CLM:ALM', upfreq=1,           &
          ivar=ivar, initialize=initialize_variables, index = ih_ba_si_scls)

    call this%set_history_var(vname='FATES_VEGC_ABOVEGROUND_SZ',               &
           units = 'kg m-2',                                                   &
          long='aboveground biomass by size class in kg carbon per m2',        &
          use_default='active', avgflag='A', vtype=site_size_r8,               &
          hlms='CLM:ALM', upfreq=1, ivar=ivar,                                 &
          initialize=initialize_variables, index = ih_agb_si_scls)

    call this%set_history_var(vname='FATES_VEGC_SZ', units = 'kg m-2',         &
          long='total biomass by size class in kg carbon per m2',              &
          use_default='inactive', avgflag='A', vtype=site_size_r8,             &
          hlms='CLM:ALM', upfreq=1, ivar=ivar,                                 &
          initialize=initialize_variables, index = ih_biomass_si_scls)

    call this%set_history_var(vname='FATES_DEMOTION_RATE_SZ',                  &
          units = 'm-2 yr-1',                                                  &
          long='demotion rate from canopy to understory by size class in number of plants per m2 per year', &
          use_default='inactive', avgflag='A', vtype=site_size_r8,             &
          hlms='CLM:ALM', upfreq=1, ivar=ivar,                                 &
          initialize=initialize_variables, index = ih_demotion_rate_si_scls)

    call this%set_history_var(vname='FATES_PROMOTION_RATE_SZ',                 &
          units = 'm-2 yr-1',                                                  &
          long='promotion rate from understory to canopy by size class',       &
          use_default='inactive', avgflag='A', vtype=site_size_r8,             &
          hlms='CLM:ALM', upfreq=1, ivar=ivar,                                 &
          initialize=initialize_variables, index = ih_promotion_rate_si_scls)

    call this%set_history_var(vname='FATES_NPLANT_CANOPY_SZ',                  &
          units = 'm-2',               &
          long='number of canopy plants per m2 by size class',                 &
          use_default='active', avgflag='A', vtype=site_size_r8,               &
          hlms='CLM:ALM', upfreq=1, ivar=ivar,                                 &
          initialize=initialize_variables, index = ih_nplant_canopy_si_scls)

    call this%set_history_var(vname='FATES_LAI_CANOPY_SZ', units = 'm2 m-2',   &
          long='leaf area index (LAI) of canopy plants by size class',         &
          use_default='active', avgflag='A', vtype=site_size_r8,               &
          hlms='CLM:ALM', upfreq=1, ivar=ivar,                                 &
          initialize=initialize_variables, index = ih_lai_canopy_si_scls)

    call this%set_history_var(vname='FATES_SAI_CANOPY_SZ', units = 'm2 m-2',   &
          long='stem area index (SAI) of canopy plants by size class',         &
          use_default='inactive', avgflag='A', vtype=site_size_r8,             &
          hlms='CLM:ALM', upfreq=1, ivar=ivar,                                 &
          initialize=initialize_variables, index = ih_sai_canopy_si_scls)

    call this%set_history_var(vname='FATES_MORTALITY_CANOPY_SZ',               &
          units = 'm-2 yr-1',                                                  &
          long='total mortality of canopy trees by size class in number of plants per m2', &
          use_default='active', avgflag='A', vtype=site_size_r8,               &
          hlms='CLM:ALM', upfreq=1, ivar=ivar,                                 &
          initialize=initialize_variables, index = ih_mortality_canopy_si_scls)

    call this%set_history_var(vname='FATES_NPLANT_USTORY_SZ',              &
          units = 'm-2',                                                       &
          long='number of understory plants per m2 by size class',             &
          use_default='active', avgflag='A', vtype=site_size_r8,               &
          hlms='CLM:ALM', upfreq=1, ivar=ivar,                                 &
          initialize=initialize_variables, index = ih_nplant_understory_si_scls)

    call this%set_history_var(vname='FATES_LAI_USTORY_SZ',                 &
          units = 'm2 m-2',                                                    &
          long='leaf area index (LAI) of understory plants by size class',     &
          use_default='active', avgflag='A', vtype=site_size_r8,               &
          hlms='CLM:ALM', upfreq=1, ivar=ivar,                                 &
          initialize=initialize_variables, index = ih_lai_understory_si_scls)

    call this%set_history_var(vname='FATES_SAI_USTORY_SZ',                 &
          units = 'm2 m-2',                                                    &
          long='stem area index (SAI) of understory plants by size class',     &
          use_default='inactive', avgflag='A', vtype=site_size_r8,             &
          hlms='CLM:ALM', upfreq=1, ivar=ivar,                                 &
          initialize=initialize_variables, index = ih_sai_understory_si_scls)

    call this%set_history_var(vname='FATES_NPLANT_SZ', units = 'm-2',          &
          long='number of plants per m2 by size class', use_default='active',  &
          avgflag='A', vtype=site_size_r8, hlms='CLM:ALM', upfreq=1,           &
          ivar=ivar, initialize=initialize_variables, index = ih_nplant_si_scls)

    call this%set_history_var(vname='FATES_NPLANT_AC', units = 'm-2',          &
         long='number of plants per m2 by cohort age class',                   &
         use_default='active', avgflag='A', vtype=site_coage_r8,               &
         hlms='CLM:ALM', upfreq=1, ivar=ivar,                                  &
         initialize=initialize_variables, index = ih_nplant_si_cacls)

    call this%set_history_var(vname='FATES_MORTALITY_BACKGROUND_SZ',           &
          units = 'm-2 yr-1',                                                  &
          long='background mortality by size in number of plants per m2 per year', &
          use_default='active', avgflag='A', vtype=site_size_r8,               &
          hlms='CLM:ALM', upfreq=1, ivar=ivar,                                 &
          initialize=initialize_variables, index = ih_m1_si_scls)

    call this%set_history_var(vname='FATES_MORTALITY_HYDRAULIC_SZ',            &
          units = 'm-2 yr-1',                                                  &
          long='hydraulic mortality by size in number of plants per m2 per year', &
          use_default='active', avgflag='A', vtype=site_size_r8,               &
          hlms='CLM:ALM', upfreq=1, ivar=ivar,                                 &
          initialize=initialize_variables, index = ih_m2_si_scls)

    call this%set_history_var(vname='FATES_MORTALITY_CSTARV_SZ',               &
          units = 'm-2 yr-1',                                                  &
          long='carbon starvation mortality by size in number of plants per m2 per year', &
          use_default='active', avgflag='A', vtype=site_size_r8,               &
          hlms='CLM:ALM', upfreq=1, ivar=ivar,                                 &
          initialize=initialize_variables, index = ih_m3_si_scls)

    call this%set_history_var(vname='FATES_MORTALITY_IMPACT_SZ',               &
          units = 'm-2 yr-1',                                                  &
          long='impact mortality by size in number of plants per m2 per year', &
          use_default='active', avgflag='A', vtype=site_size_r8,               &
          hlms='CLM:ALM', upfreq=1, ivar=ivar,                                 &
          initialize=initialize_variables, index = ih_m4_si_scls)

    call this%set_history_var(vname='FATES_MORTALITY_FIRE_SZ',                 &
          units = 'm-2 yr-1',                                                  &
          long='fire mortality by size in number of plants per m2 per year',   &
          use_default='active', avgflag='A', vtype=site_size_r8,               &
          hlms='CLM:ALM', upfreq=1, ivar=ivar,                                 &
          initialize=initialize_variables, index = ih_m5_si_scls)

    call this%set_history_var(vname='FATES_MORTALITY_TERMINATION_SZ',          &
          units = 'm-2 yr-1',                                                  &
          long='termination mortality by size in number of plants per m2 per year', &
          use_default='active', avgflag='A', vtype=site_size_r8,               &
          hlms='CLM:ALM', upfreq=1, ivar=ivar,                                 &
          initialize=initialize_variables, index = ih_m6_si_scls)

    call this%set_history_var(vname='FATES_MORTALITY_LOGGING_SZ',              &
          units = 'm-2 yr-1',                                                  &
          long='logging mortality by size in number of plants per m2 per event', &
          use_default='active', avgflag='A', vtype=site_size_r8,               &
          hlms='CLM:ALM', upfreq=1, ivar=ivar,                                 &
          initialize=initialize_variables, index = ih_m7_si_scls)

    call this%set_history_var(vname='FATES_MORTALITY_FREEZING_SZ',             &
          units = 'm-2 event-1',                                               &
          long='freezing mortality by size in number of plants per m2 per event', &
          use_default='active', avgflag='A', vtype=site_size_r8,               &
          hlms='CLM:ALM', upfreq=1, ivar=ivar,                                 &
          initialize=initialize_variables, index = ih_m8_si_scls)

    call this%set_history_var(vname='FATES_MORTALITY_SENESCENCE_SZ',           &
          units = 'm-2 yr-1',                                                  &
          long='senescence mortality by size in number of plants per m2 per event', &
          use_default='active', avgflag='A', vtype=site_size_r8,               &
          hlms='CLM:ALM', upfreq=1, ivar=ivar,                                 &
          initialize=initialize_variables, index = ih_m9_si_scls)

    call this%set_history_var(vname='FATES_MORTALITY_AGESCEN_SZ',              &
          units = 'm-2 yr-1',                                                  &
          long='age senescence mortality by size in number of plants per m2 per year', &
          use_default='active', avgflag='A', vtype=site_size_r8,               &
          hlms='CLM:ALM', upfreq=1, ivar=ivar,                                 &
          initialize=initialize_variables, index = ih_m10_si_scls)

    call this%set_history_var(vname='FATES_MORTALITY_AGESCEN_AC',              &
          units = 'm-2 yr-1',                                                  &
          long='age senescence mortality by cohort age in number of plants per m2 per year', &
          use_default='active', avgflag='A', vtype=site_coage_r8,              &
          hlms='CLM:ALM', upfreq=1, ivar=ivar,                                 &
          initialize=initialize_variables, index = ih_m10_si_cacls)

    call this%set_history_var(vname='FATES_NPP_CANOPY_SZ', units = 'kg m-2 s-1', &
          long='NPP of canopy plants by size class in kg carbon per m2 per second', &
          use_default='inactive', avgflag='A', vtype=site_size_r8,             &
          hlms='CLM:ALM', upfreq=1, ivar=ivar,                                 &
          initialize=initialize_variables,                                     &
          index = ih_carbon_balance_canopy_si_scls)

    call this%set_history_var(vname='FATES_NPP_USTORY_SZ', units = 'kg m-2 s-1', &
          long='NPP of understory plants by size class in kg carbon per m2 per second', &
          use_default='inactive', avgflag='A', vtype=site_size_r8,             &
          hlms='CLM:ALM', upfreq=1, ivar=ivar,                                 &
          initialize=initialize_variables,                                     &
          index = ih_carbon_balance_understory_si_scls)

    call this%set_history_var(vname='FATES_MORTALITY_USTORY_SZ',           &
          units = 'm-2 yr-1',                                                  &
          long='total mortality of understory trees by size class in individuals per m2 per year', &
          use_default='active', avgflag='A', vtype=site_size_r8,               &
          hlms='CLM:ALM', upfreq=1, ivar=ivar,                                 &
          initialize=initialize_variables,                                     &
          index = ih_mortality_understory_si_scls)

    call this%set_history_var(vname='FATES_TRIMMING_CANOPY_SZ', units = 'm-2', &
          long='trimming term of canopy plants weighted by plant density, by size class', &
          use_default='inactive', avgflag='A', vtype=site_size_r8,             &
          hlms='CLM:ALM', upfreq=1, ivar=ivar,                                 &
          initialize=initialize_variables, index = ih_trimming_canopy_si_scls)

    call this%set_history_var(vname='FATES_TRIMMING_USTORY_SZ',            &
          units = 'm-2',                                                       &
          long='trimming term of understory plants weighted by plant density, by size class', &
          use_default='inactive', avgflag='A', vtype=site_size_r8,             &
          hlms='CLM:ALM', upfreq=1, ivar=ivar,                                 &
          initialize=initialize_variables,                                     &
          index = ih_trimming_understory_si_scls)

    call this%set_history_var(vname='FATES_CROWNAREA_CANOPY_SZ', units = 'm2 m-2', &
          long='total crown area of canopy plants by size class',              &
          use_default='inactive', avgflag='A', vtype=site_size_r8,             &
          hlms='CLM:ALM', upfreq=1, ivar=ivar,                                 &
          initialize=initialize_variables, index = ih_crown_area_canopy_si_scls)

    call this%set_history_var(vname='FATES_CROWNAREA_USTORY_SZ', units = 'm2 m-2', &
          long='total crown area of understory plants by size class',          &
          use_default='inactive', avgflag='A', vtype=site_size_r8,             &
          hlms='CLM:ALM', upfreq=1, ivar=ivar,                                 &
          initialize=initialize_variables, index = ih_crown_area_understory_si_scls)

    call this%set_history_var(vname='FATES_LEAFCTURN_CANOPY_SZ',               &
          units = 'kg m-2 s-1',                                                &
          long='leaf turnover (non-mortal) for canopy plants by size class in kg carbon per m2 per second', &
          use_default='inactive', avgflag='A', vtype=site_size_r8,             &
          hlms='CLM:ALM', upfreq=1, ivar=ivar,                                 &
          initialize=initialize_variables, index = ih_leaf_md_canopy_si_scls)

    call this%set_history_var(vname='FATES_FROOTCTURN_CANOPY_SZ',              &
          units = 'kg m-2 s-1',                                                &
          long='fine root turnover (non-mortal) for canopy plants by size class in kg carbon per m2 per second', &
          use_default='inactive', avgflag='A', vtype=site_size_r8,             &
          hlms='CLM:ALM', upfreq=1, ivar=ivar,                                 &
          initialize=initialize_variables, index = ih_root_md_canopy_si_scls)

    call this%set_history_var(vname='FATES_STORECTURN_CANOPY_SZ',              &
          units = 'kg m-2 s-1',                                                &
          long='storage turnover (non-mortal) for canopy plants by size class in kg carbon per m2 per second', &
          use_default='inactive', avgflag='A', vtype=site_size_r8,             &
          hlms='CLM:ALM', upfreq=1, ivar=ivar,                                 &
          initialize=initialize_variables, index = ih_bstore_md_canopy_si_scls)

    call this%set_history_var(vname='FATES_STRUCTCTURN_CANOPY_SZ',             &
          units = 'kg m-2 s-1',                                                &
          long='structural C turnover (non-mortal) for canopy plants by size class in kg carbon per m2 per second', &
          use_default='inactive', avgflag='A', vtype=site_size_r8,             &
          hlms='CLM:ALM', upfreq=1, ivar=ivar,                                 &
          initialize=initialize_variables, index = ih_bdead_md_canopy_si_scls)

    call this%set_history_var(vname='FATES_SAPWOODCTURN_CANOPY_SZ',            &
          units = 'kg m-2 s-1',                                                &
          long='sapwood turnover (non-mortal) for canopy plants by size class in kg carbon per m2 per second', &
          use_default='inactive', avgflag='A', vtype=site_size_r8,             &
          hlms='CLM:ALM', upfreq=1, ivar=ivar,                                 &
          initialize=initialize_variables, index = ih_bsw_md_canopy_si_scls)

    call this%set_history_var(vname='FATES_SEED_PROD_CANOPY_SZ',               &
          units = 'kg m-2 s-1',                                                &
          long='seed production of canopy plants by size class in kg carbon per m2 per second', &
          use_default='inactive', avgflag='A', vtype=site_size_r8,             &
          hlms='CLM:ALM', upfreq=1, ivar=ivar,                                 &
          initialize=initialize_variables, index = ih_seed_prod_canopy_si_scls)

   call this%set_history_var(vname='FATES_LEAF_ALLOC_CANOPY_SZ',               &
         units = 'kg m-2 s-1',                                                 &
         long='allocation to leaves for canopy plants by size class in kg carbon per m2 per second', &
         use_default='inactive', avgflag='A', vtype=site_size_r8,              &
         hlms='CLM:ALM', upfreq=1, ivar=ivar, initialize=initialize_variables, &
         index = ih_npp_leaf_canopy_si_scls)

   call this%set_history_var(vname='FATES_FROOT_ALLOC_CANOPY_SZ',              &
         units = 'kg m-2 s-1',                                                 &
         long='allocation to fine root C for canopy plants by size class in kg carbon per m2 per second', &
         use_default='inactive', avgflag='A', vtype=site_size_r8,              &
         hlms='CLM:ALM', upfreq=1, ivar=ivar, initialize=initialize_variables, &
         index = ih_npp_fnrt_canopy_si_scls)

   call this%set_history_var(vname='FATES_SAPWOOD_ALLOC_CANOPY_SZ',            &
         units = 'kg m-2 s-1',                                                 &
         long='allocation to sapwood C for canopy plants by size class in kg carbon per m2 per second', &
         use_default='inactive', avgflag='A', vtype=site_size_r8,              &
         hlms='CLM:ALM', upfreq=1, ivar=ivar, initialize=initialize_variables, &
         index = ih_npp_sapw_canopy_si_scls)

   call this%set_history_var(vname='FATES_STRUCT_ALLOC_CANOPY_SZ',             &
         units = 'kg m-2 s-1',                                                 &
         long='allocation to structural C for canopy plants by size class in kg carbon per m2 per second', &
         use_default='inactive', avgflag='A', vtype=site_size_r8,              &
         hlms='CLM:ALM', upfreq=1, ivar=ivar, initialize=initialize_variables, &
         index = ih_npp_dead_canopy_si_scls)

   call this%set_history_var(vname='FATES_SEED_ALLOC_CANOPY_SZ',               &
         units = 'kg m-2 s-1',                                                 &
         long='allocation to reproductive C for canopy plants by size class in kg carbon per m2 per second', &
         use_default='inactive', avgflag='A', vtype=site_size_r8,              &
         hlms='CLM:ALM', upfreq=1, ivar=ivar, initialize=initialize_variables, &
         index = ih_npp_seed_canopy_si_scls)

   call this%set_history_var(vname='FATES_STORE_ALLOC_CANOPY_SZ',              &
         units = 'kg m-2 s-1',                                                 &
         long='allocation to storage C for canopy plants by size class in kg carbon per m2 per second', &
         use_default='inactive', avgflag='A', vtype=site_size_r8,              &
         hlms='CLM:ALM', upfreq=1, ivar=ivar, initialize=initialize_variables, &
         index = ih_npp_stor_canopy_si_scls)

    call this%set_history_var(vname='FATES_LEAFMAINTAR',                       &
          units = 'kg m-2 s-1',                                                &
          long='leaf maintenance autotrophic respiration in kg carbon per m2 per second', &
          use_default='active', avgflag='A', vtype=site_r8, hlms='CLM:ALM',    &
          upfreq=2, ivar=ivar, initialize=initialize_variables,                &
          index = ih_leaf_mr_si)

    call this%set_history_var(vname='FATES_FROOTMAINTAR',                      &
          units = 'kg m-2 s-1',                                                &
          long='fine root maintenance autotrophic respiration in kg carbon per m2 per second', &
          use_default='active', avgflag='A', vtype=site_r8, hlms='CLM:ALM',    &
          upfreq=2, ivar=ivar, initialize=initialize_variables,                &
          index = ih_froot_mr_si)

    call this%set_history_var(vname='FATES_CROOTMAINTAR',                      &
          units = 'kg m-2 s-1',                                                &
          long='live coarse root maintenance autotrophic respiration in kg carbon per m2 per second', &
          use_default='active', avgflag='A', vtype=site_r8, hlms='CLM:ALM',    &
          upfreq=2, ivar=ivar, initialize=initialize_variables,                &
          index = ih_livecroot_mr_si)

    call this%set_history_var(vname='FATES_LSTEMMAINTAR',                      &
          units = 'kg m-2 s-1',                                                &
          long='live stem maintenance autotrophic respiration in kg carbon per m2 per second', &
          use_default='active', avgflag='A', vtype=site_r8, hlms='CLM:ALM',    &
          upfreq=2, ivar=ivar, initialize=initialize_variables,                &
          index = ih_livestem_mr_si)

    call this%set_history_var(vname='FATES_RDARK_CANOPY_SZ',                   &
          units = 'kg m-2 s-1',                                                &
          long='dark respiration for canopy plants in kg carbon per m2 per second by size', &
          use_default='inactive', avgflag='A', vtype=site_size_r8,             &
          hlms='CLM:ALM', upfreq=2, ivar=ivar,                                 &
          initialize=initialize_variables, index = ih_rdark_canopy_si_scls)

    call this%set_history_var(vname='FATES_LSTEMMAINTAR_CANOPY_SZ',            &
          units = 'kg m-2 s-1',                                                &
          long='live stem maintenance autotrophic respiration for canopy plants in kg carbon per m2 per second by size', &
          use_default='inactive', avgflag='A', vtype=site_size_r8,             &
          hlms='CLM:ALM', upfreq=2, ivar=ivar,                                 &
          initialize=initialize_variables,                                     &
          index = ih_livestem_mr_canopy_si_scls)

    call this%set_history_var(vname='FATES_CROOTMAINTAR_CANOPY_SZ',            &
          units = 'kg m-2 s-1',                                                &
          long='live coarse root maintenance autotrophic respiration for canopy plants in kg carbon per m2 per second by size', &
          use_default='inactive', avgflag='A', vtype=site_size_r8,             &
          hlms='CLM:ALM', upfreq=2, ivar=ivar,                                 &
          initialize=initialize_variables,                                     &
          index = ih_livecroot_mr_canopy_si_scls)

    call this%set_history_var(vname='FATES_FROOTMAINTAR_CANOPY_SZ',            &
          units = 'kg m-2 s-1',                                                &
          long='live coarse root maintenance autotrophic respiration for canopy plants in kg carbon per m2 per second by size', &
          use_default='inactive', avgflag='A', vtype=site_size_r8,             &
          hlms='CLM:ALM', upfreq=2, ivar=ivar,                                 &
          initialize=initialize_variables, index = ih_froot_mr_canopy_si_scls)

    call this%set_history_var(vname='FATES_GROWAR_CANOPY_SZ',                  &
         units = 'kg m-2 s-1',                                                 &
          long='growth autotrophic respiration of canopy plants in kg carbon per m2 per second by size', &
          use_default='inactive', avgflag='A', vtype=site_size_r8,             &
          hlms='CLM:ALM', upfreq=2, ivar=ivar,                                 &
          initialize=initialize_variables, index = ih_resp_g_canopy_si_scls)

    call this%set_history_var(vname='FATES_MAINTAR_CANOPY_SZ',                 &
          units = 'kg m-2 s-1',                                                &
          long='maintenance autotrophic respiration of canopy plants in kg carbon per m2 per second by size', &
          use_default='inactive', avgflag='A', vtype=site_size_r8,             &
          hlms='CLM:ALM', upfreq=2, ivar=ivar,                                 &
          initialize=initialize_variables, index = ih_resp_m_canopy_si_scls)

    call this%set_history_var(vname='FATES_LEAFCTURN_USTORY_SZ',           &
         units = 'kg m-2 s-1',                                                 &
          long='leaf turnover (non-mortal) for understory plants by size class in kg carbon per m2 per second', &
          use_default='inactive', avgflag='A', vtype=site_size_r8,             &
          hlms='CLM:ALM', upfreq=1, ivar=ivar,                                 &
          initialize=initialize_variables,                                     &
          index = ih_leaf_md_understory_si_scls)

    call this%set_history_var(vname='FATES_FROOTCTURN_USTORY_SZ',          &
          units = 'kg m-2 s-1',                                                &
          long='fine root turnover (non-mortal) for understory plants by size class in kg carbon per m2 per second', &
          use_default='inactive', avgflag='A', vtype=site_size_r8,             &
          hlms='CLM:ALM', upfreq=1, ivar=ivar,                                 &
          initialize=initialize_variables,                                     &
          index = ih_root_md_understory_si_scls)

    call this%set_history_var(vname='FATES_STORECTURN_USTORY_SZ',              &
          units = 'kg m-2 s-1',                                                &
          long='storage C turnover (non-mortal) for understory plants by size class in kg carbon per m2 per second', &
          use_default='inactive', avgflag='A', vtype=site_size_r8,             &
          hlms='CLM:ALM', upfreq=1, ivar=ivar,                                 &
          initialize=initialize_variables,                                     &
          index = ih_bstore_md_understory_si_scls)

    call this%set_history_var(vname='FATES_STRUCTCTURN_USTORY_SZ',         &
          units = 'kg m-2 s-1',                                                &
          long='structural C turnover (non-mortal) for understory plants by size class in kg carbon per m2 per second', &
          use_default='inactive', avgflag='A', vtype=site_size_r8,             &
          hlms='CLM:ALM', upfreq=1, ivar=ivar,                                 &
          initialize=initialize_variables,                                     &
          index = ih_bdead_md_understory_si_scls)

    call this%set_history_var(vname='FATES_SAPWOODCTURN_USTORY_SZ',        &
          units = 'kg m-2 s-1',                                                &
          long='sapwood C turnover (non-mortal) for understory plants by size class in kg carbon per m2 per second', &
          use_default='inactive', avgflag='A', vtype=site_size_r8,             &
          hlms='CLM:ALM', upfreq=1, ivar=ivar,                                 &
          initialize=initialize_variables, index = ih_bsw_md_understory_si_scls)

    call this%set_history_var(vname='FATES_SEED_PROD_USTORY_SZ',           &
          units = 'kg m-2 s-1',                                                &
          long='seed production of understory plants by size class in kg carbon per m2 per second', &
          use_default='inactive', avgflag='A', vtype=site_size_r8,             &
          hlms='CLM:ALM', upfreq=1, ivar=ivar,                                 &
          initialize=initialize_variables,                                     &
          index = ih_seed_prod_understory_si_scls)

   call this%set_history_var(vname='FATES_LEAF_ALLOC_USTORY_SZ',           &
         units = 'kg m-2 s-1',                                                 &
         long='allocation to leaves for understory plants by size class in kg carbon per m2 per second', &
         use_default='inactive', avgflag='A', vtype=site_size_r8,              &
         hlms='CLM:ALM', upfreq=1, ivar=ivar, initialize=initialize_variables, &
         index = ih_npp_leaf_understory_si_scls)

   call this%set_history_var(vname='FATES_FROOT_ALLOC_USTORY_SZ',          &
         units = 'kg m-2 s-1',                                                 &
         long='allocation to fine roots for understory plants by size class in kg carbon per m2 per second', &
         use_default='inactive', avgflag='A', vtype=site_size_r8,              &
         hlms='CLM:ALM', upfreq=1, ivar=ivar, initialize=initialize_variables, &
         index = ih_npp_fnrt_understory_si_scls)

   call this%set_history_var(vname='FATES_SAPWOOD_ALLOC_USTORY_SZ',        &
         units = 'kg m-2 s-1',                                                 &
         long='allocation to sapwood C for understory plants by size class in kg carbon per m2 per second', &
         use_default='inactive', avgflag='A', vtype=site_size_r8,              &
         hlms='CLM:ALM', upfreq=1, ivar=ivar, initialize=initialize_variables, &
         index = ih_npp_sapw_understory_si_scls)

   call this%set_history_var(vname='FATES_STRUCT_ALLOC_USTORY_SZ',         &
         units = 'kg m-2 s-1',                                                 &
         long='allocation to structural C for understory plants by size class in kg carbon per m2 per second', &
         use_default='inactive', avgflag='A', vtype=site_size_r8,              &
         hlms='CLM:ALM', upfreq=1, ivar=ivar, initialize=initialize_variables, &
         index = ih_npp_dead_understory_si_scls)

   call this%set_history_var(vname='FATES_SEED_ALLOC_USTORY_SZ',           &
         units = 'kg m-2 s-1',                                                 &
         long='allocation to reproductive C for understory plants by size class in kg carbon per m2 per second', &
         use_default='inactive', avgflag='A', vtype=site_size_r8,              &
         hlms='CLM:ALM', upfreq=1, ivar=ivar, initialize=initialize_variables, &
         index = ih_npp_seed_understory_si_scls)

   call this%set_history_var(vname='FATES_STORE_ALLOC_USTORY_SZ',          &
         units = 'kg m-2 s-1',                                                 &
         long='allocation to storage C for understory plants by size class in kg carbon per m2 per second', &
         use_default='inactive', avgflag='A', vtype=site_size_r8,              &
         hlms='CLM:ALM', upfreq=1, ivar=ivar, initialize=initialize_variables, &
         index = ih_npp_stor_understory_si_scls)

    call this%set_history_var(vname='FATES_RDARK_USTORY_SZ',               &
          units = 'kg m-2 s-1',                                                &
          long='dark respiration for understory plants in kg carbon per m2 per second by size', &
          use_default='inactive', avgflag='A', vtype=site_size_r8,             &
          hlms='CLM:ALM', upfreq=2, ivar=ivar,                                 &
          initialize=initialize_variables, index = ih_rdark_understory_si_scls)

    call this%set_history_var(vname='FATES_LSTEMMAINTAR_USTORY_SZ',        &
          units = 'kg m-2 s-1',                                                &
          long='live stem maintenance autotrophic respiration for understory plants in kg carbon per m2 per second by size', &
          use_default='inactive', avgflag='A', vtype=site_size_r8,             &
          hlms='CLM:ALM', upfreq=2, ivar=ivar,                                 &
          initialize=initialize_variables,                                     &
          index = ih_livestem_mr_understory_si_scls)

    call this%set_history_var(vname='FATES_CROOTMAINTAR_USTORY_SZ',        &
          units = 'kg m-2 s-1',                                                &
          long='live coarse root maintenance autotrophic respiration for understory plants in kg carbon per m2 per second by size', &
          use_default='inactive', avgflag='A', vtype=site_size_r8,             &
          hlms='CLM:ALM', upfreq=2, ivar=ivar,                                 &
          initialize=initialize_variables,                                     &
          index = ih_livecroot_mr_understory_si_scls)

    call this%set_history_var(vname='FATES_FROOTMAINTAR_USTORY_SZ',        &
          units = 'kg m-2 s-1',                                                &
          long='fine root maintenance autotrophic respiration for understory plants in kg carbon per m2 per second by size', &
          use_default='inactive', avgflag='A', vtype=site_size_r8,             &
          hlms='CLM:ALM', upfreq=2, ivar=ivar,                                 &
          initialize=initialize_variables,                                     &
          index = ih_froot_mr_understory_si_scls)

    call this%set_history_var(vname='FATES_GROWAR_USTORY_SZ',              &
          units = 'kg m-2 s-1',                                                &
          long='growth autotrophic respiration of understory plants in kg carbon per m2 per second by size', &
          use_default='inactive', avgflag='A', vtype=site_size_r8,             &
          hlms='CLM:ALM', upfreq=2, ivar=ivar,                                 &
          initialize=initialize_variables, index = ih_resp_g_understory_si_scls)

    call this%set_history_var(vname='FATES_MAINTAR_USTORY_SZ',             &
          units = 'kg m-2 s-1',                                                &
          long='maintenance autotrophic respiration of understory plants in kg carbon per m2 per second by size', &
          use_default='inactive', avgflag='A', vtype=site_size_r8,             &
          hlms='CLM:ALM',                                                      &
          upfreq=2, ivar=ivar, initialize=initialize_variables,                &
          index = ih_resp_m_understory_si_scls)


    ! CARBON BALANCE VARIABLES THAT DEPEND ON HLM BGC INPUTS

    call this%set_history_var(vname='FATES_NEP', units='kg m-2 s-1',           &
          long='net ecosystem production in kg carbon per m2 per second',      &
          use_default='active', avgflag='A', vtype=site_r8, hlms='CLM:ALM',    &
          upfreq=2, ivar=ivar, initialize=initialize_variables,                &
          index = ih_nep_si)

    call this%set_history_var(vname='FATES_HET_RESP', units='kg m-2 s-1',      &
         long='heterotrophic respiration in kg carbon per m2 per second',      &
         use_default='active', avgflag='A', vtype=site_r8, hlms='CLM:ALM',     &
         upfreq=2, ivar=ivar, initialize=initialize_variables, index = ih_hr_si)

    call this%set_history_var(vname='FATES_FIRE_CLOSS', units='kg m-2 s-1',    &
          long='carbon loss to atmosphere from fire in kg carbon per m2 per second', &
          use_default='active', avgflag='A', vtype=site_r8, hlms='CLM:ALM',    &
          upfreq=1, ivar=ivar, initialize=initialize_variables,                &
          index = ih_fire_c_to_atm_si)

    call this%set_history_var(vname='FATES_FIRE_FLUX_EL', units='kg m-2 s-1',  &
          long='loss to atmosphere from fire by element in kg element per m2 per s', &
          use_default='active', avgflag='A', vtype=site_elem_r8,               &
          hlms='CLM:ALM', upfreq=1, ivar=ivar,                                 &
          initialize=initialize_variables, index = ih_burn_flux_elem)

    call this%set_history_var(vname='FATES_CBALANCE_ERROR',                    &
         units='kg s-1',                                                       &
         long='total carbon error in kg carbon per second',                    &
         use_default='active', avgflag='A', vtype=site_r8, hlms='CLM:ALM',     &
         upfreq=1, ivar=ivar, initialize=initialize_variables,                 &
         index = ih_cbal_err_fates_si)

    call this%set_history_var(vname='FATES_ERROR_EL', units='kg s-1',          &
         long='total mass-balance error in kg per second by element',          &
         use_default='active', avgflag='A', vtype=site_elem_r8,                &
         hlms='CLM:ALM', upfreq=1, ivar=ivar, initialize=initialize_variables, &
         index = ih_err_fates_si)

    call this%set_history_var(vname='FATES_LITTER_AG_FINE_EL', units='kg m-2', &
          long='mass of aboveground litter in fines (leaves, nonviable seed) by element', &
          use_default='active', avgflag='A', vtype=site_elem_r8,               &
          hlms='CLM:ALM', upfreq=1, ivar=ivar,                                 &
          initialize=initialize_variables, index = ih_fines_ag_elem)

    call this%set_history_var(vname='FATES_LITTER_BG_FINE_EL', units='kg m-2', &
          long='mass of belowground litter in fines (fineroots) by element',   &
          use_default='active', avgflag='A', vtype=site_elem_r8,               &
          hlms='CLM:ALM', upfreq=1, ivar=ivar,                                 &
          initialize=initialize_variables, index = ih_fines_bg_elem)

    call this%set_history_var(vname='FATES_LITTER_BG_CWD_EL', units='kg m-2',  &
          long='mass of belowground litter in coarse woody debris (coarse roots) by element', &
          use_default='active', avgflag='A', vtype=site_elem_r8,               &
          hlms='CLM:ALM', upfreq=1, ivar=ivar,                                 &
          initialize=initialize_variables, index = ih_cwd_bg_elem)

    call this%set_history_var(vname='FATES_LITTER_AG_CWD_EL', units='kg m-2',  &
          long='mass of aboveground litter in coarse woody debris (trunks/branches/twigs) by element', &
          use_default='active', avgflag='A', vtype=site_elem_r8,               &
          hlms='CLM:ALM', upfreq=1, ivar=ivar,                                 &
          initialize=initialize_variables, index = ih_cwd_ag_elem)

    call this%set_history_var(vname='FATES_LITTER_CWD_ELDC', units='kg m-2',   &
          long='total mass of litter in coarse woody debris by element and coarse woody debris size', &
          use_default='active', avgflag='A', vtype=site_elcwd_r8,              &
          hlms='CLM:ALM', upfreq=1, ivar=ivar,                                 &
          initialize=initialize_variables, index = ih_cwd_elcwd)

    ! Mass states C/N/P SCPF dimensions
    ! CARBON
    call this%set_history_var(vname='FATES_VEGC_SZPF', units='kg m-2',         &
         long='total vegetation biomass in live plants by size-class x pft in kg carbon per m2', &
         use_default='inactive', avgflag='A', vtype=site_size_pft_r8,          &
         hlms='CLM:ALM', upfreq=1, ivar=ivar, initialize=initialize_variables, &
         index = ih_totvegc_scpf)

    call this%set_history_var(vname='FATES_LEAFC_SZPF', units='kg m-2',        &
         long='leaf carbon mass by size-class x pft in kg carbon per m2',      &
         use_default='inactive', avgflag='A', vtype=site_size_pft_r8,          &
         hlms='CLM:ALM', upfreq=1, ivar=ivar, initialize=initialize_variables, &
         index = ih_leafc_scpf)

    call this%set_history_var(vname='FATES_FROOTC_SZPF', units='kg m-2',       &
         long='fine-root carbon mass by size-class x pft in kg carbon per m2', &
         use_default='inactive', avgflag='A', vtype=site_size_pft_r8,          &
         hlms='CLM:ALM', upfreq=1, ivar=ivar, initialize=initialize_variables, &
         index = ih_fnrtc_scpf)

    call this%set_history_var(vname='FATES_SAPWOODC_SZPF', units='kg m-2',     &
         long='sapwood carbon mass by size-class x pft in kg carbon per m2',   &
         use_default='inactive', avgflag='A', vtype=site_size_pft_r8,          &
         hlms='CLM:ALM', upfreq=1, ivar=ivar, initialize=initialize_variables, &
         index = ih_sapwc_scpf)

    call this%set_history_var(vname='FATES_STOREC_SZPF', units='kg m-2',       &
         long='storage carbon mass by size-class x pft in kg carbon per m2',   &
         use_default='inactive', avgflag='A', vtype=site_size_pft_r8,          &
         hlms='CLM:ALM', upfreq=1, ivar=ivar, initialize=initialize_variables, &
         index = ih_storec_scpf)

    call this%set_history_var(vname='FATES_REPROC_SZPF', units='kg m-2',       &
         long='reproductive carbon mass (on plant) by size-class x pft in kg carbon per m2', &
         use_default='inactive', avgflag='A', vtype=site_size_pft_r8,          &
         hlms='CLM:ALM', upfreq=1, ivar=ivar, initialize=initialize_variables, &
         index = ih_reproc_scpf)

    call this%set_history_var(vname='FATES_CEFFLUX_SZPF', units='kg m-2 s-1',  &
         long='carbon efflux, root to soil, by size-class x pft in kg carbon per m2 per second', &
         use_default='inactive', avgflag='A', vtype=site_size_pft_r8,          &
         hlms='CLM:ALM', upfreq=1, ivar=ivar, initialize=initialize_variables, &
         index = ih_cefflux_scpf)

    ! NITROGEN

    nitrogen_active_if2: if(any(element_list(:)==nitrogen_element)) then

       call this%set_history_var(vname='FATES_VEGN_SZPF', units='kg m-2',      &
            long='total (live) vegetation nitrogen mass by size-class x pft in kg N per m2', &
            use_default='inactive', avgflag='A', vtype=site_size_pft_r8,       &
            hlms='CLM:ALM', upfreq=1, ivar=ivar,                               &
            initialize=initialize_variables, index = ih_totvegn_scpf)

       call this%set_history_var(vname='FATES_LEAFN_SZPF', units='kg m-2',     &
            long='leaf nitrogen mass by size-class x pft in kg N per m2',      &
            use_default='inactive', avgflag='A', vtype=site_size_pft_r8,       &
            hlms='CLM:ALM', upfreq=1, ivar=ivar,                               &
            initialize=initialize_variables, index = ih_leafn_scpf)

       call this%set_history_var(vname='FATES_FROOTN_SZPF', units='kg m-2',    &
            long='fine-root nitrogen mass by size-class x pft in kg N per m2', &
            use_default='inactive', avgflag='A', vtype=site_size_pft_r8,       &
            hlms='CLM:ALM', upfreq=1, ivar=ivar,                               &
            initialize=initialize_variables, index = ih_fnrtn_scpf)

       call this%set_history_var(vname='FATES_SAPWOODN_SZPF', units='kg m-2',  &
            long='sapwood nitrogen mass by size-class x pft in kg N per m2',   &
            use_default='inactive', avgflag='A', vtype=site_size_pft_r8,       &
            hlms='CLM:ALM', upfreq=1, ivar=ivar,                               &
            initialize=initialize_variables, index = ih_sapwn_scpf)

       call this%set_history_var(vname='FATES_STOREN_SZPF', units='kg m-2',    &
            long='storage nitrogen mass by size-class x pft in kg N per m2',   &
            use_default='inactive', avgflag='A', vtype=site_size_pft_r8,       &
            hlms='CLM:ALM', upfreq=1, ivar=ivar,                               &
            initialize=initialize_variables, index = ih_storen_scpf)

       call this%set_history_var(vname='FATES_STOREN_TF_CANOPY_SZPF',          &
            units='1',                                                         &
            long='storage nitrogen fraction (0-1) of target, in canopy, by size-class x pft', &
            use_default='inactive', avgflag='A', vtype=site_size_pft_r8,       &
            hlms='CLM:ALM', upfreq=1, ivar=ivar,                               &
            initialize=initialize_variables, index = ih_storentfrac_canopy_scpf)

       call this%set_history_var(vname='FATES_STOREN_TF_USTORY_SZPF',      &
            units='1',                                                         &
            long='storage nitrogen fraction (0-1) of target, in understory, by size-class x pft', &
            use_default='inactive', avgflag='A', vtype=site_size_pft_r8,       &
            hlms='CLM:ALM', upfreq=1, ivar=ivar,                               &
            initialize=initialize_variables,                                   &
            index = ih_storentfrac_understory_scpf)

       call this%set_history_var(vname='FATES_REPRON_SZPF', units='kg m-2',    &
            long='reproductive nitrogen mass (on plant) by size-class x pft in kg N per m2', &
            use_default='inactive', avgflag='A', vtype=site_size_pft_r8,       &
            hlms='CLM:ALM', upfreq=1, ivar=ivar,                               &
            initialize=initialize_variables, index = ih_repron_scpf)

       call this%set_history_var(vname='FATES_NH4UPTAKE_SZPF',                 &
            units='kg m-2 s-1',                                                &
            long='ammonium uptake rate by plants by size-class x pft in kg NH4 per m2 per second', &
            use_default='inactive', avgflag='A', vtype=site_size_pft_r8,       &
            hlms='CLM:ALM', upfreq=1, ivar=ivar,                               &
            initialize=initialize_variables, index = ih_nh4uptake_scpf)

       call this%set_history_var(vname='FATES_NO3UPTAKE_SZPF',                 &
            units='kg m-2 s-1',                                                &
            long='nitrate uptake rate by plants by size-class x pft in kg NO3 per m2 per second', &
            use_default='inactive', avgflag='A', vtype=site_size_pft_r8,       &
            hlms='CLM:ALM', upfreq=1, ivar=ivar,                               &
            initialize=initialize_variables, index = ih_no3uptake_scpf)

       call this%set_history_var(vname='FATES_NEFFLUX_SZPF', units='kg m-2 s-1', &
            long='nitrogen efflux, root to soil, by size-class x pft in kg N per m2 per second', &
            use_default='inactive', avgflag='A', vtype=site_size_pft_r8,       &
            hlms='CLM:ALM', upfreq=1, ivar=ivar,                               &
            initialize=initialize_variables, index = ih_nefflux_scpf)

       call this%set_history_var(vname='FATES_NNEED_SZPF', units='kg m-2 s-1', &
            long='plant N need (algorithm dependent), by size-class x pft in kg N per m2 per second', &
            use_default='inactive', avgflag='A', vtype=site_size_pft_r8,       &
            hlms='CLM:ALM', upfreq=1, ivar=ivar,                               &
            initialize=initialize_variables, index = ih_nneed_scpf)

    end if nitrogen_active_if2

    ! PHOSPHORUS

    phosphorus_active_if2: if(any(element_list(:)==phosphorus_element))then

       call this%set_history_var(vname='FATES_VEGP_SZPF', units='kg m-2',      &
            long='total (live) vegetation phosphorus mass by size-class x pft in kg P per m2', &
            use_default='inactive', avgflag='A', vtype=site_size_pft_r8,       &
            hlms='CLM:ALM', upfreq=1, ivar=ivar,                               &
            initialize=initialize_variables, index = ih_totvegp_scpf)

       call this%set_history_var(vname='FATES_LEAFP_SZPF', units='kg m-2', &
            long='leaf phosphorus mass by size-class x pft', use_default='inactive', &
            avgflag='A', vtype=site_size_pft_r8, hlms='CLM:ALM',     &
            upfreq=1, ivar=ivar, initialize=initialize_variables, index = ih_leafp_scpf )

       call this%set_history_var(vname='FATES_FROOTP_SZPF', units='kg m-2',    &
            long='fine-root phosphorus mass by size-class x pft in kg P per m2', &
            use_default='inactive', avgflag='A', vtype=site_size_pft_r8,       &
            hlms='CLM:ALM', upfreq=1, ivar=ivar,                               &
            initialize=initialize_variables, index = ih_fnrtp_scpf)

       call this%set_history_var(vname='FATES_SAPWOODP_SZPF', units='kg m-2',  &
            long='sapwood phosphorus mass by size-class x pft in kg P per m2', &
            use_default='inactive', avgflag='A', vtype=site_size_pft_r8,       &
            hlms='CLM:ALM', upfreq=1, ivar=ivar,                               &
            initialize=initialize_variables, index = ih_sapwp_scpf)

       call this%set_history_var(vname='FATES_STOREP_SZPF', units='kg m-2',    &
            long='storage phosphorus mass by size-class x pft in kg P per m2', &
            use_default='inactive', avgflag='A', vtype=site_size_pft_r8,       &
            hlms='CLM:ALM', upfreq=1, ivar=ivar,                               &
            initialize=initialize_variables, index = ih_storep_scpf)

       call this%set_history_var(vname='FATES_STOREP_TF_CANOPY_SZPF',          &
            units='1',                                                         &
            long='storage phosphorus fraction (0-1) of target, in canopy, by size-class x pft', &
            use_default='inactive', avgflag='A', vtype=site_size_pft_r8,       &
            hlms='CLM:ALM', upfreq=1, ivar=ivar,                               &
            initialize=initialize_variables, index = ih_storeptfrac_canopy_scpf)

       call this%set_history_var(vname='FATES_STOREP_TF_USTORY_SZPF',      &
            units='1',                                                         &
            long='storage phosphorus fraction (0-1) of target, in understory, by size-class x pft', &
            use_default='inactive', avgflag='A', vtype=site_size_pft_r8,       &
            hlms='CLM:ALM', upfreq=1, ivar=ivar,                               &
            initialize=initialize_variables,                                   &
            index = ih_storeptfrac_understory_scpf)

       call this%set_history_var(vname='FATES_REPROP_SZPF', units='kg m-2',    &
            long='reproductive phosphorus mass (on plant) by size-class x pft in kg P per m2', &
            use_default='inactive', avgflag='A', vtype=site_size_pft_r8,       &
            hlms='CLM:ALM', upfreq=1, ivar=ivar,                               &
            initialize=initialize_variables, index = ih_reprop_scpf)

       call this%set_history_var(vname='FATES_PUPTAKE_SZPF',                   &
            units='kg m-2 s-1',                                                &
            long='phosphorus uptake rate by plants, by size-class x pft in kg P per m2 per second', &
            use_default='inactive', avgflag='A', vtype=site_size_pft_r8,       &
            hlms='CLM:ALM', upfreq=1, ivar=ivar,                               &
            initialize=initialize_variables, index = ih_puptake_scpf)

       call this%set_history_var(vname='FATES_PEFFLUX_SZPF',                   &
            units='kg m-2 s-1',                                                &
            long='phosphorus efflux, root to soil, by size-class x pft in kg P per m2 per second', &
            use_default='inactive', avgflag='A', vtype=site_size_pft_r8,       &
            hlms='CLM:ALM', upfreq=1, ivar=ivar,                               &
            initialize=initialize_variables, index = ih_pefflux_scpf)

       call this%set_history_var(vname='FATES_PNEED_SZPF', units='kg m-2 s-1', &
            long='plant P need (algorithm dependent), by size-class x pft in kg P per m2 per second', &
            use_default='inactive', avgflag='A', vtype=site_size_pft_r8,       &
            hlms='CLM:ALM', upfreq=1, ivar=ivar,                               &
            initialize=initialize_variables, index = ih_pneed_scpf)

    end if phosphorus_active_if2

    ! organ-partitioned NPP / allocation fluxes

    call this%set_history_var(vname='FATES_LEAF_ALLOC', units='kg m-2 s-1',    &
          long='allocation to leaves in kg carbon per m2 per second',          &
          use_default='active', avgflag='A', vtype=site_r8, hlms='CLM:ALM',    &
          upfreq=1, ivar=ivar, initialize=initialize_variables,                &
          index = ih_npp_leaf_si)

    call this%set_history_var(vname='FATES_SEED_ALLOC', units='kg m-2 s-1',    &
          long='allocation to seeds in kg carbon per m2 per second',           &
          use_default='active', avgflag='A', vtype=site_r8, hlms='CLM:ALM',    &
          upfreq=1, ivar=ivar, initialize=initialize_variables,                &
          index = ih_npp_seed_si)

    call this%set_history_var(vname='FATES_STEM_ALLOC', units='kg m-2 s-1',    &
          long='allocation to stem in kg carbon per m2 per second',            &
          use_default='active', avgflag='A', vtype=site_r8, hlms='CLM:ALM',    &
          upfreq=1, ivar=ivar, initialize=initialize_variables,                &
          index = ih_npp_stem_si)

    call this%set_history_var(vname='FATES_FROOT_ALLOC', units='kg m-2 s-1',   &
          long='allocation to fine roots in kg carbon per m2 per second',      &
          use_default='active', avgflag='A', vtype=site_r8, hlms='CLM:ALM',    &
          upfreq=1, ivar=ivar, initialize=initialize_variables,                &
          index = ih_npp_froot_si)

    call this%set_history_var(vname='FATES_CROOT_ALLOC', units='kg m-2 s-1',   &
          long='allocation to coarse roots in kg carbon per m2 per second',    &
          use_default='active', avgflag='A', vtype=site_r8, hlms='CLM:ALM',    &
          upfreq=1, ivar=ivar, initialize=initialize_variables,                &
          index = ih_npp_croot_si)

    call this%set_history_var(vname='FATES_STORE_ALLOC', units='kg m-2 s-1',   &
          long='allocation to storage tissues in kg carbon per m2 per second', &
          use_default='active', avgflag='A', vtype=site_r8, hlms='CLM:ALM',    &
          upfreq=1, ivar=ivar, initialize=initialize_variables,                &
          index = ih_npp_stor_si)


    ! PLANT HYDRAULICS

    hydro_active_if: if(hlm_use_planthydro.eq.itrue) then

       call this%set_history_var(vname='FATES_ERRH2O_SZPF', units='kg s-1',    &
             long='mean individual water balance error in kg per individual per second', &
             use_default='inactive', avgflag='A', vtype=site_size_pft_r8,      &
             hlms='CLM:ALM', upfreq=4, ivar=ivar,                              &
             initialize=initialize_variables, index = ih_errh2o_scpf)

       call this%set_history_var(vname='FATES_TRAN_SZPF', units='kg s-1',      &
             long='mean individual transpiration rate in kg per individual per second', &
             use_default='inactive', avgflag='A', vtype=site_size_pft_r8,      &
             hlms='CLM:ALM', upfreq=4, ivar=ivar,                              &
             initialize=initialize_variables, index = ih_tran_scpf)

       call this%set_history_var(vname='FATES_SAPFLOW_SZPF', units='kg m-2 s-1', &
             long='areal sap flow rate dimensioned by size x pft in kg per m2 per second', &
             use_default='inactive', avgflag='A', vtype=site_size_pft_r8,      &
             hlms='CLM:ALM', upfreq=4, ivar=ivar,                              &
             initialize=initialize_variables, index = ih_sapflow_scpf)

       call this%set_history_var(vname='FATES_SAPFLOW', units='kg m-2 s-1',    &
             long='areal sap flow rate in kg per m2 per second',               &
             use_default='active', avgflag='A', vtype=site_r8, hlms='CLM:ALM', &
             upfreq=4, ivar=ivar, initialize=initialize_variables,             &
             index = ih_sapflow_si)

       call this%set_history_var(vname='FATES_ITERH1_SZPF', units='count indiv-1 step-1', &
             long='water balance error iteration diagnostic 1', &
             use_default='inactive', &
             avgflag='A', vtype=site_size_pft_r8, hlms='CLM:ALM',     &
             upfreq=4, ivar=ivar, initialize=initialize_variables, index = ih_iterh1_scpf )

       call this%set_history_var(vname='FATES_ITERH2_SZPF', units='count indiv-1 step-1', &
             long='water balance error iteration diagnostic 2', &
             use_default='inactive', &
             avgflag='A', vtype=site_size_pft_r8, hlms='CLM:ALM',     &
             upfreq=4, ivar=ivar, initialize=initialize_variables, index = ih_iterh2_scpf )

       call this%set_history_var(vname='FATES_ABSROOT_H2O_SZPF',               &
             units='m3 m-3',                                                   &
             long='absorbing volumetric root water content by size class x pft', &
             use_default='inactive', avgflag='A', vtype=site_size_pft_r8,      &
             hlms='CLM:ALM', upfreq=4, ivar=ivar,                              &
             initialize=initialize_variables, index = ih_ath_scpf)

       call this%set_history_var(vname='FATES_TRANSROOT_H2O_SZPF',             &
             units='m3 m-3',                                                   &
             long='transporting volumetric root water content by size class x pft', &
             use_default='inactive', avgflag='A', vtype=site_size_pft_r8,      &
             hlms='CLM:ALM', upfreq=4, ivar=ivar,                              &
             initialize=initialize_variables, index =  ih_tth_scpf)

       call this%set_history_var(vname='FATES_STEM_H2O_SZPF', units='m3 m-3',   &
             long='stem volumetric water content by size class x pft',         &
             use_default='inactive', avgflag='A', vtype=site_size_pft_r8,      &
             hlms='CLM:ALM', upfreq=4, ivar=ivar,                              &
             initialize=initialize_variables, index = ih_sth_scpf)

       call this%set_history_var(vname='FATES_LEAF_H2O_SZPF', units='m3 m-3',   &
             long='leaf volumetric water content by size class x pft',         &
             use_default='inactive', avgflag='A', vtype=site_size_pft_r8,      &
             hlms='CLM:ALM', upfreq=4, ivar=ivar,                              &
             initialize=initialize_variables, index = ih_lth_scpf)

       call this%set_history_var(vname='FATES_ABSROOT_H2OPOT_SZPF', units='Pa',   &
             long='absorbing root water potential by size class x pft',        &
             use_default='inactive', avgflag='A', vtype=site_size_pft_r8,      &
             hlms='CLM:ALM', upfreq=4, ivar=ivar,                              &
             initialize=initialize_variables, index = ih_awp_scpf)

       call this%set_history_var(vname='FATES_TRANSROOT_H2OPOT_SZPF',          &
             units='Pa', long='transporting root water potential by size class x pft', &
             use_default='inactive', avgflag='A', vtype=site_size_pft_r8,      &
             hlms='CLM:ALM', upfreq=4, ivar=ivar,                              &
             initialize=initialize_variables, index = ih_twp_scpf)

       call this%set_history_var(vname='FATES_STEM_H2OPOT_SZPF', units='Pa',   &
             long='stem water potential by size class x pft',                  &
             use_default='inactive', avgflag='A', vtype=site_size_pft_r8,      &
             hlms='CLM:ALM', upfreq=4, ivar=ivar,                              &
             initialize=initialize_variables, index = ih_swp_scpf)

       call this%set_history_var(vname='FATES_LEAF_H2OPOT_SZPF', units='Pa',   &
             long='leaf water potential by size class x pft',                  &
             use_default='inactive', avgflag='A', vtype=site_size_pft_r8,      &
             hlms='CLM:ALM', upfreq=4, ivar=ivar,                              &
             initialize=initialize_variables, index = ih_lwp_scpf)

       call this%set_history_var(vname='FATES_ABSROOT_CONDFRAC_SZPF', units='1',   &
             long='absorbing root fraction (0-1) of condutivity by size class x pft', &
             use_default='active', avgflag='A', vtype=site_size_pft_r8,        &
             hlms='CLM:ALM', upfreq=4, ivar=ivar,                              &
             initialize=initialize_variables, index = ih_aflc_scpf)

       call this%set_history_var(vname='FATES_TRANSROOT_CONDFRAC_SZPF', units='1', &
             long='transporting root fraction (0-1) of condutivity by size class x pft', &
             use_default='active', avgflag='A', vtype=site_size_pft_r8,        &
             hlms='CLM:ALM', upfreq=4, ivar=ivar,                              &
             initialize=initialize_variables, index = ih_tflc_scpf)

       call this%set_history_var(vname='FATES_STEM_CONDFRAC_SZPF', units='1',   &
             long='stem water fraction (0-1) of condutivity by size class x pft', &
             use_default='active', avgflag='A', vtype=site_size_pft_r8,        &
             hlms='CLM:ALM', upfreq=4, ivar=ivar,                              &
             initialize=initialize_variables, index = ih_sflc_scpf)

       call this%set_history_var(vname='FATES_LEAF_CONDFRAC_SZPF', units='1',   &
             long='leaf water fraction (0-1) of condutivity by size class x pft', &
             use_default='active', avgflag='A', vtype=site_size_pft_r8,        &
             hlms='CLM:ALM', upfreq=4, ivar=ivar,                              &
             initialize=initialize_variables, index = ih_lflc_scpf)

       call this%set_history_var(vname='FATES_BTRAN_SZPF', units='1',          &
             long='mean individual level BTRAN by size class x pft',           &
             use_default='inactive', avgflag='A', vtype=site_size_pft_r8,      &
             hlms='CLM:ALM', upfreq=4, ivar=ivar,                              &
             initialize=initialize_variables, index = ih_btran_scpf)

       call this%set_history_var(vname='FATES_ROOTWGT_SOILVWC', units='m3 m-3', &
            long='soil volumetric water content, weighted by root area',       &
            use_default='active', avgflag='A', vtype=site_r8, hlms='CLM:ALM',  &
            upfreq=4, ivar=ivar, initialize=initialize_variables,              &
            index = ih_rootwgt_soilvwc_si)

       call this%set_history_var(vname='FATES_ROOTWGT_SOILVWCSAT',             &
            units='m3 m-3',                                                    &
            long='soil saturated volumetric water content, weighted by root area', &
            use_default='active', avgflag='A', vtype=site_r8, hlms='CLM:ALM',  &
            upfreq=4, ivar=ivar, initialize=initialize_variables,              &
            index = ih_rootwgt_soilvwcsat_si)

       call this%set_history_var(vname='FATES_ROOTWGT_SOILMATPOT', units='Pa', &
            long='soil matric potential, weighted by root area',               &
            use_default='active', avgflag='A', vtype=site_r8, hlms='CLM:ALM',  &
            upfreq=4, ivar=ivar, initialize=initialize_variables,              &
            index = ih_rootwgt_soilmatpot_si)

       call this%set_history_var(vname='FATES_SOILMATPOT_SL', units='Pa',      &
            long='soil water matric potenial by soil layer',                   &
            use_default='inactive', avgflag='A', vtype=site_soil_r8,           &
            hlms='CLM:ALM', upfreq=4, ivar=ivar,                               &
            initialize=initialize_variables, index = ih_soilmatpot_sl)

       call this%set_history_var(vname='FATES_SOILVWC_SL', units='m3 m-3',     &
            long='soil volumetric water content by soil layer',                &
            use_default='inactive', avgflag='A', vtype=site_soil_r8,           &
            hlms='CLM:ALM', upfreq=4, ivar=ivar,                               &
            initialize=initialize_variables, index = ih_soilvwc_sl)

       call this%set_history_var(vname='FATES_SOILVWCSAT_SL', units='m3 m-3',  &
            long='soil saturated volumetric water content by soil layer',      &
            use_default='inactive', avgflag='A', vtype=site_soil_r8,           &
            hlms='CLM:ALM', upfreq=4, ivar=ivar,                               &
            initialize=initialize_variables, index = ih_soilvwcsat_sl)

       call this%set_history_var(vname='FATES_ROOTUPTAKE', units='kg m-2 s-1', &
            long='root water uptake rate', use_default='active', avgflag='A',  &
            vtype=site_r8, hlms='CLM:ALM', upfreq=4, ivar=ivar,                &
            initialize=initialize_variables, index = ih_rootuptake_si)

       call this%set_history_var(vname='FATES_ROOTUPTAKE_SL',                  &
             units='kg m-2 s-1',                                               &
            long='root water uptake rate by soil layer',                       &
            use_default='inactive', avgflag='A', vtype=site_soil_r8,           &
            hlms='CLM:ALM', upfreq=4, ivar=ivar,                               &
            initialize=initialize_variables, index = ih_rootuptake_sl)

       call this%set_history_var(vname='FATES_ROOTUPTAKE0_SZPF',               &
            units='kg m-2 m-1 s-1',                                            &
            long='root water uptake from 0 to to 10 cm depth, by plant size x pft ', &
            use_default='inactive', avgflag='A', vtype=site_size_pft_r8,       &
            hlms='CLM:ALM', upfreq=4, ivar=ivar,                               &
            initialize=initialize_variables, index = ih_rootuptake0_scpf)

       call this%set_history_var(vname='FATES_ROOTUPTAKE10_SZPF',              &
            units='kg m-2 m-1 s-1',                                            &
            long='root water uptake from 10 to to 50 cm depth, by plant size x pft ', &
            use_default='inactive', avgflag='A', vtype=site_size_pft_r8,       &
            hlms='CLM:ALM', upfreq=4, ivar=ivar,                               &
            initialize=initialize_variables, index = ih_rootuptake10_scpf)

       call this%set_history_var(vname='FATES_ROOTUPTAKE50_SZPF',              &
            units='kg m-2 m-1 s-1',                                            &
            long='root water uptake from 50 to to 100 cm depth, by plant size x pft ', &
            use_default='inactive', avgflag='A', vtype=site_size_pft_r8,       &
            hlms='CLM:ALM', upfreq=4, ivar=ivar,                               &
            initialize=initialize_variables, index = ih_rootuptake50_scpf)

       call this%set_history_var(vname='FATES_ROOTUPTAKE100_SZPF',             &
            units='kg m-2 m-1 s-1',                                            &
            long='root water uptake below 100 cm depth, by plant size x pft ', &
            use_default='inactive', avgflag='A', vtype=site_size_pft_r8,       &
            hlms='CLM:ALM', upfreq=4, ivar=ivar,                               &
            initialize=initialize_variables, index = ih_rootuptake100_scpf)

       call this%set_history_var(vname='FATES_VEGH2O', units = 'kg m-2',       &
             long='water stored inside vegetation tissues (leaf, stem, roots)', &
             use_default='inactive', avgflag='A', vtype=site_r8,               &
             hlms='CLM:ALM', upfreq=4, ivar=ivar,                              &
             initialize=initialize_variables, index = ih_h2oveg_si)

       call this%set_history_var(vname='FATES_VEGH2O_DEAD', units = 'kg m-2',  &
             long='cumulative water stored in dead biomass due to mortality',  &
             use_default='inactive', avgflag='A', vtype=site_r8,               &
             hlms='CLM:ALM', upfreq=1, ivar=ivar,                              &
             initialize=initialize_variables, index = ih_h2oveg_dead_si)

       call this%set_history_var(vname='FATES_VEGH2O_RECRUIT',                 &
             units = 'kg m-2', long='amount of water in new recruits',         &
             use_default='inactive', avgflag='A', vtype=site_r8,               &
             hlms='CLM:ALM', upfreq=1, ivar=ivar,                              &
             initialize=initialize_variables, index = ih_h2oveg_recruit_si)

       call this%set_history_var(vname='FATES_VEGH2O_GROWTURN_ERR',            &
             units = 'kg m-2',                                                 &
             long='cumulative net borrowed (+) or lost (-) from water storage due to combined growth & turnover', &
             use_default='inactive', avgflag='A', vtype=site_r8,               &
             hlms='CLM:ALM', upfreq=1, ivar=ivar,                              &
             initialize=initialize_variables, index = ih_h2oveg_growturn_err_si)

       call this%set_history_var(vname='FATES_VEGH2O_HYDRO_ERR',               &
             units = 'kg m-2',                                                 &
             long='cumulative net borrowed (+) from plant_stored_h2o due to plant hydrodynamics', &
             use_default='inactive', avgflag='A', vtype=site_r8,               &
             hlms='CLM:ALM', upfreq=4, ivar=ivar,                              &
             initialize=initialize_variables, index = ih_h2oveg_hydro_err_si)
    end if hydro_active_if

    ! Must be last thing before return
    this%num_history_vars_ = ivar

  end subroutine define_history_vars


   ! ====================================================================================
   ! DEPRECATED, TRANSITIONAL OR FUTURE CODE SECTION
   ! ====================================================================================

   !subroutine set_fates_hio_str(tag,iotype_name, iostr_val)

!       ! Arguments
!       character(len=*), intent(in)           :: tag
!       character(len=*), optional, intent(in) :: iotype_name
!       integer, optional, intent(in)         :: iostr_val

!       ! local variables
!       logical              :: all_set
!       integer,  parameter  :: unset_int = -999
!       real(r8), parameter  :: unset_double = -999.9
!       integer              :: ityp, idim

!       select case (trim(tag))
!       case('flush_to_unset')
!          write(*, *) ''
!          write(*, *) 'Flushing FATES IO types prior to transfer from host'
!          do ityp=1,ubound(iovar_str, 1)
!             iovar_str(ityp)%dimsize = unset_int
!             iovar_str(ityp)%active  = .false.
!          end do

!       case('check_allset')
!          do ityp=1,ubound(iovar_str, 1)
!             write(*, *) 'Checking to see if ',iovar_str(ityp)%name, ' IO communicators were sent to FATES'
!             if(iovar_str(ityp)%active)then
!                if(iovar_str(ityp)%offset .eq. unset_int) then
!                   write(*, *) 'FATES offset information of IO type:', iovar_str(ityp)%name
!                   write(*, *) 'was never set'
!                   ! end_run('MESSAGE')
!                end if
!                do idim=1, iovar_str(ityp)%ndims
!                   if(iovar_str(ityp)%dimsize(idim) .eq. unset_int) then
!                      write(*, *) 'FATES dimension information of IO type:', iovar_str(ityp)%name
!                      write(*, *) 'was never set'
!                      ! end_run('MESSAGE')
!                   end if
!                end do
!             end if
!          end do
!          write(*, *) 'Checked. All history IO specifications properly sent to FATES.'
!       case default

!          ! Must have two arguments if this is not a check or flush
!          if(present(iostr_val) .and. present(iotype_name))then
!
!             ! Tag in this case is dimsize or offset
!             select case (trim(tag))
!
!             case('offset')
!                ityp=iotype_index(trim(iotype_name))
!                iovar_str(ityp)%offset = iostr_val
!                write(*, *) 'Transfering offset for IOTYPE',iotype_name, ' to FATES'

!             case('dimsize1')
!                ityp=iotype_index(trim(iotype_name))
!                iovar_str(ityp)%dimsize(1) = iostr_val
!                write(*, *) 'Transfering 1st dimension size for IOTYPE',iotype_name, ' to FATES'

!             case('dimsize2')
!                ityp=iotype_index(trim(iotype_name))
!                if(ubound(iovar_str(ityp)%dimsize, 1)==1)then
!                   write(fates_log(), *) 'Transfering second dimensional bound to unallocated space'
!                   write(fates_log(), *) 'type:', iotype_name
!                   ! end_run
!                end if
!                iovar_str(ityp)%dimsize(2) = iostr_val
!                write(*, *) 'Transfering 2nd dimension size for IOTYPE',iotype_name, ' to FATES'

!             case('dimsize3')
!                ityp=iotype_index(trim(iotype_name))
!                if(ubound(iovar_str(ityp)%dimsize, 1)<3)then
!                   write(fates_log(), *) 'Transfering third dimensional bound to unallocated space'
!                   write(fates_log(), *) 'type:', iotype_name
!                   ! end_run
!                end if
!                iovar_str(ityp)%dimsize(3) = iostr_val
!                write(*, *) 'Transfering 3rd dimension size for IOTYPE',iotype_name, ' to FATES'

!             case default
!                write(*, *) 'IO parameter not recognized:', trim(tag)
!                ! end_run
!             end select
!          else
!             write(*, *) 'no value was provided for the tag'
!          end if
!
!       end select
!       return
!     end subroutine set_fates_hio_str



end module FatesHistoryInterfaceMod<|MERGE_RESOLUTION|>--- conflicted
+++ resolved
@@ -2101,9 +2101,6 @@
       ! Fire danger index (FDI) (0-1)
       hio_fire_fdi_si(io_si) = sites(s)%FDI
 
-<<<<<<< HEAD
-         hio_harvest_carbonflux_si(io_si) = sites(s)%mass_balance(element_pos(carbon12_element))%wood_product * AREA_INV
-=======
       ! If hydraulics are turned on, track the error terms associated with
       ! dynamics [kg/m2]
       if(hlm_use_planthydro.eq.itrue)then
@@ -2111,7 +2108,6 @@
          this%hvars(ih_h2oveg_recruit_si)%r81d(io_si)      = sites(s)%si_hydr%h2oveg_recruit
          this%hvars(ih_h2oveg_growturn_err_si)%r81d(io_si) = sites(s)%si_hydr%h2oveg_growturn_err
       end if
->>>>>>> b328f92a
 
       ! error in primary lands from patch fusion [m2 m-2 day-1] -> [m2 m-2 yr-1]
       hio_primaryland_fusion_error_si(io_si) = sites(s)%primary_land_patchfusion_error * days_per_year
@@ -2138,10 +2134,8 @@
 
       hio_potential_disturbance_rate_si(io_si) = sum(sites(s)%potential_disturbance_rates(1:N_DIST_TYPES)) * days_per_year
 
-      ! harvest carbon flux in [kgC/m2/d] -> [kgC/m2/yr]
-      hio_harvest_carbonflux_si(io_si) = sites(s)%harvest_carbon_flux *      &
-         days_per_year
-
+      hio_harvest_carbonflux_si(io_si) = sites(s)%mass_balance(element_pos(carbon12_element))%wood_product * AREA_INV
+      
       ! Loop through patches to sum up diagonistics
       ipa = 0
       cpatch => sites(s)%oldest_patch
