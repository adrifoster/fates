module FatesHistoryInterfaceMod

  use FatesConstantsMod        , only : r8 => fates_r8
  use FatesConstantsMod        , only : fates_avg_flag_length, fates_short_string_length, fates_long_string_length
  use FatesConstantsMod        , only : itrue,ifalse
  use FatesGlobals             , only : fates_log
  use FatesGlobals             , only : endrun => fates_endrun

  use FatesIODimensionsMod     , only : fates_io_dimension_type
  use FatesIOVariableKindMod   , only : fates_io_variable_kind_type
  use FatesHistoryVariableType , only : fates_history_variable_type
  use FatesInterfaceMod        , only : hlm_hio_ignore_val
  use FatesInterfaceMod        , only : hlm_use_planthydro
  use FatesInterfaceMod        , only : hlm_use_ed_st3
  use FatesInterfaceMod        , only : numpft
  use EDParamsMod              , only : ED_val_comp_excln
  use FatesInterfaceMod        , only : nlevsclass, nlevage

  ! FIXME(bja, 2016-10) need to remove CLM dependancy 
  use EDPftvarcon              , only : EDPftvarcon_inst

  ! CIME Globals
  use shr_log_mod              , only : errMsg => shr_log_errMsg
  use shr_infnan_mod           , only : isnan => shr_infnan_isnan
  use FatesConstantsMod        , only : g_per_kg
  use FatesConstantsMod        , only : ha_per_m2
  use FatesConstantsMod        , only : days_per_sec
  use FatesConstantsMod        , only : sec_per_day
  use FatesConstantsMod        , only : days_per_year
  use FatesConstantsMod        , only : years_per_day

  implicit none

  ! These variables hold the index of the history output structure so we don't
  ! have to constantly do name lookup when we want to populate the dataset
  ! These indices are set during "define_history_vars()" call to "set_history_var()"
  ! during the initialize phase.  Definitions are not provide, for an explanation of
  ! the variable go to its registry.  (IH_ signifies "index history")
  
  ! Indices to 1D Patch variables

  integer, private :: ih_trimming_pa
  integer, private :: ih_area_plant_pa
  integer, private :: ih_area_treespread_pa
  integer, private :: ih_nesterov_fire_danger_pa
  integer, private :: ih_spitfire_ROS_pa
  integer, private :: ih_effect_wspeed_pa
  integer, private :: ih_TFC_ROS_pa
  integer, private :: ih_fire_intensity_pa
  integer, private :: ih_fire_area_pa
  integer, private :: ih_scorch_height_pa
  integer, private :: ih_fire_fuel_bulkd_pa
  integer, private :: ih_fire_fuel_eff_moist_pa
  integer, private :: ih_fire_fuel_sav_pa
  integer, private :: ih_fire_fuel_mef_pa
  integer, private :: ih_sum_fuel_pa
  integer, private :: ih_litter_in_si
  integer, private :: ih_litter_out_pa

  integer, private :: ih_efpot_pa        ! NA
  integer, private :: ih_rb_pa           ! NA

  integer, private :: ih_daily_temp
  integer, private :: ih_daily_rh
  integer, private :: ih_daily_prec
  integer, private :: ih_seed_bank_si
  integer, private :: ih_seeds_in_pa
  integer, private :: ih_seed_decay_pa
  integer, private :: ih_seed_germination_pa
  integer, private :: ih_bstore_pa
  integer, private :: ih_bdead_pa
  integer, private :: ih_balive_pa
  integer, private :: ih_bleaf_pa
  integer, private :: ih_bsapwood_pa
  integer, private :: ih_bfineroot_pa
  integer, private :: ih_btotal_pa
  integer, private :: ih_npp_pa
  integer, private :: ih_gpp_pa
  integer, private :: ih_aresp_pa
  integer, private :: ih_maint_resp_pa
  integer, private :: ih_growth_resp_pa
  integer, private :: ih_ar_canopy_pa
  integer, private :: ih_gpp_canopy_pa
  integer, private :: ih_ar_understory_pa
  integer, private :: ih_gpp_understory_pa
  integer, private :: ih_canopy_biomass_pa
  integer, private :: ih_understory_biomass_pa
  
  ! Indices to site by size-class by pft variables
  integer, private :: ih_nplant_si_scag
  integer, private :: ih_nplant_canopy_si_scag
  integer, private :: ih_nplant_understory_si_scag
  integer, private :: ih_ddbh_canopy_si_scag
  integer, private :: ih_ddbh_understory_si_scag
  integer, private :: ih_mortality_canopy_si_scag
  integer, private :: ih_mortality_understory_si_scag

  ! Indices to (site) variables
  integer, private :: ih_nep_si
  integer, private :: ih_nep_timeintegrated_si
  integer, private :: ih_npp_timeintegrated_si
  integer, private :: ih_hr_timeintegrated_si
  integer, private :: ih_nbp_si
  integer, private :: ih_npp_si
  integer, private :: ih_fire_c_to_atm_si
  integer, private :: ih_ed_to_bgc_this_edts_si
  integer, private :: ih_ed_to_bgc_last_edts_si
  integer, private :: ih_totecosysc_si
  integer, private :: ih_totecosysc_old_si
  integer, private :: ih_totedc_si
  integer, private :: ih_totedc_old_si
  integer, private :: ih_totbgcc_si
  integer, private :: ih_totbgcc_old_si
  integer, private :: ih_biomass_stock_si
  integer, private :: ih_litter_stock_si
  integer, private :: ih_cwd_stock_si
  integer, private :: ih_cbal_err_fates_si
  integer, private :: ih_cbal_err_bgc_si
  integer, private :: ih_cbal_err_tot_si
  integer, private :: ih_npatches_si
  integer, private :: ih_ncohorts_si
  integer, private :: ih_demotion_carbonflux_si
  integer, private :: ih_promotion_carbonflux_si
  integer, private :: ih_canopy_mortality_carbonflux_si
  integer, private :: ih_understory_mortality_carbonflux_si
  integer, private :: ih_canopy_spread_si
  
  ! Indices to (site x scpf) variables
  integer, private :: ih_nplant_si_scpf
  integer, private :: ih_gpp_si_scpf
  integer, private :: ih_npp_totl_si_scpf
  integer, private :: ih_npp_leaf_si_scpf
  integer, private :: ih_npp_seed_si_scpf
  integer, private :: ih_npp_fnrt_si_scpf
  integer, private :: ih_npp_bgsw_si_scpf
  integer, private :: ih_npp_bgdw_si_scpf
  integer, private :: ih_npp_agsw_si_scpf
  integer, private :: ih_npp_agdw_si_scpf
  integer, private :: ih_npp_stor_si_scpf

  integer, private :: ih_bstor_canopy_si_scpf
  integer, private :: ih_bstor_understory_si_scpf
  integer, private :: ih_bleaf_canopy_si_scpf
  integer, private :: ih_bleaf_understory_si_scpf
  integer, private :: ih_mortality_canopy_si_scpf
  integer, private :: ih_mortality_understory_si_scpf
  integer, private :: ih_nplant_canopy_si_scpf
  integer, private :: ih_nplant_understory_si_scpf
  integer, private :: ih_ddbh_canopy_si_scpf
  integer, private :: ih_ddbh_understory_si_scpf
  integer, private :: ih_gpp_canopy_si_scpf
  integer, private :: ih_gpp_understory_si_scpf
  integer, private :: ih_ar_canopy_si_scpf
  integer, private :: ih_ar_understory_si_scpf

  integer, private :: ih_ddbh_si_scpf
  integer, private :: ih_ba_si_scpf
  integer, private :: ih_m1_si_scpf
  integer, private :: ih_m2_si_scpf
  integer, private :: ih_m3_si_scpf
  integer, private :: ih_m4_si_scpf
  integer, private :: ih_m5_si_scpf
  integer, private :: ih_m6_si_scpf
  integer, private :: ih_m7_si_scpf  
  integer, private :: ih_m8_si_scpf

  integer, private :: ih_ar_si_scpf
  integer, private :: ih_ar_grow_si_scpf
  integer, private :: ih_ar_maint_si_scpf
  integer, private :: ih_ar_darkm_si_scpf
  integer, private :: ih_ar_agsapm_si_scpf
  integer, private :: ih_ar_crootm_si_scpf
  integer, private :: ih_ar_frootm_si_scpf

  ! indices to (site x scls) variables
  integer, private :: ih_ba_si_scls
  integer, private :: ih_nplant_si_scls
  integer, private :: ih_nplant_canopy_si_scls
  integer, private :: ih_nplant_understory_si_scls
  integer, private :: ih_mortality_canopy_si_scls
  integer, private :: ih_mortality_understory_si_scls
  integer, private :: ih_demotion_rate_si_scls
  integer, private :: ih_promotion_rate_si_scls
  integer, private :: ih_trimming_canopy_si_scls
  integer, private :: ih_trimming_understory_si_scls
  integer, private :: ih_crown_area_canopy_si_scls
  integer, private :: ih_crown_area_understory_si_scls
  integer, private :: ih_ddbh_canopy_si_scls
  integer, private :: ih_ddbh_understory_si_scls
  integer, private :: ih_agb_si_scls
  integer, private :: ih_biomass_si_scls

  ! mortality vars
  integer, private :: ih_m1_si_scls
  integer, private :: ih_m2_si_scls
  integer, private :: ih_m3_si_scls
  integer, private :: ih_m4_si_scls
  integer, private :: ih_m5_si_scls
  integer, private :: ih_m6_si_scls
  integer, private :: ih_m7_si_scls  
<<<<<<< HEAD
=======
  integer, private :: ih_m8_si_scls
>>>>>>> 1a098adb

  ! lots of non-default diagnostics for understanding canopy versus understory carbon balances
  integer, private :: ih_rdark_canopy_si_scls
  integer, private :: ih_livestem_mr_canopy_si_scls
  integer, private :: ih_livecroot_mr_canopy_si_scls
  integer, private :: ih_froot_mr_canopy_si_scls
  integer, private :: ih_resp_g_canopy_si_scls
  integer, private :: ih_resp_m_canopy_si_scls
  integer, private :: ih_leaf_md_canopy_si_scls
  integer, private :: ih_root_md_canopy_si_scls
  integer, private :: ih_carbon_balance_canopy_si_scls
  integer, private :: ih_seed_prod_canopy_si_scls
  integer, private :: ih_dbalivedt_canopy_si_scls
  integer, private :: ih_dbdeaddt_canopy_si_scls
  integer, private :: ih_dbstoredt_canopy_si_scls
  integer, private :: ih_storage_flux_canopy_si_scls
  integer, private :: ih_npp_leaf_canopy_si_scls
  integer, private :: ih_npp_froot_canopy_si_scls
  integer, private :: ih_npp_bsw_canopy_si_scls
  integer, private :: ih_npp_bdead_canopy_si_scls
  integer, private :: ih_npp_bseed_canopy_si_scls
  integer, private :: ih_npp_store_canopy_si_scls

  integer, private :: ih_rdark_understory_si_scls
  integer, private :: ih_livestem_mr_understory_si_scls
  integer, private :: ih_livecroot_mr_understory_si_scls
  integer, private :: ih_froot_mr_understory_si_scls
  integer, private :: ih_resp_g_understory_si_scls
  integer, private :: ih_resp_m_understory_si_scls
  integer, private :: ih_leaf_md_understory_si_scls
  integer, private :: ih_root_md_understory_si_scls
  integer, private :: ih_carbon_balance_understory_si_scls
  integer, private :: ih_seed_prod_understory_si_scls
  integer, private :: ih_dbalivedt_understory_si_scls
  integer, private :: ih_dbdeaddt_understory_si_scls
  integer, private :: ih_dbstoredt_understory_si_scls
  integer, private :: ih_storage_flux_understory_si_scls
  integer, private :: ih_npp_leaf_understory_si_scls
  integer, private :: ih_npp_froot_understory_si_scls
  integer, private :: ih_npp_bsw_understory_si_scls
  integer, private :: ih_npp_bdead_understory_si_scls
  integer, private :: ih_npp_bseed_understory_si_scls
  integer, private :: ih_npp_store_understory_si_scls

  integer, private :: ih_yesterdaycanopylevel_canopy_si_scls
  integer, private :: ih_yesterdaycanopylevel_understory_si_scls

  ! indices to (site x pft) variables
  integer, private :: ih_biomass_si_pft
  integer, private :: ih_leafbiomass_si_pft
  integer, private :: ih_storebiomass_si_pft
  integer, private :: ih_nindivs_si_pft
  integer, private :: ih_recruitment_si_pft
  integer, private :: ih_mortality_si_pft


  ! indices to (site x patch-age) variables
  integer, private :: ih_area_si_age
  integer, private :: ih_lai_si_age
  integer, private :: ih_canopy_area_si_age
  integer, private :: ih_gpp_si_age
  integer, private :: ih_npp_si_age
  integer, private :: ih_ncl_si_age
  integer, private :: ih_npatches_si_age
  integer, private :: ih_zstar_si_age
  integer, private :: ih_biomass_si_age

  ! Indices to hydraulics variables
  
  integer, private :: ih_errh2o_scpf
  integer, private :: ih_tran_scpf
  integer, private :: ih_rootuptake_scpf
  integer, private :: ih_rootuptake01_scpf
  integer, private :: ih_rootuptake02_scpf
  integer, private :: ih_rootuptake03_scpf
  integer, private :: ih_rootuptake04_scpf
  integer, private :: ih_rootuptake05_scpf
  integer, private :: ih_rootuptake06_scpf
  integer, private :: ih_rootuptake07_scpf
  integer, private :: ih_rootuptake08_scpf
  integer, private :: ih_rootuptake09_scpf
  integer, private :: ih_rootuptake10_scpf
  integer, private :: ih_sapflow_scpf
  integer, private :: ih_iterh1_scpf          
  integer, private :: ih_iterh2_scpf           
  integer, private :: ih_supsub_scpf              
  integer, private :: ih_ath_scpf               
  integer, private :: ih_tth_scpf               
  integer, private :: ih_sth_scpf                     
  integer, private :: ih_lth_scpf                     
  integer, private :: ih_awp_scpf                     
  integer, private :: ih_twp_scpf  
  integer, private :: ih_swp_scpf                     
  integer, private :: ih_lwp_scpf                    
  integer, private :: ih_btran_scpf

  ! indices to (site x fuel class) variables
  integer, private :: ih_litter_moisture_si_fuel

  ! indices to (site x cwd size class) variables
  integer, private :: ih_cwd_ag_si_cwdsc
  integer, private :: ih_cwd_bg_si_cwdsc
  integer, private :: ih_cwd_ag_in_si_cwdsc
  integer, private :: ih_cwd_bg_in_si_cwdsc
  integer, private :: ih_cwd_ag_out_si_cwdsc
  integer, private :: ih_cwd_bg_out_si_cwdsc

  ! indices to (site x [canopy layer x leaf layer]) variables
  integer, private :: ih_parsun_z_si_cnlf
  integer, private :: ih_parsha_z_si_cnlf
  integer, private :: ih_laisun_z_si_cnlf
  integer, private :: ih_laisha_z_si_cnlf
  integer, private :: ih_fabd_sun_si_cnlf
  integer, private :: ih_fabd_sha_si_cnlf
  integer, private :: ih_fabi_sun_si_cnlf
  integer, private :: ih_fabi_sha_si_cnlf
  integer, private :: ih_ts_net_uptake_si_cnlf
  integer, private :: ih_year_net_uptake_si_cnlf
  integer, private :: ih_crownarea_si_cnlf


  ! indices to (site x [canopy layer x leaf layer x pft]) variables
  integer, private :: ih_parsun_z_si_cnlfpft
  integer, private :: ih_parsha_z_si_cnlfpft
  integer, private :: ih_laisun_z_si_cnlfpft
  integer, private :: ih_laisha_z_si_cnlfpft
  integer, private :: ih_fabd_sun_si_cnlfpft
  integer, private :: ih_fabd_sha_si_cnlfpft
  integer, private :: ih_fabi_sun_si_cnlfpft
  integer, private :: ih_fabi_sha_si_cnlfpft

  ! indices to (site x canopy layer) variables
  integer, private :: ih_parsun_top_si_can
  integer, private :: ih_parsha_top_si_can
  integer, private :: ih_laisun_top_si_can
  integer, private :: ih_laisha_top_si_can
  integer, private :: ih_fabd_sun_top_si_can
  integer, private :: ih_fabd_sha_top_si_can
  integer, private :: ih_fabi_sun_top_si_can
  integer, private :: ih_fabi_sha_top_si_can
  integer, private :: ih_crownarea_si_can

  ! The number of variable dim/kind types we have defined (static)
  integer, parameter :: fates_history_num_dimensions = 13
  integer, parameter :: fates_history_num_dim_kinds = 15
  

  
  ! This structure is allocated by thread, and must be calculated after the FATES
  ! sites are allocated, and their mapping to the HLM is identified.  This structure
  ! is not combined with iovar_bounds, because that one is multi-instanced.  This
  ! structure is used more during the update phase, wherease _bounds is used
  ! more for things like flushing
  type iovar_map_type
     integer, allocatable :: site_index(:)   ! maps site indexes to the HIO site position
     integer, allocatable :: patch1_index(:) ! maps site index to the HIO patch 1st position
  end type iovar_map_type


  type, public :: fates_history_interface_type
     
     ! Instance of the list of history output varialbes
     type(fates_history_variable_type), allocatable :: hvars(:)
     integer, private :: num_history_vars_
     
     ! Instanteat one registry of the different dimension/kinds (dk)
     ! All output variables will have a pointer to one of these dk's
     type(fates_io_variable_kind_type) :: dim_kinds(fates_history_num_dim_kinds)
     
     ! This is a structure that explains where FATES patch boundaries
     ! on each thread point to in the host IO array, this structure is
     ! allocated by number of threads. This could be dynamically
     ! allocated, but is unlikely to change...?
     type(fates_io_dimension_type) :: dim_bounds(fates_history_num_dimensions)
     
     type(iovar_map_type), pointer :: iovar_map(:)

     integer, private :: patch_index_, column_index_, levgrnd_index_, levscpf_index_
     integer, private :: levscls_index_, levpft_index_, levage_index_
     integer, private :: levfuel_index_, levcwdsc_index_, levscag_index_
     integer, private :: levcan_index_, levcnlf_index_, levcnlfpft_index_
   contains
     
     procedure, public :: Init
     procedure, public :: SetThreadBoundsEach
     procedure, public :: initialize_history_vars
     procedure, public :: assemble_history_output_types
     
     procedure, public :: update_history_dyn
     procedure, public :: update_history_prod
     procedure, public :: update_history_cbal
     procedure, public :: update_history_hydraulics

     ! 'get' methods used by external callers to access private read only data
     procedure, public :: num_history_vars
     procedure, public :: patch_index
     procedure, public :: column_index
     procedure, public :: levgrnd_index
     procedure, public :: levscpf_index
     procedure, public :: levscls_index
     procedure, public :: levpft_index
     procedure, public :: levage_index
     procedure, public :: levfuel_index
     procedure, public :: levcwdsc_index
     procedure, public :: levcan_index
     procedure, public :: levcnlf_index
     procedure, public :: levcnlfpft_index
     procedure, public :: levscag_index

     ! private work functions
     procedure, private :: define_history_vars
     procedure, private :: set_history_var
     procedure, private :: init_dim_kinds_maps
     procedure, private :: set_dim_indices
     procedure, private :: flush_hvars

     procedure, private :: set_patch_index
     procedure, private :: set_column_index
     procedure, private :: set_levgrnd_index
     procedure, private :: set_levscpf_index
     procedure, private :: set_levscls_index
     procedure, private :: set_levpft_index
     procedure, private :: set_levage_index
     procedure, private :: set_levfuel_index
     procedure, private :: set_levcwdsc_index
     procedure, private :: set_levcan_index
     procedure, private :: set_levcnlf_index
     procedure, private :: set_levcnlfpft_index
     procedure, private :: set_levscag_index

  end type fates_history_interface_type
   
  character(len=*), parameter, private :: sourcefile = &
         __FILE__

contains

  ! ======================================================================
  
  subroutine Init(this, num_threads, fates_bounds)

    use FatesIODimensionsMod, only : patch, column, levgrnd, levscpf
    use FatesIODimensionsMod, only : levscls, levpft, levage
    use FatesIODimensionsMod, only : levfuel, levcwdsc, levscag
    use FatesIODimensionsMod, only : levcan, levcnlf, levcnlfpft
    use FatesIODimensionsMod, only : fates_bounds_type

    implicit none

    class(fates_history_interface_type), intent(inout) :: this
    integer, intent(in) :: num_threads
    type(fates_bounds_type), intent(in) :: fates_bounds

    integer :: dim_count = 0

    dim_count = dim_count + 1
    call this%set_patch_index(dim_count)
    call this%dim_bounds(dim_count)%Init(patch, num_threads, &
         fates_bounds%patch_begin, fates_bounds%patch_end)

    dim_count = dim_count + 1
    call this%set_column_index(dim_count)
    call this%dim_bounds(dim_count)%Init(column, num_threads, &
         fates_bounds%column_begin, fates_bounds%column_end)

    dim_count = dim_count + 1
    call this%set_levgrnd_index(dim_count)
    call this%dim_bounds(dim_count)%Init(levgrnd, num_threads, &
         fates_bounds%ground_begin, fates_bounds%ground_end)

    dim_count = dim_count + 1
    call this%set_levscpf_index(dim_count)
    call this%dim_bounds(dim_count)%Init(levscpf, num_threads, &
         fates_bounds%sizepft_class_begin, fates_bounds%sizepft_class_end)

    dim_count = dim_count + 1
    call this%set_levscls_index(dim_count)
    call this%dim_bounds(dim_count)%Init(levscls, num_threads, &
         fates_bounds%size_class_begin, fates_bounds%size_class_end)

    dim_count = dim_count + 1
    call this%set_levpft_index(dim_count)
    call this%dim_bounds(dim_count)%Init(levpft, num_threads, &
         fates_bounds%pft_class_begin, fates_bounds%pft_class_end)

    dim_count = dim_count + 1
    call this%set_levage_index(dim_count)
    call this%dim_bounds(dim_count)%Init(levage, num_threads, &
         fates_bounds%age_class_begin, fates_bounds%age_class_end)

    dim_count = dim_count + 1
    call this%set_levfuel_index(dim_count)
    call this%dim_bounds(dim_count)%Init(levfuel, num_threads, &
         fates_bounds%fuel_begin, fates_bounds%fuel_end)

    dim_count = dim_count + 1
    call this%set_levcwdsc_index(dim_count)
    call this%dim_bounds(dim_count)%Init(levcwdsc, num_threads, &
         fates_bounds%cwdsc_begin, fates_bounds%cwdsc_end)

    dim_count = dim_count + 1
    call this%set_levcan_index(dim_count)
    call this%dim_bounds(dim_count)%Init(levcan, num_threads, &
         fates_bounds%can_begin, fates_bounds%can_end)

    dim_count = dim_count + 1
    call this%set_levcnlf_index(dim_count)
    call this%dim_bounds(dim_count)%Init(levcnlf, num_threads, &
         fates_bounds%cnlf_begin, fates_bounds%cnlf_end)

    dim_count = dim_count + 1
    call this%set_levcnlfpft_index(dim_count)
    call this%dim_bounds(dim_count)%Init(levcnlfpft, num_threads, &
         fates_bounds%cnlfpft_begin, fates_bounds%cnlfpft_end)

    dim_count = dim_count + 1
    call this%set_levscag_index(dim_count)
    call this%dim_bounds(dim_count)%Init(levscag, num_threads, &
         fates_bounds%sizeage_class_begin, fates_bounds%sizeage_class_end)
    

    ! FIXME(bja, 2016-10) assert(dim_count == FatesHistorydimensionmod::num_dimension_types)

    ! Allocate the mapping between FATES indices and the IO indices
    allocate(this%iovar_map(num_threads))
    
  end subroutine Init

  ! ======================================================================
  subroutine SetThreadBoundsEach(this, thread_index, thread_bounds)

    use FatesIODimensionsMod, only : fates_bounds_type

    implicit none

    class(fates_history_interface_type), intent(inout) :: this

    integer, intent(in) :: thread_index
    type(fates_bounds_type), intent(in) :: thread_bounds

    integer :: index
    
    index = this%patch_index()
    call this%dim_bounds(index)%SetThreadBounds(thread_index, &
         thread_bounds%patch_begin, thread_bounds%patch_end)

    index = this%column_index()
    call this%dim_bounds(index)%SetThreadBounds(thread_index, &
         thread_bounds%column_begin, thread_bounds%column_end)

    index = this%levgrnd_index()
    call this%dim_bounds(index)%SetThreadBounds(thread_index, &
         thread_bounds%ground_begin, thread_bounds%ground_end)

    index = this%levscpf_index()
    call this%dim_bounds(index)%SetThreadBounds(thread_index, &
         thread_bounds%sizepft_class_begin, thread_bounds%sizepft_class_end)

    index = this%levscls_index()
    call this%dim_bounds(index)%SetThreadBounds(thread_index, &
         thread_bounds%size_class_begin, thread_bounds%size_class_end)

    index = this%levpft_index()
    call this%dim_bounds(index)%SetThreadBounds(thread_index, &
         thread_bounds%pft_class_begin, thread_bounds%pft_class_end)
    
    index = this%levage_index()
    call this%dim_bounds(index)%SetThreadBounds(thread_index, &
         thread_bounds%age_class_begin, thread_bounds%age_class_end)
    
    index = this%levfuel_index()
    call this%dim_bounds(index)%SetThreadBounds(thread_index, &
         thread_bounds%fuel_begin, thread_bounds%fuel_end)
    
    index = this%levcwdsc_index()
    call this%dim_bounds(index)%SetThreadBounds(thread_index, &
         thread_bounds%cwdsc_begin, thread_bounds%cwdsc_end)
    
    index = this%levcan_index()
    call this%dim_bounds(index)%SetThreadBounds(thread_index, &
         thread_bounds%can_begin, thread_bounds%can_end)
    
    index = this%levcnlf_index()
    call this%dim_bounds(index)%SetThreadBounds(thread_index, &
         thread_bounds%cnlf_begin, thread_bounds%cnlf_end)
    
    index = this%levcnlfpft_index()
    call this%dim_bounds(index)%SetThreadBounds(thread_index, &
          thread_bounds%cnlfpft_begin, thread_bounds%cnlfpft_end)
    
    index = this%levscag_index()
    call this%dim_bounds(index)%SetThreadBounds(thread_index, &
          thread_bounds%sizeage_class_begin, thread_bounds%sizeage_class_end)
    
  end subroutine SetThreadBoundsEach
  
  ! ===================================================================================
  subroutine assemble_history_output_types(this)

    use FatesIOVariableKindMod, only : patch_r8, patch_ground_r8, patch_size_pft_r8
    use FatesIOVariableKindMod, only : site_r8, site_ground_r8, site_size_pft_r8
    use FatesIOVariableKindMod, only : site_size_r8, site_pft_r8, site_age_r8
    use FatesIOVariableKindMod, only : site_fuel_r8, site_cwdsc_r8, site_scag_r8
    use FatesIOVariableKindMod, only : site_can_r8, site_cnlf_r8, site_cnlfpft_r8

   implicit none

    class(fates_history_interface_type), intent(inout) :: this

    call this%init_dim_kinds_maps()

    call this%set_dim_indices(patch_r8, 1, this%patch_index())

    call this%set_dim_indices(site_r8, 1, this%column_index())

    call this%set_dim_indices(patch_ground_r8, 1, this%patch_index())
    call this%set_dim_indices(patch_ground_r8, 2, this%levgrnd_index())

    call this%set_dim_indices(site_ground_r8, 1, this%column_index())
    call this%set_dim_indices(site_ground_r8, 2, this%levgrnd_index())

    call this%set_dim_indices(patch_size_pft_r8, 1, this%patch_index())
    call this%set_dim_indices(patch_size_pft_r8, 2, this%levscpf_index())

    call this%set_dim_indices(site_size_pft_r8, 1, this%column_index())
    call this%set_dim_indices(site_size_pft_r8, 2, this%levscpf_index())

    call this%set_dim_indices(site_size_r8, 1, this%column_index())
    call this%set_dim_indices(site_size_r8, 2, this%levscls_index())

    call this%set_dim_indices(site_pft_r8, 1, this%column_index())
    call this%set_dim_indices(site_pft_r8, 2, this%levpft_index())

    call this%set_dim_indices(site_age_r8, 1, this%column_index())
    call this%set_dim_indices(site_age_r8, 2, this%levage_index())

    call this%set_dim_indices(site_fuel_r8, 1, this%column_index())
    call this%set_dim_indices(site_fuel_r8, 2, this%levfuel_index())

    call this%set_dim_indices(site_cwdsc_r8, 1, this%column_index())
    call this%set_dim_indices(site_cwdsc_r8, 2, this%levcwdsc_index())

    call this%set_dim_indices(site_can_r8, 1, this%column_index())
    call this%set_dim_indices(site_can_r8, 2, this%levcan_index())

    call this%set_dim_indices(site_cnlf_r8, 1, this%column_index())
    call this%set_dim_indices(site_cnlf_r8, 2, this%levcnlf_index())

    call this%set_dim_indices(site_cnlfpft_r8, 1, this%column_index())
    call this%set_dim_indices(site_cnlfpft_r8, 2, this%levcnlfpft_index())

    call this%set_dim_indices(site_scag_r8, 1, this%column_index())
    call this%set_dim_indices(site_scag_r8, 2, this%levscag_index())

  end subroutine assemble_history_output_types
  
  ! ===================================================================================
  
  subroutine set_dim_indices(this, dk_name, idim, dim_index)

    use FatesIOVariableKindMod , only : iotype_index

    implicit none

    ! arguments
    class(fates_history_interface_type), intent(inout) :: this
    character(len=*), intent(in)     :: dk_name
    integer, intent(in)              :: idim  ! dimension index
    integer, intent(in) :: dim_index


    ! local
    integer :: ityp

    ityp = iotype_index(trim(dk_name), fates_history_num_dim_kinds, this%dim_kinds)

    ! First check to see if the dimension is allocated
    if (this%dim_kinds(ityp)%ndims < idim) then
       write(fates_log(), *) 'Trying to define dimension size to a dim-type structure'
       write(fates_log(), *) 'but the dimension index does not exist'
       write(fates_log(), *) 'type: ',dk_name,' ndims: ',this%dim_kinds(ityp)%ndims,' input dim:',idim
       stop
       !end_run
    end if

    if (idim == 1) then
       this%dim_kinds(ityp)%dim1_index = dim_index
    else if (idim == 2) then
       this%dim_kinds(ityp)%dim2_index = dim_index
    end if

    ! With the map, we can set the dimension size
    this%dim_kinds(ityp)%dimsize(idim) = this%dim_bounds(dim_index)%upper_bound - &
         this%dim_bounds(dim_index)%lower_bound + 1

 end subroutine set_dim_indices
  
 ! =======================================================================
 subroutine set_patch_index(this, index)
   implicit none
   class(fates_history_interface_type), intent(inout) :: this
   integer, intent(in) :: index
   this%patch_index_ = index
 end subroutine set_patch_index

 integer function patch_index(this)
   implicit none
   class(fates_history_interface_type), intent(in) :: this
   patch_index = this%patch_index_
 end function patch_index

 ! =======================================================================
 subroutine set_column_index(this, index)
   implicit none
   class(fates_history_interface_type), intent(inout) :: this
   integer, intent(in) :: index
   this%column_index_ = index
 end subroutine set_column_index

 integer function column_index(this)
   implicit none
   class(fates_history_interface_type), intent(in) :: this
   column_index = this%column_index_
 end function column_index

 ! =======================================================================
 subroutine set_levgrnd_index(this, index)
   implicit none
   class(fates_history_interface_type), intent(inout) :: this
   integer, intent(in) :: index
   this%levgrnd_index_ = index
 end subroutine set_levgrnd_index

 integer function levgrnd_index(this)
   implicit none
   class(fates_history_interface_type), intent(in) :: this
   levgrnd_index = this%levgrnd_index_
 end function levgrnd_index

 ! =======================================================================
 subroutine set_levscpf_index(this, index)
   implicit none
   class(fates_history_interface_type), intent(inout) :: this
   integer, intent(in) :: index
   this%levscpf_index_ = index
 end subroutine set_levscpf_index

 integer function levscpf_index(this)
   implicit none
   class(fates_history_interface_type), intent(in) :: this
   levscpf_index = this%levscpf_index_
 end function levscpf_index

 ! =======================================================================
 subroutine set_levscls_index(this, index)
   implicit none
   class(fates_history_interface_type), intent(inout) :: this
   integer, intent(in) :: index
   this%levscls_index_ = index
 end subroutine set_levscls_index

 integer function levscls_index(this)
   implicit none
   class(fates_history_interface_type), intent(in) :: this
   levscls_index = this%levscls_index_
 end function levscls_index

 ! =======================================================================
 subroutine set_levpft_index(this, index)
   implicit none
   class(fates_history_interface_type), intent(inout) :: this
   integer, intent(in) :: index
   this%levpft_index_ = index
 end subroutine set_levpft_index

 integer function levpft_index(this)
   implicit none
   class(fates_history_interface_type), intent(in) :: this
   levpft_index = this%levpft_index_
 end function levpft_index

 ! =======================================================================
 subroutine set_levage_index(this, index)
   implicit none
   class(fates_history_interface_type), intent(inout) :: this
   integer, intent(in) :: index
   this%levage_index_ = index
 end subroutine set_levage_index

 integer function levage_index(this)
   implicit none
   class(fates_history_interface_type), intent(in) :: this
   levage_index = this%levage_index_
 end function levage_index

 ! =======================================================================
 subroutine set_levfuel_index(this, index)
   implicit none
   class(fates_history_interface_type), intent(inout) :: this
   integer, intent(in) :: index
   this%levfuel_index_ = index
 end subroutine set_levfuel_index

 integer function levfuel_index(this)
   implicit none
   class(fates_history_interface_type), intent(in) :: this
   levfuel_index = this%levfuel_index_
 end function levfuel_index

 ! =======================================================================
 subroutine set_levcwdsc_index(this, index)
   implicit none
   class(fates_history_interface_type), intent(inout) :: this
   integer, intent(in) :: index
   this%levcwdsc_index_ = index
 end subroutine set_levcwdsc_index

 integer function levcwdsc_index(this)
   implicit none
   class(fates_history_interface_type), intent(in) :: this
   levcwdsc_index = this%levcwdsc_index_
 end function levcwdsc_index

 ! =======================================================================
 subroutine set_levcan_index(this, index)
   implicit none
   class(fates_history_interface_type), intent(inout) :: this
   integer, intent(in) :: index
   this%levcan_index_ = index
 end subroutine set_levcan_index

 integer function levcan_index(this)
   implicit none
   class(fates_history_interface_type), intent(in) :: this
   levcan_index = this%levcan_index_
 end function levcan_index

 ! =======================================================================
 subroutine set_levcnlf_index(this, index)
   implicit none
   class(fates_history_interface_type), intent(inout) :: this
   integer, intent(in) :: index
   this%levcnlf_index_ = index
 end subroutine set_levcnlf_index

 integer function levcnlf_index(this)
   implicit none
   class(fates_history_interface_type), intent(in) :: this
   levcnlf_index = this%levcnlf_index_
 end function levcnlf_index

 ! =======================================================================
 subroutine set_levcnlfpft_index(this, index)
   implicit none
   class(fates_history_interface_type), intent(inout) :: this
   integer, intent(in) :: index
   this%levcnlfpft_index_ = index
 end subroutine set_levcnlfpft_index

 integer function levcnlfpft_index(this)
   implicit none
   class(fates_history_interface_type), intent(in) :: this
   levcnlfpft_index = this%levcnlfpft_index_
 end function levcnlfpft_index

 ! ======================================================================================
 subroutine set_levscag_index(this, index)
   implicit none
   class(fates_history_interface_type), intent(inout) :: this
   integer, intent(in) :: index
   this%levscag_index_ = index
 end subroutine set_levscag_index

 integer function levscag_index(this)
    implicit none
    class(fates_history_interface_type), intent(in) :: this
    levscag_index = this%levscag_index_
 end function levscag_index
 ! ======================================================================================


 subroutine flush_hvars(this,nc,upfreq_in)
 
   class(fates_history_interface_type)        :: this
   integer,intent(in)                     :: nc
   integer,intent(in)                     :: upfreq_in
   integer                      :: ivar
   integer                      :: lb1,ub1,lb2,ub2

   do ivar=1,ubound(this%hvars,1)
      if (this%hvars(ivar)%upfreq == upfreq_in) then ! Only flush variables with update on dynamics step
         call this%hvars(ivar)%flush(nc, this%dim_bounds, this%dim_kinds)
         
      end if
   end do
   
end subroutine flush_hvars

  
  ! =====================================================================================
   
  subroutine set_history_var(this, vname, units, long, use_default, avgflag, vtype, &
       hlms, flushval, upfreq, ivar, initialize, index)

    use FatesUtilsMod, only     : check_hlm_list
    use FatesInterfaceMod, only : hlm_name

    implicit none
    
    ! arguments
    class(fates_history_interface_type), intent(inout) :: this
    character(len=*), intent(in)  :: vname
    character(len=*), intent(in)  :: units
    character(len=*), intent(in)  :: long
    character(len=*), intent(in)  :: use_default
    character(len=*), intent(in)  :: avgflag
    character(len=*), intent(in)  :: vtype
    character(len=*), intent(in)  :: hlms
    real(r8), intent(in)          :: flushval ! IF THE TYPE IS AN INT WE WILL round with NINT
    integer, intent(in)           :: upfreq
    logical, intent(in) :: initialize
    integer, intent(inout)       :: ivar
    integer, intent(inout)       :: index  ! This is the index for the variable of
                                           ! interest that is associated with an
                                           ! explict name (for fast reference during update)
                                           ! A zero is passed back when the variable is
                                           ! not used

    ! locals
    integer :: ub1, lb1, ub2, lb2    ! Bounds for allocating the var
    integer :: ityp

    logical :: write_var

    write_var = check_hlm_list(trim(hlms), trim(hlm_name))
    if( write_var ) then
       ivar  = ivar+1
       index = ivar    
       
       if (initialize) then
          call this%hvars(ivar)%Init(vname, units, long, use_default, &
               vtype, avgflag, flushval, upfreq, fates_history_num_dim_kinds, this%dim_kinds, &
               this%dim_bounds)
       end if
    else
       index = 0
    end if
    
    return
  end subroutine set_history_var
  
  ! ====================================================================================
  
  subroutine init_dim_kinds_maps(this)
    
    ! ----------------------------------------------------------------------------------
    ! This subroutine simply initializes the structures that define the different
    ! array and type formats for different IO variables
    !
    ! PA_R8   : 1D patch scale 8-byte reals
    ! SI_R8   : 1D site scale 8-byte reals
    !
    ! The allocation on the structures is not dynamic and should only add up to the
    ! number of entries listed here.
    !
    ! ----------------------------------------------------------------------------------
    use FatesIOVariableKindMod, only : patch_r8, patch_ground_r8, patch_size_pft_r8
    use FatesIOVariableKindMod, only : site_r8, site_ground_r8, site_size_pft_r8
    use FatesIOVariableKindMod, only : site_size_r8, site_pft_r8, site_age_r8
    use FatesIOVariableKindMod, only : site_fuel_r8, site_cwdsc_r8, site_scag_r8
    use FatesIOVariableKindMod, only : site_can_r8, site_cnlf_r8, site_cnlfpft_r8
    
    implicit none
    
    ! Arguments
    class(fates_history_interface_type), intent(inout) :: this
       

    integer :: index

    ! 1d Patch
    index = 1
    call this%dim_kinds(index)%Init(patch_r8, 1)

    ! 1d Site
    index = index + 1
    call this%dim_kinds(index)%Init(site_r8, 1)

    ! patch x ground
    index = index + 1
    call this%dim_kinds(index)%Init(patch_ground_r8, 2)

    ! patch x size-class/pft
    index = index + 1
    call this%dim_kinds(index)%Init(patch_size_pft_r8, 2)

    ! site x ground
    index = index + 1
    call this%dim_kinds(index)%Init(site_ground_r8, 2)

    ! site x size-class/pft
    index = index + 1
    call this%dim_kinds(index)%Init(site_size_pft_r8, 2)

    ! site x size-class
    index = index + 1
    call this%dim_kinds(index)%Init(site_size_r8, 2)

    ! site x pft
    index = index + 1
    call this%dim_kinds(index)%Init(site_pft_r8, 2)

    ! site x patch-age class
    index = index + 1
    call this%dim_kinds(index)%Init(site_age_r8, 2)

    ! site x fuel size class
    index = index + 1
    call this%dim_kinds(index)%Init(site_fuel_r8, 2)

    ! site x cwd size class
    index = index + 1
    call this%dim_kinds(index)%Init(site_cwdsc_r8, 2)

    ! site x can class
    index = index + 1
    call this%dim_kinds(index)%Init(site_can_r8, 2)

    ! site x cnlf class
    index = index + 1
    call this%dim_kinds(index)%Init(site_cnlf_r8, 2)

    ! site x cnlfpft class
    index = index + 1
    call this%dim_kinds(index)%Init(site_cnlfpft_r8, 2)

    ! site x size-class x age class
    index = index + 1
    call this%dim_kinds(index)%Init(site_scag_r8, 2)

    ! FIXME(bja, 2016-10) assert(index == fates_history_num_dim_kinds)
  end subroutine init_dim_kinds_maps

 ! =======================================================================
 subroutine update_history_cbal(this,nc,nsites,sites)

     use EDtypesMod          , only : ed_site_type
     
     ! Arguments
     class(fates_history_interface_type)             :: this
     integer                 , intent(in)            :: nc   ! clump index
     integer                 , intent(in)            :: nsites
     type(ed_site_type)      , intent(inout), target :: sites(nsites)

     ! Locals
     integer  :: s        ! The local site index
     integer  :: io_si     ! The site index of the IO array
     
     
     associate( hio_nep_si            => this%hvars(ih_nep_si)%r81d, &
                 hio_nbp_si            => this%hvars(ih_nbp_si)%r81d, &
                 hio_fire_c_to_atm_si  => this%hvars(ih_fire_c_to_atm_si)%r81d, &
                 hio_totecosysc_si     => this%hvars(ih_totecosysc_si)%r81d, &
                 hio_cbal_err_fates_si => this%hvars(ih_cbal_err_fates_si)%r81d, &
                 hio_cbal_err_bgc_si   => this%hvars(ih_cbal_err_bgc_si)%r81d, &
                 hio_cbal_err_tot_si   => this%hvars(ih_cbal_err_tot_si)%r81d, &
                 hio_biomass_stock_si  => this%hvars(ih_biomass_stock_si)%r81d, &
                 hio_litter_stock_si   => this%hvars(ih_litter_stock_si)%r81d, &
                 hio_cwd_stock_si      => this%hvars(ih_cwd_stock_si)%r81d )

        ! ---------------------------------------------------------------------------------
        ! Flush arrays to values defined by %flushval (see registry entry in
        ! subroutine define_history_vars()
        ! ---------------------------------------------------------------------------------
        call this%flush_hvars(nc,upfreq_in=3)
        
        
        do s = 1,nsites
         
           io_si  = this%iovar_map(nc)%site_index(s)

           hio_nep_si(io_si) = sites(s)%nep
           hio_nbp_si(io_si) = sites(s)%nbp
           hio_fire_c_to_atm_si(io_si) = sites(s)%fire_c_to_atm
           hio_totecosysc_si(io_si) = sites(s)%totecosysc
           hio_cbal_err_fates_si(io_si) = sites(s)%cbal_err_fates
           hio_cbal_err_bgc_si(io_si) = sites(s)%cbal_err_bgc
           hio_cbal_err_tot_si(io_si) = sites(s)%cbal_err_tot
           hio_biomass_stock_si(io_si) = sites(s)%biomass_stock
           hio_litter_stock_si(io_si) = sites(s)%ed_litter_stock
           hio_cwd_stock_si(io_si) = sites(s)%cwd_stock

        end do

      end associate

   end subroutine update_history_cbal
   

  ! ====================================================================================
  
  subroutine update_history_dyn(this,nc,nsites,sites)
    
    ! ---------------------------------------------------------------------------------
    ! This is the call to update the history IO arrays that are expected to only change
    ! after Ecosystem Dynamics have been processed.
    ! ---------------------------------------------------------------------------------
    
    use EDtypesMod          , only : ed_site_type
    use EDtypesMod          , only : ed_cohort_type
    use EDtypesMod          , only : ed_patch_type
    use EDtypesMod          , only : AREA
    use EDtypesMod          , only : AREA_INV
    use EDtypesMod          , only : nfsc
    use EDtypesMod          , only : ncwd
    use EDtypesMod          , only : ican_upper
    use EDtypesMod          , only : ican_ustory
    use FatesSizeAgeTypeIndicesMod, only : get_sizeage_class_index
    use EDTypesMod        , only : nlevleaf

    ! Arguments
    class(fates_history_interface_type)             :: this
    integer                 , intent(in)            :: nc   ! clump index
    integer                 , intent(in)            :: nsites
    type(ed_site_type)      , intent(inout), target :: sites(nsites)
    
    ! Locals
    integer  :: s        ! The local site index
    integer  :: io_si     ! The site index of the IO array
    integer  :: ipa, ipa2 ! The local "I"ndex of "PA"tches 
    integer  :: io_pa    ! The patch index of the IO array
    integer  :: io_pa1   ! The first patch index in the IO array for each site
    integer  :: io_soipa 
    integer  :: lb1,ub1,lb2,ub2  ! IO array bounds for the calling thread
    integer  :: ivar             ! index of IO variable object vector
    integer  :: ft               ! functional type index
    integer  :: i_scpf,i_pft,i_scls     ! iterators for scpf, pft, and scls dims
    integer  :: i_cwd,i_fuel            ! iterators for cwd and fuel dims
    integer  :: iscag        ! size-class x age index
    integer  :: ican, ileaf, cnlf_indx  ! iterators for leaf and canopy level
    
    real(r8) :: n_density   ! individual of cohort per m2.
    real(r8) :: n_perm2     ! individuals per m2 for the whole column
    real(r8) :: patch_scaling_scalar ! ratio of canopy to patch area for counteracting patch scaling
    real(r8) :: dbh         ! diameter ("at breast height")

    type(ed_patch_type),pointer  :: cpatch
    type(ed_cohort_type),pointer :: ccohort

    real(r8), parameter :: tiny = 1.e-5_r8      ! some small number
    
    associate( hio_npatches_si         => this%hvars(ih_npatches_si)%r81d, &
               hio_ncohorts_si         => this%hvars(ih_ncohorts_si)%r81d, &
               hio_trimming_pa         => this%hvars(ih_trimming_pa)%r81d, &
               hio_area_plant_pa       => this%hvars(ih_area_plant_pa)%r81d, &
               hio_area_treespread_pa  => this%hvars(ih_area_treespread_pa)%r81d, & 
               hio_canopy_spread_si    => this%hvars(ih_canopy_spread_si)%r81d, &
               hio_biomass_si_pft      => this%hvars(ih_biomass_si_pft)%r82d, &
               hio_leafbiomass_si_pft  => this%hvars(ih_leafbiomass_si_pft)%r82d, &
               hio_storebiomass_si_pft => this%hvars(ih_storebiomass_si_pft)%r82d, &
               hio_nindivs_si_pft      => this%hvars(ih_nindivs_si_pft)%r82d, &
               hio_recruitment_si_pft  => this%hvars(ih_recruitment_si_pft)%r82d, &
               hio_mortality_si_pft  => this%hvars(ih_mortality_si_pft)%r82d, &
               hio_nesterov_fire_danger_pa => this%hvars(ih_nesterov_fire_danger_pa)%r81d, &
               hio_spitfire_ros_pa     => this%hvars(ih_spitfire_ROS_pa)%r81d, &
               hio_tfc_ros_pa          => this%hvars(ih_TFC_ROS_pa)%r81d, &
               hio_effect_wspeed_pa    => this%hvars(ih_effect_wspeed_pa)%r81d, &
               hio_fire_intensity_pa   => this%hvars(ih_fire_intensity_pa)%r81d, &
               hio_fire_area_pa        => this%hvars(ih_fire_area_pa)%r81d, &
               hio_scorch_height_pa    => this%hvars(ih_scorch_height_pa)%r81d, &
               hio_fire_fuel_bulkd_pa  => this%hvars(ih_fire_fuel_bulkd_pa)%r81d, &
               hio_fire_fuel_eff_moist_pa => this%hvars(ih_fire_fuel_eff_moist_pa)%r81d, &
               hio_fire_fuel_sav_pa    => this%hvars(ih_fire_fuel_sav_pa)%r81d, &
               hio_fire_fuel_mef_pa    => this%hvars(ih_fire_fuel_mef_pa)%r81d, &
               hio_sum_fuel_pa         => this%hvars(ih_sum_fuel_pa)%r81d,  &
               hio_litter_in_si        => this%hvars(ih_litter_in_si)%r81d, &
               hio_litter_out_pa       => this%hvars(ih_litter_out_pa)%r81d, &
               hio_seed_bank_si        => this%hvars(ih_seed_bank_si)%r81d, &
               hio_seeds_in_pa         => this%hvars(ih_seeds_in_pa)%r81d, &
               hio_seed_decay_pa       => this%hvars(ih_seed_decay_pa)%r81d, &
               hio_seed_germination_pa => this%hvars(ih_seed_germination_pa)%r81d, &
               hio_bstore_pa           => this%hvars(ih_bstore_pa)%r81d, &
               hio_bdead_pa            => this%hvars(ih_bdead_pa)%r81d, &
               hio_balive_pa           => this%hvars(ih_balive_pa)%r81d, &
               hio_bleaf_pa            => this%hvars(ih_bleaf_pa)%r81d, &
               hio_bsapwood_pa         => this%hvars(ih_bsapwood_pa)%r81d, &
               hio_bfineroot_pa        => this%hvars(ih_bfineroot_pa)%r81d, &
               hio_btotal_pa           => this%hvars(ih_btotal_pa)%r81d, &
               hio_canopy_biomass_pa   => this%hvars(ih_canopy_biomass_pa)%r81d, &
               hio_understory_biomass_pa   => this%hvars(ih_understory_biomass_pa)%r81d, &
               hio_gpp_si_scpf         => this%hvars(ih_gpp_si_scpf)%r82d, &
               hio_npp_totl_si_scpf    => this%hvars(ih_npp_totl_si_scpf)%r82d, &
               hio_npp_leaf_si_scpf    => this%hvars(ih_npp_leaf_si_scpf)%r82d, &
               hio_npp_seed_si_scpf    => this%hvars(ih_npp_seed_si_scpf)%r82d, &
               hio_npp_fnrt_si_scpf    => this%hvars(ih_npp_fnrt_si_scpf)%r82d, &
               hio_npp_bgsw_si_scpf    => this%hvars(ih_npp_bgsw_si_scpf)%r82d, &
               hio_npp_bgdw_si_scpf    => this%hvars(ih_npp_bgdw_si_scpf)%r82d, &
               hio_npp_agsw_si_scpf    => this%hvars(ih_npp_agsw_si_scpf)%r82d, &
               hio_npp_agdw_si_scpf    => this%hvars(ih_npp_agdw_si_scpf)%r82d, &
               hio_npp_stor_si_scpf    => this%hvars(ih_npp_stor_si_scpf)%r82d, &
               hio_bstor_canopy_si_scpf      => this%hvars(ih_bstor_canopy_si_scpf)%r82d, &
               hio_bstor_understory_si_scpf  => this%hvars(ih_bstor_understory_si_scpf)%r82d, &
               hio_bleaf_canopy_si_scpf      => this%hvars(ih_bleaf_canopy_si_scpf)%r82d, &
               hio_bleaf_understory_si_scpf  => this%hvars(ih_bleaf_understory_si_scpf)%r82d, &
               hio_mortality_canopy_si_scpf         => this%hvars(ih_mortality_canopy_si_scpf)%r82d, &
               hio_mortality_understory_si_scpf     => this%hvars(ih_mortality_understory_si_scpf)%r82d, &
               hio_nplant_canopy_si_scpf     => this%hvars(ih_nplant_canopy_si_scpf)%r82d, &
               hio_nplant_understory_si_scpf => this%hvars(ih_nplant_understory_si_scpf)%r82d, &
               hio_ddbh_canopy_si_scpf       => this%hvars(ih_ddbh_canopy_si_scpf)%r82d, &
               hio_ddbh_understory_si_scpf   => this%hvars(ih_ddbh_understory_si_scpf)%r82d, &
               hio_ddbh_canopy_si_scls       => this%hvars(ih_ddbh_canopy_si_scls)%r82d, &
               hio_ddbh_understory_si_scls   => this%hvars(ih_ddbh_understory_si_scls)%r82d, &
               hio_gpp_canopy_si_scpf        => this%hvars(ih_gpp_canopy_si_scpf)%r82d, &
               hio_gpp_understory_si_scpf    => this%hvars(ih_gpp_understory_si_scpf)%r82d, &
               hio_ar_canopy_si_scpf         => this%hvars(ih_ar_canopy_si_scpf)%r82d, &
               hio_ar_understory_si_scpf     => this%hvars(ih_ar_understory_si_scpf)%r82d, &
               hio_ddbh_si_scpf        => this%hvars(ih_ddbh_si_scpf)%r82d, &
               hio_ba_si_scpf          => this%hvars(ih_ba_si_scpf)%r82d, &
               hio_nplant_si_scpf      => this%hvars(ih_nplant_si_scpf)%r82d, &
               hio_m1_si_scpf          => this%hvars(ih_m1_si_scpf)%r82d, &
               hio_m2_si_scpf          => this%hvars(ih_m2_si_scpf)%r82d, &
               hio_m3_si_scpf          => this%hvars(ih_m3_si_scpf)%r82d, &
               hio_m4_si_scpf          => this%hvars(ih_m4_si_scpf)%r82d, &
               hio_m5_si_scpf          => this%hvars(ih_m5_si_scpf)%r82d, &
               hio_m6_si_scpf          => this%hvars(ih_m6_si_scpf)%r82d, &
               hio_m7_si_scpf          => this%hvars(ih_m7_si_scpf)%r82d, &                  
<<<<<<< HEAD
=======
               hio_m8_si_scpf          => this%hvars(ih_m8_si_scpf)%r82d, &

>>>>>>> 1a098adb
               hio_m1_si_scls          => this%hvars(ih_m1_si_scls)%r82d, &
               hio_m2_si_scls          => this%hvars(ih_m2_si_scls)%r82d, &
               hio_m3_si_scls          => this%hvars(ih_m3_si_scls)%r82d, &
               hio_m4_si_scls          => this%hvars(ih_m4_si_scls)%r82d, &
               hio_m5_si_scls          => this%hvars(ih_m5_si_scls)%r82d, &
               hio_m6_si_scls          => this%hvars(ih_m6_si_scls)%r82d, &
<<<<<<< HEAD
               hio_m7_si_scls          => this%hvars(ih_m7_si_scls)%r82d, &                  
=======
               hio_m7_si_scls          => this%hvars(ih_m7_si_scls)%r82d, &
               hio_m8_si_scls          => this%hvars(ih_m8_si_scls)%r82d, &                        

>>>>>>> 1a098adb
               hio_ba_si_scls          => this%hvars(ih_ba_si_scls)%r82d, &
               hio_agb_si_scls          => this%hvars(ih_agb_si_scls)%r82d, &
               hio_biomass_si_scls          => this%hvars(ih_biomass_si_scls)%r82d, &
               hio_nplant_si_scls         => this%hvars(ih_nplant_si_scls)%r82d, &
               hio_nplant_canopy_si_scls         => this%hvars(ih_nplant_canopy_si_scls)%r82d, &
               hio_nplant_understory_si_scls     => this%hvars(ih_nplant_understory_si_scls)%r82d, &
               hio_mortality_canopy_si_scls      => this%hvars(ih_mortality_canopy_si_scls)%r82d, &
               hio_mortality_understory_si_scls  => this%hvars(ih_mortality_understory_si_scls)%r82d, &
               hio_demotion_rate_si_scls         => this%hvars(ih_demotion_rate_si_scls)%r82d, &
               hio_demotion_carbonflux_si        => this%hvars(ih_demotion_carbonflux_si)%r81d, &
               hio_promotion_rate_si_scls        => this%hvars(ih_promotion_rate_si_scls)%r82d, &
               hio_trimming_canopy_si_scls         => this%hvars(ih_trimming_canopy_si_scls)%r82d, &
               hio_trimming_understory_si_scls     => this%hvars(ih_trimming_understory_si_scls)%r82d, &
               hio_crown_area_canopy_si_scls         => this%hvars(ih_crown_area_canopy_si_scls)%r82d, &
               hio_crown_area_understory_si_scls     => this%hvars(ih_crown_area_understory_si_scls)%r82d, &
               hio_promotion_carbonflux_si       => this%hvars(ih_promotion_carbonflux_si)%r81d, &
               hio_canopy_mortality_carbonflux_si     => this%hvars(ih_canopy_mortality_carbonflux_si)%r81d, &
               hio_understory_mortality_carbonflux_si => this%hvars(ih_understory_mortality_carbonflux_si)%r81d, &
               hio_leaf_md_canopy_si_scls           => this%hvars(ih_leaf_md_canopy_si_scls)%r82d, &
               hio_root_md_canopy_si_scls           => this%hvars(ih_root_md_canopy_si_scls)%r82d, &
               hio_carbon_balance_canopy_si_scls    => this%hvars(ih_carbon_balance_canopy_si_scls)%r82d, &
               hio_seed_prod_canopy_si_scls         => this%hvars(ih_seed_prod_canopy_si_scls)%r82d, &
               hio_dbalivedt_canopy_si_scls         => this%hvars(ih_dbalivedt_canopy_si_scls)%r82d, &
               hio_dbdeaddt_canopy_si_scls          => this%hvars(ih_dbdeaddt_canopy_si_scls)%r82d, &
               hio_dbstoredt_canopy_si_scls         => this%hvars(ih_dbstoredt_canopy_si_scls)%r82d, &
               hio_storage_flux_canopy_si_scls      => this%hvars(ih_storage_flux_canopy_si_scls)%r82d, &
               hio_npp_leaf_canopy_si_scls          => this%hvars(ih_npp_leaf_canopy_si_scls)%r82d, &
               hio_npp_froot_canopy_si_scls         => this%hvars(ih_npp_froot_canopy_si_scls)%r82d, &
               hio_npp_bsw_canopy_si_scls           => this%hvars(ih_npp_bsw_canopy_si_scls)%r82d, &
               hio_npp_bdead_canopy_si_scls         => this%hvars(ih_npp_bdead_canopy_si_scls)%r82d, &
               hio_npp_bseed_canopy_si_scls         => this%hvars(ih_npp_bseed_canopy_si_scls)%r82d, &
               hio_npp_store_canopy_si_scls         => this%hvars(ih_npp_store_canopy_si_scls)%r82d, &
               hio_leaf_md_understory_si_scls       => this%hvars(ih_leaf_md_understory_si_scls)%r82d, &
               hio_root_md_understory_si_scls       => this%hvars(ih_root_md_understory_si_scls)%r82d, &
               hio_carbon_balance_understory_si_scls=> this%hvars(ih_carbon_balance_understory_si_scls)%r82d, &
               hio_seed_prod_understory_si_scls     => this%hvars(ih_seed_prod_understory_si_scls)%r82d, &
               hio_dbalivedt_understory_si_scls     => this%hvars(ih_dbalivedt_understory_si_scls)%r82d, &
               hio_dbdeaddt_understory_si_scls      => this%hvars(ih_dbdeaddt_understory_si_scls)%r82d, &
               hio_dbstoredt_understory_si_scls     => this%hvars(ih_dbstoredt_understory_si_scls)%r82d, &
               hio_storage_flux_understory_si_scls  => this%hvars(ih_storage_flux_understory_si_scls)%r82d, &
               hio_npp_leaf_understory_si_scls      => this%hvars(ih_npp_leaf_understory_si_scls)%r82d, &
               hio_npp_froot_understory_si_scls     => this%hvars(ih_npp_froot_understory_si_scls)%r82d, &
               hio_npp_bsw_understory_si_scls       => this%hvars(ih_npp_bsw_understory_si_scls)%r82d, &
               hio_npp_bdead_understory_si_scls     => this%hvars(ih_npp_bdead_understory_si_scls)%r82d, &
               hio_npp_bseed_understory_si_scls     => this%hvars(ih_npp_bseed_understory_si_scls)%r82d, &
               hio_npp_store_understory_si_scls     => this%hvars(ih_npp_store_understory_si_scls)%r82d, &
               hio_yesterdaycanopylevel_canopy_si_scls     => this%hvars(ih_yesterdaycanopylevel_canopy_si_scls)%r82d, &
               hio_yesterdaycanopylevel_understory_si_scls => this%hvars(ih_yesterdaycanopylevel_understory_si_scls)%r82d, &
               hio_area_si_age         => this%hvars(ih_area_si_age)%r82d, &
               hio_lai_si_age          => this%hvars(ih_lai_si_age)%r82d, &
               hio_canopy_area_si_age  => this%hvars(ih_canopy_area_si_age)%r82d, &
               hio_ncl_si_age          => this%hvars(ih_ncl_si_age)%r82d, &
               hio_npatches_si_age     => this%hvars(ih_npatches_si_age)%r82d, &
               hio_zstar_si_age        => this%hvars(ih_zstar_si_age)%r82d, &
               hio_biomass_si_age        => this%hvars(ih_biomass_si_age)%r82d, &
               hio_litter_moisture_si_fuel        => this%hvars(ih_litter_moisture_si_fuel)%r82d, &
               hio_cwd_ag_si_cwdsc                  => this%hvars(ih_cwd_ag_si_cwdsc)%r82d, &
               hio_cwd_bg_si_cwdsc                  => this%hvars(ih_cwd_bg_si_cwdsc)%r82d, &
               hio_cwd_ag_in_si_cwdsc               => this%hvars(ih_cwd_ag_in_si_cwdsc)%r82d, &
               hio_cwd_bg_in_si_cwdsc               => this%hvars(ih_cwd_bg_in_si_cwdsc)%r82d, &
               hio_cwd_ag_out_si_cwdsc              => this%hvars(ih_cwd_ag_out_si_cwdsc)%r82d, &
               hio_cwd_bg_out_si_cwdsc              => this%hvars(ih_cwd_bg_out_si_cwdsc)%r82d, &
               hio_crownarea_si_cnlf                => this%hvars(ih_crownarea_si_cnlf)%r82d, &
               hio_crownarea_si_can                 => this%hvars(ih_crownarea_si_can)%r82d, &
               hio_nplant_si_scag                   => this%hvars(ih_nplant_si_scag)%r82d, &
               hio_nplant_canopy_si_scag            => this%hvars(ih_nplant_canopy_si_scag)%r82d, &
               hio_nplant_understory_si_scag        => this%hvars(ih_nplant_understory_si_scag)%r82d, &
               hio_ddbh_canopy_si_scag              => this%hvars(ih_ddbh_canopy_si_scag)%r82d, &
               hio_ddbh_understory_si_scag          => this%hvars(ih_ddbh_understory_si_scag)%r82d, &
               hio_mortality_canopy_si_scag         => this%hvars(ih_mortality_canopy_si_scag)%r82d, &
               hio_mortality_understory_si_scag     => this%hvars(ih_mortality_understory_si_scag)%r82d)

               
      ! ---------------------------------------------------------------------------------
      ! Flush arrays to values defined by %flushval (see registry entry in
      ! subroutine define_history_vars()
      ! ---------------------------------------------------------------------------------
      call this%flush_hvars(nc,upfreq_in=1)


      ! If we don't have dynamics turned on, we just abort these diagnostics
      if (hlm_use_ed_st3.eq.itrue) return

      ! ---------------------------------------------------------------------------------
      ! Loop through the FATES scale hierarchy and fill the history IO arrays
      ! ---------------------------------------------------------------------------------
      
      do s = 1,nsites
         
         io_si  = this%iovar_map(nc)%site_index(s)
         io_pa1 = this%iovar_map(nc)%patch1_index(s)
         io_soipa = io_pa1-1
         
         ! Set trimming on the soil patch to 1.0
         hio_trimming_pa(io_soipa) = 1.0_r8

         ! The seed bank is a site level variable
         hio_seed_bank_si(io_si) = sum(sites(s)%seed_bank) * g_per_kg

         hio_canopy_spread_si(io_si)        = sites(s)%spread
            
         ipa = 0
         cpatch => sites(s)%oldest_patch
         do while(associated(cpatch))
            
            io_pa = io_pa1 + ipa

            ! Increment the number of patches per site
            hio_npatches_si(io_si) = hio_npatches_si(io_si) + 1._r8

            ! Increment the fractional area in each age class bin
            hio_area_si_age(io_si,cpatch%age_class) = hio_area_si_age(io_si,cpatch%age_class) &
                 + cpatch%area * AREA_INV

            ! Increment some patch-age-resolved diagnostics
            hio_lai_si_age(io_si,cpatch%age_class) = hio_lai_si_age(io_si,cpatch%age_class) &
                 + cpatch%lai * cpatch%area
            hio_ncl_si_age(io_si,cpatch%age_class) = hio_ncl_si_age(io_si,cpatch%age_class) &
                 + cpatch%ncl_p * cpatch%area
            hio_npatches_si_age(io_si,cpatch%age_class) = hio_npatches_si_age(io_si,cpatch%age_class) + 1._r8
            if ( ED_val_comp_excln .lt. 0._r8 ) then ! only valid when "strict ppa" enabled
               hio_zstar_si_age(io_si,cpatch%age_class) = hio_zstar_si_age(io_si,cpatch%age_class) &
                    + cpatch%zstar * cpatch%area * AREA_INV
            endif

            ccohort => cpatch%shortest
            do while(associated(ccohort))
               
               ft = ccohort%pft
               
               ! Increment the number of cohorts per site
               hio_ncohorts_si(io_si) = hio_ncohorts_si(io_si) + 1._r8
               
               if ((cpatch%area .gt. 0._r8) .and. (cpatch%total_canopy_area .gt. 0._r8)) then
                  
                  ! for quantities that are at the CLM patch level, because of the way 
                  ! that CLM patches are weighted for radiative purposes this # density needs 
                  ! to be over either ED patch canopy area or ED patch total area, whichever is less
                  n_density = ccohort%n/min(cpatch%area,cpatch%total_canopy_area) 
                  
                  ! for quantities that are natively at column level, calculate plant 
                  ! density using whole area
                  n_perm2   = ccohort%n * AREA_INV
                  
               else
                  n_density = 0.0_r8
                  n_perm2   = 0.0_r8
               endif
               
               if(associated(cpatch%tallest))then
                  hio_trimming_pa(io_pa) = cpatch%tallest%canopy_trim
               else
                  hio_trimming_pa(io_pa) = 0.0_r8
               endif
               
               hio_area_plant_pa(io_pa) = 1._r8
               
               if (min(cpatch%total_canopy_area,cpatch%area)>0.0_r8) then
                  hio_area_treespread_pa(io_pa) = cpatch%total_tree_area  &
                       / min(cpatch%total_canopy_area,cpatch%area)
               else
                  hio_area_treespread_pa(io_pa) = 0.0_r8
               end if
               
               hio_canopy_area_si_age(io_si,cpatch%age_class) = hio_canopy_area_si_age(io_si,cpatch%age_class) &
                    + ccohort%c_area * AREA_INV

               ! Update biomass components
               hio_bleaf_pa(io_pa)     = hio_bleaf_pa(io_pa)  + n_density * ccohort%bl       * g_per_kg
               hio_bstore_pa(io_pa)    = hio_bstore_pa(io_pa) + n_density * ccohort%bstore   * g_per_kg
               hio_btotal_pa(io_pa)    = hio_btotal_pa(io_pa) + n_density * ccohort%b        * g_per_kg
               hio_bdead_pa(io_pa)     = hio_bdead_pa(io_pa)  + n_density * ccohort%bdead    * g_per_kg
               hio_balive_pa(io_pa)    = hio_balive_pa(io_pa) + n_density * ccohort%balive   * g_per_kg
               hio_bsapwood_pa(io_pa)  = hio_bsapwood_pa(io_pa)   + n_density * ccohort%bsw  * g_per_kg
               hio_bfineroot_pa(io_pa) = hio_bfineroot_pa(io_pa) + n_density * ccohort%br    * g_per_kg
               
               ! Update PFT partitioned biomass components
               hio_leafbiomass_si_pft(io_si,ft) = hio_leafbiomass_si_pft(io_si,ft) + &
                    (ccohort%n * AREA_INV) * ccohort%bl       * g_per_kg
             
               hio_storebiomass_si_pft(io_si,ft) = hio_storebiomass_si_pft(io_si,ft) + &
                    (ccohort%n * AREA_INV) * ccohort%bstore   * g_per_kg
               
               hio_nindivs_si_pft(io_si,ft) = hio_nindivs_si_pft(io_si,ft) + &
                    ccohort%n * AREA_INV

               hio_biomass_si_pft(io_si, ft) = hio_biomass_si_pft(io_si, ft) + &
                    (ccohort%n * AREA_INV) * ccohort%b * g_per_kg

               ! update total biomass per age bin
               hio_biomass_si_age(io_si,cpatch%age_class) = hio_biomass_si_age(io_si,cpatch%age_class) &
                    + ccohort%b * ccohort%n * AREA_INV


               ! Site by Size-Class x PFT (SCPF) 
               ! ------------------------------------------------------------------------

               dbh = ccohort%dbh !-0.5*(1./365.25)*ccohort%ddbhdt

               ! Flux Variables (cohorts must had experienced a day before any of these values
               ! have any meaning, otherwise they are just inialization values
               if( .not.(ccohort%isnew) ) then

                  associate( scpf => ccohort%size_by_pft_class, &
                             scls => ccohort%size_class )

                    hio_gpp_si_scpf(io_si,scpf)      = hio_gpp_si_scpf(io_si,scpf)      + &
                                                       n_perm2*ccohort%gpp_acc_hold  ! [kgC/m2/yr]
                    hio_npp_totl_si_scpf(io_si,scpf) = hio_npp_totl_si_scpf(io_si,scpf) + &
                                                       ccohort%npp_acc_hold *n_perm2
!                    hio_npp_leaf_si_scpf(io_si,scpf) = hio_npp_leaf_si_scpf(io_si,scpf) + &
!                                                       ccohort%npp_leaf*n_perm2
!                    hio_npp_fnrt_si_scpf(io_si,scpf) = hio_npp_fnrt_si_scpf(io_si,scpf) + &
!                                                       ccohort%npp_froot*n_perm2
!                    hio_npp_bgsw_si_scpf(io_si,scpf) = hio_npp_bgsw_si_scpf(io_si,scpf) + &
!                                                       ccohort%npp_bsw*n_perm2*           &
!                                                       (1._r8-EDPftvarcon_inst%allom_agb_frac(ccohort%pft))
!                    hio_npp_agsw_si_scpf(io_si,scpf) = hio_npp_agsw_si_scpf(io_si,scpf) + &
!                                                       ccohort%npp_bsw*n_perm2*           &
!                                                       EDPftvarcon_inst%allom_agb_frac(ccohort%pft)
!                    hio_npp_bgdw_si_scpf(io_si,scpf) = hio_npp_bgdw_si_scpf(io_si,scpf) + &
!                                                       ccohort%npp_bdead*n_perm2*         &
!                                                       (1._r8-EDPftvarcon_inst%allom_agb_frac(ccohort%pft))
!                    hio_npp_agdw_si_scpf(io_si,scpf) = hio_npp_agdw_si_scpf(io_si,scpf) + &
!                                                       ccohort%npp_bdead*n_perm2*         &
!                                                       EDPftvarcon_inst%allom_agb_frac(ccohort%pft)
!                    hio_npp_seed_si_scpf(io_si,scpf) = hio_npp_seed_si_scpf(io_si,scpf) + &
!                                                       ccohort%npp_bseed*n_perm2
!                    hio_npp_stor_si_scpf(io_si,scpf) = hio_npp_stor_si_scpf(io_si,scpf) + &
!                                                       ccohort%npp_store*n_perm2

                    ! TEMPORARILY DISABLING THIS UNTIL THE ALLOCATION REFACTOR IS COMPLETE
                    ! RGK Feb-2017
!                    if( abs(ccohort%npp_acc_hold-(ccohort%npp_leaf+ccohort%npp_froot+ &
!                         ccohort%npp_bsw+ccohort%npp_bdead+ &
!                         ccohort%npp_bseed+ccohort%npp_store))>1.e-9)  then
!                       write(fates_log(),*) 'NPP Partitions are not balancing'
!                       write(fates_log(),*) 'Fractional Error: ', &
!                            abs(ccohort%npp_acc_hold-(ccohort%npp_leaf+ccohort%npp_froot+ &
!                            ccohort%npp_bsw+ccohort%npp_bdead+ &
!                            ccohort%npp_bseed+ccohort%npp_store))/ccohort%npp_acc_hold
!                       write(fates_log(),*) 'Terms: ',ccohort%npp_acc_hold,ccohort%npp_leaf,ccohort%npp_froot, &
!                            ccohort%npp_bsw,ccohort%npp_bdead, &
!                            ccohort%npp_bseed,ccohort%npp_store
!                       write(fates_log(),*) ' NPP components during FATES-HLM linking does not balance '
!                       stop ! we need termination control for FATES!!!
!                       ! call endrun(msg=errMsg(__FILE__, __LINE__))
!                    end if
                  
                    ! Woody State Variables (basal area and number density and mortality)
                    if (EDPftvarcon_inst%woody(ft) == 1) then
                       
                       hio_m1_si_scpf(io_si,scpf) = hio_m1_si_scpf(io_si,scpf) + ccohort%bmort*ccohort%n
                       hio_m2_si_scpf(io_si,scpf) = hio_m2_si_scpf(io_si,scpf) + ccohort%hmort*ccohort%n
                       hio_m3_si_scpf(io_si,scpf) = hio_m3_si_scpf(io_si,scpf) + ccohort%cmort*ccohort%n
                       hio_m5_si_scpf(io_si,scpf) = hio_m5_si_scpf(io_si,scpf) + ccohort%fmort*ccohort%n
<<<<<<< HEAD
		       hio_m7_si_scpf(io_si,scpf) = hio_m7_si_scpf(io_si,scpf) + &
		       	    (ccohort%lmort_logging+ccohort%lmort_collateral+ccohort%lmort_infra) * ccohort%n
=======
                       hio_m7_si_scpf(io_si,scpf) = hio_m7_si_scpf(io_si,scpf) + &
                            (ccohort%lmort_direct+ccohort%lmort_collateral+ccohort%lmort_infra) * ccohort%n
                       hio_m8_si_scpf(io_si,scpf) = hio_m8_si_scpf(io_si,scpf) + ccohort%frmort*ccohort%n
>>>>>>> 1a098adb

                       hio_m1_si_scls(io_si,scls) = hio_m1_si_scls(io_si,scls) + ccohort%bmort*ccohort%n
                       hio_m2_si_scls(io_si,scls) = hio_m2_si_scls(io_si,scls) + ccohort%hmort*ccohort%n
                       hio_m3_si_scls(io_si,scls) = hio_m3_si_scls(io_si,scls) + ccohort%cmort*ccohort%n
                       hio_m5_si_scls(io_si,scls) = hio_m5_si_scls(io_si,scls) + ccohort%fmort*ccohort%n
		       hio_m7_si_scls(io_si,scls) = hio_m7_si_scls(io_si,scls) + &
<<<<<<< HEAD
		       	    (ccohort%lmort_logging+ccohort%lmort_collateral+ccohort%lmort_infra) * ccohort%n

=======
                             (ccohort%lmort_direct+ccohort%lmort_collateral+ccohort%lmort_infra) * ccohort%n
                       hio_m8_si_scls(io_si,scls) = hio_m8_si_scls(io_si,scls) + &
                             + ccohort%frmort*ccohort%n
>>>>>>> 1a098adb

                       ! basal area  [m2/ha]
                       hio_ba_si_scpf(io_si,scpf) = hio_ba_si_scpf(io_si,scpf) + &
                            0.25_r8*3.14159_r8*((dbh/100.0_r8)**2.0_r8)*ccohort%n
                       ! also by size class only
                       hio_ba_si_scls(io_si,scls) = hio_ba_si_scls(io_si,scls) + &
                            0.25_r8*3.14159_r8*((dbh/100.0_r8)**2.0_r8)*ccohort%n
                       
                       ! number density [/ha]
                       hio_nplant_si_scpf(io_si,scpf) = hio_nplant_si_scpf(io_si,scpf) + ccohort%n
                       
                       ! growth increment
                       hio_ddbh_si_scpf(io_si,scpf) = hio_ddbh_si_scpf(io_si,scpf) + &
                            ccohort%ddbhdt*ccohort%n
                    end if

                    hio_agb_si_scls(io_si,scls) = hio_agb_si_scls(io_si,scls) + &
                         ccohort%b * ccohort%n * EDPftvarcon_inst%allom_agb_frac(ccohort%pft) * AREA_INV

                    hio_biomass_si_scls(io_si,scls) = hio_biomass_si_scls(io_si,scls) + &
                         ccohort%b * ccohort%n * AREA_INV

                    ! update size-class x patch-age related quantities

                    iscag = get_sizeage_class_index(ccohort%dbh,cpatch%age)
                    
                    hio_nplant_si_scag(io_si,iscag) = hio_nplant_si_scag(io_si,iscag) + ccohort%n

                    hio_nplant_si_scls(io_si,scls) = hio_nplant_si_scls(io_si,scls) + ccohort%n

                    ! update SCPF/SCLS- and canopy/subcanopy- partitioned quantities
                    if (ccohort%canopy_layer .eq. 1) then
                       hio_nplant_canopy_si_scag(io_si,iscag) = hio_nplant_canopy_si_scag(io_si,iscag) + ccohort%n
                       hio_mortality_canopy_si_scag(io_si,iscag) = hio_mortality_canopy_si_scag(io_si,iscag) + &
                            (ccohort%bmort + ccohort%hmort + ccohort%cmort + ccohort%fmort + ccohort%frmort) * ccohort%n
                       hio_ddbh_canopy_si_scag(io_si,iscag) = hio_ddbh_canopy_si_scag(io_si,iscag) + &
                            ccohort%ddbhdt*ccohort%n
                       hio_bstor_canopy_si_scpf(io_si,scpf) = hio_bstor_canopy_si_scpf(io_si,scpf) + &
                            ccohort%bstore * ccohort%n
                       hio_bleaf_canopy_si_scpf(io_si,scpf) = hio_bleaf_canopy_si_scpf(io_si,scpf) + &
                            ccohort%bl * ccohort%n
                       hio_canopy_biomass_pa(io_pa) = hio_canopy_biomass_pa(io_pa) + n_density * ccohort%b * g_per_kg

                       !hio_mortality_canopy_si_scpf(io_si,scpf) = hio_mortality_canopy_si_scpf(io_si,scpf)+ &
                       !    (ccohort%bmort + ccohort%hmort + ccohort%cmort + ccohort%fmort + ccohort%frmort) * ccohort%n

                       hio_mortality_canopy_si_scpf(io_si,scpf) = hio_mortality_canopy_si_scpf(io_si,scpf)+ &
                            (ccohort%bmort + ccohort%hmort + ccohort%cmort + ccohort%fmort + ccohort%frmort) * ccohort%n + &
			    (ccohort%lmort_direct + ccohort%lmort_collateral + ccohort%lmort_infra) * &
                            ccohort%n * sec_per_day * days_per_year

                       hio_nplant_canopy_si_scpf(io_si,scpf) = hio_nplant_canopy_si_scpf(io_si,scpf) + ccohort%n
                       hio_nplant_canopy_si_scls(io_si,scls) = hio_nplant_canopy_si_scls(io_si,scls) + ccohort%n
                       hio_trimming_canopy_si_scls(io_si,scls) = hio_trimming_canopy_si_scls(io_si,scls) + &
                            ccohort%n * ccohort%canopy_trim
                       hio_crown_area_canopy_si_scls(io_si,scls) = hio_crown_area_canopy_si_scls(io_si,scls) + &
                            ccohort%c_area
                       hio_gpp_canopy_si_scpf(io_si,scpf)      = hio_gpp_canopy_si_scpf(io_si,scpf)      + &
                            n_perm2*ccohort%gpp_acc_hold
                       hio_ar_canopy_si_scpf(io_si,scpf)      = hio_ar_canopy_si_scpf(io_si,scpf)      + &
                            n_perm2*ccohort%resp_acc_hold
                       ! growth increment
                       hio_ddbh_canopy_si_scpf(io_si,scpf) = hio_ddbh_canopy_si_scpf(io_si,scpf) + &
                            ccohort%ddbhdt*ccohort%n
                       hio_ddbh_canopy_si_scls(io_si,scls) = hio_ddbh_canopy_si_scls(io_si,scls) + &
                            ccohort%ddbhdt*ccohort%n

                       ! sum of all mortality
                       hio_mortality_canopy_si_scls(io_si,scls) = hio_mortality_canopy_si_scls(io_si,scls) + &
                             (ccohort%bmort + ccohort%hmort + ccohort%cmort  + ccohort%fmort + ccohort%frmort ) * ccohort%n + &
                             (ccohort%lmort_direct + ccohort%lmort_collateral + ccohort%lmort_infra) * &
                             ccohort%n * sec_per_day * days_per_year

                       hio_canopy_mortality_carbonflux_si(io_si) = hio_canopy_mortality_carbonflux_si(io_si) + &
                            (ccohort%bmort + ccohort%hmort + ccohort%cmort + ccohort%fmort + ccohort%frmort) * &
                            ccohort%b * ccohort%n * g_per_kg * days_per_sec * years_per_day * ha_per_m2 + &
                            (ccohort%lmort_direct + ccohort%lmort_collateral + ccohort%lmort_infra)* ccohort%b * &
                            ccohort%n * g_per_kg * ha_per_m2
                       
                       hio_leaf_md_canopy_si_scls(io_si,scls) = hio_leaf_md_canopy_si_scls(io_si,scls) + &
                            ccohort%leaf_md * ccohort%n
                       hio_root_md_canopy_si_scls(io_si,scls) = hio_root_md_canopy_si_scls(io_si,scls) + &
                            ccohort%root_md * ccohort%n
                       hio_carbon_balance_canopy_si_scls(io_si,scls) = hio_carbon_balance_canopy_si_scls(io_si,scls) + &
                            ccohort%carbon_balance * ccohort%n
                       hio_seed_prod_canopy_si_scls(io_si,scls) = hio_seed_prod_canopy_si_scls(io_si,scls) + &
                            ccohort%seed_prod * ccohort%n
                       hio_dbalivedt_canopy_si_scls(io_si,scls) = hio_dbalivedt_canopy_si_scls(io_si,scls) + &
                            ccohort%dbalivedt * ccohort%n
                       hio_dbdeaddt_canopy_si_scls(io_si,scls) = hio_dbdeaddt_canopy_si_scls(io_si,scls) + &
                            ccohort%dbdeaddt * ccohort%n
                       hio_dbstoredt_canopy_si_scls(io_si,scls) = hio_dbstoredt_canopy_si_scls(io_si,scls) + &
                            ccohort%dbstoredt * ccohort%n
                       hio_storage_flux_canopy_si_scls(io_si,scls) = hio_storage_flux_canopy_si_scls(io_si,scls) + &
                            ccohort%storage_flux * ccohort%n

!                       hio_npp_leaf_canopy_si_scls(io_si,scls) = hio_npp_leaf_canopy_si_scls(io_si,scls) + &
!                            ccohort%npp_leaf * ccohort%n
!                       hio_npp_froot_canopy_si_scls(io_si,scls) = hio_npp_froot_canopy_si_scls(io_si,scls) + &
!                            ccohort%npp_froot * ccohort%n
!                       hio_npp_bsw_canopy_si_scls(io_si,scls) = hio_npp_bsw_canopy_si_scls(io_si,scls) + &
!                            ccohort%npp_bsw * ccohort%n
!                       hio_npp_bdead_canopy_si_scls(io_si,scls) = hio_npp_bdead_canopy_si_scls(io_si,scls) + &
!                            ccohort%npp_bdead * ccohort%n
!                       hio_npp_bseed_canopy_si_scls(io_si,scls) = hio_npp_bseed_canopy_si_scls(io_si,scls) + &
!                            ccohort%npp_bseed * ccohort%n
!                       hio_npp_store_canopy_si_scls(io_si,scls) = hio_npp_store_canopy_si_scls(io_si,scls) + &
!                            ccohort%npp_store * ccohort%n
                       hio_yesterdaycanopylevel_canopy_si_scls(io_si,scls) = &
                            hio_yesterdaycanopylevel_canopy_si_scls(io_si,scls) + &
                            ccohort%canopy_layer_yesterday * ccohort%n
                    else
                       hio_nplant_understory_si_scag(io_si,iscag) = hio_nplant_understory_si_scag(io_si,iscag) + ccohort%n
                       hio_mortality_understory_si_scag(io_si,iscag) = hio_mortality_understory_si_scag(io_si,iscag) + &
                            (ccohort%bmort + ccohort%hmort + ccohort%cmort + ccohort%fmort + ccohort%frmort) * ccohort%n
                       hio_ddbh_understory_si_scag(io_si,iscag) = hio_ddbh_understory_si_scag(io_si,iscag) + &
                            ccohort%ddbhdt*ccohort%n
                       hio_bstor_understory_si_scpf(io_si,scpf) = hio_bstor_understory_si_scpf(io_si,scpf) + &
                            ccohort%bstore * ccohort%n
                       hio_bleaf_understory_si_scpf(io_si,scpf) = hio_bleaf_understory_si_scpf(io_si,scpf) + &
                            ccohort%bl * ccohort%n
                       hio_understory_biomass_pa(io_pa) = hio_understory_biomass_pa(io_pa) + n_density * ccohort%b * g_per_kg
                       !hio_mortality_understory_si_scpf(io_si,scpf) = hio_mortality_understory_si_scpf(io_si,scpf)+ &
                        !    (ccohort%bmort + ccohort%hmort + ccohort%cmort + ccohort%fmort + ccohort%frmort) * ccohort%n

                       hio_mortality_understory_si_scpf(io_si,scpf) = hio_mortality_understory_si_scpf(io_si,scpf)+ &
                            (ccohort%bmort + ccohort%hmort + ccohort%cmort + ccohort%fmort + ccohort%frmort ) * ccohort%n + &
			    (ccohort%lmort_direct + ccohort%lmort_collateral + ccohort%lmort_infra) * &
                            ccohort%n * sec_per_day * days_per_year

                       hio_nplant_understory_si_scpf(io_si,scpf) = hio_nplant_understory_si_scpf(io_si,scpf) + ccohort%n
                       hio_nplant_understory_si_scls(io_si,scls) = hio_nplant_understory_si_scls(io_si,scls) + ccohort%n
                       hio_trimming_understory_si_scls(io_si,scls) = hio_trimming_understory_si_scls(io_si,scls) + &
                            ccohort%n * ccohort%canopy_trim
                       hio_crown_area_understory_si_scls(io_si,scls) = hio_crown_area_understory_si_scls(io_si,scls) + &
                            ccohort%c_area
                       hio_gpp_understory_si_scpf(io_si,scpf)      = hio_gpp_understory_si_scpf(io_si,scpf)      + &
                            n_perm2*ccohort%gpp_acc_hold
                       hio_ar_understory_si_scpf(io_si,scpf)      = hio_ar_understory_si_scpf(io_si,scpf)      + &
                            n_perm2*ccohort%resp_acc_hold

                       ! growth increment
                       hio_ddbh_understory_si_scpf(io_si,scpf) = hio_ddbh_understory_si_scpf(io_si,scpf) + &
                            ccohort%ddbhdt*ccohort%n
                       hio_ddbh_understory_si_scls(io_si,scls) = hio_ddbh_understory_si_scls(io_si,scls) + &
                            ccohort%ddbhdt*ccohort%n

                       ! sum of all mortality
                       hio_mortality_understory_si_scls(io_si,scls) = hio_mortality_understory_si_scls(io_si,scls) + &
                             (ccohort%bmort + ccohort%hmort + ccohort%cmort + ccohort%fmort + ccohort%frmort ) * ccohort%n + &
                             (ccohort%lmort_direct + ccohort%lmort_collateral + ccohort%lmort_infra) * &
                             ccohort%n * sec_per_day * days_per_year
                       
                       hio_understory_mortality_carbonflux_si(io_si) = hio_understory_mortality_carbonflux_si(io_si) + &
                             (ccohort%bmort + ccohort%hmort + ccohort%cmort + ccohort%fmort + ccohort%frmort) * &
                             ccohort%b * ccohort%n * g_per_kg * days_per_sec * years_per_day * ha_per_m2 + &
                             (ccohort%lmort_direct + ccohort%lmort_collateral + ccohort%lmort_infra) * ccohort%b * &
                             ccohort%n * g_per_kg * ha_per_m2
                       !
                       hio_leaf_md_understory_si_scls(io_si,scls) = hio_leaf_md_understory_si_scls(io_si,scls) + &
                            ccohort%leaf_md * ccohort%n
                       hio_root_md_understory_si_scls(io_si,scls) = hio_root_md_understory_si_scls(io_si,scls) + &
                            ccohort%root_md * ccohort%n
                       hio_carbon_balance_understory_si_scls(io_si,scls) = hio_carbon_balance_understory_si_scls(io_si,scls) + &
                            ccohort%carbon_balance * ccohort%n
                       hio_seed_prod_understory_si_scls(io_si,scls) = hio_seed_prod_understory_si_scls(io_si,scls) + &
                            ccohort%seed_prod * ccohort%n
                       hio_dbalivedt_understory_si_scls(io_si,scls) = hio_dbalivedt_understory_si_scls(io_si,scls) + &
                            ccohort%dbalivedt * ccohort%n
                       hio_dbdeaddt_understory_si_scls(io_si,scls) = hio_dbdeaddt_understory_si_scls(io_si,scls) + &
                            ccohort%dbdeaddt * ccohort%n
                       hio_dbstoredt_understory_si_scls(io_si,scls) = hio_dbstoredt_understory_si_scls(io_si,scls) + &
                            ccohort%dbstoredt * ccohort%n
                       hio_storage_flux_understory_si_scls(io_si,scls) = hio_storage_flux_understory_si_scls(io_si,scls) + &
                            ccohort%storage_flux * ccohort%n
!                       hio_npp_leaf_understory_si_scls(io_si,scls) = hio_npp_leaf_understory_si_scls(io_si,scls) + &
!                            ccohort%npp_leaf * ccohort%n
!                       hio_npp_froot_understory_si_scls(io_si,scls) = hio_npp_froot_understory_si_scls(io_si,scls) + &
!                            ccohort%npp_froot * ccohort%n
!                       hio_npp_bsw_understory_si_scls(io_si,scls) = hio_npp_bsw_understory_si_scls(io_si,scls) + &
!                            ccohort%npp_bsw * ccohort%n
!                       hio_npp_bdead_understory_si_scls(io_si,scls) = hio_npp_bdead_understory_si_scls(io_si,scls) + &
!                            ccohort%npp_bdead * ccohort%n
!                       hio_npp_bseed_understory_si_scls(io_si,scls) = hio_npp_bseed_understory_si_scls(io_si,scls) + &
!                            ccohort%npp_bseed * ccohort%n
!                       hio_npp_store_understory_si_scls(io_si,scls) = hio_npp_store_understory_si_scls(io_si,scls) + &
!                            ccohort%npp_store * ccohort%n
                       hio_yesterdaycanopylevel_understory_si_scls(io_si,scls) = &
                            hio_yesterdaycanopylevel_understory_si_scls(io_si,scls) + &
                            ccohort%canopy_layer_yesterday * ccohort%n
                    endif
                    !
                    !
                    ccohort%canopy_layer_yesterday = real(ccohort%canopy_layer, r8)
                    
                  end associate
               end if

               ! resolve some canopy area profiles, both total and of occupied leaves
               ican = ccohort%canopy_layer
               !
               hio_crownarea_si_can(io_si, ican) = hio_crownarea_si_can(io_si, ican) + ccohort%c_area / AREA
               !
               do ileaf=1,ccohort%nv
                  cnlf_indx = ileaf + (ican-1) * nlevleaf
                  hio_crownarea_si_cnlf(io_si, cnlf_indx) = hio_crownarea_si_cnlf(io_si, cnlf_indx) + &
                       ccohort%c_area / AREA
               end do
               
               ccohort => ccohort%taller
            enddo ! cohort loop
            
            ! Patch specific variables that are already calculated
            ! These things are all duplicated. Should they all be converted to LL or array structures RF? 
            ! define scalar to counteract the patch albedo scaling logic for conserved quantities
            
            if (cpatch%area .gt. 0._r8 .and. cpatch%total_canopy_area .gt.0 ) then
               patch_scaling_scalar  = min(1._r8, cpatch%area / cpatch%total_canopy_area)
            else
               patch_scaling_scalar = 0._r8
            endif
            
            ! Update Fire Variables
            hio_nesterov_fire_danger_pa(io_pa) = sites(s)%acc_NI
            hio_spitfire_ros_pa(io_pa)         = cpatch%ROS_front 
            hio_effect_wspeed_pa(io_pa)        = cpatch%effect_wspeed
            hio_tfc_ros_pa(io_pa)              = cpatch%TFC_ROS
            hio_fire_intensity_pa(io_pa)       = cpatch%FI
            hio_fire_area_pa(io_pa)            = cpatch%frac_burnt
            hio_scorch_height_pa(io_pa)        = cpatch%SH
            hio_fire_fuel_bulkd_pa(io_pa)      = cpatch%fuel_bulkd
            hio_fire_fuel_eff_moist_pa(io_pa)  = cpatch%fuel_eff_moist
            hio_fire_fuel_sav_pa(io_pa)        = cpatch%fuel_sav
            hio_fire_fuel_mef_pa(io_pa)        = cpatch%fuel_mef
            hio_sum_fuel_pa(io_pa)             = cpatch%sum_fuel * g_per_kg * patch_scaling_scalar
            
            do i_fuel = 1,nfsc
               hio_litter_moisture_si_fuel(io_si, i_fuel) = hio_litter_moisture_si_fuel(io_si, i_fuel) + &
                    cpatch%litter_moisture(i_fuel) * cpatch%area * AREA_INV
            end do
            ! Update Litter Flux Variables

            ! put litter_in flux onto site level variable so as to be able to append site-level distubance-related input flux after patch loop
            hio_litter_in_si(io_si) = hio_litter_in_si(io_si) + &
                 (sum(cpatch%CWD_AG_in) +sum(cpatch%leaf_litter_in) + sum(cpatch%root_litter_in)) &
                 * g_per_kg * cpatch%area * AREA_INV * years_per_day * days_per_sec
            ! keep litter_out at patch level
            hio_litter_out_pa(io_pa)           = (sum(cpatch%CWD_AG_out)+sum(cpatch%leaf_litter_out) &
                 + sum(cpatch%root_litter_out)) &
                 * g_per_kg * patch_scaling_scalar * years_per_day * days_per_sec
            
            hio_seeds_in_pa(io_pa)             = sum(cpatch%seeds_in) * &
                 g_per_kg * patch_scaling_scalar * years_per_day * days_per_sec
            hio_seed_decay_pa(io_pa)           = sum(cpatch%seed_decay) * &
                 g_per_kg * patch_scaling_scalar * years_per_day * days_per_sec
            hio_seed_germination_pa(io_pa)     = sum(cpatch%seed_germination) * &
                 g_per_kg * patch_scaling_scalar * years_per_day * days_per_sec 

            
            do i_cwd = 1, ncwd
               hio_cwd_ag_si_cwdsc(io_si, i_cwd) = hio_cwd_ag_si_cwdsc(io_si, i_cwd) + &
                    cpatch%CWD_AG(i_cwd)*cpatch%area * AREA_INV * g_per_kg
               hio_cwd_bg_si_cwdsc(io_si, i_cwd) = hio_cwd_bg_si_cwdsc(io_si, i_cwd) + &
                    cpatch%CWD_BG(i_cwd)*cpatch%area * AREA_INV * g_per_kg
               hio_cwd_ag_in_si_cwdsc(io_si, i_cwd) = hio_cwd_ag_in_si_cwdsc(io_si, i_cwd) + &
                    cpatch%CWD_AG_IN(i_cwd)*cpatch%area * AREA_INV * g_per_kg
               hio_cwd_bg_in_si_cwdsc(io_si, i_cwd) = hio_cwd_bg_in_si_cwdsc(io_si, i_cwd) + &
                    cpatch%CWD_BG_IN(i_cwd)*cpatch%area * AREA_INV * g_per_kg
               hio_cwd_ag_out_si_cwdsc(io_si, i_cwd) = hio_cwd_ag_out_si_cwdsc(io_si, i_cwd) + &
                    cpatch%CWD_AG_OUT(i_cwd)*cpatch%area * AREA_INV * g_per_kg
               hio_cwd_bg_out_si_cwdsc(io_si, i_cwd) = hio_cwd_bg_out_si_cwdsc(io_si, i_cwd) + &
                    cpatch%CWD_BG_OUT(i_cwd)*cpatch%area * AREA_INV * g_per_kg
            end do

            ipa = ipa + 1
            cpatch => cpatch%younger
         end do !patch loop

         ! divide so-far-just-summed but to-be-averaged patch-age-class variables by patch-age-class area to get mean values
         do ipa2 = 1, nlevage
            if (hio_area_si_age(io_si, ipa2) .gt. tiny) then
               hio_lai_si_age(io_si, ipa2) = hio_lai_si_age(io_si, ipa2) / (hio_area_si_age(io_si, ipa2)*AREA)
               hio_ncl_si_age(io_si, ipa2) = hio_ncl_si_age(io_si, ipa2) / (hio_area_si_age(io_si, ipa2)*AREA)
            else
               hio_lai_si_age(io_si, ipa2) = 0._r8
               hio_ncl_si_age(io_si, ipa2) = 0._r8
            endif
         end do

         ! pass the cohort termination mortality as a flux to the history, and then reset the termination mortality buffer
         ! note there are various ways of reporting the total mortality, so pass to these as well
         do i_pft = 1, numpft
            do i_scls = 1,nlevsclass
               i_scpf = (i_pft-1)*nlevsclass + i_scls
               !
               ! termination mortality. sum of canopy and understory indices
               hio_m6_si_scpf(io_si,i_scpf) = (sites(s)%terminated_nindivs(i_scls,i_pft,1) + &
                    sites(s)%terminated_nindivs(i_scls,i_pft,2)) * days_per_year
               hio_m6_si_scls(io_si,i_scls) = hio_m6_si_scls(io_si,i_scls) + &
                    (sites(s)%terminated_nindivs(i_scls,i_pft,1) + &
                    sites(s)%terminated_nindivs(i_scls,i_pft,2)) * days_per_year
               !
               ! add termination mortality to canopy and understory mortality
               hio_mortality_canopy_si_scls(io_si,i_scls) = hio_mortality_canopy_si_scls(io_si,i_scls) + &
                    sites(s)%terminated_nindivs(i_scls,i_pft,1) * days_per_year
               hio_mortality_understory_si_scls(io_si,i_scls) = hio_mortality_understory_si_scls(io_si,i_scls) + &
                    sites(s)%terminated_nindivs(i_scls,i_pft,2) * days_per_year
               hio_mortality_canopy_si_scpf(io_si,i_scpf) = hio_mortality_canopy_si_scpf(io_si,i_scpf) + &
                    sites(s)%terminated_nindivs(i_scls,i_pft,1) * days_per_year
               hio_mortality_understory_si_scpf(io_si,i_scpf) = hio_mortality_understory_si_scpf(io_si,i_scpf) + &
                    sites(s)%terminated_nindivs(i_scls,i_pft,2) * days_per_year
               !
               ! imort on its own
               hio_m4_si_scpf(io_si,i_scpf) = sites(s)%imort_rate(i_scls, i_pft)
               hio_m4_si_scls(io_si,i_scls) = hio_m4_si_scls(io_si,i_scls) + sites(s)%imort_rate(i_scls, i_pft)
               !
               ! add imort to other mortality terms. consider imort as understory mortality even if it happens in 
               ! cohorts that may have been promoted as part of the patch creation, and use the pre-calculated site-level 
               ! values to avoid biasing the results by the dramatically-reduced number densities in cohorts that are subject to imort
               hio_mortality_understory_si_scpf(io_si,i_scpf) = hio_mortality_understory_si_scpf(io_si,i_scpf)+ &
                    sites(s)%imort_rate(i_scls, i_pft)
               hio_mortality_understory_si_scls(io_si,i_scls) = hio_mortality_understory_si_scls(io_si,i_scls) + &
                    sites(s)%imort_rate(i_scls, i_pft)
               !
               iscag = i_scls ! since imort is by definition something that only happens in newly disturbed patches, treat as such
               hio_mortality_understory_si_scag(io_si,iscag) = hio_mortality_understory_si_scag(io_si,iscag) + &
                    sites(s)%imort_rate(i_scls, i_pft)
            end do
         end do
         !
         ! treat carbon flux from imort the same way
         hio_understory_mortality_carbonflux_si(io_si) = hio_understory_mortality_carbonflux_si(io_si) + &
              sites(s)%imort_carbonflux
         !
         sites(s)%terminated_nindivs(:,:,:) = 0._r8
         sites(s)%imort_carbonflux = 0._r8
         sites(s)%imort_rate(:,:) = 0._r8

         ! pass the recruitment rate as a flux to the history, and then reset the recruitment buffer
         do i_pft = 1, numpft
            hio_recruitment_si_pft(io_si,i_pft) = sites(s)%recruitment_rate(i_pft) * days_per_year
         end do
         sites(s)%recruitment_rate(:) = 0._r8

         ! summarize all of the mortality fluxes by PFT
         do i_pft = 1, numpft
            do i_scls = 1,nlevsclass
               i_scpf = (i_pft-1)*nlevsclass + i_scls

               hio_mortality_si_pft(io_si,i_pft) = hio_mortality_si_pft(io_si,i_pft) + &
                    hio_m1_si_scpf(io_si,i_scpf) + &
                    hio_m2_si_scpf(io_si,i_scpf) + &
                    hio_m3_si_scpf(io_si,i_scpf) + &
                    hio_m4_si_scpf(io_si,i_scpf) + &
                    hio_m5_si_scpf(io_si,i_scpf) + &
                    hio_m6_si_scpf(io_si,i_scpf) + &
		    hio_m7_si_scpf(io_si,i_scpf) + &
                    hio_m8_si_scpf(io_si,i_scpf)

            end do
         end do

         ! pass demotion rates and associated carbon fluxes to history
         do i_scls = 1,nlevsclass
            hio_demotion_rate_si_scls(io_si,i_scls) = sites(s)%demotion_rate(i_scls) * days_per_year
            hio_promotion_rate_si_scls(io_si,i_scls) = sites(s)%promotion_rate(i_scls) * days_per_year
         end do
         !
         ! convert kg C / ha / day to gc / m2 / sec
         hio_demotion_carbonflux_si(io_si) = sites(s)%demotion_carbonflux * g_per_kg * ha_per_m2 * days_per_sec
         hio_promotion_carbonflux_si(io_si) = sites(s)%promotion_carbonflux * g_per_kg * ha_per_m2 * days_per_sec
         !
         ! mortality-associated carbon fluxes
         
         hio_canopy_mortality_carbonflux_si(io_si) = hio_canopy_mortality_carbonflux_si(io_si) + &
              sites(s)%termination_carbonflux(ican_upper) * g_per_kg * days_per_sec * ha_per_m2
         hio_understory_mortality_carbonflux_si(io_si) = hio_understory_mortality_carbonflux_si(io_si) + &
              sites(s)%termination_carbonflux(ican_ustory) * g_per_kg * days_per_sec * ha_per_m2
         ! and zero the site-level termination carbon flux variable
         sites(s)%termination_carbonflux(:) = 0._r8
         !
         ! add the site-level disturbance-associated cwd and litter input fluxes to thir respective flux fields
         do i_cwd = 1, ncwd
            hio_cwd_ag_in_si_cwdsc(io_si, i_cwd) = hio_cwd_ag_in_si_cwdsc(io_si, i_cwd) + &
                 sites(s)%CWD_AG_diagnostic_input_carbonflux(i_cwd) * g_per_kg
            hio_cwd_bg_in_si_cwdsc(io_si, i_cwd) = hio_cwd_bg_in_si_cwdsc(io_si, i_cwd) + &
                 sites(s)%CWD_BG_diagnostic_input_carbonflux(i_cwd) * g_per_kg
         end do
         hio_litter_in_si(io_si) = hio_litter_in_si(io_si) + &
              (sum(sites(s)%leaf_litter_diagnostic_input_carbonflux) + &
              sum(sites(s)%root_litter_diagnostic_input_carbonflux)) * g_per_kg * days_per_sec * years_per_day
         ! and reset the disturbance-related field buffers
         sites(s)%CWD_AG_diagnostic_input_carbonflux(:) = 0._r8
         sites(s)%CWD_BG_diagnostic_input_carbonflux(:) = 0._r8
         sites(s)%leaf_litter_diagnostic_input_carbonflux(:) = 0._r8
         sites(s)%root_litter_diagnostic_input_carbonflux(:) = 0._r8

      enddo ! site loop
      
    end associate

    return
  end subroutine update_history_dyn
 
 ! ======================================================================================

 subroutine update_history_prod(this,nc,nsites,sites,dt_tstep)

    ! ---------------------------------------------------------------------------------
    ! This is the call to update the history IO arrays that are expected to only change
    ! after rapid timescale productivity calculations (gpp and respiration).
    ! ---------------------------------------------------------------------------------
    
    use EDtypesMod          , only : ed_site_type,   &
                                     ed_cohort_type, &
                                     ed_patch_type,  &
                                     AREA,           &
                                     AREA_INV

    use EDTypesMod          , only : nclmax, nlevleaf
    !
    ! Arguments
    class(fates_history_interface_type)                 :: this
    integer                 , intent(in)            :: nc   ! clump index
    integer                 , intent(in)            :: nsites
    type(ed_site_type)      , intent(inout), target :: sites(nsites)
    real(r8)                , intent(in)            :: dt_tstep
    
    ! Locals
    integer  :: s        ! The local site index
    integer  :: io_si     ! The site index of the IO array
    integer  :: ipa      ! The local "I"ndex of "PA"tches 
    integer  :: io_pa    ! The patch index of the IO array
    integer  :: io_pa1   ! The first patch index in the IO array for each site
    integer  :: io_soipa 
    integer  :: lb1,ub1,lb2,ub2  ! IO array bounds for the calling thread
    integer  :: ivar             ! index of IO variable object vector
    integer  :: ft               ! functional type index
    real(r8) :: n_density   ! individual of cohort per m2.
    real(r8) :: n_perm2     ! individuals per m2 for the whole column
    real(r8) :: patch_area_by_age(nlevage) ! patch area in each bin for normalizing purposes
    real(r8), parameter :: tiny = 1.e-5_r8      ! some small number
    integer  :: ipa2     ! patch incrementer
    integer :: cnlfpft_indx, cnlf_indx, ipft, ican, ileaf ! more iterators and indices
    type(ed_patch_type),pointer  :: cpatch
    type(ed_cohort_type),pointer :: ccohort
    real(r8) :: per_dt_tstep          ! Time step in frequency units (/s)

    associate( hio_gpp_pa         => this%hvars(ih_gpp_pa)%r81d, &
               hio_npp_pa         => this%hvars(ih_npp_pa)%r81d, &
               hio_aresp_pa       => this%hvars(ih_aresp_pa)%r81d, &
               hio_maint_resp_pa  => this%hvars(ih_maint_resp_pa)%r81d, &
               hio_growth_resp_pa => this%hvars(ih_growth_resp_pa)%r81d, &
               hio_npp_si         => this%hvars(ih_npp_si)%r81d, &
               hio_ar_si_scpf     => this%hvars(ih_ar_si_scpf)%r82d, &
               hio_ar_grow_si_scpf   => this%hvars(ih_ar_grow_si_scpf)%r82d, &
               hio_ar_maint_si_scpf  => this%hvars(ih_ar_maint_si_scpf)%r82d, &
               hio_ar_agsapm_si_scpf => this%hvars(ih_ar_agsapm_si_scpf)%r82d, &
               hio_ar_darkm_si_scpf  => this%hvars(ih_ar_darkm_si_scpf)%r82d, &
               hio_ar_crootm_si_scpf => this%hvars(ih_ar_crootm_si_scpf)%r82d, &
               hio_ar_frootm_si_scpf => this%hvars(ih_ar_frootm_si_scpf)%r82d, &
               hio_gpp_canopy_pa     => this%hvars(ih_gpp_canopy_pa)%r81d, &
               hio_ar_canopy_pa      => this%hvars(ih_ar_canopy_pa)%r81d, &
               hio_gpp_understory_pa => this%hvars(ih_gpp_understory_pa)%r81d, &
               hio_ar_understory_pa  => this%hvars(ih_ar_understory_pa)%r81d, &
               hio_rdark_canopy_si_scls             => this%hvars(ih_rdark_canopy_si_scls)%r82d, &
               hio_livestem_mr_canopy_si_scls       => this%hvars(ih_livestem_mr_canopy_si_scls)%r82d, &
               hio_livecroot_mr_canopy_si_scls      => this%hvars(ih_livecroot_mr_canopy_si_scls)%r82d, &
               hio_froot_mr_canopy_si_scls          => this%hvars(ih_froot_mr_canopy_si_scls)%r82d, &
               hio_resp_g_canopy_si_scls            => this%hvars(ih_resp_g_canopy_si_scls)%r82d, &
               hio_resp_m_canopy_si_scls            => this%hvars(ih_resp_m_canopy_si_scls)%r82d, &
               hio_rdark_understory_si_scls         => this%hvars(ih_rdark_understory_si_scls)%r82d, &
               hio_livestem_mr_understory_si_scls   => this%hvars(ih_livestem_mr_understory_si_scls)%r82d, &
               hio_livecroot_mr_understory_si_scls  => this%hvars(ih_livecroot_mr_understory_si_scls)%r82d, &
               hio_froot_mr_understory_si_scls      => this%hvars(ih_froot_mr_understory_si_scls)%r82d, &
               hio_resp_g_understory_si_scls        => this%hvars(ih_resp_g_understory_si_scls)%r82d, &
               hio_resp_m_understory_si_scls        => this%hvars(ih_resp_m_understory_si_scls)%r82d, &
               hio_gpp_si_age         => this%hvars(ih_gpp_si_age)%r82d, &
               hio_npp_si_age         => this%hvars(ih_npp_si_age)%r82d, &
               hio_parsun_z_si_cnlf     => this%hvars(ih_parsun_z_si_cnlf)%r82d, &
               hio_parsha_z_si_cnlf     => this%hvars(ih_parsha_z_si_cnlf)%r82d, &
               hio_ts_net_uptake_si_cnlf     => this%hvars(ih_ts_net_uptake_si_cnlf)%r82d, &
               hio_year_net_uptake_si_cnlf     => this%hvars(ih_year_net_uptake_si_cnlf)%r82d, &
               hio_parsun_z_si_cnlfpft  => this%hvars(ih_parsun_z_si_cnlfpft)%r82d, &
               hio_parsha_z_si_cnlfpft  => this%hvars(ih_parsha_z_si_cnlfpft)%r82d, &
               hio_laisun_z_si_cnlf     => this%hvars(ih_laisun_z_si_cnlf)%r82d, &
               hio_laisha_z_si_cnlf     => this%hvars(ih_laisha_z_si_cnlf)%r82d, &
               hio_laisun_z_si_cnlfpft  => this%hvars(ih_laisun_z_si_cnlfpft)%r82d, &
               hio_laisha_z_si_cnlfpft  => this%hvars(ih_laisha_z_si_cnlfpft)%r82d, &
               hio_laisun_top_si_can     => this%hvars(ih_laisun_top_si_can)%r82d, &
               hio_laisha_top_si_can     => this%hvars(ih_laisha_top_si_can)%r82d, &
               hio_fabd_sun_si_cnlfpft  => this%hvars(ih_fabd_sun_si_cnlfpft)%r82d, &
               hio_fabd_sha_si_cnlfpft  => this%hvars(ih_fabd_sha_si_cnlfpft)%r82d, &
               hio_fabi_sun_si_cnlfpft  => this%hvars(ih_fabi_sun_si_cnlfpft)%r82d, &
               hio_fabi_sha_si_cnlfpft  => this%hvars(ih_fabi_sha_si_cnlfpft)%r82d, &
               hio_fabd_sun_si_cnlf  => this%hvars(ih_fabd_sun_si_cnlf)%r82d, &
               hio_fabd_sha_si_cnlf  => this%hvars(ih_fabd_sha_si_cnlf)%r82d, &
               hio_fabi_sun_si_cnlf  => this%hvars(ih_fabi_sun_si_cnlf)%r82d, &
               hio_fabi_sha_si_cnlf  => this%hvars(ih_fabi_sha_si_cnlf)%r82d, &
               hio_fabd_sun_top_si_can  => this%hvars(ih_fabd_sun_top_si_can)%r82d, &
               hio_fabd_sha_top_si_can  => this%hvars(ih_fabd_sha_top_si_can)%r82d, &
               hio_fabi_sun_top_si_can  => this%hvars(ih_fabi_sun_top_si_can)%r82d, &
               hio_fabi_sha_top_si_can  => this%hvars(ih_fabi_sha_top_si_can)%r82d, &
               hio_parsun_top_si_can     => this%hvars(ih_parsun_top_si_can)%r82d, &
               hio_parsha_top_si_can     => this%hvars(ih_parsha_top_si_can)%r82d &
 )


      ! Flush the relevant history variables 
      call this%flush_hvars(nc,upfreq_in=2)

      per_dt_tstep = 1.0_r8/dt_tstep

      do s = 1,nsites
         
         io_si  = this%iovar_map(nc)%site_index(s)
         io_pa1 = this%iovar_map(nc)%patch1_index(s)
         io_soipa = io_pa1-1
         
         ipa = 0
         cpatch => sites(s)%oldest_patch

         patch_area_by_age(:) = 0._r8

         do while(associated(cpatch))
            
            io_pa = io_pa1 + ipa

            patch_area_by_age(cpatch%age_class) = patch_area_by_age(cpatch%age_class) + cpatch%area

            ccohort => cpatch%shortest
            do while(associated(ccohort))
               
               ! TODO: we need a standardized logical function on this (used lots, RGK)
               if ((cpatch%area .gt. 0._r8) .and. (cpatch%total_canopy_area .gt. 0._r8)) then
                  n_density = ccohort%n/min(cpatch%area,cpatch%total_canopy_area) 
                  n_perm2   = ccohort%n * AREA_INV
               else
                  n_density = 0.0_r8
                  n_perm2   = 0.0_r8
               endif
               
               if ( .not. ccohort%isnew ) then

                  ! Calculate index for the scpf class
                  associate( scpf => ccohort%size_by_pft_class, &
                             scls => ccohort%size_class )

                  ! scale up cohort fluxes to their patches
                  hio_npp_pa(io_pa) = hio_npp_pa(io_pa) + &
                        ccohort%npp_tstep * g_per_kg * n_density * per_dt_tstep
                  hio_gpp_pa(io_pa) = hio_gpp_pa(io_pa) + &
                        ccohort%gpp_tstep * g_per_kg * n_density * per_dt_tstep
                  hio_aresp_pa(io_pa) = hio_aresp_pa(io_pa) + &
                        ccohort%resp_tstep * g_per_kg * n_density * per_dt_tstep
                  hio_growth_resp_pa(io_pa) = hio_growth_resp_pa(io_pa) + &
                        ccohort%resp_g * g_per_kg * n_density * per_dt_tstep
                  hio_maint_resp_pa(io_pa) = hio_maint_resp_pa(io_pa) + &
                        ccohort%resp_m * g_per_kg * n_density * per_dt_tstep
                  
                  ! map ed cohort-level npp fluxes to clm column fluxes
                  hio_npp_si(io_si) = hio_npp_si(io_si) + ccohort%npp_tstep * n_perm2 * g_per_kg * per_dt_tstep


                  ! Total AR (kgC/m2/yr) = (kgC/plant/step) / (s/step) * (plant/m2) * (s/yr)
                  hio_ar_si_scpf(io_si,scpf)    =   hio_ar_si_scpf(io_si,scpf) + &
                        (ccohort%resp_tstep/dt_tstep) * n_perm2 * sec_per_day * days_per_year

                  ! Growth AR (kgC/m2/yr)
                  hio_ar_grow_si_scpf(io_si,scpf) = hio_ar_grow_si_scpf(io_si,scpf) + &
                        (ccohort%resp_g/dt_tstep) * n_perm2 * sec_per_day * days_per_year

                  ! Maint AR (kgC/m2/yr)
                  hio_ar_maint_si_scpf(io_si,scpf) = hio_ar_maint_si_scpf(io_si,scpf) + &
                        (ccohort%resp_m/dt_tstep) * n_perm2 * sec_per_day * days_per_year
                  
                  ! Maintenance AR partition variables are stored as rates (kgC/plant/s)
                  ! (kgC/m2/yr) = (kgC/plant/s) * (plant/m2) * (s/yr)
                  hio_ar_agsapm_si_scpf(io_si,scpf) = hio_ar_agsapm_si_scpf(io_si,scpf) + &
                        ccohort%livestem_mr * n_perm2 * sec_per_day * days_per_year

                  ! (kgC/m2/yr) = (kgC/plant/s) * (plant/m2) * (s/yr)
                  hio_ar_darkm_si_scpf(io_si,scpf) = hio_ar_darkm_si_scpf(io_si,scpf) + &
                        ccohort%rdark * n_perm2 *  sec_per_day * days_per_year

                  ! (kgC/m2/yr) = (kgC/plant/s) * (plant/m2) * (s/yr)
                  hio_ar_crootm_si_scpf(io_si,scpf) = hio_ar_crootm_si_scpf(io_si,scpf) + &
                        ccohort%livecroot_mr * n_perm2 * sec_per_day * days_per_year

                  ! (kgC/m2/yr) = (kgC/plant/s) * (plant/m2) * (s/yr)
                  hio_ar_frootm_si_scpf(io_si,scpf) = hio_ar_frootm_si_scpf(io_si,scpf) + &
                        ccohort%froot_mr * n_perm2  * sec_per_day * days_per_year

                  ! accumulate fluxes per patch age bin
                  hio_gpp_si_age(io_si,cpatch%age_class) = hio_gpp_si_age(io_si,cpatch%age_class) &
                       + ccohort%gpp_tstep * ccohort%n * g_per_kg * per_dt_tstep
                  hio_npp_si_age(io_si,cpatch%age_class) = hio_npp_si_age(io_si,cpatch%age_class) &
                       + ccohort%npp_tstep * ccohort%n * g_per_kg * per_dt_tstep

                  ! accumulate fluxes on canopy- and understory- separated fluxes
                  if (ccohort%canopy_layer .eq. 1) then
                     !
                     ! bulk fluxes are in gC / m2 / s
                     hio_gpp_canopy_pa(io_pa) = hio_gpp_canopy_pa(io_pa) + &
                          ccohort%gpp_tstep * g_per_kg * n_density * per_dt_tstep                     
                     hio_ar_canopy_pa(io_pa) = hio_ar_canopy_pa(io_pa) + &
                          ccohort%resp_tstep * g_per_kg * n_density * per_dt_tstep                     
                     !
                     ! size-resolved respiration fluxes are in kg C / ha / yr
                     hio_rdark_canopy_si_scls(io_si,scls) = hio_rdark_canopy_si_scls(io_si,scls) + &
                          ccohort%rdark  * ccohort%n * sec_per_day * days_per_year
                     hio_livestem_mr_canopy_si_scls(io_si,scls) = hio_livestem_mr_canopy_si_scls(io_si,scls) + &
                          ccohort%livestem_mr  * ccohort%n * sec_per_day * days_per_year
                     hio_livecroot_mr_canopy_si_scls(io_si,scls) = hio_livecroot_mr_canopy_si_scls(io_si,scls) + &
                          ccohort%livecroot_mr  * ccohort%n * sec_per_day * days_per_year
                     hio_froot_mr_canopy_si_scls(io_si,scls) = hio_froot_mr_canopy_si_scls(io_si,scls) + &
                          ccohort%froot_mr  * ccohort%n * sec_per_day * days_per_year
                     hio_resp_g_canopy_si_scls(io_si,scls) = hio_resp_g_canopy_si_scls(io_si,scls) + &
                          ccohort%resp_g  * ccohort%n * sec_per_day * days_per_year * per_dt_tstep 
                     hio_resp_m_canopy_si_scls(io_si,scls) = hio_resp_m_canopy_si_scls(io_si,scls) + &
                          ccohort%resp_m  * ccohort%n * sec_per_day * days_per_year * per_dt_tstep 
                  else
                     !
                     ! bulk fluxes are in gC / m2 / s
                     hio_gpp_understory_pa(io_pa) = hio_gpp_understory_pa(io_pa) + &
                          ccohort%gpp_tstep * g_per_kg * n_density * per_dt_tstep                     
                     hio_ar_understory_pa(io_pa) = hio_ar_understory_pa(io_pa) + &
                          ccohort%resp_tstep * g_per_kg * n_density * per_dt_tstep                     
                     !
                     ! size-resolved respiration fluxes are in kg C / ha / yr
                     hio_rdark_understory_si_scls(io_si,scls) = hio_rdark_understory_si_scls(io_si,scls) + &
                          ccohort%rdark  * ccohort%n * sec_per_day * days_per_year
                     hio_livestem_mr_understory_si_scls(io_si,scls) = hio_livestem_mr_understory_si_scls(io_si,scls) + &
                          ccohort%livestem_mr  * ccohort%n * sec_per_day * days_per_year
                     hio_livecroot_mr_understory_si_scls(io_si,scls) = hio_livecroot_mr_understory_si_scls(io_si,scls) + &
                          ccohort%livecroot_mr  * ccohort%n * sec_per_day * days_per_year
                     hio_froot_mr_understory_si_scls(io_si,scls) = hio_froot_mr_understory_si_scls(io_si,scls) + &
                          ccohort%froot_mr  * ccohort%n * sec_per_day * days_per_year
                     hio_resp_g_understory_si_scls(io_si,scls) = hio_resp_g_understory_si_scls(io_si,scls) + &
                          ccohort%resp_g  * ccohort%n * sec_per_day * days_per_year * per_dt_tstep 
                     hio_resp_m_understory_si_scls(io_si,scls) = hio_resp_m_understory_si_scls(io_si,scls) + &
                          ccohort%resp_m  * ccohort%n * sec_per_day * days_per_year * per_dt_tstep 
                  endif
                end associate
               endif

               !!! resolve some canopy profile terms that are also on the cohort indices
               ican = ccohort%canopy_layer
               do ileaf=1,ccohort%nv
                  cnlf_indx = ileaf + (ican-1) * nlevleaf
                  hio_ts_net_uptake_si_cnlf(io_si, cnlf_indx) = hio_ts_net_uptake_si_cnlf(io_si, cnlf_indx) + &
                       ccohort%ts_net_uptake(ileaf) * ccohort%c_area / AREA
                  hio_year_net_uptake_si_cnlf(io_si, cnlf_indx) = hio_year_net_uptake_si_cnlf(io_si, cnlf_indx) + &
                       ccohort%year_net_uptake(ileaf) * ccohort%c_area / AREA
               end do

               ccohort => ccohort%taller
            enddo ! cohort loop

            ! summarize radiation profiles through the canopy
            do ipft=1,numpft
               do ican=1,nclmax
                  do ileaf=1,nlevleaf
                     ! calculate where we are on multiplexed dimensions
                     cnlfpft_indx = ileaf + (ican-1) * nlevleaf + (ipft-1) * nlevleaf * nclmax 
                     cnlf_indx = ileaf + (ican-1) * nlevleaf
                     !
                     ! first do all the canopy x leaf x pft calculations
                     hio_parsun_z_si_cnlfpft(io_si,cnlfpft_indx) = hio_parsun_z_si_cnlfpft(io_si,cnlfpft_indx) + &
                          cpatch%ed_parsun_z(ican,ipft,ileaf) * cpatch%area * AREA_INV
                     hio_parsha_z_si_cnlfpft(io_si,cnlfpft_indx) = hio_parsha_z_si_cnlfpft(io_si,cnlfpft_indx) + &
                          cpatch%ed_parsha_z(ican,ipft,ileaf) * cpatch%area * AREA_INV
                     !
                     hio_laisun_z_si_cnlfpft(io_si,cnlfpft_indx) = hio_laisun_z_si_cnlfpft(io_si,cnlfpft_indx) + &
                          cpatch%ed_laisun_z(ican,ipft,ileaf) * cpatch%area * AREA_INV
                     hio_laisha_z_si_cnlfpft(io_si,cnlfpft_indx) = hio_laisha_z_si_cnlfpft(io_si,cnlfpft_indx) + &
                          cpatch%ed_laisha_z(ican,ipft,ileaf) * cpatch%area * AREA_INV
                     !
                     hio_fabd_sun_si_cnlfpft(io_si,cnlfpft_indx) = hio_fabd_sun_si_cnlfpft(io_si,cnlfpft_indx) + &
                          cpatch%fabd_sun_z(ican,ipft,ileaf) * cpatch%area * AREA_INV
                     hio_fabd_sha_si_cnlfpft(io_si,cnlfpft_indx) = hio_fabd_sha_si_cnlfpft(io_si,cnlfpft_indx) + &
                          cpatch%fabd_sha_z(ican,ipft,ileaf) * cpatch%area * AREA_INV
                     hio_fabi_sun_si_cnlfpft(io_si,cnlfpft_indx) = hio_fabi_sun_si_cnlfpft(io_si,cnlfpft_indx) + &
                          cpatch%fabi_sun_z(ican,ipft,ileaf) * cpatch%area * AREA_INV
                     hio_fabi_sha_si_cnlfpft(io_si,cnlfpft_indx) = hio_fabi_sha_si_cnlfpft(io_si,cnlfpft_indx) + &
                          cpatch%fabi_sha_z(ican,ipft,ileaf) * cpatch%area * AREA_INV
                     !
                     ! summarize across all PFTs
                     hio_parsun_z_si_cnlf(io_si,cnlf_indx) = hio_parsun_z_si_cnlf(io_si,cnlf_indx) + &
                          cpatch%ed_parsun_z(ican,ipft,ileaf) * cpatch%area * AREA_INV
                     hio_parsha_z_si_cnlf(io_si,cnlf_indx) = hio_parsha_z_si_cnlf(io_si,cnlf_indx) + &
                          cpatch%ed_parsha_z(ican,ipft,ileaf) * cpatch%area * AREA_INV
                     !
                     hio_laisun_z_si_cnlf(io_si,cnlf_indx) = hio_laisun_z_si_cnlf(io_si,cnlf_indx) + &
                          cpatch%ed_laisun_z(ican,ipft,ileaf) * cpatch%area * AREA_INV
                     hio_laisha_z_si_cnlf(io_si,cnlf_indx) = hio_laisha_z_si_cnlf(io_si,cnlf_indx) + &
                          cpatch%ed_laisha_z(ican,ipft,ileaf) * cpatch%area * AREA_INV
                     !
                     hio_fabd_sun_si_cnlf(io_si,cnlf_indx) = hio_fabd_sun_si_cnlf(io_si,cnlf_indx) + &
                          cpatch%fabd_sun_z(ican,ipft,ileaf) * cpatch%area * AREA_INV
                     hio_fabd_sha_si_cnlf(io_si,cnlf_indx) = hio_fabd_sha_si_cnlf(io_si,cnlf_indx) + &
                          cpatch%fabd_sha_z(ican,ipft,ileaf) * cpatch%area * AREA_INV
                     hio_fabi_sun_si_cnlf(io_si,cnlf_indx) = hio_fabi_sun_si_cnlf(io_si,cnlf_indx) + &
                          cpatch%fabi_sun_z(ican,ipft,ileaf) * cpatch%area * AREA_INV
                     hio_fabi_sha_si_cnlf(io_si,cnlf_indx) = hio_fabi_sha_si_cnlf(io_si,cnlf_indx) + &
                          cpatch%fabi_sha_z(ican,ipft,ileaf) * cpatch%area * AREA_INV

                  end do
                  !
                  ! summarize just the top leaf level across all PFTs, for each canopy level
                  hio_parsun_top_si_can(io_si,ican) = hio_parsun_top_si_can(io_si,ican) + &
                       cpatch%ed_parsun_z(ican,ipft,1) * cpatch%area * AREA_INV
                  hio_parsha_top_si_can(io_si,ican) = hio_parsha_top_si_can(io_si,ican) + &
                       cpatch%ed_parsha_z(ican,ipft,1) * cpatch%area * AREA_INV
                  !
                  hio_laisun_top_si_can(io_si,ican) = hio_laisun_top_si_can(io_si,ican) + &
                       cpatch%ed_laisun_z(ican,ipft,1) * cpatch%area * AREA_INV
                  hio_laisha_top_si_can(io_si,ican) = hio_laisha_top_si_can(io_si,ican) + &
                       cpatch%ed_laisha_z(ican,ipft,1) * cpatch%area * AREA_INV
                  !
                  hio_fabd_sun_top_si_can(io_si,ican) = hio_fabd_sun_top_si_can(io_si,ican) + &
                       cpatch%fabd_sun_z(ican,ipft,1) * cpatch%area * AREA_INV
                  hio_fabd_sha_top_si_can(io_si,ican) = hio_fabd_sha_top_si_can(io_si,ican) + &
                       cpatch%fabd_sha_z(ican,ipft,1) * cpatch%area * AREA_INV
                  hio_fabi_sun_top_si_can(io_si,ican) = hio_fabi_sun_top_si_can(io_si,ican) + &
                       cpatch%fabi_sun_z(ican,ipft,1) * cpatch%area * AREA_INV
                  hio_fabi_sha_top_si_can(io_si,ican) = hio_fabi_sha_top_si_can(io_si,ican) + &
                       cpatch%fabi_sha_z(ican,ipft,1) * cpatch%area * AREA_INV
                  !
               end do
            end do


            ipa = ipa + 1
            cpatch => cpatch%younger
         end do !patch loop

         do ipa2 = 1, nlevage
            if (patch_area_by_age(ipa2) .gt. tiny) then
               hio_gpp_si_age(io_si, ipa2) = hio_gpp_si_age(io_si, ipa2) / (patch_area_by_age(ipa2))
               hio_npp_si_age(io_si, ipa2) = hio_npp_si_age(io_si, ipa2) / (patch_area_by_age(ipa2))
            else
               hio_gpp_si_age(io_si, ipa2) = 0._r8
               hio_npp_si_age(io_si, ipa2) = 0._r8
            endif
         end do
         
      enddo ! site loop

    end associate
 
  end subroutine update_history_prod

  ! =====================================================================================

  subroutine update_history_hydraulics(this,nc,nsites,sites,dt_tstep)

    ! ---------------------------------------------------------------------------------
    ! This is the call to update the history IO arrays that are expected to only change
    ! after rapid timescale productivity calculations (gpp and respiration).
    ! ---------------------------------------------------------------------------------
    
    use EDtypesMod          , only : ed_site_type,   &
                                     ed_cohort_type, &
                                     ed_patch_type,  &
                                     AREA

    use FatesHydraulicsMemMod, only : ed_cohort_hydr_type
    use FatesHydraulicsMemMod, only : nlevsoi_hyd
    use EDTypesMod           , only : maxpft

    
    ! Arguments
    class(fates_history_interface_type)             :: this
    integer                 , intent(in)            :: nc   ! clump index
    integer                 , intent(in)            :: nsites
    type(ed_site_type)      , intent(inout), target :: sites(nsites)
    real(r8)                , intent(in)            :: dt_tstep
    
    ! Locals
    integer  :: s        ! The local site index
    integer  :: io_si     ! The site index of the IO array
    integer  :: ipa      ! The local "I"ndex of "PA"tches 
    integer  :: io_pa    ! The patch index of the IO array
    integer  :: io_pa1   ! The first patch index in the IO array for each site
    integer  :: ft               ! functional type index
    integer  :: scpf
    real(r8) :: n_density   ! individual of cohort per m2.
    real(r8) :: n_perm2     ! individuals per m2 for the whole column
    real(r8), parameter :: tiny = 1.e-5_r8      ! some small number
    real(r8) :: ncohort_scpf(nlevsclass*maxpft)  ! Bins to count up cohorts counts used in weighting
                                                   ! should be "hio_nplant_si_scpf"
    real(r8) :: number_fraction
    real(r8) :: number_fraction_rate
    integer  :: ipa2     ! patch incrementer
    integer  :: iscpf    ! index of the scpf group

    type(ed_patch_type),pointer  :: cpatch
    type(ed_cohort_type),pointer :: ccohort
    type(ed_cohort_hydr_type), pointer :: ccohort_hydr

    real(r8), parameter :: daysecs = 86400.0_r8 ! What modeler doesn't recognize 86400?
    real(r8), parameter :: yeardays = 365.0_r8  ! Should this be 365.25?
    
    if(hlm_use_planthydro.eq.ifalse) return

    associate( hio_errh2o_scpf  => this%hvars(ih_errh2o_scpf)%r82d, &
          hio_tran_scpf         => this%hvars(ih_tran_scpf)%r82d, &
          hio_rootuptake_scpf   => this%hvars(ih_rootuptake_scpf)%r82d, &
          hio_rootuptake01_scpf => this%hvars(ih_rootuptake01_scpf)%r82d, &
          hio_rootuptake02_scpf => this%hvars(ih_rootuptake02_scpf)%r82d, &
          hio_rootuptake03_scpf => this%hvars(ih_rootuptake03_scpf)%r82d, &
          hio_rootuptake04_scpf => this%hvars(ih_rootuptake04_scpf)%r82d, &
          hio_rootuptake05_scpf => this%hvars(ih_rootuptake05_scpf)%r82d, &
          hio_rootuptake06_scpf => this%hvars(ih_rootuptake06_scpf)%r82d, &
          hio_rootuptake07_scpf => this%hvars(ih_rootuptake07_scpf)%r82d, &
          hio_rootuptake08_scpf => this%hvars(ih_rootuptake08_scpf)%r82d, &
          hio_rootuptake09_scpf => this%hvars(ih_rootuptake09_scpf)%r82d, &
          hio_rootuptake10_scpf => this%hvars(ih_rootuptake10_scpf)%r82d, &
          hio_sapflow_scpf      => this%hvars(ih_sapflow_scpf)%r82d, &
          hio_iterh1_scpf       => this%hvars(ih_iterh1_scpf)%r82d, &          
          hio_iterh2_scpf       => this%hvars(ih_iterh2_scpf)%r82d, &           
          hio_ath_scpf          => this%hvars(ih_ath_scpf)%r82d, &               
          hio_tth_scpf          => this%hvars(ih_tth_scpf)%r82d, &               
          hio_sth_scpf          => this%hvars(ih_sth_scpf)%r82d, &                     
          hio_lth_scpf          => this%hvars(ih_lth_scpf)%r82d, &                     
          hio_awp_scpf          => this%hvars(ih_awp_scpf)%r82d, &                     
          hio_twp_scpf          => this%hvars(ih_twp_scpf)%r82d, &  
          hio_swp_scpf          => this%hvars(ih_swp_scpf)%r82d, &                     
          hio_lwp_scpf          => this%hvars(ih_lwp_scpf)%r82d, &                    
          hio_btran_scpf        => this%hvars(ih_btran_scpf)%r82d, &
          hio_nplant_si_scpf    => this%hvars(ih_nplant_si_scpf)%r82d )
      
      ! Flush the relevant history variables 
      call this%flush_hvars(nc,upfreq_in=4)

      do s = 1,nsites
         
         io_si  = this%iovar_map(nc)%site_index(s)
         io_pa1 = this%iovar_map(nc)%patch1_index(s)

         ncohort_scpf(:) = 0.0_r8  ! Counter for normalizing weighting 
                                   ! factors for cohort mean propoerties
                                   ! This is actually used as a check
                                   ! on hio_nplant_si_scpf

         cpatch => sites(s)%oldest_patch
         do while(associated(cpatch))
            ccohort => cpatch%shortest
            do while(associated(ccohort))
               if ( .not. ccohort%isnew ) then
                  ! Calculate index for the scpf class
                  iscpf = ccohort%size_by_pft_class
                  ncohort_scpf(iscpf) = ncohort_scpf(iscpf) + ccohort%n
               end if
               ccohort => ccohort%taller
            enddo ! cohort loop
            cpatch => cpatch%younger
         end do !patch loop
         

         ipa = 0
         cpatch => sites(s)%oldest_patch
         do while(associated(cpatch))
            
            io_pa = io_pa1 + ipa

            ccohort => cpatch%shortest
            do while(associated(ccohort))

               ccohort_hydr => ccohort%co_hydr
               
               ! TODO: we need a standardized logical function on this (used lots, RGK)
               if ((cpatch%area .gt. 0._r8) .and. (cpatch%total_canopy_area .gt. 0._r8)) then
                  n_density = ccohort%n/min(cpatch%area,cpatch%total_canopy_area) 
                  n_perm2   = ccohort%n/AREA   
               else
                  n_density = 0.0_r8
                  n_perm2   = 0.0_r8
               endif
               
               if ( .not. ccohort%isnew ) then

                  ! Calculate index for the scpf class
                  iscpf = ccohort%size_by_pft_class
                  
                  ! scale up cohort fluxes to their sites
                  number_fraction_rate = (ccohort%n / ncohort_scpf(iscpf))/dt_tstep
                  
                  ! scale cohorts to mean quantity
                  number_fraction = (ccohort%n / ncohort_scpf(iscpf))
                  
                  hio_errh2o_scpf(io_si,iscpf) = hio_errh2o_scpf(io_si,iscpf) + &
                        ccohort_hydr%errh2o * number_fraction_rate ! [kg/indiv/s]
                  
                  hio_tran_scpf(io_si,iscpf) = hio_tran_scpf(io_si,iscpf) + &
                        (ccohort_hydr%qtop_dt + ccohort_hydr%dqtopdth_dthdt) * number_fraction_rate ! [kg/indiv/s]
                  
                  hio_rootuptake_scpf(io_si,iscpf) = hio_rootuptake_scpf(io_si,iscpf) + &
                        ccohort_hydr%rootuptake * number_fraction_rate       ! [kg/indiv/s]
                  
                  if(nlevsoi_hyd == 10) then
                     hio_rootuptake01_scpf(io_si,iscpf) = hio_rootuptake01_scpf(io_si,iscpf) + &
                           ccohort_hydr%rootuptake01 * number_fraction_rate   ! [kg/indiv/s]

                     hio_rootuptake02_scpf(io_si,iscpf) = hio_rootuptake02_scpf(io_si,iscpf) + &
                           ccohort_hydr%rootuptake02 * number_fraction_rate     ! [kg/indiv/s]
                     
                     hio_rootuptake03_scpf(io_si,iscpf) = hio_rootuptake03_scpf(io_si,iscpf) + &
                           ccohort_hydr%rootuptake03 * number_fraction_rate     ! [kg/indiv/s]
                     
                     hio_rootuptake04_scpf(io_si,iscpf) = hio_rootuptake04_scpf(io_si,iscpf) + &
                           ccohort_hydr%rootuptake04 * number_fraction_rate     ! [kg/indiv/s]

                     hio_rootuptake05_scpf(io_si,iscpf) = hio_rootuptake05_scpf(io_si,iscpf) + &
                           ccohort_hydr%rootuptake05 * number_fraction_rate     ! [kg/indiv/s]
                     
                     hio_rootuptake06_scpf(io_si,iscpf) = hio_rootuptake06_scpf(io_si,iscpf) + &
                           ccohort_hydr%rootuptake06 * number_fraction_rate     ! [kg/indiv/s]
                     
                     hio_rootuptake07_scpf(io_si,iscpf) = hio_rootuptake07_scpf(io_si,iscpf) + &
                             ccohort_hydr%rootuptake07 * number_fraction_rate    ! [kg/indiv/s]
                     
                     hio_rootuptake08_scpf(io_si,iscpf) = hio_rootuptake08_scpf(io_si,iscpf) + &
                           ccohort_hydr%rootuptake08 * number_fraction_rate     ! [kg/indiv/s]
                     
                     hio_rootuptake09_scpf(io_si,iscpf) = hio_rootuptake09_scpf(io_si,iscpf) + &
                           ccohort_hydr%rootuptake09 * number_fraction_rate    ! [kg/indiv/s] 
                     
                     hio_rootuptake10_scpf(io_si,iscpf) = hio_rootuptake10_scpf(io_si,iscpf) + &
                           ccohort_hydr%rootuptake10 * number_fraction_rate     ! [kg/indiv/s]
                     
                  end if
                  
                  hio_sapflow_scpf(io_si,iscpf)         = hio_sapflow_scpf(io_si,iscpf)  + &
                        ccohort_hydr%sapflow * number_fraction_rate             ! [kg/indiv/s]
                  
                  hio_iterh1_scpf(io_si,iscpf)          = hio_iterh1_scpf(io_si,iscpf) + &
                        ccohort_hydr%iterh1  * number_fraction             ! [-]
                  
                  hio_iterh2_scpf(io_si,iscpf)          = hio_iterh2_scpf(io_si,iscpf) + &
                        ccohort_hydr%iterh2 * number_fraction             ! [-]
                  
                  hio_ath_scpf(io_si,iscpf)             = hio_ath_scpf(io_si,iscpf) + &
                        ccohort_hydr%th_aroot(1)   * number_fraction      ! [m3 m-3]
                  
                  hio_tth_scpf(io_si,iscpf)             = hio_tth_scpf(io_si,iscpf) + &
                        ccohort_hydr%th_bg(1)  * number_fraction         ! [m3 m-3]
                  
                  hio_sth_scpf(io_si,iscpf)             = hio_sth_scpf(io_si,iscpf) + &
                        ccohort_hydr%th_ag(2)  * number_fraction        ! [m3 m-3]
                  
                  hio_lth_scpf(io_si,iscpf)             =  hio_lth_scpf(io_si,iscpf) + &
                        ccohort_hydr%th_ag(1)  * number_fraction        ! [m3 m-3]
                  
                  hio_awp_scpf(io_si,iscpf)             = hio_awp_scpf(io_si,iscpf) + &
                        ccohort_hydr%psi_aroot(1)   * number_fraction     ! [MPa]
                  
                  hio_twp_scpf(io_si,iscpf)             = hio_twp_scpf(io_si,iscpf) + &
                        ccohort_hydr%psi_bg(1)  * number_fraction       ! [MPa]
                  
                  hio_swp_scpf(io_si,iscpf)             = hio_swp_scpf(io_si,iscpf) + &
                        ccohort_hydr%psi_ag(2)  * number_fraction       ! [MPa]
                  
                  hio_lwp_scpf(io_si,iscpf)             = hio_lwp_scpf(io_si,iscpf) + &
                        ccohort_hydr%psi_ag(1)  * number_fraction       ! [MPa]
                  
                  hio_btran_scpf(io_si,iscpf)           = hio_btran_scpf(io_si,iscpf) + &
                        ccohort_hydr%btran(1)  * number_fraction        ! [-]
                  
               endif

               ccohort => ccohort%taller
            enddo ! cohort loop
            ipa = ipa + 1
            cpatch => cpatch%younger
         end do !patch loop

         if(hlm_use_ed_st3.eq.ifalse) then
            do scpf=1,nlevsclass*numpft
               if( abs(hio_nplant_si_scpf(io_si, scpf)-ncohort_scpf(scpf)) > 1.0E-8_r8 ) then
                  write(fates_log(),*) 'nplant check on hio_nplant_si_scpf fails during hydraulics history updates'
                  call endrun(msg=errMsg(sourcefile, __LINE__))
               end if
            end do
         end if

      enddo ! site loop

    end associate
 
 end subroutine update_history_hydraulics

  ! ====================================================================================
  integer function num_history_vars(this)

    implicit none

    class(fates_history_interface_type), intent(in) :: this

    num_history_vars = this%num_history_vars_
    
  end function num_history_vars
  
  ! ====================================================================================
  
  subroutine initialize_history_vars(this)

    implicit none

    class(fates_history_interface_type), intent(inout) :: this

   ! Determine how many of the history IO variables registered in FATES
   ! are going to be allocated
   call this%define_history_vars(initialize_variables=.false.)

   ! Allocate the list of history output variable objects
   allocate(this%hvars(this%num_history_vars()))
   
   ! construct the object that defines all of the IO variables
   call this%define_history_vars(initialize_variables=.true.)
   
 end subroutine initialize_history_vars
  
  ! ====================================================================================
  
  subroutine define_history_vars(this, initialize_variables)
    
    ! ---------------------------------------------------------------------------------
    ! 
    !                    REGISTRY OF HISTORY OUTPUT VARIABLES
    !
    ! This subroutine is called in two contexts, either in count mode or inialize mode
    ! In count mode, we just walk through the list of registerred variables, compare
    ! if the variable of interest list the current host model and add it to the count
    ! if true.  This count is used just to allocate the variable space.  After this
    ! has been done, we go through the list a second time populating a memory structure.
    ! This phase is the "initialize" phase.  These two phases are differntiated by the
    ! string "callstep", which should be either "count" or "initialize".
    !
    ! Note 1 there are different ways you can flush or initialize the output fields.
    ! If you flush to a native type, (such as zero), the entire slab which covers
    ! indices which may not be relevant to FATES, are flushed to this value.  So
    ! in that case, lakes and crops that are not controlled by FATES will zero'd
    ! and when values are scaled up to the land-grid, the zero's for non FATES will
    ! be included.  This is good and correct if nothing is there.  
    !
    ! But, what if crops exist in the host model and occupy a fraction of the land-surface
    ! shared with natural vegetation? In that case, you want to flush your arrays
    ! with a value that the HLM treats as "do not average"
    ! 
    ! If your HLM makes use of, and you want, INTEGER OUTPUT, pass the flushval as
    ! a real.  The applied flush value will use the NINT() intrinsic function
    ! ---------------------------------------------------------------------------------

    use FatesIOVariableKindMod, only : patch_r8, patch_ground_r8, patch_size_pft_r8
    use FatesIOVariableKindMod, only : site_r8, site_ground_r8, site_size_pft_r8    
    use FatesIOVariableKindMod, only : site_size_r8, site_pft_r8, site_age_r8
    use FatesInterfaceMod     , only : hlm_use_planthydro
    
    use FatesIOVariableKindMod, only : site_fuel_r8, site_cwdsc_r8, site_scag_r8
    use FatesIOVariableKindMod, only : site_can_r8, site_cnlf_r8, site_cnlfpft_r8

    implicit none
    
    class(fates_history_interface_type), intent(inout) :: this
    logical, intent(in) :: initialize_variables  ! are we 'count'ing or 'initializ'ing?

    integer :: ivar
    character(len=10) :: tempstring 
    
    ivar=0
    
    ! Site level counting variables
    call this%set_history_var(vname='ED_NPATCHES', units='none',                &
         long='Total number of ED patches per site', use_default='active',      &
         avgflag='A', vtype=site_r8, hlms='CLM:ALM', flushval=1.0_r8, upfreq=1,    &
         ivar=ivar, initialize=initialize_variables, index = ih_npatches_si)

    call this%set_history_var(vname='ED_NCOHORTS', units='none',                &
         long='Total number of ED cohorts per site', use_default='active',      &
         avgflag='A', vtype=site_r8, hlms='CLM:ALM', flushval=1.0_r8, upfreq=1,    &
         ivar=ivar, initialize=initialize_variables, index = ih_ncohorts_si)
    
    ! Patch variables
    call this%set_history_var(vname='TRIMMING', units='none',                   &
         long='Degree to which canopy expansion is limited by leaf economics',  & 
         use_default='active', &
         avgflag='A', vtype=patch_r8, hlms='CLM:ALM', flushval=1.0_r8, upfreq=1,    &
         ivar=ivar, initialize=initialize_variables, index = ih_trimming_pa)
    
    call this%set_history_var(vname='AREA_PLANT', units='m2',                   &
         long='area occupied by all plants', use_default='active',              &
         avgflag='A', vtype=patch_r8, hlms='CLM:ALM', flushval=0.0_r8, upfreq=1,    &
         ivar=ivar, initialize=initialize_variables, index = ih_area_plant_pa)
    
    call this%set_history_var(vname='AREA_TREES', units='m2',                   &
         long='area occupied by woody plants', use_default='active',            &
         avgflag='A', vtype=patch_r8, hlms='CLM:ALM', flushval=0.0_r8, upfreq=1,    &
         ivar=ivar, initialize=initialize_variables, index = ih_area_treespread_pa)

    call this%set_history_var(vname='CANOPY_SPREAD', units='0-1',               &
         long='Scaling factor between tree basal area and canopy area',         &
         use_default='active',                                                  &
         avgflag='A', vtype=site_r8, hlms='CLM:ALM', flushval=0.0_r8, upfreq=1,    &
         ivar=ivar, initialize=initialize_variables, index = ih_canopy_spread_si)

    call this%set_history_var(vname='PFTbiomass', units='gC/m2',                   &
         long='total PFT level biomass', use_default='active',                     &
         avgflag='A', vtype=site_pft_r8, hlms='CLM:ALM', flushval=0.0_r8, upfreq=1, &
         ivar=ivar, initialize=initialize_variables, index = ih_biomass_si_pft )

    call this%set_history_var(vname='PFTleafbiomass', units='gC/m2',              &
         long='total PFT level leaf biomass', use_default='active',                &
         avgflag='A', vtype=site_pft_r8, hlms='CLM:ALM', flushval=0.0_r8, upfreq=1, &
         ivar=ivar, initialize=initialize_variables, index = ih_leafbiomass_si_pft )

    call this%set_history_var(vname='PFTstorebiomass',  units='gC/m2',            &
         long='total PFT level stored biomass', use_default='active',              &
         avgflag='A', vtype=site_pft_r8, hlms='CLM:ALM', flushval=0.0_r8, upfreq=1, &
         ivar=ivar, initialize=initialize_variables, index = ih_storebiomass_si_pft )
    
    call this%set_history_var(vname='PFTnindivs',  units='indiv / m2',            &
         long='total PFT level number of individuals', use_default='active',       &
         avgflag='A', vtype=site_pft_r8, hlms='CLM:ALM', flushval=0.0_r8, upfreq=1, &
         ivar=ivar, initialize=initialize_variables, index = ih_nindivs_si_pft )

    call this%set_history_var(vname='RECRUITMENT',  units='indiv/ha/yr',            &
         long='Rate of recruitment by PFT', use_default='active',       &
         avgflag='A', vtype=site_pft_r8, hlms='CLM:ALM', flushval=0.0_r8, upfreq=1, &
         ivar=ivar, initialize=initialize_variables, index = ih_recruitment_si_pft )

    call this%set_history_var(vname='MORTALITY',  units='indiv/ha/yr',            &
         long='Rate of total mortality by PFT', use_default='active',       &
         avgflag='A', vtype=site_pft_r8, hlms='CLM:ALM', flushval=0.0_r8, upfreq=1, &
         ivar=ivar, initialize=initialize_variables, index = ih_mortality_si_pft )

    ! patch age class variables
    call this%set_history_var(vname='PATCH_AREA_BY_AGE', units='m2/m2',             &
         long='patch area by age bin', use_default='active',                     &
         avgflag='A', vtype=site_age_r8, hlms='CLM:ALM', flushval=0.0_r8, upfreq=1, &
         ivar=ivar, initialize=initialize_variables, index = ih_area_si_age )

    call this%set_history_var(vname='LAI_BY_AGE', units='m2/m2',                   &
         long='leaf area index by age bin', use_default='active',                     &
         avgflag='A', vtype=site_age_r8, hlms='CLM:ALM', flushval=0.0_r8, upfreq=1, &
         ivar=ivar, initialize=initialize_variables, index = ih_lai_si_age )

    call this%set_history_var(vname='CANOPY_AREA_BY_AGE', units='m2/m2',             &
         long='canopy area by age bin', use_default='active',                     &
         avgflag='A', vtype=site_age_r8, hlms='CLM:ALM', flushval=0.0_r8, upfreq=1, &
         ivar=ivar, initialize=initialize_variables, index = ih_canopy_area_si_age )
    
    call this%set_history_var(vname='NCL_BY_AGE', units='--',                   &
         long='number of canopy levels by age bin', use_default='inactive',             &
         avgflag='A', vtype=site_age_r8, hlms='CLM:ALM', flushval=0.0_r8, upfreq=1, &
         ivar=ivar, initialize=initialize_variables, index = ih_ncl_si_age )

    call this%set_history_var(vname='NPATCH_BY_AGE', units='--',                   &
         long='number of patches by age bin', use_default='inactive',                     &
         avgflag='A', vtype=site_age_r8, hlms='CLM:ALM', flushval=0.0_r8, upfreq=1, &
         ivar=ivar, initialize=initialize_variables, index = ih_npatches_si_age )

    if ( ED_val_comp_excln .lt. 0._r8 ) then ! only valid when "strict ppa" enabled
       tempstring = 'active'
    else
       tempstring = 'inactive'
    endif
    call this%set_history_var(vname='ZSTAR_BY_AGE', units='m',                   &
         long='product of zstar and patch area by age bin (divide by PATCH_AREA_BY_AGE to get mean zstar)', &
         use_default=trim(tempstring),                     &
         avgflag='A', vtype=site_age_r8, hlms='CLM:ALM', flushval=0.0_r8, upfreq=1, &
         ivar=ivar, initialize=initialize_variables, index = ih_zstar_si_age )

    call this%set_history_var(vname='BIOMASS_BY_AGE', units='m',                   &
         long='Total Biomass within a given patch age bin (kg C)', &
         use_default='inactive',                     &
         avgflag='A', vtype=site_age_r8, hlms='CLM:ALM', flushval=0.0_r8, upfreq=1, &
         ivar=ivar, initialize=initialize_variables, index = ih_biomass_si_age )

    ! Fire Variables

    call this%set_history_var(vname='FIRE_NESTEROV_INDEX', units='none',       &
         long='nesterov_fire_danger index', use_default='active',               &
         avgflag='A', vtype=patch_r8, hlms='CLM:ALM', flushval=0.0_r8, upfreq=1,   &
         ivar=ivar, initialize=initialize_variables, index = ih_nesterov_fire_danger_pa)

    call this%set_history_var(vname='FIRE_ROS', units='m/min',                 &
         long='fire rate of spread m/min', use_default='active',                &
         avgflag='A', vtype=patch_r8, hlms='CLM:ALM', flushval=0.0_r8, upfreq=1,   &
         ivar=ivar, initialize=initialize_variables, index = ih_spitfire_ROS_pa)

    call this%set_history_var(vname='EFFECT_WSPEED', units='none',             &
         long ='effective windspeed for fire spread', use_default='active',     &
         avgflag='A', vtype=patch_r8, hlms='CLM:ALM', flushval=0.0_r8, upfreq=1,   &
         ivar=ivar, initialize=initialize_variables, index = ih_effect_wspeed_pa )

    call this%set_history_var(vname='FIRE_TFC_ROS', units='none',              &
         long ='total fuel consumed', use_default='active',                     &
         avgflag='A', vtype=patch_r8, hlms='CLM:ALM', flushval=0.0_r8, upfreq=1,   &
         ivar=ivar, initialize=initialize_variables, index = ih_TFC_ROS_pa )

    call this%set_history_var(vname='FIRE_INTENSITY', units='kJ/m/s',          &
         long='spitfire fire intensity: kJ/m/s', use_default='active',          &
         avgflag='A', vtype=patch_r8, hlms='CLM:ALM', flushval=0.0_r8, upfreq=1,   &
         ivar=ivar, initialize=initialize_variables, index = ih_fire_intensity_pa )

    call this%set_history_var(vname='FIRE_AREA', units='fraction',             &
         long='spitfire fire area:m2', use_default='active',                    &
         avgflag='A', vtype=patch_r8, hlms='CLM:ALM', flushval=0.0_r8, upfreq=1,   &
         ivar=ivar, initialize=initialize_variables, index = ih_fire_area_pa )

    call this%set_history_var(vname='SCORCH_HEIGHT', units='m',                &
         long='spitfire fire area:m2', use_default='active',                    &
         avgflag='A', vtype=patch_r8, hlms='CLM:ALM', flushval=0.0_r8, upfreq=1,   &
         ivar=ivar, initialize=initialize_variables, index = ih_scorch_height_pa )

    call this%set_history_var(vname='fire_fuel_mef', units='m',                &
         long='spitfire fuel moisture',  use_default='active',                  &
         avgflag='A', vtype=patch_r8, hlms='CLM:ALM', flushval=0.0_r8, upfreq=1,   &
         ivar=ivar, initialize=initialize_variables, index = ih_fire_fuel_mef_pa )

    call this%set_history_var(vname='fire_fuel_bulkd', units='m',              &
         long='spitfire fuel bulk density',  use_default='active',              &
         avgflag='A', vtype=patch_r8, hlms='CLM:ALM', flushval=0.0_r8, upfreq=1,   &
         ivar=ivar, initialize=initialize_variables, index = ih_fire_fuel_bulkd_pa )

    call this%set_history_var(vname='FIRE_FUEL_EFF_MOIST', units='m',          &
         long='spitfire fuel moisture', use_default='active',                   &
         avgflag='A', vtype=patch_r8, hlms='CLM:ALM', flushval=0.0_r8, upfreq=1,   &
         ivar=ivar, initialize=initialize_variables, index = ih_fire_fuel_eff_moist_pa )

    call this%set_history_var(vname='fire_fuel_sav', units='m',                &
         long='spitfire fuel surface/volume ',  use_default='active',           &
         avgflag='A', vtype=patch_r8, hlms='CLM:ALM', flushval=0.0_r8, upfreq=1,   &
         ivar=ivar, initialize=initialize_variables, index = ih_fire_fuel_sav_pa )

    call this%set_history_var(vname='SUM_FUEL', units='gC m-2',                &
         long='total ground fuel related to ros (omits 1000hr fuels)',          & 
         use_default='active',                                                  & 
         avgflag='A', vtype=patch_r8, hlms='CLM:ALM', flushval=0.0_r8, upfreq=1,   &
         ivar=ivar, initialize=initialize_variables, index = ih_sum_fuel_pa )

    call this%set_history_var(vname='FUEL_MOISTURE_NFSC', units='-',                &
         long='spitfire size-resolved fuel moisture', use_default='active',       &
         avgflag='A', vtype=site_fuel_r8, hlms='CLM:ALM', flushval=0.0_r8, upfreq=1,   &
         ivar=ivar, initialize=initialize_variables, index = ih_litter_moisture_si_fuel )

    ! Litter Variables

    call this%set_history_var(vname='LITTER_IN', units='gC m-2 s-1',           &
         long='FATES litter flux in',  use_default='active',                   &
         avgflag='A', vtype=site_r8, hlms='CLM:ALM', flushval=0.0_r8, upfreq=1,   &
         ivar=ivar, initialize=initialize_variables, index = ih_litter_in_si )

    call this%set_history_var(vname='LITTER_OUT', units='gC m-2 s-1',          &
         long='FATES litter flux out',  use_default='active',                  & 
         avgflag='A', vtype=patch_r8, hlms='CLM:ALM', flushval=0.0_r8, upfreq=1,   &
         ivar=ivar, initialize=initialize_variables, index = ih_litter_out_pa )

    call this%set_history_var(vname='SEED_BANK', units='gC m-2',               &
         long='Total Seed Mass of all PFTs',  use_default='active',             &
         avgflag='A', vtype=site_r8, hlms='CLM:ALM', flushval=0.0_r8, upfreq=1,   &
         ivar=ivar, initialize=initialize_variables, index = ih_seed_bank_si )

    call this%set_history_var(vname='SEEDS_IN', units='gC m-2 s-1',            &
         long='Seed Production Rate',  use_default='active',                    &
         avgflag='A', vtype=patch_r8, hlms='CLM:ALM', flushval=0.0_r8, upfreq=1,   &
         ivar=ivar, initialize=initialize_variables, index = ih_seeds_in_pa )

    call this%set_history_var(vname='SEED_GERMINATION', units='gC m-2 s-1',    &
         long='Seed mass converted into new cohorts',   use_default='active',   &
         avgflag='A', vtype=patch_r8, hlms='CLM:ALM', flushval=0.0_r8, upfreq=1,   &
         ivar=ivar, initialize=initialize_variables, index = ih_seed_germination_pa )

    call this%set_history_var(vname='SEED_DECAY', units='gC m-2 s-1',          &
         long='Seed mass decay', use_default='active',                          &
         avgflag='A', vtype=patch_r8, hlms='CLM:ALM', flushval=0.0_r8, upfreq=1,   &
         ivar=ivar, initialize=initialize_variables, index = ih_seed_decay_pa )
    
    call this%set_history_var(vname='ED_bstore', units='gC m-2',                  &
         long='Storage biomass', use_default='active',                          &
         avgflag='A', vtype=patch_r8, hlms='CLM:ALM', flushval=0.0_r8, upfreq=1,   &
         ivar=ivar, initialize=initialize_variables, index = ih_bstore_pa )

    call this%set_history_var(vname='ED_bdead', units='gC m-2',                   &
         long='Dead (structural) biomass (live trees, not CWD)',                &
         use_default='active',                                                  &
         avgflag='A', vtype=patch_r8, hlms='CLM:ALM', flushval=0.0_r8, upfreq=1,   &
         ivar=ivar, initialize=initialize_variables, index = ih_bdead_pa )

    call this%set_history_var(vname='ED_balive', units='gC m-2',                  &
         long='Live biomass', use_default='active',                             &
         avgflag='A', vtype=patch_r8, hlms='CLM:ALM', flushval=0.0_r8, upfreq=1,   &
         ivar=ivar, initialize=initialize_variables, index = ih_balive_pa )

    call this%set_history_var(vname='ED_bleaf', units='gC m-2',                   &
         long='Leaf biomass',  use_default='active',                            &
         avgflag='A', vtype=patch_r8, hlms='CLM:ALM', flushval=0.0_r8, upfreq=1,   &
         ivar=ivar, initialize=initialize_variables, index = ih_bleaf_pa )

    call this%set_history_var(vname='ED_bsapwood', units='gC m-2',                 &
         long='Sapwood biomass',  use_default='active',                            &
         avgflag='A', vtype=patch_r8, hlms='CLM:ALM', flushval=0.0_r8, upfreq=1,   &
         ivar=ivar, initialize=initialize_variables, index = ih_bsapwood_pa )    

    call this%set_history_var(vname='ED_bfineroot', units='gC m-2',                 &
         long='Fine root biomass',  use_default='active',                            &
         avgflag='A', vtype=patch_r8, hlms='CLM:ALM', flushval=0.0_r8, upfreq=1,   &
         ivar=ivar, initialize=initialize_variables, index = ih_bfineroot_pa )    

    call this%set_history_var(vname='ED_biomass', units='gC m-2',                  &
         long='Total biomass',  use_default='active',                           &
         avgflag='A', vtype=patch_r8, hlms='CLM:ALM', flushval=0.0_r8, upfreq=1,   &
         ivar=ivar, initialize=initialize_variables, index = ih_btotal_pa )

    call this%set_history_var(vname='BIOMASS_CANOPY', units='gC m-2',                   &
         long='Biomass of canopy plants',  use_default='active',                            &
         avgflag='A', vtype=patch_r8, hlms='CLM:ALM', flushval=0.0_r8, upfreq=1,   &
         ivar=ivar, initialize=initialize_variables, index = ih_canopy_biomass_pa )

    call this%set_history_var(vname='BIOMASS_UNDERSTORY', units='gC m-2',                   &
         long='Biomass of understory plants',  use_default='active',                            &
         avgflag='A', vtype=patch_r8, hlms='CLM:ALM', flushval=0.0_r8, upfreq=1,   &
         ivar=ivar, initialize=initialize_variables, index = ih_understory_biomass_pa )

    
    ! Ecosystem Carbon Fluxes (updated rapidly, upfreq=2)

    call this%set_history_var(vname='NPP_column', units='gC/m^2/s',                &
         long='net primary production on the site',  use_default='active',      &
         avgflag='A', vtype=site_r8, hlms='CLM:ALM', flushval=0.0_r8, upfreq=2,   &
         ivar=ivar, initialize=initialize_variables, index = ih_npp_si )

    call this%set_history_var(vname='GPP', units='gC/m^2/s',                   &
         long='gross primary production',  use_default='active',                &
         avgflag='A', vtype=patch_r8, hlms='CLM:ALM', flushval=0.0_r8, upfreq=2,   &
         ivar=ivar, initialize=initialize_variables, index = ih_gpp_pa )

    call this%set_history_var(vname='NPP', units='gC/m^2/s',                   &
         long='net primary production', use_default='active',                   &
         avgflag='A', vtype=patch_r8, hlms='CLM:ALM', flushval=0.0_r8, upfreq=2,   &
         ivar=ivar, initialize=initialize_variables, index = ih_npp_pa )

    call this%set_history_var(vname='AR', units='gC/m^2/s',                 &
         long='autotrophic respiration', use_default='active',                  &
         avgflag='A', vtype=patch_r8, hlms='CLM:ALM', flushval=0.0_r8, upfreq=2,   &
         ivar=ivar, initialize=initialize_variables, index = ih_aresp_pa )

    call this%set_history_var(vname='GROWTH_RESP', units='gC/m^2/s',           &
         long='growth respiration', use_default='active',                       &
         avgflag='A', vtype=patch_r8, hlms='CLM:ALM', flushval=0.0_r8, upfreq=2,   &
         ivar=ivar, initialize=initialize_variables, index = ih_growth_resp_pa )

    call this%set_history_var(vname='MAINT_RESP', units='gC/m^2/s',            &
         long='maintenance respiration', use_default='active',                  &
         avgflag='A', vtype=patch_r8, hlms='CLM:ALM', flushval=0.0_r8, upfreq=2,   &
         ivar=ivar, initialize=initialize_variables, index = ih_maint_resp_pa )

    ! fast fluxes by age bin
    call this%set_history_var(vname='NPP_BY_AGE', units='gC/m^2/s',                   &
         long='net primary productivity by age bin', use_default='inactive',           &
         avgflag='A', vtype=site_age_r8, hlms='CLM:ALM', flushval=0.0_r8, upfreq=2, &
         ivar=ivar, initialize=initialize_variables, index = ih_npp_si_age )

    call this%set_history_var(vname='GPP_BY_AGE', units='gC/m^2/s',                   &
         long='gross primary productivity by age bin', use_default='inactive',         &
         avgflag='A', vtype=site_age_r8, hlms='CLM:ALM', flushval=0.0_r8, upfreq=2, &
         ivar=ivar, initialize=initialize_variables, index = ih_gpp_si_age )

    ! fast fluxes separated canopy/understory
    call this%set_history_var(vname='GPP_CANOPY', units='gC/m^2/s',                   &
         long='gross primary production of canopy plants',  use_default='active',     &
         avgflag='A', vtype=patch_r8, hlms='CLM:ALM', flushval=0.0_r8, upfreq=2,   &
         ivar=ivar, initialize=initialize_variables, index = ih_gpp_canopy_pa )

    call this%set_history_var(vname='AR_CANOPY', units='gC/m^2/s',                 &
         long='autotrophic respiration of canopy plants', use_default='active',       &
         avgflag='A', vtype=patch_r8, hlms='CLM:ALM', flushval=0.0_r8, upfreq=2,   &
         ivar=ivar, initialize=initialize_variables, index = ih_ar_canopy_pa )

    call this%set_history_var(vname='GPP_UNDERSTORY', units='gC/m^2/s',                   &
         long='gross primary production of understory plants',  use_default='active',     &
         avgflag='A', vtype=patch_r8, hlms='CLM:ALM', flushval=0.0_r8, upfreq=2,   &
         ivar=ivar, initialize=initialize_variables, index = ih_gpp_understory_pa )

    call this%set_history_var(vname='AR_UNDERSTORY', units='gC/m^2/s',                 &
         long='autotrophic respiration of understory plants', use_default='active',       &
         avgflag='A', vtype=patch_r8, hlms='CLM:ALM', flushval=0.0_r8, upfreq=2,   &
         ivar=ivar, initialize=initialize_variables, index = ih_ar_understory_pa )


    ! fast radiative fluxes resolved through the canopy
    call this%set_history_var(vname='PARSUN_Z_CNLF', units='W/m2',                 &
         long='PAR absorbed in the sun by each canopy and leaf layer', &
         use_default='inactive',       &
         avgflag='A', vtype=site_cnlf_r8, hlms='CLM:ALM', flushval=0.0_r8, upfreq=2,   &
         ivar=ivar, initialize=initialize_variables, index = ih_parsun_z_si_cnlf )

    call this%set_history_var(vname='PARSHA_Z_CNLF', units='W/m2',                 &
         long='PAR absorbed in the shade by each canopy and leaf layer', &
         use_default='inactive',       &
         avgflag='A', vtype=site_cnlf_r8, hlms='CLM:ALM', flushval=0.0_r8, upfreq=2,   &
         ivar=ivar, initialize=initialize_variables, index = ih_parsha_z_si_cnlf )

    call this%set_history_var(vname='PARSUN_Z_CNLFPFT', units='W/m2',                 &
         long='PAR absorbed in the sun by each canopy, leaf, and PFT', &
         use_default='inactive',       &
         avgflag='A', vtype=site_cnlfpft_r8, hlms='CLM:ALM', flushval=0.0_r8, upfreq=2,   &
         ivar=ivar, initialize=initialize_variables, index = ih_parsun_z_si_cnlfpft )

    call this%set_history_var(vname='PARSHA_Z_CNLFPFT', units='W/m2',                 &
         long='PAR absorbed in the shade by each canopy, leaf, and PFT', &
         use_default='inactive',       &
         avgflag='A', vtype=site_cnlfpft_r8, hlms='CLM:ALM', flushval=0.0_r8, upfreq=2,   &
         ivar=ivar, initialize=initialize_variables, index = ih_parsha_z_si_cnlfpft )

    call this%set_history_var(vname='PARSUN_Z_CAN', units='W/m2',                 &
         long='PAR absorbed in the sun by top leaf layer in each canopy layer', &
         use_default='inactive',       &
         avgflag='A', vtype=site_can_r8, hlms='CLM:ALM', flushval=0.0_r8, upfreq=2,   &
         ivar=ivar, initialize=initialize_variables, index = ih_parsun_top_si_can )

    call this%set_history_var(vname='PARSHA_Z_CAN', units='W/m2',                 &
         long='PAR absorbed in the shade by top leaf layer in each canopy layer', &
         use_default='inactive',       &
         avgflag='A', vtype=site_can_r8, hlms='CLM:ALM', flushval=0.0_r8, upfreq=2,   &
         ivar=ivar, initialize=initialize_variables, index = ih_parsha_top_si_can )

    call this%set_history_var(vname='LAISUN_Z_CNLF', units='m2/m2',                 &
         long='LAI in the sun by each canopy and leaf layer', &
         use_default='inactive',       &
         avgflag='A', vtype=site_cnlf_r8, hlms='CLM:ALM', flushval=0.0_r8, upfreq=2,   &
         ivar=ivar, initialize=initialize_variables, index = ih_laisun_z_si_cnlf )

    call this%set_history_var(vname='LAISHA_Z_CNLF', units='m2/m2',                 &
         long='LAI in the shade by each canopy and leaf layer', &
         use_default='inactive',       &
         avgflag='A', vtype=site_cnlf_r8, hlms='CLM:ALM', flushval=0.0_r8, upfreq=2,   &
         ivar=ivar, initialize=initialize_variables, index = ih_laisha_z_si_cnlf )

    call this%set_history_var(vname='LAISUN_Z_CNLFPFT', units='m2/m2',                 &
         long='LAI in the sun by each canopy, leaf, and PFT', &
         use_default='inactive',       &
         avgflag='A', vtype=site_cnlfpft_r8, hlms='CLM:ALM', flushval=0.0_r8, upfreq=2,   &
         ivar=ivar, initialize=initialize_variables, index = ih_laisun_z_si_cnlfpft )

    call this%set_history_var(vname='LAISHA_Z_CNLFPFT', units='m2/m2',                 &
         long='LAI in the shade by each canopy, leaf, and PFT', &
         use_default='inactive',       &
         avgflag='A', vtype=site_cnlfpft_r8, hlms='CLM:ALM', flushval=0.0_r8, upfreq=2,   &
         ivar=ivar, initialize=initialize_variables, index = ih_laisha_z_si_cnlfpft )

    call this%set_history_var(vname='LAISUN_TOP_CAN', units='m2/m2',                 &
         long='LAI in the sun by the top leaf layer of each canopy layer', &
         use_default='inactive',       &
         avgflag='A', vtype=site_can_r8, hlms='CLM:ALM', flushval=0.0_r8, upfreq=2,   &
         ivar=ivar, initialize=initialize_variables, index = ih_laisun_top_si_can )

    call this%set_history_var(vname='LAISHA_TOP_CAN', units='m2/m2',                 &
         long='LAI in the shade by the top leaf layer of each canopy layer', &
         use_default='inactive',       &
         avgflag='A', vtype=site_can_r8, hlms='CLM:ALM', flushval=0.0_r8, upfreq=2,   &
         ivar=ivar, initialize=initialize_variables, index = ih_laisha_top_si_can )

    call this%set_history_var(vname='FABD_SUN_CNLFPFT', units='fraction',                 &
         long='sun fraction of direct light absorbed by each canopy, leaf, and PFT', &
         use_default='inactive',       &
         avgflag='A', vtype=site_cnlfpft_r8, hlms='CLM:ALM', flushval=0.0_r8, upfreq=2,   &
         ivar=ivar, initialize=initialize_variables, index = ih_fabd_sun_si_cnlfpft )

    call this%set_history_var(vname='FABD_SHA_CNLFPFT', units='fraction',                 &
         long='shade fraction of direct light absorbed by each canopy, leaf, and PFT', &
         use_default='inactive',       &
         avgflag='A', vtype=site_cnlfpft_r8, hlms='CLM:ALM', flushval=0.0_r8, upfreq=2,   &
         ivar=ivar, initialize=initialize_variables, index = ih_fabd_sha_si_cnlfpft )

    call this%set_history_var(vname='FABI_SUN_CNLFPFT', units='fraction',                 &
         long='sun fraction of indirect light absorbed by each canopy, leaf, and PFT', &
         use_default='inactive',       &
         avgflag='A', vtype=site_cnlfpft_r8, hlms='CLM:ALM', flushval=0.0_r8, upfreq=2,   &
         ivar=ivar, initialize=initialize_variables, index = ih_fabi_sun_si_cnlfpft )

    call this%set_history_var(vname='FABI_SHA_CNLFPFT', units='fraction',                 &
         long='shade fraction of indirect light absorbed by each canopy, leaf, and PFT', &
         use_default='inactive',       &
         avgflag='A', vtype=site_cnlfpft_r8, hlms='CLM:ALM', flushval=0.0_r8, upfreq=2,   &
         ivar=ivar, initialize=initialize_variables, index = ih_fabi_sha_si_cnlfpft )

    call this%set_history_var(vname='FABD_SUN_CNLF', units='fraction',                 &
         long='sun fraction of direct light absorbed by each canopy and leaf layer', &
         use_default='inactive',       &
         avgflag='A', vtype=site_cnlf_r8, hlms='CLM:ALM', flushval=0.0_r8, upfreq=2,   &
         ivar=ivar, initialize=initialize_variables, index = ih_fabd_sun_si_cnlf )

    call this%set_history_var(vname='FABD_SHA_CNLF', units='fraction',                 &
         long='shade fraction of direct light absorbed by each canopy and leaf layer', &
         use_default='inactive',       &
         avgflag='A', vtype=site_cnlf_r8, hlms='CLM:ALM', flushval=0.0_r8, upfreq=2,   &
         ivar=ivar, initialize=initialize_variables, index = ih_fabd_sha_si_cnlf )

    call this%set_history_var(vname='FABI_SUN_CNLF', units='fraction',                 &
         long='sun fraction of indirect light absorbed by each canopy and leaf layer', &
         use_default='inactive',       &
         avgflag='A', vtype=site_cnlf_r8, hlms='CLM:ALM', flushval=0.0_r8, upfreq=2,   &
         ivar=ivar, initialize=initialize_variables, index = ih_fabi_sun_si_cnlf )

    call this%set_history_var(vname='FABI_SHA_CNLF', units='fraction',                 &
         long='shade fraction of indirect light absorbed by each canopy and leaf layer', &
         use_default='inactive',       &
         avgflag='A', vtype=site_cnlf_r8, hlms='CLM:ALM', flushval=0.0_r8, upfreq=2,   &
         ivar=ivar, initialize=initialize_variables, index = ih_fabi_sha_si_cnlf )

    call this%set_history_var(vname='FABD_SUN_TOPLF_BYCANLAYER', units='fraction',                 &
         long='sun fraction of direct light absorbed by the top leaf layer of each canopy layer', &
         use_default='inactive',       &
         avgflag='A', vtype=site_can_r8, hlms='CLM:ALM', flushval=0.0_r8, upfreq=2,   &
         ivar=ivar, initialize=initialize_variables, index = ih_fabd_sun_top_si_can )

    call this%set_history_var(vname='FABD_SHA_TOPLF_BYCANLAYER', units='fraction',                 &
         long='shade fraction of direct light absorbed by the top leaf layer of each canopy layer', &
         use_default='inactive',       &
         avgflag='A', vtype=site_can_r8, hlms='CLM:ALM', flushval=0.0_r8, upfreq=2,   &
         ivar=ivar, initialize=initialize_variables, index = ih_fabd_sha_top_si_can )

    call this%set_history_var(vname='FABI_SUN_TOPLF_BYCANLAYER', units='fraction',                 &
         long='sun fraction of indirect light absorbed by the top leaf layer of each canopy layer', &
         use_default='inactive',       &
         avgflag='A', vtype=site_can_r8, hlms='CLM:ALM', flushval=0.0_r8, upfreq=2,   &
         ivar=ivar, initialize=initialize_variables, index = ih_fabi_sun_top_si_can )

    call this%set_history_var(vname='FABI_SHA_TOPLF_BYCANLAYER', units='fraction',                 &
         long='shade fraction of indirect light absorbed by the top leaf layer of each canopy layer', &
         use_default='inactive',       &
         avgflag='A', vtype=site_can_r8, hlms='CLM:ALM', flushval=0.0_r8, upfreq=2,   &
         ivar=ivar, initialize=initialize_variables, index = ih_fabi_sha_top_si_can )

    !!! canopy-resolved fluxes and structure
    call this%set_history_var(vname='TS_NET_UPTAKE_CNLF', units='kgC/m2/s',                 &
         long='net carbon uptake by each canopy and leaf layer er unit ground area (i.e. divide by CROWNAREA_CNLF)', &
         use_default='inactive',       &
         avgflag='A', vtype=site_cnlf_r8, hlms='CLM:ALM', flushval=0.0_r8, upfreq=2,   &
         ivar=ivar, initialize=initialize_variables, index = ih_ts_net_uptake_si_cnlf )

    call this%set_history_var(vname='YEAR_NET_UPTAKE_CNLF', units='kgC/m2/y',                 &
         long='yearly net carbon uptake by each canopy and leaf layer per unit ground area (i.e. divide by CROWNAREA_CNLF)', &
         use_default='inactive',       &
         avgflag='A', vtype=site_cnlf_r8, hlms='CLM:ALM', flushval=0.0_r8, upfreq=2,   &
         ivar=ivar, initialize=initialize_variables, index = ih_year_net_uptake_si_cnlf )

    call this%set_history_var(vname='CROWNAREA_CNLF', units='m2/m2',                 &
         long='total crown area that is occupied by leaves in each canopy and leaf layer', &
         use_default='inactive',       &
         avgflag='A', vtype=site_cnlf_r8, hlms='CLM:ALM', flushval=0.0_r8, upfreq=1,   &
         ivar=ivar, initialize=initialize_variables, index = ih_crownarea_si_cnlf )

    call this%set_history_var(vname='CROWNAREA_CAN', units='m2/m2',                 &
         long='total crown area in each canopy layer', &
         use_default='active',       &
         avgflag='A', vtype=site_can_r8, hlms='CLM:ALM', flushval=0.0_r8, upfreq=1,   &
         ivar=ivar, initialize=initialize_variables, index = ih_crownarea_si_can )

    ! slow carbon fluxes associated with mortality from or transfer betweeen canopy and understory
    call this%set_history_var(vname='DEMOTION_CARBONFLUX', units = 'gC/m2/s',               &
          long='demotion-associated biomass carbon flux from canopy to understory', use_default='active',   &
          avgflag='A', vtype=site_r8, hlms='CLM:ALM', flushval=0.0_r8,    &
          upfreq=1, ivar=ivar, initialize=initialize_variables, index = ih_demotion_carbonflux_si )

    call this%set_history_var(vname='PROMOTION_CARBONFLUX', units = 'gC/m2/s',               &
          long='promotion-associated biomass carbon flux from understory to canopy', use_default='active',   &
          avgflag='A', vtype=site_r8, hlms='CLM:ALM', flushval=0.0_r8,    &
          upfreq=1, ivar=ivar, initialize=initialize_variables, index = ih_promotion_carbonflux_si )

    call this%set_history_var(vname='MORTALITY_CARBONFLUX_CANOPY', units = 'gC/m2/s',               &
          long='flux of biomass carbon from live to dead pools from mortality of canopy plants', use_default='active',   &
          avgflag='A', vtype=site_r8, hlms='CLM:ALM', flushval=0.0_r8,    &
          upfreq=1, ivar=ivar, initialize=initialize_variables, index = ih_canopy_mortality_carbonflux_si )

    call this%set_history_var(vname='MORTALITY_CARBONFLUX_UNDERSTORY', units = 'gC/m2/s',               &
          long='flux of biomass carbon from live to dead pools from mortality of understory plants',use_default='active',&
          avgflag='A', vtype=site_r8, hlms='CLM:ALM', flushval=0.0_r8,    &
          upfreq=1, ivar=ivar, initialize=initialize_variables, index = ih_understory_mortality_carbonflux_si )

    ! size class by age dimensioned variables
    call this%set_history_var(vname='NPLANT_SCAG',units = 'plants/ha',               &
          long='number of plants per hectare in each size x age class', use_default='active',   &
          avgflag='A', vtype=site_scag_r8, hlms='CLM:ALM', flushval=0.0_r8,    &
          upfreq=1, ivar=ivar, initialize=initialize_variables, index = ih_nplant_si_scag )

    call this%set_history_var(vname='NPLANT_CANOPY_SCAG',units = 'plants/ha',               &
          long='number of plants per hectare in canopy in each size x age class', use_default='inactive',   &
          avgflag='A', vtype=site_scag_r8, hlms='CLM:ALM', flushval=0.0_r8,    &
          upfreq=1, ivar=ivar, initialize=initialize_variables, index = ih_nplant_canopy_si_scag )

    call this%set_history_var(vname='NPLANT_UNDERSTORY_SCAG',units = 'plants/ha',               &
          long='number of plants per hectare in understory in each size x age class', use_default='inactive',   &
          avgflag='A', vtype=site_scag_r8, hlms='CLM:ALM', flushval=0.0_r8,    &
          upfreq=1, ivar=ivar, initialize=initialize_variables, index = ih_nplant_understory_si_scag )

    call this%set_history_var(vname='DDBH_CANOPY_SCAG',units = 'cm/yr/ha',               &
          long='growth rate of canopy plantsnumber of plants per hectare in canopy in each size x age class', &
          use_default='inactive', avgflag='A', vtype=site_scag_r8, hlms='CLM:ALM', flushval=0.0_r8,    &
          upfreq=1, ivar=ivar, initialize=initialize_variables, index = ih_ddbh_canopy_si_scag )

    call this%set_history_var(vname='DDBH_UNDERSTORY_SCAG',units = 'cm/yr/ha',               &
          long='growth rate of understory plants in each size x age class', use_default='inactive',   &
          avgflag='A', vtype=site_scag_r8, hlms='CLM:ALM', flushval=0.0_r8,    &
          upfreq=1, ivar=ivar, initialize=initialize_variables, index = ih_ddbh_understory_si_scag )

    call this%set_history_var(vname='MORTALITY_CANOPY_SCAG',units = 'plants/ha/yr',               &
          long='mortality rate of canopy plants in each size x age class', use_default='inactive',   &
          avgflag='A', vtype=site_scag_r8, hlms='CLM:ALM', flushval=0.0_r8,    &
          upfreq=1, ivar=ivar, initialize=initialize_variables, index = ih_mortality_canopy_si_scag )

    call this%set_history_var(vname='MORTALITY_UNDERSTORY_SCAG',units = 'plants/ha/yr',               &
          long='mortality rate of understory plantsin each size x age class', use_default='inactive',   &
          avgflag='A', vtype=site_scag_r8, hlms='CLM:ALM', flushval=0.0_r8,    &
          upfreq=1, ivar=ivar, initialize=initialize_variables, index = ih_mortality_understory_si_scag )


    ! Carbon Flux (grid dimension x scpf) (THESE ARE DEFAULT INACTIVE!!!
    !                                     (BECAUSE THEY TAKE UP SPACE!!!
    ! ===================================================================================

    call this%set_history_var(vname='GPP_SCPF', units='kgC/m2/yr',            &
          long='gross primary production by pft/size', use_default='inactive',           &
          avgflag='A', vtype=site_size_pft_r8, hlms='CLM:ALM', flushval=0.0_r8,    &
          upfreq=1, ivar=ivar, initialize=initialize_variables, index = ih_gpp_si_scpf )

    call this%set_history_var(vname='GPP_CANOPY_SCPF', units='kgC/m2/yr',            &
          long='gross primary production of canopy plants by pft/size ', use_default='inactive', &
          avgflag='A', vtype=site_size_pft_r8, hlms='CLM:ALM', flushval=0.0_r8,    &
          upfreq=1, ivar=ivar, initialize=initialize_variables, index = ih_gpp_canopy_si_scpf )

    call this%set_history_var(vname='AR_CANOPY_SCPF', units='kgC/m2/yr',            &
          long='autotrophic respiration of canopy plants by pft/size', use_default='inactive',           &
          avgflag='A', vtype=site_size_pft_r8, hlms='CLM:ALM', flushval=0.0_r8,    &
          upfreq=1, ivar=ivar, initialize=initialize_variables, index = ih_ar_canopy_si_scpf )

    call this%set_history_var(vname='GPP_UNDERSTORY_SCPF', units='kgC/m2/yr',            &
          long='gross primary production of understory plants by pft/size', use_default='inactive',           &
          avgflag='A', vtype=site_size_pft_r8, hlms='CLM:ALM', flushval=0.0_r8,    &
          upfreq=1, ivar=ivar, initialize=initialize_variables, index = ih_gpp_understory_si_scpf )

    call this%set_history_var(vname='AR_UNDERSTORY_SCPF', units='kgC/m2/yr',            &
          long='autotrophic respiration of understory plants by pft/size', use_default='inactive',           &
          avgflag='A', vtype=site_size_pft_r8, hlms='CLM:ALM', flushval=0.0_r8,    &
          upfreq=1, ivar=ivar, initialize=initialize_variables, index = ih_ar_understory_si_scpf )

    call this%set_history_var(vname='NPP_SCPF', units='kgC/m2/yr',            &
          long='total net primary production by pft/size', use_default='inactive',       &
          avgflag='A', vtype=site_size_pft_r8, hlms='CLM:ALM', flushval=0.0_r8,    &
          upfreq=1, ivar=ivar, initialize=initialize_variables, index = ih_npp_totl_si_scpf )


   call this%set_history_var(vname='NPP_LEAF_SCPF', units='kgC/m2/yr',       &
         long='NPP flux into leaves by pft/size', use_default='inactive',               &
         avgflag='A', vtype=site_size_pft_r8, hlms='CLM:ALM', flushval=-999.9_r8,    &
         upfreq=1, ivar=ivar, initialize=initialize_variables, index = ih_npp_leaf_si_scpf )

   call this%set_history_var(vname='NPP_SEED_SCPF', units='kgC/m2/yr',       &
         long='NPP flux into seeds by pft/size', use_default='inactive',                &
         avgflag='A', vtype=site_size_pft_r8, hlms='CLM:ALM', flushval=-999.9_r8,    &
         upfreq=1, ivar=ivar, initialize=initialize_variables, index = ih_npp_seed_si_scpf )

   call this%set_history_var(vname='NPP_FNRT_SCPF', units='kgC/m2/yr',       &
         long='NPP flux into fine roots by pft/size', use_default='inactive',           &
         avgflag='A', vtype=site_size_pft_r8, hlms='CLM:ALM', flushval=-999.9_r8,    &
         upfreq=1, ivar=ivar, initialize=initialize_variables, index = ih_npp_fnrt_si_scpf )

   call this%set_history_var(vname='NPP_BGSW_SCPF', units='kgC/m2/yr',       &
         long='NPP flux into below-ground sapwood by pft/size', use_default='inactive', &
         avgflag='A', vtype=site_size_pft_r8, hlms='CLM:ALM', flushval=-999.9_r8,    &
         upfreq=1, ivar=ivar, initialize=initialize_variables, index = ih_npp_bgsw_si_scpf )

   call this%set_history_var(vname='NPP_BGDW_SCPF', units='kgC/m2/yr',       &
         long='NPP flux into below-ground deadwood by pft/size', use_default='inactive', &
         avgflag='A', vtype=site_size_pft_r8, hlms='CLM:ALM', flushval=-999.9_r8,    &
         upfreq=1, ivar=ivar, initialize=initialize_variables, index = ih_npp_bgdw_si_scpf )

   call this%set_history_var(vname='NPP_AGSW_SCPF', units='kgC/m2/yr',       &
         long='NPP flux into above-ground sapwood by pft/size', use_default='inactive', &
         avgflag='A', vtype=site_size_pft_r8, hlms='CLM:ALM', flushval=-999.9_r8,    &
         upfreq=1, ivar=ivar, initialize=initialize_variables, index = ih_npp_agsw_si_scpf )

   call this%set_history_var(vname = 'NPP_AGDW_SCPF', units='kgC/m2/yr',    &
         long='NPP flux into above-ground deadwood by pft/size', use_default='inactive', &
         avgflag='A', vtype=site_size_pft_r8, hlms='CLM:ALM', flushval=-999.9_r8,    &
         upfreq=1, ivar=ivar, initialize=initialize_variables, index = ih_npp_agdw_si_scpf )

   call this%set_history_var(vname = 'NPP_STOR_SCPF', units='kgC/m2/yr',    &
         long='NPP flux into storage by pft/size', use_default='inactive',              &
         avgflag='A', vtype=site_size_pft_r8, hlms='CLM:ALM', flushval=-999.9_r8,    &
         upfreq=1, ivar=ivar, initialize=initialize_variables, index = ih_npp_stor_si_scpf )

    call this%set_history_var(vname='DDBH_SCPF', units = 'cm/yr/ha',         &
          long='diameter growth increment by pft/size',use_default='inactive', &
          avgflag='A', vtype=site_size_pft_r8, hlms='CLM:ALM', flushval=0.0_r8,    &
          upfreq=1, ivar=ivar, initialize=initialize_variables, index = ih_ddbh_si_scpf )

    call this%set_history_var(vname='DDBH_CANOPY_SCPF', units = 'cm/yr/ha',         &
          long='diameter growth increment by pft/size',use_default='inactive', &
          avgflag='A', vtype=site_size_pft_r8, hlms='CLM:ALM', flushval=0.0_r8,    &
          upfreq=1, ivar=ivar, initialize=initialize_variables, index = ih_ddbh_canopy_si_scpf )

    call this%set_history_var(vname='DDBH_UNDERSTORY_SCPF', units = 'cm/yr/ha',         &
          long='diameter growth increment by pft/size',use_default='inactive', &
          avgflag='A', vtype=site_size_pft_r8, hlms='CLM:ALM', flushval=0.0_r8,    &
          upfreq=1, ivar=ivar, initialize=initialize_variables, index = ih_ddbh_understory_si_scpf )

    call this%set_history_var(vname='BA_SCPF', units = 'm2/ha',               &
          long='basal area by pft/size', use_default='inactive',   &
          avgflag='A', vtype=site_size_pft_r8, hlms='CLM:ALM', flushval=0.0_r8,    &
          upfreq=1, ivar=ivar, initialize=initialize_variables, index = ih_ba_si_scpf )

    call this%set_history_var(vname='NPLANT_SCPF', units = 'N/ha',         &
          long='stem number density by pft/size', use_default='inactive', &
          avgflag='A', vtype=site_size_pft_r8, hlms='CLM:ALM', flushval=0.0_r8,    &
          upfreq=1, ivar=ivar, initialize=initialize_variables, index = ih_nplant_si_scpf )

    call this%set_history_var(vname='M1_SCPF', units = 'N/ha/yr',          &
          long='background mortality by pft/size', use_default='inactive', &
          avgflag='A', vtype=site_size_pft_r8, hlms='CLM:ALM', flushval=0.0_r8,    &
          upfreq=1, ivar=ivar, initialize=initialize_variables, index = ih_m1_si_scpf )
    
    call this%set_history_var(vname='M2_SCPF', units = 'N/ha/yr',          &
          long='hydraulic mortality by pft/size',use_default='inactive', &
          avgflag='A', vtype=site_size_pft_r8, hlms='CLM:ALM', flushval=0.0_r8,    &
          upfreq=1, ivar=ivar, initialize=initialize_variables, index = ih_m2_si_scpf )

    call this%set_history_var(vname='M3_SCPF', units = 'N/ha/yr',          &
          long='carbon starvation mortality by pft/size', use_default='inactive', &
          avgflag='A', vtype=site_size_pft_r8, hlms='CLM:ALM', flushval=0.0_r8,    &
          upfreq=1, ivar=ivar, initialize=initialize_variables, index = ih_m3_si_scpf )

    call this%set_history_var(vname='M4_SCPF', units = 'N/ha/yr',          &
          long='impact mortality by pft/size',use_default='inactive', &
          avgflag='A', vtype=site_size_pft_r8, hlms='CLM:ALM', flushval=0.0_r8,    &
          upfreq=1, ivar=ivar, initialize=initialize_variables, index = ih_m4_si_scpf )

    call this%set_history_var(vname='M5_SCPF', units = 'N/ha/yr',          &
          long='fire mortality by pft/size',use_default='inactive', &
          avgflag='A', vtype=site_size_pft_r8, hlms='CLM:ALM', flushval=0.0_r8,    &
          upfreq=1, ivar=ivar, initialize=initialize_variables, index = ih_m5_si_scpf )

    call this%set_history_var(vname='M6_SCPF', units = 'N/ha/yr',          &
          long='termination mortality by pft/size',use_default='inactive', &
          avgflag='A', vtype=site_size_pft_r8, hlms='CLM:ALM', flushval=0.0_r8,    &
          upfreq=1, ivar=ivar, initialize=initialize_variables, index = ih_m6_si_scpf )

    call this%set_history_var(vname='M7_SCPF', units = 'N/ha/event',               &
          long='logging mortality by pft/size',use_default='inactive',           &
          avgflag='A', vtype=site_size_pft_r8, hlms='CLM:ALM', flushval=0.0_r8,    &
          upfreq=1, ivar=ivar, initialize=initialize_variables, index = ih_m7_si_scpf )

<<<<<<< HEAD
=======
    call this%set_history_var(vname='M8_SCPF', units = 'N/ha/yr',          &
          long='freezing mortality by pft/size',use_default='inactive', &
          avgflag='A', vtype=site_size_pft_r8, hlms='CLM:ALM', flushval=0.0_r8,    &
          upfreq=1, ivar=ivar, initialize=initialize_variables, index = ih_m8_si_scpf )

>>>>>>> 1a098adb
    call this%set_history_var(vname='MORTALITY_CANOPY_SCPF', units = 'N/ha/yr',          &
          long='total mortality of canopy plants by pft/size', use_default='inactive', &
          avgflag='A', vtype=site_size_pft_r8, hlms='CLM:ALM', flushval=0.0_r8,    &
          upfreq=1, ivar=ivar, initialize=initialize_variables, index = ih_mortality_canopy_si_scpf )

    call this%set_history_var(vname='BSTOR_CANOPY_SCPF', units = 'kgC/ha',          &
          long='biomass carbon in storage pools of canopy plants by pft/size', use_default='inactive', &
          avgflag='A', vtype=site_size_pft_r8, hlms='CLM:ALM', flushval=0.0_r8,    &
          upfreq=1, ivar=ivar, initialize=initialize_variables, index = ih_bstor_canopy_si_scpf )

    call this%set_history_var(vname='BLEAF_CANOPY_SCPF', units = 'kgC/ha',          &
          long='biomass carbon in leaf of canopy plants by pft/size', use_default='inactive', &
          avgflag='A', vtype=site_size_pft_r8, hlms='CLM:ALM', flushval=0.0_r8,    &
          upfreq=1, ivar=ivar, initialize=initialize_variables, index = ih_bleaf_canopy_si_scpf )

    call this%set_history_var(vname='NPLANT_CANOPY_SCPF', units = 'N/ha',         &
          long='stem number of canopy plants density by pft/size', use_default='inactive', &
          avgflag='A', vtype=site_size_pft_r8, hlms='CLM:ALM', flushval=0.0_r8,    &
          upfreq=1, ivar=ivar, initialize=initialize_variables, index = ih_nplant_canopy_si_scpf )

    call this%set_history_var(vname='MORTALITY_UNDERSTORY_SCPF', units = 'N/ha/yr',          &
          long='total mortality of understory plants by pft/size', use_default='inactive', &
          avgflag='A', vtype=site_size_pft_r8, hlms='CLM:ALM', flushval=0.0_r8,    &
          upfreq=1, ivar=ivar, initialize=initialize_variables, index = ih_mortality_understory_si_scpf )

    call this%set_history_var(vname='BSTOR_UNDERSTORY_SCPF', units = 'kgC/ha',          &
          long='biomass carbon in storage pools of understory plants by pft/size', use_default='inactive', &
          avgflag='A', vtype=site_size_pft_r8, hlms='CLM:ALM', flushval=0.0_r8,    &
          upfreq=1, ivar=ivar, initialize=initialize_variables, index = ih_bstor_understory_si_scpf )

    call this%set_history_var(vname='BLEAF_UNDERSTORY_SCPF', units = 'kgC/ha',          &
          long='biomass carbon in leaf of understory plants by pft/size', use_default='inactive', &
          avgflag='A', vtype=site_size_pft_r8, hlms='CLM:ALM', flushval=0.0_r8,    &
          upfreq=1, ivar=ivar, initialize=initialize_variables, index = ih_bleaf_understory_si_scpf )

    call this%set_history_var(vname='NPLANT_UNDERSTORY_SCPF', units = 'N/ha',         &
          long='stem number of understory plants density by pft/size', use_default='inactive', &
          avgflag='A', vtype=site_size_pft_r8, hlms='CLM:ALM', flushval=0.0_r8,    &
          upfreq=1, ivar=ivar, initialize=initialize_variables, index = ih_nplant_understory_si_scpf )

    call this%set_history_var(vname='CWD_AG_CWDSC', units='gC/m^2', &
          long='size-resolved AG CWD stocks', use_default='inactive', &
          avgflag='A', vtype=site_cwdsc_r8, hlms='CLM:ALM', flushval=0.0_r8,    &
          upfreq=1, ivar=ivar, initialize=initialize_variables, index = ih_cwd_ag_si_cwdsc )

    call this%set_history_var(vname='CWD_BG_CWDSC', units='gC/m^2', &
          long='size-resolved BG CWD stocks', use_default='inactive', &
          avgflag='A', vtype=site_cwdsc_r8, hlms='CLM:ALM', flushval=0.0_r8,    &
          upfreq=1, ivar=ivar, initialize=initialize_variables, index = ih_cwd_bg_si_cwdsc )

    call this%set_history_var(vname='CWD_AG_IN_CWDSC', units='gC/m^2/y', &
          long='size-resolved AG CWD input', use_default='inactive', &
          avgflag='A', vtype=site_cwdsc_r8, hlms='CLM:ALM', flushval=0.0_r8,    &
          upfreq=1, ivar=ivar, initialize=initialize_variables, index = ih_cwd_ag_in_si_cwdsc )

    call this%set_history_var(vname='CWD_BG_IN_CWDSC', units='gC/m^2/y', &
          long='size-resolved BG CWD input', use_default='inactive', &
          avgflag='A', vtype=site_cwdsc_r8, hlms='CLM:ALM', flushval=0.0_r8,    &
          upfreq=1, ivar=ivar, initialize=initialize_variables, index = ih_cwd_bg_in_si_cwdsc )

    call this%set_history_var(vname='CWD_AG_OUT_CWDSC', units='gC/m^2/y', &
          long='size-resolved AG CWD output', use_default='inactive', &
          avgflag='A', vtype=site_cwdsc_r8, hlms='CLM:ALM', flushval=0.0_r8,    &
          upfreq=1, ivar=ivar, initialize=initialize_variables, index = ih_cwd_ag_out_si_cwdsc )

    call this%set_history_var(vname='CWD_BG_OUT_CWDSC', units='gC/m^2/y', &
          long='size-resolved BG CWD output', use_default='inactive', &
          avgflag='A', vtype=site_cwdsc_r8, hlms='CLM:ALM', flushval=0.0_r8,    &
          upfreq=1, ivar=ivar, initialize=initialize_variables, index = ih_cwd_bg_out_si_cwdsc )

    ! Size structured diagnostics that require rapid updates (upfreq=2)

    call this%set_history_var(vname='AR_SCPF',units = 'kgC/m2/yr',          &
          long='total autotrophic respiration per m2 per year by pft/size',use_default='inactive',&
          avgflag='A', vtype=site_size_pft_r8, hlms='CLM:ALM', flushval=0.0_r8,    &
          upfreq=2, ivar=ivar, initialize=initialize_variables, index = ih_ar_si_scpf )
    
    call this%set_history_var(vname='AR_GROW_SCPF',units = 'kgC/m2/yr',          &
          long='growth autotrophic respiration per m2 per year by pft/size',use_default='inactive',&
          avgflag='A', vtype=site_size_pft_r8, hlms='CLM:ALM', flushval=0.0_r8,    &
          upfreq=2, ivar=ivar, initialize=initialize_variables, index = ih_ar_grow_si_scpf )

    call this%set_history_var(vname='AR_MAINT_SCPF',units = 'kgC/m2/yr',          &
          long='maintenance autotrophic respiration per m2 per year by pft/size',use_default='inactive',&
          avgflag='A', vtype=site_size_pft_r8, hlms='CLM:ALM', flushval=0.0_r8,    &
          upfreq=2, ivar=ivar, initialize=initialize_variables, index = ih_ar_maint_si_scpf )

    call this%set_history_var(vname='AR_DARKM_SCPF',units = 'kgC/m2/yr',          &
          long='dark portion of maintenance autotrophic respiration per m2 per year by pft/size',use_default='inactive',&
          avgflag='A', vtype=site_size_pft_r8,hlms='CLM:ALM', flushval=0.0_r8,    &
          upfreq=2, ivar=ivar, initialize=initialize_variables, index = ih_ar_darkm_si_scpf )

    call this%set_history_var(vname='AR_AGSAPM_SCPF',units = 'kgC/m2/yr',          &
          long='above-ground sapwood maintenance autotrophic respiration per m2 per year by pft/size',use_default='inactive',&
          avgflag='A', vtype=site_size_pft_r8,hlms='CLM:ALM', flushval=0.0_r8,    &
          upfreq=2, ivar=ivar, initialize=initialize_variables, index = ih_ar_agsapm_si_scpf )
    
    call this%set_history_var(vname='AR_CROOTM_SCPF',units = 'kgC/m2/yr',          &
          long='below-ground sapwood maintenance autotrophic respiration per m2 per year by pft/size',use_default='inactive',&
          avgflag='A', vtype=site_size_pft_r8,hlms='CLM:ALM', flushval=0.0_r8,    &
          upfreq=2, ivar=ivar, initialize=initialize_variables, index = ih_ar_crootm_si_scpf )

    call this%set_history_var(vname='AR_FROOTM_SCPF',units = 'kgC/m2/yr',          &
          long='fine root maintenance autotrophic respiration per m2 per year by pft/size',use_default='inactive',&
          avgflag='A', vtype=site_size_pft_r8, hlms='CLM:ALM', flushval=0.0_r8,    &
          upfreq=2, ivar=ivar, initialize=initialize_variables, index = ih_ar_frootm_si_scpf )

    ! size-class only variables

    call this%set_history_var(vname='DDBH_CANOPY_SCLS', units = 'cm/yr/ha',         &
          long='diameter growth increment by pft/size',use_default='active', &
          avgflag='A', vtype=site_size_r8, hlms='CLM:ALM', flushval=0.0_r8,    &
          upfreq=1, ivar=ivar, initialize=initialize_variables, index = ih_ddbh_canopy_si_scls )

    call this%set_history_var(vname='DDBH_UNDERSTORY_SCLS', units = 'cm/yr/ha',         &
          long='diameter growth increment by pft/size',use_default='active', &
          avgflag='A', vtype=site_size_r8, hlms='CLM:ALM', flushval=0.0_r8,    &
          upfreq=1, ivar=ivar, initialize=initialize_variables, index = ih_ddbh_understory_si_scls )

    call this%set_history_var(vname='YESTERDAYCANLEV_CANOPY_SCLS', units = 'indiv/ha',               &
          long='Yesterdays canopy level for canopy plants by size class', use_default='inactive',   &
          avgflag='A', vtype=site_size_r8, hlms='CLM:ALM', flushval=0.0_r8,    &
          upfreq=1, ivar=ivar, initialize=initialize_variables, index = ih_yesterdaycanopylevel_canopy_si_scls )

    call this%set_history_var(vname='YESTERDAYCANLEV_UNDERSTORY_SCLS', units = 'indiv/ha',               &
          long='Yesterdays canopy level for understory plants by size class', use_default='inactive',   &
          avgflag='A', vtype=site_size_r8, hlms='CLM:ALM', flushval=0.0_r8,    &
          upfreq=1, ivar=ivar, initialize=initialize_variables, index = ih_yesterdaycanopylevel_understory_si_scls )

    call this%set_history_var(vname='BA_SCLS', units = 'm2/ha',               &
          long='basal area by size class', use_default='active',   &
          avgflag='A', vtype=site_size_r8, hlms='CLM:ALM', flushval=0.0_r8,    &
          upfreq=1, ivar=ivar, initialize=initialize_variables, index = ih_ba_si_scls )

    call this%set_history_var(vname='AGB_SCLS', units = 'kgC/m2',               &
          long='Aboveground biomass by size class', use_default='active',   &
          avgflag='A', vtype=site_size_r8, hlms='CLM:ALM', flushval=0.0_r8,    &
          upfreq=1, ivar=ivar, initialize=initialize_variables, index = ih_agb_si_scls )

    call this%set_history_var(vname='BIOMASS_SCLS', units = 'kgC/m2',               &
          long='Total biomass by size class', use_default='inactive',   &
          avgflag='A', vtype=site_size_r8, hlms='CLM:ALM', flushval=0.0_r8,    &
          upfreq=1, ivar=ivar, initialize=initialize_variables, index = ih_biomass_si_scls )

    call this%set_history_var(vname='DEMOTION_RATE_SCLS', units = 'indiv/ha/yr',               &
          long='demotion rate from canopy to understory by size class', use_default='inactive',   &
          avgflag='A', vtype=site_size_r8, hlms='CLM:ALM', flushval=0.0_r8,    &
          upfreq=1, ivar=ivar, initialize=initialize_variables, index = ih_demotion_rate_si_scls )

    call this%set_history_var(vname='PROMOTION_RATE_SCLS', units = 'indiv/ha/yr',               &
          long='promotion rate from understory to canopy by size class', use_default='inactive',   &
          avgflag='A', vtype=site_size_r8, hlms='CLM:ALM', flushval=0.0_r8,    &
          upfreq=1, ivar=ivar, initialize=initialize_variables, index = ih_promotion_rate_si_scls )

    call this%set_history_var(vname='NPLANT_CANOPY_SCLS', units = 'indiv/ha',               &
          long='number of canopy plants by size class', use_default='active',   &
          avgflag='A', vtype=site_size_r8, hlms='CLM:ALM', flushval=0.0_r8,    &
          upfreq=1, ivar=ivar, initialize=initialize_variables, index = ih_nplant_canopy_si_scls )

    call this%set_history_var(vname='MORTALITY_CANOPY_SCLS', units = 'indiv/ha/yr',               &
          long='total mortality of canopy trees by size class', use_default='active',   &
          avgflag='A', vtype=site_size_r8, hlms='CLM:ALM', flushval=0.0_r8,    &
          upfreq=1, ivar=ivar, initialize=initialize_variables, index = ih_mortality_canopy_si_scls )

    call this%set_history_var(vname='NPLANT_UNDERSTORY_SCLS', units = 'indiv/ha',               &
          long='number of understory plants by size class', use_default='active',   &
          avgflag='A', vtype=site_size_r8, hlms='CLM:ALM', flushval=0.0_r8,    &
          upfreq=1, ivar=ivar, initialize=initialize_variables, index = ih_nplant_understory_si_scls )

    call this%set_history_var(vname='NPLANT_SCLS', units = 'indiv/ha',               &
          long='number of plants by size class', use_default='active',   &
          avgflag='A', vtype=site_size_r8, hlms='CLM:ALM', flushval=0.0_r8,    &
          upfreq=1, ivar=ivar, initialize=initialize_variables, index = ih_nplant_si_scls )

    call this%set_history_var(vname='M1_SCLS', units = 'N/ha/yr',          &
          long='background mortality by size', use_default='active', &
          avgflag='A', vtype=site_size_r8, hlms='CLM:ALM', flushval=0.0_r8,    &
          upfreq=1, ivar=ivar, initialize=initialize_variables, index = ih_m1_si_scls )
    
    call this%set_history_var(vname='M2_SCLS', units = 'N/ha/yr',          &
          long='hydraulic mortality by size',use_default='active', &
          avgflag='A', vtype=site_size_r8, hlms='CLM:ALM', flushval=0.0_r8,    &
          upfreq=1, ivar=ivar, initialize=initialize_variables, index = ih_m2_si_scls )

    call this%set_history_var(vname='M3_SCLS', units = 'N/ha/yr',          &
          long='carbon starvation mortality by size', use_default='active', &
          avgflag='A', vtype=site_size_r8, hlms='CLM:ALM', flushval=0.0_r8,    &
          upfreq=1, ivar=ivar, initialize=initialize_variables, index = ih_m3_si_scls )

    call this%set_history_var(vname='M4_SCLS', units = 'N/ha/yr',          &
          long='impact mortality by size',use_default='active', &
          avgflag='A', vtype=site_size_r8, hlms='CLM:ALM', flushval=0.0_r8,    &
          upfreq=1, ivar=ivar, initialize=initialize_variables, index = ih_m4_si_scls )

    call this%set_history_var(vname='M5_SCLS', units = 'N/ha/yr',          &
          long='fire mortality by size',use_default='active', &
          avgflag='A', vtype=site_size_r8, hlms='CLM:ALM', flushval=0.0_r8,    &
          upfreq=1, ivar=ivar, initialize=initialize_variables, index = ih_m5_si_scls )

    call this%set_history_var(vname='M6_SCLS', units = 'N/ha/yr',          &
          long='termination mortality by size',use_default='active', &
          avgflag='A', vtype=site_size_r8, hlms='CLM:ALM', flushval=0.0_r8,    &
          upfreq=1, ivar=ivar, initialize=initialize_variables, index = ih_m6_si_scls )

    call this%set_history_var(vname='M7_SCLS', units = 'N/ha/event',               &
          long='logging mortality by size',use_default='active',           &
          avgflag='A', vtype=site_size_r8, hlms='CLM:ALM', flushval=0.0_r8,    &
          upfreq=1, ivar=ivar, initialize=initialize_variables, index = ih_m7_si_scls )

<<<<<<< HEAD
=======
    call this%set_history_var(vname='M8_SCLS', units = 'N/ha/event',               &
          long='freezing mortality by size',use_default='active',           &
          avgflag='A', vtype=site_size_r8, hlms='CLM:ALM', flushval=0.0_r8,    &
          upfreq=1, ivar=ivar, initialize=initialize_variables, index = ih_m8_si_scls )

>>>>>>> 1a098adb
    call this%set_history_var(vname='MORTALITY_UNDERSTORY_SCLS', units = 'indiv/ha/yr',               &
          long='total mortality of understory trees by size class', use_default='active',   &
          avgflag='A', vtype=site_size_r8, hlms='CLM:ALM', flushval=0.0_r8,    &
          upfreq=1, ivar=ivar, initialize=initialize_variables, index = ih_mortality_understory_si_scls )

    call this%set_history_var(vname='TRIMMING_CANOPY_SCLS', units = 'indiv/ha',               &
          long='trimming term of canopy plants by size class', use_default='inactive',   &
          avgflag='A', vtype=site_size_r8, hlms='CLM:ALM', flushval=0.0_r8,    &
          upfreq=1, ivar=ivar, initialize=initialize_variables, index = ih_trimming_canopy_si_scls )

    call this%set_history_var(vname='TRIMMING_UNDERSTORY_SCLS', units = 'indiv/ha',               &
          long='trimming term of understory plants by size class', use_default='inactive',   &
          avgflag='A', vtype=site_size_r8, hlms='CLM:ALM', flushval=0.0_r8,    &
          upfreq=1, ivar=ivar, initialize=initialize_variables, index = ih_trimming_understory_si_scls )

    call this%set_history_var(vname='CROWN_AREA_CANOPY_SCLS', units = 'm2/ha',               &
          long='total crown area of canopy plants by size class', use_default='inactive',   &
          avgflag='A', vtype=site_size_r8, hlms='CLM:ALM', flushval=0.0_r8,    &
          upfreq=1, ivar=ivar, initialize=initialize_variables, index = ih_crown_area_canopy_si_scls )

    call this%set_history_var(vname='CROWN_AREA_UNDERSTORY_SCLS', units = 'm2/ha',               &
          long='total crown area of understory plants by size class', use_default='inactive',   &
          avgflag='A', vtype=site_size_r8, hlms='CLM:ALM', flushval=0.0_r8,    &
          upfreq=1, ivar=ivar, initialize=initialize_variables, index = ih_crown_area_understory_si_scls )

    call this%set_history_var(vname='LEAF_MD_CANOPY_SCLS', units = 'kg C / ha / yr',               &
          long='LEAF_MD for canopy plants by size class', use_default='inactive',   &
          avgflag='A', vtype=site_size_r8, hlms='CLM:ALM', flushval=0.0_r8,    &
          upfreq=1, ivar=ivar, initialize=initialize_variables, index = ih_leaf_md_canopy_si_scls )
    
    call this%set_history_var(vname='ROOT_MD_CANOPY_SCLS', units = 'kg C / ha / yr',               &
          long='ROOT_MD for canopy plants by size class', use_default='inactive',   &
          avgflag='A', vtype=site_size_r8, hlms='CLM:ALM', flushval=0.0_r8,    &
          upfreq=1, ivar=ivar, initialize=initialize_variables, index = ih_root_md_canopy_si_scls )
    
    call this%set_history_var(vname='CARBON_BALANCE_CANOPY_SCLS', units = 'kg C / ha / yr',               &
          long='CARBON_BALANCE for canopy plants by size class', use_default='inactive',   &
          avgflag='A', vtype=site_size_r8, hlms='CLM:ALM', flushval=0.0_r8,    &
          upfreq=1, ivar=ivar, initialize=initialize_variables, index = ih_carbon_balance_canopy_si_scls )
    
    call this%set_history_var(vname='SEED_PROD_CANOPY_SCLS', units = 'kg C / ha / yr',               &
          long='SEED_PROD for canopy plants by size class', use_default='inactive',   &
          avgflag='A', vtype=site_size_r8, hlms='CLM:ALM', flushval=0.0_r8,    &
          upfreq=1, ivar=ivar, initialize=initialize_variables, index = ih_seed_prod_canopy_si_scls )
    
    call this%set_history_var(vname='DBALIVEDT_CANOPY_SCLS', units = 'kg C / ha / yr',               &
          long='DBALIVEDT for canopy plants by size class', use_default='inactive',   &
          avgflag='A', vtype=site_size_r8, hlms='CLM:ALM', flushval=0.0_r8,    &
          upfreq=1, ivar=ivar, initialize=initialize_variables, index = ih_dbalivedt_canopy_si_scls )
    
    call this%set_history_var(vname='DBDEADDT_CANOPY_SCLS', units = 'kg C / ha / yr',               &
          long='DBDEADDT for canopy plants by size class', use_default='inactive',   &
          avgflag='A', vtype=site_size_r8, hlms='CLM:ALM', flushval=0.0_r8,    &
          upfreq=1, ivar=ivar, initialize=initialize_variables, index = ih_dbdeaddt_canopy_si_scls )
    
    call this%set_history_var(vname='DBSTOREDT_CANOPY_SCLS', units = 'kg C / ha / yr',               &
          long='DBSTOREDT for canopy plants by size class', use_default='inactive',   &
          avgflag='A', vtype=site_size_r8, hlms='CLM:ALM', flushval=0.0_r8,    &
          upfreq=1, ivar=ivar, initialize=initialize_variables, index = ih_dbstoredt_canopy_si_scls )
    
    call this%set_history_var(vname='STORAGE_FLUX_CANOPY_SCLS', units = 'kg C / ha / yr',               &
          long='STORAGE_FLUX for canopy plants by size class', use_default='inactive',   &
          avgflag='A', vtype=site_size_r8, hlms='CLM:ALM', flushval=0.0_r8,    &
          upfreq=1, ivar=ivar, initialize=initialize_variables, index = ih_storage_flux_canopy_si_scls )
    
   call this%set_history_var(vname='NPP_LEAF_CANOPY_SCLS', units = 'kg C / ha / yr',               &
         long='NPP_LEAF for canopy plants by size class', use_default='inactive',   &
         avgflag='A', vtype=site_size_r8, hlms='CLM:ALM', flushval=-999.9_r8,    &
         upfreq=1, ivar=ivar, initialize=initialize_variables, index = ih_npp_leaf_canopy_si_scls )
    
   call this%set_history_var(vname='NPP_FROOT_CANOPY_SCLS', units = 'kg C / ha / yr',               &
         long='NPP_FROOT for canopy plants by size class', use_default='inactive',   &
         avgflag='A', vtype=site_size_r8, hlms='CLM:ALM', flushval=-999.9_r8,    &
         upfreq=1, ivar=ivar, initialize=initialize_variables, index = ih_npp_froot_canopy_si_scls )
    
   call this%set_history_var(vname='NPP_BSW_CANOPY_SCLS', units = 'kg C / ha / yr',               &
         long='NPP_BSW for canopy plants by size class', use_default='inactive',   &
         avgflag='A', vtype=site_size_r8, hlms='CLM:ALM', flushval=-999.9_r8,    &
         upfreq=1, ivar=ivar, initialize=initialize_variables, index = ih_npp_bsw_canopy_si_scls )
    
   call this%set_history_var(vname='NPP_BDEAD_CANOPY_SCLS', units = 'kg C / ha / yr',               &
         long='NPP_BDEAD for canopy plants by size class', use_default='inactive',   &
         avgflag='A', vtype=site_size_r8, hlms='CLM:ALM', flushval=-999.9_r8,    &
         upfreq=1, ivar=ivar, initialize=initialize_variables, index = ih_npp_bdead_canopy_si_scls )
    
   call this%set_history_var(vname='NPP_BSEED_CANOPY_SCLS', units = 'kg C / ha / yr',               &
         long='NPP_BSEED for canopy plants by size class', use_default='inactive',   &
         avgflag='A', vtype=site_size_r8, hlms='CLM:ALM', flushval=-999.9_r8,    &
         upfreq=1, ivar=ivar, initialize=initialize_variables, index = ih_npp_bseed_canopy_si_scls )
    
   call this%set_history_var(vname='NPP_STORE_CANOPY_SCLS', units = 'kg C / ha / yr',               &
         long='NPP_STORE for canopy plants by size class', use_default='inactive',   &
         avgflag='A', vtype=site_size_r8, hlms='CLM:ALM', flushval=-999.9_r8,    &
         upfreq=1, ivar=ivar, initialize=initialize_variables, index = ih_npp_store_canopy_si_scls )
    
    call this%set_history_var(vname='RDARK_CANOPY_SCLS', units = 'kg C / ha / yr',               &
          long='RDARK for canopy plants by size class', use_default='inactive',   &
          avgflag='A', vtype=site_size_r8, hlms='CLM:ALM', flushval=0.0_r8,    &
          upfreq=2, ivar=ivar, initialize=initialize_variables, index = ih_rdark_canopy_si_scls )
    
    call this%set_history_var(vname='LIVESTEM_MR_CANOPY_SCLS', units = 'kg C / ha / yr',               &
          long='LIVESTEM_MR for canopy plants by size class', use_default='inactive',   &
          avgflag='A', vtype=site_size_r8, hlms='CLM:ALM', flushval=0.0_r8,    &
          upfreq=2, ivar=ivar, initialize=initialize_variables, index = ih_livestem_mr_canopy_si_scls )
    
    call this%set_history_var(vname='LIVECROOT_MR_CANOPY_SCLS', units = 'kg C / ha / yr',               &
          long='LIVECROOT_MR for canopy plants by size class', use_default='inactive',   &
          avgflag='A', vtype=site_size_r8, hlms='CLM:ALM', flushval=0.0_r8,    &
          upfreq=2, ivar=ivar, initialize=initialize_variables, index = ih_livecroot_mr_canopy_si_scls )
    
    call this%set_history_var(vname='FROOT_MR_CANOPY_SCLS', units = 'kg C / ha / yr',               &
          long='FROOT_MR for canopy plants by size class', use_default='inactive',   &
          avgflag='A', vtype=site_size_r8, hlms='CLM:ALM', flushval=0.0_r8,    &
          upfreq=2, ivar=ivar, initialize=initialize_variables, index = ih_froot_mr_canopy_si_scls )
    
    call this%set_history_var(vname='RESP_G_CANOPY_SCLS', units = 'kg C / ha / yr',               &
          long='RESP_G for canopy plants by size class', use_default='inactive',   &
          avgflag='A', vtype=site_size_r8, hlms='CLM:ALM', flushval=0.0_r8,    &
          upfreq=2, ivar=ivar, initialize=initialize_variables, index = ih_resp_g_canopy_si_scls )
    
    call this%set_history_var(vname='RESP_M_CANOPY_SCLS', units = 'kg C / ha / yr',               &
          long='RESP_M for canopy plants by size class', use_default='inactive',   &
          avgflag='A', vtype=site_size_r8, hlms='CLM:ALM', flushval=0.0_r8,    &
          upfreq=2, ivar=ivar, initialize=initialize_variables, index = ih_resp_m_canopy_si_scls )

    call this%set_history_var(vname='LEAF_MD_UNDERSTORY_SCLS', units = 'kg C / ha / yr',               &
          long='LEAF_MD for understory plants by size class', use_default='inactive',   &
          avgflag='A', vtype=site_size_r8, hlms='CLM:ALM', flushval=0.0_r8,    &
          upfreq=1, ivar=ivar, initialize=initialize_variables, index = ih_leaf_md_understory_si_scls )
    
    call this%set_history_var(vname='ROOT_MD_UNDERSTORY_SCLS', units = 'kg C / ha / yr',               &
          long='ROOT_MD for understory plants by size class', use_default='inactive',   &
          avgflag='A', vtype=site_size_r8, hlms='CLM:ALM', flushval=0.0_r8,    &
          upfreq=1, ivar=ivar, initialize=initialize_variables, index = ih_root_md_understory_si_scls )
    
    call this%set_history_var(vname='CARBON_BALANCE_UNDERSTORY_SCLS', units = 'kg C / ha / yr',               &
          long='CARBON_BALANCE for understory plants by size class', use_default='inactive',   &
          avgflag='A', vtype=site_size_r8, hlms='CLM:ALM', flushval=0.0_r8,    &
          upfreq=1, ivar=ivar, initialize=initialize_variables, index = ih_carbon_balance_understory_si_scls )
    
    call this%set_history_var(vname='SEED_PROD_UNDERSTORY_SCLS', units = 'kg C / ha / yr',               &
          long='SEED_PROD for understory plants by size class', use_default='inactive',   &
          avgflag='A', vtype=site_size_r8, hlms='CLM:ALM', flushval=0.0_r8,    &
          upfreq=1, ivar=ivar, initialize=initialize_variables, index = ih_seed_prod_understory_si_scls )
    
    call this%set_history_var(vname='DBALIVEDT_UNDERSTORY_SCLS', units = 'kg C / ha / yr',               &
          long='DBALIVEDT for understory plants by size class', use_default='inactive',   &
          avgflag='A', vtype=site_size_r8, hlms='CLM:ALM', flushval=0.0_r8,    &
          upfreq=1, ivar=ivar, initialize=initialize_variables, index = ih_dbalivedt_understory_si_scls )
    
    call this%set_history_var(vname='DBDEADDT_UNDERSTORY_SCLS', units = 'kg C / ha / yr',               &
          long='DBDEADDT for understory plants by size class', use_default='inactive',   &
          avgflag='A', vtype=site_size_r8, hlms='CLM:ALM', flushval=0.0_r8,    &
          upfreq=1, ivar=ivar, initialize=initialize_variables, index = ih_dbdeaddt_understory_si_scls )
    
    call this%set_history_var(vname='DBSTOREDT_UNDERSTORY_SCLS', units = 'kg C / ha / yr',               &
          long='DBSTOREDT for understory plants by size class', use_default='inactive',   &
          avgflag='A', vtype=site_size_r8, hlms='CLM:ALM', flushval=0.0_r8,    &
          upfreq=1, ivar=ivar, initialize=initialize_variables, index = ih_dbstoredt_understory_si_scls )
    
    call this%set_history_var(vname='STORAGE_FLUX_UNDERSTORY_SCLS', units = 'kg C / ha / yr',               &
          long='STORAGE_FLUX for understory plants by size class', use_default='inactive',   &
          avgflag='A', vtype=site_size_r8, hlms='CLM:ALM', flushval=0.0_r8,    &
          upfreq=1, ivar=ivar, initialize=initialize_variables, index = ih_storage_flux_understory_si_scls )
    
   call this%set_history_var(vname='NPP_LEAF_UNDERSTORY_SCLS', units = 'kg C / ha / yr',               &
         long='NPP_LEAF for understory plants by size class', use_default='inactive',   &
         avgflag='A', vtype=site_size_r8, hlms='CLM:ALM', flushval=-999.9_r8,    &
         upfreq=1, ivar=ivar, initialize=initialize_variables, index = ih_npp_leaf_understory_si_scls )
    
   call this%set_history_var(vname='NPP_FROOT_UNDERSTORY_SCLS', units = 'kg C / ha / yr',               &
         long='NPP_FROOT for understory plants by size class', use_default='inactive',   &
         avgflag='A', vtype=site_size_r8, hlms='CLM:ALM', flushval=-999.9_r8,    &
         upfreq=1, ivar=ivar, initialize=initialize_variables, index = ih_npp_froot_understory_si_scls )
    
   call this%set_history_var(vname='NPP_BSW_UNDERSTORY_SCLS', units = 'kg C / ha / yr',               &
         long='NPP_BSW for understory plants by size class', use_default='inactive',   &
         avgflag='A', vtype=site_size_r8, hlms='CLM:ALM', flushval=-999.9_r8,    &
         upfreq=1, ivar=ivar, initialize=initialize_variables, index = ih_npp_bsw_understory_si_scls )
    
   call this%set_history_var(vname='NPP_BDEAD_UNDERSTORY_SCLS', units = 'kg C / ha / yr',               &
         long='NPP_BDEAD for understory plants by size class', use_default='inactive',   &
         avgflag='A', vtype=site_size_r8, hlms='CLM:ALM', flushval=-999.9_r8,    &
         upfreq=1, ivar=ivar, initialize=initialize_variables, index = ih_npp_bdead_understory_si_scls )
    
   call this%set_history_var(vname='NPP_BSEED_UNDERSTORY_SCLS', units = 'kg C / ha / yr',               &
         long='NPP_BSEED for understory plants by size class', use_default='inactive',   &
         avgflag='A', vtype=site_size_r8, hlms='CLM:ALM', flushval=-999.9_r8,    &
         upfreq=1, ivar=ivar, initialize=initialize_variables, index = ih_npp_bseed_understory_si_scls )
    
   call this%set_history_var(vname='NPP_STORE_UNDERSTORY_SCLS', units = 'kg C / ha / yr',               &
         long='NPP_STORE for understory plants by size class', use_default='inactive',   &
         avgflag='A', vtype=site_size_r8, hlms='CLM:ALM', flushval=-999.9_r8,    &
         upfreq=1, ivar=ivar, initialize=initialize_variables, index = ih_npp_store_understory_si_scls )
    
    call this%set_history_var(vname='RDARK_UNDERSTORY_SCLS', units = 'kg C / ha / yr',               &
          long='RDARK for understory plants by size class', use_default='inactive',   &
          avgflag='A', vtype=site_size_r8, hlms='CLM:ALM', flushval=0.0_r8,    &
          upfreq=2, ivar=ivar, initialize=initialize_variables, index = ih_rdark_understory_si_scls )
    
    call this%set_history_var(vname='LIVESTEM_MR_UNDERSTORY_SCLS', units = 'kg C / ha / yr',               &
          long='LIVESTEM_MR for understory plants by size class', use_default='inactive',   &
          avgflag='A', vtype=site_size_r8, hlms='CLM:ALM', flushval=0.0_r8,    &
          upfreq=2, ivar=ivar, initialize=initialize_variables, index = ih_livestem_mr_understory_si_scls )
    
    call this%set_history_var(vname='LIVECROOT_MR_UNDERSTORY_SCLS', units = 'kg C / ha / yr',               &
          long='LIVECROOT_MR for understory plants by size class', use_default='inactive',   &
          avgflag='A', vtype=site_size_r8, hlms='CLM:ALM', flushval=0.0_r8,    &
          upfreq=2, ivar=ivar, initialize=initialize_variables, index = ih_livecroot_mr_understory_si_scls )
    
    call this%set_history_var(vname='FROOT_MR_UNDERSTORY_SCLS', units = 'kg C / ha / yr',               &
          long='FROOT_MR for understory plants by size class', use_default='inactive',   &
          avgflag='A', vtype=site_size_r8, hlms='CLM:ALM', flushval=0.0_r8,    &
          upfreq=2, ivar=ivar, initialize=initialize_variables, index = ih_froot_mr_understory_si_scls )
    
    call this%set_history_var(vname='RESP_G_UNDERSTORY_SCLS', units = 'kg C / ha / yr',               &
          long='RESP_G for understory plants by size class', use_default='inactive',   &
          avgflag='A', vtype=site_size_r8, hlms='CLM:ALM', flushval=0.0_r8,    &
          upfreq=2, ivar=ivar, initialize=initialize_variables, index = ih_resp_g_understory_si_scls )
    
    call this%set_history_var(vname='RESP_M_UNDERSTORY_SCLS', units = 'kg C / ha / yr',               &
          long='RESP_M for understory plants by size class', use_default='inactive',   &
          avgflag='A', vtype=site_size_r8, hlms='CLM:ALM', flushval=0.0_r8,    &
          upfreq=2, ivar=ivar, initialize=initialize_variables, index = ih_resp_m_understory_si_scls )


    ! CARBON BALANCE VARIABLES THAT DEPEND ON HLM BGC INPUTS

    call this%set_history_var(vname='NEP', units='gC/m^2/s', &
          long='net ecosystem production', use_default='active', &
          avgflag='A', vtype=site_r8, hlms='CLM:ALM', flushval=hlm_hio_ignore_val,    &
          upfreq=3, ivar=ivar, initialize=initialize_variables, index = ih_nep_si )

    call this%set_history_var(vname='Fire_Closs', units='gC/m^2/s', &
          long='ED/SPitfire Carbon loss to atmosphere', use_default='active', &
          avgflag='A', vtype=site_r8, hlms='CLM:ALM', flushval=hlm_hio_ignore_val,    &
          upfreq=3, ivar=ivar, initialize=initialize_variables, index = ih_fire_c_to_atm_si )
   
    call this%set_history_var(vname='NBP', units='gC/m^2/s', &
          long='net biosphere production', use_default='active', &
          avgflag='A', vtype=site_r8, hlms='CLM:ALM', flushval=hlm_hio_ignore_val,    &
          upfreq=3, ivar=ivar, initialize=initialize_variables, index = ih_nbp_si )
   
    call this%set_history_var(vname='TOTECOSYSC', units='gC/m^2',  &
         long='total ecosystem carbon', use_default='active', &
         avgflag='A', vtype=site_r8, hlms='CLM:ALM', flushval=hlm_hio_ignore_val,    &
         upfreq=3, ivar=ivar, initialize=initialize_variables, index = ih_totecosysc_si )
    
    call this%set_history_var(vname='CBALANCE_ERROR_ED', units='gC/m^2/s',  &
         long='total carbon balance error on ED side', use_default='active', &
         avgflag='A', vtype=site_r8, hlms='CLM:ALM', flushval=hlm_hio_ignore_val,    &
         upfreq=3, ivar=ivar, initialize=initialize_variables, index = ih_cbal_err_fates_si )

    call this%set_history_var(vname='CBALANCE_ERROR_BGC', units='gC/m^2/s',  &
         long='total carbon balance error on HLMs BGC side', use_default='active', &
         avgflag='A', vtype=site_r8, hlms='CLM:ALM', flushval=hlm_hio_ignore_val,    &
         upfreq=3, ivar=ivar, initialize=initialize_variables, index = ih_cbal_err_bgc_si )
    
    call this%set_history_var(vname='CBALANCE_ERROR_TOTAL', units='gC/m^2/s', &
          long='total carbon balance error total', use_default='active', &
          avgflag='A', vtype=site_r8, hlms='CLM:ALM', flushval=hlm_hio_ignore_val,    &
          upfreq=3, ivar=ivar, initialize=initialize_variables, index = ih_cbal_err_tot_si )
    
    call this%set_history_var(vname='BIOMASS_STOCK_COL', units='gC/m^2',  &
          long='total ED biomass carbon at the column level', use_default='active', &
          avgflag='A', vtype=site_r8, hlms='CLM:ALM', flushval=hlm_hio_ignore_val,    &
          upfreq=3, ivar=ivar, initialize=initialize_variables, index = ih_biomass_stock_si )
    
    call this%set_history_var(vname='ED_LITTER_STOCK_COL', units='gC/m^2', &
          long='total ED litter carbon at the column level', use_default='active', &
          avgflag='A', vtype=site_r8, hlms='CLM:ALM', flushval=hlm_hio_ignore_val,    &
          upfreq=3, ivar=ivar, initialize=initialize_variables, index = ih_litter_stock_si )
    
    call this%set_history_var(vname='CWD_STOCK_COL', units='gC/m^2', &
          long='total CWD carbon at the column level', use_default='active', &
          avgflag='A', vtype=site_r8, hlms='CLM:ALM', flushval=hlm_hio_ignore_val,    &
          upfreq=3, ivar=ivar, initialize=initialize_variables, index = ih_cwd_stock_si )
   

    ! PLANT HYDRAULICS

    if(hlm_use_planthydro.eq.itrue) then
       
       call this%set_history_var(vname='FATES_ERRH2O_SCPF', units='kg/indiv/s', &
             long='mean individual water balance error', use_default='active', &
             avgflag='A', vtype=site_size_pft_r8, hlms='CLM:ALM', flushval=hlm_hio_ignore_val,    &
             upfreq=4, ivar=ivar, initialize=initialize_variables, index = ih_errh2o_scpf )

       call this%set_history_var(vname='FATES_TRAN_SCPF', units='kg/indiv/s', &
             long='mean individual transpiration rate', use_default='active', &
             avgflag='A', vtype=site_size_pft_r8, hlms='CLM:ALM', flushval=hlm_hio_ignore_val,    &
             upfreq=4, ivar=ivar, initialize=initialize_variables, index = ih_tran_scpf )

       call this%set_history_var(vname='FATES_ROOTUPTAKE_SCPF', units='kg/indiv/s', &
             long='mean individual root uptake rate', use_default='active', &
             avgflag='A', vtype=site_size_pft_r8, hlms='CLM:ALM', flushval=hlm_hio_ignore_val,    &
             upfreq=4, ivar=ivar, initialize=initialize_variables, index = ih_rootuptake_scpf )

       call this%set_history_var(vname='FATES_ROOTUPTAKE01_SCPF', units='kg/indiv/s', &
             long='mean individual root uptake rate, layer 1', use_default='active', &
             avgflag='A', vtype=site_size_pft_r8, hlms='CLM:ALM', flushval=hlm_hio_ignore_val,    &
             upfreq=4, ivar=ivar, initialize=initialize_variables, index = ih_rootuptake01_scpf )
       
       call this%set_history_var(vname='FATES_ROOTUPTAKE02_SCPF', units='kg/indiv/s', &
             long='mean individual root uptake rate, layer 2', use_default='active', &
             avgflag='A', vtype=site_size_pft_r8, hlms='CLM:ALM', flushval=hlm_hio_ignore_val,    &
             upfreq=4, ivar=ivar, initialize=initialize_variables, index = ih_rootuptake02_scpf )
       
       call this%set_history_var(vname='FATES_ROOTUPTAKE03_SCPF', units='kg/indiv/s', &
             long='mean individual root uptake rate, layer 3', use_default='active', &
             avgflag='A', vtype=site_size_pft_r8, hlms='CLM:ALM', flushval=hlm_hio_ignore_val,    &
             upfreq=4, ivar=ivar, initialize=initialize_variables, index = ih_rootuptake03_scpf )
       
       call this%set_history_var(vname='FATES_ROOTUPTAKE04_SCPF', units='kg/indiv/s', &
             long='mean individual root uptake rate, layer 4', use_default='active', &
             avgflag='A', vtype=site_size_pft_r8, hlms='CLM:ALM', flushval=hlm_hio_ignore_val,    &
             upfreq=4, ivar=ivar, initialize=initialize_variables, index = ih_rootuptake04_scpf )
       
       call this%set_history_var(vname='FATES_ROOTUPTAKE05_SCPF', units='kg/indiv/s', &
             long='mean individual root uptake rate, layer 5', use_default='active', &
             avgflag='A', vtype=site_size_pft_r8, hlms='CLM:ALM', flushval=hlm_hio_ignore_val,    &
             upfreq=4, ivar=ivar, initialize=initialize_variables, index = ih_rootuptake05_scpf )
       
       call this%set_history_var(vname='FATES_ROOTUPTAKE06_SCPF', units='kg/indiv/s', &
             long='mean individual root uptake rate, layer 6', use_default='active', &
             avgflag='A', vtype=site_size_pft_r8, hlms='CLM:ALM', flushval=hlm_hio_ignore_val,    &
             upfreq=4, ivar=ivar, initialize=initialize_variables, index = ih_rootuptake06_scpf )
          
       call this%set_history_var(vname='FATES_ROOTUPTAKE07_SCPF', units='kg/indiv/s', &
             long='mean individual root uptake rate, layer 7', use_default='active', &
             avgflag='A', vtype=site_size_pft_r8, hlms='CLM:ALM', flushval=hlm_hio_ignore_val,    &
             upfreq=4, ivar=ivar, initialize=initialize_variables, index = ih_rootuptake07_scpf )
       
       call this%set_history_var(vname='FATES_ROOTUPTAKE08_SCPF', units='kg/indiv/s', &
             long='mean individual root uptake rate, layer 8', use_default='active', &
             avgflag='A', vtype=site_size_pft_r8, hlms='CLM:ALM', flushval=hlm_hio_ignore_val,    &
             upfreq=4, ivar=ivar, initialize=initialize_variables, index = ih_rootuptake08_scpf )
       
       call this%set_history_var(vname='FATES_ROOTUPTAKE09_SCPF', units='kg/indiv/s', &
             long='mean individual root uptake rate, layer 9', use_default='active', &
             avgflag='A', vtype=site_size_pft_r8, hlms='CLM:ALM', flushval=hlm_hio_ignore_val,    &
             upfreq=4, ivar=ivar, initialize=initialize_variables, index = ih_rootuptake09_scpf )
       
       call this%set_history_var(vname='FATES_ROOTUPTAKE10_SCPF', units='kg/indiv/s', &
             long='mean individual root uptake rate, layer 10', use_default='active', &
             avgflag='A', vtype=site_size_pft_r8, hlms='CLM:ALM', flushval=hlm_hio_ignore_val,    &
             upfreq=4, ivar=ivar, initialize=initialize_variables, index = ih_rootuptake10_scpf )

       call this%set_history_var(vname='FATES_SAPFLOW_COL_SCPF', units='kg/indiv/s', &
             long='individual sap flow rate', use_default='active', &
             avgflag='A', vtype=site_size_pft_r8, hlms='CLM:ALM', flushval=hlm_hio_ignore_val,    &
             upfreq=4, ivar=ivar, initialize=initialize_variables, index = ih_sapflow_scpf )
       
       call this%set_history_var(vname='FATES_ITERH1_COL_SCPF', units='count/indiv/step', &
             long='number of outer iterations required to achieve tolerable water balance error', use_default='active', &
             avgflag='A', vtype=site_size_pft_r8, hlms='CLM:ALM', flushval=hlm_hio_ignore_val,    &
             upfreq=4, ivar=ivar, initialize=initialize_variables, index = ih_iterh1_scpf )
       
       call this%set_history_var(vname='FATES_ITERH2_COL_SCPF', units='count/indiv/step', &
             long='number of inner iterations required to achieve tolerable water balance error', use_default='active', &
             avgflag='A', vtype=site_size_pft_r8, hlms='CLM:ALM', flushval=hlm_hio_ignore_val,    &
             upfreq=4, ivar=ivar, initialize=initialize_variables, index = ih_iterh2_scpf )
       
       call this%set_history_var(vname='FATES_ATH_COL_SCPF', units='m3 m-3', &
             long='absorbing root water content', use_default='active', &
             avgflag='A', vtype=site_size_pft_r8, hlms='CLM:ALM', flushval=hlm_hio_ignore_val,    &
             upfreq=4, ivar=ivar, initialize=initialize_variables, index = ih_ath_scpf )
       
       call this%set_history_var(vname='FATES_TTH_COL_SCPF', units='m3 m-3', &
             long='transporting root water content', use_default='active', &
             avgflag='A', vtype=site_size_pft_r8, hlms='CLM:ALM', flushval=hlm_hio_ignore_val,    &
             upfreq=4, ivar=ivar, initialize=initialize_variables, index =  ih_tth_scpf )
       
       call this%set_history_var(vname='FATES_STH_COL_SCPF', units='m3 m-3', &
             long='stem water contenet', use_default='active', &
             avgflag='A', vtype=site_size_pft_r8, hlms='CLM:ALM', flushval=hlm_hio_ignore_val,    &
             upfreq=4, ivar=ivar, initialize=initialize_variables, index = ih_sth_scpf )
       
       call this%set_history_var(vname='FATES_LTH_COL_SCPF', units='m3 m-3', &
             long='leaf water content', use_default='active', &
             avgflag='A', vtype=site_size_pft_r8, hlms='CLM:ALM', flushval=hlm_hio_ignore_val,    &
             upfreq=4, ivar=ivar, initialize=initialize_variables, index = ih_lth_scpf )

       call this%set_history_var(vname='FATES_AWP_COL_SCPF', units='MPa', &
             long='absorbing root water potential', use_default='active', &
             avgflag='A', vtype=site_size_pft_r8, hlms='CLM:ALM', flushval=hlm_hio_ignore_val,    &
             upfreq=4, ivar=ivar, initialize=initialize_variables, index = ih_awp_scpf )
       
       call this%set_history_var(vname='FATES_TWP_COL_SCPF', units='MPa', &
             long='transporting root water potential', use_default='active', &
             avgflag='A', vtype=site_size_pft_r8, hlms='CLM:ALM', flushval=hlm_hio_ignore_val,    &
             upfreq=4, ivar=ivar, initialize=initialize_variables, index = ih_twp_scpf )
       
       call this%set_history_var(vname='FATES_SWP_COL_SCPF', units='MPa', &
             long='stem water potential', use_default='active', &
             avgflag='A', vtype=site_size_pft_r8, hlms='CLM:ALM', flushval=hlm_hio_ignore_val,    &
             upfreq=4, ivar=ivar, initialize=initialize_variables, index = ih_swp_scpf )
       
       call this%set_history_var(vname='FATES_LWP_COL_SCPF', units='MPa', &
             long='leaf water potential', use_default='active', &
             avgflag='A', vtype=site_size_pft_r8, hlms='CLM:ALM', flushval=hlm_hio_ignore_val,    &
             upfreq=4, ivar=ivar, initialize=initialize_variables, index = ih_lwp_scpf )
       
       call this%set_history_var(vname='FATES_BTRAN_COL_SCPF', units='MPa', &
             long='mean individual level btran', use_default='active', &
             avgflag='A', vtype=site_size_pft_r8, hlms='CLM:ALM', flushval=hlm_hio_ignore_val,    &
             upfreq=4, ivar=ivar, initialize=initialize_variables, index = ih_btran_scpf )
       
!       call this%set_history_var(vname='FATES_LAROOT_COL_SCPF', units='kg/indiv/s', &
!             long='Needs Description', use_default='active', &
!             avgflag='A', vtype=site_size_pft_r8, hlms='CLM:ALM', flushval=hlm_hio_ignore_val,    &
!             upfreq=4, ivar=ivar, initialize=initialize_variables, index = ih_laroot_scpf)

    end if

    ! Must be last thing before return
    this%num_history_vars_ = ivar
    
  end subroutine define_history_vars


   ! ====================================================================================
   ! DEPRECATED, TRANSITIONAL OR FUTURE CODE SECTION
   ! ====================================================================================

   !subroutine set_fates_hio_str(tag,iotype_name, iostr_val)

!       ! Arguments
!       character(len=*), intent(in)           :: tag
!       character(len=*), optional, intent(in) :: iotype_name
!       integer, optional, intent(in)         :: iostr_val

!       ! local variables
!       logical              :: all_set
!       integer,  parameter  :: unset_int = -999
!       real(r8), parameter  :: unset_double = -999.9
!       integer              :: ityp, idim

!       select case (trim(tag))
!       case('flush_to_unset')
!          write(*, *) ''
!          write(*, *) 'Flushing FATES IO types prior to transfer from host'
!          do ityp=1,ubound(iovar_str, 1)
!             iovar_str(ityp)%dimsize = unset_int
!             iovar_str(ityp)%active  = .false.
!          end do

!       case('check_allset')
!          do ityp=1,ubound(iovar_str, 1)
!             write(*, *) 'Checking to see if ',iovar_str(ityp)%name, ' IO communicators were sent to FATES'
!             if(iovar_str(ityp)%active)then
!                if(iovar_str(ityp)%offset .eq. unset_int) then
!                   write(*, *) 'FATES offset information of IO type:', iovar_str(ityp)%name
!                   write(*, *) 'was never set'
!                   ! end_run('MESSAGE')
!                end if
!                do idim=1, iovar_str(ityp)%ndims
!                   if(iovar_str(ityp)%dimsize(idim) .eq. unset_int) then
!                      write(*, *) 'FATES dimension information of IO type:', iovar_str(ityp)%name
!                      write(*, *) 'was never set'
!                      ! end_run('MESSAGE')
!                   end if
!                end do
!             end if
!          end do
!          write(*, *) 'Checked. All history IO specifications properly sent to FATES.'
!       case default

!          ! Must have two arguments if this is not a check or flush
!          if(present(iostr_val) .and. present(iotype_name))then
!
!             ! Tag in this case is dimsize or offset
!             select case (trim(tag))
!
!             case('offset')
!                ityp=iotype_index(trim(iotype_name))
!                iovar_str(ityp)%offset = iostr_val
!                write(*, *) 'Transfering offset for IOTYPE',iotype_name, ' to FATES'

!             case('dimsize1')
!                ityp=iotype_index(trim(iotype_name))
!                iovar_str(ityp)%dimsize(1) = iostr_val
!                write(*, *) 'Transfering 1st dimension size for IOTYPE',iotype_name, ' to FATES'

!             case('dimsize2')
!                ityp=iotype_index(trim(iotype_name))
!                if(ubound(iovar_str(ityp)%dimsize, 1)==1)then
!                   write(fates_log(), *) 'Transfering second dimensional bound to unallocated space'
!                   write(fates_log(), *) 'type:', iotype_name
!                   ! end_run
!                end if
!                iovar_str(ityp)%dimsize(2) = iostr_val
!                write(*, *) 'Transfering 2nd dimension size for IOTYPE',iotype_name, ' to FATES'

!             case('dimsize3')
!                ityp=iotype_index(trim(iotype_name))
!                if(ubound(iovar_str(ityp)%dimsize, 1)<3)then
!                   write(fates_log(), *) 'Transfering third dimensional bound to unallocated space'
!                   write(fates_log(), *) 'type:', iotype_name
!                   ! end_run
!                end if
!                iovar_str(ityp)%dimsize(3) = iostr_val
!                write(*, *) 'Transfering 3rd dimension size for IOTYPE',iotype_name, ' to FATES'

!             case default
!                write(*, *) 'IO parameter not recognized:', trim(tag)
!                ! end_run
!             end select
!          else
!             write(*, *) 'no value was provided for the tag'
!          end if
!
!       end select
!       return
!     end subroutine set_fates_hio_str



end module FatesHistoryInterfaceMod<|MERGE_RESOLUTION|>--- conflicted
+++ resolved
@@ -198,10 +198,7 @@
   integer, private :: ih_m5_si_scls
   integer, private :: ih_m6_si_scls
   integer, private :: ih_m7_si_scls  
-<<<<<<< HEAD
-=======
   integer, private :: ih_m8_si_scls
->>>>>>> 1a098adb
 
   ! lots of non-default diagnostics for understanding canopy versus understory carbon balances
   integer, private :: ih_rdark_canopy_si_scls
@@ -1228,24 +1225,17 @@
                hio_m5_si_scpf          => this%hvars(ih_m5_si_scpf)%r82d, &
                hio_m6_si_scpf          => this%hvars(ih_m6_si_scpf)%r82d, &
                hio_m7_si_scpf          => this%hvars(ih_m7_si_scpf)%r82d, &                  
-<<<<<<< HEAD
-=======
                hio_m8_si_scpf          => this%hvars(ih_m8_si_scpf)%r82d, &
 
->>>>>>> 1a098adb
                hio_m1_si_scls          => this%hvars(ih_m1_si_scls)%r82d, &
                hio_m2_si_scls          => this%hvars(ih_m2_si_scls)%r82d, &
                hio_m3_si_scls          => this%hvars(ih_m3_si_scls)%r82d, &
                hio_m4_si_scls          => this%hvars(ih_m4_si_scls)%r82d, &
                hio_m5_si_scls          => this%hvars(ih_m5_si_scls)%r82d, &
                hio_m6_si_scls          => this%hvars(ih_m6_si_scls)%r82d, &
-<<<<<<< HEAD
-               hio_m7_si_scls          => this%hvars(ih_m7_si_scls)%r82d, &                  
-=======
                hio_m7_si_scls          => this%hvars(ih_m7_si_scls)%r82d, &
                hio_m8_si_scls          => this%hvars(ih_m8_si_scls)%r82d, &                        
 
->>>>>>> 1a098adb
                hio_ba_si_scls          => this%hvars(ih_ba_si_scls)%r82d, &
                hio_agb_si_scls          => this%hvars(ih_agb_si_scls)%r82d, &
                hio_biomass_si_scls          => this%hvars(ih_biomass_si_scls)%r82d, &
@@ -1502,28 +1492,18 @@
                        hio_m2_si_scpf(io_si,scpf) = hio_m2_si_scpf(io_si,scpf) + ccohort%hmort*ccohort%n
                        hio_m3_si_scpf(io_si,scpf) = hio_m3_si_scpf(io_si,scpf) + ccohort%cmort*ccohort%n
                        hio_m5_si_scpf(io_si,scpf) = hio_m5_si_scpf(io_si,scpf) + ccohort%fmort*ccohort%n
-<<<<<<< HEAD
-		       hio_m7_si_scpf(io_si,scpf) = hio_m7_si_scpf(io_si,scpf) + &
-		       	    (ccohort%lmort_logging+ccohort%lmort_collateral+ccohort%lmort_infra) * ccohort%n
-=======
                        hio_m7_si_scpf(io_si,scpf) = hio_m7_si_scpf(io_si,scpf) + &
                             (ccohort%lmort_direct+ccohort%lmort_collateral+ccohort%lmort_infra) * ccohort%n
                        hio_m8_si_scpf(io_si,scpf) = hio_m8_si_scpf(io_si,scpf) + ccohort%frmort*ccohort%n
->>>>>>> 1a098adb
 
                        hio_m1_si_scls(io_si,scls) = hio_m1_si_scls(io_si,scls) + ccohort%bmort*ccohort%n
                        hio_m2_si_scls(io_si,scls) = hio_m2_si_scls(io_si,scls) + ccohort%hmort*ccohort%n
                        hio_m3_si_scls(io_si,scls) = hio_m3_si_scls(io_si,scls) + ccohort%cmort*ccohort%n
                        hio_m5_si_scls(io_si,scls) = hio_m5_si_scls(io_si,scls) + ccohort%fmort*ccohort%n
 		       hio_m7_si_scls(io_si,scls) = hio_m7_si_scls(io_si,scls) + &
-<<<<<<< HEAD
-		       	    (ccohort%lmort_logging+ccohort%lmort_collateral+ccohort%lmort_infra) * ccohort%n
-
-=======
                              (ccohort%lmort_direct+ccohort%lmort_collateral+ccohort%lmort_infra) * ccohort%n
                        hio_m8_si_scls(io_si,scls) = hio_m8_si_scls(io_si,scls) + &
                              + ccohort%frmort*ccohort%n
->>>>>>> 1a098adb
 
                        ! basal area  [m2/ha]
                        hio_ba_si_scpf(io_si,scpf) = hio_ba_si_scpf(io_si,scpf) + &
@@ -3279,14 +3259,11 @@
           avgflag='A', vtype=site_size_pft_r8, hlms='CLM:ALM', flushval=0.0_r8,    &
           upfreq=1, ivar=ivar, initialize=initialize_variables, index = ih_m7_si_scpf )
 
-<<<<<<< HEAD
-=======
     call this%set_history_var(vname='M8_SCPF', units = 'N/ha/yr',          &
           long='freezing mortality by pft/size',use_default='inactive', &
           avgflag='A', vtype=site_size_pft_r8, hlms='CLM:ALM', flushval=0.0_r8,    &
           upfreq=1, ivar=ivar, initialize=initialize_variables, index = ih_m8_si_scpf )
 
->>>>>>> 1a098adb
     call this%set_history_var(vname='MORTALITY_CANOPY_SCPF', units = 'N/ha/yr',          &
           long='total mortality of canopy plants by pft/size', use_default='inactive', &
           avgflag='A', vtype=site_size_pft_r8, hlms='CLM:ALM', flushval=0.0_r8,    &
@@ -3496,14 +3473,11 @@
           avgflag='A', vtype=site_size_r8, hlms='CLM:ALM', flushval=0.0_r8,    &
           upfreq=1, ivar=ivar, initialize=initialize_variables, index = ih_m7_si_scls )
 
-<<<<<<< HEAD
-=======
     call this%set_history_var(vname='M8_SCLS', units = 'N/ha/event',               &
           long='freezing mortality by size',use_default='active',           &
           avgflag='A', vtype=site_size_r8, hlms='CLM:ALM', flushval=0.0_r8,    &
           upfreq=1, ivar=ivar, initialize=initialize_variables, index = ih_m8_si_scls )
 
->>>>>>> 1a098adb
     call this%set_history_var(vname='MORTALITY_UNDERSTORY_SCLS', units = 'indiv/ha/yr',               &
           long='total mortality of understory trees by size class', use_default='active',   &
           avgflag='A', vtype=site_size_r8, hlms='CLM:ALM', flushval=0.0_r8,    &
