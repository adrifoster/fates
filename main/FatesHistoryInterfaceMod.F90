--- conflicted
+++ resolved
@@ -27,21 +27,13 @@
   use FatesIODimensionsMod     , only : fates_io_dimension_type
   use FatesIOVariableKindMod   , only : fates_io_variable_kind_type
   use FatesHistoryVariableType , only : fates_history_variable_type
-<<<<<<< HEAD
-  use FatesInterfaceMod        , only : hlm_hio_ignore_val
-  use FatesInterfaceMod        , only : hlm_use_planthydro
-  use FatesInterfaceMod        , only : hlm_use_ed_st3
-  use FatesInterfaceMod        , only : numpft
-  use FatesInterfaceMod        , only : hlm_freq_day
-  use FatesInterfaceMod        , only : hlm_parteh_mode
-=======
   use FatesInterfaceTypesMod        , only : hlm_hio_ignore_val
   use FatesInterfaceTypesMod        , only : hlm_use_planthydro
   use FatesInterfaceTypesMod        , only : hlm_use_ed_st3
   use FatesInterfaceTypesMod        , only : hlm_use_cohort_age_tracking
   use FatesInterfaceTypesMod        , only : numpft
   use FatesInterfaceTypesMod        , only : hlm_freq_day
->>>>>>> 9a4627a6
+  use FatesInterfaceTypesMod        , only : hlm_parteh_mode
   use EDParamsMod              , only : ED_val_comp_excln
   use EDParamsMod              , only : ED_val_phen_coldtemp
   use FatesInterfaceTypesMod        , only : nlevsclass, nlevage
@@ -149,7 +141,6 @@
   
   ! Indices to 1D Patch variables
 
-<<<<<<< HEAD
   integer :: ih_storec_si
   integer :: ih_leafc_si
   integer :: ih_sapwc_si
@@ -181,26 +172,9 @@
   integer :: ih_pneedgrow_si
   integer :: ih_pneedmax_si
   
-  integer :: ih_trimming_pa
-  integer :: ih_area_plant_pa
-  integer :: ih_area_treespread_pa
-  integer :: ih_nesterov_fire_danger_pa
-  integer :: ih_spitfire_ROS_pa
-  integer :: ih_effect_wspeed_pa
-  integer :: ih_TFC_ROS_pa
-  integer :: ih_fire_intensity_pa
-  integer :: ih_fire_area_pa
-  integer :: ih_scorch_height_pa
-  integer :: ih_fire_fuel_bulkd_pa
-  integer :: ih_fire_fuel_eff_moist_pa
-  integer :: ih_fire_fuel_sav_pa
-  integer :: ih_fire_fuel_mef_pa
-  integer :: ih_sum_fuel_pa
-=======
   integer :: ih_trimming_si
   integer :: ih_area_plant_si
   integer :: ih_area_trees_si
->>>>>>> 9a4627a6
 
   integer :: ih_cwd_elcwd
 
@@ -265,21 +239,6 @@
   integer :: ih_daily_temp
   integer :: ih_daily_rh
   integer :: ih_daily_prec
-<<<<<<< HEAD
-
-  integer :: ih_agb_pa
-  integer :: ih_npp_pa
-  integer :: ih_gpp_pa
-  integer :: ih_aresp_pa
-  integer :: ih_maint_resp_pa
-  integer :: ih_growth_resp_pa
-  integer :: ih_ar_canopy_pa
-  integer :: ih_gpp_canopy_pa
-  integer :: ih_ar_understory_pa
-  integer :: ih_gpp_understory_pa
-  integer :: ih_canopy_biomass_pa
-  integer :: ih_understory_biomass_pa
-=======
  
   integer :: ih_bstore_si
   integer :: ih_bdead_si
@@ -300,7 +259,6 @@
   integer :: ih_gpp_understory_si
   integer :: ih_canopy_biomass_si
   integer :: ih_understory_biomass_si
->>>>>>> 9a4627a6
 
   ! Indices to site by size-class by age variables
   integer :: ih_nplant_si_scag
@@ -358,8 +316,6 @@
   integer :: ih_h2oveg_growturn_err_si
   integer :: ih_h2oveg_pheno_err_si
   integer :: ih_h2oveg_hydro_err_si
-
-
   
   integer :: ih_site_cstatus_si
   integer :: ih_site_dstatus_si
@@ -372,8 +328,6 @@
   integer :: ih_dleafon_si
   integer :: ih_meanliqvol_si
 
-<<<<<<< HEAD
-=======
   integer :: ih_nesterov_fire_danger_si
   integer :: ih_fire_intensity_area_product_si
   integer :: ih_spitfire_ros_si
@@ -389,7 +343,6 @@
   integer :: ih_fire_fuel_mef_si
   integer :: ih_sum_fuel_si
 
->>>>>>> 9a4627a6
   integer :: ih_nplant_si_scpf
   integer :: ih_gpp_si_scpf
   integer :: ih_npp_totl_si_scpf
@@ -1879,11 +1832,6 @@
                hio_seed_in_extern_elem => this%hvars(ih_seeds_in_extern_elem)%r82d, & 
                hio_seed_decay_elem     => this%hvars(ih_seed_decay_elem)%r82d, &
                hio_seed_germ_elem      => this%hvars(ih_seed_germ_elem)%r82d, &
-<<<<<<< HEAD
-               hio_canopy_biomass_pa   => this%hvars(ih_canopy_biomass_pa)%r81d, &
-               hio_understory_biomass_pa   => this%hvars(ih_understory_biomass_pa)%r81d, &
-=======
-
                hio_bstore_si           => this%hvars(ih_bstore_si)%r81d, &
                hio_bdead_si            => this%hvars(ih_bdead_si)%r81d, &
                hio_balive_si           => this%hvars(ih_balive_si)%r81d, &
@@ -1894,7 +1842,6 @@
                hio_agb_si              => this%hvars(ih_agb_si)%r81d, &
                hio_canopy_biomass_si   => this%hvars(ih_canopy_biomass_si)%r81d, &
                hio_understory_biomass_si   => this%hvars(ih_understory_biomass_si)%r81d, &
->>>>>>> 9a4627a6
                hio_gpp_si_scpf         => this%hvars(ih_gpp_si_scpf)%r82d, &
                hio_npp_totl_si_scpf    => this%hvars(ih_npp_totl_si_scpf)%r82d, &
                hio_npp_leaf_si_scpf    => this%hvars(ih_npp_leaf_si_scpf)%r82d, &
@@ -2328,8 +2275,6 @@
                      this%hvars(ih_totvegn_si)%r81d(io_si) = &
                           this%hvars(ih_totvegn_si)%r81d(io_si) + n_perm2 * total_m * g_per_kg
 
-<<<<<<< HEAD
-
                      
                   elseif(element_list(el).eq.phosphorus_element) then
                      
@@ -2349,7 +2294,7 @@
                   end if
                      
                end do
-=======
+
                hio_bleaf_si(io_si)     = hio_bleaf_si(io_si)  + n_perm2 * leaf_c  * g_per_kg
                hio_bstore_si(io_si)    = hio_bstore_si(io_si) + n_perm2 * store_c * g_per_kg
                hio_bdead_si(io_si)     = hio_bdead_si(io_si)  + n_perm2 * struct_c * g_per_kg
@@ -2361,7 +2306,6 @@
 
                hio_agb_si(io_si)       = hio_agb_si(io_si) + n_perm2 * g_per_kg * &
                     ( leaf_c + (sapw_c + struct_c + store_c) * EDPftvarcon_inst%allom_agb_frac(ccohort%pft) )
->>>>>>> 9a4627a6
 
                
                ! Update PFT partitioned biomass components
@@ -2408,23 +2352,14 @@
                   struct_m_turnover = ccohort%prt%GetTurnover(struct_organ, all_carbon_elements) * days_per_year
                   
                   ! Net change from allocation and transport [kgC/day] * [day/yr] = [kgC/yr]
-<<<<<<< HEAD
                   sapw_m_net_alloc   = ccohort%prt%GetNetAlloc(sapw_organ, all_carbon_elements) * days_per_year
                   store_m_net_alloc  = ccohort%prt%GetNetAlloc(store_organ, all_carbon_elements) * days_per_year
                   leaf_m_net_alloc   = ccohort%prt%GetNetAlloc(leaf_organ, all_carbon_elements) * days_per_year
                   fnrt_m_net_alloc   = ccohort%prt%GetNetAlloc(fnrt_organ, all_carbon_elements) * days_per_year
                   struct_m_net_alloc = ccohort%prt%GetNetAlloc(struct_organ, all_carbon_elements) * days_per_year
                   repro_m_net_alloc  = ccohort%prt%GetNetAlloc(repro_organ, all_carbon_elements) * days_per_year
-=======
-                 sapw_c_net_alloc   = ccohort%prt%GetNetAlloc(sapw_organ, all_carbon_elements) * days_per_year
-                  store_c_net_alloc  = ccohort%prt%GetNetAlloc(store_organ, all_carbon_elements) * days_per_year
-                  leaf_c_net_alloc   = ccohort%prt%GetNetAlloc(leaf_organ, all_carbon_elements) * days_per_year
-                  fnrt_c_net_alloc   = ccohort%prt%GetNetAlloc(fnrt_organ, all_carbon_elements) * days_per_year
-                  struct_c_net_alloc = ccohort%prt%GetNetAlloc(struct_organ, all_carbon_elements) * days_per_year
-                  repro_c_net_alloc  = ccohort%prt%GetNetAlloc(repro_organ, all_carbon_elements) * days_per_year
->>>>>>> 9a4627a6
-
-                  ! ecosystem-level, organ-partitioned NPP/allocation fluxes                                                                                                         
+
+                  ! ecosystem-level, organ-partitioned NPP/allocation fluxes
                   hio_npp_leaf_si(io_si) = hio_npp_leaf_si(io_si) + leaf_m_net_alloc * n_perm2
                   hio_npp_seed_si(io_si) = hio_npp_seed_si(io_si) + repro_m_net_alloc * n_perm2
                   hio_npp_stem_si(io_si) = hio_npp_stem_si(io_si) + (sapw_m_net_alloc + struct_m_net_alloc) * n_perm2 * &
@@ -2533,14 +2468,11 @@
                     
                     ! number density by size and biomass
                     hio_agb_si_scls(io_si,scls) = hio_agb_si_scls(io_si,scls) + &
-<<<<<<< HEAD
                           total_m * ccohort%n * prt_params%allom_agb_frac(ccohort%pft) * AREA_INV
-=======
-                         total_c * ccohort%n * EDPftvarcon_inst%allom_agb_frac(ccohort%pft) * AREA_INV
 
                     hio_agb_si_scpf(io_si,scpf) = hio_agb_si_scpf(io_si,scpf) + &
-                         total_c * ccohort%n * EDPftvarcon_inst%allom_agb_frac(ccohort%pft) * AREA_INV
->>>>>>> 9a4627a6
+                         total_m * ccohort%n * prt_params%allom_agb_frac(ccohort%pft) * AREA_INV
+
 
                     hio_biomass_si_scls(io_si,scls) = hio_biomass_si_scls(io_si,scls) + &
                           total_m * ccohort%n * AREA_INV
@@ -2583,11 +2515,7 @@
                        hio_bleaf_canopy_si_scpf(io_si,scpf) = hio_bleaf_canopy_si_scpf(io_si,scpf) + &
                              leaf_m * ccohort%n
 
-<<<<<<< HEAD
-                       hio_canopy_biomass_pa(io_pa) = hio_canopy_biomass_pa(io_pa) + n_density * total_m * g_per_kg
-=======
-                       hio_canopy_biomass_si(io_si) = hio_canopy_biomass_si(io_si) + n_perm2 * total_c * g_per_kg
->>>>>>> 9a4627a6
+                       hio_canopy_biomass_si(io_si) = hio_canopy_biomass_si(io_si) + n_perm2 * total_m * g_per_kg
 
                        !hio_mortality_canopy_si_scpf(io_si,scpf) = hio_mortality_canopy_si_scpf(io_si,scpf)+ &
                        !    (ccohort%bmort + ccohort%hmort + ccohort%cmort + &
@@ -2629,16 +2557,10 @@
                              ccohort%n * sec_per_day * days_per_year
 
                        hio_canopy_mortality_carbonflux_si(io_si) = hio_canopy_mortality_carbonflux_si(io_si) + &
-<<<<<<< HEAD
-                            (ccohort%bmort + ccohort%hmort + ccohort%cmort + ccohort%frmort) * &
+                            (ccohort%bmort + ccohort%hmort + ccohort%cmort + & 
+                            ccohort%frmort + ccohort%smort + ccohort%asmort) * &
                             total_m * ccohort%n * g_per_kg * days_per_sec * years_per_day * ha_per_m2 + &
                             (ccohort%lmort_direct + ccohort%lmort_collateral + ccohort%lmort_infra) * total_m * &
-=======
-                            (ccohort%bmort + ccohort%hmort + ccohort%cmort + & 
-                            ccohort%frmort + ccohort%smort + ccohort%asmort) * &
-                            total_c * ccohort%n * g_per_kg * days_per_sec * years_per_day * ha_per_m2 + &
-                            (ccohort%lmort_direct + ccohort%lmort_collateral + ccohort%lmort_infra) * total_c * &
->>>>>>> 9a4627a6
                             ccohort%n * g_per_kg * ha_per_m2
                        
 
@@ -2685,15 +2607,10 @@
                        hio_bstor_understory_si_scpf(io_si,scpf) = hio_bstor_understory_si_scpf(io_si,scpf) + &
                              store_m * ccohort%n
                        hio_bleaf_understory_si_scpf(io_si,scpf) = hio_bleaf_understory_si_scpf(io_si,scpf) + &
-<<<<<<< HEAD
                              leaf_m  * ccohort%n
-                       hio_understory_biomass_pa(io_pa) = hio_understory_biomass_pa(io_pa) + &
-                             n_density * total_m * g_per_kg
-=======
-                             leaf_c  * ccohort%n
                        hio_understory_biomass_si(io_si) = hio_understory_biomass_si(io_si) + &
-                             n_perm2 * total_c * g_per_kg
->>>>>>> 9a4627a6
+                             n_perm2 * total_m * g_per_kg
+
                        !hio_mortality_understory_si_scpf(io_si,scpf) = hio_mortality_understory_si_scpf(io_si,scpf)+ &
                         !    (ccohort%bmort + ccohort%hmort + ccohort%cmort + 
                        !      ccohort%frmort + ccohort%smort + ccohort%asmort) * ccohort%n
@@ -2734,16 +2651,10 @@
                              ccohort%n * sec_per_day * days_per_year
                        
                        hio_understory_mortality_carbonflux_si(io_si) = hio_understory_mortality_carbonflux_si(io_si) + &
-<<<<<<< HEAD
-                             (ccohort%bmort + ccohort%hmort + ccohort%cmort + ccohort%frmort) * &
+                             (ccohort%bmort + ccohort%hmort + ccohort%cmort + & 
+                             ccohort%frmort + ccohort%smort + ccohort%asmort) * &
                              total_m * ccohort%n * g_per_kg * days_per_sec * years_per_day * ha_per_m2 + &
                              (ccohort%lmort_direct + ccohort%lmort_collateral + ccohort%lmort_infra) * total_m * &
-=======
-                             (ccohort%bmort + ccohort%hmort + ccohort%cmort + & 
-                             ccohort%frmort + ccohort%smort + ccohort%asmort) * &
-                             total_c * ccohort%n * g_per_kg * days_per_sec * years_per_day * ha_per_m2 + &
-                             (ccohort%lmort_direct + ccohort%lmort_collateral + ccohort%lmort_infra) * total_c * &
->>>>>>> 9a4627a6
                              ccohort%n * g_per_kg * ha_per_m2
 
                        hio_carbon_balance_understory_si_scls(io_si,scls) = hio_carbon_balance_understory_si_scls(io_si,scls) + &
@@ -3077,10 +2988,6 @@
 
          hio_cwd_elcwd(io_si,:)   = 0._r8
 
-<<<<<<< HEAD
-=======
-         
->>>>>>> 9a4627a6
          do el = 1, num_elements
             
             flux_diags => sites(s)%flux_diags(el)
@@ -3380,13 +3287,10 @@
     integer  :: lb1,ub1,lb2,ub2  ! IO array bounds for the calling thread
     integer  :: ivar             ! index of IO variable object vector
     integer  :: ft               ! functional type index
-<<<<<<< HEAD
     real(r8) :: n_density   ! individual of cohort per m2.
     real(r8) :: resp_g      ! growth respiration per timestep [kgC/indiv/step]
     real(r8) :: npp         ! npp for this time-step (adjusted for g resp) [kgC/indiv/step]
     real(r8) :: aresp       ! autotrophic respiration (adjusted for g resp) [kgC/indiv/step]
-=======
->>>>>>> 9a4627a6
     real(r8) :: n_perm2     ! individuals per m2 for the whole column
     real(r8) :: patch_area_by_age(nlevage) ! patch area in each bin for normalizing purposes
     real(r8) :: canopy_area_by_age(nlevage) ! canopy area in each bin for normalizing purposes
@@ -3529,7 +3433,6 @@
                      ! we need to estimate growth respiration
                      ! by using the previous day's mean, and passing
                      ! that into npp and total autotrophic r
-                     print*,"resp daily: ",ccohort%resp_g_daily
                      resp_g = ccohort%resp_g_daily / (sec_per_day/dt_tstep)
                      npp    = ccohort%npp_tstep-resp_g
                      aresp  = ccohort%resp_tstep+resp_g
@@ -3538,38 +3441,20 @@
                   ! Calculate index for the scpf class
                   associate( scpf => ccohort%size_by_pft_class, &
                              scls => ccohort%size_class )
-<<<<<<< HEAD
-
-                  ! scale up cohort fluxes to their patches
-                  hio_npp_pa(io_pa) = hio_npp_pa(io_pa) + &
-                        npp * g_per_kg * n_density * per_dt_tstep
-                  hio_gpp_pa(io_pa) = hio_gpp_pa(io_pa) + &
-                        ccohort%gpp_tstep * g_per_kg * n_density * per_dt_tstep
-                  hio_aresp_pa(io_pa) = hio_aresp_pa(io_pa) + &
-                        aresp * g_per_kg * n_density * per_dt_tstep
-                  hio_growth_resp_pa(io_pa) = hio_growth_resp_pa(io_pa) + &
-                        resp_g * g_per_kg * n_density * per_dt_tstep
-                  hio_maint_resp_pa(io_pa) = hio_maint_resp_pa(io_pa) + &
-                        ccohort%resp_m * g_per_kg * n_density * per_dt_tstep
-                  
-                  ! map ed cohort-level npp fluxes to clm column fluxes
-                  hio_npp_si(io_si) = hio_npp_si(io_si) + npp * n_perm2 * g_per_kg * per_dt_tstep
-
-=======
                     
                   ! scale up cohort fluxes to the site level
                   hio_npp_si(io_si) = hio_npp_si(io_si) + &
-                        ccohort%npp_tstep * g_per_kg * n_perm2 * per_dt_tstep
+                        npp * g_per_kg * n_perm2 * per_dt_tstep
                   hio_gpp_si(io_si) = hio_gpp_si(io_si) + &
                         ccohort%gpp_tstep * g_per_kg * n_perm2 * per_dt_tstep
                   hio_aresp_si(io_si) = hio_aresp_si(io_si) + &
-                        ccohort%resp_tstep * g_per_kg * n_perm2 * per_dt_tstep
+                        aresp * g_per_kg * n_perm2 * per_dt_tstep
                   hio_growth_resp_si(io_si) = hio_growth_resp_si(io_si) + &
-                        ccohort%resp_g * g_per_kg * n_perm2 * per_dt_tstep
+                        resp_g * g_per_kg * n_perm2 * per_dt_tstep
                   hio_maint_resp_si(io_si) = hio_maint_resp_si(io_si) + &
                         ccohort%resp_m * g_per_kg * n_perm2 * per_dt_tstep
                   
->>>>>>> 9a4627a6
+
                   ! aggregate MR fluxes to the site level
                   hio_leaf_mr_si(io_si) = hio_leaf_mr_si(io_si) + ccohort%rdark &
                        * n_perm2 *  sec_per_day * days_per_year
@@ -3620,17 +3505,11 @@
                   if (ccohort%canopy_layer .eq. 1) then
                      !
                      ! bulk fluxes are in gC / m2 / s
-<<<<<<< HEAD
-                     hio_gpp_canopy_pa(io_pa) = hio_gpp_canopy_pa(io_pa) + &
-                          ccohort%gpp_tstep * g_per_kg * n_density * per_dt_tstep                     
-                     hio_ar_canopy_pa(io_pa) = hio_ar_canopy_pa(io_pa) + &
-                          aresp * g_per_kg * n_density * per_dt_tstep                     
-=======
                      hio_gpp_canopy_si(io_si) = hio_gpp_canopy_si(io_si) + &
                           ccohort%gpp_tstep * g_per_kg * n_perm2 * per_dt_tstep                     
                      hio_ar_canopy_si(io_si) = hio_ar_canopy_si(io_si) + &
-                          ccohort%resp_tstep * g_per_kg * n_perm2 * per_dt_tstep                     
->>>>>>> 9a4627a6
+                          aresp * g_per_kg * n_perm2 * per_dt_tstep                     
+
                      !
                      ! size-resolved respiration fluxes are in kg C / ha / yr
                      hio_rdark_canopy_si_scls(io_si,scls) = hio_rdark_canopy_si_scls(io_si,scls) + &
@@ -3648,17 +3527,11 @@
                   else
                      !
                      ! bulk fluxes are in gC / m2 / s
-<<<<<<< HEAD
-                     hio_gpp_understory_pa(io_pa) = hio_gpp_understory_pa(io_pa) + &
-                          ccohort%gpp_tstep * g_per_kg * n_density * per_dt_tstep                     
-                     hio_ar_understory_pa(io_pa) = hio_ar_understory_pa(io_pa) + &
-                          aresp * g_per_kg * n_density * per_dt_tstep                     
-=======
                      hio_gpp_understory_si(io_si) = hio_gpp_understory_si(io_si) + &
                           ccohort%gpp_tstep * g_per_kg * n_perm2 * per_dt_tstep                     
                      hio_ar_understory_si(io_si) = hio_ar_understory_si(io_si) + &
-                          ccohort%resp_tstep * g_per_kg * n_perm2 * per_dt_tstep                     
->>>>>>> 9a4627a6
+                          aresp * g_per_kg * n_perm2 * per_dt_tstep                     
+
                      !
                      ! size-resolved respiration fluxes are in kg C / ha / yr
                      hio_rdark_understory_si_scls(io_si,scls) = hio_rdark_understory_si_scls(io_si,scls) + &
@@ -4061,19 +3934,12 @@
                         ccohort_hydr%psi_ag(2)  * number_fraction       ! [MPa]
                   
                   hio_lwp_scpf(io_si,iscpf)             = hio_lwp_scpf(io_si,iscpf) + &
-<<<<<<< HEAD
-                        ccohort_hydr%psi_ag(1)  * number_fraction       ! [MPa]
-			
-                  hio_aflc_scpf(io_si,iscpf)             = hio_aflc_scpf(io_si,iscpf) + &
-                        ccohort_hydr%flc_aroot(1)   * number_fraction     
-=======
                        ccohort_hydr%psi_ag(1)  * number_fraction       ! [MPa]
 
                   mean_aroot = sum(ccohort_hydr%ftc_aroot(:)*ccohort_hydr%v_aroot_layer(:)) / &
                        sum(ccohort_hydr%v_aroot_layer(:))
                   hio_aflc_scpf(io_si,iscpf)             = hio_aflc_scpf(io_si,iscpf) + &
                         mean_aroot   * number_fraction     
->>>>>>> 9a4627a6
                   
                   hio_tflc_scpf(io_si,iscpf)             = hio_tflc_scpf(io_si,iscpf) + &
                         ccohort_hydr%ftc_troot  * number_fraction     
@@ -4575,7 +4441,6 @@
          long='Seed mass decay', use_default='active',                          &
          avgflag='A', vtype=site_elem_r8, hlms='CLM:ALM', flushval=hlm_hio_ignore_val, upfreq=1,   &
          ivar=ivar, initialize=initialize_variables, index = ih_seed_decay_elem )
-<<<<<<< HEAD
 
     
     ! SITE LEVEL CARBON STATE VARIABLES
@@ -4722,7 +4587,7 @@
        
        
     end if
-=======
+
     
     call this%set_history_var(vname='ED_bstore', units='gC m-2',                  &
          long='Storage biomass', use_default='active',                          &
@@ -4759,7 +4624,6 @@
          long='Total biomass',  use_default='active',                           &
          avgflag='A', vtype=site_r8, hlms='CLM:ALM', flushval=0.0_r8, upfreq=1,   &
          ivar=ivar, initialize=initialize_variables, index = ih_btotal_si )
->>>>>>> 9a4627a6
 
     
     call this%set_history_var(vname='AGB', units='gC m-2',                  &
