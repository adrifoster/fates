--- conflicted
+++ resolved
@@ -2531,10 +2531,6 @@
                   ccohort%npp_acc_hold * n_perm2 / days_per_year / sec_per_day
             end if
 
-<<<<<<< HEAD
-
-=======
->>>>>>> fec6597f
             ! Site by Size-Class x PFT (SCPF)
             ! ------------------------------------------------------------------------
 
@@ -2671,13 +2667,8 @@
                hio_m8_si_scls(io_si,scls) = hio_m8_si_scls(io_si,scls) + &
                   ccohort%frmort*ccohort%n / m2_per_ha
                hio_m9_si_scls(io_si,scls) = hio_m9_si_scls(io_si,scls) + ccohort%smort*ccohort%n / m2_per_ha
+
                ! Examine secondary forest mortality and mortality rates
-
-<<<<<<< HEAD
-               ! Examine secondary forest mortality and mortality rates
-
-=======
->>>>>>> fec6597f
                if(cpatch%anthro_disturbance_label .eq. secondaryforest) then
 
                   if (hlm_use_cohort_age_tracking .eq.itrue) then
@@ -3869,10 +3860,6 @@
                             ccohort%resp_m * n_perm2 * per_dt_tstep
                   end if
 
-<<<<<<< HEAD
-=======
-
->>>>>>> fec6597f
                   ! Add up the total Net Ecosystem Production
                   ! for this timestep.  [kgC/m2/s]
                   hio_nep_si(io_si) = hio_nep_si(io_si) + &
