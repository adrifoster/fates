module FatesHistoryInterfaceMod

  use FatesConstantsMod        , only : r8 => fates_r8
  use FatesConstantsMod        , only : fates_avg_flag_length
  use FatesConstantsMod        , only : fates_short_string_length
  use FatesConstantsMod        , only : fates_long_string_length
  use FatesConstantsMod        , only : itrue,ifalse
  use FatesConstantsMod        , only : calloc_abs_error
  use FatesConstantsMod        , only : mg_per_kg
  use FatesConstantsMod        , only : pi_const
  use FatesConstantsMod        , only : nearzero
  use FatesConstantsMod        , only : t_water_freeze_k_1atm
  use FatesGlobals             , only : fates_log
  use FatesGlobals             , only : endrun => fates_endrun
  use EDTypesMod               , only : nclmax
  use EDTypesMod               , only : ican_upper
  use PRTGenericMod            , only : element_pos
  use PRTGenericMod            , only : num_elements
  use PRTGenericMod            , only : prt_cnp_flex_allom_hyp
  use EDTypesMod               , only : site_fluxdiags_type
  use EDtypesMod               , only : ed_site_type
  use EDtypesMod               , only : ed_cohort_type
  use EDtypesMod               , only : ed_patch_type
  use EDtypesMod               , only : AREA
  use EDtypesMod               , only : AREA_INV
  use EDTypesMod               , only : numWaterMem
  use EDTypesMod               , only : num_vegtemp_mem
  use EDTypesMod               , only : site_massbal_type
  use PRTGenericMod            , only : element_list
  use EDTypesMod               , only : N_DIST_TYPES
  use EDTypesMod               , only : dtype_ifall
  use EDTypesMod               , only : dtype_ifire
  use EDTypesMod               , only : dtype_ilog
  use FatesIODimensionsMod     , only : fates_io_dimension_type
  use FatesIOVariableKindMod   , only : fates_io_variable_kind_type
  use FatesIOVariableKindMod   , only : site_int
  use FatesHistoryVariableType , only : fates_history_variable_type
  use FatesInterfaceTypesMod        , only : hlm_hio_ignore_val
  use FatesInterfaceTypesMod        , only : hlm_use_planthydro
  use FatesInterfaceTypesMod        , only : hlm_use_ed_st3
  use FatesInterfaceTypesMod        , only : hlm_use_cohort_age_tracking
  use FatesInterfaceTypesMod        , only : hlm_use_tree_damage
  use FatesInterfaceTypesMod        , only : nlevdamage
  use FatesInterfaceTypesMod        , only : numpft
  use FatesInterfaceTypesMod        , only : hlm_freq_day
  use FatesInterfaceTypesMod        , only : hlm_parteh_mode
  use EDParamsMod              , only : ED_val_comp_excln
  use EDParamsMod              , only : ED_val_phen_coldtemp
  use FatesInterfaceTypesMod        , only : nlevsclass, nlevage
  use FatesInterfaceTypesMod        , only : nlevheight
  use FatesInterfaceTypesMod        , only : bc_in_type
  use FatesInterfaceTypesMod        , only : hlm_model_day
  use FatesInterfaceTypesMod        , only : nlevcoage
  use FatesInterfaceTypesMod        , only : hlm_use_nocomp
  use FatesAllometryMod             , only : CrownDepth
  use FatesAllometryMod             , only : bstore_allom
  use FatesAllometryMod             , only : set_root_fraction
  
  use EDPftvarcon              , only : EDPftvarcon_inst
  use PRTParametersMod         , only : prt_params

  ! CIME Globals
  use shr_log_mod              , only : errMsg => shr_log_errMsg
  use shr_infnan_mod           , only : isnan => shr_infnan_isnan
  use FatesConstantsMod        , only : g_per_kg
  use FatesConstantsMod        , only : kg_per_g
  use FatesConstantsMod        , only : ha_per_m2
  use FatesConstantsMod        , only : days_per_sec
  use FatesConstantsMod        , only : sec_per_day
  use FatesConstantsMod        , only : days_per_sec
  use FatesConstantsMod        , only : days_per_year
  use FatesConstantsMod        , only : years_per_day
  use FatesConstantsMod        , only : m2_per_km2
  use FatesConstantsMod        , only : J_per_kJ
  use FatesConstantsMod        , only : m2_per_ha
  use FatesConstantsMod        , only : ha_per_m2
  use FatesConstantsMod        , only : m_per_cm
  use FatesConstantsMod        , only : sec_per_min
  use FatesConstantsMod        , only : umol_per_mol,mol_per_umol
  use FatesConstantsMod        , only : pa_per_mpa
  use FatesLitterMod           , only : litter_type
  use FatesConstantsMod        , only : secondaryforest

  use PRTGenericMod            , only : leaf_organ, fnrt_organ, sapw_organ
  use PRTGenericMod            , only : struct_organ, store_organ, repro_organ
  use PRTGenericMod            , only : carbon12_element
  use PRTGenericMod            , only : nitrogen_element, phosphorus_element
  use PRTGenericMod            , only : prt_carbon_allom_hyp
  use PRTAllometricCNPMod      , only : stoich_max,stoich_growth_min
  use FatesSizeAgeTypeIndicesMod, only : get_layersizetype_class_index
  
  implicit none
  private          ! By default everything is private

  ! These variables hold the index of the history output structure so we don't
  ! have to constantly do name lookup when we want to populate the dataset
  ! These indices are set during "define_history_vars()" call to "set_history_var()"
  ! during the initialize phase.  Definitions are not provided, for an explanation of
  ! the variable go to its registry.  (IH_ signifies "index history")
  !
  ! Because of the complex sub-gridscale structure of FATES, in which multiple patches and cohorts
  ! exist within a gridcell, along with vertical gradients within and between canopy layers, as well
  ! as distinct classes such as PFTs or fuel size bins, there are multiple different dimensions in
  ! which it is possible to output history variables to better understand what's going on.
  !
  ! a key point is that, while the number of patches or cohorts can in principle be large, and
  ! the age and size indices of a given patch or cohort can be finely resolved, we collapse these
  ! continuously varying indices into bins of time-invariant width for the purposes of history
  ! outputting.  This is because a given patch or cohort may not persist across a given interval
  ! of history averaging, so it is better to output all patches of cohorts whose index is within
  ! a given interval along the size or age bin.
  !
  ! Another particularity of the issue of FATES shifting its subgrid structure frequently
  ! and possibly having multiple (or zero) patches or cohorts within a given bin is that, if you
  ! want to output an average quantities across some dimension, such as a mean carbon flux across
  ! patch area of a given age, in general it is better to output both the numerator and denominator
  ! of the averaging calculation separately, rather than the average itself, and then calculate
  ! the average in post-processing. So, e.g. this means outputting both the patch area and the
  ! product of the flux within each patch and the patch area as separate variables.  Doing this
  ! allows conservation even when the weights are changing rapidly and simplifies the logic when
  ! the number of patches or cohorts may be anywhere from zero to a large number.
  !
  ! So what this means is that anything that is disaggregated at the patch area requires
  ! outputting the patch age distribution (in units of patch area / site area) as the denominator
  ! of the average and then calculating the numerator of the average as XXX times the patch
  ! area so (so in units of XXX * patch area / site area). For cohort-level quantities,
  ! this requires outputting the number density (in units of individuals per site area), etc.
  !
  ! For reference, some standardized abbreviations of the FATES dimensions are listed here:
  ! scls = size-class dimension
  ! cacls = cohort age-class dimension
  ! pft  = the pft dimension
  ! age  = the age bin dimension
  ! height = the height bin dimension
  ! cwdsc  = the coarse woody debris size class dimension
  !
  ! Since the netcdf interface can only handle variables with a certain number of dimensions,
  ! we have create some "multiplexed" dimensions that combine two or more dimensions into a
  ! single dimension.  Examples of these are the following:
  ! scpf = size class x PFT
  ! cacpf = cohort age class x PFT
  ! cnlf = canopy layer x leaf layer
  ! cnlfpft = canopy layer x leaf layer x PFT
  ! scag = size class bin x age bin
  ! scagpft = size class bin x age bin x PFT
  ! agepft  = age bin x PFT
  ! agefuel = age bin x fuel size class


  ! A recipe for adding a new history variable to this module:
  ! (1) decide what time frequency it makes sense to update the variable at, and what dimension(s)
  !     you want to output the variable on
  ! (2) add the ih_ integer variable in the immediately following section of the module.
  !     use the suffix as outlined above for the dimension you are using.
  ! (3) define a corresponding hio_ variable by associating it to the ih_ variable
  !     in the associate section of the subroutine that corresponds to the time-updating
  !     frequency that you've chosen
  !     (i.e. if half-hourly, then work in subroutine update_history_prod; if daily,
  !     then work in subroutine update_history_dyn)
  ! (4) within that subroutine, add the logic that passes the information from the
  !     fates-native variable (possibly on a patch or cohort structure) to the history
  !     hio_ variable that you've associated to.
  ! (5) add the variable name, metadata, units, dimension, updating frequency, the ih_ variable
  !     index, etc via a call to the set_history_var method in the subroutine define_history_vars.
  !

  ! Indices to 1D Patch variables

  integer :: ih_storec_si
  integer :: ih_storectfrac_si
  integer :: ih_storectfrac_canopy_scpf
  integer :: ih_storectfrac_ustory_scpf
  integer :: ih_leafc_si
  integer :: ih_sapwc_si
  integer :: ih_fnrtc_si
  integer :: ih_fnrtc_sl
  integer :: ih_reproc_si
  integer :: ih_totvegc_si

  ! Nutrient relevant diagnostics (CNP)
  ! ---------------------------------------------------------------
  ! These are active if if(any(element_list(:)==nitrogen_element))
  integer :: ih_storen_si
  integer :: ih_leafn_si
  integer :: ih_sapwn_si
  integer :: ih_fnrtn_si
  integer :: ih_repron_si
  integer :: ih_totvegn_si
  integer :: ih_storentfrac_si
  integer :: ih_totvegn_scpf
  integer :: ih_leafn_scpf
  integer :: ih_fnrtn_scpf
  integer :: ih_storen_scpf
  integer :: ih_sapwn_scpf
  integer :: ih_repron_scpf
  integer :: ih_storentfrac_canopy_scpf
  integer :: ih_storentfrac_understory_scpf
  
  ! These are active if if(any(element_list(:)==phosphorus_element))
  integer :: ih_storep_si
  integer :: ih_leafp_si
  integer :: ih_sapwp_si
  integer :: ih_fnrtp_si
  integer :: ih_reprop_si
  integer :: ih_totvegp_si
  integer :: ih_storeptfrac_si
  integer :: ih_totvegp_scpf
  integer :: ih_leafp_scpf
  integer :: ih_fnrtp_scpf
  integer :: ih_reprop_scpf
  integer :: ih_storep_scpf
  integer :: ih_sapwp_scpf
  integer :: ih_storeptfrac_canopy_scpf
  integer :: ih_storeptfrac_understory_scpf

  ! These are active if hlm_parteh_mode = prt_cnp_flex_allom_hyp
  integer :: ih_l2fr_si
  integer :: ih_l2fr_clscpf
  integer :: ih_recl2fr_canopy_pf
  integer :: ih_recl2fr_ustory_pf
  integer :: ih_nh4uptake_scpf
  integer :: ih_no3uptake_scpf
  integer :: ih_puptake_scpf
  integer :: ih_nh4uptake_si
  integer :: ih_no3uptake_si
  integer :: ih_puptake_si
  integer :: ih_nefflux_si
  integer :: ih_pefflux_si
  integer :: ih_nefflux_scpf
  integer :: ih_pefflux_scpf
  integer :: ih_ndemand_si
  integer :: ih_ndemand_scpf
  integer :: ih_pdemand_si
  integer :: ih_pdemand_scpf
  integer :: ih_nfix_si
  integer :: ih_nfix_scpf
  
  integer :: ih_trimming_si
  integer :: ih_area_plant_si
  integer :: ih_area_trees_si
  integer :: ih_litter_in_elem
  integer :: ih_litter_out_elem
  integer :: ih_seed_bank_elem
  integer :: ih_fates_fraction_si
  integer :: ih_ba_weighted_height_si
  integer :: ih_ca_weighted_height_si
  integer :: ih_litter_in_si    ! carbon only
  integer :: ih_litter_out_si   ! carbon only
  integer :: ih_seed_bank_si    ! carbon only
  integer :: ih_seeds_in_si     ! carbon only
  
  integer :: ih_seeds_in_local_elem
  integer :: ih_seeds_in_extern_elem
  integer :: ih_seed_decay_elem
  integer :: ih_seed_germ_elem

  integer :: ih_fines_ag_elem
  integer :: ih_fines_bg_elem
  integer :: ih_cwd_ag_elem
  integer :: ih_cwd_bg_elem
  integer :: ih_cwd_elcwd
  integer :: ih_burn_flux_elem

  ! Size-class x PFT mass states

  integer :: ih_bstor_canopy_si_scpf
  integer :: ih_bstor_understory_si_scpf
  integer :: ih_bleaf_canopy_si_scpf
  integer :: ih_bleaf_understory_si_scpf
  !  Size-class x PFT LAI states
  integer :: ih_lai_canopy_si_scpf
  integer :: ih_lai_understory_si_scpf

  integer :: ih_totvegc_scpf
  integer :: ih_leafc_scpf
  integer :: ih_fnrtc_scpf
  integer :: ih_storec_scpf
  integer :: ih_sapwc_scpf
  integer :: ih_reproc_scpf
  integer :: ih_bdead_si
  integer :: ih_balive_si
  integer :: ih_agb_si
  integer :: ih_npp_si
  integer :: ih_gpp_si
  integer :: ih_aresp_si
  integer :: ih_maint_resp_si
  integer :: ih_growth_resp_si
  integer :: ih_excess_resp_si
  integer :: ih_ar_canopy_si
  integer :: ih_gpp_canopy_si
  integer :: ih_ar_understory_si
  integer :: ih_gpp_understory_si
  integer :: ih_canopy_biomass_si
  integer :: ih_understory_biomass_si

  integer :: ih_npp_secondary_si
  integer :: ih_gpp_secondary_si
  integer :: ih_aresp_secondary_si
  integer :: ih_maint_resp_secondary_si
  integer :: ih_growth_resp_secondary_si

  integer :: ih_primaryland_fusion_error_si
  integer :: ih_disturbance_rate_p2p_si
  integer :: ih_disturbance_rate_p2s_si
  integer :: ih_disturbance_rate_s2s_si
  integer :: ih_fire_disturbance_rate_si
  integer :: ih_logging_disturbance_rate_si
  integer :: ih_fall_disturbance_rate_si
  integer :: ih_potential_disturbance_rate_si
  integer :: ih_harvest_carbonflux_si
  integer :: ih_harvest_debt_si
  integer :: ih_harvest_debt_sec_si

  ! Indices to site by size-class by age variables
  integer :: ih_nplant_si_scag
  integer :: ih_nplant_canopy_si_scag
  integer :: ih_nplant_understory_si_scag
  integer :: ih_ddbh_canopy_si_scag
  integer :: ih_ddbh_understory_si_scag
  integer :: ih_mortality_canopy_si_scag
  integer :: ih_mortality_understory_si_scag

  ! Indices to site by size-class by age by pft variables
  integer :: ih_nplant_si_scagpft

  ! Indices to site by patch age by pft variables
  integer :: ih_biomass_si_agepft
  integer :: ih_npp_si_agepft
  integer :: ih_scorch_height_si_agepft

  ! Indices to (site) variables
  integer :: ih_tveg24_si
  !integer :: ih_tveg_si
  integer :: ih_nep_si
  integer :: ih_hr_si

  integer :: ih_c_stomata_si
  integer :: ih_c_lblayer_si
  integer :: ih_rad_error_si

  integer :: ih_fire_c_to_atm_si


  integer :: ih_cbal_err_fates_si
  integer :: ih_err_fates_si

  integer :: ih_npatches_si
  integer :: ih_npatches_sec_si
  integer :: ih_ncohorts_si
  integer :: ih_ncohorts_sec_si
  integer :: ih_demotion_carbonflux_si
  integer :: ih_promotion_carbonflux_si
  integer :: ih_canopy_mortality_carbonflux_si
  integer :: ih_understory_mortality_carbonflux_si
  integer :: ih_canopy_mortality_crownarea_si
  integer :: ih_understory_mortality_crownarea_si
  integer :: ih_canopy_spread_si
  integer :: ih_npp_leaf_si
  integer :: ih_npp_seed_si
  integer :: ih_npp_stem_si
  integer :: ih_npp_froot_si
  integer :: ih_npp_croot_si
  integer :: ih_npp_stor_si
  integer :: ih_leaf_mr_si
  integer :: ih_froot_mr_si
  integer :: ih_livestem_mr_si
  integer :: ih_livecroot_mr_si
  integer :: ih_fraction_secondary_forest_si
  integer :: ih_biomass_secondary_forest_si
  integer :: ih_woodproduct_si
  integer :: ih_h2oveg_si
  integer :: ih_h2oveg_dead_si
  integer :: ih_h2oveg_recruit_si
  integer :: ih_h2oveg_growturn_err_si
  integer :: ih_h2oveg_hydro_err_si

  integer :: ih_site_cstatus_si
  integer :: ih_site_dstatus_si
  integer :: ih_gdd_si
  integer :: ih_site_nchilldays_si
  integer :: ih_site_ncolddays_si
  integer :: ih_cleafoff_si
  integer :: ih_cleafon_si
  integer :: ih_dleafoff_si
  integer :: ih_dleafon_si
  integer :: ih_meanliqvol_si

  integer :: ih_nesterov_fire_danger_si
  integer :: ih_fire_nignitions_si
  integer :: ih_fire_fdi_si
  integer :: ih_fire_intensity_area_product_si
  integer :: ih_spitfire_ros_si
  integer :: ih_effect_wspeed_si
  integer :: ih_tfc_ros_si
  integer :: ih_fire_intensity_si
  integer :: ih_fire_area_si
  integer :: ih_fire_fuel_bulkd_si
  integer :: ih_fire_fuel_eff_moist_si
  integer :: ih_fire_fuel_sav_si
  integer :: ih_fire_fuel_mef_si
  integer :: ih_sum_fuel_si
  integer :: ih_fragmentation_scaler_sl

  integer :: ih_nplant_si_scpf
  integer :: ih_gpp_si_scpf
  integer :: ih_npp_totl_si_scpf
  integer :: ih_npp_leaf_si_scpf
  integer :: ih_npp_seed_si_scpf
  integer :: ih_npp_fnrt_si_scpf
  integer :: ih_npp_bgsw_si_scpf
  integer :: ih_npp_bgdw_si_scpf
  integer :: ih_npp_agsw_si_scpf
  integer :: ih_npp_agdw_si_scpf
  integer :: ih_npp_stor_si_scpf

  integer :: ih_mortality_canopy_si_scpf
  integer :: ih_mortality_understory_si_scpf
  integer :: ih_m3_mortality_canopy_si_scpf
  integer :: ih_m3_mortality_understory_si_scpf
  integer :: ih_nplant_canopy_si_scpf
  integer :: ih_nplant_understory_si_scpf
  integer :: ih_ddbh_canopy_si_scpf
  integer :: ih_ddbh_understory_si_scpf
  integer :: ih_gpp_canopy_si_scpf
  integer :: ih_gpp_understory_si_scpf
  integer :: ih_ar_canopy_si_scpf
  integer :: ih_ar_understory_si_scpf

  integer :: ih_ddbh_si_scpf
  integer :: ih_growthflux_si_scpf
  integer :: ih_growthflux_fusion_si_scpf
  integer :: ih_ba_si_scpf
  integer :: ih_agb_si_scpf
  integer :: ih_m1_si_scpf
  integer :: ih_m2_si_scpf
  integer :: ih_m3_si_scpf
  integer :: ih_m4_si_scpf
  integer :: ih_m5_si_scpf
  integer :: ih_m6_si_scpf
  integer :: ih_m7_si_scpf
  integer :: ih_m8_si_scpf
  integer :: ih_m9_si_scpf
  integer :: ih_m10_si_scpf
  integer :: ih_m11_si_scpf
  
  integer :: ih_crownfiremort_si_scpf
  integer :: ih_cambialfiremort_si_scpf

  integer :: ih_m10_si_capf
  integer :: ih_nplant_si_capf

  integer :: ih_ar_si_scpf
  integer :: ih_ar_grow_si_scpf
  integer :: ih_ar_maint_si_scpf
  integer :: ih_ar_darkm_si_scpf
  integer :: ih_ar_agsapm_si_scpf
  integer :: ih_ar_crootm_si_scpf
  integer :: ih_ar_frootm_si_scpf

  integer :: ih_c13disc_si_scpf

  ! indices to (site x scls [size class bins]) variables
  integer :: ih_ba_si_scls
  integer :: ih_nplant_si_scls
  integer :: ih_nplant_canopy_si_scls
  integer :: ih_nplant_understory_si_scls
  integer :: ih_lai_canopy_si_scls
  integer :: ih_lai_understory_si_scls
  integer :: ih_sai_canopy_si_scls
  integer :: ih_sai_understory_si_scls
  integer :: ih_mortality_canopy_si_scls
  integer :: ih_mortality_understory_si_scls
  integer :: ih_m3_mortality_canopy_si_scls
  integer :: ih_m3_mortality_understory_si_scls
  
  integer :: ih_demotion_rate_si_scls
  integer :: ih_promotion_rate_si_scls
  integer :: ih_trimming_canopy_si_scls
  integer :: ih_trimming_understory_si_scls
  integer :: ih_crown_area_canopy_si_scls
  integer :: ih_crown_area_understory_si_scls
  integer :: ih_ddbh_canopy_si_scls
  integer :: ih_ddbh_understory_si_scls
  integer :: ih_agb_si_scls
  integer :: ih_biomass_si_scls
  integer :: ih_mortality_canopy_secondary_si_scls

  ! mortality vars
  integer :: ih_m1_si_scls
  integer :: ih_m2_si_scls
  integer :: ih_m3_si_scls
  integer :: ih_m4_si_scls
  integer :: ih_m5_si_scls
  integer :: ih_m6_si_scls
  integer :: ih_m7_si_scls
  integer :: ih_m8_si_scls
  integer :: ih_m9_si_scls
  integer :: ih_m10_si_scls

  integer :: ih_m1_sec_si_scls
  integer :: ih_m2_sec_si_scls
  integer :: ih_m3_sec_si_scls
  integer :: ih_m7_sec_si_scls
  integer :: ih_m8_sec_si_scls
  integer :: ih_m9_sec_si_scls
  integer :: ih_m10_sec_si_scls

  integer :: ih_m10_si_cacls
  integer :: ih_nplant_si_cacls

  ! lots of non-default diagnostics for understanding canopy versus understory carbon balances
  integer :: ih_rdark_canopy_si_scls
  integer :: ih_livestem_mr_canopy_si_scls
  integer :: ih_livecroot_mr_canopy_si_scls
  integer :: ih_froot_mr_canopy_si_scls
  integer :: ih_resp_g_canopy_si_scls
  integer :: ih_resp_m_canopy_si_scls
  integer :: ih_leaf_md_canopy_si_scls
  integer :: ih_root_md_canopy_si_scls
  integer :: ih_carbon_balance_canopy_si_scls
  integer :: ih_bstore_md_canopy_si_scls
  integer :: ih_bdead_md_canopy_si_scls
  integer :: ih_bsw_md_canopy_si_scls
  integer :: ih_seed_prod_canopy_si_scls
  integer :: ih_npp_leaf_canopy_si_scls
  integer :: ih_npp_fnrt_canopy_si_scls
  integer :: ih_npp_sapw_canopy_si_scls
  integer :: ih_npp_dead_canopy_si_scls
  integer :: ih_npp_seed_canopy_si_scls
  integer :: ih_npp_stor_canopy_si_scls

  integer :: ih_rdark_understory_si_scls
  integer :: ih_livestem_mr_understory_si_scls
  integer :: ih_livecroot_mr_understory_si_scls
  integer :: ih_froot_mr_understory_si_scls
  integer :: ih_resp_g_understory_si_scls
  integer :: ih_resp_m_understory_si_scls
  integer :: ih_leaf_md_understory_si_scls
  integer :: ih_root_md_understory_si_scls
  integer :: ih_carbon_balance_understory_si_scls
  integer :: ih_bsw_md_understory_si_scls
  integer :: ih_bdead_md_understory_si_scls
  integer :: ih_bstore_md_understory_si_scls
  integer :: ih_seed_prod_understory_si_scls
  integer :: ih_npp_leaf_understory_si_scls
  integer :: ih_npp_fnrt_understory_si_scls
  integer :: ih_npp_sapw_understory_si_scls
  integer :: ih_npp_dead_understory_si_scls
  integer :: ih_npp_seed_understory_si_scls
  integer :: ih_npp_stor_understory_si_scls

  integer :: ih_yesterdaycanopylevel_canopy_si_scls
  integer :: ih_yesterdaycanopylevel_understory_si_scls

  ! indices to (site x pft) variables
  integer :: ih_biomass_si_pft
  integer :: ih_biomass_sec_si_pft
  integer :: ih_leafbiomass_si_pft
  integer :: ih_storebiomass_si_pft
  integer :: ih_nindivs_si_pft
  integer :: ih_nindivs_sec_si_pft
  integer :: ih_recruitment_si_pft
  integer :: ih_mortality_si_pft
  integer :: ih_mortality_carbonflux_si_pft
  integer :: ih_hydraulicmortality_carbonflux_si_pft
  integer :: ih_cstarvmortality_carbonflux_si_pft
  integer :: ih_firemortality_carbonflux_si_pft
  integer :: ih_crownarea_si_pft
  integer :: ih_canopycrownarea_si_pft
  integer :: ih_gpp_si_pft
  integer :: ih_gpp_sec_si_pft
  integer :: ih_npp_si_pft
  integer :: ih_npp_sec_si_pft
  integer :: ih_nocomp_pftpatchfraction_si_pft
  integer :: ih_nocomp_pftnpatches_si_pft
  integer :: ih_nocomp_pftburnedarea_si_pft

  ! indices to (site x patch-age) variables
  integer :: ih_area_si_age
  integer :: ih_lai_si_age
  integer :: ih_canopy_area_si_age
  integer :: ih_gpp_si_age
  integer :: ih_npp_si_age
  integer :: ih_ncl_si_age
  integer :: ih_npatches_si_age
  integer :: ih_zstar_si_age
  integer :: ih_biomass_si_age
  integer :: ih_c_stomata_si_age
  integer :: ih_c_lblayer_si_age
  integer :: ih_agesince_anthrodist_si_age
  integer :: ih_secondaryforest_area_si_age
  integer :: ih_area_burnt_si_age
  ! integer :: ih_fire_rate_of_spread_front_si_age
  integer :: ih_fire_intensity_si_age
  integer :: ih_fire_sum_fuel_si_age

  integer :: ih_lai_secondary_si

  ! indices to (site x height) variables
  integer :: ih_canopy_height_dist_si_height
  integer :: ih_leaf_height_dist_si_height

  ! Indices to hydraulics variables

  integer :: ih_errh2o_scpf
  integer :: ih_tran_scpf

!  integer :: ih_h2osoi_si_scagpft  ! hijacking the scagpft dimension instead of creating a new shsl dimension
  integer :: ih_sapflow_scpf
  integer :: ih_sapflow_si
  integer :: ih_iterh1_scpf
  integer :: ih_iterh2_scpf
  integer :: ih_supsub_scpf
  integer :: ih_ath_scpf
  integer :: ih_tth_scpf
  integer :: ih_sth_scpf
  integer :: ih_lth_scpf
  integer :: ih_awp_scpf
  integer :: ih_twp_scpf
  integer :: ih_swp_scpf
  integer :: ih_lwp_scpf
  integer :: ih_aflc_scpf
  integer :: ih_tflc_scpf
  integer :: ih_sflc_scpf
  integer :: ih_lflc_scpf
  integer :: ih_btran_scpf

  ! Hydro: Soil water states
  integer :: ih_rootwgt_soilvwc_si
  integer :: ih_rootwgt_soilvwcsat_si
  integer :: ih_rootwgt_soilmatpot_si

  ! Hydro: Soil water state by layer
  integer :: ih_soilmatpot_sl
  integer :: ih_soilvwc_sl
  integer :: ih_soilvwcsat_sl

  ! Hydro: Root water Uptake rates
  integer :: ih_rootuptake_si
  integer :: ih_rootuptake_sl
  integer :: ih_rootuptake0_scpf
  integer :: ih_rootuptake10_scpf
  integer :: ih_rootuptake50_scpf
  integer :: ih_rootuptake100_scpf


  ! indices to (site x fuel class) variables
  integer :: ih_litter_moisture_si_fuel
  integer :: ih_burnt_frac_litter_si_fuel
  integer :: ih_fuel_amount_si_fuel

  ! indices to (site x cwd size class) variables
  integer :: ih_cwd_ag_si_cwdsc
  integer :: ih_cwd_bg_si_cwdsc
  integer :: ih_cwd_ag_in_si_cwdsc
  integer :: ih_cwd_bg_in_si_cwdsc
  integer :: ih_cwd_ag_out_si_cwdsc
  integer :: ih_cwd_bg_out_si_cwdsc

  ! indices to (site x [canopy layer x leaf layer]) variables
  integer :: ih_parsun_z_si_cnlf
  integer :: ih_parsha_z_si_cnlf
  integer :: ih_laisun_z_si_cnlf
  integer :: ih_laisha_z_si_cnlf
  integer :: ih_fabd_sun_si_cnlf
  integer :: ih_fabd_sha_si_cnlf
  integer :: ih_fabi_sun_si_cnlf
  integer :: ih_fabi_sha_si_cnlf
  integer :: ih_ts_net_uptake_si_cnlf
  integer :: ih_crownarea_si_cnlf
  integer :: ih_parprof_dir_si_cnlf
  integer :: ih_parprof_dif_si_cnlf

  ! indices to (site x [canopy layer x leaf layer x pft]) variables
  integer :: ih_parsun_z_si_cnlfpft
  integer :: ih_parsha_z_si_cnlfpft
  integer :: ih_laisun_z_si_cnlfpft
  integer :: ih_laisha_z_si_cnlfpft
  integer :: ih_fabd_sun_si_cnlfpft
  integer :: ih_fabd_sha_si_cnlfpft
  integer :: ih_fabi_sun_si_cnlfpft
  integer :: ih_fabi_sha_si_cnlfpft
  integer :: ih_parprof_dir_si_cnlfpft
  integer :: ih_parprof_dif_si_cnlfpft

  ! indices to site x crown damage variables
  ! site x crown damage x pft x sizeclass
  ! site x crown damage x size class
  integer :: ih_nplant_si_cdpf
  integer :: ih_nplant_canopy_si_cdpf
  integer :: ih_nplant_understory_si_cdpf
  integer :: ih_mortality_si_cdpf
  integer :: ih_mortality_canopy_si_cdpf
  integer :: ih_mortality_understory_si_cdpf
  integer :: ih_m3_si_cdpf
  integer :: ih_m11_si_cdpf
  integer :: ih_m3_mortality_canopy_si_cdpf
  integer :: ih_m3_mortality_understory_si_cdpf
  integer :: ih_m11_mortality_canopy_si_cdpf
  integer :: ih_m11_mortality_understory_si_cdpf
  integer :: ih_ddbh_si_cdpf
  integer :: ih_ddbh_canopy_si_cdpf
  integer :: ih_ddbh_understory_si_cdpf

  ! crownarea damaged
  integer :: ih_crownarea_canopy_damage_si
  integer :: ih_crownarea_ustory_damage_si
  
  ! indices to (site x canopy layer) variables
  integer :: ih_parsun_top_si_can
  integer :: ih_parsha_top_si_can
  integer :: ih_laisun_top_si_can
  integer :: ih_laisha_top_si_can
  integer :: ih_fabd_sun_top_si_can
  integer :: ih_fabd_sha_top_si_can
  integer :: ih_fabi_sun_top_si_can
  integer :: ih_fabi_sha_top_si_can
  integer :: ih_crownarea_si_can

  ! indices to (patch age x fuel size class) variables
  integer :: ih_fuel_amount_age_fuel

  ! The number of variable dim/kind types we have defined (static)

  integer, parameter, public :: fates_history_num_dimensions = 50
  integer, parameter, public :: fates_history_num_dim_kinds = 50

  type, public :: fates_history_interface_type

     ! Instance of the list of history output varialbes
     type(fates_history_variable_type), allocatable :: hvars(:)
     integer, private :: num_history_vars_

     ! Instanteat one registry of the different dimension/kinds (dk)
     ! All output variables will have a pointer to one of these dk's
     type(fates_io_variable_kind_type) :: dim_kinds(fates_history_num_dim_kinds)

     ! This is a structure that explains where FATES patch boundaries
     ! on each thread point to in the host IO array, this structure is
     ! allocated by number of threads. This could be dynamically
     ! allocated, but is unlikely to change...?
     type(fates_io_dimension_type) :: dim_bounds(fates_history_num_dimensions)

     !! THESE WERE EXPLICITLY PRIVATE WHEN TYPE WAS PUBLIC
     integer, private :: column_index_, levsoil_index_, levscpf_index_
     integer, private :: levscls_index_, levpft_index_, levage_index_
     integer, private :: levfuel_index_, levcwdsc_index_, levscag_index_
     integer, private :: levcan_index_, levcnlf_index_, levcnlfpft_index_
     integer, private :: levcdpf_index_, levcdsc_index_, levcdam_index_ 
     integer, private :: levscagpft_index_, levagepft_index_
     integer, private :: levheight_index_, levagefuel_index_
     integer, private :: levelem_index_, levelpft_index_
     integer, private :: levelcwd_index_, levelage_index_
     integer, private :: levcacls_index_, levcapf_index_
     integer, private :: levclscpf_index_

   contains

     procedure :: Init
     procedure :: SetThreadBoundsEach
     procedure :: initialize_history_vars
     procedure :: assemble_history_output_types

     procedure :: update_history_dyn
     procedure :: update_history_hifrq
     procedure :: update_history_hydraulics
     procedure :: update_history_nutrflux
     
     ! 'get' methods used by external callers to access private read only data

     procedure :: num_history_vars
     procedure :: column_index
     procedure :: levsoil_index
     procedure :: levscpf_index
     procedure :: levscls_index
     procedure :: levcapf_index
     procedure :: levcacls_index
     procedure :: levpft_index
     procedure :: levage_index
     procedure :: levfuel_index
     procedure :: levcwdsc_index
     procedure :: levcan_index
     procedure :: levcnlf_index
     procedure :: levcnlfpft_index
     procedure :: levcdpf_index
     procedure :: levcdsc_index
     procedure :: levcdam_index
     procedure :: levscag_index
     procedure :: levscagpft_index
     procedure :: levagepft_index
     procedure :: levheight_index
     procedure :: levelem_index
     procedure :: levelpft_index
     procedure :: levelcwd_index
     procedure :: levelage_index
     procedure :: levagefuel_index
     procedure :: levclscpf_index
     
     ! private work functions
     procedure, private :: define_history_vars
     procedure, private :: set_history_var
     procedure, private :: init_dim_kinds_maps
     procedure, private :: set_dim_indices
     procedure, private :: set_column_index
     procedure, private :: set_levsoil_index
     procedure, private :: set_levscpf_index
     procedure, private :: set_levcacls_index
     procedure, private :: set_levcapf_index
     procedure, private :: set_levscls_index
     procedure, private :: set_levpft_index
     procedure, private :: set_levage_index
     procedure, private :: set_levfuel_index
     procedure, private :: set_levcwdsc_index
     procedure, private :: set_levcan_index
     procedure, private :: set_levcnlf_index
     procedure, private :: set_levcnlfpft_index
     procedure, private :: set_levcdpf_index
     procedure, private :: set_levcdsc_index
     procedure, private :: set_levcdam_index
     procedure, private :: set_levscag_index
     procedure, private :: set_levscagpft_index
     procedure, private :: set_levagepft_index
     procedure, private :: set_levheight_index
     procedure, private :: set_levagefuel_index
     procedure, private :: set_levclscpf_index
     
     procedure, private :: set_levelem_index
     procedure, private :: set_levelpft_index
     procedure, private :: set_levelcwd_index
     procedure, private :: set_levelage_index

     procedure, public :: flush_hvars
     procedure, public :: zero_site_hvars
     

  end type fates_history_interface_type

  character(len=*), parameter :: sourcefile = &
         __FILE__


  ! The instance of the type

  type(fates_history_interface_type), public :: fates_hist


contains

  ! ======================================================================

  subroutine Init(this, num_threads, fates_bounds)

    use FatesIODimensionsMod, only : column, levsoil, levscpf
    use FatesIODimensionsMod, only : levscls, levpft, levage
    use FatesIODimensionsMod, only : levcacls, levcapf
    use FatesIODimensionsMod, only : levfuel, levcwdsc, levscag
    use FatesIODimensionsMod, only : levscagpft, levagepft
    use FatesIODimensionsMod, only : levcan, levcnlf, levcnlfpft
    use FatesIODimensionsMod, only : fates_bounds_type
    use FatesIODimensionsMod, only : levheight, levagefuel
    use FatesIODimensionsMod, only : levelem, levelpft
    use FatesIODimensionsMod, only : levelcwd, levelage, levclscpf
    use FatesIODimensionsMod, only : levcdpf, levcdsc, levcdam

    implicit none

    class(fates_history_interface_type), intent(inout) :: this
    integer, intent(in) :: num_threads
    type(fates_bounds_type), intent(in) :: fates_bounds

    integer :: dim_count = 0

    dim_count = dim_count + 1
    call this%set_column_index(dim_count)
    call this%dim_bounds(dim_count)%Init(column, num_threads, &
         fates_bounds%column_begin, fates_bounds%column_end)

    dim_count = dim_count + 1
    call this%set_levsoil_index(dim_count)
    call this%dim_bounds(dim_count)%Init(levsoil, num_threads, &
         fates_bounds%soil_begin, fates_bounds%soil_end)

    dim_count = dim_count + 1
    call this%set_levscpf_index(dim_count)
    call this%dim_bounds(dim_count)%Init(levscpf, num_threads, &
         fates_bounds%sizepft_class_begin, fates_bounds%sizepft_class_end)

    dim_count = dim_count + 1
    call this%set_levscls_index(dim_count)
    call this%dim_bounds(dim_count)%Init(levscls, num_threads, &
         fates_bounds%size_class_begin, fates_bounds%size_class_end)

    dim_count = dim_count + 1
    call this%set_levcacls_index(dim_count)
    call this%dim_bounds(dim_count)%Init(levcacls, num_threads, &
         fates_bounds%coage_class_begin, fates_bounds%coage_class_end)

    dim_count = dim_count + 1
    call this%set_levcapf_index(dim_count)
    call this%dim_bounds(dim_count)%Init(levcapf, num_threads, &
         fates_bounds%coagepf_class_begin, fates_bounds%coagepf_class_end)

    dim_count = dim_count + 1
    call this%set_levpft_index(dim_count)
    call this%dim_bounds(dim_count)%Init(levpft, num_threads, &
         fates_bounds%pft_class_begin, fates_bounds%pft_class_end)

    dim_count = dim_count + 1
    call this%set_levage_index(dim_count)
    call this%dim_bounds(dim_count)%Init(levage, num_threads, &
         fates_bounds%age_class_begin, fates_bounds%age_class_end)

    dim_count = dim_count + 1
    call this%set_levfuel_index(dim_count)
    call this%dim_bounds(dim_count)%Init(levfuel, num_threads, &
         fates_bounds%fuel_begin, fates_bounds%fuel_end)

    dim_count = dim_count + 1
    call this%set_levcwdsc_index(dim_count)
    call this%dim_bounds(dim_count)%Init(levcwdsc, num_threads, &
         fates_bounds%cwdsc_begin, fates_bounds%cwdsc_end)

    dim_count = dim_count + 1
    call this%set_levcan_index(dim_count)
    call this%dim_bounds(dim_count)%Init(levcan, num_threads, &
         fates_bounds%can_begin, fates_bounds%can_end)

    dim_count = dim_count + 1
    call this%set_levcnlf_index(dim_count)
    call this%dim_bounds(dim_count)%Init(levcnlf, num_threads, &
         fates_bounds%cnlf_begin, fates_bounds%cnlf_end)

    dim_count = dim_count + 1
    call this%set_levcnlfpft_index(dim_count)
    call this%dim_bounds(dim_count)%Init(levcnlfpft, num_threads, &
         fates_bounds%cnlfpft_begin, fates_bounds%cnlfpft_end)

    dim_count = dim_count + 1
    call this%set_levcdpf_index(dim_count)
    call this%dim_bounds(dim_count)%Init(levcdpf, num_threads, &
         fates_bounds%cdpf_begin, fates_bounds%cdpf_end)

    dim_count = dim_count + 1
    call this%set_levcdsc_index(dim_count)
    call this%dim_bounds(dim_count)%Init(levcdsc, num_threads, &
         fates_bounds%cdsc_begin, fates_bounds%cdsc_end)

    dim_count = dim_count + 1
    call this%set_levcdam_index(dim_count)
    call this%dim_bounds(dim_count)%Init(levcdam, num_threads, &
         fates_bounds%cdam_begin, fates_bounds%cdam_end)
    
    dim_count = dim_count + 1
    call this%set_levscag_index(dim_count)
    call this%dim_bounds(dim_count)%Init(levscag, num_threads, &
         fates_bounds%sizeage_class_begin, fates_bounds%sizeage_class_end)

    dim_count = dim_count + 1
    call this%set_levscagpft_index(dim_count)
    call this%dim_bounds(dim_count)%Init(levscagpft, num_threads, &
         fates_bounds%sizeagepft_class_begin, fates_bounds%sizeagepft_class_end)

    dim_count = dim_count + 1
    call this%set_levagepft_index(dim_count)
    call this%dim_bounds(dim_count)%Init(levagepft, num_threads, &
         fates_bounds%agepft_class_begin, fates_bounds%agepft_class_end)

    dim_count = dim_count + 1
    call this%set_levheight_index(dim_count)
    call this%dim_bounds(dim_count)%Init(levheight, num_threads, &
         fates_bounds%height_begin, fates_bounds%height_end)

    dim_count = dim_count + 1
    call this%set_levelem_index(dim_count)
    call this%dim_bounds(dim_count)%Init(levelem, num_threads, &
         fates_bounds%elem_begin, fates_bounds%elem_end)

    dim_count = dim_count + 1
    call this%set_levelpft_index(dim_count)
    call this%dim_bounds(dim_count)%Init(levelpft, num_threads, &
          fates_bounds%elpft_begin, fates_bounds%elpft_end)

    dim_count = dim_count + 1
    call this%set_levelcwd_index(dim_count)
    call this%dim_bounds(dim_count)%Init(levelcwd, num_threads, &
         fates_bounds%elcwd_begin, fates_bounds%elcwd_end)

    dim_count = dim_count + 1
    call this%set_levelage_index(dim_count)
    call this%dim_bounds(dim_count)%Init(levelage, num_threads, &
          fates_bounds%elage_begin, fates_bounds%elage_end)

    dim_count = dim_count + 1
    call this%set_levagefuel_index(dim_count)
    call this%dim_bounds(dim_count)%Init(levagefuel, num_threads, &
         fates_bounds%agefuel_begin, fates_bounds%agefuel_end)

    dim_count = dim_count + 1
    call this%set_levclscpf_index(dim_count)
    call this%dim_bounds(dim_count)%Init(levclscpf, num_threads, &
         fates_bounds%clscpf_begin, fates_bounds%clscpf_end)
    
  end subroutine Init

  ! ======================================================================
  subroutine SetThreadBoundsEach(this, thread_index, thread_bounds)

    use FatesIODimensionsMod, only : fates_bounds_type

    implicit none

    class(fates_history_interface_type), intent(inout) :: this

    integer, intent(in) :: thread_index
    type(fates_bounds_type), intent(in) :: thread_bounds

    integer :: index

    index = this%column_index()
    call this%dim_bounds(index)%SetThreadBounds(thread_index, &
         thread_bounds%column_begin, thread_bounds%column_end)

    index = this%levsoil_index()
    call this%dim_bounds(index)%SetThreadBounds(thread_index, &
         thread_bounds%soil_begin, thread_bounds%soil_end)

    index = this%levscpf_index()
    call this%dim_bounds(index)%SetThreadBounds(thread_index, &
         thread_bounds%sizepft_class_begin, thread_bounds%sizepft_class_end)

    index = this%levscls_index()
    call this%dim_bounds(index)%SetThreadBounds(thread_index, &
         thread_bounds%size_class_begin, thread_bounds%size_class_end)

    index = this%levcacls_index()
    call this%dim_bounds(index)%SetThreadBounds(thread_index, &
         thread_bounds%coage_class_begin, thread_bounds%coage_class_end)

    index = this%levcapf_index()
    call this%dim_bounds(index)%SetThreadBounds(thread_index, &
         thread_bounds%coagepf_class_begin, thread_bounds%coagepf_class_end)

    index = this%levpft_index()
    call this%dim_bounds(index)%SetThreadBounds(thread_index, &
         thread_bounds%pft_class_begin, thread_bounds%pft_class_end)

    index = this%levage_index()
    call this%dim_bounds(index)%SetThreadBounds(thread_index, &
         thread_bounds%age_class_begin, thread_bounds%age_class_end)

    index = this%levfuel_index()
    call this%dim_bounds(index)%SetThreadBounds(thread_index, &
         thread_bounds%fuel_begin, thread_bounds%fuel_end)

    index = this%levcwdsc_index()
    call this%dim_bounds(index)%SetThreadBounds(thread_index, &
         thread_bounds%cwdsc_begin, thread_bounds%cwdsc_end)

    index = this%levcan_index()
    call this%dim_bounds(index)%SetThreadBounds(thread_index, &
         thread_bounds%can_begin, thread_bounds%can_end)

    index = this%levcnlf_index()
    call this%dim_bounds(index)%SetThreadBounds(thread_index, &
         thread_bounds%cnlf_begin, thread_bounds%cnlf_end)

    index = this%levcnlfpft_index()
    call this%dim_bounds(index)%SetThreadBounds(thread_index, &
          thread_bounds%cnlfpft_begin, thread_bounds%cnlfpft_end)

    index = this%levcdpf_index()
    call this%dim_bounds(index)%SetThreadBounds(thread_index, &
         thread_bounds%cdpf_begin, thread_bounds%cdpf_end)

    index = this%levcdsc_index()
    call this%dim_bounds(index)%SetThreadBounds(thread_index, &
         thread_bounds%cdsc_begin, thread_bounds%cdsc_end)

    index = this%levcdam_index()
    call this%dim_bounds(index)%SetThreadBounds(thread_index, &
         thread_bounds%cdam_begin, thread_bounds%cdam_end)
    
    index = this%levscag_index()
    call this%dim_bounds(index)%SetThreadBounds(thread_index, &
          thread_bounds%sizeage_class_begin, thread_bounds%sizeage_class_end)

    index = this%levscagpft_index()
    call this%dim_bounds(index)%SetThreadBounds(thread_index, &
          thread_bounds%sizeagepft_class_begin, thread_bounds%sizeagepft_class_end)

    index = this%levagepft_index()
    call this%dim_bounds(index)%SetThreadBounds(thread_index, &
          thread_bounds%agepft_class_begin, thread_bounds%agepft_class_end)

    index = this%levheight_index()
    call this%dim_bounds(index)%SetThreadBounds(thread_index, &
          thread_bounds%height_begin, thread_bounds%height_end)

    index = this%levelem_index()
    call this%dim_bounds(index)%SetThreadBounds(thread_index, &
         thread_bounds%elem_begin, thread_bounds%elem_end)

    index = this%levelpft_index()
    call this%dim_bounds(index)%SetThreadBounds(thread_index, &
         thread_bounds%elpft_begin, thread_bounds%elpft_end)

    index = this%levelcwd_index()
    call this%dim_bounds(index)%SetThreadBounds(thread_index, &
         thread_bounds%elcwd_begin, thread_bounds%elcwd_end)

    index = this%levelage_index()
    call this%dim_bounds(index)%SetThreadBounds(thread_index, &
         thread_bounds%elage_begin, thread_bounds%elage_end)

    index = this%levagefuel_index()
    call this%dim_bounds(index)%SetThreadBounds(thread_index, &
         thread_bounds%agefuel_begin, thread_bounds%agefuel_end)

    index = this%levclscpf_index()
    call this%dim_bounds(index)%SetThreadBounds(thread_index, &
         thread_bounds%clscpf_begin, thread_bounds%clscpf_end)

  end subroutine SetThreadBoundsEach

  ! ===================================================================================
  subroutine assemble_history_output_types(this)

    use FatesIOVariableKindMod, only : site_r8, site_soil_r8, site_size_pft_r8
    use FatesIOVariableKindMod, only : site_size_r8, site_pft_r8, site_age_r8
    use FatesIOVariableKindMod, only : site_coage_r8, site_coage_pft_r8
    use FatesIOVariableKindMod, only : site_fuel_r8, site_cwdsc_r8, site_scag_r8
    use FatesIOVariableKindMod, only : site_scagpft_r8, site_agepft_r8
    use FatesIOVariableKindMod, only : site_can_r8, site_cnlf_r8, site_cnlfpft_r8
    use FatesIOVariableKindMod, only : site_height_r8, site_agefuel_r8
    use FatesIOVariableKindMod, only : site_elem_r8, site_elpft_r8
    use FatesIOVariableKindMod, only : site_elcwd_r8, site_elage_r8, site_clscpf_r8
    use FatesIOVariableKindMod, only : site_cdpf_r8, site_cdsc_r8, site_cdam_r8
    
   implicit none

    class(fates_history_interface_type), intent(inout) :: this

    call this%init_dim_kinds_maps()

    call this%set_dim_indices(site_r8, 1, this%column_index())

    call this%set_dim_indices(site_soil_r8, 1, this%column_index())
    call this%set_dim_indices(site_soil_r8, 2, this%levsoil_index())

    call this%set_dim_indices(site_size_pft_r8, 1, this%column_index())
    call this%set_dim_indices(site_size_pft_r8, 2, this%levscpf_index())

    call this%set_dim_indices(site_size_r8, 1, this%column_index())
    call this%set_dim_indices(site_size_r8, 2, this%levscls_index())

    call this%set_dim_indices(site_coage_r8, 1, this%column_index())
    call this%set_dim_indices(site_coage_r8, 2, this%levcacls_index())

    call this%set_dim_indices(site_coage_pft_r8, 1, this%column_index())
    call this%set_dim_indices(site_coage_pft_r8, 2, this%levcapf_index())

    call this%set_dim_indices(site_pft_r8, 1, this%column_index())
    call this%set_dim_indices(site_pft_r8, 2, this%levpft_index())

    call this%set_dim_indices(site_age_r8, 1, this%column_index())
    call this%set_dim_indices(site_age_r8, 2, this%levage_index())

    call this%set_dim_indices(site_fuel_r8, 1, this%column_index())
    call this%set_dim_indices(site_fuel_r8, 2, this%levfuel_index())

    call this%set_dim_indices(site_cwdsc_r8, 1, this%column_index())
    call this%set_dim_indices(site_cwdsc_r8, 2, this%levcwdsc_index())

    call this%set_dim_indices(site_can_r8, 1, this%column_index())
    call this%set_dim_indices(site_can_r8, 2, this%levcan_index())

    call this%set_dim_indices(site_cnlf_r8, 1, this%column_index())
    call this%set_dim_indices(site_cnlf_r8, 2, this%levcnlf_index())

    call this%set_dim_indices(site_cnlfpft_r8, 1, this%column_index())
    call this%set_dim_indices(site_cnlfpft_r8, 2, this%levcnlfpft_index())

    call this%set_dim_indices(site_cdpf_r8, 1, this%column_index())
    call this%set_dim_indices(site_cdpf_r8, 2, this%levcdpf_index())

    call this%set_dim_indices(site_cdsc_r8, 1, this%column_index())
    call this%set_dim_indices(site_cdsc_r8, 2, this%levcdsc_index())

    call this%set_dim_indices(site_cdam_r8, 1, this%column_index())
    call this%set_dim_indices(site_cdam_r8, 2, this%levcdam_index())
    
    call this%set_dim_indices(site_scag_r8, 1, this%column_index())
    call this%set_dim_indices(site_scag_r8, 2, this%levscag_index())

    call this%set_dim_indices(site_scagpft_r8, 1, this%column_index())
    call this%set_dim_indices(site_scagpft_r8, 2, this%levscagpft_index())

    call this%set_dim_indices(site_agepft_r8, 1, this%column_index())
    call this%set_dim_indices(site_agepft_r8, 2, this%levagepft_index())

    call this%set_dim_indices(site_height_r8, 1, this%column_index())
    call this%set_dim_indices(site_height_r8, 2, this%levheight_index())

    call this%set_dim_indices(site_elem_r8, 1, this%column_index())
    call this%set_dim_indices(site_elem_r8, 2, this%levelem_index())

    call this%set_dim_indices(site_elpft_r8, 1, this%column_index())
    call this%set_dim_indices(site_elpft_r8, 2, this%levelpft_index())

    call this%set_dim_indices(site_elcwd_r8, 1, this%column_index())
    call this%set_dim_indices(site_elcwd_r8, 2, this%levelcwd_index())

    call this%set_dim_indices(site_elage_r8, 1, this%column_index())
    call this%set_dim_indices(site_elage_r8, 2, this%levelage_index())

    call this%set_dim_indices(site_agefuel_r8, 1, this%column_index())
    call this%set_dim_indices(site_agefuel_r8, 2, this%levagefuel_index())

    call this%set_dim_indices(site_clscpf_r8, 1, this%column_index())
    call this%set_dim_indices(site_clscpf_r8, 2, this%levclscpf_index())
    
  end subroutine assemble_history_output_types

  ! ===================================================================================

  subroutine set_dim_indices(this, dk_name, idim, dim_index)

    use FatesIOVariableKindMod , only : iotype_index

    implicit none

    ! arguments
    class(fates_history_interface_type), intent(inout) :: this
    character(len=*), intent(in)     :: dk_name
    integer, intent(in)              :: idim  ! dimension index
    integer, intent(in) :: dim_index


    ! local
    integer :: ityp

    ityp = iotype_index(trim(dk_name), fates_history_num_dim_kinds, this%dim_kinds)

    ! First check to see if the dimension is allocated
    if (this%dim_kinds(ityp)%ndims < idim) then
       write(fates_log(), *) 'Trying to define dimension size to a dim-type structure'
       write(fates_log(), *) 'but the dimension index does not exist'
       write(fates_log(), *) 'type: ',dk_name,' ndims: ',this%dim_kinds(ityp)%ndims,' input dim:',idim
       call endrun(msg=errMsg(sourcefile, __LINE__))
    end if

    if (idim == 1) then
       this%dim_kinds(ityp)%dim1_index = dim_index
    else if (idim == 2) then
       this%dim_kinds(ityp)%dim2_index = dim_index
    end if

    ! With the map, we can set the dimension size
    this%dim_kinds(ityp)%dimsize(idim) = this%dim_bounds(dim_index)%upper_bound - &
         this%dim_bounds(dim_index)%lower_bound + 1

 end subroutine set_dim_indices

 ! =======================================================================
 subroutine set_column_index(this, index)
   implicit none
   class(fates_history_interface_type), intent(inout) :: this
   integer, intent(in) :: index
   this%column_index_ = index
 end subroutine set_column_index

 integer function column_index(this)
   implicit none
   class(fates_history_interface_type), intent(in) :: this
   column_index = this%column_index_
 end function column_index

 ! =======================================================================
 subroutine set_levsoil_index(this, index)
   implicit none
   class(fates_history_interface_type), intent(inout) :: this
   integer, intent(in) :: index
   this%levsoil_index_ = index
 end subroutine set_levsoil_index

 integer function levsoil_index(this)
   implicit none
   class(fates_history_interface_type), intent(in) :: this
   levsoil_index = this%levsoil_index_
 end function levsoil_index

 ! =======================================================================
 subroutine set_levscpf_index(this, index)
   implicit none
   class(fates_history_interface_type), intent(inout) :: this
   integer, intent(in) :: index
   this%levscpf_index_ = index
 end subroutine set_levscpf_index

 integer function levscpf_index(this)
   implicit none
   class(fates_history_interface_type), intent(in) :: this
   levscpf_index = this%levscpf_index_
 end function levscpf_index

 ! =======================================================================
 subroutine set_levscls_index(this, index)
   implicit none
   class(fates_history_interface_type), intent(inout) :: this
   integer, intent(in) :: index
   this%levscls_index_ = index
 end subroutine set_levscls_index

 integer function levscls_index(this)
   implicit none
   class(fates_history_interface_type), intent(in) :: this
   levscls_index = this%levscls_index_
 end function levscls_index

!=========================================================================
 subroutine set_levcacls_index(this, index)
  implicit none
  class(fates_history_interface_type), intent(inout) :: this
  integer, intent(in) :: index
  this%levcacls_index_ = index
end subroutine set_levcacls_index

integer function levcacls_index(this)
  implicit none
  class(fates_history_interface_type), intent(in) :: this
  levcacls_index = this%levcacls_index_
end function levcacls_index

!=========================================================================
 subroutine set_levcapf_index(this, index)
   implicit none
   class(fates_history_interface_type), intent(inout) :: this
   integer, intent(in) :: index
   this%levcapf_index_ = index
 end subroutine set_levcapf_index

integer function levcapf_index(this)
  implicit none
  class(fates_history_interface_type), intent(in) :: this
  levcapf_index = this%levcapf_index_
end function levcapf_index

 ! =======================================================================
 subroutine set_levpft_index(this, index)
   implicit none
   class(fates_history_interface_type), intent(inout) :: this
   integer, intent(in) :: index
   this%levpft_index_ = index
 end subroutine set_levpft_index

 integer function levpft_index(this)
   implicit none
   class(fates_history_interface_type), intent(in) :: this
   levpft_index = this%levpft_index_
 end function levpft_index

 ! =======================================================================
 subroutine set_levage_index(this, index)
   implicit none
   class(fates_history_interface_type), intent(inout) :: this
   integer, intent(in) :: index
   this%levage_index_ = index
 end subroutine set_levage_index

 integer function levage_index(this)
   implicit none
   class(fates_history_interface_type), intent(in) :: this
   levage_index = this%levage_index_
 end function levage_index

 ! =======================================================================
 subroutine set_levfuel_index(this, index)
   implicit none
   class(fates_history_interface_type), intent(inout) :: this
   integer, intent(in) :: index
   this%levfuel_index_ = index
 end subroutine set_levfuel_index

 integer function levfuel_index(this)
   implicit none
   class(fates_history_interface_type), intent(in) :: this
   levfuel_index = this%levfuel_index_
 end function levfuel_index

 ! =======================================================================
 subroutine set_levcwdsc_index(this, index)
   implicit none
   class(fates_history_interface_type), intent(inout) :: this
   integer, intent(in) :: index
   this%levcwdsc_index_ = index
 end subroutine set_levcwdsc_index

 integer function levcwdsc_index(this)
   implicit none
   class(fates_history_interface_type), intent(in) :: this
   levcwdsc_index = this%levcwdsc_index_
 end function levcwdsc_index

 ! =======================================================================
 subroutine set_levcan_index(this, index)
   implicit none
   class(fates_history_interface_type), intent(inout) :: this
   integer, intent(in) :: index
   this%levcan_index_ = index
 end subroutine set_levcan_index

 integer function levcan_index(this)
   implicit none
   class(fates_history_interface_type), intent(in) :: this
   levcan_index = this%levcan_index_
 end function levcan_index

 ! =======================================================================
 subroutine set_levcnlf_index(this, index)
   implicit none
   class(fates_history_interface_type), intent(inout) :: this
   integer, intent(in) :: index
   this%levcnlf_index_ = index
 end subroutine set_levcnlf_index

 integer function levcnlf_index(this)
   implicit none
   class(fates_history_interface_type), intent(in) :: this
   levcnlf_index = this%levcnlf_index_
 end function levcnlf_index

 ! =======================================================================
 subroutine set_levcnlfpft_index(this, index)
   implicit none
   class(fates_history_interface_type), intent(inout) :: this
   integer, intent(in) :: index
   this%levcnlfpft_index_ = index
 end subroutine set_levcnlfpft_index

 integer function levcnlfpft_index(this)
   implicit none
   class(fates_history_interface_type), intent(in) :: this
   levcnlfpft_index = this%levcnlfpft_index_
 end function levcnlfpft_index

 ! =======================================================================
 subroutine set_levcdpf_index(this, index)
   implicit none
   class(fates_history_interface_type), intent(inout) :: this
   integer, intent(in) :: index
   this%levcdpf_index_ = index
 end subroutine set_levcdpf_index

 integer function levcdpf_index(this)
   implicit none
   class(fates_history_interface_type), intent(in) :: this
   levcdpf_index = this%levcdpf_index_
 end function levcdpf_index

 ! =======================================================================
 subroutine set_levcdsc_index(this, index)
   implicit none
   class(fates_history_interface_type), intent(inout) :: this
   integer, intent(in) :: index
   this%levcdsc_index_ = index
 end subroutine set_levcdsc_index

 integer function levcdsc_index(this)
   implicit none
   class(fates_history_interface_type), intent(in) :: this
   levcdsc_index = this%levcdsc_index_
 end function levcdsc_index

  ! =======================================================================
 subroutine set_levcdam_index(this, index)
   implicit none
   class(fates_history_interface_type), intent(inout) :: this
   integer, intent(in) :: index
   this%levcdam_index_ = index
 end subroutine set_levcdam_index

 integer function levcdam_index(this)
   implicit none
   class(fates_history_interface_type), intent(in) :: this
   levcdam_index = this%levcdam_index_
 end function levcdam_index
 
 ! ======================================================================================
 subroutine set_levscag_index(this, index)
   implicit none
   class(fates_history_interface_type), intent(inout) :: this
   integer, intent(in) :: index
   this%levscag_index_ = index
 end subroutine set_levscag_index

 integer function levscag_index(this)
    implicit none
    class(fates_history_interface_type), intent(in) :: this
    levscag_index = this%levscag_index_
 end function levscag_index

 ! ======================================================================================
 subroutine set_levscagpft_index(this, index)
   implicit none
   class(fates_history_interface_type), intent(inout) :: this
   integer, intent(in) :: index
   this%levscagpft_index_ = index
 end subroutine set_levscagpft_index

 integer function levscagpft_index(this)
    implicit none
    class(fates_history_interface_type), intent(in) :: this
    levscagpft_index = this%levscagpft_index_
 end function levscagpft_index

 ! ======================================================================================
 subroutine set_levagepft_index(this, index)
   implicit none
   class(fates_history_interface_type), intent(inout) :: this
   integer, intent(in) :: index
   this%levagepft_index_ = index
 end subroutine set_levagepft_index

 integer function levagepft_index(this)
    implicit none
    class(fates_history_interface_type), intent(in) :: this
    levagepft_index = this%levagepft_index_
 end function levagepft_index

 ! ======================================================================================
 subroutine set_levheight_index(this, index)
   implicit none
   class(fates_history_interface_type), intent(inout) :: this
   integer, intent(in) :: index
   this%levheight_index_ = index
 end subroutine set_levheight_index

 integer function levheight_index(this)
    implicit none
    class(fates_history_interface_type), intent(in) :: this
    levheight_index = this%levheight_index_
 end function levheight_index

 ! ======================================================================================

 subroutine set_levelem_index(this, index)
   implicit none
   class(fates_history_interface_type), intent(inout) :: this
   integer, intent(in) :: index
   this%levelem_index_ = index
 end subroutine set_levelem_index

 integer function levelem_index(this)
    implicit none
    class(fates_history_interface_type), intent(in) :: this
    levelem_index = this%levelem_index_
  end function levelem_index

 ! ======================================================================================

 subroutine set_levelpft_index(this, index)
   implicit none
   class(fates_history_interface_type), intent(inout) :: this
   integer, intent(in) :: index
   this%levelpft_index_ = index
 end subroutine set_levelpft_index

 integer function levelpft_index(this)
    implicit none
    class(fates_history_interface_type), intent(in) :: this
    levelpft_index = this%levelpft_index_
 end function levelpft_index

 ! ======================================================================================

 subroutine set_levelcwd_index(this, index)
   implicit none
   class(fates_history_interface_type), intent(inout) :: this
   integer, intent(in) :: index
   this%levelcwd_index_ = index
 end subroutine set_levelcwd_index

 integer function levelcwd_index(this)
    implicit none
    class(fates_history_interface_type), intent(in) :: this
    levelcwd_index = this%levelcwd_index_
  end function levelcwd_index

 ! ======================================================================================

 subroutine set_levelage_index(this, index)
   implicit none
   class(fates_history_interface_type), intent(inout) :: this
   integer, intent(in) :: index
   this%levelage_index_ = index
 end subroutine set_levelage_index

 integer function levelage_index(this)
    implicit none
    class(fates_history_interface_type), intent(in) :: this
    levelage_index = this%levelage_index_
 end function levelage_index

 ! ======================================================================================

 subroutine set_levagefuel_index(this, index)
     implicit none
     class(fates_history_interface_type), intent(inout) :: this
     integer, intent(in) :: index
     this%levagefuel_index_ = index
   end subroutine set_levagefuel_index

   integer function levagefuel_index(this)
      implicit none
      class(fates_history_interface_type), intent(in) :: this
      levagefuel_index = this%levagefuel_index_
   end function levagefuel_index
 ! ======================================================================================

   subroutine set_levclscpf_index(this, index)
     implicit none
     class(fates_history_interface_type), intent(inout) :: this
     integer, intent(in) :: index
     this%levclscpf_index_ = index
   end subroutine set_levclscpf_index

   integer function levclscpf_index(this)
     implicit none
     class(fates_history_interface_type), intent(in) :: this
     levclscpf_index = this%levclscpf_index_
   end function levclscpf_index

   ! ======================================================================================

   subroutine zero_site_hvars(this, currentSite, upfreq_in)

     ! This routine zero's a history diagnostic variable
     ! but only zero's on fates sites
     ! This should be called prior to filling the variable
     ! and after they have been flushed to the ignore value

     class(fates_history_interface_type)    :: this        ! hvars_interface instance
     integer, intent(in)                    :: upfreq_in   !
     type(ed_site_type), intent(in), target :: currentSite ! site instance

     integer :: ivar     ! history variable index
     integer :: ndims    ! number of dimensions

     do ivar=1,ubound(this%hvars,1)
        if (this%hvars(ivar)%upfreq == upfreq_in) then 

           ndims = this%dim_kinds(this%hvars(ivar)%dim_kinds_index)%ndims

           if(trim(this%dim_kinds(this%hvars(ivar)%dim_kinds_index)%name) == site_int)then
              write(fates_log(),*)'add in zeroing provision for SI_INT'
              call endrun(msg=errMsg(sourcefile, __LINE__))
           end if

           if(ndims==1) then
               this%hvars(ivar)%r81d(currentSite%h_gid) = 0._r8
           elseif(ndims==2) then
               this%hvars(ivar)%r82d(currentSite%h_gid,:) = 0._r8
           elseif(ndims==3) then
               this%hvars(ivar)%r83d(currentSite%h_gid,:,:) = 0._r8
           end if
        end if
     end do

     return
   end subroutine zero_site_hvars

   ! ======================================================================================

 subroutine flush_hvars(this,nc,upfreq_in)

   class(fates_history_interface_type)        :: this
   integer,intent(in)                     :: nc
   integer,intent(in)                     :: upfreq_in
   integer                      :: ivar
   integer                      :: lb1,ub1,lb2,ub2

   do ivar=1,ubound(this%hvars,1)
      if (this%hvars(ivar)%upfreq == upfreq_in) then ! Only flush variables with update on dynamics step
         call this%hvars(ivar)%flush(nc, this%dim_bounds, this%dim_kinds)
      end if
   end do

end subroutine flush_hvars


  ! =====================================================================================

  subroutine set_history_var(this, vname, units, long, use_default, avgflag, vtype, &
       hlms, upfreq, ivar, initialize, index, flush_to_zero)

    use FatesUtilsMod, only     : check_hlm_list
    use FatesInterfaceTypesMod, only : hlm_name

    implicit none

    ! arguments
    class(fates_history_interface_type), intent(inout) :: this
    character(len=*), intent(in)  :: vname
    character(len=*), intent(in)  :: units
    character(len=*), intent(in)  :: long
    character(len=*), intent(in)  :: use_default
    character(len=*), intent(in)  :: avgflag
    character(len=*), intent(in)  :: vtype
    character(len=*), intent(in)  :: hlms
    integer, intent(in)           :: upfreq
    logical, intent(in)           :: initialize
    integer, intent(inout)        :: ivar
    integer, intent(inout)        :: index  ! This is the index for the variable of
                                           ! interest that is associated with an
                                           ! explict name (for fast reference during update)
                                           ! A zero is passed back when the variable is
                                           ! not used
    logical, intent(in), optional :: flush_to_zero

    ! locals
    integer   :: ub1, lb1, ub2, lb2    ! Bounds for allocating the var
    integer   :: ityp
    real(r8)  :: flushval
    logical   :: write_var


    ! Flushing to the ignore val coerces all FATES diagnostics to be
    ! relevant only on FATES sites. This way we do not average zero's
    ! at locations not on FATES columns
    ! We make one exception to this rule, for the fates_fraction variable.  That way
    ! we can always know what fraction of the gridcell FATES is occupying.

    flushval = hlm_hio_ignore_val
    if (present(flush_to_zero)) then
       if (flush_to_zero) then
          flushval = 0.0_r8
       endif
    endif

    write_var = check_hlm_list(trim(hlms), trim(hlm_name))
    if( write_var ) then
       ivar  = ivar+1
       index = ivar

       if (initialize) then
          call this%hvars(ivar)%Init(vname, units, long, use_default,          &
               vtype, avgflag, flushval, upfreq, fates_history_num_dim_kinds,  &
               this%dim_kinds, this%dim_bounds)
       end if
    else
       index = 0
    end if

    return
  end subroutine set_history_var

  ! ====================================================================================

  subroutine init_dim_kinds_maps(this)

    ! ----------------------------------------------------------------------------------
    ! This subroutine simply initializes the structures that define the different
    ! array and type formats for different IO variables
    !
    ! SI_R8   : 1D site scale 8-byte reals
    !
    ! The allocation on the structures is not dynamic and should only add up to the
    ! number of entries listed here.
    !
    ! ----------------------------------------------------------------------------------
    use FatesIOVariableKindMod, only : site_r8, site_soil_r8, site_size_pft_r8
    use FatesIOVariableKindMod, only : site_size_r8, site_pft_r8, site_age_r8
    use FatesIOVariableKindMod, only : site_coage_r8, site_coage_pft_r8
    use FatesIOVariableKindMod, only : site_fuel_r8, site_cwdsc_r8, site_scag_r8
    use FatesIOVariableKindMod, only : site_scagpft_r8, site_agepft_r8
    use FatesIOVariableKindMod, only : site_can_r8, site_cnlf_r8, site_cnlfpft_r8
    use FatesIOVariableKindMod, only : site_height_r8, site_agefuel_r8
    use FatesIOVariableKindMod, only : site_elem_r8, site_elpft_r8
    use FatesIOVariableKindMod, only : site_elcwd_r8, site_elage_r8, site_clscpf_r8
    use FatesIOVariableKindMod, only : site_cdpf_r8, site_cdsc_r8, site_cdam_r8
    
    implicit none

    ! Arguments
    class(fates_history_interface_type), intent(inout) :: this


    integer :: index

    index = 1
    ! 1d Site
    call this%dim_kinds(index)%Init(site_r8, 1)

    ! site x soil
    index = index + 1
    call this%dim_kinds(index)%Init(site_soil_r8, 2)

    ! site x size-class/pft
    index = index + 1
    call this%dim_kinds(index)%Init(site_size_pft_r8, 2)

    ! site x size-class
    index = index + 1
    call this%dim_kinds(index)%Init(site_size_r8, 2)

    ! site x cohort age-class/pft
    index = index + 1
    call this%dim_kinds(index)%Init(site_coage_pft_r8, 2)

    ! site x cohort age-class
    index = index + 1
    call this%dim_kinds(index)%Init(site_coage_r8, 2)

    ! site x pft
    index = index + 1
    call this%dim_kinds(index)%Init(site_pft_r8, 2)

    ! site x patch-age class
    index = index + 1
    call this%dim_kinds(index)%Init(site_age_r8, 2)

    ! site x fuel size class
    index = index + 1
    call this%dim_kinds(index)%Init(site_fuel_r8, 2)

    ! site x cwd size class
    index = index + 1
    call this%dim_kinds(index)%Init(site_cwdsc_r8, 2)

    ! site x can class
    index = index + 1
    call this%dim_kinds(index)%Init(site_can_r8, 2)

    ! site x cnlf class
    index = index + 1
    call this%dim_kinds(index)%Init(site_cnlf_r8, 2)

    ! site x cnlfpft class
    index = index + 1
    call this%dim_kinds(index)%Init(site_cnlfpft_r8, 2)

    ! site x crown damage x pft x size class 
    index = index + 1
    call this%dim_kinds(index)%Init(site_cdpf_r8, 2)

    ! site x crown damage x size class
    index = index + 1
    call this%dim_kinds(index)%Init(site_cdsc_r8, 2)

    ! site x crown damage
    index = index + 1
    call this%dim_kinds(index)%Init(site_cdam_r8, 2)
    
    ! site x size-class x age class
    index = index + 1
    call this%dim_kinds(index)%Init(site_scag_r8, 2)

    ! site x size-class x age class x pft
    index = index + 1
    call this%dim_kinds(index)%Init(site_scagpft_r8, 2)

    ! site x age class x pft
    index = index + 1
    call this%dim_kinds(index)%Init(site_agepft_r8, 2)

    ! site x height
    index = index + 1
    call this%dim_kinds(index)%Init(site_height_r8, 2)

    ! site x elemenet
    index = index + 1
    call this%dim_kinds(index)%Init(site_elem_r8, 2)

    ! site x element x pft
    index = index + 1
    call this%dim_kinds(index)%Init(site_elpft_r8, 2)

    ! site x element x cwd
    index = index + 1
    call this%dim_kinds(index)%Init(site_elcwd_r8, 2)

    ! site x element x age
    index = index + 1
    call this%dim_kinds(index)%Init(site_elage_r8, 2)

    ! site x age x fuel size class
    index = index + 1
    call this%dim_kinds(index)%Init(site_agefuel_r8, 2)

    ! site x age x fuel size class
    index = index + 1
    call this%dim_kinds(index)%Init(site_clscpf_r8, 2)

    ! FIXME(bja, 2016-10) assert(index == fates_history_num_dim_kinds)
  end subroutine init_dim_kinds_maps

  ! =======================================================================
  
  subroutine update_history_nutrflux(this,csite)

    ! Update history diagnostics for nutrient dynamics variables.
    ! This is a separate routine because we like to handle these
    ! things before patches are reshuffled during disturbance, and
    ! thus this is called immediately after PARTEH allocation
    ! These diagnostics must be zero'd at the beginning
    ! of the dynamics call (not here, because this is a
    ! being called at the cohort level)

    ! Arguments
    class(fates_history_interface_type) :: this
    type(ed_site_type), intent(in)      :: csite

    type(ed_patch_type), pointer     :: cpatch
    type(ed_cohort_type), pointer    :: ccohort
    integer :: iclscpf  ! layer x size x pft class index
    integer :: iscpf    ! Size x pft class index
    integer :: io_si    ! site's global index in the history vector
    integer :: el       ! element loop index
    integer :: ft
    real(r8):: uconv    ! combined unit conversion factor

    ! We use gpp and fineroot C for weighted averages
    real(r8) :: gpp_si
    real(r8) :: fnrtc_si
    real(r8) :: fnrt_c
    
    associate( &
         !hio_l2fr_clscpf       => this%hvars(ih_l2fr_clscpf)%r82d,       &
         hio_l2fr_si           => this%hvars(ih_l2fr_si)%r81d,           &
         hio_recl2fr_canopy_pf => this%hvars(ih_recl2fr_canopy_pf)%r82d, &
         hio_recl2fr_ustory_pf => this%hvars(ih_recl2fr_ustory_pf)%r82d )

      gpp_si          = 0._r8
      fnrtc_si        = 0._r8

      ! history site index
      io_si  = csite%h_gid
      
      cpatch => csite%youngest_patch
      do while(associated(cpatch))

         ccohort => cpatch%shortest
         do while(associated(ccohort))

            ! If this is a new cohort, do not make diagnostics
            if(ccohort%isnew) then
               ccohort => ccohort%taller
               cycle
            end if
            
            ! size class index
            iscpf = ccohort%size_by_pft_class

            ! layer by size by pft index
            iclscpf = get_layersizetype_class_index(ccohort%canopy_layer,ccohort%dbh,ccohort%pft)

            ! unit conversion factor to get x/plant/day -> x/m2/sec
            uconv = ccohort%n * ha_per_m2 * days_per_sec


            fnrt_c   = ccohort%prt%GetState(fnrt_organ, carbon12_element)
            !hio_l2fr_clscpf(io_si,iclscpf) = &
            !     hio_l2fr_clscpf(io_si,iclscpf) + ccohort%n*fnrt_c*ccohort%l2fr

            hio_l2fr_si(io_si) =  hio_l2fr_si(io_si) + ccohort%n*fnrt_c*ccohort%l2fr
            
            ! These are used for normalizing weighted averages
            gpp_si = gpp_si + ccohort%n*ccohort%gpp_acc_hold
            fnrtc_si = fnrtc_si + ccohort%n*fnrt_c
            
            ! Loop over the different elements. 
            do el = 1, num_elements

               select case (element_list(el))
               case (carbon12_element)

                  ! Excess carbon respired
                  this%hvars(ih_excess_resp_si)%r81d(io_si) = &
                       this%hvars(ih_excess_resp_si)%r81d(io_si) + &
                       ccohort%resp_excess*uconv

               case (nitrogen_element) 

                  ! Mineralized uptake of NH4, NO3
                  fates_hist%hvars(ih_nh4uptake_scpf)%r82d(io_si,iscpf) =           &
                       fates_hist%hvars(ih_nh4uptake_scpf)%r82d(io_si,iscpf) +      &
                       ccohort%daily_nh4_uptake*uconv

                  fates_hist%hvars(ih_no3uptake_scpf)%r82d(io_si,iscpf) =           &
                       fates_hist%hvars(ih_no3uptake_scpf)%r82d(io_si,iscpf) +      &
                       ccohort%daily_no3_uptake*uconv

                  fates_hist%hvars(ih_nh4uptake_si)%r81d(io_si) =                   &
                       fates_hist%hvars(ih_nh4uptake_si)%r81d(io_si)  +             &
                       ccohort%daily_nh4_uptake*uconv

                  fates_hist%hvars(ih_no3uptake_si)%r81d(io_si) =                   &
                       fates_hist%hvars(ih_no3uptake_si)%r81d(io_si)  +             &
                       ccohort%daily_no3_uptake*uconv

                  ! Symbiotic Fixation
                  fates_hist%hvars(ih_nfix_si)%r81d(io_si) = &
                       fates_hist%hvars(ih_nfix_si)%r81d(io_si) + &
                       ccohort%sym_nfix_daily*uconv

                  fates_hist%hvars(ih_nfix_scpf)%r82d(io_si,iscpf) =           &
                       fates_hist%hvars(ih_nfix_scpf)%r82d(io_si,iscpf) +      &
                       ccohort%sym_nfix_daily*uconv

                  ! Efflux/exudation
                  this%hvars(ih_nefflux_scpf)%r82d(io_si,iscpf) = &
                       this%hvars(ih_nefflux_scpf)%r82d(io_si,iscpf) + &
                       ccohort%daily_n_efflux*uconv

                  this%hvars(ih_nefflux_si)%r81d(io_si) = &
                       this%hvars(ih_nefflux_si)%r81d(io_si) + & 
                       ccohort%daily_n_efflux*uconv

                  ! Demand
                  this%hvars(ih_ndemand_scpf)%r82d(io_si,iscpf) = &
                       this%hvars(ih_ndemand_scpf)%r82d(io_si,iscpf) + & 
                       ccohort%daily_n_demand*uconv

                  this%hvars(ih_ndemand_si)%r81d(io_si) = &
                       this%hvars(ih_ndemand_si)%r81d(io_si) + &
                       ccohort%daily_n_demand*uconv

               case (phosphorus_element)

                  fates_hist%hvars(ih_puptake_scpf)%r82d(io_si,iscpf) =             &
                       fates_hist%hvars(ih_puptake_scpf)%r82d(io_si,iscpf) +        &
                       ccohort%daily_p_gain*uconv

                  fates_hist%hvars(ih_puptake_si)%r81d(io_si) =                     &
                       fates_hist%hvars(ih_puptake_si)%r81d(io_si)  +               &
                       ccohort%daily_p_gain*uconv

                  this%hvars(ih_pefflux_scpf)%r82d(io_si,iscpf) = &
                       this%hvars(ih_pefflux_scpf)%r82d(io_si,iscpf) + & 
                       ccohort%daily_p_efflux*uconv

                  this%hvars(ih_pefflux_si)%r81d(io_si) = &
                       this%hvars(ih_pefflux_si)%r81d(io_si) + &
                       ccohort%daily_p_efflux*uconv

                  this%hvars(ih_pdemand_scpf)%r82d(io_si,iscpf) = &
                       this%hvars(ih_pdemand_scpf)%r82d(io_si,iscpf) + &
                       ccohort%daily_p_demand*uconv

                  this%hvars(ih_pdemand_si)%r81d(io_si) = &
                       ccohort%daily_p_demand*uconv
               end select
            end do

            ccohort => ccohort%taller
         end do

         cpatch => cpatch%older
      end do

      ! Normalize the layer x size x pft arrays
      !do iclscpf = 1,nclmax*numpft*nlevsclass
         !if(fnrtc_clscpf(iclscpf)>nearzero) then
         !   hio_l2fr_clscpf(io_si,iclscpf) = hio_l2fr_clscpf(io_si,iclscpf) / fnrtc_clscpf(iclscpf)
         !else
         !   hio_l2fr_clscpf(io_si,iclscpf) = hlm_hio_ignore_val
         !end if
      !end do

      do ft = 1,numpft
         hio_recl2fr_canopy_pf(io_si,ft) = csite%rec_l2fr(ft,1)
         hio_recl2fr_ustory_pf(io_si,ft) = csite%rec_l2fr(ft,2)
      end do
      
      if(fnrtc_si>nearzero)then
         hio_l2fr_si(io_si) = hio_l2fr_si(io_si)/fnrtc_si
      else
         hio_l2fr_si(io_si) = hlm_hio_ignore_val
      end if
      

      
    end associate

    return
  end subroutine update_history_nutrflux

  ! ====================================================================================

  subroutine update_history_dyn(this,nc,nsites,sites,bc_in)

    ! ---------------------------------------------------------------------------------
    ! This is the call to update the history IO arrays that are expected to only change
    ! after Ecosystem Dynamics have been processed.
    ! ---------------------------------------------------------------------------------


    use EDtypesMod          , only : nfsc
    use FatesLitterMod      , only : ncwd
    use EDtypesMod          , only : ican_upper
    use EDtypesMod          , only : ican_ustory
    use FatesSizeAgeTypeIndicesMod, only : get_sizeage_class_index
    use FatesSizeAgeTypeIndicesMod, only : get_sizeagepft_class_index
    use FatesSizeAgeTypeIndicesMod, only : get_agepft_class_index
    use FatesSizeAgeTypeIndicesMod, only : get_agefuel_class_index
    use FatesSizeAgeTypeIndicesMod, only : get_age_class_index
    use FatesSizeAgeTypeIndicesMod, only : get_height_index
    use FatesSizeAgeTypeIndicesMod, only : sizetype_class_index
    use FatesSizeAgeTypeIndicesMod, only : get_cdamagesize_class_index
    use FatesSizeAgeTypeIndicesMod, only : get_cdamagesizepft_class_index
    use FatesSizeAgeTypeIndicesMod, only : coagetype_class_index
    
    use EDTypesMod                , only : nlevleaf
    use EDParamsMod               , only : ED_val_history_height_bin_edges
    use FatesInterfaceTypesMod    , only : nlevdamage
    
    ! Arguments
    class(fates_history_interface_type)             :: this
    integer                 , intent(in)            :: nc   ! clump index
    integer                 , intent(in)            :: nsites
    type(ed_site_type)      , intent(inout), target :: sites(nsites)
    type(bc_in_type)        , intent(in)            :: bc_in(nsites)
    
    ! Locals
    type(litter_type), pointer         :: litt_c   ! Pointer to the carbon12 litter pool
    type(litter_type), pointer         :: litt     ! Generic pointer to any litter pool
    type(site_fluxdiags_type), pointer :: flux_diags
    type(site_fluxdiags_type), pointer :: flux_diags_c
    type(site_massbal_type), pointer :: site_mass

    integer  :: s        ! The local site index
    integer  :: io_si     ! The site index of the IO array
    integer  :: ilyr      ! Soil index for nlevsoil
    integer  :: ipa, ipa2 ! The local "I"ndex of "PA"tches
    integer  :: lb1,ub1,lb2,ub2  ! IO array bounds for the calling thread
    integer  :: ivar             ! index of IO variable object vector
    integer  :: ft               ! functional type index
    integer  :: cwd
    integer  :: elcwd, elpft            ! combined index of element and pft or cwd
    integer  :: i_scpf,i_pft,i_scls     ! iterators for scpf, pft, and scls dims
    integer  :: i_cacls, i_capf      ! iterators for cohort age and cohort age x pft
    integer  :: i_cwd,i_fuel            ! iterators for cwd and fuel dims
    integer  :: iscag        ! size-class x age index
    integer  :: iscagpft     ! size-class x age x pft index
    integer  :: iagepft     ! age x pft index
    integer  :: i_agefuel     ! age x fuel size class index
    integer  :: ican, ileaf, cnlf_indx  ! iterators for leaf and canopy level
    integer  :: icdpf, icdsc, icdam, cdpf, cdsc  ! iterators for the crown damage level 
    integer  :: height_bin_max, height_bin_min   ! which height bin a given cohort's canopy is in
    integer  :: i_heightbin  ! iterator for height bins
    integer  :: el           ! Loop index for elements
    integer  :: model_day_int ! Integer model day since simulation start
    integer  :: ageclass_since_anthrodist  ! what is the equivalent age class for
                                           ! time-since-anthropogenic-disturbance of secondary forest

    real(r8) :: store_max   ! The target nutrient mass for storage element of interest [kg]
    real(r8) :: n_perm2     ! individuals per m2 for the whole column
    real(r8) :: dbh         ! diameter ("at breast height")
    real(r8) :: coage       ! cohort age
    real(r8) :: npp_partition_error ! a check that the NPP partitions sum to carbon allocation
    real(r8) :: frac_canopy_in_bin  ! fraction of a leaf's canopy that is within a given height bin
    real(r8) :: binbottom,bintop    ! edges of height bins

    real(r8) :: gpp_cached ! variable used to cache gpp value in previous time step; for C13 discrimination

    ! The following are all carbon states, turnover and net allocation flux variables
    ! the organs of relevance should be self explanatory
    real(r8) :: sapw_m    ! Sapwood mass (elemental, c,n or p) [kg/plant]
    real(r8) :: struct_m  ! Structural mass ""
    real(r8) :: leaf_m    ! Leaf mass ""
    real(r8) :: fnrt_m    ! Fineroot mass ""
    real(r8) :: store_m   ! Storage mass ""
    real(r8) :: alive_m   ! Alive biomass (sap+leaf+fineroot+repro+storage) ""
    real(r8) :: total_m   ! Total vegetation mass
    real(r8) :: repro_m   ! Total reproductive mass (on plant) ""
    real(r8) :: sapw_m_turnover
    real(r8) :: store_m_turnover
    real(r8) :: leaf_m_turnover
    real(r8) :: fnrt_m_turnover
    real(r8) :: struct_m_turnover
    real(r8) :: sapw_m_net_alloc
    real(r8) :: store_m_net_alloc
    real(r8) :: leaf_m_net_alloc
    real(r8) :: fnrt_m_net_alloc
    real(r8) :: struct_m_net_alloc
    real(r8) :: repro_m_net_alloc
    real(r8) :: area_frac
    real(r8) :: crown_depth

    real(r8) :: storen_canopy_scpf(numpft*nlevsclass)
    real(r8) :: storen_understory_scpf(numpft*nlevsclass)
    real(r8) :: storep_canopy_scpf(numpft*nlevsclass)
    real(r8) :: storep_understory_scpf(numpft*nlevsclass)
    real(r8) :: storec_canopy_scpf(numpft*nlevsclass)
    real(r8) :: storec_understory_scpf(numpft*nlevsclass)
    
    integer  :: return_code
    
    type(ed_patch_type),pointer  :: cpatch
    type(ed_cohort_type),pointer :: ccohort

    real(r8), parameter :: reallytalltrees = 1000.   ! some large number (m)

    integer :: tmp

    associate( hio_npatches_si         => this%hvars(ih_npatches_si)%r81d, &
               hio_npatches_sec_si     => this%hvars(ih_npatches_sec_si)%r81d, &
               hio_ncohorts_si         => this%hvars(ih_ncohorts_si)%r81d, &
               hio_ncohorts_sec_si     => this%hvars(ih_ncohorts_sec_si)%r81d, &
               hio_trimming_si         => this%hvars(ih_trimming_si)%r81d, &
               hio_area_plant_si       => this%hvars(ih_area_plant_si)%r81d, &
               hio_area_trees_si  => this%hvars(ih_area_trees_si)%r81d, &
               hio_fates_fraction_si   => this%hvars(ih_fates_fraction_si)%r81d, &
               hio_ba_weighted_height_si  => this%hvars(ih_ba_weighted_height_si)%r81d, &
               hio_ca_weighted_height_si  => this%hvars(ih_ca_weighted_height_si)%r81d, &
               hio_canopy_spread_si    => this%hvars(ih_canopy_spread_si)%r81d, &
               hio_biomass_si_pft      => this%hvars(ih_biomass_si_pft)%r82d, &
               hio_biomass_sec_si_pft  => this%hvars(ih_biomass_sec_si_pft)%r82d, &
               hio_leafbiomass_si_pft  => this%hvars(ih_leafbiomass_si_pft)%r82d, &
               hio_storebiomass_si_pft => this%hvars(ih_storebiomass_si_pft)%r82d, &
               hio_nindivs_si_pft      => this%hvars(ih_nindivs_si_pft)%r82d, &
               hio_nindivs_sec_si_pft  => this%hvars(ih_nindivs_sec_si_pft)%r82d, &
               hio_recruitment_si_pft  => this%hvars(ih_recruitment_si_pft)%r82d, &
               hio_mortality_si_pft    => this%hvars(ih_mortality_si_pft)%r82d, &
               hio_mortality_carbonflux_si_pft  => this%hvars(ih_mortality_carbonflux_si_pft)%r82d, &
               hio_cstarvmortality_carbonflux_si_pft  => this%hvars(ih_cstarvmortality_carbonflux_si_pft)%r82d, &
               hio_hydraulicmortality_carbonflux_si_pft  => this%hvars(ih_hydraulicmortality_carbonflux_si_pft)%r82d, &
               hio_firemortality_carbonflux_si_pft  => this%hvars(ih_firemortality_carbonflux_si_pft)%r82d, &
               hio_crownarea_si_pft    => this%hvars(ih_crownarea_si_pft)%r82d, &
               hio_canopycrownarea_si_pft  => this%hvars(ih_canopycrownarea_si_pft)%r82d, &
               hio_gpp_si_pft  => this%hvars(ih_gpp_si_pft)%r82d, &
               hio_gpp_sec_si_pft      => this%hvars(ih_gpp_sec_si_pft)%r82d, &
               hio_npp_si_pft  => this%hvars(ih_npp_si_pft)%r82d, &
               hio_npp_sec_si_pft      => this%hvars(ih_npp_sec_si_pft)%r82d, &
               hio_nesterov_fire_danger_si => this%hvars(ih_nesterov_fire_danger_si)%r81d, &
               hio_fire_nignitions_si => this%hvars(ih_fire_nignitions_si)%r81d, &
               hio_fire_fdi_si => this%hvars(ih_fire_fdi_si)%r81d, &
               hio_spitfire_ros_si     => this%hvars(ih_spitfire_ros_si)%r81d, &
               hio_tfc_ros_si          => this%hvars(ih_tfc_ros_si)%r81d, &
               hio_effect_wspeed_si    => this%hvars(ih_effect_wspeed_si)%r81d, &
               hio_fire_intensity_si   => this%hvars(ih_fire_intensity_si)%r81d, &
               hio_fire_intensity_area_product_si => this%hvars(ih_fire_intensity_area_product_si)%r81d, &
               hio_fire_area_si        => this%hvars(ih_fire_area_si)%r81d, &
               hio_fire_fuel_bulkd_si  => this%hvars(ih_fire_fuel_bulkd_si)%r81d, &
               hio_fire_fuel_eff_moist_si => this%hvars(ih_fire_fuel_eff_moist_si)%r81d, &
               hio_fire_fuel_sav_si    => this%hvars(ih_fire_fuel_sav_si)%r81d, &
               hio_fire_fuel_mef_si    => this%hvars(ih_fire_fuel_mef_si)%r81d, &
               hio_sum_fuel_si         => this%hvars(ih_sum_fuel_si)%r81d,  &
               hio_fragmentation_scaler_sl  => this%hvars(ih_fragmentation_scaler_sl)%r82d,  &
               hio_litter_in_si        => this%hvars(ih_litter_in_si)%r81d, &
               hio_litter_out_si       => this%hvars(ih_litter_out_si)%r81d, &
               hio_seed_bank_si        => this%hvars(ih_seed_bank_si)%r81d, &
               hio_seeds_in_si         => this%hvars(ih_seeds_in_si)%r81d, &
               hio_litter_in_elem      => this%hvars(ih_litter_in_elem)%r82d, &
               hio_litter_out_elem     => this%hvars(ih_litter_out_elem)%r82d, &
               hio_seed_bank_elem      => this%hvars(ih_seed_bank_elem)%r82d, &
               hio_seeds_in_local_elem => this%hvars(ih_seeds_in_local_elem)%r82d, &
               hio_seed_in_extern_elem => this%hvars(ih_seeds_in_extern_elem)%r82d, &
               hio_seed_decay_elem     => this%hvars(ih_seed_decay_elem)%r82d, &
               hio_seed_germ_elem      => this%hvars(ih_seed_germ_elem)%r82d, &
               hio_bdead_si            => this%hvars(ih_bdead_si)%r81d, &
               hio_balive_si           => this%hvars(ih_balive_si)%r81d, &
               hio_agb_si              => this%hvars(ih_agb_si)%r81d, &
               hio_canopy_biomass_si   => this%hvars(ih_canopy_biomass_si)%r81d, &
               hio_understory_biomass_si   => this%hvars(ih_understory_biomass_si)%r81d, &
               hio_primaryland_fusion_error_si    => this%hvars(ih_primaryland_fusion_error_si)%r81d, &
               hio_disturbance_rate_p2p_si       => this%hvars(ih_disturbance_rate_p2p_si)%r81d, &
               hio_disturbance_rate_p2s_si       => this%hvars(ih_disturbance_rate_p2s_si)%r81d, &
               hio_disturbance_rate_s2s_si       => this%hvars(ih_disturbance_rate_s2s_si)%r81d, &
               hio_fire_disturbance_rate_si      => this%hvars(ih_fire_disturbance_rate_si)%r81d, &
               hio_logging_disturbance_rate_si   => this%hvars(ih_logging_disturbance_rate_si)%r81d, &
               hio_fall_disturbance_rate_si      => this%hvars(ih_fall_disturbance_rate_si)%r81d, &
               hio_potential_disturbance_rate_si => this%hvars(ih_potential_disturbance_rate_si)%r81d, &
               hio_harvest_carbonflux_si => this%hvars(ih_harvest_carbonflux_si)%r81d, &
               hio_harvest_debt_si     => this%hvars(ih_harvest_debt_si)%r81d, &
               hio_harvest_debt_sec_si => this%hvars(ih_harvest_debt_sec_si)%r81d, &
               hio_gpp_si_scpf         => this%hvars(ih_gpp_si_scpf)%r82d, &
               hio_npp_totl_si_scpf    => this%hvars(ih_npp_totl_si_scpf)%r82d, &
               hio_npp_leaf_si_scpf    => this%hvars(ih_npp_leaf_si_scpf)%r82d, &
               hio_npp_seed_si_scpf    => this%hvars(ih_npp_seed_si_scpf)%r82d, &
               hio_npp_fnrt_si_scpf    => this%hvars(ih_npp_fnrt_si_scpf)%r82d, &
               hio_npp_bgsw_si_scpf    => this%hvars(ih_npp_bgsw_si_scpf)%r82d, &
               hio_npp_bgdw_si_scpf    => this%hvars(ih_npp_bgdw_si_scpf)%r82d, &
               hio_npp_agsw_si_scpf    => this%hvars(ih_npp_agsw_si_scpf)%r82d, &
               hio_npp_agdw_si_scpf    => this%hvars(ih_npp_agdw_si_scpf)%r82d, &
               hio_npp_stor_si_scpf    => this%hvars(ih_npp_stor_si_scpf)%r82d, &
               hio_npp_leaf_si         => this%hvars(ih_npp_leaf_si)%r81d, &
               hio_npp_seed_si         => this%hvars(ih_npp_seed_si)%r81d, &
               hio_npp_stem_si         => this%hvars(ih_npp_stem_si)%r81d, &
               hio_npp_froot_si        => this%hvars(ih_npp_froot_si)%r81d, &
               hio_npp_croot_si        => this%hvars(ih_npp_croot_si)%r81d, &
               hio_npp_stor_si         => this%hvars(ih_npp_stor_si)%r81d, &
               hio_bstor_canopy_si_scpf      => this%hvars(ih_bstor_canopy_si_scpf)%r82d, &
               hio_bstor_understory_si_scpf  => this%hvars(ih_bstor_understory_si_scpf)%r82d, &
               hio_bleaf_canopy_si_scpf      => this%hvars(ih_bleaf_canopy_si_scpf)%r82d, &
               hio_bleaf_understory_si_scpf  => this%hvars(ih_bleaf_understory_si_scpf)%r82d, &
               hio_lai_canopy_si_scpf        => this%hvars(ih_lai_canopy_si_scpf)%r82d, &
               hio_lai_understory_si_scpf    => this%hvars(ih_lai_understory_si_scpf)%r82d, &
               hio_mortality_canopy_si_scpf         => this%hvars(ih_mortality_canopy_si_scpf)%r82d, &
               hio_mortality_canopy_secondary_si_scls      => this%hvars(ih_mortality_canopy_secondary_si_scls)%r82d, &
               hio_mortality_understory_si_scpf     => this%hvars(ih_mortality_understory_si_scpf)%r82d, &
               hio_m3_mortality_canopy_si_scpf      => this%hvars(ih_m3_mortality_canopy_si_scpf)%r82d, &
               hio_m3_mortality_understory_si_scpf  => this%hvars(ih_m3_mortality_understory_si_scpf)%r82d, &
               hio_m3_mortality_canopy_si_scls    => this%hvars(ih_m3_mortality_canopy_si_scls)%r82d, &
               hio_m3_mortality_understory_si_scls => this%hvars(ih_m3_mortality_understory_si_scls)%r82d, &
               hio_canopy_mortality_crownarea_si     => this%hvars(ih_canopy_mortality_crownarea_si)%r81d, &
               hio_understory_mortality_crownarea_si => this%hvars(ih_understory_mortality_crownarea_si)%r81d, &
               hio_nplant_canopy_si_scpf     => this%hvars(ih_nplant_canopy_si_scpf)%r82d, &
               hio_nplant_understory_si_scpf => this%hvars(ih_nplant_understory_si_scpf)%r82d, &
               hio_ddbh_canopy_si_scpf       => this%hvars(ih_ddbh_canopy_si_scpf)%r82d, &
               hio_ddbh_understory_si_scpf   => this%hvars(ih_ddbh_understory_si_scpf)%r82d, &
               hio_ddbh_canopy_si_scls       => this%hvars(ih_ddbh_canopy_si_scls)%r82d, &
               hio_ddbh_understory_si_scls   => this%hvars(ih_ddbh_understory_si_scls)%r82d, &
               hio_gpp_canopy_si_scpf        => this%hvars(ih_gpp_canopy_si_scpf)%r82d, &
               hio_gpp_understory_si_scpf    => this%hvars(ih_gpp_understory_si_scpf)%r82d, &
               hio_ar_canopy_si_scpf         => this%hvars(ih_ar_canopy_si_scpf)%r82d, &
               hio_ar_understory_si_scpf     => this%hvars(ih_ar_understory_si_scpf)%r82d, &
               hio_ddbh_si_scpf        => this%hvars(ih_ddbh_si_scpf)%r82d, &
               hio_growthflux_si_scpf        => this%hvars(ih_growthflux_si_scpf)%r82d, &
               hio_growthflux_fusion_si_scpf        => this%hvars(ih_growthflux_fusion_si_scpf)%r82d, &
               hio_ba_si_scpf          => this%hvars(ih_ba_si_scpf)%r82d, &
               hio_agb_si_scpf         => this%hvars(ih_agb_si_scpf)%r82d, &
               hio_nplant_si_scpf      => this%hvars(ih_nplant_si_scpf)%r82d, &
               hio_nplant_si_capf      => this%hvars(ih_nplant_si_capf)%r82d, &

               hio_m1_si_scpf          => this%hvars(ih_m1_si_scpf)%r82d, &
               hio_m2_si_scpf          => this%hvars(ih_m2_si_scpf)%r82d, &
               hio_m3_si_scpf          => this%hvars(ih_m3_si_scpf)%r82d, &
               hio_m4_si_scpf          => this%hvars(ih_m4_si_scpf)%r82d, &
               hio_m5_si_scpf          => this%hvars(ih_m5_si_scpf)%r82d, &
               hio_m6_si_scpf          => this%hvars(ih_m6_si_scpf)%r82d, &
               hio_m7_si_scpf          => this%hvars(ih_m7_si_scpf)%r82d, &
               hio_m8_si_scpf          => this%hvars(ih_m8_si_scpf)%r82d, &
               hio_m9_si_scpf          => this%hvars(ih_m9_si_scpf)%r82d, &
               hio_m10_si_scpf         => this%hvars(ih_m10_si_scpf)%r82d, &
               hio_m10_si_capf         => this%hvars(ih_m10_si_capf)%r82d, &

               hio_crownfiremort_si_scpf     => this%hvars(ih_crownfiremort_si_scpf)%r82d, &
               hio_cambialfiremort_si_scpf   => this%hvars(ih_cambialfiremort_si_scpf)%r82d, &

               hio_fire_c_to_atm_si  => this%hvars(ih_fire_c_to_atm_si)%r81d, &
               hio_burn_flux_elem    => this%hvars(ih_burn_flux_elem)%r82d, &

               hio_m1_si_scls          => this%hvars(ih_m1_si_scls)%r82d, &
               hio_m2_si_scls          => this%hvars(ih_m2_si_scls)%r82d, &
               hio_m3_si_scls          => this%hvars(ih_m3_si_scls)%r82d, &
               hio_m4_si_scls          => this%hvars(ih_m4_si_scls)%r82d, &
               hio_m5_si_scls          => this%hvars(ih_m5_si_scls)%r82d, &
               hio_m6_si_scls          => this%hvars(ih_m6_si_scls)%r82d, &
               hio_m7_si_scls          => this%hvars(ih_m7_si_scls)%r82d, &
               hio_m8_si_scls          => this%hvars(ih_m8_si_scls)%r82d, &
               hio_m9_si_scls          => this%hvars(ih_m9_si_scls)%r82d, &
               hio_m10_si_scls         => this%hvars(ih_m10_si_scls)%r82d, &
               hio_m10_si_cacls        => this%hvars(ih_m10_si_cacls)%r82d, &

               hio_m1_sec_si_scls      => this%hvars(ih_m1_sec_si_scls)%r82d, &
               hio_m2_sec_si_scls      => this%hvars(ih_m2_sec_si_scls)%r82d, &
               hio_m3_sec_si_scls      => this%hvars(ih_m3_sec_si_scls)%r82d, &
               hio_m7_sec_si_scls      => this%hvars(ih_m7_sec_si_scls)%r82d, &
               hio_m8_sec_si_scls      => this%hvars(ih_m8_sec_si_scls)%r82d, &
               hio_m9_sec_si_scls      => this%hvars(ih_m9_sec_si_scls)%r82d, &
               hio_m10_sec_si_scls     => this%hvars(ih_m10_sec_si_scls)%r82d, &

               hio_c13disc_si_scpf     => this%hvars(ih_c13disc_si_scpf)%r82d, &

               hio_cwd_elcwd           => this%hvars(ih_cwd_elcwd)%r82d, &
               hio_cwd_ag_elem         => this%hvars(ih_cwd_ag_elem)%r82d, &
               hio_cwd_bg_elem         => this%hvars(ih_cwd_bg_elem)%r82d, &
               hio_fines_ag_elem       => this%hvars(ih_fines_ag_elem)%r82d, &
               hio_fines_bg_elem       => this%hvars(ih_fines_bg_elem)%r82d, &
               hio_ba_si_scls          => this%hvars(ih_ba_si_scls)%r82d, &
               hio_agb_si_scls          => this%hvars(ih_agb_si_scls)%r82d, &
               hio_biomass_si_scls          => this%hvars(ih_biomass_si_scls)%r82d, &
               hio_nplant_si_scls         => this%hvars(ih_nplant_si_scls)%r82d, &
               hio_nplant_si_cacls        => this%hvars(ih_nplant_si_cacls)%r82d, &
               hio_nplant_canopy_si_scls         => this%hvars(ih_nplant_canopy_si_scls)%r82d, &
               hio_nplant_understory_si_scls     => this%hvars(ih_nplant_understory_si_scls)%r82d, &
               hio_lai_canopy_si_scls         => this%hvars(ih_lai_canopy_si_scls)%r82d, &
               hio_lai_understory_si_scls     => this%hvars(ih_lai_understory_si_scls)%r82d, &
               hio_sai_canopy_si_scls         => this%hvars(ih_sai_canopy_si_scls)%r82d, &
               hio_sai_understory_si_scls     => this%hvars(ih_sai_understory_si_scls)%r82d, &
               hio_mortality_canopy_si_scls      => this%hvars(ih_mortality_canopy_si_scls)%r82d, &
               hio_mortality_understory_si_scls  => this%hvars(ih_mortality_understory_si_scls)%r82d, &
               hio_demotion_rate_si_scls         => this%hvars(ih_demotion_rate_si_scls)%r82d, &
               hio_demotion_carbonflux_si        => this%hvars(ih_demotion_carbonflux_si)%r81d, &
               hio_promotion_rate_si_scls        => this%hvars(ih_promotion_rate_si_scls)%r82d, &
               hio_trimming_canopy_si_scls         => this%hvars(ih_trimming_canopy_si_scls)%r82d, &
               hio_trimming_understory_si_scls     => this%hvars(ih_trimming_understory_si_scls)%r82d, &
               hio_crown_area_canopy_si_scls         => this%hvars(ih_crown_area_canopy_si_scls)%r82d, &
               hio_crown_area_understory_si_scls     => this%hvars(ih_crown_area_understory_si_scls)%r82d, &
               hio_promotion_carbonflux_si       => this%hvars(ih_promotion_carbonflux_si)%r81d, &
               hio_canopy_mortality_carbonflux_si     => this%hvars(ih_canopy_mortality_carbonflux_si)%r81d, &
               hio_understory_mortality_carbonflux_si => this%hvars(ih_understory_mortality_carbonflux_si)%r81d, &
               hio_leaf_md_canopy_si_scls           => this%hvars(ih_leaf_md_canopy_si_scls)%r82d, &
               hio_root_md_canopy_si_scls           => this%hvars(ih_root_md_canopy_si_scls)%r82d, &
               hio_carbon_balance_canopy_si_scls    => this%hvars(ih_carbon_balance_canopy_si_scls)%r82d, &
               hio_bsw_md_canopy_si_scls            => this%hvars(ih_bsw_md_canopy_si_scls)%r82d, &
               hio_bdead_md_canopy_si_scls          => this%hvars(ih_bdead_md_canopy_si_scls)%r82d, &
               hio_bstore_md_canopy_si_scls         => this%hvars(ih_bstore_md_canopy_si_scls)%r82d, &
               hio_seed_prod_canopy_si_scls         => this%hvars(ih_seed_prod_canopy_si_scls)%r82d, &
               hio_npp_leaf_canopy_si_scls          => this%hvars(ih_npp_leaf_canopy_si_scls)%r82d, &
               hio_npp_fnrt_canopy_si_scls         => this%hvars(ih_npp_fnrt_canopy_si_scls)%r82d, &
               hio_npp_sapw_canopy_si_scls           => this%hvars(ih_npp_sapw_canopy_si_scls)%r82d, &
               hio_npp_dead_canopy_si_scls         => this%hvars(ih_npp_dead_canopy_si_scls)%r82d, &
               hio_npp_seed_canopy_si_scls         => this%hvars(ih_npp_seed_canopy_si_scls)%r82d, &
               hio_npp_stor_canopy_si_scls         => this%hvars(ih_npp_stor_canopy_si_scls)%r82d, &
               hio_leaf_md_understory_si_scls       => this%hvars(ih_leaf_md_understory_si_scls)%r82d, &
               hio_root_md_understory_si_scls       => this%hvars(ih_root_md_understory_si_scls)%r82d, &
               hio_carbon_balance_understory_si_scls=> this%hvars(ih_carbon_balance_understory_si_scls)%r82d, &
               hio_bstore_md_understory_si_scls     => this%hvars(ih_bstore_md_understory_si_scls)%r82d, &
               hio_bsw_md_understory_si_scls        => this%hvars(ih_bsw_md_understory_si_scls)%r82d, &
               hio_bdead_md_understory_si_scls      => this%hvars(ih_bdead_md_understory_si_scls)%r82d, &
               hio_seed_prod_understory_si_scls     => this%hvars(ih_seed_prod_understory_si_scls)%r82d, &
               hio_npp_leaf_understory_si_scls      => this%hvars(ih_npp_leaf_understory_si_scls)%r82d, &
               hio_npp_fnrt_understory_si_scls     => this%hvars(ih_npp_fnrt_understory_si_scls)%r82d, &
               hio_npp_sapw_understory_si_scls       => this%hvars(ih_npp_sapw_understory_si_scls)%r82d, &
               hio_npp_dead_understory_si_scls     => this%hvars(ih_npp_dead_understory_si_scls)%r82d, &
               hio_npp_seed_understory_si_scls     => this%hvars(ih_npp_seed_understory_si_scls)%r82d, &
               hio_npp_stor_understory_si_scls     => this%hvars(ih_npp_stor_understory_si_scls)%r82d, &
               hio_nplant_si_scagpft                => this%hvars(ih_nplant_si_scagpft)%r82d, &
               hio_npp_si_agepft                    => this%hvars(ih_npp_si_agepft)%r82d, &
               hio_biomass_si_agepft                => this%hvars(ih_biomass_si_agepft)%r82d, &
               hio_scorch_height_si_agepft          => this%hvars(ih_scorch_height_si_agepft)%r82d, &
               hio_yesterdaycanopylevel_canopy_si_scls     => this%hvars(ih_yesterdaycanopylevel_canopy_si_scls)%r82d, &
               hio_yesterdaycanopylevel_understory_si_scls => this%hvars(ih_yesterdaycanopylevel_understory_si_scls)%r82d, &
               hio_area_si_age         => this%hvars(ih_area_si_age)%r82d, &
               hio_lai_si_age          => this%hvars(ih_lai_si_age)%r82d, &
               hio_lai_secondary_si          => this%hvars(ih_lai_secondary_si)%r81d, &
               hio_canopy_area_si_age  => this%hvars(ih_canopy_area_si_age)%r82d, &
               hio_ncl_si_age          => this%hvars(ih_ncl_si_age)%r82d, &
               hio_npatches_si_age     => this%hvars(ih_npatches_si_age)%r82d, &
               hio_zstar_si_age        => this%hvars(ih_zstar_si_age)%r82d, &
               hio_biomass_si_age        => this%hvars(ih_biomass_si_age)%r82d, &
               hio_fraction_secondary_forest_si   => this%hvars(ih_fraction_secondary_forest_si)%r81d, &
               hio_biomass_secondary_forest_si    => this%hvars(ih_biomass_secondary_forest_si)%r81d, &
               hio_woodproduct_si                 => this%hvars(ih_woodproduct_si)%r81d, &
               hio_agesince_anthrodist_si_age     => this%hvars(ih_agesince_anthrodist_si_age)%r82d, &
               hio_secondaryforest_area_si_age    => this%hvars(ih_secondaryforest_area_si_age)%r82d, &
               hio_area_burnt_si_age              => this%hvars(ih_area_burnt_si_age)%r82d, &
               ! hio_fire_rate_of_spread_front_si_age  => this%hvars(ih_fire_rate_of_spread_front_si_age)%r82d, &
               hio_fire_intensity_si_age          => this%hvars(ih_fire_intensity_si_age)%r82d, &
               hio_fire_sum_fuel_si_age           => this%hvars(ih_fire_sum_fuel_si_age)%r82d, &
               hio_burnt_frac_litter_si_fuel      => this%hvars(ih_burnt_frac_litter_si_fuel)%r82d, &
               hio_fuel_amount_si_fuel            => this%hvars(ih_fuel_amount_si_fuel)%r82d, &
               hio_fuel_amount_age_fuel            => this%hvars(ih_fuel_amount_age_fuel)%r82d, &
               hio_canopy_height_dist_si_height   => this%hvars(ih_canopy_height_dist_si_height)%r82d, &
               hio_leaf_height_dist_si_height     => this%hvars(ih_leaf_height_dist_si_height)%r82d, &
               hio_litter_moisture_si_fuel        => this%hvars(ih_litter_moisture_si_fuel)%r82d, &
               hio_cwd_ag_si_cwdsc                  => this%hvars(ih_cwd_ag_si_cwdsc)%r82d, &
               hio_cwd_bg_si_cwdsc                  => this%hvars(ih_cwd_bg_si_cwdsc)%r82d, &
               hio_cwd_ag_in_si_cwdsc               => this%hvars(ih_cwd_ag_in_si_cwdsc)%r82d, &
               hio_cwd_bg_in_si_cwdsc               => this%hvars(ih_cwd_bg_in_si_cwdsc)%r82d, &
               hio_cwd_ag_out_si_cwdsc              => this%hvars(ih_cwd_ag_out_si_cwdsc)%r82d, &
               hio_cwd_bg_out_si_cwdsc              => this%hvars(ih_cwd_bg_out_si_cwdsc)%r82d, &
               hio_crownarea_si_cnlf                => this%hvars(ih_crownarea_si_cnlf)%r82d, &
               hio_crownarea_si_can                 => this%hvars(ih_crownarea_si_can)%r82d, &
               hio_nplant_si_scag                   => this%hvars(ih_nplant_si_scag)%r82d, &
               hio_nplant_canopy_si_scag            => this%hvars(ih_nplant_canopy_si_scag)%r82d, &
               hio_nplant_understory_si_scag        => this%hvars(ih_nplant_understory_si_scag)%r82d, &
               hio_ddbh_canopy_si_scag              => this%hvars(ih_ddbh_canopy_si_scag)%r82d, &
               hio_ddbh_understory_si_scag          => this%hvars(ih_ddbh_understory_si_scag)%r82d, &
               hio_mortality_canopy_si_scag         => this%hvars(ih_mortality_canopy_si_scag)%r82d, &
               hio_mortality_understory_si_scag     => this%hvars(ih_mortality_understory_si_scag)%r82d, &
               hio_site_cstatus_si                  => this%hvars(ih_site_cstatus_si)%r81d, &
               hio_site_dstatus_si                  => this%hvars(ih_site_dstatus_si)%r81d, &
               hio_gdd_si                           => this%hvars(ih_gdd_si)%r81d, &
               hio_site_ncolddays_si                => this%hvars(ih_site_ncolddays_si)%r81d, &
               hio_site_nchilldays_si               => this%hvars(ih_site_nchilldays_si)%r81d, &
               hio_cleafoff_si                      => this%hvars(ih_cleafoff_si)%r81d, &
               hio_cleafon_si                       => this%hvars(ih_cleafon_si)%r81d, &
               hio_dleafoff_si                      => this%hvars(ih_dleafoff_si)%r81d, &
               hio_dleafon_si                       => this%hvars(ih_dleafon_si)%r81d, &
               hio_tveg24                           => this%hvars(ih_tveg24_si)%r81d, &
               hio_meanliqvol_si                    => this%hvars(ih_meanliqvol_si)%r81d, &
               hio_cbal_err_fates_si                => this%hvars(ih_cbal_err_fates_si)%r81d, &
               hio_err_fates_si                     => this%hvars(ih_err_fates_si)%r82d )

   ! If we don't have dynamics turned on, we just abort these diagnostics
   if (hlm_use_ed_st3.eq.itrue) return

   model_day_int = nint(hlm_model_day)



   
   ! ---------------------------------------------------------------------------------
   ! Loop through the FATES scale hierarchy and fill the history IO arrays
   ! ---------------------------------------------------------------------------------

   siteloop: do s = 1,nsites

      io_si  = sites(s)%h_gid

      ! These are weighting factors
      storen_canopy_scpf(:) = 0._r8
      storen_understory_scpf(:) = 0._r8
      storep_canopy_scpf(:) = 0._r8
      storep_understory_scpf(:) = 0._r8
      storec_canopy_scpf(:) = 0._r8
      storec_understory_scpf(:) = 0._r8

      flux_diags_c => sites(s)%flux_diags(element_pos(carbon12_element))
      
      ! set the fates fraction to one, since it is zero on non-fates columns, &
      ! the average is the total gridcell fates fraction
      hio_fates_fraction_si(io_si) = 1._r8

      ! Total carbon model error [kgC/day -> kgC/s]
      hio_cbal_err_fates_si(io_si) = &
         sites(s)%mass_balance(element_pos(carbon12_element))%err_fates / sec_per_day

      ! Total carbon lost to atmosphere from burning (kgC/site/day -> kgC/m2/s)
      hio_fire_c_to_atm_si(io_si) = &
         sites(s)%mass_balance(element_pos(carbon12_element))%burn_flux_to_atm * &
         ha_per_m2 * days_per_sec

      do el = 1, num_elements

         ! Total model error [kg/day -> kg/s]  (all elements)
         hio_err_fates_si(io_si,el) = sites(s)%mass_balance(el)%err_fates / sec_per_day

         ! Total element lost to atmosphere from burning (kg/site/day -> kg/m2/s)
         hio_burn_flux_elem(io_si,el) = &
            sites(s)%mass_balance(el)%burn_flux_to_atm * ha_per_m2 *           &
            days_per_sec

      end do

      ! damage variables - site level - this needs to be OUT of the patch loop 
      if(hlm_use_tree_damage .eq. itrue) then
         
         this%hvars(ih_crownarea_canopy_damage_si)%r81d(io_si) = &
              this%hvars(ih_crownarea_canopy_damage_si)%r81d(io_si) + &
              sites(s)%crownarea_canopy_damage  * days_per_year * 1 / m2_per_ha

         this%hvars(ih_crownarea_ustory_damage_si)%r81d(io_si) = &
              this%hvars(ih_crownarea_ustory_damage_si)%r81d(io_si) + &
              sites(s)%crownarea_ustory_damage  * days_per_year * 1 / m2_per_ha
         
      end if

      
      ! Canopy spread index (0-1)
      hio_canopy_spread_si(io_si) = sites(s)%spread

      ! Site statuses (stati?) for cold deciduous and drought
      ! deciduous
      hio_site_cstatus_si(io_si) = real(sites(s)%cstatus,r8)
      hio_site_dstatus_si(io_si) = real(sites(s)%dstatus,r8)

      ! Number of chill days and cold days
      hio_site_nchilldays_si(io_si) = real(sites(s)%nchilldays,r8)
      hio_site_ncolddays_si(io_si)  = real(sites(s)%ncolddays,r8)

      ! Growing degree-days
      hio_gdd_si(io_si) = sites(s)%grow_deg_days

      ! Model days elapsed since leaf on/off for cold- and drought-deciduous
      hio_cleafoff_si(io_si) = real(sites(s)%phen_model_date - sites(s)%cleafoffdate,r8)
      hio_cleafon_si(io_si)  = real(sites(s)%phen_model_date - sites(s)%cleafondate,r8)
      hio_dleafoff_si(io_si) = real(sites(s)%phen_model_date - sites(s)%dleafoffdate,r8)
      hio_dleafon_si(io_si)  = real(sites(s)%phen_model_date - sites(s)%dleafondate,r8)

      ! Mean liquid water content (m3/m3) used for drought phenology
      if(model_day_int>numWaterMem)then
         hio_meanliqvol_si(io_si) = &
         sum(sites(s)%water_memory(1:numWaterMem))/real(numWaterMem,r8)
      end if

      ! track total wood product accumulation at the site level
      hio_woodproduct_si(io_si) = sites(s)%resources_management%trunk_product_site &
         * AREA_INV

      ! site-level fire variables:

      ! Nesterov index (unitless)
      hio_nesterov_fire_danger_si(io_si) = sites(s)%acc_NI

      ! number of ignitions [#/km2/day -> #/m2/s]
      hio_fire_nignitions_si(io_si) = sites(s)%NF_successful / m2_per_km2 /  &
         sec_per_day

      ! Fire danger index (FDI) (0-1)
      hio_fire_fdi_si(io_si) = sites(s)%FDI

      ! If hydraulics are turned on, track the error terms associated with
      ! dynamics [kg/m2]
      if(hlm_use_planthydro.eq.itrue)then
         this%hvars(ih_h2oveg_dead_si)%r81d(io_si)         = sites(s)%si_hydr%h2oveg_dead
         this%hvars(ih_h2oveg_recruit_si)%r81d(io_si)      = sites(s)%si_hydr%h2oveg_recruit
         this%hvars(ih_h2oveg_growturn_err_si)%r81d(io_si) = sites(s)%si_hydr%h2oveg_growturn_err
      end if
      hio_harvest_debt_si(io_si) = sites(s)%resources_management%harvest_debt
      hio_harvest_debt_sec_si(io_si) = sites(s)%resources_management%harvest_debt_sec

      ! error in primary lands from patch fusion [m2 m-2 day-1] -> [m2 m-2 yr-1]
      hio_primaryland_fusion_error_si(io_si) = sites(s)%primary_land_patchfusion_error * days_per_year

      ! output site-level disturbance rates [m2 m-2 day-1] -> [m2 m-2 yr-1]
      hio_disturbance_rate_p2p_si(io_si) = sum(sites(s)%disturbance_rates_primary_to_primary(1:N_DIST_TYPES)) * days_per_year
      hio_disturbance_rate_p2s_si(io_si) = sum(sites(s)%disturbance_rates_primary_to_secondary(1:N_DIST_TYPES)) * days_per_year
      hio_disturbance_rate_s2s_si(io_si) = sum(sites(s)%disturbance_rates_secondary_to_secondary(1:N_DIST_TYPES)) * days_per_year

      hio_fire_disturbance_rate_si(io_si) = (sites(s)%disturbance_rates_primary_to_primary(dtype_ifire) + &
         sites(s)%disturbance_rates_primary_to_secondary(dtype_ifire) +        &
         sites(s)%disturbance_rates_secondary_to_secondary(dtype_ifire)) *     &
         days_per_year

      hio_logging_disturbance_rate_si(io_si) = (sites(s)%disturbance_rates_primary_to_primary(dtype_ilog) + &
         sites(s)%disturbance_rates_primary_to_secondary(dtype_ilog) +         &
         sites(s)%disturbance_rates_secondary_to_secondary(dtype_ilog)) *      &
         days_per_year

      hio_fall_disturbance_rate_si(io_si) = (sites(s)%disturbance_rates_primary_to_primary(dtype_ifall) + &
         sites(s)%disturbance_rates_primary_to_secondary(dtype_ifall) +     &
         sites(s)%disturbance_rates_secondary_to_secondary(dtype_ifall)) *  &
         days_per_year

      hio_potential_disturbance_rate_si(io_si) = sum(sites(s)%potential_disturbance_rates(1:N_DIST_TYPES)) * days_per_year

      hio_harvest_carbonflux_si(io_si) = sites(s)%mass_balance(element_pos(carbon12_element))%wood_product * AREA_INV
      
      ! Loop through patches to sum up diagonistics
      ipa = 0
      cpatch => sites(s)%oldest_patch
      patchloop: do while(associated(cpatch))

         ! Increment the number of patches per site
         hio_npatches_si(io_si) = hio_npatches_si(io_si) + 1._r8
         if ( cpatch%anthro_disturbance_label .eq. secondaryforest ) then
            hio_npatches_sec_si(io_si) = hio_npatches_sec_si(io_si) + 1._r8
         end if

         cpatch%age_class  = get_age_class_index(cpatch%age)

         ! Increment the fractional area in each age class bin
         hio_area_si_age(io_si,cpatch%age_class) = hio_area_si_age(io_si,cpatch%age_class) &
            + cpatch%area * AREA_INV

         ! 24hr veg temperature
         hio_tveg24(io_si) = hio_tveg24(io_si) + &
              (cpatch%tveg24%GetMean()- t_water_freeze_k_1atm)*cpatch%area*AREA_INV

         ! Increment some patch-age-resolved diagnostics
         hio_lai_si_age(io_si,cpatch%age_class) = hio_lai_si_age(io_si,cpatch%age_class) &
            + sum(cpatch%tlai_profile(:,:,:)) * cpatch%area

         hio_ncl_si_age(io_si,cpatch%age_class) = hio_ncl_si_age(io_si,cpatch%age_class) &
            + cpatch%ncl_p * cpatch%area
         hio_npatches_si_age(io_si,cpatch%age_class) = hio_npatches_si_age(io_si,cpatch%age_class) + 1._r8

         if ( ED_val_comp_excln .lt. 0._r8 ) then ! only valid when "strict ppa" enabled
            hio_zstar_si_age(io_si,cpatch%age_class) = hio_zstar_si_age(io_si,cpatch%age_class) &
               + cpatch%zstar * cpatch%area * AREA_INV
         endif

         ! some diagnostics on secondary forest area and its age distribution
         if ( cpatch%anthro_disturbance_label .eq. secondaryforest ) then
            hio_fraction_secondary_forest_si(io_si) = hio_fraction_secondary_forest_si(io_si) + &
               cpatch%area * AREA_INV

            ageclass_since_anthrodist = get_age_class_index(cpatch%age_since_anthro_disturbance)

            hio_agesince_anthrodist_si_age(io_si,ageclass_since_anthrodist) = &
               hio_agesince_anthrodist_si_age(io_si,ageclass_since_anthrodist)  &
               + cpatch%area * AREA_INV

            hio_secondaryforest_area_si_age(io_si,cpatch%age_class) = &
               hio_secondaryforest_area_si_age(io_si,cpatch%age_class)  &
               + cpatch%area * AREA_INV
         endif

         ! Secondary forest mean LAI
         if ( cpatch%anthro_disturbance_label .eq. secondaryforest ) then
            hio_lai_secondary_si(io_si) = hio_lai_secondary_si(io_si) &
                + sum(cpatch%tlai_profile(:,:,:)) * cpatch%total_canopy_area
         end if

         ! patch-age-resolved fire variables
         do i_pft = 1,numpft
            ! for scorch height, weight the value by patch area within any
            ! given age class - in the event that there is more than one
            ! patch per age class.
            iagepft = cpatch%age_class + (i_pft-1) * nlevage
            hio_scorch_height_si_agepft(io_si,iagepft) = hio_scorch_height_si_agepft(io_si,iagepft) + &
               cpatch%Scorch_ht(i_pft) * cpatch%area

            ! and also pft-labeled patch areas in the event that we are in nocomp mode
            if ( hlm_use_nocomp .eq. itrue .and. cpatch%nocomp_pft_label .eq. i_pft) then 
               this%hvars(ih_nocomp_pftpatchfraction_si_pft)%r82d(io_si,i_pft) = &
                    this%hvars(ih_nocomp_pftpatchfraction_si_pft)%r82d(io_si,i_pft) + cpatch%area * AREA_INV

               this%hvars(ih_nocomp_pftnpatches_si_pft)%r82d(io_si,i_pft) = &
                    this%hvars(ih_nocomp_pftnpatches_si_pft)%r82d(io_si,i_pft) + 1._r8

               this%hvars(ih_nocomp_pftburnedarea_si_pft)%r82d(io_si,i_pft) = &
                    this%hvars(ih_nocomp_pftburnedarea_si_pft)%r82d(io_si,i_pft) + &
                    cpatch%frac_burnt * cpatch%area * AREA_INV / sec_per_day
            endif
            
         end do

         ! fractional area burnt [frac/day] -> [frac/sec]
         hio_area_burnt_si_age(io_si,cpatch%age_class) = hio_area_burnt_si_age(io_si,cpatch%age_class) + &
            cpatch%frac_burnt * cpatch%area * AREA_INV / sec_per_day

         ! hio_fire_rate_of_spread_front_si_age(io_si, cpatch%age_class) = hio_fire_rate_of_spread_si_age(io_si, cpatch%age_class) + &
         !    cpatch%ros_front * cpatch*frac_burnt * cpatch%area * AREA_INV

         ! Fire intensity weighted by burned fraction [kJ/m/s] -> [J/m/s]
         hio_fire_intensity_si_age(io_si, cpatch%age_class) = hio_fire_intensity_si_age(io_si, cpatch%age_class) + &
            cpatch%FI * cpatch%frac_burnt * cpatch%area * AREA_INV * J_per_kJ

         ! Fuel sum [kg/m2]
         hio_fire_sum_fuel_si_age(io_si, cpatch%age_class) = hio_fire_sum_fuel_si_age(io_si, cpatch%age_class) +  &
            cpatch%sum_fuel * cpatch%area * AREA_INV

         ! Canopy trimming - degree to which canopy expansion is limited by leaf economics (0-1)
         if(associated(cpatch%tallest))then
            hio_trimming_si(io_si) = hio_trimming_si(io_si) + cpatch%tallest%canopy_trim * cpatch%area * AREA_INV
         endif

         ! area occupied by plants and trees [m2/m2]
         hio_area_plant_si(io_si) = hio_area_plant_si(io_si) + min(cpatch%total_canopy_area,cpatch%area) * AREA_INV
         hio_area_trees_si(io_si) = hio_area_trees_si(io_si) + min(cpatch%total_tree_area,cpatch%area) * AREA_INV

         ! loop through cohorts on patch
         ccohort => cpatch%shortest
         cohortloop: do while(associated(ccohort))

            ft = ccohort%pft

            ! get indices for size class x pft and cohort age x pft
            ! size class is the fastest changing dimension
            call sizetype_class_index(ccohort%dbh, ccohort%pft,                &
               ccohort%size_class, ccohort%size_by_pft_class)
            ! cohort age is the fastest changing dimension
            call coagetype_class_index(ccohort%coage, ccohort%pft,             &
               ccohort%coage_class, ccohort%coage_by_pft_class)

            ! Increment the number of cohorts per site
            hio_ncohorts_si(io_si) = hio_ncohorts_si(io_si) + 1._r8

            if ( cpatch%anthro_disturbance_label .eq. secondaryforest ) then
               hio_ncohorts_sec_si(io_si) = hio_ncohorts_sec_si(io_si) + 1._r8
            end if

            n_perm2 = ccohort%n * AREA_INV

            hio_canopy_area_si_age(io_si,cpatch%age_class) = hio_canopy_area_si_age(io_si,cpatch%age_class) &
               + ccohort%c_area * AREA_INV

            ! calculate leaf height distribution, assuming leaf area is evenly distributed thru crown depth
            call CrownDepth(ccohort%hite,ft,crown_depth)
            height_bin_max = get_height_index(ccohort%hite)
            height_bin_min = get_height_index(ccohort%hite - crown_depth)
            do i_heightbin = height_bin_min, height_bin_max
               binbottom = ED_val_history_height_bin_edges(i_heightbin)
               if (i_heightbin .eq. nlevheight) then
                  bintop = reallytalltrees
               else
                  bintop = ED_val_history_height_bin_edges(i_heightbin+1)
               endif
               ! what fraction of a cohort's crown is in this height bin?
               frac_canopy_in_bin = (min(bintop,ccohort%hite) - &
                    max(binbottom,ccohort%hite-crown_depth)) / &
                    (crown_depth)

               hio_leaf_height_dist_si_height(io_si,i_heightbin) = &
                  hio_leaf_height_dist_si_height(io_si,i_heightbin) + &
                  ccohort%c_area * AREA_INV * ccohort%treelai * frac_canopy_in_bin

               ! if ( ( ccohort%c_area * AREA_INV * ccohort%treelai * frac_canopy_in_bin) .lt. 0._r8) then
               !    write(fates_log(),*) ' negative hio_leaf_height_dist_si_height:'
               !    write(fates_log(),*) '   c_area, treelai, frac_canopy_in_bin:', ccohort%c_area, ccohort%treelai, frac_canopy_in_bin
               ! endif
            end do

            if (ccohort%canopy_layer .eq. 1) then
               ! calculate the area of canopy that is within each height bin
               hio_canopy_height_dist_si_height(io_si,height_bin_max) = &
                  hio_canopy_height_dist_si_height(io_si,height_bin_max) + ccohort%c_area * AREA_INV
            endif

            call set_root_fraction(sites(s)%rootfrac_scr, ccohort%pft, sites(s)%zi_soil, &
                 bc_in(s)%max_rooting_depth_index_col )
            
            ! Update biomass components
            ! Mass pools [kg]
            elloop: do el = 1, num_elements

               sapw_m   = ccohort%prt%GetState(sapw_organ, element_list(el))
               struct_m = ccohort%prt%GetState(struct_organ, element_list(el))
               leaf_m   = ccohort%prt%GetState(leaf_organ, element_list(el))
               fnrt_m   = ccohort%prt%GetState(fnrt_organ, element_list(el))
               store_m  = ccohort%prt%GetState(store_organ, element_list(el))
               repro_m  = ccohort%prt%GetState(repro_organ, element_list(el))

               alive_m  = leaf_m + fnrt_m + sapw_m
               total_m  = alive_m + store_m + struct_m

               i_scpf = ccohort%size_by_pft_class

               
               ! Plant multi-element states and fluxes
               ! Zero states, and set the fluxes
               if( element_list(el).eq.carbon12_element )then
                  
                  ! mass in different tissues [kg/ha] -> [kg/m2]
                  this%hvars(ih_storec_si)%r81d(io_si) =                       &
                     this%hvars(ih_storec_si)%r81d(io_si) + ccohort%n *        &
                     store_m / m2_per_ha
                  this%hvars(ih_leafc_si)%r81d(io_si) =                        &
                     this%hvars(ih_leafc_si)%r81d(io_si) + ccohort%n *         &
                     leaf_m / m2_per_ha
                  this%hvars(ih_fnrtc_si)%r81d(io_si) =                        &
                     this%hvars(ih_fnrtc_si)%r81d(io_si) + ccohort%n *         &
                     fnrt_m / m2_per_ha
                  this%hvars(ih_reproc_si)%r81d(io_si) =                       &
                     this%hvars(ih_reproc_si)%r81d(io_si)+ ccohort%n *         &
                     repro_m / m2_per_ha
                  this%hvars(ih_sapwc_si)%r81d(io_si) =                        &
                     this%hvars(ih_sapwc_si)%r81d(io_si) + ccohort%n *         &
                     sapw_m / m2_per_ha
                  this%hvars(ih_totvegc_si)%r81d(io_si) =                      &
                     this%hvars(ih_totvegc_si)%r81d(io_si)+ ccohort%n *        &
                     total_m / m2_per_ha

                     
                  call bstore_allom(ccohort%dbh,ccohort%pft,ccohort%crowndamage,ccohort%canopy_trim, store_max)
                  this%hvars(ih_storectfrac_si)%r81d(io_si)  = &
                       this%hvars(ih_storectfrac_si)%r81d(io_si) + ccohort%n * store_max/m2_per_ha

                  ! Determine the root carbon biomass in kg/m3
                  ! [kg/m3] = [kg/plant] * [plant/ha] / [m3/ha] * [fraction] / [m]
                  
                  
                  do ilyr = 1,sites(s)%nlevsoil
                     this%hvars(ih_fnrtc_sl)%r82d(io_si,ilyr) = this%hvars(ih_fnrtc_sl)%r82d(io_si,ilyr) + &
                          fnrt_m * ccohort%n / area * sites(s)%rootfrac_scr(ilyr) / sites(s)%dz_soil(ilyr)
                  end do
                  
                  hio_bdead_si(io_si) = hio_bdead_si(io_si)  + n_perm2 * struct_m
                  hio_balive_si(io_si) = hio_balive_si(io_si) + n_perm2 * alive_m

                  hio_agb_si(io_si) = hio_agb_si(io_si) + n_perm2 *            &
                  ( leaf_m + (sapw_m + struct_m + store_m) * prt_params%allom_agb_frac(ccohort%pft) )


                  ! Update PFT partitioned biomass components
                  hio_leafbiomass_si_pft(io_si,ft) = hio_leafbiomass_si_pft(io_si,ft) + &
                     (ccohort%n * AREA_INV) * leaf_m

                  hio_storebiomass_si_pft(io_si,ft) = hio_storebiomass_si_pft(io_si,ft) + &
                     (ccohort%n * AREA_INV) * store_m

                  hio_nindivs_si_pft(io_si,ft) = hio_nindivs_si_pft(io_si,ft) + &
                     ccohort%n * AREA_INV

                  if ( cpatch%anthro_disturbance_label .eq. secondaryforest ) then
                     hio_nindivs_sec_si_pft(io_si,ft) = hio_nindivs_sec_si_pft(io_si,ft) + &
                        ccohort%n * AREA_INV
                  end if

                  hio_biomass_si_pft(io_si, ft) = hio_biomass_si_pft(io_si, ft) + &
                     (ccohort%n * AREA_INV) * total_m

                  if ( cpatch%anthro_disturbance_label .eq. secondaryforest ) then
                     hio_biomass_sec_si_pft(io_si, ft) = hio_biomass_sec_si_pft(io_si, ft) + &
                        (ccohort%n * AREA_INV) * total_m
                  end if

                  ! update total biomass per age bin
                  hio_biomass_si_age(io_si,cpatch%age_class) = hio_biomass_si_age(io_si,cpatch%age_class) &
                     + total_m * ccohort%n * AREA_INV

                  ! track the total biomass on all secondary lands
                  if ( cpatch%anthro_disturbance_label .eq. secondaryforest ) then
                     hio_biomass_secondary_forest_si(io_si) = hio_biomass_secondary_forest_si(io_si) + &
                     total_m * ccohort%n * AREA_INV
                  endif

                  if (ccohort%canopy_layer .eq. 1) then
                     storec_canopy_scpf(i_scpf) = &
                          storec_canopy_scpf(i_scpf) + ccohort%n * store_m
                     this%hvars(ih_storectfrac_canopy_scpf)%r82d(io_si,i_scpf) = & 
                          this%hvars(ih_storectfrac_canopy_scpf)%r82d(io_si,i_scpf) + &
                          ccohort%n * store_max
                  else
                     storec_understory_scpf(i_scpf) = &
                          storec_understory_scpf(i_scpf) + ccohort%n * store_m
                     this%hvars(ih_storectfrac_ustory_scpf)%r82d(io_si,i_scpf) = & 
                          this%hvars(ih_storectfrac_ustory_scpf)%r82d(io_si,i_scpf) + &
                          ccohort%n * store_max  
                  end if

                  
               elseif(element_list(el).eq.nitrogen_element)then

                  store_max = ccohort%prt%GetNutrientTarget(element_list(el),store_organ,stoich_growth_min)

                  this%hvars(ih_storen_si)%r81d(io_si)  =                      &
                     this%hvars(ih_storen_si)%r81d(io_si) + ccohort%n *        &
                     store_m / m2_per_ha
                  this%hvars(ih_storentfrac_si)%r81d(io_si)  =                 &
                     this%hvars(ih_storentfrac_si)%r81d(io_si) + ccohort%n *   &
                     store_max / m2_per_ha
                  this%hvars(ih_leafn_si)%r81d(io_si)   =                      &
                     this%hvars(ih_leafn_si)%r81d(io_si) + ccohort%n *         &
                     leaf_m / m2_per_ha
                  this%hvars(ih_fnrtn_si)%r81d(io_si)   =                      &
                     this%hvars(ih_fnrtn_si)%r81d(io_si) + ccohort%n *         &
                     fnrt_m / m2_per_ha
                  this%hvars(ih_repron_si)%r81d(io_si)  =                      &
                     this%hvars(ih_repron_si)%r81d(io_si) + ccohort%n *        &
                     repro_m / m2_per_ha
                  this%hvars(ih_sapwn_si)%r81d(io_si)   =                      &
                     this%hvars(ih_sapwn_si)%r81d(io_si) + ccohort%n *         &
                     sapw_m / m2_per_ha
                  this%hvars(ih_totvegn_si)%r81d(io_si) =                      &
                     this%hvars(ih_totvegn_si)%r81d(io_si) + ccohort%n *       &
                     total_m / m2_per_ha

                  if (ccohort%canopy_layer .eq. 1) then
                     storen_canopy_scpf(i_scpf) = &
                          storen_canopy_scpf(i_scpf) + ccohort%n * store_m
                     this%hvars(ih_storentfrac_canopy_scpf)%r82d(io_si,i_scpf) = & 
                          this%hvars(ih_storentfrac_canopy_scpf)%r82d(io_si,i_scpf) + &
                          ccohort%n * store_max
                  else
                     storen_understory_scpf(i_scpf) = &
                          storen_understory_scpf(i_scpf) + ccohort%n * store_m
                     this%hvars(ih_storentfrac_understory_scpf)%r82d(io_si,i_scpf) = & 
                          this%hvars(ih_storentfrac_understory_scpf)%r82d(io_si,i_scpf) + &
                          ccohort%n * store_max  
                  end if
                  
               elseif(element_list(el).eq.phosphorus_element) then

                  store_max = ccohort%prt%GetNutrientTarget(element_list(el),store_organ,stoich_growth_min)

                  this%hvars(ih_storep_si)%r81d(io_si)  =                      &
                     this%hvars(ih_storep_si)%r81d(io_si) + ccohort%n *        &
                     store_m / m2_per_ha
                  this%hvars(ih_storeptfrac_si)%r81d(io_si)  =                 &
                     this%hvars(ih_storeptfrac_si)%r81d(io_si) + ccohort%n *   &
                     store_max / m2_per_ha
                  this%hvars(ih_leafp_si)%r81d(io_si)   =                      &
                     this%hvars(ih_leafp_si)%r81d(io_si) + ccohort%n *         &
                     leaf_m / m2_per_ha
                  this%hvars(ih_fnrtp_si)%r81d(io_si)   =                      &
                     this%hvars(ih_fnrtp_si)%r81d(io_si) + ccohort%n *         &
                     fnrt_m / m2_per_ha
                  this%hvars(ih_reprop_si)%r81d(io_si)  =                      &
                     this%hvars(ih_reprop_si)%r81d(io_si) + ccohort%n *        &
                     repro_m / m2_per_ha
                  this%hvars(ih_sapwp_si)%r81d(io_si)   =                      &
                     this%hvars(ih_sapwp_si)%r81d(io_si) + ccohort%n *         &
                     sapw_m / m2_per_ha
                  this%hvars(ih_totvegp_si)%r81d(io_si) =                      &
                     this%hvars(ih_totvegp_si)%r81d(io_si)+ ccohort%n *        &
                     total_m / m2_per_ha

                  if (ccohort%canopy_layer .eq. 1) then
                     storep_canopy_scpf(i_scpf) = &
                          storep_canopy_scpf(i_scpf) + ccohort%n * store_m
                     this%hvars(ih_storeptfrac_canopy_scpf)%r82d(io_si,i_scpf) = & 
                          this%hvars(ih_storeptfrac_canopy_scpf)%r82d(io_si,i_scpf) + &
                          ccohort%n * store_max
                  else
                     storep_understory_scpf(i_scpf) = &
                          storep_understory_scpf(i_scpf) + ccohort%n * store_m
                     this%hvars(ih_storeptfrac_understory_scpf)%r82d(io_si,i_scpf) = & 
                          this%hvars(ih_storeptfrac_understory_scpf)%r82d(io_si,i_scpf) + &
                          ccohort%n * store_max
                  end if
                  

               end if
            end do elloop

            ! Update PFT crown area
            hio_crownarea_si_pft(io_si, ft) = hio_crownarea_si_pft(io_si, ft) + &
               ccohort%c_area * AREA_INV

            if (ccohort%canopy_layer .eq. 1) then
               ! Update PFT canopy crown area
               hio_canopycrownarea_si_pft(io_si, ft) = hio_canopycrownarea_si_pft(io_si, ft) + &
                  ccohort%c_area * AREA_INV
            end if

            ! update pft-resolved NPP and GPP fluxes
            hio_gpp_si_pft(io_si, ft) = hio_gpp_si_pft(io_si, ft) + &
               ccohort%gpp_acc_hold * n_perm2 / days_per_year / sec_per_day

            hio_npp_si_pft(io_si, ft) = hio_npp_si_pft(io_si, ft) + &
               ccohort%npp_acc_hold * n_perm2 / days_per_year / sec_per_day

            if ( cpatch%anthro_disturbance_label .eq. secondaryforest ) then
               hio_gpp_sec_si_pft(io_si, ft) = hio_gpp_sec_si_pft(io_si, ft) + &
                  ccohort%gpp_acc_hold * n_perm2 / days_per_year / sec_per_day
               hio_npp_sec_si_pft(io_si, ft) = hio_npp_sec_si_pft(io_si, ft) + &
                  ccohort%npp_acc_hold * n_perm2 / days_per_year / sec_per_day
            end if

            ! Site by Size-Class x PFT (SCPF)
            ! ------------------------------------------------------------------------

            dbh = ccohort%dbh !-0.5*(1./365.25)*ccohort%ddbhdt

            ! Flux Variables (cohorts must had experienced a day before any of these values
            ! have any meaning, otherwise they are just inialization values
            notnew: if( .not.(ccohort%isnew) ) then

               ! Turnover pools [kgC/day] * [day/yr] = [kgC/yr]
               sapw_m_turnover   = ccohort%prt%GetTurnover(sapw_organ, carbon12_element) * days_per_year
               store_m_turnover  = ccohort%prt%GetTurnover(store_organ, carbon12_element) * days_per_year
               leaf_m_turnover   = ccohort%prt%GetTurnover(leaf_organ, carbon12_element) * days_per_year
               fnrt_m_turnover   = ccohort%prt%GetTurnover(fnrt_organ, carbon12_element) * days_per_year
               struct_m_turnover = ccohort%prt%GetTurnover(struct_organ, carbon12_element) * days_per_year

               ! Net change from allocation and transport [kgC/day] * [day/yr] = [kgC/yr]
               sapw_m_net_alloc   = ccohort%prt%GetNetAlloc(sapw_organ, carbon12_element) * days_per_year
               store_m_net_alloc  = ccohort%prt%GetNetAlloc(store_organ, carbon12_element) * days_per_year
               leaf_m_net_alloc   = ccohort%prt%GetNetAlloc(leaf_organ, carbon12_element) * days_per_year
               fnrt_m_net_alloc   = ccohort%prt%GetNetAlloc(fnrt_organ, carbon12_element) * days_per_year
               struct_m_net_alloc = ccohort%prt%GetNetAlloc(struct_organ, carbon12_element) * days_per_year
               repro_m_net_alloc  = ccohort%prt%GetNetAlloc(repro_organ, carbon12_element) * days_per_year

               ! ecosystem-level, organ-partitioned NPP/allocation fluxes
               ! [kgC/yr] -> [kgC/sec]
               hio_npp_leaf_si(io_si) = hio_npp_leaf_si(io_si) +               &
                  leaf_m_net_alloc * n_perm2 / days_per_year / sec_per_day
               hio_npp_seed_si(io_si) = hio_npp_seed_si(io_si) +               &
                  repro_m_net_alloc * n_perm2 / days_per_year / sec_per_day
               hio_npp_stem_si(io_si) = hio_npp_stem_si(io_si) +               &
                  (sapw_m_net_alloc + struct_m_net_alloc) * n_perm2 *          &
                  (prt_params%allom_agb_frac(ccohort%pft)) /                   &
                  days_per_year / sec_per_day
               hio_npp_froot_si(io_si) = hio_npp_froot_si(io_si) +             &
                  fnrt_m_net_alloc * n_perm2 / days_per_year / sec_per_day
               hio_npp_croot_si(io_si) = hio_npp_croot_si(io_si) +             &
                  (sapw_m_net_alloc + struct_m_net_alloc) * n_perm2 *          &
                  (1._r8-prt_params%allom_agb_frac(ccohort%pft)) /             &
                  days_per_year / sec_per_day
               hio_npp_stor_si(io_si) = hio_npp_stor_si(io_si) +               &
                  store_m_net_alloc * n_perm2 / days_per_year / sec_per_day

               associate( scpf => ccohort%size_by_pft_class,                   &
                          scls => ccohort%size_class,                          &
                          cacls => ccohort%coage_class,                        &
                          capf => ccohort%coage_by_pft_class,                  &
                          cdam => ccohort%crowndamage)

               gpp_cached = (hio_gpp_si_scpf(io_si,scpf)) *                    &
                  days_per_year * sec_per_day

               ! [kgC/m2/s]
               hio_gpp_si_scpf(io_si,scpf) = hio_gpp_si_scpf(io_si,scpf) +     &
                  n_perm2*ccohort%gpp_acc_hold / days_per_year / sec_per_day
               hio_npp_totl_si_scpf(io_si,scpf) = hio_npp_totl_si_scpf(io_si,scpf) + &
                  ccohort%npp_acc_hold * n_perm2 / days_per_year / sec_per_day

               hio_npp_leaf_si_scpf(io_si,scpf) = hio_npp_leaf_si_scpf(io_si,scpf) + &
                  leaf_m_net_alloc*n_perm2 / days_per_year / sec_per_day
               hio_npp_fnrt_si_scpf(io_si,scpf) = hio_npp_fnrt_si_scpf(io_si,scpf) + &
                  fnrt_m_net_alloc*n_perm2 / days_per_year / sec_per_day
               hio_npp_bgsw_si_scpf(io_si,scpf) = hio_npp_bgsw_si_scpf(io_si,scpf) + &
                  sapw_m_net_alloc*n_perm2*(1._r8-prt_params%allom_agb_frac(ccohort%pft)) / &
                  days_per_year / sec_per_day
               hio_npp_agsw_si_scpf(io_si,scpf) = hio_npp_agsw_si_scpf(io_si,scpf) + &
                  sapw_m_net_alloc*n_perm2*prt_params%allom_agb_frac(ccohort%pft) / &
                  days_per_year / sec_per_day
               hio_npp_bgdw_si_scpf(io_si,scpf) = hio_npp_bgdw_si_scpf(io_si,scpf) + &
                  struct_m_net_alloc*n_perm2*(1._r8-prt_params%allom_agb_frac(ccohort%pft)) / &
                  days_per_year / sec_per_day
               hio_npp_agdw_si_scpf(io_si,scpf) = hio_npp_agdw_si_scpf(io_si,scpf) + &
                  struct_m_net_alloc*n_perm2*prt_params%allom_agb_frac(ccohort%pft) / &
                  days_per_year / sec_per_day
               hio_npp_seed_si_scpf(io_si,scpf) = hio_npp_seed_si_scpf(io_si,scpf) + &
                  repro_m_net_alloc*n_perm2 / days_per_year / sec_per_day
               hio_npp_stor_si_scpf(io_si,scpf) = hio_npp_stor_si_scpf(io_si,scpf) + &
                  store_m_net_alloc*n_perm2 / days_per_year / sec_per_day

               ! Woody State Variables (basal area growth increment)
               if ( prt_params%woody(ft) == itrue) then

                  ! basal area  [m2/m2]
                  hio_ba_si_scpf(io_si,scpf) = hio_ba_si_scpf(io_si,scpf) + &
                     0.25_r8*pi_const*((dbh/100.0_r8)**2.0_r8)*ccohort%n / m2_per_ha

                  ! also by size class only
                  hio_ba_si_scls(io_si,scls) = hio_ba_si_scls(io_si,scls) + &
                     0.25_r8*pi_const*((dbh/100.0_r8)**2.0_r8)*       &
                     ccohort%n / m2_per_ha

                  ! growth increment
                  hio_ddbh_si_scpf(io_si,scpf) = hio_ddbh_si_scpf(io_si,scpf) + &
                     ccohort%ddbhdt*ccohort%n / m2_per_ha * m_per_cm

                  hio_ba_weighted_height_si(io_si) = hio_ba_weighted_height_si(io_si) + &
                       ccohort%hite * &
                       0.25_r8*pi_const*((dbh/100.0_r8)**2.0_r8)*ccohort%n / m2_per_ha

               end if

               ! mortality sums [#/m2]
               hio_m1_si_scpf(io_si,scpf) = hio_m1_si_scpf(io_si,scpf) +       &
                  ccohort%bmort*ccohort%n / m2_per_ha
               hio_m2_si_scpf(io_si,scpf) = hio_m2_si_scpf(io_si,scpf) +       &
                  ccohort%hmort*ccohort%n / m2_per_ha
               hio_m3_si_scpf(io_si,scpf) = hio_m3_si_scpf(io_si,scpf) +       &
                  ccohort%cmort*ccohort%n / m2_per_ha

               hio_m7_si_scpf(io_si,scpf) = hio_m7_si_scpf(io_si,scpf) +       &
                  (ccohort%lmort_direct + ccohort%lmort_collateral +           &
                  ccohort%lmort_infra) * ccohort%n / m2_per_ha

               hio_m8_si_scpf(io_si,scpf) = hio_m8_si_scpf(io_si,scpf) +       &
                  ccohort%frmort*ccohort%n / m2_per_ha
               hio_m9_si_scpf(io_si,scpf) = hio_m9_si_scpf(io_si,scpf) +       &
                  ccohort%smort*ccohort%n / m2_per_ha

               if (hlm_use_cohort_age_tracking .eq.itrue) then
                  hio_m10_si_scpf(io_si,scpf) = hio_m10_si_scpf(io_si,scpf) +  &
                     ccohort%asmort*ccohort%n / m2_per_ha
                  hio_m10_si_capf(io_si,capf) = hio_m10_si_capf(io_si,capf) +  &
                     ccohort%asmort*ccohort%n / m2_per_ha
                  hio_m10_si_scls(io_si,scls) = hio_m10_si_scls(io_si,scls) +  &
                     ccohort%asmort*ccohort%n / m2_per_ha
                  hio_m10_si_cacls(io_si,cacls) = hio_m10_si_cacls(io_si,cacls)+ &
                     ccohort%asmort*ccohort%n / m2_per_ha
               end if

               hio_m1_si_scls(io_si,scls) = hio_m1_si_scls(io_si,scls) + ccohort%bmort*ccohort%n / m2_per_ha
               hio_m2_si_scls(io_si,scls) = hio_m2_si_scls(io_si,scls) + ccohort%hmort*ccohort%n / m2_per_ha
               hio_m3_si_scls(io_si,scls) = hio_m3_si_scls(io_si,scls) + ccohort%cmort*ccohort%n / m2_per_ha
               hio_m7_si_scls(io_si,scls) = hio_m7_si_scls(io_si,scls) + &
                  (ccohort%lmort_direct+ccohort%lmort_collateral+ccohort%lmort_infra) * ccohort%n / m2_per_ha
               hio_m8_si_scls(io_si,scls) = hio_m8_si_scls(io_si,scls) + &
                  ccohort%frmort*ccohort%n / m2_per_ha
               hio_m9_si_scls(io_si,scls) = hio_m9_si_scls(io_si,scls) + ccohort%smort*ccohort%n / m2_per_ha

               ! Examine secondary forest mortality and mortality rates
               if(cpatch%anthro_disturbance_label .eq. secondaryforest) then

                  if (hlm_use_cohort_age_tracking .eq.itrue) then
                     hio_m10_sec_si_scls(io_si,scls) = hio_m10_sec_si_scls(io_si,scls) +  &
                        ccohort%asmort*ccohort%n / m2_per_ha
                  end if

                  hio_m1_sec_si_scls(io_si,scls) = hio_m1_sec_si_scls(io_si,scls) + ccohort%bmort*ccohort%n / m2_per_ha
                  hio_m2_sec_si_scls(io_si,scls) = hio_m2_sec_si_scls(io_si,scls) + ccohort%hmort*ccohort%n / m2_per_ha
                  hio_m3_sec_si_scls(io_si,scls) = hio_m3_sec_si_scls(io_si,scls) + ccohort%cmort*ccohort%n / m2_per_ha
                  hio_m7_sec_si_scls(io_si,scls) = hio_m7_sec_si_scls(io_si,scls) + &
                     (ccohort%lmort_direct+ccohort%lmort_collateral+ccohort%lmort_infra) * ccohort%n / m2_per_ha
                  hio_m8_sec_si_scls(io_si,scls) = hio_m8_sec_si_scls(io_si,scls) + &
                     ccohort%frmort*ccohort%n / m2_per_ha
                  hio_m9_sec_si_scls(io_si,scls) = hio_m9_sec_si_scls(io_si,scls) + ccohort%smort*ccohort%n / m2_per_ha
               end if

               !C13 discrimination
               if(gpp_cached + ccohort%gpp_acc_hold > 0.0_r8)then
                  hio_c13disc_si_scpf(io_si,scpf) = ((hio_c13disc_si_scpf(io_si,scpf) * gpp_cached) + &
                     (ccohort%c13disc_acc * ccohort%gpp_acc_hold)) / (gpp_cached + ccohort%gpp_acc_hold)
               else
                  hio_c13disc_si_scpf(io_si,scpf) = 0.0_r8
               endif

               ! number density [/m2]
               hio_nplant_si_scpf(io_si,scpf) = hio_nplant_si_scpf(io_si,scpf) + ccohort%n / m2_per_ha

               ! number density along the cohort age dimension
               if (hlm_use_cohort_age_tracking .eq.itrue) then
                  hio_nplant_si_capf(io_si,capf) = hio_nplant_si_capf(io_si,capf) + ccohort%n / m2_per_ha
                  hio_nplant_si_cacls(io_si,cacls) = hio_nplant_si_cacls(io_si,cacls)+ccohort%n / m2_per_ha
               end if

               ! damage variables - cohort level 
               if(hlm_use_tree_damage .eq. itrue) then

                  cdpf = get_cdamagesizepft_class_index(ccohort%dbh, ccohort%crowndamage, ccohort%pft)

                  this%hvars(ih_mortality_si_cdpf)%r82d(io_si,cdpf) = &
                       this%hvars(ih_mortality_si_cdpf)%r82d(io_si,cdpf) + &
                       (ccohort%bmort + ccohort%hmort + ccohort%cmort + ccohort%frmort + &
                       ccohort%smort + ccohort%asmort + ccohort%dgmort) * ccohort%n / m2_per_ha + &
                       (ccohort%lmort_direct + ccohort%lmort_collateral + ccohort%lmort_infra) * &
                       ccohort%n * sec_per_day * days_per_year / m2_per_ha

                  ! crown damage by size by pft
                  this%hvars(ih_nplant_si_cdpf)%r82d(io_si, cdpf) = &
                       this%hvars(ih_nplant_si_cdpf)%r82d(io_si, cdpf) + ccohort%n / m2_per_ha
                  this%hvars(ih_m3_si_cdpf)%r82d(io_si, cdpf) = &
                       this%hvars(ih_m3_si_cdpf)%r82d(io_si, cdpf) + &
                       ccohort%cmort * ccohort%n / m2_per_ha

                  ! mortality
                  this%hvars(ih_m11_si_scpf)%r82d(io_si,scpf) = &
                       this%hvars(ih_m11_si_scpf)%r82d(io_si,scpf) + &
                       ccohort%dgmort*ccohort%n / m2_per_ha
                  this%hvars(ih_m11_si_cdpf)%r82d(io_si,cdpf) = &
                       this%hvars(ih_m11_si_cdpf)%r82d(io_si,cdpf) + &
                       ccohort%dgmort*ccohort%n / m2_per_ha

                  this%hvars(ih_ddbh_si_cdpf)%r82d(io_si,cdpf) = &
                       this%hvars(ih_ddbh_si_cdpf)%r82d(io_si,cdpf) + &
                       ccohort%ddbhdt*ccohort%n / m2_per_ha * m_per_cm

               end if
                    
               ! Carbon only metrics
               sapw_m   = ccohort%prt%GetState(sapw_organ, carbon12_element)
               struct_m = ccohort%prt%GetState(struct_organ, carbon12_element)
               leaf_m   = ccohort%prt%GetState(leaf_organ, carbon12_element)
               fnrt_m   = ccohort%prt%GetState(fnrt_organ, carbon12_element)
               store_m  = ccohort%prt%GetState(store_organ, carbon12_element)
               repro_m  = ccohort%prt%GetState(repro_organ, carbon12_element)
               alive_m  = leaf_m + fnrt_m + sapw_m
               total_m  = alive_m + store_m + struct_m

               hio_mortality_carbonflux_si_pft(io_si,ccohort%pft) = hio_mortality_carbonflux_si_pft(io_si,ccohort%pft) + &
                    (ccohort%bmort + ccohort%hmort + ccohort%cmort + &
                    ccohort%frmort + ccohort%smort + ccohort%asmort + ccohort%dgmort) * &
                    total_m * ccohort%n * days_per_sec * years_per_day * ha_per_m2 + &
                    (ccohort%lmort_direct + ccohort%lmort_collateral + ccohort%lmort_infra) * total_m * &
                    ccohort%n * ha_per_m2

               hio_hydraulicmortality_carbonflux_si_pft(io_si,ccohort%pft) = hio_hydraulicmortality_carbonflux_si_pft(io_si,ccohort%pft) + &
                    ccohort%hmort * total_m * ccohort%n * days_per_sec * years_per_day * ha_per_m2

               hio_cstarvmortality_carbonflux_si_pft(io_si,ccohort%pft) = hio_cstarvmortality_carbonflux_si_pft(io_si,ccohort%pft) + &
                    ccohort%cmort * total_m * ccohort%n * days_per_sec * years_per_day * ha_per_m2

               ! number density by size and biomass
               hio_agb_si_scls(io_si,scls) = hio_agb_si_scls(io_si,scls) + &
                  total_m * ccohort%n * prt_params%allom_agb_frac(ccohort%pft) * AREA_INV

               hio_agb_si_scpf(io_si,scpf) = hio_agb_si_scpf(io_si,scpf) + &
                  total_m * ccohort%n * prt_params%allom_agb_frac(ccohort%pft) * AREA_INV

               hio_biomass_si_scls(io_si,scls) = hio_biomass_si_scls(io_si,scls) + &
                  total_m * ccohort%n * AREA_INV

               ! update size-class x patch-age related quantities

               iscag = get_sizeage_class_index(ccohort%dbh,cpatch%age)

               hio_nplant_si_scag(io_si,iscag) = hio_nplant_si_scag(io_si,iscag) + ccohort%n / m2_per_ha

               hio_nplant_si_scls(io_si,scls) = hio_nplant_si_scls(io_si,scls) + ccohort%n / m2_per_ha


               ! update size, age, and PFT - indexed quantities
               iscagpft = get_sizeagepft_class_index(ccohort%dbh,cpatch%age,ccohort%pft)

               hio_nplant_si_scagpft(io_si,iscagpft) = hio_nplant_si_scagpft(io_si,iscagpft) + ccohort%n / m2_per_ha

               ! update age and PFT - indexed quantities
               iagepft = get_agepft_class_index(cpatch%age,ccohort%pft)

               hio_npp_si_agepft(io_si,iagepft) = hio_npp_si_agepft(io_si,iagepft) + &
                  ccohort%n * ccohort%npp_acc_hold * AREA_INV / days_per_year / sec_per_day

               hio_biomass_si_agepft(io_si,iagepft) = hio_biomass_si_agepft(io_si,iagepft) + &
                  total_m * ccohort%n * AREA_INV

               ! update SCPF/SCLS- and canopy/subcanopy- partitioned quantities
               canlayer: if (ccohort%canopy_layer .eq. 1) then
                  hio_nplant_canopy_si_scag(io_si,iscag) = hio_nplant_canopy_si_scag(io_si,iscag) + ccohort%n / m2_per_ha
                  hio_mortality_canopy_si_scag(io_si,iscag) = hio_mortality_canopy_si_scag(io_si,iscag) + &
                     (ccohort%bmort + ccohort%hmort + ccohort%cmort + &
                     ccohort%frmort + ccohort%smort + ccohort%asmort + ccohort%dgmort) * ccohort%n / m2_per_ha
                  hio_ddbh_canopy_si_scag(io_si,iscag) = hio_ddbh_canopy_si_scag(io_si,iscag) + &
                     ccohort%ddbhdt*ccohort%n * m_per_cm / m2_per_ha
                  hio_bstor_canopy_si_scpf(io_si,scpf) = hio_bstor_canopy_si_scpf(io_si,scpf) + &
                     store_m * ccohort%n / m2_per_ha
                  hio_bleaf_canopy_si_scpf(io_si,scpf) = hio_bleaf_canopy_si_scpf(io_si,scpf) + &
                     leaf_m * ccohort%n / m2_per_ha
                  hio_lai_canopy_si_scpf(io_si,scpf) = hio_lai_canopy_si_scpf(io_si,scpf) + &
                      ccohort%treelai*ccohort%c_area * AREA_INV

                  hio_canopy_biomass_si(io_si) = hio_canopy_biomass_si(io_si) + n_perm2 * total_m

                  !hio_mortality_canopy_si_scpf(io_si,scpf) = hio_mortality_canopy_si_scpf(io_si,scpf)+ &
                  !    (ccohort%bmort + ccohort%hmort + ccohort%cmort + &
                  !     ccohort%frmort + ccohort%smort + ccohort%asmort) * ccohort%n

                  hio_mortality_canopy_si_scpf(io_si,scpf) = hio_mortality_canopy_si_scpf(io_si,scpf)+ &
                     (ccohort%bmort + ccohort%hmort + ccohort%cmort + ccohort%frmort + &
                  ccohort%smort + ccohort%asmort + ccohort%dgmort) * ccohort%n / m2_per_ha + &
                     (ccohort%lmort_direct + ccohort%lmort_collateral + ccohort%lmort_infra) * &
                     ccohort%n * sec_per_day * days_per_year / m2_per_ha

                  hio_nplant_canopy_si_scpf(io_si,scpf) = hio_nplant_canopy_si_scpf(io_si,scpf) + ccohort%n / m2_per_ha
                  hio_nplant_canopy_si_scls(io_si,scls) = hio_nplant_canopy_si_scls(io_si,scls) + ccohort%n / m2_per_ha
                  hio_lai_canopy_si_scls(io_si,scls) = hio_lai_canopy_si_scls(io_si,scls) + &
                     ccohort%treelai*ccohort%c_area * AREA_INV
                  hio_sai_canopy_si_scls(io_si,scls) = hio_sai_canopy_si_scls(io_si,scls) + &
                     ccohort%treesai*ccohort%c_area * AREA_INV
                  hio_trimming_canopy_si_scls(io_si,scls) = hio_trimming_canopy_si_scls(io_si,scls) + &
                     ccohort%n * ccohort%canopy_trim / m2_per_ha
                  hio_crown_area_canopy_si_scls(io_si,scls) = hio_crown_area_canopy_si_scls(io_si,scls) + &
                     ccohort%c_area / m2_per_ha
                  hio_gpp_canopy_si_scpf(io_si,scpf) = hio_gpp_canopy_si_scpf(io_si,scpf) +  &
                     n_perm2*ccohort%gpp_acc_hold / days_per_year / sec_per_day
                  hio_ar_canopy_si_scpf(io_si,scpf) = hio_ar_canopy_si_scpf(io_si,scpf) + &
                     n_perm2*ccohort%resp_acc_hold / days_per_year / sec_per_day
                  ! growth increment
                  hio_ddbh_canopy_si_scpf(io_si,scpf) = hio_ddbh_canopy_si_scpf(io_si,scpf) + &
                     ccohort%ddbhdt*ccohort%n * m_per_cm / m2_per_ha
                  hio_ddbh_canopy_si_scls(io_si,scls) = hio_ddbh_canopy_si_scls(io_si,scls) + &
                     ccohort%ddbhdt*ccohort%n * m_per_cm / m2_per_ha

                  ! sum of all mortality
                  hio_mortality_canopy_si_scls(io_si,scls) = hio_mortality_canopy_si_scls(io_si,scls) + &
                     (ccohort%bmort + ccohort%hmort + ccohort%cmort +   &
                  ccohort%frmort + ccohort%smort + ccohort%asmort + ccohort%dgmort) * ccohort%n / m2_per_ha + &
                     (ccohort%lmort_direct + ccohort%lmort_collateral + ccohort%lmort_infra) * &
                     ccohort%n * sec_per_day * days_per_year / m2_per_ha

                  hio_canopy_mortality_carbonflux_si(io_si) = hio_canopy_mortality_carbonflux_si(io_si) + &
                     (ccohort%bmort + ccohort%hmort + ccohort%cmort + &
                     ccohort%frmort + ccohort%smort + ccohort%asmort + ccohort%dgmort) * &
                  total_m * ccohort%n * days_per_sec * years_per_day * ha_per_m2 + &
                     (ccohort%lmort_direct + ccohort%lmort_collateral + ccohort%lmort_infra) * total_m * &
                     ccohort%n * ha_per_m2

                  hio_canopy_mortality_crownarea_si(io_si) = hio_canopy_mortality_crownarea_si(io_si) + &
                       (ccohort%bmort + ccohort%hmort + ccohort%cmort + & 
                       ccohort%frmort + ccohort%smort + ccohort%asmort + ccohort%dgmort) * &
                       ccohort%c_area  + &
                       (ccohort%lmort_direct + ccohort%lmort_collateral + ccohort%lmort_infra) * &
                       ccohort%c_area * sec_per_day * days_per_year                  

                  hio_m3_mortality_canopy_si_scls(io_si,scls) = hio_m3_mortality_canopy_si_scls(io_si,scls) + &
                       ccohort%cmort * ccohort%n

                  hio_carbon_balance_canopy_si_scls(io_si,scls) = hio_carbon_balance_canopy_si_scls(io_si,scls) + &
                       ccohort%n * ccohort%npp_acc_hold / m2_per_ha / days_per_year / sec_per_day

                  ! damage variables - canopy
                  if(hlm_use_tree_damage .eq. itrue) then

                     ! carbon starvation mortality in the canopy by size x damage x pft 
                     this%hvars(ih_m3_mortality_canopy_si_cdpf)%r82d(io_si,cdpf) = &
                          this%hvars(ih_m3_mortality_canopy_si_cdpf)%r82d(io_si,cdpf)+&
                          ccohort%cmort * ccohort%n / m2_per_ha
                     
                     ! damage mortality in the canopy by size x damage x pft 
                     this%hvars(ih_m11_mortality_canopy_si_cdpf)%r82d(io_si,cdpf) = &
                          this%hvars(ih_m11_mortality_canopy_si_cdpf)%r82d(io_si,cdpf)+&
                          ccohort%dgmort * ccohort%n / m2_per_ha

                     this%hvars(ih_mortality_canopy_si_cdpf)%r82d(io_si,cdpf) = &
                          this%hvars(ih_mortality_canopy_si_cdpf)%r82d(io_si,cdpf)+ &
                          (ccohort%bmort + ccohort%hmort + ccohort%cmort + ccohort%frmort +  ccohort%smort + &
                          ccohort%asmort + ccohort%dgmort) * ccohort%n / m2_per_ha + &
                          (ccohort%lmort_direct + ccohort%lmort_collateral + ccohort%lmort_infra) * &
                          ccohort%n * sec_per_day * days_per_year / m2_per_ha

                     ! nplants by damage 
                     this%hvars(ih_nplant_canopy_si_cdpf)%r82d(io_si,cdpf) = &
                          this%hvars(ih_nplant_canopy_si_cdpf)%r82d(io_si,cdpf) + &
                          ccohort%n / m2_per_ha

                     ! growth rate by damage x size x pft in the canopy
                     this%hvars(ih_ddbh_canopy_si_cdpf)%r82d(io_si,cdpf) = &
                          this%hvars(ih_ddbh_canopy_si_cdpf)%r82d(io_si,cdpf) + &
                          ccohort%ddbhdt*ccohort%n / m2_per_ha * m_per_cm

                  end if ! end if damage

                  
                  hio_leaf_md_canopy_si_scls(io_si,scls) = hio_leaf_md_canopy_si_scls(io_si,scls) + &
                     leaf_m_turnover * ccohort%n / m2_per_ha / days_per_year / sec_per_day
                  hio_root_md_canopy_si_scls(io_si,scls) = hio_root_md_canopy_si_scls(io_si,scls) + &
                     fnrt_m_turnover * ccohort%n / m2_per_ha / days_per_year / sec_per_day
                  hio_bsw_md_canopy_si_scls(io_si,scls) = hio_bsw_md_canopy_si_scls(io_si,scls) + &
                     sapw_m_turnover * ccohort%n / m2_per_ha / days_per_year / sec_per_day
                  hio_bstore_md_canopy_si_scls(io_si,scls) = hio_bstore_md_canopy_si_scls(io_si,scls) + &
                     store_m_turnover * ccohort%n / m2_per_ha / days_per_year / sec_per_day
                  hio_bdead_md_canopy_si_scls(io_si,scls) = hio_bdead_md_canopy_si_scls(io_si,scls) + &
                     struct_m_turnover * ccohort%n / m2_per_ha / days_per_year / sec_per_day
                  hio_seed_prod_canopy_si_scls(io_si,scls) = hio_seed_prod_canopy_si_scls(io_si,scls) + &
                     ccohort%seed_prod * ccohort%n / m2_per_ha / days_per_year / sec_per_day

                  hio_npp_leaf_canopy_si_scls(io_si,scls) = hio_npp_leaf_canopy_si_scls(io_si,scls) + &
                     leaf_m_net_alloc * ccohort%n / m2_per_ha / days_per_year / sec_per_day
                  hio_npp_fnrt_canopy_si_scls(io_si,scls) = hio_npp_fnrt_canopy_si_scls(io_si,scls) + &
                     fnrt_m_net_alloc * ccohort%n / m2_per_ha / days_per_year / sec_per_day
                  hio_npp_sapw_canopy_si_scls(io_si,scls) = hio_npp_sapw_canopy_si_scls(io_si,scls) + &
                     sapw_m_net_alloc * ccohort%n / m2_per_ha / days_per_year / sec_per_day
                  hio_npp_dead_canopy_si_scls(io_si,scls) = hio_npp_dead_canopy_si_scls(io_si,scls) + &
                     struct_m_net_alloc * ccohort%n / m2_per_ha / days_per_year / sec_per_day
                  hio_npp_seed_canopy_si_scls(io_si,scls) = hio_npp_seed_canopy_si_scls(io_si,scls) + &
                     repro_m_net_alloc * ccohort%n / m2_per_ha / days_per_year / sec_per_day
                  hio_npp_stor_canopy_si_scls(io_si,scls) = hio_npp_stor_canopy_si_scls(io_si,scls) + &
                     store_m_net_alloc * ccohort%n / m2_per_ha / days_per_year / sec_per_day

                  hio_yesterdaycanopylevel_canopy_si_scls(io_si,scls) = &
                  hio_yesterdaycanopylevel_canopy_si_scls(io_si,scls) + &
                  ccohort%canopy_layer_yesterday * ccohort%n / m2_per_ha

                  hio_ca_weighted_height_si(io_si) = hio_ca_weighted_height_si(io_si) + &
                       ccohort%hite * ccohort%c_area / m2_per_ha
               else canlayer
                  hio_nplant_understory_si_scag(io_si,iscag) = hio_nplant_understory_si_scag(io_si,iscag) + ccohort%n / m2_per_ha
                  hio_mortality_understory_si_scag(io_si,iscag) = hio_mortality_understory_si_scag(io_si,iscag) + &
                     (ccohort%bmort + ccohort%hmort + ccohort%cmort + &
                     ccohort%frmort + ccohort%smort + ccohort%asmort + ccohort%dgmort) * ccohort%n / m2_per_ha
                  hio_ddbh_understory_si_scag(io_si,iscag) = hio_ddbh_understory_si_scag(io_si,iscag) + &
                     ccohort%ddbhdt*ccohort%n * m_per_cm / m2_per_ha
                  hio_bstor_understory_si_scpf(io_si,scpf) = hio_bstor_understory_si_scpf(io_si,scpf) + &
                     store_m * ccohort%n / m2_per_ha
                  hio_bleaf_understory_si_scpf(io_si,scpf) = hio_bleaf_understory_si_scpf(io_si,scpf) + &
                     leaf_m  * ccohort%n / m2_per_ha
                  hio_understory_biomass_si(io_si) = hio_understory_biomass_si(io_si) + &
                     n_perm2 * total_m
                  hio_lai_understory_si_scpf(io_si,scpf) = hio_lai_understory_si_scpf(io_si,scpf) + &
                      ccohort%treelai*ccohort%c_area  * AREA_INV

                  !hio_mortality_understory_si_scpf(io_si,scpf) = hio_mortality_understory_si_scpf(io_si,scpf)+ &
                  !    (ccohort%bmort + ccohort%hmort + ccohort%cmort +
                  !      ccohort%frmort + ccohort%smort + ccohort%asmort) * ccohort%n

                  hio_mortality_understory_si_scpf(io_si,scpf) = hio_mortality_understory_si_scpf(io_si,scpf)+ &
                     (ccohort%bmort + ccohort%hmort + ccohort%cmort + &
                  ccohort%frmort + ccohort%smort + ccohort%asmort + ccohort%dgmort) * ccohort%n / m2_per_ha + &
                     (ccohort%lmort_direct + ccohort%lmort_collateral + ccohort%lmort_infra) * &
                     ccohort%n * sec_per_day * days_per_year / m2_per_ha

                  if ( cpatch%anthro_disturbance_label .eq. secondaryforest ) then
                     hio_mortality_canopy_secondary_si_scls(io_si,scls) = hio_mortality_canopy_secondary_si_scls(io_si,scls) + &
                        (ccohort%bmort + ccohort%hmort + ccohort%cmort +   &
                     ccohort%frmort + ccohort%smort + ccohort%asmort) * ccohort%n / m2_per_ha + &
                        (ccohort%lmort_direct + ccohort%lmort_collateral + ccohort%lmort_infra) * &
                        ccohort%n * sec_per_day * days_per_year / m2_per_ha
                  end if


                  hio_nplant_understory_si_scpf(io_si,scpf) = hio_nplant_understory_si_scpf(io_si,scpf) + ccohort%n / m2_per_ha
                  hio_nplant_understory_si_scls(io_si,scls) = hio_nplant_understory_si_scls(io_si,scls) + ccohort%n / m2_per_ha
                  hio_lai_understory_si_scls(io_si,scls) = hio_lai_understory_si_scls(io_si,scls) + &
                     ccohort%treelai*ccohort%c_area  * AREA_INV
                  hio_sai_understory_si_scls(io_si,scls) = hio_sai_understory_si_scls(io_si,scls) + &
                     ccohort%treelai*ccohort%c_area  * AREA_INV
                  hio_trimming_understory_si_scls(io_si,scls) = hio_trimming_understory_si_scls(io_si,scls) + &
                     ccohort%n * ccohort%canopy_trim / m2_per_ha
                  hio_crown_area_understory_si_scls(io_si,scls) = hio_crown_area_understory_si_scls(io_si,scls) + &
                     ccohort%c_area / m2_per_ha
                  hio_gpp_understory_si_scpf(io_si,scpf)      = hio_gpp_understory_si_scpf(io_si,scpf)      + &
                     n_perm2*ccohort%gpp_acc_hold / days_per_year / sec_per_day
                  hio_ar_understory_si_scpf(io_si,scpf)      = hio_ar_understory_si_scpf(io_si,scpf)      + &
                     n_perm2*ccohort%resp_acc_hold / days_per_year / sec_per_day

                  ! growth increment
                  hio_ddbh_understory_si_scpf(io_si,scpf) = hio_ddbh_understory_si_scpf(io_si,scpf) + &
                     ccohort%ddbhdt*ccohort%n * m_per_cm / m2_per_ha
                  hio_ddbh_understory_si_scls(io_si,scls) = hio_ddbh_understory_si_scls(io_si,scls) + &
                     ccohort%ddbhdt*ccohort%n * m_per_cm / m2_per_ha

                  ! sum of all mortality
                  hio_mortality_understory_si_scls(io_si,scls) = hio_mortality_understory_si_scls(io_si,scls) + &
                     (ccohort%bmort + ccohort%hmort + ccohort%cmort +   &
                     ccohort%frmort + ccohort%smort + ccohort%asmort + ccohort%dgmort) * ccohort%n / m2_per_ha + &
                     (ccohort%lmort_direct + ccohort%lmort_collateral + ccohort%lmort_infra) * &
                     ccohort%n * sec_per_day * days_per_year / m2_per_ha

                  hio_understory_mortality_carbonflux_si(io_si) = hio_understory_mortality_carbonflux_si(io_si) + &
                     (ccohort%bmort + ccohort%hmort + ccohort%cmort +   &
                     ccohort%frmort + ccohort%smort + ccohort%asmort + ccohort%dgmort) * &
                     total_m * ccohort%n * days_per_sec * years_per_day * ha_per_m2 + &
                     (ccohort%lmort_direct + ccohort%lmort_collateral + ccohort%lmort_infra) * total_m * &
                     ccohort%n * ha_per_m2

                  hio_understory_mortality_crownarea_si(io_si) = hio_understory_mortality_crownarea_si(io_si) + &
                       (ccohort%bmort + ccohort%hmort + ccohort%cmort + & 
                       ccohort%frmort + ccohort%smort + ccohort%asmort + ccohort%dgmort) * &
                       ccohort%c_area  + &
                       (ccohort%lmort_direct + ccohort%lmort_collateral + ccohort%lmort_infra) * &
                       ccohort%c_area * sec_per_day * days_per_year
                  
                  hio_carbon_balance_understory_si_scls(io_si,scls) = hio_carbon_balance_understory_si_scls(io_si,scls) + &
                       ccohort%npp_acc_hold * ccohort%n / m2_per_ha / days_per_year / sec_per_day

                  ! damage variables - understory
                  if(hlm_use_tree_damage .eq. itrue) then

                     ! carbon mortality in the understory by damage x size x pft
                     this%hvars(ih_m3_mortality_understory_si_cdpf)%r82d(io_si,cdpf) = &
                          this%hvars(ih_m3_mortality_understory_si_cdpf)%r82d(io_si,cdpf) + &
                          ccohort%cmort * ccohort%n / m2_per_ha

                     ! damage in the understory by damage x size x pft
                     this%hvars(ih_m11_mortality_understory_si_cdpf)%r82d(io_si,cdpf) = &
                          this%hvars(ih_m11_mortality_understory_si_cdpf)%r82d(io_si,cdpf) + &
                          ccohort%dgmort * ccohort%n / m2_per_ha

                     ! total mortality of understory cohorts by damage x size x pft
                     this%hvars(ih_mortality_understory_si_cdpf)%r82d(io_si,cdpf) = &
                          this%hvars(ih_mortality_understory_si_cdpf)%r82d(io_si,cdpf) + &
                          (ccohort%bmort + ccohort%hmort + ccohort%cmort + ccohort%frmort + &
                          ccohort%smort + ccohort%asmort + ccohort%dgmort) * ccohort%n / m2_per_ha + &
                          (ccohort%lmort_direct + ccohort%lmort_collateral + ccohort%lmort_infra) * &
                          ccohort%n * sec_per_day * days_per_year / m2_per_ha

                     this%hvars(ih_nplant_understory_si_cdpf)%r82d(io_si,cdpf) = &
                          this%hvars(ih_nplant_understory_si_cdpf)%r82d(io_si,cdpf) + &
                          ccohort%n / m2_per_ha

                     ! growth rate by size x damage x pft  - understory
                     this%hvars(ih_ddbh_understory_si_cdpf)%r82d(io_si,cdpf) = &
                          this%hvars(ih_ddbh_understory_si_cdpf)%r82d(io_si,cdpf) + &
                          ccohort%ddbhdt*ccohort%n / m2_per_ha * m_per_cm

                  end if ! end if damage

                  hio_leaf_md_understory_si_scls(io_si,scls) = hio_leaf_md_understory_si_scls(io_si,scls) + &
                     leaf_m_turnover * ccohort%n / m2_per_ha / days_per_year / sec_per_day
                  hio_root_md_understory_si_scls(io_si,scls) = hio_root_md_understory_si_scls(io_si,scls) + &
                     fnrt_m_turnover * ccohort%n / m2_per_ha / days_per_year / sec_per_day
                  hio_bsw_md_understory_si_scls(io_si,scls) = hio_bsw_md_understory_si_scls(io_si,scls) + &
                     sapw_m_turnover * ccohort%n / m2_per_ha / days_per_year / sec_per_day
                  hio_bstore_md_understory_si_scls(io_si,scls) = hio_bstore_md_understory_si_scls(io_si,scls) + &
                     store_m_turnover * ccohort%n / m2_per_ha / days_per_year / sec_per_day
                  hio_bdead_md_understory_si_scls(io_si,scls) = hio_bdead_md_understory_si_scls(io_si,scls) + &
                     struct_m_turnover * ccohort%n / m2_per_ha / days_per_year / sec_per_day
                  hio_seed_prod_understory_si_scls(io_si,scls) = hio_seed_prod_understory_si_scls(io_si,scls) + &
                     ccohort%seed_prod * ccohort%n / m2_per_ha / days_per_year / sec_per_day

                  hio_npp_leaf_understory_si_scls(io_si,scls) = hio_npp_leaf_understory_si_scls(io_si,scls) + &
                     leaf_m_net_alloc * ccohort%n / m2_per_ha / days_per_year / sec_per_day
                  hio_npp_fnrt_understory_si_scls(io_si,scls) = hio_npp_fnrt_understory_si_scls(io_si,scls) + &
                     fnrt_m_net_alloc * ccohort%n / m2_per_ha / days_per_year / sec_per_day
                  hio_npp_sapw_understory_si_scls(io_si,scls) = hio_npp_sapw_understory_si_scls(io_si,scls) + &
                     sapw_m_net_alloc * ccohort%n / m2_per_ha / days_per_year / sec_per_day
                  hio_npp_dead_understory_si_scls(io_si,scls) = hio_npp_dead_understory_si_scls(io_si,scls) + &
                     struct_m_net_alloc * ccohort%n / m2_per_ha / days_per_year / sec_per_day
                  hio_npp_seed_understory_si_scls(io_si,scls) = hio_npp_seed_understory_si_scls(io_si,scls) + &
                     repro_m_net_alloc * ccohort%n / m2_per_ha / days_per_year / sec_per_day
                  hio_npp_stor_understory_si_scls(io_si,scls) = hio_npp_stor_understory_si_scls(io_si,scls) + &
                     store_m_net_alloc * ccohort%n / m2_per_ha / days_per_year / sec_per_day

                  hio_yesterdaycanopylevel_understory_si_scls(io_si,scls) = &
                     hio_yesterdaycanopylevel_understory_si_scls(io_si,scls) + &
                     ccohort%canopy_layer_yesterday * ccohort%n / m2_per_ha
               endif canlayer
               !
               !
               ccohort%canopy_layer_yesterday = real(ccohort%canopy_layer, r8)
               !
               ! growth flux of individuals into a given bin
               ! track the actual growth here, the virtual growth from fusion lower down
               if ( (scls - ccohort%size_class_lasttimestep ) .gt. 0) then
                  do i_scls = ccohort%size_class_lasttimestep + 1, scls
                     i_scpf = (ccohort%pft-1)*nlevsclass+i_scls
                     hio_growthflux_si_scpf(io_si,i_scpf) = hio_growthflux_si_scpf(io_si,i_scpf) + &
                        ccohort%n * days_per_year / m2_per_ha
                  end do
               end if
               ccohort%size_class_lasttimestep = scls

               end associate
            else notnew ! i.e. cohort%isnew
               !
               ! if cohort is new, track its growth flux into the first size bin
               i_scpf = (ccohort%pft-1)*nlevsclass+1
               hio_growthflux_si_scpf(io_si,i_scpf) =                          &
                  hio_growthflux_si_scpf(io_si,i_scpf) + ccohort%n *           &
                  days_per_year / m2_per_ha
               ccohort%size_class_lasttimestep = 1

            end if notnew

            ! resolve some canopy area profiles, both total and of occupied leaves
            ican = ccohort%canopy_layer
            !
            hio_crownarea_si_can(io_si, ican) = hio_crownarea_si_can(io_si, ican) + ccohort%c_area / AREA
            !
            do ileaf=1,ccohort%nv
               cnlf_indx = ileaf + (ican-1) * nlevleaf
               hio_crownarea_si_cnlf(io_si, cnlf_indx) = hio_crownarea_si_cnlf(io_si, cnlf_indx) + &
                  ccohort%c_area / AREA
            end do

            ccohort => ccohort%taller
         enddo cohortloop ! cohort loop

         ! Patch specific variables that are already calculated
         ! These things are all duplicated. Should they all be converted to LL or array structures RF?
         ! define scalar to counteract the patch albedo scaling logic for conserved quantities

         ! Update Fire Variables
         hio_spitfire_ros_si(io_si)         = hio_spitfire_ros_si(io_si) + cpatch%ROS_front * cpatch%area * AREA_INV / sec_per_min
         hio_effect_wspeed_si(io_si)        = hio_effect_wspeed_si(io_si) + cpatch%effect_wspeed * cpatch%area * AREA_INV / sec_per_min
         hio_tfc_ros_si(io_si)              = hio_tfc_ros_si(io_si) + cpatch%TFC_ROS * cpatch%area * AREA_INV
         hio_fire_intensity_si(io_si)       = hio_fire_intensity_si(io_si) + cpatch%FI * cpatch%area * AREA_INV * J_per_kJ
         hio_fire_area_si(io_si)            = hio_fire_area_si(io_si) + cpatch%frac_burnt * cpatch%area * AREA_INV / sec_per_day
         hio_fire_fuel_bulkd_si(io_si)      = hio_fire_fuel_bulkd_si(io_si) + cpatch%fuel_bulkd * cpatch%area * AREA_INV
         hio_fire_fuel_eff_moist_si(io_si)  = hio_fire_fuel_eff_moist_si(io_si) + cpatch%fuel_eff_moist * cpatch%area * AREA_INV
         hio_fire_fuel_sav_si(io_si)        = hio_fire_fuel_sav_si(io_si) + cpatch%fuel_sav * cpatch%area * AREA_INV / m_per_cm
         hio_fire_fuel_mef_si(io_si)        = hio_fire_fuel_mef_si(io_si) + cpatch%fuel_mef * cpatch%area * AREA_INV
         hio_sum_fuel_si(io_si)             = hio_sum_fuel_si(io_si) + cpatch%sum_fuel * cpatch%area * AREA_INV

         do ilyr = 1,sites(s)%nlevsoil
            hio_fragmentation_scaler_sl(io_si,ilyr) = hio_fragmentation_scaler_sl(io_si,ilyr) + cpatch%fragmentation_scaler(ilyr) * cpatch%area * AREA_INV
         end do

         do i_fuel = 1,nfsc

            i_agefuel = get_agefuel_class_index(cpatch%age,i_fuel)
            hio_fuel_amount_age_fuel(io_si,i_agefuel) = hio_fuel_amount_age_fuel(io_si,i_agefuel) + &
               cpatch%fuel_frac(i_fuel) * cpatch%sum_fuel * cpatch%area * AREA_INV

            hio_litter_moisture_si_fuel(io_si, i_fuel) = hio_litter_moisture_si_fuel(io_si, i_fuel) + &
               cpatch%litter_moisture(i_fuel) * cpatch%area * AREA_INV

            hio_fuel_amount_si_fuel(io_si, i_fuel) = hio_fuel_amount_si_fuel(io_si, i_fuel) + &
               cpatch%fuel_frac(i_fuel) * cpatch%sum_fuel * cpatch%area * AREA_INV

            hio_burnt_frac_litter_si_fuel(io_si, i_fuel) = hio_burnt_frac_litter_si_fuel(io_si, i_fuel) + &
               cpatch%burnt_frac_litter(i_fuel) * cpatch%frac_burnt * cpatch%area * AREA_INV
         end do


         hio_fire_intensity_area_product_si(io_si) = hio_fire_intensity_area_product_si(io_si) + &
            cpatch%FI * cpatch%frac_burnt * cpatch%area * AREA_INV * J_per_kJ

         ! Update Litter Flux Variables

         litt_c       => cpatch%litter(element_pos(carbon12_element))
         

         do i_cwd = 1, ncwd

            hio_cwd_ag_si_cwdsc(io_si, i_cwd) = hio_cwd_ag_si_cwdsc(io_si, i_cwd) + &
               litt_c%ag_cwd(i_cwd)*cpatch%area * AREA_INV
            hio_cwd_bg_si_cwdsc(io_si, i_cwd) = hio_cwd_bg_si_cwdsc(io_si, i_cwd) + &
               sum(litt_c%bg_cwd(i_cwd,:)) * cpatch%area * AREA_INV

            hio_cwd_ag_out_si_cwdsc(io_si, i_cwd) = hio_cwd_ag_out_si_cwdsc(io_si, i_cwd) + &
               litt_c%ag_cwd_frag(i_cwd)*cpatch%area * AREA_INV /              &
               days_per_year / sec_per_day

            hio_cwd_bg_out_si_cwdsc(io_si, i_cwd) = hio_cwd_bg_out_si_cwdsc(io_si, i_cwd) + &
               sum(litt_c%bg_cwd_frag(i_cwd,:)) * cpatch%area * AREA_INV / &
               days_per_year / sec_per_day

         end do

         ipa = ipa + 1
         cpatch => cpatch%younger
      end do patchloop !patch loop

      ! divide basal-area-weighted height by basal area to get mean
      if ( sum(hio_ba_si_scpf(io_si,:)) .gt. nearzero ) then
         hio_ba_weighted_height_si(io_si) = hio_ba_weighted_height_si(io_si) / sum(hio_ba_si_scpf(io_si,:))
      else
         hio_ba_weighted_height_si(io_si) = 0._r8
      endif

      ! divide so-far-just-summed but to-be-averaged patch-age-class
      ! variables by patch-age-class area to get mean values
      do ipa2 = 1, nlevage
         if (hio_area_si_age(io_si, ipa2) .gt. nearzero) then
               hio_lai_si_age(io_si, ipa2) = hio_lai_si_age(io_si, ipa2) / (hio_area_si_age(io_si, ipa2)*AREA)
               hio_ncl_si_age(io_si, ipa2) = hio_ncl_si_age(io_si, ipa2) / (hio_area_si_age(io_si, ipa2)*AREA)
            do i_pft = 1, numpft
               iagepft = ipa2 + (i_pft-1) * nlevage
               hio_scorch_height_si_agepft(io_si, iagepft) = &
               hio_scorch_height_si_agepft(io_si, iagepft) / (hio_area_si_age(io_si, ipa2)*AREA)
            enddo
         else
            hio_lai_si_age(io_si, ipa2) = 0._r8
            hio_ncl_si_age(io_si, ipa2) = 0._r8
         endif
      end do

      ! divide secondary plant leaf area by secondary forest area to get the secondary forest LAI
      if (hio_fraction_secondary_forest_si(io_si) .gt. nearzero) then
         hio_lai_secondary_si(io_si) = hio_lai_secondary_si(io_si) / (hio_fraction_secondary_forest_si(io_si)*AREA)
      else
         hio_lai_secondary_si(io_si) = 0._r8
      end if

      ! pass the cohort termination mortality as a flux to the history, and then reset the termination mortality buffer
      ! note there are various ways of reporting the total mortality, so pass to these as well
      do i_pft = 1, numpft
         do i_scls = 1,nlevsclass
            i_scpf = (i_pft-1)*nlevsclass + i_scls
            !
            ! termination mortality. sum of canopy and understory indices
            hio_m6_si_scpf(io_si,i_scpf) = (sites(s)%term_nindivs_canopy(i_scls,i_pft) + &
               sites(s)%term_nindivs_ustory(i_scls,i_pft)) *              &
               days_per_year / m2_per_ha

            hio_m6_si_scls(io_si,i_scls) = hio_m6_si_scls(io_si,i_scls) +  &
               (sites(s)%term_nindivs_canopy(i_scls,i_pft) +              &
               sites(s)%term_nindivs_ustory(i_scls,i_pft)) *              &
               days_per_year / m2_per_ha
            !
            ! add termination mortality to canopy and understory mortality
            hio_mortality_canopy_si_scls(io_si,i_scls) = hio_mortality_canopy_si_scls(io_si,i_scls) + &
               sites(s)%term_nindivs_canopy(i_scls,i_pft) * days_per_year / m2_per_ha

            hio_mortality_understory_si_scls(io_si,i_scls) = hio_mortality_understory_si_scls(io_si,i_scls) + &
               sites(s)%term_nindivs_ustory(i_scls,i_pft) * days_per_year / m2_per_ha

            hio_mortality_canopy_si_scpf(io_si,i_scpf) = hio_mortality_canopy_si_scpf(io_si,i_scpf) + &
               sites(s)%term_nindivs_canopy(i_scls,i_pft) * days_per_year / m2_per_ha

            hio_mortality_understory_si_scpf(io_si,i_scpf) = hio_mortality_understory_si_scpf(io_si,i_scpf) + &
               sites(s)%term_nindivs_ustory(i_scls,i_pft) * days_per_year / m2_per_ha

            !
            ! imort on its own
            hio_m4_si_scpf(io_si,i_scpf) = sites(s)%imort_rate(i_scls, i_pft) / m2_per_ha
            hio_m4_si_scls(io_si,i_scls) = hio_m4_si_scls(io_si,i_scls) + sites(s)%imort_rate(i_scls, i_pft) / m2_per_ha
            !
            ! add imort to other mortality terms. consider imort as understory mortality even if it happens in
            ! cohorts that may have been promoted as part of the patch creation, and use the pre-calculated site-level
            ! values to avoid biasing the results by the dramatically-reduced number densities in cohorts that are subject to imort
            hio_mortality_understory_si_scpf(io_si,i_scpf) = hio_mortality_understory_si_scpf(io_si,i_scpf) + &
               sites(s)%imort_rate(i_scls, i_pft) / m2_per_ha
            hio_mortality_understory_si_scls(io_si,i_scls) = hio_mortality_understory_si_scls(io_si,i_scls) + &
               sites(s)%imort_rate(i_scls, i_pft) / m2_per_ha
            !
            iscag = i_scls ! since imort is by definition something that only happens in newly disturbed patches, treat as such
            hio_mortality_understory_si_scag(io_si,iscag) = hio_mortality_understory_si_scag(io_si,iscag) + &
               sites(s)%imort_rate(i_scls, i_pft) / m2_per_ha

            ! fire mortality from the site-level diagnostic rates
            hio_m5_si_scpf(io_si,i_scpf) = (sites(s)%fmort_rate_canopy(i_scls, i_pft) + &
               sites(s)%fmort_rate_ustory(i_scls, i_pft)) / m2_per_ha
            hio_m5_si_scls(io_si,i_scls) = hio_m5_si_scls(io_si,i_scls) + &
               (sites(s)%fmort_rate_canopy(i_scls, i_pft) +              &
               sites(s)%fmort_rate_ustory(i_scls, i_pft)) / m2_per_ha
            !
            hio_crownfiremort_si_scpf(io_si,i_scpf) = sites(s)%fmort_rate_crown(i_scls, i_pft) / m2_per_ha
            hio_cambialfiremort_si_scpf(io_si,i_scpf) = sites(s)%fmort_rate_cambial(i_scls, i_pft) / m2_per_ha
            !
            ! fire components of overall canopy and understory mortality
            hio_mortality_canopy_si_scpf(io_si,i_scpf) = hio_mortality_canopy_si_scpf(io_si,i_scpf) + &
               sites(s)%fmort_rate_canopy(i_scls, i_pft) / m2_per_ha
            hio_mortality_canopy_si_scls(io_si,i_scls) = hio_mortality_canopy_si_scls(io_si,i_scls) + &
               sites(s)%fmort_rate_canopy(i_scls, i_pft) / m2_per_ha

            ! Shijie: Think about how to add later?
            !if ( cpatch%anthro_disturbance_label .eq. secondaryforest ) then
            !   hio_mortality_canopy_secondary_si_scls(io_si,i_scls) = hio_mortality_canopy_secondary_si_scls(io_si,i_scls) + &
            !      sites(s)%term_nindivs_canopy(i_scls,i_pft) * days_per_year / m2_per_ha
            !end if

            ! the fire mortality rates for each layer are total dead, since the usable
            ! output will then normalize by the counts, we are allowed to sum over layers
            hio_mortality_understory_si_scpf(io_si,i_scpf) = hio_mortality_understory_si_scpf(io_si,i_scpf) + &
               sites(s)%fmort_rate_ustory(i_scls, i_pft) / m2_per_ha

            hio_mortality_understory_si_scls(io_si,i_scls) = hio_mortality_understory_si_scls(io_si,i_scls) + &
               sites(s)%fmort_rate_ustory(i_scls, i_pft) / m2_per_ha

            !
            ! for scag variables, also treat as happening in the newly-disurbed patch

            hio_mortality_canopy_si_scag(io_si,iscag) = hio_mortality_canopy_si_scag(io_si,iscag) + &
               sites(s)%fmort_rate_canopy(i_scls, i_pft) / m2_per_ha
            hio_mortality_understory_si_scag(io_si,iscag) = hio_mortality_understory_si_scag(io_si,iscag) + &
               sites(s)%fmort_rate_ustory(i_scls, i_pft) / m2_per_ha

            ! while in this loop, pass the fusion-induced growth rate flux to history
            hio_growthflux_fusion_si_scpf(io_si,i_scpf) = hio_growthflux_fusion_si_scpf(io_si,i_scpf) + &
               sites(s)%growthflux_fusion(i_scls, i_pft) * days_per_year / m2_per_ha

         end do
      end do

      !
      ! carbon flux associated with mortality of trees dying by fire
      hio_canopy_mortality_carbonflux_si(io_si) = hio_canopy_mortality_carbonflux_si(io_si) + &
           sum(sites(s)%fmort_carbonflux_canopy(:)) / g_per_kg

      hio_understory_mortality_carbonflux_si(io_si) = hio_understory_mortality_carbonflux_si(io_si) + &
           sum(sites(s)%fmort_carbonflux_ustory(:)) / g_per_kg
      
      ! treat carbon flux from imort the same way
      hio_understory_mortality_carbonflux_si(io_si) = hio_understory_mortality_carbonflux_si(io_si) + &
         sum(sites(s)%imort_carbonflux(:)) / g_per_kg

      do i_pft = 1, numpft
         hio_mortality_carbonflux_si_pft(io_si,i_pft) = hio_mortality_carbonflux_si_pft(io_si,i_pft) + &
              (sites(s)%fmort_carbonflux_canopy(i_pft) + &
              sites(s)%fmort_carbonflux_ustory(i_pft) + &
              sites(s)%imort_carbonflux(i_pft) ) / g_per_kg !cdk

         hio_firemortality_carbonflux_si_pft(io_si,i_pft) = sites(s)%fmort_carbonflux_canopy(i_pft) / g_per_kg
      end do

      if(hlm_use_tree_damage .eq. itrue) then

         do i_pft = 1, numpft
            do icdam = 1, nlevdamage
               do i_scls = 1,nlevsclass

                  icdsc = (icdam-1)*nlevsclass + i_scls
                  icdpf = (icdam-1)*nlevsclass + i_scls + &
                       (i_pft-1) * nlevsclass * nlevdamage

                  this%hvars(ih_mortality_si_cdpf)%r82d(io_si, icdpf) = &
                       this%hvars(ih_mortality_si_cdpf)%r82d(io_si, icdpf) + &
                       ( (sites(s)%term_nindivs_canopy_damage(icdam, i_scls, i_pft) * days_per_year) + &
                       (sites(s)%term_nindivs_ustory_damage(icdam, i_scls, i_pft) * days_per_year) + &
                       sites(s)%imort_rate_damage(icdam, i_scls, i_pft) + & 
                       sites(s)%fmort_rate_canopy_damage(icdam, i_scls, i_pft) + &
                       sites(s)%fmort_rate_ustory_damage(icdam, i_scls, i_pft) ) / m2_per_ha

                  this%hvars(ih_mortality_canopy_si_cdpf)%r82d(io_si,icdpf) = &
                       this%hvars(ih_mortality_canopy_si_cdpf)%r82d(io_si,icdpf) + &
                       ( sites(s)%term_nindivs_canopy_damage(icdam,i_scls,i_pft) * days_per_year + &
                       sites(s)%fmort_rate_canopy_damage(icdam, i_scls, i_pft) )/ m2_per_ha

                  this%hvars(ih_mortality_understory_si_cdpf)%r82d(io_si,icdpf) = &
                       this%hvars(ih_mortality_understory_si_cdpf)%r82d(io_si,icdpf) + &
                       ( sites(s)%term_nindivs_ustory_damage(icdam, i_scls,i_pft) * days_per_year + &
                       sites(s)%imort_rate_damage(icdam, i_scls, i_pft) + &
                       sites(s)%fmort_rate_ustory_damage(icdam, i_scls, i_pft) )/ m2_per_ha

               end do
            end do
         end do
      end if

      sites(s)%term_nindivs_canopy(:,:) = 0._r8
      sites(s)%term_nindivs_ustory(:,:) = 0._r8
      sites(s)%imort_carbonflux(:) = 0._r8
      sites(s)%imort_rate(:,:) = 0._r8
      sites(s)%fmort_rate_canopy(:,:) = 0._r8
      sites(s)%fmort_rate_ustory(:,:) = 0._r8
      sites(s)%fmort_carbonflux_canopy(:) = 0._r8
      sites(s)%fmort_carbonflux_ustory(:) = 0._r8
      sites(s)%fmort_rate_cambial(:,:) = 0._r8
      sites(s)%fmort_rate_crown(:,:) = 0._r8
      sites(s)%growthflux_fusion(:,:) = 0._r8

      sites(s)%imort_rate_damage(:,:,:) = 0.0_r8
      sites(s)%term_nindivs_canopy_damage(:,:,:) = 0.0_r8
      sites(s)%term_nindivs_ustory_damage(:,:,:) = 0.0_r8
      sites(s)%imort_cflux_damage(:,:) = 0._r8
      sites(s)%term_cflux_canopy_damage(:,:) = 0._r8
      sites(s)%term_cflux_ustory_damage(:,:) = 0._r8
      sites(s)%fmort_rate_canopy_damage(:,:,:) = 0._r8
      sites(s)%fmort_rate_ustory_damage(:,:,:) = 0._r8
      sites(s)%fmort_cflux_canopy_damage(:,:) = 0._r8
      sites(s)%fmort_cflux_ustory_damage(:,:) = 0._r8
      sites(s)%crownarea_canopy_damage = 0._r8
      sites(s)%crownarea_ustory_damage = 0._r8
      
      ! pass the recruitment rate as a flux to the history, and then reset the recruitment buffer
      do i_pft = 1, numpft
         hio_recruitment_si_pft(io_si,i_pft) = sites(s)%recruitment_rate(i_pft) * days_per_year / m2_per_ha
      end do
      sites(s)%recruitment_rate(:) = 0._r8

      ! summarize all of the mortality fluxes by PFT
      do i_pft = 1, numpft
         do i_scls = 1,nlevsclass
            i_scpf = (i_pft-1)*nlevsclass + i_scls

            hio_mortality_si_pft(io_si,i_pft) = hio_mortality_si_pft(io_si,i_pft) + &
               hio_m1_si_scpf(io_si,i_scpf) + &
               hio_m2_si_scpf(io_si,i_scpf) + &
               hio_m3_si_scpf(io_si,i_scpf) + &
               hio_m4_si_scpf(io_si,i_scpf) + &
               hio_m5_si_scpf(io_si,i_scpf) + &
               hio_m6_si_scpf(io_si,i_scpf) + &
               hio_m7_si_scpf(io_si,i_scpf) + &
               hio_m8_si_scpf(io_si,i_scpf) + &
               hio_m9_si_scpf(io_si,i_scpf) + &
               hio_m10_si_scpf(io_si,i_scpf)
            
            if(hlm_use_tree_damage .eq. itrue) then
               hio_mortality_si_pft(io_si, i_pft) = hio_mortality_si_pft(io_si,i_pft) + &
                    this%hvars(ih_m11_si_scpf)%r82d(io_si,i_scpf)
            end if
            
         end do
      end do

      ! ------------------------------------------------------------------------------
      ! Some carbon only litter diagnostics (legacy)
      ! ------------------------------------------------------------------------------

      hio_litter_in_si(io_si) = (sum(flux_diags_c%cwd_ag_input(:)) + &
         sum(flux_diags_c%cwd_bg_input(:)) + &
         sum(flux_diags_c%leaf_litter_input(:)) + &
         sum(flux_diags_c%root_litter_input(:))) * &
         AREA_INV * days_per_sec

      hio_litter_out_si(io_si) = 0._r8
      hio_seed_bank_si(io_si)  = 0._r8
      hio_seeds_in_si(io_si)   = 0._r8

      cpatch => sites(s)%oldest_patch
      do while(associated(cpatch))

         litt => cpatch%litter(element_pos(carbon12_element))

         area_frac = cpatch%area * AREA_INV

         ! Sum up all output fluxes (fragmentation) kgC/m2/day -> kgC/m2/s
         hio_litter_out_si(io_si) = hio_litter_out_si(io_si) + &
            (sum(litt%leaf_fines_frag(:)) + &
            sum(litt%root_fines_frag(:,:)) + &
            sum(litt%ag_cwd_frag(:)) + &
            sum(litt%bg_cwd_frag(:,:)) + &
            sum(litt%seed_decay(:)) + &
            sum(litt%seed_germ_decay(:))) * &
            area_frac * days_per_sec

         ! Sum up total seed bank (germinated and ungerminated)
         hio_seed_bank_si(io_si) = hio_seed_bank_si(io_si) + &
            (sum(litt%seed(:))+sum(litt%seed_germ(:))) * &
            area_frac * days_per_sec

         ! Sum up the input flux into the seed bank (local and external)
         hio_seeds_in_si(io_si) = hio_seeds_in_si(io_si) + &
            (sum(litt%seed_in_local(:)) + sum(litt%seed_in_extern(:))) * &
            area_frac * days_per_sec

         cpatch => cpatch%younger
      end do

      ! ------------------------------------------------------------------------------
      ! Diagnostics discretized by element type
      ! ------------------------------------------------------------------------------

      hio_cwd_elcwd(io_si,:)   = 0._r8

      do el = 1, num_elements

         flux_diags => sites(s)%flux_diags(el)

         ! Sum up all input litter fluxes (above below, fines, cwd) [kg/ha/day]
         hio_litter_in_elem(io_si, el) = (sum(flux_diags%cwd_ag_input(:)) +    &
            sum(flux_diags%cwd_bg_input(:)) + sum(flux_diags%leaf_litter_input(:)) + &
            sum(flux_diags%root_litter_input(:))) / m2_per_ha / sec_per_day

         hio_cwd_ag_elem(io_si,el)         = 0._r8
         hio_cwd_bg_elem(io_si,el)         = 0._r8
         hio_fines_ag_elem(io_si,el)       = 0._r8
         hio_fines_bg_elem(io_si,el)       = 0._r8

         hio_seed_bank_elem(io_si,el)      = 0._r8
         hio_seed_germ_elem(io_si,el)      = 0._r8
         hio_seed_decay_elem(io_si,el)     = 0._r8
         hio_seeds_in_local_elem(io_si,el) = 0._r8
         hio_seed_in_extern_elem(io_si,el) = 0._r8
         hio_litter_out_elem(io_si,el)     = 0._r8

         ! Plant multi-element states and fluxes
         ! Zero states, and set the fluxes
         if(element_list(el).eq.carbon12_element)then
            this%hvars(ih_totvegc_scpf)%r82d(io_si,:) = 0._r8
            this%hvars(ih_leafc_scpf)%r82d(io_si,:)   = 0._r8
            this%hvars(ih_fnrtc_scpf)%r82d(io_si,:)   = 0._r8
            this%hvars(ih_sapwc_scpf)%r82d(io_si,:)   = 0._r8
            this%hvars(ih_storec_scpf)%r82d(io_si,:)  = 0._r8
            this%hvars(ih_reproc_scpf)%r82d(io_si,:)  = 0._r8

         elseif(element_list(el).eq.nitrogen_element)then

            this%hvars(ih_totvegn_scpf)%r82d(io_si,:) = 0._r8
            this%hvars(ih_leafn_scpf)%r82d(io_si,:)   = 0._r8
            this%hvars(ih_fnrtn_scpf)%r82d(io_si,:)   = 0._r8
            this%hvars(ih_sapwn_scpf)%r82d(io_si,:)   = 0._r8
            this%hvars(ih_storen_scpf)%r82d(io_si,:)  = 0._r8
            this%hvars(ih_repron_scpf)%r82d(io_si,:)  = 0._r8
            
         elseif(element_list(el).eq.phosphorus_element)then
            this%hvars(ih_totvegp_scpf)%r82d(io_si,:) = 0._r8
            this%hvars(ih_leafp_scpf)%r82d(io_si,:)   = 0._r8
            this%hvars(ih_fnrtp_scpf)%r82d(io_si,:)   = 0._r8
            this%hvars(ih_sapwp_scpf)%r82d(io_si,:)   = 0._r8
            this%hvars(ih_storep_scpf)%r82d(io_si,:)  = 0._r8
            this%hvars(ih_reprop_scpf)%r82d(io_si,:)  = 0._r8

 

         end if

         cpatch => sites(s)%oldest_patch
         do while(associated(cpatch))

            litt => cpatch%litter(el)

            area_frac = cpatch%area * AREA_INV

            ! Sum up all output fluxes (fragmentation)
            hio_litter_out_elem(io_si,el) = hio_litter_out_elem(io_si,el) + &
               (sum(litt%leaf_fines_frag(:)) + &
               sum(litt%root_fines_frag(:,:)) + &
               sum(litt%ag_cwd_frag(:)) + &
               sum(litt%bg_cwd_frag(:,:)) + &
               sum(litt%seed_decay(:)) + &
               sum(litt%seed_germ_decay(:))) * cpatch%area / m2_per_ha / sec_per_day

            hio_seed_bank_elem(io_si,el) = hio_seed_bank_elem(io_si,el) + &
               sum(litt%seed(:)) * cpatch%area / m2_per_ha

            hio_seed_germ_elem(io_si,el) = hio_seed_germ_elem(io_si,el) + &
               sum(litt%seed_germ(:)) *  cpatch%area / m2_per_ha / sec_per_day

            hio_seed_decay_elem(io_si,el) = hio_seed_decay_elem(io_si,el) + &
               sum(litt%seed_decay(:) + litt%seed_germ_decay(:) ) *       &
               cpatch%area / m2_per_ha / sec_per_day

            hio_seeds_in_local_elem(io_si,el) = hio_seeds_in_local_elem(io_si,el) + &
               sum(litt%seed_in_local(:)) *  cpatch%area / m2_per_ha / sec_per_day

            hio_seed_in_extern_elem(io_si,el) = hio_seed_in_extern_elem(io_si,el) + &
               sum(litt%seed_in_extern(:)) * cpatch%area / m2_per_ha / sec_per_day

            ! Litter State Variables
            hio_cwd_ag_elem(io_si,el) = hio_cwd_ag_elem(io_si,el) + &
               sum(litt%ag_cwd(:)) * cpatch%area / m2_per_ha

            hio_cwd_bg_elem(io_si,el) = hio_cwd_bg_elem(io_si,el) + &
               sum(litt%bg_cwd(:,:)) * cpatch%area / m2_per_ha

            hio_fines_ag_elem(io_si,el) = hio_fines_ag_elem(io_si,el) + &
               sum(litt%leaf_fines(:)) * cpatch%area / m2_per_ha

            hio_fines_bg_elem(io_si,el) = hio_fines_bg_elem(io_si,el) + &
               sum(litt%root_fines(:,:)) * cpatch%area / m2_per_ha

            do cwd=1,ncwd
               elcwd = (el-1)*ncwd+cwd
               hio_cwd_elcwd(io_si,elcwd) = hio_cwd_elcwd(io_si,elcwd) +   &
                  (litt%ag_cwd(cwd) + sum(litt%bg_cwd(cwd,:))) *        &
                  cpatch%area / m2_per_ha

            end do

            ! Load Mass States
            ccohort => cpatch%tallest
            do while(associated(ccohort))

               sapw_m   = ccohort%prt%GetState(sapw_organ, element_list(el))
               struct_m = ccohort%prt%GetState(struct_organ, element_list(el))
               leaf_m   = ccohort%prt%GetState(leaf_organ, element_list(el))
               fnrt_m   = ccohort%prt%GetState(fnrt_organ, element_list(el))
               store_m  = ccohort%prt%GetState(store_organ, element_list(el))
               repro_m  = ccohort%prt%GetState(repro_organ, element_list(el))
               total_m  = sapw_m+struct_m+leaf_m+fnrt_m+store_m+repro_m


               i_scpf = ccohort%size_by_pft_class

               if(element_list(el).eq.carbon12_element)then
                  this%hvars(ih_totvegc_scpf)%r82d(io_si,i_scpf) =             &
                     this%hvars(ih_totvegc_scpf)%r82d(io_si,i_scpf) +          &
                     total_m * ccohort%n / m2_per_ha
                  this%hvars(ih_leafc_scpf)%r82d(io_si,i_scpf) =               &
                     this%hvars(ih_leafc_scpf)%r82d(io_si,i_scpf) +            &
                     leaf_m * ccohort%n / m2_per_ha
                  this%hvars(ih_fnrtc_scpf)%r82d(io_si,i_scpf) =               &
                     this%hvars(ih_fnrtc_scpf)%r82d(io_si,i_scpf) +            &
                     fnrt_m * ccohort%n / m2_per_ha
                  this%hvars(ih_sapwc_scpf)%r82d(io_si,i_scpf) =               &
                     this%hvars(ih_sapwc_scpf)%r82d(io_si,i_scpf) +            &
                     sapw_m * ccohort%n / m2_per_ha
                  this%hvars(ih_storec_scpf)%r82d(io_si,i_scpf) =              &
                     this%hvars(ih_storec_scpf)%r82d(io_si,i_scpf) +           &
                     store_m * ccohort%n / m2_per_ha
                  this%hvars(ih_reproc_scpf)%r82d(io_si,i_scpf) =              &
                     this%hvars(ih_reproc_scpf)%r82d(io_si,i_scpf) +           &
                     repro_m * ccohort%n / m2_per_ha
               elseif(element_list(el).eq.nitrogen_element)then

                  store_max = ccohort%prt%GetNutrientTarget(element_list(el),store_organ,stoich_growth_min)

                  this%hvars(ih_totvegn_scpf)%r82d(io_si,i_scpf) =             &
                     this%hvars(ih_totvegn_scpf)%r82d(io_si,i_scpf) +          &
                     total_m * ccohort%n / m2_per_ha
                  this%hvars(ih_leafn_scpf)%r82d(io_si,i_scpf) =               &
                     this%hvars(ih_leafn_scpf)%r82d(io_si,i_scpf) +            &
                     leaf_m * ccohort%n / m2_per_ha
                  this%hvars(ih_fnrtn_scpf)%r82d(io_si,i_scpf) =               &
                     this%hvars(ih_fnrtn_scpf)%r82d(io_si,i_scpf) +            &
                     fnrt_m * ccohort%n / m2_per_ha
                  this%hvars(ih_sapwn_scpf)%r82d(io_si,i_scpf) =               &
                     this%hvars(ih_sapwn_scpf)%r82d(io_si,i_scpf) +            &
                     sapw_m * ccohort%n / m2_per_ha
                  this%hvars(ih_storen_scpf)%r82d(io_si,i_scpf) =              &
                     this%hvars(ih_storen_scpf)%r82d(io_si,i_scpf) +           &
                     store_m * ccohort%n / m2_per_ha
                  this%hvars(ih_repron_scpf)%r82d(io_si,i_scpf) =              &
                     this%hvars(ih_repron_scpf)%r82d(io_si,i_scpf) +           &
                     repro_m * ccohort%n / m2_per_ha

               elseif(element_list(el).eq.phosphorus_element)then

                  store_max = ccohort%prt%GetNutrientTarget(element_list(el),store_organ,stoich_growth_min)

                  this%hvars(ih_totvegp_scpf)%r82d(io_si,i_scpf) =             &
                     this%hvars(ih_totvegp_scpf)%r82d(io_si,i_scpf) +          &
                     total_m * ccohort%n / m2_per_ha
                  this%hvars(ih_leafp_scpf)%r82d(io_si,i_scpf) =               &
                     this%hvars(ih_leafp_scpf)%r82d(io_si,i_scpf) +            &
                     leaf_m * ccohort%n / m2_per_ha
                  this%hvars(ih_fnrtp_scpf)%r82d(io_si,i_scpf) =               &
                     this%hvars(ih_fnrtp_scpf)%r82d(io_si,i_scpf) +            &
                     fnrt_m * ccohort%n / m2_per_ha
                  this%hvars(ih_sapwp_scpf)%r82d(io_si,i_scpf) =               &
                     this%hvars(ih_sapwp_scpf)%r82d(io_si,i_scpf) +            &
                     sapw_m * ccohort%n / m2_per_ha
                  this%hvars(ih_storep_scpf)%r82d(io_si,i_scpf) =              &
                     this%hvars(ih_storep_scpf)%r82d(io_si,i_scpf) +           &
                     store_m * ccohort%n / m2_per_ha
                  this%hvars(ih_reprop_scpf)%r82d(io_si,i_scpf) =              &
                     this%hvars(ih_reprop_scpf)%r82d(io_si,i_scpf) +           &
                     repro_m * ccohort%n / m2_per_ha

               end if

               ccohort => ccohort%shorter
            end do ! end cohort loop

            cpatch => cpatch%younger
         end do ! end patch loop

      end do ! end element loop


      ! Normalize storage fractions and L2FR

      if( this%hvars(ih_storectfrac_si)%r81d(io_si)>nearzero ) then
         this%hvars(ih_storectfrac_si)%r81d(io_si) = this%hvars(ih_storec_si)%r81d(io_si) / &
              this%hvars(ih_storectfrac_si)%r81d(io_si)
      end if

      do i_pft = 1, numpft
         do i_scls = 1,nlevsclass
            i_scpf = (i_pft-1)*nlevsclass + i_scls

            if( this%hvars(ih_storectfrac_canopy_scpf)%r82d(io_si,i_scpf)>nearzero ) then
               this%hvars(ih_storectfrac_canopy_scpf)%r82d(io_si,i_scpf) = &
                    storec_canopy_scpf(i_scpf) / &
                    this%hvars(ih_storectfrac_canopy_scpf)%r82d(io_si,i_scpf)
            end if
            if( this%hvars(ih_storectfrac_ustory_scpf)%r82d(io_si,i_scpf)>nearzero ) then
               this%hvars(ih_storectfrac_ustory_scpf)%r82d(io_si,i_scpf) = &
                    storec_understory_scpf(i_scpf) / &
                    this%hvars(ih_storectfrac_ustory_scpf)%r82d(io_si,i_scpf)
            end if
            
         end do
      end do

      do el = 1, num_elements

         if(element_list(el).eq.nitrogen_element)then
            if( this%hvars(ih_storentfrac_si)%r81d(io_si)>nearzero ) then
               this%hvars(ih_storentfrac_si)%r81d(io_si)  = this%hvars(ih_storen_si)%r81d(io_si) / &
                  this%hvars(ih_storentfrac_si)%r81d(io_si)
            end if
            do i_pft = 1, numpft
               do i_scls = 1,nlevsclass
                  i_scpf = (i_pft-1)*nlevsclass + i_scls

                  if( this%hvars(ih_storentfrac_canopy_scpf)%r82d(io_si,i_scpf)>nearzero ) then
                     this%hvars(ih_storentfrac_canopy_scpf)%r82d(io_si,i_scpf) = &
                          storen_canopy_scpf(i_scpf) / &
                          this%hvars(ih_storentfrac_canopy_scpf)%r82d(io_si,i_scpf)
                  end if
                  if( this%hvars(ih_storentfrac_understory_scpf)%r82d(io_si,i_scpf)>nearzero ) then
                     this%hvars(ih_storentfrac_understory_scpf)%r82d(io_si,i_scpf) = &
                          storen_understory_scpf(i_scpf) / &
                          this%hvars(ih_storentfrac_understory_scpf)%r82d(io_si,i_scpf)
                  end if

               end do
            end do
         elseif(element_list(el).eq.phosphorus_element)then
            if( this%hvars(ih_storeptfrac_si)%r81d(io_si)>nearzero ) then
               this%hvars(ih_storeptfrac_si)%r81d(io_si) = this%hvars(ih_storep_si)%r81d(io_si) / &
                  this%hvars(ih_storeptfrac_si)%r81d(io_si)
            end if
            do i_pft = 1, numpft
               do i_scls = 1,nlevsclass
                  i_scpf = (i_pft-1)*nlevsclass + i_scls

                  if( this%hvars(ih_storeptfrac_canopy_scpf)%r82d(io_si,i_scpf)>nearzero ) then
                     this%hvars(ih_storeptfrac_canopy_scpf)%r82d(io_si,i_scpf) = &
                          storep_canopy_scpf(i_scpf) / &
                          this%hvars(ih_storeptfrac_canopy_scpf)%r82d(io_si,i_scpf)
                  end if
                  if( this%hvars(ih_storeptfrac_understory_scpf)%r82d(io_si,i_scpf)>nearzero ) then
                     this%hvars(ih_storeptfrac_understory_scpf)%r82d(io_si,i_scpf) = &
                          storep_understory_scpf(i_scpf) / &
                          this%hvars(ih_storeptfrac_understory_scpf)%r82d(io_si,i_scpf)
                  end if

               end do
            end do
         end if
      end do

      ! pass demotion rates and associated carbon fluxes to history
      do i_scls = 1,nlevsclass
         hio_demotion_rate_si_scls(io_si,i_scls) = sites(s)%demotion_rate(i_scls) * days_per_year / m2_per_ha
         hio_promotion_rate_si_scls(io_si,i_scls) = sites(s)%promotion_rate(i_scls) * days_per_year / m2_per_ha
      end do
      !
      ! convert kg C / ha / day to kgc / m2 / sec
      hio_demotion_carbonflux_si(io_si) = sites(s)%demotion_carbonflux * ha_per_m2 * days_per_sec
      hio_promotion_carbonflux_si(io_si) = sites(s)%promotion_carbonflux * ha_per_m2 * days_per_sec
      !
      ! mortality-associated carbon fluxes

      hio_canopy_mortality_carbonflux_si(io_si) = hio_canopy_mortality_carbonflux_si(io_si) + &
         sum(sites(s)%term_carbonflux_canopy(:)) * days_per_sec * ha_per_m2

      hio_understory_mortality_carbonflux_si(io_si) = hio_understory_mortality_carbonflux_si(io_si) + &
         sum(sites(s)%term_carbonflux_ustory(:)) * days_per_sec * ha_per_m2

      ! add site level mortality counting to crownarea diagnostic
      hio_canopy_mortality_crownarea_si(io_si) = hio_canopy_mortality_crownarea_si(io_si) + &
           sites(s)%fmort_crownarea_canopy + &
           sites(s)%term_crownarea_canopy * days_per_year

      hio_understory_mortality_crownarea_si(io_si) = hio_understory_mortality_crownarea_si(io_si) + &
           sites(s)%fmort_crownarea_ustory + &
           sites(s)%term_crownarea_ustory * days_per_year + &
           sites(s)%imort_crownarea
      
      ! and zero the site-level termination carbon flux variable
      sites(s)%term_carbonflux_canopy(:) = 0._r8
      sites(s)%term_carbonflux_ustory(:) = 0._r8
      !

      ! add the site-level disturbance-associated cwd and litter input fluxes to thir respective flux fields

      do i_cwd = 1, ncwd
         hio_cwd_ag_in_si_cwdsc(io_si, i_cwd) = hio_cwd_ag_in_si_cwdsc(io_si, i_cwd) + &
            flux_diags_c%cwd_ag_input(i_cwd) / days_per_year / sec_per_day

         hio_cwd_bg_in_si_cwdsc(io_si, i_cwd) = hio_cwd_bg_in_si_cwdsc(io_si, i_cwd) + &
            flux_diags_c%cwd_bg_input(i_cwd) / days_per_year / sec_per_day

      end do

   enddo siteloop ! site loop

   end associate

   return
  end subroutine update_history_dyn

  subroutine update_history_hifrq(this,nc,nsites,sites,bc_in,dt_tstep)

    ! ---------------------------------------------------------------------------------
    ! This is the call to update the history IO arrays that are expected to only change
    ! after rapid timescale productivity calculations (gpp and respiration).
    ! ---------------------------------------------------------------------------------

    use EDTypesMod          , only : nclmax, nlevleaf
    !
    ! Arguments
    class(fates_history_interface_type)                 :: this
    integer                 , intent(in)            :: nc   ! clump index
    integer                 , intent(in)            :: nsites
    type(ed_site_type)      , intent(inout), target :: sites(nsites)
    type(bc_in_type)        , intent(in)            :: bc_in(nsites)
    real(r8)                , intent(in)            :: dt_tstep

    ! Locals
    integer  :: s        ! The local site index
    integer  :: io_si     ! The site index of the IO array
    integer  :: ipa      ! The local "I"ndex of "PA"tches
    integer  :: lb1,ub1,lb2,ub2  ! IO array bounds for the calling thread
    integer  :: ivar             ! index of IO variable object vector
    integer  :: ft               ! functional type index
    real(r8) :: n_density   ! individual of cohort per m2.
    real(r8) :: resp_g      ! growth respiration per timestep [kgC/indiv/step]
    real(r8) :: npp         ! npp for this time-step (adjusted for g resp) [kgC/indiv/step]
    real(r8) :: aresp       ! autotrophic respiration (adjusted for g resp) [kgC/indiv/step]
    real(r8) :: n_perm2     ! individuals per m2 for the whole column
    real(r8) :: patch_area_by_age(nlevage)  ! patch area in each bin for normalizing purposes
    real(r8) :: canopy_area_by_age(nlevage) ! canopy area in each bin for normalizing purposes
    real(r8) :: site_area_veg               ! area of the site that is not bare-ground 
    integer  :: ipa2     ! patch incrementer
    integer :: cnlfpft_indx, cnlf_indx, ipft, ican, ileaf ! more iterators and indices
    type(ed_patch_type),pointer  :: cpatch
    type(ed_cohort_type),pointer :: ccohort
    real(r8) :: per_dt_tstep          ! Time step in frequency units (/s)

    associate( hio_gpp_si         => this%hvars(ih_gpp_si)%r81d, &
               hio_gpp_secondary_si   => this%hvars(ih_gpp_secondary_si)%r81d, &
               hio_npp_si         => this%hvars(ih_npp_si)%r81d, &
               hio_npp_secondary_si   => this%hvars(ih_npp_secondary_si)%r81d, &
               hio_aresp_si       => this%hvars(ih_aresp_si)%r81d, &
               hio_aresp_secondary_si       => this%hvars(ih_aresp_secondary_si)%r81d, &
               hio_maint_resp_si  => this%hvars(ih_maint_resp_si)%r81d, &
               hio_maint_resp_secondary_si  => this%hvars(ih_maint_resp_secondary_si)%r81d, &
               hio_growth_resp_si => this%hvars(ih_growth_resp_si)%r81d, &
               hio_growth_resp_secondary_si => this%hvars(ih_growth_resp_secondary_si)%r81d, &
               hio_c_stomata_si   => this%hvars(ih_c_stomata_si)%r81d, &
               hio_c_lblayer_si   => this%hvars(ih_c_lblayer_si)%r81d, &
               hio_rad_error_si   => this%hvars(ih_rad_error_si)%r81d, &
               hio_nep_si         => this%hvars(ih_nep_si)%r81d, &
               hio_hr_si          => this%hvars(ih_hr_si)%r81d, &
               hio_ar_si_scpf     => this%hvars(ih_ar_si_scpf)%r82d, &
               hio_ar_grow_si_scpf   => this%hvars(ih_ar_grow_si_scpf)%r82d, &
               hio_ar_maint_si_scpf  => this%hvars(ih_ar_maint_si_scpf)%r82d, &
               hio_ar_agsapm_si_scpf => this%hvars(ih_ar_agsapm_si_scpf)%r82d, &
               hio_ar_darkm_si_scpf  => this%hvars(ih_ar_darkm_si_scpf)%r82d, &
               hio_ar_crootm_si_scpf => this%hvars(ih_ar_crootm_si_scpf)%r82d, &
               hio_ar_frootm_si_scpf => this%hvars(ih_ar_frootm_si_scpf)%r82d, &
               hio_gpp_canopy_si     => this%hvars(ih_gpp_canopy_si)%r81d, &
               hio_ar_canopy_si      => this%hvars(ih_ar_canopy_si)%r81d, &
               hio_gpp_understory_si => this%hvars(ih_gpp_understory_si)%r81d, &
               hio_ar_understory_si  => this%hvars(ih_ar_understory_si)%r81d, &
               hio_rdark_canopy_si_scls             => this%hvars(ih_rdark_canopy_si_scls)%r82d, &
               hio_livestem_mr_canopy_si_scls       => this%hvars(ih_livestem_mr_canopy_si_scls)%r82d, &
               hio_livecroot_mr_canopy_si_scls      => this%hvars(ih_livecroot_mr_canopy_si_scls)%r82d, &
               hio_froot_mr_canopy_si_scls          => this%hvars(ih_froot_mr_canopy_si_scls)%r82d, &
               hio_resp_g_canopy_si_scls            => this%hvars(ih_resp_g_canopy_si_scls)%r82d, &
               hio_resp_m_canopy_si_scls            => this%hvars(ih_resp_m_canopy_si_scls)%r82d, &
               hio_rdark_understory_si_scls         => this%hvars(ih_rdark_understory_si_scls)%r82d, &
               hio_livestem_mr_understory_si_scls   => this%hvars(ih_livestem_mr_understory_si_scls)%r82d, &
               hio_livecroot_mr_understory_si_scls  => this%hvars(ih_livecroot_mr_understory_si_scls)%r82d, &
               hio_froot_mr_understory_si_scls      => this%hvars(ih_froot_mr_understory_si_scls)%r82d, &
               hio_resp_g_understory_si_scls        => this%hvars(ih_resp_g_understory_si_scls)%r82d, &
               hio_resp_m_understory_si_scls        => this%hvars(ih_resp_m_understory_si_scls)%r82d, &
               hio_leaf_mr_si         => this%hvars(ih_leaf_mr_si)%r81d, &
               hio_froot_mr_si        => this%hvars(ih_froot_mr_si)%r81d, &
               hio_livecroot_mr_si    => this%hvars(ih_livecroot_mr_si)%r81d, &
               hio_livestem_mr_si     => this%hvars(ih_livestem_mr_si)%r81d, &
               hio_gpp_si_age         => this%hvars(ih_gpp_si_age)%r82d, &
               hio_npp_si_age         => this%hvars(ih_npp_si_age)%r82d, &
               hio_c_stomata_si_age   => this%hvars(ih_c_stomata_si_age)%r82d, &
               hio_c_lblayer_si_age   => this%hvars(ih_c_lblayer_si_age)%r82d, &
               hio_parsun_z_si_cnlf     => this%hvars(ih_parsun_z_si_cnlf)%r82d, &
               hio_parsha_z_si_cnlf     => this%hvars(ih_parsha_z_si_cnlf)%r82d, &
               hio_ts_net_uptake_si_cnlf => this%hvars(ih_ts_net_uptake_si_cnlf)%r82d, &
               hio_parsun_z_si_cnlfpft  => this%hvars(ih_parsun_z_si_cnlfpft)%r82d, &
               hio_parsha_z_si_cnlfpft  => this%hvars(ih_parsha_z_si_cnlfpft)%r82d, &
               hio_laisun_z_si_cnlf     => this%hvars(ih_laisun_z_si_cnlf)%r82d, &
               hio_laisha_z_si_cnlf     => this%hvars(ih_laisha_z_si_cnlf)%r82d, &
               hio_laisun_z_si_cnlfpft  => this%hvars(ih_laisun_z_si_cnlfpft)%r82d, &
               hio_laisha_z_si_cnlfpft  => this%hvars(ih_laisha_z_si_cnlfpft)%r82d, &
               hio_laisun_top_si_can     => this%hvars(ih_laisun_top_si_can)%r82d, &
               hio_laisha_top_si_can     => this%hvars(ih_laisha_top_si_can)%r82d, &
               hio_fabd_sun_si_cnlfpft  => this%hvars(ih_fabd_sun_si_cnlfpft)%r82d, &
               hio_fabd_sha_si_cnlfpft  => this%hvars(ih_fabd_sha_si_cnlfpft)%r82d, &
               hio_fabi_sun_si_cnlfpft  => this%hvars(ih_fabi_sun_si_cnlfpft)%r82d, &
               hio_fabi_sha_si_cnlfpft  => this%hvars(ih_fabi_sha_si_cnlfpft)%r82d, &
               hio_fabd_sun_si_cnlf  => this%hvars(ih_fabd_sun_si_cnlf)%r82d, &
               hio_fabd_sha_si_cnlf  => this%hvars(ih_fabd_sha_si_cnlf)%r82d, &
               hio_fabi_sun_si_cnlf  => this%hvars(ih_fabi_sun_si_cnlf)%r82d, &
               hio_fabi_sha_si_cnlf  => this%hvars(ih_fabi_sha_si_cnlf)%r82d, &
               hio_parprof_dir_si_cnlf  => this%hvars(ih_parprof_dir_si_cnlf)%r82d, &
               hio_parprof_dif_si_cnlf  => this%hvars(ih_parprof_dif_si_cnlf)%r82d, &
               hio_parprof_dir_si_cnlfpft  => this%hvars(ih_parprof_dir_si_cnlfpft)%r82d, &
               hio_parprof_dif_si_cnlfpft  => this%hvars(ih_parprof_dif_si_cnlfpft)%r82d, &
               hio_fabd_sun_top_si_can  => this%hvars(ih_fabd_sun_top_si_can)%r82d, &
               hio_fabd_sha_top_si_can  => this%hvars(ih_fabd_sha_top_si_can)%r82d, &
               hio_fabi_sun_top_si_can  => this%hvars(ih_fabi_sun_top_si_can)%r82d, &
               hio_fabi_sha_top_si_can  => this%hvars(ih_fabi_sha_top_si_can)%r82d, &
               hio_parsun_top_si_can     => this%hvars(ih_parsun_top_si_can)%r82d, &
               hio_parsha_top_si_can     => this%hvars(ih_parsha_top_si_can)%r82d)!, &
               !hio_tveg   => this%hvars(ih_tveg_si)%r81d)

      ! Flush the relevant history variables
      call this%flush_hvars(nc,upfreq_in=2)

      per_dt_tstep = 1.0_r8/dt_tstep

      do s = 1,nsites

        call this%zero_site_hvars(sites(s), upfreq_in=2)

         io_si  = sites(s)%h_gid

         hio_nep_si(io_si) = -bc_in(s)%tot_het_resp * kg_per_g
         hio_hr_si(io_si)  =  bc_in(s)%tot_het_resp * kg_per_g

         ipa = 0
         
         patch_area_by_age(1:nlevage) = 0._r8
         canopy_area_by_age(1:nlevage) = 0._r8
         
         ! Calculate the site-level total vegetated area (i.e. non-bareground)
         if (hlm_use_nocomp .eq. itrue) then
            site_area_veg = area - sites(s)%area_pft(0)
         else
            site_area_veg = area
         end if

         cpatch => sites(s)%oldest_patch
         do while(associated(cpatch))

            patch_area_by_age(cpatch%age_class)  = &
                 patch_area_by_age(cpatch%age_class) + cpatch%area

            canopy_area_by_age(cpatch%age_class) = &
                 canopy_area_by_age(cpatch%age_class) + cpatch%total_canopy_area

            ! Canopy resitance terms
            hio_c_stomata_si_age(io_si,cpatch%age_class) = &
                 hio_c_stomata_si_age(io_si,cpatch%age_class) + &
                 cpatch%c_stomata * cpatch%total_canopy_area * mol_per_umol

            hio_c_lblayer_si_age(io_si,cpatch%age_class) = &
                 hio_c_lblayer_si_age(io_si,cpatch%age_class) + &
                 cpatch%c_lblayer * cpatch%total_canopy_area * mol_per_umol

            hio_c_stomata_si(io_si) = hio_c_stomata_si(io_si) + &
                 cpatch%c_stomata * cpatch%total_canopy_area * mol_per_umol

            hio_c_lblayer_si(io_si) = hio_c_lblayer_si(io_si) + &
                 cpatch%c_lblayer * cpatch%total_canopy_area * mol_per_umol

            hio_rad_error_si(io_si) = hio_rad_error_si(io_si) + &
                 cpatch%radiation_error * cpatch%area * AREA_INV
                 
           ! ! Only accumulate the instantaneous vegetation temperature for vegetated patches
           ! if (cpatch%patchno .ne. 0) then
           !    hio_tveg(io_si) = hio_tveg(io_si) + &
           !       (bc_in(s)%t_veg_pa(cpatch%patchno) - t_water_freeze_k_1atm) * &
           !       cpatch%area / site_area_veg
           ! end if
            
            ccohort => cpatch%shortest
            do while(associated(ccohort))

               n_perm2   = ccohort%n * AREA_INV

               if ( .not. ccohort%isnew ) then

                   npp    = ccohort%npp_tstep
                   resp_g = ccohort%resp_g_tstep
                   aresp  = ccohort%resp_tstep

                  ! Calculate index for the scpf class
                  associate( scpf => ccohort%size_by_pft_class, &
                             scls => ccohort%size_class )

                  ! scale up cohort fluxes to the site level
                  hio_npp_si(io_si) = hio_npp_si(io_si) + &
                        npp * n_perm2 * per_dt_tstep

                  hio_gpp_si(io_si) = hio_gpp_si(io_si) + &
                        ccohort%gpp_tstep * n_perm2 * per_dt_tstep
                  hio_aresp_si(io_si) = hio_aresp_si(io_si) + &
                        aresp * n_perm2 * per_dt_tstep
                  hio_growth_resp_si(io_si) = hio_growth_resp_si(io_si) + &
                        resp_g * n_perm2 * per_dt_tstep
                  hio_maint_resp_si(io_si) = hio_maint_resp_si(io_si) + &
                        ccohort%resp_m * n_perm2 * per_dt_tstep

                  ! Secondary forest only
                  if ( cpatch%anthro_disturbance_label .eq. secondaryforest ) then
                      hio_npp_secondary_si(io_si) = hio_npp_secondary_si(io_si) + &
                            npp * n_perm2 * per_dt_tstep
                      hio_gpp_secondary_si(io_si) = hio_gpp_secondary_si(io_si) + &
                            ccohort%gpp_tstep * n_perm2 * per_dt_tstep
                      hio_aresp_secondary_si(io_si) = hio_aresp_secondary_si(io_si) + &
                            aresp * n_perm2 * per_dt_tstep
                      hio_growth_resp_secondary_si(io_si) = hio_growth_resp_secondary_si(io_si) + &
                            resp_g * n_perm2 * per_dt_tstep
                      hio_maint_resp_secondary_si(io_si) = hio_maint_resp_secondary_si(io_si) + &
                            ccohort%resp_m * n_perm2 * per_dt_tstep
                  end if

                  ! Add up the total Net Ecosystem Production
                  ! for this timestep.  [kgC/m2/s]
                  hio_nep_si(io_si) = hio_nep_si(io_si) + &
                       npp * n_perm2 * per_dt_tstep

                  ! aggregate MR fluxes to the site level
                  hio_leaf_mr_si(io_si) = hio_leaf_mr_si(io_si) + ccohort%rdark &
                       * n_perm2
                  hio_froot_mr_si(io_si) = hio_froot_mr_si(io_si) + ccohort%froot_mr &
                       * n_perm2
                  hio_livecroot_mr_si(io_si) = hio_livecroot_mr_si(io_si) + ccohort%livecroot_mr &
                       * n_perm2
                  hio_livestem_mr_si(io_si) = hio_livestem_mr_si(io_si) + ccohort%livestem_mr &
                       * n_perm2

                  ! Total AR (kgC/m2/s) = (kgC/plant/step) / (s/step) * (plant/m2)
                  hio_ar_si_scpf(io_si,scpf)    =   hio_ar_si_scpf(io_si,scpf) + &
                        (ccohort%resp_tstep*per_dt_tstep) * n_perm2

                  ! Growth AR (kgC/m2/s)
                  hio_ar_grow_si_scpf(io_si,scpf) = hio_ar_grow_si_scpf(io_si,scpf) + &
                        (resp_g*per_dt_tstep) * n_perm2

                  ! Maint AR (kgC/m2/s)
                  hio_ar_maint_si_scpf(io_si,scpf) = hio_ar_maint_si_scpf(io_si,scpf) + &
                        (ccohort%resp_m*per_dt_tstep) * n_perm2

                  ! Maintenance AR partition variables are stored as rates (kgC/plant/s)
                  ! (kgC/m2/s) = (kgC/plant/s) * (plant/m2)
                  hio_ar_agsapm_si_scpf(io_si,scpf) = hio_ar_agsapm_si_scpf(io_si,scpf) + &
                        ccohort%livestem_mr * n_perm2

                  ! (kgC/m2/s) = (kgC/plant/s) * (plant/m2)
                  hio_ar_darkm_si_scpf(io_si,scpf) = hio_ar_darkm_si_scpf(io_si,scpf) + &
                        ccohort%rdark * n_perm2

                  ! (kgC/m2/s) = (kgC/plant/s) * (plant/m2)
                  hio_ar_crootm_si_scpf(io_si,scpf) = hio_ar_crootm_si_scpf(io_si,scpf) + &
                        ccohort%livecroot_mr * n_perm2

                  ! (kgC/m2/s) = (kgC/plant/s) * (plant/m2)
                  hio_ar_frootm_si_scpf(io_si,scpf) = hio_ar_frootm_si_scpf(io_si,scpf) + &
                        ccohort%froot_mr * n_perm2


                  ! accumulate fluxes per patch age bin
                  hio_gpp_si_age(io_si,cpatch%age_class) = hio_gpp_si_age(io_si,cpatch%age_class) &
                       + ccohort%gpp_tstep * ccohort%n * per_dt_tstep
                  hio_npp_si_age(io_si,cpatch%age_class) = hio_npp_si_age(io_si,cpatch%age_class) &
                       + npp * ccohort%n * per_dt_tstep

                  ! accumulate fluxes on canopy- and understory- separated fluxes
                  if (ccohort%canopy_layer .eq. 1) then
                     !
                     ! bulk fluxes are in gC / m2 / s
                     hio_gpp_canopy_si(io_si) = hio_gpp_canopy_si(io_si) + &
                          ccohort%gpp_tstep * n_perm2 * per_dt_tstep
                     hio_ar_canopy_si(io_si) = hio_ar_canopy_si(io_si) + &
                          aresp * n_perm2 * per_dt_tstep

                     !
                     ! size-resolved respiration fluxes are in kg C / m2 / s
                     hio_rdark_canopy_si_scls(io_si,scls) = hio_rdark_canopy_si_scls(io_si,scls) + &
                          ccohort%rdark  * ccohort%n * ha_per_m2
                     hio_livestem_mr_canopy_si_scls(io_si,scls) = hio_livestem_mr_canopy_si_scls(io_si,scls) + &
                          ccohort%livestem_mr  * ccohort%n * ha_per_m2
                     hio_livecroot_mr_canopy_si_scls(io_si,scls) = hio_livecroot_mr_canopy_si_scls(io_si,scls) + &
                          ccohort%livecroot_mr  * ccohort%n * ha_per_m2
                     hio_froot_mr_canopy_si_scls(io_si,scls) = hio_froot_mr_canopy_si_scls(io_si,scls) + &
                          ccohort%froot_mr  * ccohort%n * ha_per_m2

                     hio_resp_g_canopy_si_scls(io_si,scls) = hio_resp_g_canopy_si_scls(io_si,scls) + &
                          resp_g  * ccohort%n * per_dt_tstep * ha_per_m2
                     hio_resp_m_canopy_si_scls(io_si,scls) = hio_resp_m_canopy_si_scls(io_si,scls) + &
                          ccohort%resp_m  * ccohort%n * per_dt_tstep * ha_per_m2
                  else
                     !
                     ! bulk fluxes are in gC / m2 / s
                     hio_gpp_understory_si(io_si) = hio_gpp_understory_si(io_si) + &
                          ccohort%gpp_tstep * n_perm2 * per_dt_tstep
                     hio_ar_understory_si(io_si) = hio_ar_understory_si(io_si) + &
                          aresp * n_perm2 * per_dt_tstep

                     !
                     ! size-resolved respiration fluxes are in kg C / m2 / s
                     hio_rdark_understory_si_scls(io_si,scls) = hio_rdark_understory_si_scls(io_si,scls) + &
                          ccohort%rdark  * ccohort%n * ha_per_m2
                     hio_livestem_mr_understory_si_scls(io_si,scls) = hio_livestem_mr_understory_si_scls(io_si,scls) + &
                          ccohort%livestem_mr  * ccohort%n  * ha_per_m2
                     hio_livecroot_mr_understory_si_scls(io_si,scls) = hio_livecroot_mr_understory_si_scls(io_si,scls) + &
                          ccohort%livecroot_mr  * ccohort%n  * ha_per_m2
                     hio_froot_mr_understory_si_scls(io_si,scls) = hio_froot_mr_understory_si_scls(io_si,scls) + &
                          ccohort%froot_mr  * ccohort%n  * ha_per_m2
                     hio_resp_g_understory_si_scls(io_si,scls) = hio_resp_g_understory_si_scls(io_si,scls) + &
                          resp_g  * ccohort%n * per_dt_tstep  * ha_per_m2
                     hio_resp_m_understory_si_scls(io_si,scls) = hio_resp_m_understory_si_scls(io_si,scls) + &
                          ccohort%resp_m  * ccohort%n * per_dt_tstep  * ha_per_m2
                  endif
                end associate
               endif

               !!! canopy leaf carbon balance
               ican = ccohort%canopy_layer
               do ileaf=1,ccohort%nv
                  cnlf_indx = ileaf + (ican-1) * nlevleaf
                  hio_ts_net_uptake_si_cnlf(io_si, cnlf_indx) = hio_ts_net_uptake_si_cnlf(io_si, cnlf_indx) + &
                       ccohort%ts_net_uptake(ileaf) * per_dt_tstep * ccohort%c_area * area_inv
               end do

               ccohort => ccohort%taller
            enddo ! cohort loop

            ! summarize radiation profiles through the canopy
            do ipft=1,numpft
               do ican=1,cpatch%ncl_p
                  do ileaf=1,cpatch%ncan(ican,ipft)
                     ! calculate where we are on multiplexed dimensions
                     cnlfpft_indx = ileaf + (ican-1) * nlevleaf + (ipft-1) * nlevleaf * nclmax
                     cnlf_indx = ileaf + (ican-1) * nlevleaf
                     !
                     ! first do all the canopy x leaf x pft calculations
                     hio_parsun_z_si_cnlfpft(io_si,cnlfpft_indx) = hio_parsun_z_si_cnlfpft(io_si,cnlfpft_indx) + &
                          cpatch%ed_parsun_z(ican,ipft,ileaf) * cpatch%area * AREA_INV
                     hio_parsha_z_si_cnlfpft(io_si,cnlfpft_indx) = hio_parsha_z_si_cnlfpft(io_si,cnlfpft_indx) + &
                          cpatch%ed_parsha_z(ican,ipft,ileaf) * cpatch%area * AREA_INV
                     !
                     hio_laisun_z_si_cnlfpft(io_si,cnlfpft_indx) = hio_laisun_z_si_cnlfpft(io_si,cnlfpft_indx) + &
                          cpatch%ed_laisun_z(ican,ipft,ileaf) * cpatch%area * AREA_INV
                     hio_laisha_z_si_cnlfpft(io_si,cnlfpft_indx) = hio_laisha_z_si_cnlfpft(io_si,cnlfpft_indx) + &
                          cpatch%ed_laisha_z(ican,ipft,ileaf) * cpatch%area * AREA_INV
                     !
                     hio_fabd_sun_si_cnlfpft(io_si,cnlfpft_indx) = hio_fabd_sun_si_cnlfpft(io_si,cnlfpft_indx) + &
                          cpatch%fabd_sun_z(ican,ipft,ileaf) * cpatch%area * AREA_INV
                     hio_fabd_sha_si_cnlfpft(io_si,cnlfpft_indx) = hio_fabd_sha_si_cnlfpft(io_si,cnlfpft_indx) + &
                          cpatch%fabd_sha_z(ican,ipft,ileaf) * cpatch%area * AREA_INV
                     hio_fabi_sun_si_cnlfpft(io_si,cnlfpft_indx) = hio_fabi_sun_si_cnlfpft(io_si,cnlfpft_indx) + &
                          cpatch%fabi_sun_z(ican,ipft,ileaf) * cpatch%area * AREA_INV
                     hio_fabi_sha_si_cnlfpft(io_si,cnlfpft_indx) = hio_fabi_sha_si_cnlfpft(io_si,cnlfpft_indx) + &
                          cpatch%fabi_sha_z(ican,ipft,ileaf) * cpatch%area * AREA_INV
                     !
                     hio_parprof_dir_si_cnlfpft(io_si,cnlfpft_indx) = hio_parprof_dir_si_cnlfpft(io_si,cnlfpft_indx) + &
                          cpatch%parprof_pft_dir_z(ican,ipft,ileaf) * cpatch%area * AREA_INV
                     hio_parprof_dif_si_cnlfpft(io_si,cnlfpft_indx) = hio_parprof_dif_si_cnlfpft(io_si,cnlfpft_indx) + &
                          cpatch%parprof_pft_dif_z(ican,ipft,ileaf) * cpatch%area * AREA_INV
                     !
                     ! summarize across all PFTs
                     hio_parsun_z_si_cnlf(io_si,cnlf_indx) = hio_parsun_z_si_cnlf(io_si,cnlf_indx) + &
                          cpatch%ed_parsun_z(ican,ipft,ileaf) * cpatch%area * AREA_INV
                     hio_parsha_z_si_cnlf(io_si,cnlf_indx) = hio_parsha_z_si_cnlf(io_si,cnlf_indx) + &
                          cpatch%ed_parsha_z(ican,ipft,ileaf) * cpatch%area * AREA_INV
                     !
                     hio_laisun_z_si_cnlf(io_si,cnlf_indx) = hio_laisun_z_si_cnlf(io_si,cnlf_indx) + &
                          cpatch%ed_laisun_z(ican,ipft,ileaf) * cpatch%area * AREA_INV
                     hio_laisha_z_si_cnlf(io_si,cnlf_indx) = hio_laisha_z_si_cnlf(io_si,cnlf_indx) + &
                          cpatch%ed_laisha_z(ican,ipft,ileaf) * cpatch%area * AREA_INV
                     !
                     hio_fabd_sun_si_cnlf(io_si,cnlf_indx) = hio_fabd_sun_si_cnlf(io_si,cnlf_indx) + &
                          cpatch%fabd_sun_z(ican,ipft,ileaf) * cpatch%area * AREA_INV
                     hio_fabd_sha_si_cnlf(io_si,cnlf_indx) = hio_fabd_sha_si_cnlf(io_si,cnlf_indx) + &
                          cpatch%fabd_sha_z(ican,ipft,ileaf) * cpatch%area * AREA_INV
                     hio_fabi_sun_si_cnlf(io_si,cnlf_indx) = hio_fabi_sun_si_cnlf(io_si,cnlf_indx) + &
                          cpatch%fabi_sun_z(ican,ipft,ileaf) * cpatch%area * AREA_INV
                     hio_fabi_sha_si_cnlf(io_si,cnlf_indx) = hio_fabi_sha_si_cnlf(io_si,cnlf_indx) + &
                          cpatch%fabi_sha_z(ican,ipft,ileaf) * cpatch%area * AREA_INV

                  end do
                  !
                  ! summarize just the top leaf level across all PFTs, for each canopy level
                  hio_parsun_top_si_can(io_si,ican) = hio_parsun_top_si_can(io_si,ican) + &
                       cpatch%ed_parsun_z(ican,ipft,1) * cpatch%area * AREA_INV
                  hio_parsha_top_si_can(io_si,ican) = hio_parsha_top_si_can(io_si,ican) + &
                       cpatch%ed_parsha_z(ican,ipft,1) * cpatch%area * AREA_INV
                  !
                  hio_laisun_top_si_can(io_si,ican) = hio_laisun_top_si_can(io_si,ican) + &
                       cpatch%ed_laisun_z(ican,ipft,1) * cpatch%area * AREA_INV
                  hio_laisha_top_si_can(io_si,ican) = hio_laisha_top_si_can(io_si,ican) + &
                       cpatch%ed_laisha_z(ican,ipft,1) * cpatch%area * AREA_INV
                  !
                  hio_fabd_sun_top_si_can(io_si,ican) = hio_fabd_sun_top_si_can(io_si,ican) + &
                       cpatch%fabd_sun_z(ican,ipft,1) * cpatch%area * AREA_INV
                  hio_fabd_sha_top_si_can(io_si,ican) = hio_fabd_sha_top_si_can(io_si,ican) + &
                       cpatch%fabd_sha_z(ican,ipft,1) * cpatch%area * AREA_INV
                  hio_fabi_sun_top_si_can(io_si,ican) = hio_fabi_sun_top_si_can(io_si,ican) + &
                       cpatch%fabi_sun_z(ican,ipft,1) * cpatch%area * AREA_INV
                  hio_fabi_sha_top_si_can(io_si,ican) = hio_fabi_sha_top_si_can(io_si,ican) + &
                       cpatch%fabi_sha_z(ican,ipft,1) * cpatch%area * AREA_INV
                  !
               end do
            end do

            ! PFT-mean radiation profiles
            do ican = 1, cpatch%ncl_p
               do ileaf = 1, maxval(cpatch%nrad(ican,:))

                  ! calculate where we are on multiplexed dimensions
                  cnlf_indx = ileaf + (ican-1) * nlevleaf
                  !
                  hio_parprof_dir_si_cnlf(io_si,cnlf_indx) = hio_parprof_dir_si_cnlf(io_si,cnlf_indx) + &
                       cpatch%parprof_dir_z(ican,ileaf) * cpatch%area * AREA_INV
                  hio_parprof_dif_si_cnlf(io_si,cnlf_indx) = hio_parprof_dif_si_cnlf(io_si,cnlf_indx) + &
                       cpatch%parprof_dif_z(ican,ileaf) * cpatch%area * AREA_INV
               end do
            end do

            ipa = ipa + 1
            cpatch => cpatch%younger
         end do !patch loop

         do ipa2 = 1, nlevage
            if (patch_area_by_age(ipa2) .gt. nearzero) then
               hio_gpp_si_age(io_si, ipa2) = hio_gpp_si_age(io_si, ipa2) / (patch_area_by_age(ipa2))
               hio_npp_si_age(io_si, ipa2) = hio_npp_si_age(io_si, ipa2) / (patch_area_by_age(ipa2))
            else
               hio_gpp_si_age(io_si, ipa2) = 0._r8
               hio_npp_si_age(io_si, ipa2) = 0._r8
            endif

            ! Normalize resistance diagnostics
            if (canopy_area_by_age(ipa2) .gt. nearzero) then
               hio_c_stomata_si_age(io_si,ipa2) = &
                    hio_c_stomata_si_age(io_si,ipa2) / canopy_area_by_age(ipa2)

               hio_c_lblayer_si_age(io_si,ipa2) = &
                    hio_c_lblayer_si_age(io_si,ipa2) / canopy_area_by_age(ipa2)
            else
               hio_c_stomata_si_age(io_si,ipa2) = 0._r8
               hio_c_lblayer_si_age(io_si,ipa2) = 0._r8
            end if

         end do

         ! Normalize resistance diagnostics
         if ( sum(canopy_area_by_age(1:nlevage)) .gt. nearzero) then
            hio_c_stomata_si(io_si) = hio_c_stomata_si(io_si) / sum(canopy_area_by_age(1:nlevage))
            hio_c_lblayer_si(io_si) = hio_c_lblayer_si(io_si) / sum(canopy_area_by_age(1:nlevage))
         else
            hio_c_stomata_si(io_si) = 0._r8
            hio_c_lblayer_si(io_si) = 0._r8
         end if

     enddo ! site loop

   end associate

end subroutine update_history_hifrq

  ! =====================================================================================

  subroutine update_history_hydraulics(this,nc,nsites,sites,bc_in,dt_tstep)

    ! ---------------------------------------------------------------------------------
    ! This is the call to update the history IO arrays that are expected to only change
    ! after rapid timescale productivity calculations (gpp and respiration).
    ! ---------------------------------------------------------------------------------

    use FatesHydraulicsMemMod, only : ed_cohort_hydr_type, nshell
    use FatesHydraulicsMemMod, only : ed_site_hydr_type
    use EDTypesMod           , only : maxpft


    ! Arguments
    class(fates_history_interface_type)             :: this
    integer                 , intent(in)            :: nc   ! clump index
    integer                 , intent(in)            :: nsites
    type(ed_site_type)      , intent(inout), target :: sites(nsites)
    type(bc_in_type)        , intent(in)            :: bc_in(nsites)
    real(r8)                , intent(in)            :: dt_tstep

    ! Locals
    integer  :: s        ! The local site index
    integer  :: io_si     ! The site index of the IO array
    integer  :: ipa      ! The local "I"ndex of "PA"tches
    integer  :: ft               ! functional type index
!    integer  :: io_shsl  ! The combined "SH"ell "S"oil "L"ayer index in the IO array
    real(r8) :: ncohort_scpf(nlevsclass*maxpft)  ! Bins to count up cohorts counts used in weighting
    ! should be "hio_nplant_si_scpf"
    real(r8) :: nplant_scpf(nlevsclass*maxpft)  ! Bins to count up cohorts counts used in weighting
                                                   ! should be "hio_nplant_si_scpf"
    real(r8) :: number_fraction
    real(r8) :: number_fraction_rate
    real(r8) :: mean_aroot
    integer  :: ipa2     ! patch incrementer
    integer  :: ix       ! histogram x (count) bin index
    integer  :: iscpf    ! index of the scpf group
    integer  :: ipft     ! index of the pft loop
    integer  :: iscls    ! index of the size-class loop
    integer  :: k        ! rhizosphere shell index
    integer  :: j        ! rhizosphere (ie root) layer index
    integer  :: j_bc     ! Soil layer index (ie boundary condition grid index)
    integer  :: j_t,j_b  ! top and bottom soil layer matching current rhiz layer
    integer  :: nlevrhiz ! number of rhizosphere layers
    integer  :: nlevsoil ! number of soil layers
    real(r8) :: mean_soil_vwc    ! mean soil volumetric water content [m3/m3]
    real(r8) :: mean_soil_vwcsat ! mean soil saturated volumetric water content [m3/m3]
    real(r8) :: mean_soil_matpot ! mean soil water potential [MPa]
    real(r8) :: layer_areaweight ! root area weighting factor for each soil layer
    real(r8) :: areaweight       ! root area weighting factor for column
    real(r8) :: vwc              ! volumetric water content of layer [m3/m3] = theta
    real(r8) :: vwc_sat          ! saturated water content of layer [m3/m3]
    real(r8) :: psi              ! matric potential of soil layer
    real(r8) :: depth_frac       ! fraction of rhizosphere layer depth occupied by current soil layer
    character(2) :: fmt_char
    type(ed_patch_type),pointer  :: cpatch
    type(ed_cohort_type),pointer :: ccohort
    type(ed_cohort_hydr_type), pointer :: ccohort_hydr
    type(ed_site_hydr_type), pointer :: site_hydr
    real(r8) :: per_dt_tstep          ! Time step in frequency units (/s)
    real(r8), parameter :: daysecs = 86400.0_r8 ! What modeler doesn't recognize 86400?
    real(r8), parameter :: yeardays = 365.0_r8  ! Should this be 365.25?

    integer,  parameter :: iterh2_nhist = 50
    real(r8), parameter :: iterh2_dx    = 1._r8
    real(r8)            ::  iterh2_histx(iterh2_nhist)
    real(r8)            ::  iterh2_histy(iterh2_nhist)

    logical, parameter :: print_iterations = .false.

    if(hlm_use_planthydro.eq.ifalse) return


    associate( hio_errh2o_scpf  => this%hvars(ih_errh2o_scpf)%r82d, &
          hio_tran_scpf         => this%hvars(ih_tran_scpf)%r82d, &
          hio_sapflow_scpf      => this%hvars(ih_sapflow_scpf)%r82d, &
          hio_sapflow_si        => this%hvars(ih_sapflow_si)%r81d, &
          hio_iterh1_scpf       => this%hvars(ih_iterh1_scpf)%r82d, &
          hio_iterh2_scpf       => this%hvars(ih_iterh2_scpf)%r82d, &
          hio_ath_scpf          => this%hvars(ih_ath_scpf)%r82d, &
          hio_tth_scpf          => this%hvars(ih_tth_scpf)%r82d, &
          hio_sth_scpf          => this%hvars(ih_sth_scpf)%r82d, &
          hio_lth_scpf          => this%hvars(ih_lth_scpf)%r82d, &
          hio_awp_scpf          => this%hvars(ih_awp_scpf)%r82d, &
          hio_twp_scpf          => this%hvars(ih_twp_scpf)%r82d, &
          hio_swp_scpf          => this%hvars(ih_swp_scpf)%r82d, &
          hio_lwp_scpf          => this%hvars(ih_lwp_scpf)%r82d, &
          hio_aflc_scpf          => this%hvars(ih_aflc_scpf)%r82d, &
          hio_tflc_scpf          => this%hvars(ih_tflc_scpf)%r82d, &
          hio_sflc_scpf          => this%hvars(ih_sflc_scpf)%r82d, &
          hio_lflc_scpf          => this%hvars(ih_lflc_scpf)%r82d, &
          hio_btran_scpf        => this%hvars(ih_btran_scpf)%r82d, &
          hio_h2oveg_si         => this%hvars(ih_h2oveg_si)%r81d, &
          hio_nplant_si_scpf    => this%hvars(ih_nplant_si_scpf)%r82d, &
          hio_nplant_si_capf    => this%hvars(ih_nplant_si_capf)%r82d, &
          hio_h2oveg_hydro_err_si   => this%hvars(ih_h2oveg_hydro_err_si)%r81d, &
          hio_rootwgt_soilvwc_si    => this%hvars(ih_rootwgt_soilvwc_si)%r81d, &
          hio_rootwgt_soilvwcsat_si => this%hvars(ih_rootwgt_soilvwcsat_si)%r81d, &
          hio_rootwgt_soilmatpot_si => this%hvars(ih_rootwgt_soilmatpot_si)%r81d, &
          hio_soilmatpot_sl         => this%hvars(ih_soilmatpot_sl)%r82d, &
          hio_soilvwc_sl            => this%hvars(ih_soilvwc_sl)%r82d, &
          hio_soilvwcsat_sl         => this%hvars(ih_soilvwcsat_sl)%r82d, &
          hio_rootuptake_si         => this%hvars(ih_rootuptake_si)%r81d, &
          hio_rootuptake_sl         => this%hvars(ih_rootuptake_sl)%r82d, &
          hio_rootuptake0_scpf      => this%hvars(ih_rootuptake0_scpf)%r82d, &
          hio_rootuptake10_scpf     => this%hvars(ih_rootuptake10_scpf)%r82d, &
          hio_rootuptake50_scpf     => this%hvars(ih_rootuptake50_scpf)%r82d, &
          hio_rootuptake100_scpf    => this%hvars(ih_rootuptake100_scpf)%r82d )

      ! Flush the relevant history variables
      call this%flush_hvars(nc,upfreq_in=4)

      per_dt_tstep = 1._r8 / dt_tstep
      
      if(print_iterations) then
          do iscpf = 1,iterh2_nhist
              iterh2_histx(iscpf) = iterh2_dx*real(iscpf-1,r8)
          end do
      end if
      do s = 1,nsites

        call this%zero_site_hvars(sites(s),upfreq_in=4)

         site_hydr => sites(s)%si_hydr
         nlevrhiz = site_hydr%nlevrhiz
         nlevsoil = bc_in(s)%nlevsoil
         io_si  = sites(s)%h_gid

         hio_h2oveg_si(io_si)              = site_hydr%h2oveg
         hio_h2oveg_hydro_err_si(io_si)    = site_hydr%h2oveg_hydro_err

         hio_rootuptake_sl(io_si,1:nlevsoil) = site_hydr%rootuptake_sl(1:nlevsoil)
         hio_rootuptake_si(io_si) = sum(site_hydr%rootuptake_sl,dim=1)
         
         ! Get column means of some soil diagnostics, these are weighted
         ! by the amount of fine-root surface area in each layer
         ! --------------------------------------------------------------------

         mean_soil_vwc    = 0._r8
         mean_soil_matpot = 0._r8
         mean_soil_vwcsat = 0._r8
         areaweight       = 0._r8

         do j=1,nlevrhiz

            j_t = site_hydr%map_r2s(j,1) ! top soil layer matching rhiz layer
            j_b = site_hydr%map_r2s(j,2) ! bottom soil layer matching rhiz layer

            do j_bc = j_t,j_b
            
               vwc     = bc_in(s)%h2o_liqvol_sl(j_bc)
               psi     = site_hydr%wrf_soil(j)%p%psi_from_th(vwc) ! MLO: Any reason for not using smp_sl?
               ! cap capillary pressure
               ! psi = max(-1e5_r8,psi) Removing cap as that is inconstistent
               !                        with model internals and physics. Should
               !                        implement caps inside the functions
               !                        if desired. (RGK 12-2021)
               vwc_sat = bc_in(s)%watsat_sl(j_bc)
               depth_frac = bc_in(s)%dz_sisl(j_bc)/site_hydr%dz_rhiz(j)

               ! If there are any roots, we use root weighting
               if(sum(site_hydr%l_aroot_layer(:),dim=1) > nearzero) then
                  layer_areaweight = site_hydr%l_aroot_layer(j)*depth_frac*pi_const*site_hydr%rs1(j)**2.0

               ! If there are no roots, we use depth weighting
               else
                  layer_areaweight = bc_in(s)%dz_sisl(j_bc)
               endif
               
               areaweight       = areaweight + layer_areaweight
               mean_soil_vwc    = mean_soil_vwc + vwc*layer_areaweight
               mean_soil_vwcsat = mean_soil_vwcsat + vwc_sat*layer_areaweight
               mean_soil_matpot = mean_soil_matpot + psi*layer_areaweight
               
               hio_soilmatpot_sl(io_si,j_bc) = psi * pa_per_mpa
               hio_soilvwc_sl(io_si,j_bc)    = vwc
               hio_soilvwcsat_sl(io_si,j_bc) = vwc_sat
               
            end do
         end do
         
         hio_rootwgt_soilvwc_si(io_si)    = mean_soil_vwc/areaweight
         hio_rootwgt_soilvwcsat_si(io_si) = mean_soil_vwcsat/areaweight
         hio_rootwgt_soilmatpot_si(io_si) = mean_soil_matpot/areaweight  * pa_per_mpa
         

         ! Normalization counters
         nplant_scpf(:) = 0._r8
         ncohort_scpf(:) = 0._r8
         cpatch => sites(s)%oldest_patch
         do while(associated(cpatch))
            ccohort => cpatch%shortest
            do while(associated(ccohort))
               if ( .not. ccohort%isnew ) then
                  ! Calculate index for the scpf class
                  iscpf = ccohort%size_by_pft_class
                  nplant_scpf(iscpf) = nplant_scpf(iscpf) + ccohort%n
                  ncohort_scpf(iscpf) = ncohort_scpf(iscpf) + 1._r8
               end if
               ccohort => ccohort%taller
            enddo ! cohort loop
            cpatch => cpatch%younger
         end do !patch loop


         ! Generate a histogram of the the iteration counts
         if(print_iterations) then
             iterh2_histy(:) = 0._r8
             cpatch => sites(s)%oldest_patch
             do while(associated(cpatch))
                 ccohort => cpatch%shortest
                 do while(associated(ccohort))
                     ccohort_hydr => ccohort%co_hydr
                     ix = count((iterh2_histx(:)-0.00001_r8) < ccohort_hydr%iterh2 )
                     iterh2_histy(ix) = iterh2_histy(ix) + 1
                     ccohort => ccohort%taller
                 enddo ! cohort loop
                 cpatch => cpatch%younger
             end do !patch loop
         end if


         do ipft = 1, numpft
            do iscls = 1,nlevsclass
               iscpf = (ipft-1)*nlevsclass + iscls
               hio_sapflow_scpf(io_si,iscpf)       = site_hydr%sapflow_scpf(iscls, ipft) * ha_per_m2
               hio_rootuptake0_scpf(io_si,iscpf)   = site_hydr%rootuptake0_scpf(iscls,ipft) * ha_per_m2
               hio_rootuptake10_scpf(io_si,iscpf)  = site_hydr%rootuptake10_scpf(iscls,ipft) * ha_per_m2
               hio_rootuptake50_scpf(io_si,iscpf)  = site_hydr%rootuptake50_scpf(iscls,ipft) * ha_per_m2
               hio_rootuptake100_scpf(io_si,iscpf) = site_hydr%rootuptake100_scpf(iscls,ipft) * ha_per_m2
               hio_iterh1_scpf(io_si,iscpf) = 0._r8
               hio_iterh2_scpf(io_si,iscpf) = 0._r8
            end do
         end do

         ipa = 0
         cpatch => sites(s)%oldest_patch
         do while(associated(cpatch))

            ccohort => cpatch%shortest
            do while(associated(ccohort))

               ccohort_hydr => ccohort%co_hydr

               if ( .not. ccohort%isnew ) then

                  ! Calculate index for the scpf class
                  iscpf = ccohort%size_by_pft_class

                  ! scale up cohort fluxes to their sites
                  number_fraction_rate = (ccohort%n / nplant_scpf(iscpf)) * per_dt_tstep

                  ! scale cohorts to mean quantity
                  number_fraction = (ccohort%n / nplant_scpf(iscpf))

                  hio_errh2o_scpf(io_si,iscpf) = hio_errh2o_scpf(io_si,iscpf) + &
                        ccohort_hydr%errh2o * number_fraction_rate ! [kg/indiv/s]

                  hio_tran_scpf(io_si,iscpf) = hio_tran_scpf(io_si,iscpf) + &
                        (ccohort_hydr%qtop) * number_fraction_rate ! [kg/indiv/s]

                  hio_iterh1_scpf(io_si,iscpf)          = hio_iterh1_scpf(io_si,iscpf) + &
                        ccohort_hydr%iterh1/ncohort_scpf(iscpf)

                  hio_iterh2_scpf(io_si,iscpf)          = hio_iterh2_scpf(io_si,iscpf) + &
                        ccohort_hydr%iterh2/ncohort_scpf(iscpf)

                  mean_aroot = sum(ccohort_hydr%th_aroot(:)*ccohort_hydr%v_aroot_layer(:)) / &
                       sum(ccohort_hydr%v_aroot_layer(:))

                  hio_ath_scpf(io_si,iscpf)             = hio_ath_scpf(io_si,iscpf) + &
                       mean_aroot * number_fraction      ! [m3 m-3]

                  hio_tth_scpf(io_si,iscpf)             = hio_tth_scpf(io_si,iscpf) + &
                        ccohort_hydr%th_troot  * number_fraction         ! [m3 m-3]

                  hio_sth_scpf(io_si,iscpf)             = hio_sth_scpf(io_si,iscpf) + &
                        ccohort_hydr%th_ag(2)  * number_fraction        ! [m3 m-3]

                  hio_lth_scpf(io_si,iscpf)             =  hio_lth_scpf(io_si,iscpf) + &
                        ccohort_hydr%th_ag(1)  * number_fraction        ! [m3 m-3]

                  mean_aroot = sum(ccohort_hydr%psi_aroot(:)*ccohort_hydr%v_aroot_layer(:)) / &
                       sum(ccohort_hydr%v_aroot_layer(:))

                  hio_awp_scpf(io_si,iscpf)             = hio_awp_scpf(io_si,iscpf) + &
                       mean_aroot * number_fraction * pa_per_mpa ! [Pa]

                  hio_twp_scpf(io_si,iscpf)             = hio_twp_scpf(io_si,iscpf) + &
                        ccohort_hydr%psi_troot  * number_fraction * pa_per_mpa     ! [Pa]

                  hio_swp_scpf(io_si,iscpf)             = hio_swp_scpf(io_si,iscpf) + &
                        ccohort_hydr%psi_ag(2)  * number_fraction * pa_per_mpa     ! [Pa]

                  hio_lwp_scpf(io_si,iscpf)             = hio_lwp_scpf(io_si,iscpf) + &
                       ccohort_hydr%psi_ag(1)  * number_fraction * pa_per_mpa      ! [Pa]

                  mean_aroot = sum(ccohort_hydr%ftc_aroot(:)*ccohort_hydr%v_aroot_layer(:)) / &
                       sum(ccohort_hydr%v_aroot_layer(:))
                  hio_aflc_scpf(io_si,iscpf)             = hio_aflc_scpf(io_si,iscpf) + &
                        mean_aroot   * number_fraction

                  hio_tflc_scpf(io_si,iscpf)             = hio_tflc_scpf(io_si,iscpf) + &
                        ccohort_hydr%ftc_troot  * number_fraction

                  hio_sflc_scpf(io_si,iscpf)             = hio_sflc_scpf(io_si,iscpf) + &
                       ccohort_hydr%ftc_ag(2)  * number_fraction

                  hio_lflc_scpf(io_si,iscpf)             = hio_lflc_scpf(io_si,iscpf) + &
                        ccohort_hydr%ftc_ag(1)  * number_fraction

                  hio_btran_scpf(io_si,iscpf)           = hio_btran_scpf(io_si,iscpf) + &
                        ccohort_hydr%btran  * number_fraction        ! [-]

               endif

               ccohort => ccohort%taller
            enddo ! cohort loop
            ipa = ipa + 1
            cpatch => cpatch%younger
         end do !patch loop

         if(hlm_use_ed_st3.eq.ifalse) then
            do iscpf=1,nlevsclass*numpft
               if ((abs(hio_nplant_si_scpf(io_si, iscpf)-(nplant_scpf(iscpf)*ha_per_m2)) > 1.0E-8_r8) .and. &
               (hio_nplant_si_scpf(io_si, iscpf) .ne. hlm_hio_ignore_val)) then
                  write(fates_log(),*) 'numpft:',numpft
                  write(fates_log(),*) 'nlevsclass:',nlevsclass
                  write(fates_log(),*) 'scpf:',iscpf
                  write(fates_log(),*) 'io_si:',io_si
                  write(fates_log(),*) 'hio_nplant_si_scpf:',hio_nplant_si_scpf(io_si, iscpf)
                  write(fates_log(),*) 'nplant_scpf:',nplant_scpf(iscpf)
                  write(fates_log(),*) 'nplant check on hio_nplant_si_scpf fails during hydraulics history updates'
                  call endrun(msg=errMsg(sourcefile, __LINE__))
               end if
            end do
         end if

         if(print_iterations) then
            write(fmt_char,'(I2)') iterh2_nhist
            write(fates_log(),fmt='(A,'//fmt_char//'I5)') 'Solves: ',int(iterh2_histy(:))
         end if



      enddo ! site loop

    end associate

 end subroutine update_history_hydraulics

  ! ====================================================================================
  integer function num_history_vars(this)

    implicit none

    class(fates_history_interface_type), intent(in) :: this

    num_history_vars = this%num_history_vars_

  end function num_history_vars

  ! ====================================================================================

  subroutine initialize_history_vars(this)

    implicit none

    class(fates_history_interface_type), intent(inout) :: this

   ! Determine how many of the history IO variables registered in FATES
   ! are going to be allocated
   call this%define_history_vars(initialize_variables=.false.)

   ! Allocate the list of history output variable objects
   allocate(this%hvars(this%num_history_vars()))

   ! construct the object that defines all of the IO variables
   call this%define_history_vars(initialize_variables=.true.)

 end subroutine initialize_history_vars

  ! ====================================================================================

  subroutine define_history_vars(this, initialize_variables)

    ! ---------------------------------------------------------------------------------
    !
    !                    REGISTRY OF HISTORY OUTPUT VARIABLES
    !
    ! This subroutine is called in two contexts, either in count mode or initialize mode
    ! In count mode, we just walk through the list of registerred variables, compare
    ! if the variable of interest list the current host model and add it to the count
    ! if true.  This count is used just to allocate the variable space.  After this
    ! has been done, we go through the list a second time populating a memory structure.
    ! This phase is the "initialize" phase.  These two phases are differntiated by the
    ! string "callstep", which should be either "count" or "initialize".
    !
    ! Note 1 there are different ways you can flush or initialize the output fields.
    ! If you flush to a native type, (such as zero), the entire slab which covers
    ! indices which may not be relevant to FATES, are flushed to this value.  So
    ! in that case, lakes and crops that are not controlled by FATES will zero'd
    ! and when values are scaled up to the land-grid, the zero's for non FATES will
    ! be included.  This is good and correct if nothing is there.
    !
    ! But, what if crops exist in the host model and occupy a fraction of the land-surface
    ! shared with natural vegetation? In that case, you want to flush your arrays
    ! with a value that the HLM treats as "do not average"
    !
    ! If your HLM makes use of, and you want, INTEGER OUTPUT, pass the flushval as
    ! a real.  The applied flush value will use the NINT() intrinsic function
    ! ---------------------------------------------------------------------------------

    use FatesIOVariableKindMod, only : site_r8, site_soil_r8, site_size_pft_r8
    use FatesIOVariableKindMod, only : site_size_r8, site_pft_r8, site_age_r8
    use FatesIOVariableKindMod, only : site_coage_pft_r8, site_coage_r8
    use FatesIOVariableKindMod, only : site_height_r8, site_agefuel_r8
    use FatesInterfaceTypesMod     , only : hlm_use_planthydro

    use FatesIOVariableKindMod, only : site_fuel_r8, site_cwdsc_r8, site_scag_r8
    use FatesIOVariableKindMod, only : site_can_r8, site_cnlf_r8, site_cnlfpft_r8
    use FatesIOVariableKindMod, only : site_cdsc_r8, site_cdpf_r8, site_cdam_r8
    use FatesIOVariableKindMod, only : site_scagpft_r8, site_agepft_r8
    use FatesIOVariableKindMod, only : site_elem_r8, site_elpft_r8, site_clscpf_r8
    use FatesIOVariableKindMod, only : site_elcwd_r8, site_elage_r8


    implicit none

    class(fates_history_interface_type), intent(inout) :: this
    logical, intent(in) :: initialize_variables  ! are we 'count'ing or 'initializ'ing?

    integer :: ivar
    character(len=10) :: tempstring

    ivar=0

    ! Variable names should start with the 'FATES_' prefix and end with a suffix
    ! depending on how it is indexed (i.e. the dimension):
    ! site                     (site_r8)        : no suffix
    ! cohort age               (site_coage_r8)  : AC
    ! patch age                (site_age_r8)    : AP
    ! canopy layer             (site_can_r8)    : CL
    ! coarse woody debris size (site_cwdsc_r8)  : DC
    ! element                  (site_elem_r8)   : EL
    ! leaf layer                                : LL
    ! fuel class               (site_fuel_r8)   : FC
    ! height                   (site_height_r8) : HT
    ! plant functional type    (site_pft_r8)    : PF
    ! soil layer               (site_soil_r8)   : SL
    ! cohort size              (site_size_r8)   : SZ
    ! cohort crown damage      (site_cd_r8)     : CD
    
    ! Multiple dimensions should have multiple two-code suffixes:
    ! cohort age x pft                (site_cooage_r8)   : ACPF
    ! patch age x fuel class          (site_agefuel_r8)  : APFC
    ! patch age x pft                 (site_agepft_r8)   : APPF
    ! canopy layer x leaf layer       (site_cnlf_r8)     : CLLL
    ! canopy layer x leaf layer x pft (site_cnlfpft_r8)  : CLLLPF
    ! element x cwd size              (site_elcwd_r8)    : ELDC
    ! cohort size x patch age         (site_scag_r8)     : SZAP
    ! cohort size x patch age x pft   (site_scagpft_r8)  : SZAPPF
    ! cohort size x pft               (site_size_pft_r8) : SZPF
    ! canopy layer x size x pft       (site_clscpf_r8)   : CLSZPF (NOT ACTIVE)
    ! cohort size x crown damage       (site_cdsc_r8)     : SZCD
    ! cohort size x crown damage x pft (site_cdpf_r8)     : CDPF

    ! Site level counting variables
    call this%set_history_var(vname='FATES_NPATCHES', units='',                &
         long='total number of patches per site', use_default='active',        &
         avgflag='A', vtype=site_r8, hlms='CLM:ALM',                           &
         upfreq=1, ivar=ivar, initialize=initialize_variables,                 &
         index=ih_npatches_si)

    call this%set_history_var(vname='FATES_NCOHORTS', units='',                &
         long='total number of cohorts per site', use_default='active',        &
         avgflag='A', vtype=site_r8, hlms='CLM:ALM',                           &
         upfreq=1, ivar=ivar, initialize=initialize_variables,                 &
         index=ih_ncohorts_si)

<<<<<<< HEAD
    call this%set_history_var(vname='FATES_NPATCHES_SECONDARY', units='',                &
         long='total number of patches per site', use_default='active',        &
         avgflag='A', vtype=site_r8, hlms='CLM:ALM',                           &
         upfreq=1, ivar=ivar, initialize=initialize_variables,                 &
         index=ih_npatches_sec_si)

    call this%set_history_var(vname='FATES_NCOHORTS_SECONDARY', units='',                &
         long='total number of cohorts per site', use_default='active',        &
         avgflag='A', vtype=site_r8, hlms='CLM:ALM',                           &
         upfreq=1, ivar=ivar, initialize=initialize_variables,                 &
         index=ih_ncohorts_sec_si)

    ! Patch variables
=======
>>>>>>> e663a6e6
    call this%set_history_var(vname='FATES_TRIMMING', units='1',               &
         long='degree to which canopy expansion is limited by leaf economics (0-1)', &
         use_default='active', avgflag='A', vtype=site_r8, hlms='CLM:ALM',     &
         upfreq=1, ivar=ivar, initialize=initialize_variables,                 &
         index=ih_trimming_si)


    

    
    call this%set_history_var(vname='FATES_AREA_PLANTS', units='m2 m-2',       &
         long='area occupied by all plants per m2 land area', use_default='active', &
         avgflag='A', vtype=site_r8, hlms='CLM:ALM', upfreq=1, ivar=ivar,      &
         initialize=initialize_variables, index=ih_area_plant_si)

    call this%set_history_var(vname='FATES_AREA_TREES', units='m2 m-2',        &
         long='area occupied by woody plants per m2 land area', use_default='active', &
         avgflag='A', vtype=site_r8, hlms='CLM:ALM',                           &
         upfreq=1, ivar=ivar, initialize=initialize_variables,                 &
         index=ih_area_trees_si)

    call this%set_history_var(vname='FATES_FRACTION', units='m2 m-2',          &
         long='total gridcell fraction which FATES is running over', use_default='active', &
         avgflag='A', vtype=site_r8, hlms='CLM:ALM',                           &
         upfreq=1, ivar=ivar, initialize=initialize_variables,                 &
         index=ih_fates_fraction_si, flush_to_zero=.true.)

    call this%set_history_var(vname='FATES_BA_WEIGHTED_HEIGHT', units='m',        &
         long='basal area-weighted mean height of woody plants', use_default='active', &
         avgflag='A', vtype=site_r8, hlms='CLM:ALM',                           &
         upfreq=1, ivar=ivar, initialize=initialize_variables,                 &
         index=ih_ba_weighted_height_si)

    call this%set_history_var(vname='FATES_CA_WEIGHTED_HEIGHT', units='m',        &
         long='crown area-weighted mean height of canopy plants', use_default='active', &
         avgflag='A', vtype=site_r8, hlms='CLM:ALM',                           &
         upfreq=1, ivar=ivar, initialize=initialize_variables,                 &
         index=ih_ca_weighted_height_si)

    call this%set_history_var(vname='FATES_COLD_STATUS', units='',             &
          long='site-level cold status, 0=not cold-dec, 1=too cold for leaves, 2=not too cold',  &
          use_default='active', avgflag='A', vtype=site_r8, hlms='CLM:ALM',    &
          upfreq=1, ivar=ivar, initialize=initialize_variables,                &
          index=ih_site_cstatus_si)

    call this%set_history_var(vname='FATES_DROUGHT_STATUS',                    &
          units='',                                                            &
          long='site-level drought status, <2 too dry for leaves, >=2 not too dry', &
          use_default='active', avgflag='A', vtype=site_r8, hlms='CLM:ALM',    &
          upfreq=1, ivar=ivar, initialize=initialize_variables,                &
          index=ih_site_dstatus_si)

    call this%set_history_var(vname='FATES_GDD', units='degree_Celsius',       &
         long='site-level growing degree days', use_default='active',          &
         avgflag='A', vtype=site_r8, hlms='CLM:ALM',                           &
         upfreq=1, ivar=ivar, initialize=initialize_variables, index=ih_gdd_si)

    call this%set_history_var(vname='FATES_NCHILLDAYS', units = 'days',        &
         long='site-level number of chill days', use_default='active',         &
         avgflag='A', vtype=site_r8, hlms='CLM:ALM',                           &
         upfreq=1, ivar=ivar, initialize=initialize_variables,                 &
         index=ih_site_nchilldays_si)

    call this%set_history_var(vname='FATES_NCOLDDAYS', units = 'days',         &
         long='site-level number of cold days', use_default='active',          &
         avgflag='A', vtype=site_r8, hlms='CLM:ALM',                           &
         upfreq=1, ivar=ivar, initialize=initialize_variables,                 &
         index=ih_site_ncolddays_si)

    call this%set_history_var(vname='FATES_DAYSINCE_COLDLEAFOFF',              &
         units='days', long='site-level days elapsed since cold leaf drop',    &
         use_default='active', avgflag='A', vtype=site_r8, hlms='CLM:ALM',     &
         upfreq=1, ivar=ivar, initialize=initialize_variables,                 &
         index=ih_cleafoff_si)

    call this%set_history_var(vname='FATES_DAYSINCE_COLDLEAFON',               &
         units='days', long='site-level days elapsed since cold leaf flush',   &
         use_default='active', avgflag='A', vtype=site_r8, hlms='CLM:ALM',     &
         upfreq=1, ivar=ivar, initialize=initialize_variables,                 &
         index=ih_cleafon_si)

    call this%set_history_var(vname='FATES_DAYSINCE_DROUGHTLEAFOFF',           &
         units='days', long='site level days elapsed since drought leaf drop', &
         use_default='active', avgflag='A', vtype=site_r8, hlms='CLM:ALM',     &
         upfreq=1, ivar=ivar, initialize=initialize_variables,                 &
         index=ih_dleafoff_si)

    call this%set_history_var(vname='FATES_DAYSINCE_DROUGHTLEAFON',            &
         units='days',                                                         &
         long='site-level days elapsed since drought leaf flush',              &
         use_default='active', avgflag='A', vtype=site_r8, hlms='CLM:ALM',     &
         upfreq=1, ivar=ivar, initialize=initialize_variables,                 &
         index=ih_dleafon_si)

    call this%set_history_var(vname='FATES_MEANLIQVOL_DROUGHTPHEN',            &
         units='m3 m-3',                                                       &
         long='site-level mean liquid water volume for drought phenolgy',      &
         use_default='active', avgflag='A', vtype=site_r8, hlms='CLM:ALM',     &
         upfreq=1, ivar=ivar, initialize=initialize_variables,                 &
         index=ih_meanliqvol_si)

    call this%set_history_var(vname='FATES_CANOPY_SPREAD', units='',           &
         long='scaling factor (0-1) between tree basal area and canopy area',  &
         use_default='active', avgflag='A', vtype=site_r8, hlms='CLM:ALM',     &
         upfreq=1, ivar=ivar, initialize=initialize_variables,                 &
         index=ih_canopy_spread_si)

    call this%set_history_var(vname='FATES_VEGC_PF', units='kg m-2',           &
         long='total PFT-level biomass in kg of carbon per land area',         &
         use_default='active', avgflag='A', vtype=site_pft_r8, hlms='CLM:ALM', &
         upfreq=1, ivar=ivar, initialize=initialize_variables,                 &
         index=ih_biomass_si_pft)

    call this%set_history_var(vname='FATES_VEGC_SE_PF', units='kg m-2',           &
         long='total PFT-level biomass in kg of carbon per land area, secondary patches',         &
         use_default='active', avgflag='A', vtype=site_pft_r8, hlms='CLM:ALM', &
         upfreq=1, ivar=ivar, initialize=initialize_variables,                 &
         index=ih_biomass_sec_si_pft)

    call this%set_history_var(vname='FATES_LEAFC_PF', units='kg m-2',          &
         long='total PFT-level leaf biomass in kg carbon per m2 land area',    &
         use_default='active', avgflag='A', vtype=site_pft_r8, hlms='CLM:ALM', &
         upfreq=1, ivar=ivar, initialize=initialize_variables,                 &
         index=ih_leafbiomass_si_pft)

    call this%set_history_var(vname='FATES_STOREC_PF', units='kg m-2',         &
         long='total PFT-level stored biomass in kg carbon per m2 land area',  &
         use_default='active', avgflag='A', vtype=site_pft_r8, hlms='CLM:ALM', &
         upfreq=1, ivar=ivar, initialize=initialize_variables,                 &
         index=ih_storebiomass_si_pft)

    call this%set_history_var(vname='FATES_CROWNAREA_PF',  units='m2 m-2',     &
         long='total PFT-level crown area per m2 land area',                   &
         use_default='active', avgflag='A', vtype=site_pft_r8,               &
         hlms='CLM:ALM', upfreq=1, ivar=ivar, initialize=initialize_variables, &
         index=ih_crownarea_si_pft)

    call this%set_history_var(vname='FATES_CANOPYCROWNAREA_PF',                &
         units='m2 m-2', long='total PFT-level canopy-layer crown area per m2 land area', &
         use_default='active', avgflag='A', vtype=site_pft_r8,               &
         hlms='CLM:ALM', upfreq=1, ivar=ivar, initialize=initialize_variables, &
         index=ih_canopycrownarea_si_pft)

    call this%set_history_var(vname='FATES_GPP_PF', units='kg m-2 s-1',        &
         long='total PFT-level GPP in kg carbon per m2 land area per second',  &
         use_default='active', avgflag='A', vtype=site_pft_r8, hlms='CLM:ALM', &
         upfreq=1, ivar=ivar, initialize=initialize_variables,                 &
         index=ih_gpp_si_pft)

    call this%set_history_var(vname='FATES_NPP_PF', units='kg m-2 yr-1',       &
         long='total PFT-level NPP in kg carbon per m2 land area per second',  &
         use_default='active', avgflag='A', vtype=site_pft_r8, hlms='CLM:ALM', &
         upfreq=1, ivar=ivar, initialize=initialize_variables,                 &
         index=ih_npp_si_pft)

    call this%set_history_var(vname='FATES_GPP_SE_PF', units='kg m-2 s-1',        &
         long='total PFT-level GPP in kg carbon per m2 land area per second, secondary patches',  &
         use_default='active', avgflag='A', vtype=site_pft_r8, hlms='CLM:ALM', &
         upfreq=1, ivar=ivar, initialize=initialize_variables,                 &
         index=ih_gpp_sec_si_pft)

    call this%set_history_var(vname='FATES_NPP_SE_PF', units='kg m-2 yr-1',       &
         long='total PFT-level NPP in kg carbon per m2 land area per second, secondary patches',  &
         use_default='active', avgflag='A', vtype=site_pft_r8, hlms='CLM:ALM', &
         upfreq=1, ivar=ivar, initialize=initialize_variables,                 &
         index=ih_npp_sec_si_pft)

    call this%set_history_var(vname='FATES_NPLANT_PF', units='m-2',           &
         long='total PFT-level number of individuals per m2 land area',        &
         use_default='active', avgflag='A', vtype=site_pft_r8, hlms='CLM:ALM', &
         upfreq=1, ivar=ivar, initialize=initialize_variables,                 &
         index=ih_nindivs_si_pft)

    call this%set_history_var(vname='FATES_NPLANT_SEC_PF', units='m-2',           &
         long='total PFT-level number of individuals per m2 land area, secondary patches',        &
         use_default='active', avgflag='A', vtype=site_pft_r8, hlms='CLM:ALM', &
         upfreq=1, ivar=ivar, initialize=initialize_variables,                 &
         index=ih_nindivs_sec_si_pft)

    call this%set_history_var(vname='FATES_RECRUITMENT_PF',                    &
         units='m-2 yr-1',                                                     &
         long='PFT-level recruitment rate in number of individuals per m2 land area per year',  &
         use_default='active', avgflag='A', vtype=site_pft_r8, hlms='CLM:ALM', &
         upfreq=1, ivar=ivar, initialize=initialize_variables,                 &
         index=ih_recruitment_si_pft)

    call this%set_history_var(vname='FATES_MORTALITY_PF', units='m-2 yr-1',    &
         long='PFT-level mortality rate in number of individuals per m2 land area per year', &
         use_default='active', avgflag='A', vtype=site_pft_r8, hlms='CLM:ALM', &
         upfreq=1, ivar=ivar, initialize=initialize_variables,                 &
         index=ih_mortality_si_pft)

    nocomp_if: if (hlm_use_nocomp .eq. itrue) then
       call this%set_history_var(vname='FATES_NOCOMP_NPATCHES_PF', units='',      &
            long='number of patches per PFT (nocomp-mode-only)',                  &
            use_default='active', avgflag='A', vtype=site_pft_r8, hlms='CLM:ALM', &
            upfreq=1, ivar=ivar, initialize=initialize_variables,                 &
            index=ih_nocomp_pftnpatches_si_pft)

       call this%set_history_var(vname='FATES_NOCOMP_PATCHAREA_PF', units='m2 m-2',&
            long='total patch area allowed per PFT (nocomp-mode-only)',           &
            use_default='active', avgflag='A', vtype=site_pft_r8, hlms='CLM:ALM', &
            upfreq=1, ivar=ivar, initialize=initialize_variables,                 &
            index=ih_nocomp_pftpatchfraction_si_pft)

       call this%set_history_var(vname='FATES_NOCOMP_BURNEDAREA_PF', units='s-1', &
            long='total burned area of PFT-labeled patch area (nocomp-mode-only)',&
            use_default='active', avgflag='A', vtype=site_pft_r8, hlms='CLM:ALM', &
            upfreq=1, ivar=ivar, initialize=initialize_variables,                 &
            index=ih_nocomp_pftburnedarea_si_pft)
    endif nocomp_if

    ! patch age class variables
    call this%set_history_var(vname='FATES_PATCHAREA_AP', units='m2 m-2',      &
         long='patch area by age bin per m2 land area', use_default='active',  &
         avgflag='A', vtype=site_age_r8, hlms='CLM:ALM', upfreq=1, ivar=ivar,  &
         initialize=initialize_variables, index=ih_area_si_age)

    call this%set_history_var(vname='FATES_LAI_AP', units='m2 m-2',            &
         long='leaf area index by age bin per m2 land area',                   &
         use_default='active', avgflag='A', vtype=site_age_r8, hlms='CLM:ALM', &
         upfreq=1, ivar=ivar, initialize=initialize_variables,                 &
         index=ih_lai_si_age)

    call this%set_history_var(vname='FATES_LAI_SECONDARY', units='m2 m-2',            &
         long='leaf area index per m2 land area, secondary patches',                   &
         use_default='active', avgflag='A', vtype=site_r8, hlms='CLM:ALM', &
         upfreq=1, ivar=ivar, initialize=initialize_variables,                 &
         index=ih_lai_secondary_si)

    call this%set_history_var(vname='FATES_CANOPYAREA_AP', units='m2 m-2',     &
         long='canopy area by age bin per m2 land area', use_default='active', &
         avgflag='A', vtype=site_age_r8, hlms='CLM:ALM', upfreq=1, ivar=ivar,  &
         initialize=initialize_variables, index=ih_canopy_area_si_age)

    call this%set_history_var(vname='FATES_NCL_AP', units='',                  &
         long='number of canopy levels by age bin',                            &
         use_default='inactive', avgflag='A', vtype=site_age_r8,               &
         hlms='CLM:ALM', upfreq=1, ivar=ivar, initialize=initialize_variables, &
         index=ih_ncl_si_age)

    call this%set_history_var(vname='FATES_NPATCH_AP', units='',               &
         long='number of patches by age bin', use_default='inactive',          &
         avgflag='A', vtype=site_age_r8, hlms='CLM:ALM',                       &
         upfreq=1, ivar=ivar, initialize=initialize_variables,                 &
         index=ih_npatches_si_age)

    if ( ED_val_comp_excln .lt. 0._r8 ) then ! only valid when "strict ppa" enabled
       tempstring = 'active'
    else
       tempstring = 'inactive'
    endif

    call this%set_history_var(vname='FATES_ZSTAR_AP', units='m',               &
         long='product of zstar and patch area by age bin (divide by FATES_PATCHAREA_AP to get mean zstar)', &
         use_default=trim(tempstring), avgflag='A', vtype=site_age_r8,         &
         hlms='CLM:ALM', upfreq=1, ivar=ivar, initialize=initialize_variables, &
         index=ih_zstar_si_age)

    call this%set_history_var(vname='FATES_CANOPYAREA_HT', units='m2 m-2',     &
         long='canopy area height distribution',                               &
         use_default='active', avgflag='A', vtype=site_height_r8,              &
         hlms='CLM:ALM', upfreq=1, ivar=ivar, initialize=initialize_variables, &
         index=ih_canopy_height_dist_si_height)

    call this%set_history_var(vname='FATES_LEAFAREA_HT', units='m2 m-2',       &
         long='leaf area height distribution', use_default='active',           &
         avgflag='A', vtype=site_height_r8, hlms='CLM:ALM',                    &
         upfreq=1, ivar=ivar, initialize=initialize_variables,                 &
         index=ih_leaf_height_dist_si_height)

    call this%set_history_var(vname='FATES_VEGC_AP', units='kg m-2',           &
         long='total biomass within a given patch age bin in kg carbon per m2 land area', &
         use_default='inactive', avgflag='A', vtype=site_age_r8,               &
         hlms='CLM:ALM', upfreq=1, ivar=ivar, initialize=initialize_variables, &
         index=ih_biomass_si_age)

    ! Secondary forest area and age diagnostics

    call this%set_history_var(vname='FATES_SECONDARY_FOREST_FRACTION',         &
         units='m2 m-2', long='secondary forest fraction',                     &
         use_default='active', avgflag='A', vtype=site_r8, hlms='CLM:ALM',   &
         upfreq=1, ivar=ivar, initialize=initialize_variables,                 &
         index=ih_fraction_secondary_forest_si)

    call this%set_history_var(vname='FATES_WOOD_PRODUCT', units='kg m-2',      &
         long='total wood product from logging in kg carbon per m2 land area', &
         use_default='active', avgflag='A', vtype=site_r8, hlms='CLM:ALM',   &
         upfreq=1, ivar=ivar, initialize=initialize_variables,                 &
         index=ih_woodproduct_si)

    call this%set_history_var(vname='FATES_SECONDARY_FOREST_VEGC',             &
         units='kg m-2',                                                       &
         long='biomass on secondary lands in kg carbon per m2 land area (mult by FATES_SECONDARY_FOREST_FRACTION to get per secondary forest area)', &
         use_default='active', avgflag='A', vtype=site_r8,                   &
         hlms='CLM:ALM', upfreq=1, ivar=ivar, initialize=initialize_variables, &
         index=ih_biomass_secondary_forest_si)

    call this%set_history_var(vname='FATES_SECONDAREA_ANTHRODIST_AP',          &
         units='m2 m-2',                                                       &
         long='secondary forest patch area age distribution since anthropgenic disturbance', &
         use_default='inactive', avgflag='A', vtype=site_age_r8,               &
         hlms='CLM:ALM', upfreq=1, ivar=ivar, initialize=initialize_variables, &
         index=ih_agesince_anthrodist_si_age)

    call this%set_history_var(vname='FATES_SECONDAREA_DIST_AP',                &
         units='m2 m-2',                                                       &
         long='secondary forest patch area age distribution since any kind of disturbance', &
         use_default='inactive', avgflag='A', vtype=site_age_r8,               &
         hlms='CLM:ALM', upfreq=1, ivar=ivar, initialize=initialize_variables, &
         index=ih_secondaryforest_area_si_age)

    ! Fire Variables

    call this%set_history_var(vname='FATES_NESTEROV_INDEX', units='',          &
         long='nesterov fire danger index', use_default='active',              &
         avgflag='A', vtype=site_r8, hlms='CLM:ALM',                           &
         upfreq=1, ivar=ivar, initialize=initialize_variables,                 &
         index=ih_nesterov_fire_danger_si)

    call this%set_history_var(vname='FATES_IGNITIONS',                         &
         units='m-2 s-1',                                                      &
         long='number of successful fire ignitions per m2 land area per second',  &
         use_default='active', avgflag='A', vtype=site_r8, hlms='CLM:ALM',     &
         upfreq=1, ivar=ivar, initialize=initialize_variables,                 &
         index=ih_fire_nignitions_si)

    call this%set_history_var(vname='FATES_FDI', units='1',                    &
         long='Fire Danger Index (probability that an ignition will lead to a fire)', &
         use_default='active', avgflag='A', vtype=site_r8, hlms='CLM:ALM',     &
         upfreq=1, ivar=ivar, initialize=initialize_variables,                 &
         index=ih_fire_fdi_si)

    call this%set_history_var(vname='FATES_ROS', units='m s-1',                &
         long='fire rate of spread in meters per second',                      &
         use_default='active', avgflag='A', vtype=site_r8, hlms='CLM:ALM',     &
         upfreq=1, ivar=ivar, initialize=initialize_variables,                 &
         index=ih_spitfire_ros_si)

    call this%set_history_var(vname='FATES_EFFECT_WSPEED', units='m s-1',      &
         long ='effective wind speed for fire spread in meters per second',    &
         use_default='active', avgflag='A', vtype=site_r8, hlms='CLM:ALM',     &
         upfreq=1, ivar=ivar, initialize=initialize_variables,                 &
         index=ih_effect_wspeed_si)

    call this%set_history_var(vname='FATES_FUELCONSUMED', units='kg m-2',      &
         long ='total fuel consumed in kg carbon per m2 land area',            &
         use_default='active', avgflag='A', vtype=site_r8, hlms='CLM:ALM',     &
         upfreq=1, ivar=ivar, initialize=initialize_variables,                 &
         index=ih_tfc_ros_si)

    call this%set_history_var(vname='FATES_FIRE_INTENSITY',                    &
         units='J m-1 s-1',                                                    &
         long='spitfire surface fireline intensity in J per m per second',     &
         use_default='active', avgflag='A', vtype=site_r8, hlms='CLM:ALM',     &
         upfreq=1, ivar=ivar, initialize=initialize_variables,                 &
         index=ih_fire_intensity_si)

    call this%set_history_var(vname='FATES_FIRE_INTENSITY_BURNFRAC',           &
         units='J m-1 s-1',                                                    &
         long='product of surface fire intensity and burned area fraction -- divide by FATES_BURNFRAC to get area-weighted mean intensity', &
         use_default='active', avgflag='A', vtype=site_r8, hlms='CLM:ALM',     &
         upfreq=1, ivar=ivar, initialize=initialize_variables,                 &
         index=ih_fire_intensity_area_product_si)

    call this%set_history_var(vname='FATES_BURNFRAC', units='s-1',             &
         long='burned area fraction per second', use_default='active',         &
         avgflag='A', vtype=site_r8, hlms='CLM:ALM',                           &
         upfreq=1, ivar=ivar, initialize=initialize_variables,                 &
         index=ih_fire_area_si)

    call this%set_history_var(vname='FATES_FUEL_MEF', units='m3 m-3',          &
         long='fuel moisture of extinction (volumetric)',                      &
         use_default='active', avgflag='A', vtype=site_r8, hlms='CLM:ALM',     &
         upfreq=1, ivar=ivar, initialize=initialize_variables,                 &
         index=ih_fire_fuel_mef_si)

    call this%set_history_var(vname='FATES_FUEL_BULKD',                        &
         units='kg m-3', long='fuel bulk density in kg per m3',                &
         use_default='active', avgflag='A', vtype=site_r8, hlms='CLM:ALM',     &
         upfreq=1, ivar=ivar, initialize=initialize_variables,                 &
         index = ih_fire_fuel_bulkd_si )

    call this%set_history_var(vname='FATES_FUEL_EFF_MOIST', units='m3 m-3',    &
         long='spitfire fuel moisture (volumetric)', use_default='active',     &
         avgflag='A', vtype=site_r8, hlms='CLM:ALM', upfreq=1, ivar=ivar,      &
         initialize=initialize_variables, index = ih_fire_fuel_eff_moist_si)

    call this%set_history_var(vname='FATES_FUEL_SAV', units='m-1',             &
         long='spitfire fuel surface area to volume ratio',                    &
         use_default='active', avgflag='A', vtype=site_r8, hlms='CLM:ALM',     &
         upfreq=1, ivar=ivar, initialize=initialize_variables,                 &
         index = ih_fire_fuel_sav_si)

    call this%set_history_var(vname='FATES_FUEL_AMOUNT', units='kg m-2',       &
         long='total ground fuel related to FATES_ROS (omits 1000hr fuels) in kg C per m2 land area',   &
         use_default='active', avgflag='A', vtype=site_r8, hlms='CLM:ALM',     &
         upfreq=1, ivar=ivar, initialize=initialize_variables,                 &
         index = ih_sum_fuel_si)

    call this%set_history_var(vname='FATES_FRAGMENTATION_SCALER_SL', units='', &
         long='factor (0-1) by which litter/cwd fragmentation proceeds relative to max rate by soil layer',  &
         use_default='active', avgflag='A', vtype=site_soil_r8,              &
         hlms='CLM:ALM', upfreq=1, ivar=ivar, initialize=initialize_variables, &
         index = ih_fragmentation_scaler_sl)

    call this%set_history_var(vname='FATES_FUEL_MOISTURE_FC', units='m3 m-3',  &
         long='spitfire fuel class-level fuel moisture (volumetric)',          &
         use_default='active', avgflag='A', vtype=site_fuel_r8,                &
         hlms='CLM:ALM', upfreq=1, ivar=ivar, initialize=initialize_variables, &
         index = ih_litter_moisture_si_fuel)

    call this%set_history_var(vname='FATES_FUEL_AMOUNT_FC', units='kg m-2',    &
         long='spitfire fuel-class level fuel amount in kg carbon per m2 land area', &
         use_default='active', avgflag='A', vtype=site_fuel_r8,                &
         hlms='CLM:ALM', upfreq=1, ivar=ivar, initialize=initialize_variables, &
         index = ih_fuel_amount_si_fuel)

    call this%set_history_var(vname='FATES_FUEL_AMOUNT_APFC', units='kg m-2',  &
         long='spitfire fuel quantity in each age x fuel class in kg carbon per m2 land area', &
         use_default='inactive', avgflag='A', vtype=site_agefuel_r8,           &
         hlms='CLM:ALM', upfreq=1, ivar=ivar, initialize=initialize_variables, &
         index = ih_fuel_amount_age_fuel)

    call this%set_history_var(vname='FATES_BURNFRAC_AP', units='s-1',          &
         long='spitfire fraction area burnt (per second) by patch age',        &
         use_default='active', avgflag='A', vtype=site_age_r8, hlms='CLM:ALM', &
         upfreq=1, ivar=ivar, initialize=initialize_variables,                 &
         index = ih_area_burnt_si_age)

    call this%set_history_var(vname='FATES_FIRE_INTENSITY_BURNFRAC_AP',        &
         units='J m-1 s-1', &
         long='product of fire intensity and burned fraction, resolved by patch age (so divide by FATES_BURNFRAC_AP to get burned-area-weighted-average intensity)', &
         use_default='active', avgflag='A', vtype=site_age_r8, hlms='CLM:ALM', &
         upfreq=1, ivar=ivar, initialize=initialize_variables,                 &
         index = ih_fire_intensity_si_age)

    call this%set_history_var(vname='FATES_FUEL_AMOUNT_AP', units='kg m-2',    &
         long='spitfire ground fuel (kg carbon per m2) related to FATES_ROS (omits 1000hr fuels) within each patch age bin (divide by FATES_PATCHAREA_AP to get fuel per unit area of that-age patch)', &
         use_default='active', avgflag='A', vtype=site_age_r8, hlms='CLM:ALM', &
         upfreq=1, ivar=ivar, initialize=initialize_variables,                 &
         index = ih_fire_sum_fuel_si_age)

    call this%set_history_var(vname='FATES_FUEL_BURNT_BURNFRAC_FC', units='1', &
         long='product of fraction (0-1) of fuel burnt and burnt fraction (divide by FATES_BURNFRAC to get burned-area-weighted mean fraction fuel burnt)', &
         use_default='active', avgflag='A', vtype=site_fuel_r8,                &
         hlms='CLM:ALM', upfreq=1, ivar=ivar, initialize=initialize_variables, &
         index = ih_burnt_frac_litter_si_fuel)

    ! Litter Variables

    call this%set_history_var(vname='FATES_LITTER_IN', units='kg m-2 s-1',     &
         long='litter flux in kg carbon per m2 per second',                    &
         use_default='active', avgflag='A', vtype=site_r8, hlms='CLM:ALM',     &
         upfreq=1, ivar=ivar, initialize=initialize_variables,                 &
         index = ih_litter_in_si)

    call this%set_history_var(vname='FATES_LITTER_OUT', units='kg m-2 s-1',    &
         long='litter flux out in kg carbon (exudation, fragmentation, seed decay)',   &
         use_default='active', avgflag='A', vtype=site_r8, hlms='CLM:ALM',     &
         upfreq=1, ivar=ivar, initialize=initialize_variables,                 &
         index = ih_litter_out_si)

    call this%set_history_var(vname='FATES_SEED_BANK', units='kg m-2',         &
         long='total seed mass of all PFTs in kg carbon per m2 land area',     &
         use_default='active', avgflag='A', vtype=site_r8, hlms='CLM:ALM',     &
         upfreq=1, ivar=ivar, initialize=initialize_variables,                 &
         index = ih_seed_bank_si)

    call this%set_history_var(vname='FATES_SEEDS_IN', units='kg m-2 s-1',      &
         long='seed production rate in kg carbon per m2 second',               &
         use_default='active', avgflag='A', vtype=site_r8, hlms='CLM:ALM',     &
         upfreq=1, ivar=ivar, initialize=initialize_variables,                 &
         index = ih_seeds_in_si)

    call this%set_history_var(vname='FATES_LITTER_IN_EL', units='kg m-2 s-1',  &
         long='litter flux in in kg element per m2 per second',                &
         use_default='active', avgflag='A', vtype=site_elem_r8,                &
         hlms='CLM:ALM', upfreq=1, ivar=ivar, initialize=initialize_variables, &
         index = ih_litter_in_elem)

    call this%set_history_var(vname='FATES_LITTER_OUT_EL', units='kg m-2 s-1', &
         long='litter flux out (exudation, fragmentation and seed decay) in kg element', &
         use_default='active', avgflag='A', vtype=site_elem_r8,                &
         hlms='CLM:ALM', upfreq=1, ivar=ivar, initialize=initialize_variables, &
         index = ih_litter_out_elem)

    call this%set_history_var(vname='FATES_SEED_BANK_EL', units='kg m-2',      &
         long='element-level total seed mass of all PFTs in kg element per m2', &
         use_default='active', avgflag='A', vtype=site_elem_r8,                &
         hlms='CLM:ALM', upfreq=1, ivar=ivar, initialize=initialize_variables, &
         index = ih_seed_bank_elem)

    call this%set_history_var(vname='FATES_SEEDS_IN_LOCAL_EL',                 &
         units='kg m-2 s-1',                                                   &
         long='within-site, element-level seed production rate in kg element per m2 per second', &
         use_default='active', avgflag='A', vtype=site_elem_r8,                &
         hlms='CLM:ALM', upfreq=1, ivar=ivar, initialize=initialize_variables, &
         index = ih_seeds_in_local_elem)

    call this%set_history_var(vname='FATES_SEEDS_IN_EXTERN_EL',                &
         units='kg m-2 s-1', long='external seed influx rate in kg element per m2 per second', &
         use_default='active', avgflag='A', vtype=site_elem_r8,                &
         hlms='CLM:ALM', upfreq=1, ivar=ivar, initialize=initialize_variables, &
         index = ih_seeds_in_extern_elem)

    call this%set_history_var(vname='FATES_SEED_GERM_EL', units='kg m-2 s-1',  &
         long='seed mass converted into new cohorts in kg element per m2 per s', &
         use_default='active', avgflag='A', vtype=site_elem_r8,                &
         hlms='CLM:ALM', upfreq=1, ivar=ivar, initialize=initialize_variables, &
         index = ih_seed_germ_elem)

    call this%set_history_var(vname='FATES_SEED_DECAY_EL', units='kg m-2 s-1', &
         long='seed mass decay (germinated and un-germinated) in kg element per m2 per second', &
         use_default='active', avgflag='A', vtype=site_elem_r8,                &
         hlms='CLM:ALM', upfreq=1, ivar=ivar, initialize=initialize_variables, &
         index = ih_seed_decay_elem)

    ! SITE LEVEL CARBON STATE VARIABLES

    call this%set_history_var(vname='FATES_STOREC', units='kg m-2',            &
         long='total biomass in live plant storage in kg carbon per m2 land area', &
         use_default='active', avgflag='A', vtype=site_r8, hlms='CLM:ALM',     &
         upfreq=1, ivar=ivar, initialize=initialize_variables,                 &
         index = ih_storec_si)

    call this%set_history_var(vname='FATES_STOREC_TF', units='kg kg-1',         &
         long='Storage C fraction of target', use_default='active',          &
         avgflag='A', vtype=site_r8, hlms='CLM:ALM', upfreq=1,   &
         ivar=ivar, initialize=initialize_variables, index = ih_storectfrac_si )

    call this%set_history_var(vname='FATES_STOREC_TF_USTORY_SZPF', units='kg kg-1',         &
         long='Storage C fraction of target by size x pft, in the understory', use_default='inactive',          &
         avgflag='A', vtype=site_size_pft_r8, hlms='CLM:ALM', upfreq=1,   &
         ivar=ivar, initialize=initialize_variables, index = ih_storectfrac_ustory_scpf )


    call this%set_history_var(vname='FATES_STOREC_TF_CANOPY_SZPF', units='kg kg-1',         &
         long='Storage C fraction of target by size x pft, in the canopy', use_default='inactive',          &
         avgflag='A', vtype=site_size_pft_r8, hlms='CLM:ALM', upfreq=1,   &
         ivar=ivar, initialize=initialize_variables, index = ih_storectfrac_canopy_scpf )
    
    
    
    call this%set_history_var(vname='FATES_VEGC', units='kg m-2',              &
         long='total biomass in live plants in kg carbon per m2 land area',    &
         use_default='active', avgflag='A', vtype=site_r8, hlms='CLM:ALM',     &
         upfreq=1, ivar=ivar, initialize=initialize_variables,                 &
         index = ih_totvegc_si)

    call this%set_history_var(vname='FATES_SAPWOODC', units='kg m-2',          &
         long='total biomass in live plant sapwood in kg carbon per m2',       &
         use_default='active', avgflag='A', vtype=site_r8, hlms='CLM:ALM',     &
         upfreq=1, ivar=ivar, initialize=initialize_variables,                 &
         index = ih_sapwc_si)

    call this%set_history_var(vname='FATES_LEAFC', units='kg m-2',             &
         long='total biomass in live plant leaves in kg carbon per m2',        &
         use_default='active', avgflag='A', vtype=site_r8, hlms='CLM:ALM',     &
         upfreq=1, ivar=ivar, initialize=initialize_variables,                 &
         index = ih_leafc_si)

    call this%set_history_var(vname='FATES_FROOTC', units='kg m-2',            &
         long='total biomass in live plant fine roots in kg carbon per m2',    &
         use_default='active', avgflag='A', vtype=site_r8, hlms='CLM:ALM',     &
         upfreq=1, ivar=ivar, initialize=initialize_variables,                 &
         index = ih_fnrtc_si)

    call this%set_history_var(vname='FATES_FROOTC_SL', units='kg m-3',                        &
         long='Total carbon in live plant fine-roots over depth', use_default='active', &
         avgflag='A', vtype=site_soil_r8, hlms='CLM:ALM', upfreq=1,         &
         ivar=ivar, initialize=initialize_variables, index = ih_fnrtc_sl )
    
    call this%set_history_var(vname='FATES_REPROC', units='kg m-2',            &
         long='total biomass in live plant reproductive tissues in kg carbon per m2', &
         use_default='active', avgflag='A', vtype=site_r8, hlms='CLM:ALM',     &
         upfreq=1, ivar=ivar, initialize=initialize_variables,                 &
         index = ih_reproc_si)


    ! Output specific to the chemical species dynamics used (parteh)
    select case(hlm_parteh_mode)
    case (prt_cnp_flex_allom_hyp)

       call this%set_history_var(vname='FATES_L2FR', units='kg kg-1',                   &
            long='The leaf to fineroot biomass multiplier for target allometry', & 
            use_default='active', &
            avgflag='A', vtype=site_r8, hlms='CLM:ALM', upfreq=1,    &
            ivar=ivar, initialize=initialize_variables, index = ih_l2fr_si)
       
       call this%set_history_var(vname='FATES_L2FR_CANOPY_REC_PF', units='kg kg-1',                   &
            long='The leaf to fineroot biomass multiplier for recruits (canopy)', & 
            use_default='active', &
            avgflag='A', vtype=site_pft_r8, hlms='CLM:ALM', upfreq=1,    &
            ivar=ivar, initialize=initialize_variables, index = ih_recl2fr_canopy_pf)

       call this%set_history_var(vname='FATES_L2FR_USTORY_REC_PF', units='kg kg-1',                   &
            long='The leaf to fineroot biomass multiplier for recruits (understory)', & 
            use_default='active', &
            avgflag='A', vtype=site_pft_r8, hlms='CLM:ALM', upfreq=1,    &
            ivar=ivar, initialize=initialize_variables, index = ih_recl2fr_ustory_pf)

       !call this%set_history_var(vname='FATES_L2FR_CLSZPF', units='kg kg-1',                   &
       !     long='The leaf to fineroot biomass multiplier for target allometry', & 
       !     use_default='inactive', &
       !     avgflag='A', vtype=site_clscpf_r8, hlms='CLM:ALM', upfreq=1,    &
       !     ivar=ivar, initialize=initialize_variables, index = ih_l2fr_clscpf)

       call this%set_history_var(vname='FATES_NH4UPTAKE_SZPF',                 &
            units='kg m-2 s-1',                                                &
            long='ammonium uptake rate by plants by size-class x pft in kg NH4 per m2 per second', &
            use_default='inactive', avgflag='A', vtype=site_size_pft_r8,       &
            hlms='CLM:ALM', upfreq=5, ivar=ivar,                               &
            initialize=initialize_variables, index = ih_nh4uptake_scpf)

       call this%set_history_var(vname='FATES_NO3UPTAKE_SZPF',                 &
            units='kg m-2 s-1',                                                &
            long='nitrate uptake rate by plants by size-class x pft in kg NO3 per m2 per second', &
            use_default='inactive', avgflag='A', vtype=site_size_pft_r8,       &
            hlms='CLM:ALM', upfreq=5, ivar=ivar,                               &
            initialize=initialize_variables, index = ih_no3uptake_scpf)

       call this%set_history_var(vname='FATES_NEFFLUX_SZPF', units='kg m-2 s-1', &
            long='nitrogen efflux, root to soil, by size-class x pft in kg N per m2 per second', &
            use_default='inactive', avgflag='A', vtype=site_size_pft_r8,       &
            hlms='CLM:ALM', upfreq=5, ivar=ivar,                               &
            initialize=initialize_variables, index = ih_nefflux_scpf)

       call this%set_history_var(vname='FATES_NDEMAND_SZPF', units='kg m-2 s-1', &
            long='plant N need (algorithm dependent), by size-class x pft in kg N per m2 per second', &
            use_default='inactive', avgflag='A', vtype=site_size_pft_r8,       &
            hlms='CLM:ALM', upfreq=5, ivar=ivar,                               &
            initialize=initialize_variables, index = ih_ndemand_scpf)

       call this%set_history_var(vname='FATES_NFIX_SYM_SZPF', units='kg m-2 s-1', &
            long='symbiotic dinitrogen fixation, by size-class x pft in kg N per m2 per second', &
            use_default='inactive', avgflag='A', vtype=site_size_pft_r8,       &
            hlms='CLM:ALM', upfreq=5, ivar=ivar,                               &
            initialize=initialize_variables, index = ih_nfix_scpf)
             

       call this%set_history_var(vname='FATES_NH4UPTAKE', units='kg m-2 s-1',  &
            long='ammonium uptake rate by plants in kg NH4 per m2 per second', &
            use_default='active', avgflag='A', vtype=site_r8, hlms='CLM:ALM',  &
            upfreq=5, ivar=ivar, initialize=initialize_variables,              &
            index = ih_nh4uptake_si)

       call this%set_history_var(vname='FATES_NO3UPTAKE', units='kg m-2 s-1',  &
            long='nitrate uptake rate by plants in kg NO3 per m2 per second',  &
            use_default='active', avgflag='A', vtype=site_r8, hlms='CLM:ALM',  &
            upfreq=5, ivar=ivar, initialize=initialize_variables,              &
            index = ih_no3uptake_si)

       call this%set_history_var(vname='FATES_NEFFLUX', units='kg m-2 s-1',    &
            long='nitrogen effluxed from plant in kg N per m2 per second (unused)', &
            use_default='active', avgflag='A', vtype=site_r8, hlms='CLM:ALM',  &
            upfreq=5, ivar=ivar, initialize=initialize_variables,              &
            index = ih_nefflux_si)

       call this%set_history_var(vname='FATES_NDEMAND', units='kg m-2 s-1',      &
            long='plant nitrogen need (algorithm dependent) in kg N per m2 per second', &
            use_default='active', avgflag='A', vtype=site_r8, hlms='CLM:ALM',  &
            upfreq=5, ivar=ivar, initialize=initialize_variables,              &
            index = ih_ndemand_si)

       call this%set_history_var(vname='FATES_NFIX_SYM', units='kg m-2 s-1',      &
            long='symbiotic dinitrogen fixation in kg N per m2 per second', &
            use_default='active', avgflag='A', vtype=site_r8, hlms='CLM:ALM',  &
            upfreq=5, ivar=ivar, initialize=initialize_variables,              &
            index = ih_nfix_si)
       
    end select
    
    nitrogen_active_if: if(any(element_list(:)==nitrogen_element)) then
       call this%set_history_var(vname='FATES_STOREN', units='kg m-2',         &
            long='total nitrogen in live plant storage', use_default='active', &
            avgflag='A', vtype=site_r8, hlms='CLM:ALM', upfreq=1,              &
            ivar=ivar, initialize=initialize_variables, index = ih_storen_si)

       call this%set_history_var(vname='FATES_STOREN_TF', units='1',           &
            long='storage N fraction of target', use_default='active',         &
            avgflag='A', vtype=site_r8, hlms='CLM:ALM', upfreq=1, ivar=ivar,   &
            initialize=initialize_variables, index = ih_storentfrac_si)

       call this%set_history_var(vname='FATES_VEGN', units='kg m-2',           &
            long='total nitrogen in live plants', use_default='active',        &
            avgflag='A', vtype=site_r8, hlms='CLM:ALM', upfreq=1, ivar=ivar,   &
            initialize=initialize_variables, index = ih_totvegn_si)

       call this%set_history_var(vname='FATES_SAPWOODN', units='kg m-2',       &
            long='total nitrogen in live plant sapwood', use_default='active', &
            avgflag='A', vtype=site_r8, hlms='CLM:ALM', upfreq=1,              &
            ivar=ivar, initialize=initialize_variables, index = ih_sapwn_si)

       call this%set_history_var(vname='FATES_LEAFN', units='kg m-2',          &
            long='total nitrogen in live plant leaves', use_default='active',  &
            avgflag='A', vtype=site_r8, hlms='CLM:ALM', upfreq=1, ivar=ivar,   &
            initialize=initialize_variables, index = ih_leafn_si)

       call this%set_history_var(vname='FATES_FROOTN', units='kg m-2',         &
            long='total nitrogen in live plant fine-roots',                    &
            use_default='active', avgflag='A', vtype=site_r8, hlms='CLM:ALM',  &
            upfreq=1, ivar=ivar, initialize=initialize_variables,              &
            index = ih_fnrtn_si)

       call this%set_history_var(vname='FATES_REPRON', units='kg m-2',         &
            long='total nitrogen in live plant reproductive tissues',          &
            use_default='active', avgflag='A', vtype=site_r8, hlms='CLM:ALM',  &
            upfreq=1, ivar=ivar, initialize=initialize_variables,              &
            index = ih_repron_si)

       call this%set_history_var(vname='FATES_VEGN_SZPF', units='kg m-2',      &
            long='total (live) vegetation nitrogen mass by size-class x pft in kg N per m2', &
            use_default='inactive', avgflag='A', vtype=site_size_pft_r8,       &
            hlms='CLM:ALM', upfreq=1, ivar=ivar,                               &
            initialize=initialize_variables, index = ih_totvegn_scpf)

       call this%set_history_var(vname='FATES_LEAFN_SZPF', units='kg m-2',     &
            long='leaf nitrogen mass by size-class x pft in kg N per m2',      &
            use_default='inactive', avgflag='A', vtype=site_size_pft_r8,       &
            hlms='CLM:ALM', upfreq=1, ivar=ivar,                               &
            initialize=initialize_variables, index = ih_leafn_scpf)

       call this%set_history_var(vname='FATES_FROOTN_SZPF', units='kg m-2',    &
            long='fine-root nitrogen mass by size-class x pft in kg N per m2', &
            use_default='inactive', avgflag='A', vtype=site_size_pft_r8,       &
            hlms='CLM:ALM', upfreq=1, ivar=ivar,                               &
            initialize=initialize_variables, index = ih_fnrtn_scpf)

       call this%set_history_var(vname='FATES_SAPWOODN_SZPF', units='kg m-2',  &
            long='sapwood nitrogen mass by size-class x pft in kg N per m2',   &
            use_default='inactive', avgflag='A', vtype=site_size_pft_r8,       &
            hlms='CLM:ALM', upfreq=1, ivar=ivar,                               &
            initialize=initialize_variables, index = ih_sapwn_scpf)

       call this%set_history_var(vname='FATES_STOREN_SZPF', units='kg m-2',    &
            long='storage nitrogen mass by size-class x pft in kg N per m2',   &
            use_default='inactive', avgflag='A', vtype=site_size_pft_r8,       &
            hlms='CLM:ALM', upfreq=1, ivar=ivar,                               &
            initialize=initialize_variables, index = ih_storen_scpf)

       call this%set_history_var(vname='FATES_STOREN_TF_CANOPY_SZPF',          &
            units='1',                                                         &
            long='storage nitrogen fraction (0-1) of target, in canopy, by size-class x pft', &
            use_default='inactive', avgflag='A', vtype=site_size_pft_r8,       &
            hlms='CLM:ALM', upfreq=1, ivar=ivar,                               &
            initialize=initialize_variables, index = ih_storentfrac_canopy_scpf)

       call this%set_history_var(vname='FATES_STOREN_TF_USTORY_SZPF',      &
            units='1',                                                         &
            long='storage nitrogen fraction (0-1) of target, in understory, by size-class x pft', &
            use_default='inactive', avgflag='A', vtype=site_size_pft_r8,       &
            hlms='CLM:ALM', upfreq=1, ivar=ivar,                               &
            initialize=initialize_variables,                                   &
            index = ih_storentfrac_understory_scpf)

       call this%set_history_var(vname='FATES_REPRON_SZPF', units='kg m-2',    &
            long='reproductive nitrogen mass (on plant) by size-class x pft in kg N per m2', &
            use_default='inactive', avgflag='A', vtype=site_size_pft_r8,       &
            hlms='CLM:ALM', upfreq=1, ivar=ivar,                               &
            initialize=initialize_variables, index = ih_repron_scpf)

    end if nitrogen_active_if


    phosphorus_active_if: if(any(element_list(:)==phosphorus_element)) then
       call this%set_history_var(vname='FATES_STOREP', units='kg m-2',         &
            long='total phosphorus in live plant storage',                     &
            use_default='active', avgflag='A', vtype=site_r8, hlms='CLM:ALM',  &
            upfreq=1, ivar=ivar, initialize=initialize_variables,              &
            index = ih_storep_si)

       call this%set_history_var(vname='FATES_STOREP_TF', units='1',           &
            long='storage P fraction of target', use_default='active',         &
            avgflag='A', vtype=site_r8, hlms='CLM:ALM', upfreq=1,              &
            ivar=ivar, initialize=initialize_variables,                        &
            index = ih_storeptfrac_si)

       call this%set_history_var(vname='FATES_VEGP', units='kg m-2',           &
            long='total phosphorus in live plants', use_default='active',      &
            avgflag='A', vtype=site_r8, hlms='CLM:ALM', upfreq=1,              &
            ivar=ivar, initialize=initialize_variables, index = ih_totvegp_si)

       call this%set_history_var(vname='FATES_SAPWOODP', units='kg m-2',       &
            long='Total phosphorus in live plant sapwood', use_default='active', &
            avgflag='A', vtype=site_r8, hlms='CLM:ALM', upfreq=1, ivar=ivar,   &
            initialize=initialize_variables, index = ih_sapwp_si)

       call this%set_history_var(vname='FATES_LEAFP', units='kg m-2',          &
            long='total phosphorus in live plant leaves',                      &
            use_default='active', avgflag='A', vtype=site_r8, hlms='CLM:ALM',  &
            upfreq=1, ivar=ivar, initialize=initialize_variables,              &
            index = ih_leafp_si)

       call this%set_history_var(vname='FATES_FROOTP', units='kg m-2',         &
            long='total phosphorus in live plant fine roots',                  &
            use_default='active', avgflag='A', vtype=site_r8, hlms='CLM:ALM',  &
            upfreq=1, ivar=ivar, initialize=initialize_variables,              &
            index = ih_fnrtp_si)

       call this%set_history_var(vname='FATES_REPROP', units='kg m-2',         &
            long='total phosphorus in live plant reproductive tissues',        &
            use_default='active', avgflag='A', vtype=site_r8, hlms='CLM:ALM',  &
            upfreq=1, ivar=ivar, initialize=initialize_variables,              &
            index = ih_reprop_si)

       call this%set_history_var(vname='FATES_PUPTAKE', units='kg m-2 s-1',    &
            long='mineralized phosphorus uptake rate of plants in kg P per m2 per second', &
            use_default='active', avgflag='A', vtype=site_r8, hlms='CLM:ALM',  &
            upfreq=5, ivar=ivar, initialize=initialize_variables,              &
            index = ih_puptake_si)

       call this%set_history_var(vname='FATES_PEFFLUX', units='kg m-2 s-1',    &
            long='phosphorus effluxed from plant in kg P per m2 per second (unused)', &
            use_default='active', avgflag='A', vtype=site_r8, hlms='CLM:ALM',  &
            upfreq=5, ivar=ivar, initialize=initialize_variables,              &
            index = ih_pefflux_si)

       call this%set_history_var(vname='FATES_PDEMAND', units='kg m-2 s-1',      &
            long='plant phosphorus need (algorithm dependent) in kg P per m2 per second', &
            use_default='active', avgflag='A', vtype=site_r8, hlms='CLM:ALM',  &
            upfreq=5, ivar=ivar, initialize=initialize_variables,              &
            index = ih_pdemand_si)

      call this%set_history_var(vname='FATES_VEGP_SZPF', units='kg m-2',      &
            long='total (live) vegetation phosphorus mass by size-class x pft in kg P per m2', &
            use_default='inactive', avgflag='A', vtype=site_size_pft_r8,       &
            hlms='CLM:ALM', upfreq=1, ivar=ivar,                               &
            initialize=initialize_variables, index = ih_totvegp_scpf)

       call this%set_history_var(vname='FATES_LEAFP_SZPF', units='kg m-2', &
            long='leaf phosphorus mass by size-class x pft', use_default='inactive', &
            avgflag='A', vtype=site_size_pft_r8, hlms='CLM:ALM',     &
            upfreq=1, ivar=ivar, initialize=initialize_variables, index = ih_leafp_scpf )

       call this%set_history_var(vname='FATES_FROOTP_SZPF', units='kg m-2',    &
            long='fine-root phosphorus mass by size-class x pft in kg P per m2', &
            use_default='inactive', avgflag='A', vtype=site_size_pft_r8,       &
            hlms='CLM:ALM', upfreq=1, ivar=ivar,                               &
            initialize=initialize_variables, index = ih_fnrtp_scpf)

       call this%set_history_var(vname='FATES_SAPWOODP_SZPF', units='kg m-2',  &
            long='sapwood phosphorus mass by size-class x pft in kg P per m2', &
            use_default='inactive', avgflag='A', vtype=site_size_pft_r8,       &
            hlms='CLM:ALM', upfreq=1, ivar=ivar,                               &
            initialize=initialize_variables, index = ih_sapwp_scpf)

      call this%set_history_var(vname='FATES_STOREP_SZPF', units='kg m-2',    &
            long='storage phosphorus mass by size-class x pft in kg P per m2', &
            use_default='inactive', avgflag='A', vtype=site_size_pft_r8,       &
            hlms='CLM:ALM', upfreq=1, ivar=ivar,                               &
            initialize=initialize_variables, index = ih_storep_scpf)

       call this%set_history_var(vname='FATES_STOREP_TF_CANOPY_SZPF',          &
            units='1',                                                         &
            long='storage phosphorus fraction (0-1) of target, in canopy, by size-class x pft', &
            use_default='inactive', avgflag='A', vtype=site_size_pft_r8,       &
            hlms='CLM:ALM', upfreq=1, ivar=ivar,                               &
            initialize=initialize_variables, index = ih_storeptfrac_canopy_scpf)

       call this%set_history_var(vname='FATES_STOREP_TF_USTORY_SZPF',          &
            units='1',                                                         &
            long='storage phosphorus fraction (0-1) of target, in understory, by size-class x pft', &
            use_default='inactive', avgflag='A', vtype=site_size_pft_r8,       &
            hlms='CLM:ALM', upfreq=1, ivar=ivar,                               &
            initialize=initialize_variables,                                   &
            index = ih_storeptfrac_understory_scpf)

       call this%set_history_var(vname='FATES_REPROP_SZPF', units='kg m-2',    &
            long='reproductive phosphorus mass (on plant) by size-class x pft in kg P per m2', &
            use_default='inactive', avgflag='A', vtype=site_size_pft_r8,       &
            hlms='CLM:ALM', upfreq=1, ivar=ivar,                               &
            initialize=initialize_variables, index = ih_reprop_scpf)

      call this%set_history_var(vname='FATES_PUPTAKE_SZPF',                   &
            units='kg m-2 s-1',                                                &
            long='phosphorus uptake rate by plants, by size-class x pft in kg P per m2 per second', &
            use_default='inactive', avgflag='A', vtype=site_size_pft_r8,       &
            hlms='CLM:ALM', upfreq=5, ivar=ivar,                               &
            initialize=initialize_variables, index = ih_puptake_scpf)

       call this%set_history_var(vname='FATES_PEFFLUX_SZPF',                   &
            units='kg m-2 s-1',                                                &
            long='phosphorus efflux, root to soil, by size-class x pft in kg P per m2 per second', &
            use_default='inactive', avgflag='A', vtype=site_size_pft_r8,       &
            hlms='CLM:ALM', upfreq=5, ivar=ivar,                               &
            initialize=initialize_variables, index = ih_pefflux_scpf)

       call this%set_history_var(vname='FATES_PDEMAND_SZPF', units='kg m-2 s-1', &
            long='plant P need (algorithm dependent), by size-class x pft in kg P per m2 per second', &
            use_default='inactive', avgflag='A', vtype=site_size_pft_r8,       &
            hlms='CLM:ALM', upfreq=5, ivar=ivar,                               &
            initialize=initialize_variables, index = ih_pdemand_scpf)

    end if phosphorus_active_if

    call this%set_history_var(vname='FATES_STRUCTC', units='kg m-2',           &
         long='structural biomass in kg carbon per m2 land area',              &
         use_default='active', avgflag='A', vtype=site_r8, hlms='CLM:ALM',     &
         upfreq=1, ivar=ivar, initialize=initialize_variables,                 &
         index = ih_bdead_si)

    call this%set_history_var(vname='FATES_NONSTRUCTC', units='kg m-2',        &
         long='non-structural biomass (sapwood + leaf + fineroot) in kg carbon per m2', &
         use_default='active', avgflag='A', vtype=site_r8, hlms='CLM:ALM',     &
         upfreq=1, ivar=ivar, initialize=initialize_variables,                 &
         index = ih_balive_si)

    call this%set_history_var(vname='FATES_VEGC_ABOVEGROUND', units='kg m-2',  &
         long='aboveground biomass in kg carbon per m2 land area',             &
         use_default='active', avgflag='A', vtype=site_r8, hlms='CLM:ALM',     &
         upfreq=1, ivar=ivar, initialize=initialize_variables,                 &
         index = ih_agb_si)

    call this%set_history_var(vname='FATES_CANOPY_VEGC', units='kg m-2',       &
         long='biomass of canopy plants in kg carbon per m2 land area',        &
         use_default='active', avgflag='A', vtype=site_r8, hlms='CLM:ALM',     &
         upfreq=1, ivar=ivar, initialize=initialize_variables,                 &
         index = ih_canopy_biomass_si)

    call this%set_history_var(vname='FATES_USTORY_VEGC', units='kg m-2',   &
         long='biomass of understory plants in kg carbon per m2 land area',    &
         use_default='active', avgflag='A', vtype=site_r8, hlms='CLM:ALM',     &
         upfreq=1, ivar=ivar, initialize=initialize_variables,                 &
         index = ih_understory_biomass_si)

    ! disturbance rates

    call this%set_history_var(vname='FATES_PRIMARY_PATCHFUSION_ERR',           &
         units='m2 m-2 yr-1',                                                  &
         long='error in total primary lands associated with patch fusion',     &
         use_default='active', avgflag='A', vtype=site_r8, hlms='CLM:ALM',     &
         upfreq=1, ivar=ivar, initialize=initialize_variables,                 &
         index = ih_primaryland_fusion_error_si)

    call this%set_history_var(vname='FATES_DISTURBANCE_RATE_P2P',              &
         units='m2 m-2 yr-1',                                                  &
         long='disturbance rate from primary to primary lands',                &
         use_default='active', avgflag='A', vtype=site_r8, hlms='CLM:ALM',     &
         upfreq=1, ivar=ivar, initialize=initialize_variables,                 &
         index = ih_disturbance_rate_p2p_si)

    call this%set_history_var(vname='FATES_DISTURBANCE_RATE_P2S',              &
         units='m2 m-2 yr-1',                                                  &
         long='disturbance rate from primary to secondary lands',              &
         use_default='active', avgflag='A', vtype=site_r8, hlms='CLM:ALM',     &
         upfreq=1, ivar=ivar, initialize=initialize_variables,                 &
         index = ih_disturbance_rate_p2s_si )

    call this%set_history_var(vname='FATES_DISTURBANCE_RATE_S2S',              &
         units='m2 m-2 yr-1',                                                  &
         long='disturbance rate from secondary to secondary lands',            &
         use_default='active', avgflag='A', vtype=site_r8, hlms='CLM:ALM',     &
         upfreq=1, ivar=ivar, initialize=initialize_variables,                 &
         index = ih_disturbance_rate_s2s_si)

    call this%set_history_var(vname='FATES_DISTURBANCE_RATE_FIRE',             &
         units='m2 m-2 yr-1', long='disturbance rate from fire',               &
         use_default='active', avgflag='A', vtype=site_r8, hlms='CLM:ALM',     &
         upfreq=1, ivar=ivar, initialize=initialize_variables,                 &
         index = ih_fire_disturbance_rate_si)

    call this%set_history_var(vname='FATES_DISTURBANCE_RATE_LOGGING',          &
         units='m2 m-2 yr-1', long='disturbance rate from logging',            &
         use_default='active', avgflag='A', vtype=site_r8, hlms='CLM:ALM',     &
         upfreq=1, ivar=ivar, initialize=initialize_variables,                 &
         index = ih_logging_disturbance_rate_si)

    call this%set_history_var(vname='FATES_DISTURBANCE_RATE_TREEFALL',         &
         units='m2 m-2 yr-1', long='disturbance rate from treefall',           &
         use_default='active', avgflag='A', vtype=site_r8, hlms='CLM:ALM',     &
         upfreq=1, ivar=ivar, initialize=initialize_variables,                 &
         index = ih_fall_disturbance_rate_si)

    call this%set_history_var(vname='FATES_DISTURBANCE_RATE_POTENTIAL',        &
         units='m2 m-2 yr-1',                                                  &
         long='potential (i.e., including unresolved) disturbance rate',       &
         use_default='active', avgflag='A', vtype=site_r8, hlms='CLM:ALM',     &
         upfreq=1, ivar=ivar, initialize=initialize_variables,                 &
         index = ih_potential_disturbance_rate_si)

    call this%set_history_var(vname='FATES_HARVEST_CARBON_FLUX',               &
         units='kg m-2 yr-1',                                                  &
         long='harvest carbon flux in kg carbon per m2 per year',              &
         use_default='active', avgflag='A', vtype=site_r8, hlms='CLM:ALM',     &
         upfreq=1, ivar=ivar, initialize=initialize_variables,                 &
         index = ih_harvest_carbonflux_si)

    ! Canopy Resistance

    call this%set_history_var(vname='FATES_STOMATAL_COND',                     &
         units='mol m-2 s-1', long='mean stomatal conductance',                &
         use_default='active', avgflag='A', vtype=site_r8, hlms='CLM:ALM',     &
         upfreq=2, ivar=ivar, initialize=initialize_variables,                 &
         index = ih_c_stomata_si)

    call this%set_history_var(vname='FATES_LBLAYER_COND', units='mol m-2 s-1', &
         long='mean leaf boundary layer conductance', use_default='active',    &
         avgflag='A', vtype=site_r8, hlms='CLM:ALM',  upfreq=2,                &
         ivar=ivar, initialize=initialize_variables, index = ih_c_lblayer_si)

    ! Temperature

    call this%set_history_var(vname='FATES_TVEG24', units='degree_Celsius', &
         long='fates 24-hr running mean vegetation temperature by site', &
         use_default='active', &
         avgflag='A', vtype=site_r8, hlms='CLM:ALM', upfreq=1, &
         ivar=ivar, initialize=initialize_variables, index = ih_tveg24_si )

    ! call this%set_history_var(vname='FATES_TVEG', units='degree_Celsius', &
    !      long='fates instantaneous mean vegetation temperature by site', &
    !      use_default='active', &
    !      avgflag='A', vtype=site_r8, hlms='CLM:ALM', upfreq=2, &
    !      ivar=ivar, initialize=initialize_variables, index = ih_tveg_si )

    ! radiation error

    call this%set_history_var(vname='FATES_RAD_ERROR', units='W m-2 ',          &
         long='radiation error in FATES RTM', use_default='active',            &
         avgflag='A', vtype=site_r8, hlms='CLM:ALM', upfreq=2,                 &
         ivar=ivar, initialize=initialize_variables, index = ih_rad_error_si)

    call this%set_history_var(vname='FATES_HARVEST_DEBT', units='kg C',                   &
         long='Accumulated carbon failed to be harvested',  use_default='active',     &
         avgflag='A', vtype=site_r8, hlms='CLM:ALM', upfreq=1,   &
         ivar=ivar, initialize=initialize_variables, index = ih_harvest_debt_si )

    call this%set_history_var(vname='FATES_HARVEST_DEBT_SEC', units='kg C',                   &
         long='Accumulated carbon failed to be harvested from secondary patches',  use_default='active',     &
         avgflag='A', vtype=site_r8, hlms='CLM:ALM', upfreq=1,   &
         ivar=ivar, initialize=initialize_variables, index = ih_harvest_debt_sec_si )



    ! Ecosystem Carbon Fluxes (updated rapidly, upfreq=2)

    call this%set_history_var(vname='FATES_NPP', units='kg m-2 s-1',           &
         long='net primary production in kg carbon per m2 per second',         &
         use_default='active', avgflag='A', vtype=site_r8, hlms='CLM:ALM',     &
         upfreq=2, ivar=ivar, initialize=initialize_variables, index = ih_npp_si)

    call this%set_history_var(vname='FATES_NPP_SECONDARY', units='kg m-2 s-1',           &
         long='net primary production in kg carbon per m2 per second, secondary patches',         &
         use_default='active', avgflag='A', vtype=site_r8, hlms='CLM:ALM',     &
         upfreq=2, ivar=ivar, initialize=initialize_variables, index = ih_npp_secondary_si)

    call this%set_history_var(vname='FATES_GPP', units='kg m-2 s-1',           &
         long='gross primary production in kg carbon per m2 per second',       &
         use_default='active', avgflag='A', vtype=site_r8, hlms='CLM:ALM',     &
         upfreq=2, ivar=ivar, initialize=initialize_variables, index = ih_gpp_si)

    call this%set_history_var(vname='FATES_GPP_SECONDARY', units='kg m-2 s-1',           &
         long='gross primary production in kg carbon per m2 per second, secondary patches',       &
         use_default='active', avgflag='A', vtype=site_r8, hlms='CLM:ALM',     &
         upfreq=2, ivar=ivar, initialize=initialize_variables, index = ih_gpp_secondary_si)

    call this%set_history_var(vname='FATES_AUTORESP', units='kg m-2 s-1',     &
         long='autotrophic respiration in kg carbon per m2 per second',        &
         use_default='active', avgflag='A', vtype=site_r8, hlms='CLM:ALM',     &
         upfreq=2, ivar=ivar, initialize=initialize_variables, index = ih_aresp_si)

    call this%set_history_var(vname='FATES_AUTORESP_SECONDARY', units='kg m-2 s-1',     &
         long='autotrophic respiration in kg carbon per m2 per second, secondary patches',        &
         use_default='active', avgflag='A', vtype=site_r8, hlms='CLM:ALM',     &
         upfreq=2, ivar=ivar, initialize=initialize_variables, index = ih_aresp_secondary_si)

    call this%set_history_var(vname='FATES_GROWTH_RESP', units='kg m-2 s-1',   &
         long='growth respiration in kg carbon per m2 per second',             &
         use_default='active', avgflag='A', vtype=site_r8, hlms='CLM:ALM',     &
         upfreq=2, ivar=ivar, initialize=initialize_variables,                 &
         index = ih_growth_resp_si)

    call this%set_history_var(vname='FATES_GROWTH_RESP_SECONDARY', units='kg m-2 s-1',   &
         long='growth respiration in kg carbon per m2 per second, secondary patches',             &
         use_default='active', avgflag='A', vtype=site_r8, hlms='CLM:ALM',     &
         upfreq=2, ivar=ivar, initialize=initialize_variables,                 &
         index = ih_growth_resp_secondary_si)

    call this%set_history_var(vname='FATES_MAINT_RESP', units='kg m-2 s-1',    &
         long='maintenance respiration in kg carbon per m2 land area per second, secondary patches', &
         use_default='active', avgflag='A', vtype=site_r8, hlms='CLM:ALM',     &
         upfreq=2, ivar=ivar, initialize=initialize_variables,                 &
         index = ih_maint_resp_si)

<<<<<<< HEAD
    call this%set_history_var(vname='FATES_MAINT_RESP_SECONDARY', units='kg m-2 s-1',    &
         long='maintenance respiration in kg carbon per m2 land area per second', &
         use_default='active', avgflag='A', vtype=site_r8, hlms='CLM:ALM',     &
         upfreq=2, ivar=ivar, initialize=initialize_variables,                 &
         index = ih_maint_resp_secondary_si)

=======
    call this%set_history_var(vname='FATES_EXCESS_RESP', units='kg m-2 s-1',    &
         long='respiration of un-allocatable carbon gain', &
         use_default='active', avgflag='A', vtype=site_r8, hlms='CLM:ALM',     &
         upfreq=5, ivar=ivar, initialize=initialize_variables,                 &
         index = ih_excess_resp_si)
    
>>>>>>> e663a6e6
    ! Canopy resistance

    call this%set_history_var(vname='FATES_STOMATAL_COND_AP',                  &
         units='mol m-2 s-1', long='mean stomatal conductance - by patch age', &
         use_default='inactive', avgflag='A', vtype=site_age_r8,               &
         hlms='CLM:ALM', upfreq=2, ivar=ivar, initialize=initialize_variables, &
         index = ih_c_stomata_si_age)

    call this%set_history_var(vname='FATES_LBLAYER_COND_AP',                   &
         units='mol m-2 s-1',                                                  &
         long='mean leaf boundary layer conductance - by patch age',           &
         use_default='inactive', avgflag='A', vtype=site_age_r8,               &
         hlms='CLM:ALM',  upfreq=2, ivar=ivar,                                 &
         initialize=initialize_variables, index = ih_c_lblayer_si_age)

    ! fast fluxes by age bin
    call this%set_history_var(vname='FATES_NPP_AP', units='kg m-2 s-1',        &
         long='net primary productivity by age bin in kg carbon per m2 per second', &
         use_default='inactive', avgflag='A', vtype=site_age_r8,               &
         hlms='CLM:ALM', upfreq=2, ivar=ivar, initialize=initialize_variables, &
         index = ih_npp_si_age)

    call this%set_history_var(vname='FATES_GPP_AP', units='kg m-2 s-1',        &
         long='gross primary productivity by age bin in kg carbon per m2 per second', &
         use_default='inactive', avgflag='A', vtype=site_age_r8,               &
         hlms='CLM:ALM', upfreq=2, ivar=ivar, initialize=initialize_variables, &
         index = ih_gpp_si_age)

    ! fast fluxes separated canopy/understory
    call this%set_history_var(vname='FATES_GPP_CANOPY', units='kg m-2 s-1',    &
         long='gross primary production of canopy plants in kg carbon per m2 per second', &
         use_default='active', avgflag='A', vtype=site_r8, hlms='CLM:ALM',     &
         upfreq=2, ivar=ivar, initialize=initialize_variables,                 &
         index = ih_gpp_canopy_si)

    call this%set_history_var(vname='FATES_AUTORESP_CANOPY',                  &
         units='kg m-2 s-1',                                                   &
         long='autotrophic respiration of canopy plants in kg carbon per m2 per second', &
         use_default='active', avgflag='A', vtype=site_r8, hlms='CLM:ALM',     &
         upfreq=2, ivar=ivar, initialize=initialize_variables,                 &
         index = ih_ar_canopy_si)

    call this%set_history_var(vname='FATES_GPP_USTORY',                        &
         units='kg m-2 s-1',                                                   &
         long='gross primary production of understory plants in kg carbon per m2 per second', &
         use_default='active', avgflag='A', vtype=site_r8, hlms='CLM:ALM',     &
         upfreq=2, ivar=ivar, initialize=initialize_variables,                 &
         index = ih_gpp_understory_si)

    call this%set_history_var(vname='FATES_AUTORESP_USTORY',                   &
         units='kg m-2 s-1',                                                   &
         long='autotrophic respiration of understory plants in kg carbon per m2 per second', &
         use_default='active', avgflag='A', vtype=site_r8, hlms='CLM:ALM',     &
         upfreq=2, ivar=ivar, initialize=initialize_variables,                 &
         index = ih_ar_understory_si)

    ! fast radiative fluxes resolved through the canopy

    call this%set_history_var(vname='FATES_PARSUN_Z_CLLL', units='W m-2',      &
         long='PAR absorbed in the sun by each canopy and leaf layer',         &
         use_default='inactive', avgflag='A', vtype=site_cnlf_r8,              &
         hlms='CLM:ALM', upfreq=2, ivar=ivar,                                  &
         initialize=initialize_variables, index = ih_parsun_z_si_cnlf)

    call this%set_history_var(vname='FATES_PARSHA_Z_CLLL', units='W m-2',      &
         long='PAR absorbed in the shade by each canopy and leaf layer',       &
         use_default='inactive', avgflag='A', vtype=site_cnlf_r8,              &
         hlms='CLM:ALM', upfreq=2, ivar=ivar,                                  &
         initialize=initialize_variables, index = ih_parsha_z_si_cnlf)

    call this%set_history_var(vname='FATES_PARSUN_Z_CLLLPF', units='W m-2',    &
         long='PAR absorbed in the sun by each canopy, leaf, and PFT',         &
         use_default='inactive', avgflag='A', vtype=site_cnlfpft_r8,           &
         hlms='CLM:ALM', upfreq=2, ivar=ivar, initialize=initialize_variables, &
         index = ih_parsun_z_si_cnlfpft)

    call this%set_history_var(vname='FATES_PARSHA_Z_CLLLPF', units='W m-2',    &
         long='PAR absorbed in the shade by each canopy, leaf, and PFT',       &
         use_default='inactive', avgflag='A', vtype=site_cnlfpft_r8,           &
         hlms='CLM:ALM', upfreq=2, ivar=ivar, initialize=initialize_variables, &
         index = ih_parsha_z_si_cnlfpft)

    call this%set_history_var(vname='FATES_PARSUN_Z_CL', units='W m-2',        &
         long='PAR absorbed in the sun by top leaf layer in each canopy layer', &
         use_default='inactive', avgflag='A', vtype=site_can_r8,               &
         hlms='CLM:ALM', upfreq=2, ivar=ivar, initialize=initialize_variables, &
         index = ih_parsun_top_si_can )

    call this%set_history_var(vname='FATES_PARSHA_Z_CL', units='W m-2',        &
         long='PAR absorbed in the shade by top leaf layer in each canopy layer', &
         use_default='inactive', avgflag='A', vtype=site_can_r8,               &
         hlms='CLM:ALM', upfreq=2, ivar=ivar, initialize=initialize_variables, &
         index = ih_parsha_top_si_can)

    call this%set_history_var(vname='FATES_LAISUN_Z_CLLL', units='m2 m-2',     &
         long='LAI in the sun by each canopy and leaf layer',                  &
         use_default='inactive', avgflag='A', vtype=site_cnlf_r8,              &
         hlms='CLM:ALM', upfreq=2, ivar=ivar, initialize=initialize_variables, &
         index = ih_laisun_z_si_cnlf)

    call this%set_history_var(vname='FATES_LAISHA_Z_CLLL', units='m2 m-2',     &
         long='LAI in the shade by each canopy and leaf layer',                &
         use_default='inactive', avgflag='A', vtype=site_cnlf_r8,              &
         hlms='CLM:ALM', upfreq=2, ivar=ivar, initialize=initialize_variables, &
         index = ih_laisha_z_si_cnlf)

    call this%set_history_var(vname='FATES_LAISUN_Z_CLLLPF', units='m2 m-2',   &
         long='LAI in the sun by each canopy, leaf, and PFT', &
         use_default='inactive', avgflag='A', vtype=site_cnlfpft_r8,           &
         hlms='CLM:ALM', upfreq=2, ivar=ivar, initialize=initialize_variables, &
         index = ih_laisun_z_si_cnlfpft)

    call this%set_history_var(vname='FATES_LAISHA_Z_CLLLPF', units='m2 m-2',   &
         long='LAI in the shade by each canopy, leaf, and PFT',                &
         use_default='inactive', avgflag='A', vtype=site_cnlfpft_r8,           &
         hlms='CLM:ALM', upfreq=2, ivar=ivar, initialize=initialize_variables, &
         index = ih_laisha_z_si_cnlfpft)

    call this%set_history_var(vname='FATES_LAISUN_TOP_CL', units='m2 m-2',     &
         long='LAI in the sun by the top leaf layer of each canopy layer',     &
         use_default='inactive', avgflag='A', vtype=site_can_r8,               &
         hlms='CLM:ALM', upfreq=2, ivar=ivar, initialize=initialize_variables, &
         index = ih_laisun_top_si_can)

    call this%set_history_var(vname='FATES_LAISHA_TOP_CL', units='m2 m-2',     &
         long='LAI in the shade by the top leaf layer of each canopy layer',   &
         use_default='inactive', avgflag='A', vtype=site_can_r8,               &
         hlms='CLM:ALM', upfreq=2, ivar=ivar, initialize=initialize_variables, &
         index = ih_laisha_top_si_can)

    call this%set_history_var(vname='FATES_FABD_SUN_CLLLPF', units='1',        &
         long='sun fraction of direct light absorbed by each canopy, leaf, and PFT', &
         use_default='inactive', avgflag='A', vtype=site_cnlfpft_r8,           &
         hlms='CLM:ALM', upfreq=2, ivar=ivar, initialize=initialize_variables, &
         index = ih_fabd_sun_si_cnlfpft)

    call this%set_history_var(vname='FATES_FABD_SHA_CLLLPF', units='1',        &
         long='shade fraction of direct light absorbed by each canopy, leaf, and PFT', &
         use_default='inactive', avgflag='A', vtype=site_cnlfpft_r8,           &
         hlms='CLM:ALM', upfreq=2, ivar=ivar, initialize=initialize_variables, &
         index = ih_fabd_sha_si_cnlfpft)

    call this%set_history_var(vname='FATES_FABI_SUN_CLLLPF', units='1',        &
         long='sun fraction of indirect light absorbed by each canopy, leaf, and PFT', &
         use_default='inactive', avgflag='A', vtype=site_cnlfpft_r8,           &
         hlms='CLM:ALM', upfreq=2, ivar=ivar, initialize=initialize_variables, &
         index = ih_fabi_sun_si_cnlfpft)

    call this%set_history_var(vname='FATES_FABI_SHA_CLLLPF', units='1',        &
         long='shade fraction of indirect light absorbed by each canopy, leaf, and PFT', &
         use_default='inactive', avgflag='A', vtype=site_cnlfpft_r8,           &
         hlms='CLM:ALM', upfreq=2, ivar=ivar, initialize=initialize_variables, &
         index = ih_fabi_sha_si_cnlfpft)

    call this%set_history_var(vname='FATES_FABD_SUN_CLLL', units='1',          &
         long='sun fraction of direct light absorbed by each canopy and leaf layer', &
         use_default='inactive', avgflag='A', vtype=site_cnlf_r8,              &
         hlms='CLM:ALM', upfreq=2, ivar=ivar, initialize=initialize_variables, &
         index = ih_fabd_sun_si_cnlf)

    call this%set_history_var(vname='FATES_FABD_SHA_CLLL', units='1',          &
         long='shade fraction of direct light absorbed by each canopy and leaf layer', &
         use_default='inactive', avgflag='A', vtype=site_cnlf_r8,              &
         hlms='CLM:ALM', upfreq=2, ivar=ivar, initialize=initialize_variables, &
         index = ih_fabd_sha_si_cnlf)

    call this%set_history_var(vname='FATES_FABI_SUN_CLLL', units='1',          &
         long='sun fraction of indirect light absorbed by each canopy and leaf layer', &
         use_default='inactive', avgflag='A', vtype=site_cnlf_r8,              &
         hlms='CLM:ALM', upfreq=2, ivar=ivar, initialize=initialize_variables, &
         index = ih_fabi_sun_si_cnlf)

    call this%set_history_var(vname='FATES_FABI_SHA_CLLL', units='1',          &
         long='shade fraction of indirect light absorbed by each canopy and leaf layer', &
         use_default='inactive', avgflag='A', vtype=site_cnlf_r8,              &
         hlms='CLM:ALM', upfreq=2, ivar=ivar, initialize=initialize_variables, &
         index = ih_fabi_sha_si_cnlf)

    call this%set_history_var(vname='FATES_PARPROF_DIR_CLLLPF', units='W m-2', &
         long='radiative profile of direct PAR through each canopy, leaf, and PFT', &
         use_default='inactive', avgflag='A', vtype=site_cnlfpft_r8,           &
         hlms='CLM:ALM', upfreq=2, ivar=ivar, initialize=initialize_variables, &
         index = ih_parprof_dir_si_cnlfpft)

    call this%set_history_var(vname='FATES_PARPROF_DIF_CLLLPF', units='W m-2', &
         long='radiative profile of diffuse PAR through each canopy, leaf, and PFT', &
         use_default='inactive', avgflag='A', vtype=site_cnlfpft_r8,           &
         hlms='CLM:ALM', upfreq=2, ivar=ivar, initialize=initialize_variables, &
         index = ih_parprof_dif_si_cnlfpft)

    call this%set_history_var(vname='FATES_PARPROF_DIR_CLLL', units='W m-2',   &
         long='radiative profile of direct PAR through each canopy and leaf layer (averaged across PFTs)', &
         use_default='inactive', avgflag='A', vtype=site_cnlf_r8,              &
         hlms='CLM:ALM', upfreq=2, ivar=ivar, initialize=initialize_variables, &
         index = ih_parprof_dir_si_cnlf)

    call this%set_history_var(vname='FATES_PARPROF_DIF_CLLL', units='W m-2',   &
         long='radiative profile of diffuse PAR through each canopy and leaf layer (averaged across PFTs)', &
         use_default='inactive', avgflag='A', vtype=site_cnlf_r8,              &
         hlms='CLM:ALM', upfreq=2, ivar=ivar, initialize=initialize_variables, &
         index = ih_parprof_dif_si_cnlf)

    call this%set_history_var(vname='FATES_FABD_SUN_TOPLF_CL', units='1',      &
         long='sun fraction of direct light absorbed by the top leaf layer of each canopy layer', &
         use_default='inactive', avgflag='A', vtype=site_can_r8,               &
         hlms='CLM:ALM', upfreq=2, ivar=ivar, initialize=initialize_variables, &
         index = ih_fabd_sun_top_si_can)

    call this%set_history_var(vname='FATES_FABD_SHA_TOPLF_CL', units='1',      &
         long='shade fraction of direct light absorbed by the top leaf layer of each canopy layer', &
         use_default='inactive', avgflag='A', vtype=site_can_r8,               &
         hlms='CLM:ALM', upfreq=2, ivar=ivar, initialize=initialize_variables, &
         index = ih_fabd_sha_top_si_can)

    call this%set_history_var(vname='FATES_FABI_SUN_TOPLF_CL', units='1',      &
         long='sun fraction of indirect light absorbed by the top leaf layer of each canopy layer', &
         use_default='inactive', avgflag='A', vtype=site_can_r8,               &
         hlms='CLM:ALM', upfreq=2, ivar=ivar, initialize=initialize_variables, &
         index = ih_fabi_sun_top_si_can)

    call this%set_history_var(vname='FATES_FABI_SHA_TOPLF_CL', units='1',      &
         long='shade fraction of indirect light absorbed by the top leaf layer of each canopy layer', &
         use_default='inactive', avgflag='A', vtype=site_can_r8,               &
         hlms='CLM:ALM', upfreq=2, ivar=ivar, initialize=initialize_variables, &
         index = ih_fabi_sha_top_si_can)

    !!! canopy-resolved fluxes and structure

    call this%set_history_var(vname='FATES_NET_C_UPTAKE_CLLL',                 &
         units='kg m-2 s-1',                                                   &
         long='net carbon uptake in kg carbon per m2 per second by each canopy and leaf layer per unit ground area (i.e. divide by CROWNAREA_CLLL to make per leaf area)', &
         use_default='inactive', avgflag='A', vtype=site_cnlf_r8,              &
         hlms='CLM:ALM', upfreq=2, ivar=ivar, initialize=initialize_variables, &
         index = ih_ts_net_uptake_si_cnlf)

    call this%set_history_var(vname='FATES_CROWNAREA_CLLL', units='m2 m-2',    &
         long='total crown area that is occupied by leaves in each canopy and leaf layer', &
         use_default='inactive', avgflag='A', vtype=site_cnlf_r8,              &
         hlms='CLM:ALM', upfreq=1, ivar=ivar, initialize=initialize_variables, &
         index = ih_crownarea_si_cnlf)

    call this%set_history_var(vname='FATES_CROWNAREA_CL', units='m2 m-2',      &
         long='total crown area in each canopy layer', use_default='active',   &
         avgflag='A', vtype=site_can_r8, hlms='CLM:ALM', upfreq=1,             &
         ivar=ivar, initialize=initialize_variables, index = ih_crownarea_si_can)

    ! slow carbon fluxes associated with mortality from or transfer betweeen canopy and understory

    call this%set_history_var(vname='FATES_DEMOTION_CARBONFLUX',               &
          units = 'kg m-2 s-1',                                                &
          long='demotion-associated biomass carbon flux from canopy to understory in kg carbon per m2 per second', &
          use_default='active', avgflag='A', vtype=site_r8, hlms='CLM:ALM',    &
          upfreq=1, ivar=ivar, initialize=initialize_variables,                &
          index = ih_demotion_carbonflux_si)

    call this%set_history_var(vname='FATES_PROMOTION_CARBONFLUX',              &
          units = 'kg m-2 s-1',                                                &
          long='promotion-associated biomass carbon flux from understory to canopy in kg carbon per m2 per second', &
          use_default='active', avgflag='A', vtype=site_r8, hlms='CLM:ALM',    &
          upfreq=1, ivar=ivar, initialize=initialize_variables,                &
          index = ih_promotion_carbonflux_si)

    call this%set_history_var(vname='FATES_MORTALITY_CFLUX_CANOPY',            &
          units = 'kg m-2 s-1',                                                &
          long='flux of biomass carbon from live to dead pools from mortality of canopy plants in kg carbon per m2 per second', &
          use_default='active', avgflag='A', vtype=site_r8, hlms='CLM:ALM',    &
          upfreq=1, ivar=ivar, initialize=initialize_variables,                &
          index = ih_canopy_mortality_carbonflux_si)

    call this%set_history_var(vname='FATES_MORTALITY_CFLUX_USTORY',            &
          units = 'kg m-2 s-1',                                                &
          long='flux of biomass carbon from live to dead pools from mortality of understory plants in kg carbon per m2 per second', &
          use_default='active', avgflag='A', vtype=site_r8, hlms='CLM:ALM',    &
          upfreq=1, ivar=ivar, initialize=initialize_variables,                &
          index = ih_understory_mortality_carbonflux_si)

    call this%set_history_var(vname='FATES_MORTALITY_CFLUX_PF', units='kg m-2 s-1',    &
         long='PFT-level flux of biomass carbon from live to dead pool from mortality', &
         use_default='active', avgflag='A', vtype=site_pft_r8, hlms='CLM:ALM', &
         upfreq=1, ivar=ivar, initialize=initialize_variables,                 &
         index=ih_mortality_carbonflux_si_pft)

    call this%set_history_var(vname='FATES_MORTALITY_FIRE_CFLUX_PF', units='kg m-2 s-1',    &
         long='PFT-level flux of biomass carbon from live to dead pool from fire mortality', &
         use_default='active', avgflag='A', vtype=site_pft_r8, hlms='CLM:ALM', &
         upfreq=1, ivar=ivar, initialize=initialize_variables,                 &
         index=ih_firemortality_carbonflux_si_pft)

    call this%set_history_var(vname='FATES_MORTALITY_HYDRAULIC_CFLUX_PF', units='kg m-2 s-1',    &
         long='PFT-level flux of biomass carbon from live to dead pool from hydraulic failure mortality', &
         use_default='active', avgflag='A', vtype=site_pft_r8, hlms='CLM:ALM', &
         upfreq=1, ivar=ivar, initialize=initialize_variables,                 &
         index=ih_hydraulicmortality_carbonflux_si_pft)

    call this%set_history_var(vname='FATES_MORTALITY_CSTARV_CFLUX_PF', units='kg m-2 s-1',    &
         long='PFT-level flux of biomass carbon from live to dead pool from carbon starvation mortality', &
         use_default='active', avgflag='A', vtype=site_pft_r8, hlms='CLM:ALM', &
         upfreq=1, ivar=ivar, initialize=initialize_variables,                 &
         index=ih_cstarvmortality_carbonflux_si_pft)

    call this%set_history_var(vname='MORTALITY_CROWNAREA_CANOPY',              &
          units = 'm2/ha/year',                                                &
          long='Crown area of canopy trees that died',                         &
          use_default='active', avgflag='A', vtype=site_r8, hlms='CLM:ALM',    &
          upfreq=1, ivar=ivar, initialize=initialize_variables,                &
          index = ih_canopy_mortality_crownarea_si )

    call this%set_history_var(vname='MORTALITY_CROWNAREA_UNDERSTORY',          &
          units = 'm2/ha/year',                                                &
          long='Crown aera of understory trees that died',                     &
          use_default='active', avgflag='A', vtype=site_r8, hlms='CLM:ALM',    &
          upfreq=1, ivar=ivar, initialize=initialize_variables,                &
          index = ih_understory_mortality_crownarea_si )
    
    ! size class by age dimensioned variables

    call this%set_history_var(vname='FATES_NPLANT_SZAP', units = 'm-2',        &
          long='number of plants per m2 in each size x age class',             &
          use_default='inactive', avgflag='A', vtype=site_scag_r8,             &
          hlms='CLM:ALM', upfreq=1, ivar=ivar,                                 &
          initialize=initialize_variables, index = ih_nplant_si_scag)

    call this%set_history_var(vname='FATES_NPLANT_CANOPY_SZAP', units = 'm-2', &
          long='number of plants per m2 in canopy in each size x age class',   &
          use_default='inactive', avgflag='A', vtype=site_scag_r8,             &
          hlms='CLM:ALM', upfreq=1, ivar=ivar,                                 &
          initialize=initialize_variables, index = ih_nplant_canopy_si_scag)

    call this%set_history_var(vname='FATES_NPLANT_USTORY_SZAP',                &
          units = 'm-2',                                                       &
          long='number of plants per m2 in understory in each size x age class', &
          use_default='inactive', avgflag='A', vtype=site_scag_r8,             &
          hlms='CLM:ALM', upfreq=1, ivar=ivar,                                 &
          initialize=initialize_variables, index = ih_nplant_understory_si_scag)

    call this%set_history_var(vname='FATES_DDBH_CANOPY_SZAP',                  &
          units = 'm m-2 yr-1',                                                &
          long='growth rate of canopy plants in meters DBH per m2 per year in canopy in each size x age class', &
          use_default='inactive', avgflag='A', vtype=site_scag_r8,             &
          hlms='CLM:ALM', upfreq=1, ivar=ivar,                                 &
          initialize=initialize_variables, index = ih_ddbh_canopy_si_scag)

    call this%set_history_var(vname='FATES_DDBH_USTORY_SZAP',                  &
          units = 'm m-2 yr-1',                                                &
          long='growth rate of understory plants in meters DBH per m2 per year in each size x age class', &
          use_default='inactive', avgflag='A', vtype=site_scag_r8,             &
          hlms='CLM:ALM', upfreq=1, ivar=ivar,                                 &
          initialize=initialize_variables, index = ih_ddbh_understory_si_scag)

    call this%set_history_var(vname='FATES_MORTALITY_CANOPY_SZAP',             &
          units = 'm-2 yr-1',                                                  &
          long='mortality rate of canopy plants in number of plants per m2 per year in each size x age class', &
          use_default='inactive', avgflag='A', vtype=site_scag_r8,             &
          hlms='CLM:ALM', upfreq=1, ivar=ivar,                                 &
          initialize=initialize_variables, index = ih_mortality_canopy_si_scag)

    call this%set_history_var(vname='FATES_MORTALITY_USTORY_SZAP',             &
          units = 'm-2 yr-1',                                                  &
          long='mortality rate of understory plants in number of plants per m2 per year in each size x age class', &
          use_default='inactive', avgflag='A', vtype=site_scag_r8,             &
          hlms='CLM:ALM', upfreq=1, ivar=ivar,                                 &
          initialize=initialize_variables, index = ih_mortality_understory_si_scag)

    ! size x age x pft dimensioned

    call this%set_history_var(vname='FATES_NPLANT_SZAPPF',units = 'm-2',       &
          long='number of plants per m2 in each size x age x pft class',       &
          use_default='inactive', avgflag='A', vtype=site_scagpft_r8,          &
          hlms='CLM:ALM', upfreq=1, ivar=ivar,                                 &
          initialize=initialize_variables, index = ih_nplant_si_scagpft)

    ! age x pft dimensioned
    call this%set_history_var(vname='FATES_NPP_APPF',units = 'kg m-2 s-1',     &
          long='NPP per PFT in each age bin in kg carbon per m2 per second',   &
          use_default='inactive', avgflag='A', vtype=site_agepft_r8,           &
          hlms='CLM:ALM', upfreq=1, ivar=ivar,                                 &
          initialize=initialize_variables, index = ih_npp_si_agepft)

    call this%set_history_var(vname='FATES_VEGC_APPF',units = 'kg m-2',        &
          long='biomass per PFT in each age bin in kg carbon per m2',          &
          use_default='inactive', avgflag='A', vtype=site_agepft_r8,           &
          hlms='CLM:ALM', upfreq=1, ivar=ivar,                                 &
          initialize=initialize_variables, index = ih_biomass_si_agepft)

    call this%set_history_var(vname='FATES_SCORCH_HEIGHT_APPF',units = 'm',    &
          long='SPITFIRE flame Scorch Height (calculated per PFT in each patch age bin)', &
          use_default='inactive', avgflag='A', vtype=site_agepft_r8,           &
          hlms='CLM:ALM', upfreq=1, ivar=ivar,                                 &
          initialize=initialize_variables, index = ih_scorch_height_si_agepft)


    ! Carbon Flux (grid dimension x scpf) (THESE ARE DEFAULT INACTIVE!!!
    !                                     (BECAUSE THEY TAKE UP SPACE!!!
    ! ===================================================================================

    call this%set_history_var(vname='FATES_GPP_SZPF', units='kg m-2 s-1',      &
          long='gross primary production by pft/size in kg carbon per m2 per second', &
          use_default='inactive', avgflag='A', vtype=site_size_pft_r8,         &
          hlms='CLM:ALM', upfreq=1, ivar=ivar,                                 &
          initialize=initialize_variables, index = ih_gpp_si_scpf)

    call this%set_history_var(vname='FATES_GPP_CANOPY_SZPF',                   &
          units='kg m-2 s-1',                                                  &
          long='gross primary production of canopy plants by pft/size in kg carbon per m2 per second', &
          use_default='inactive', avgflag='A', vtype=site_size_pft_r8,         &
          hlms='CLM:ALM', upfreq=1, ivar=ivar,                                 &
          initialize=initialize_variables, index = ih_gpp_canopy_si_scpf)

    call this%set_history_var(vname='FATES_AUTORESP_CANOPY_SZPF',             &
          units='kg m-2 s-1',                                                  &
          long='autotrophic respiration of canopy plants by pft/size in kg carbon per m2 per second', &
          use_default='inactive', avgflag='A', vtype=site_size_pft_r8,         &
          hlms='CLM:ALM', upfreq=1, ivar=ivar,                                 &
          initialize=initialize_variables, index = ih_ar_canopy_si_scpf)

    call this%set_history_var(vname='FATES_GPP_USTORY_SZPF',               &
          units='kg m-2 s-1',                                                  &
          long='gross primary production of understory plants by pft/size in kg carbon per m2 per second', &
          use_default='inactive', avgflag='A', vtype=site_size_pft_r8,         &
          hlms='CLM:ALM', upfreq=1, ivar=ivar,                                 &
          initialize=initialize_variables, index = ih_gpp_understory_si_scpf)

    call this%set_history_var(vname='FATES_AUTORESP_USTORY_SZPF',         &
          units='kg m-2 s-1',                                                  &
          long='autotrophic respiration of understory plants by pft/size in kg carbon per m2 per second', &
          use_default='inactive', avgflag='A', vtype=site_size_pft_r8,         &
          hlms='CLM:ALM', upfreq=1, ivar=ivar,                                 &
          initialize=initialize_variables, index = ih_ar_understory_si_scpf)

    call this%set_history_var(vname='FATES_NPP_SZPF', units='kg m-2 s-1',      &
          long='total net primary production by pft/size in kg carbon per m2 per second', &
          use_default='inactive', avgflag='A', vtype=site_size_pft_r8,         &
          hlms='CLM:ALM', upfreq=1, ivar=ivar,                                 &
          initialize=initialize_variables, index = ih_npp_totl_si_scpf)

    call this%set_history_var(vname='FATES_LEAF_ALLOC_SZPF', units='kg m-2 s-1', &
          long='allocation to leaves by pft/size in kg carbon per m2 per second', &
          use_default='inactive', avgflag='A', vtype=site_size_pft_r8,         &
          hlms='CLM:ALM', upfreq=1, ivar=ivar,                                 &
          initialize=initialize_variables, index = ih_npp_leaf_si_scpf)

   call this%set_history_var(vname='FATES_SEED_ALLOC_SZPF', units='kg m-2 s-1',  &
         long='allocation to seeds by pft/size in kg carbon per m2 per second', &
         use_default='inactive', avgflag='A', vtype=site_size_pft_r8,          &
         hlms='CLM:ALM', upfreq=1, ivar=ivar,                                  &
         initialize=initialize_variables, index = ih_npp_seed_si_scpf)

   call this%set_history_var(vname='FATES_FROOT_ALLOC_SZPF',                   &
         units='kg m-2 s-1',                                                   &
         long='allocation to fine roots by pft/size in kg carbon per m2 per second', &
         use_default='inactive', avgflag='A', vtype=site_size_pft_r8,          &
         hlms='CLM:ALM', upfreq=1, ivar=ivar,                                  &
         initialize=initialize_variables, index = ih_npp_fnrt_si_scpf)

   call this%set_history_var(vname='FATES_BGSAPWOOD_ALLOC_SZPF',               &
         units='kg m-2 s-1',                                                   &
         long='allocation to below-ground sapwood by pft/size in kg carbon per m2 per second', &
         use_default='inactive', avgflag='A', vtype=site_size_pft_r8,          &
         hlms='CLM:ALM', upfreq=1, ivar=ivar, initialize=initialize_variables, &
         index = ih_npp_bgsw_si_scpf)

   call this%set_history_var(vname='FATES_BGSTRUCT_ALLOC_SZPF', units='kg m-2 s-1', &
         long='allocation to below-ground structural (deadwood) by pft/size in kg carbon per m2 per second', &
         use_default='inactive', avgflag='A', vtype=site_size_pft_r8,          &
         hlms='CLM:ALM', upfreq=1, ivar=ivar, initialize=initialize_variables, &
         index = ih_npp_bgdw_si_scpf)

   call this%set_history_var(vname='FATES_AGSAPWOOD_ALLOC_SZPF',               &
         units='kg m-2 s-1',                                                   &
         long='allocation to above-ground sapwood by pft/size in kg carbon per m2 per second', &
         use_default='inactive', avgflag='A', vtype=site_size_pft_r8,          &
         hlms='CLM:ALM', upfreq=1, ivar=ivar, initialize=initialize_variables, &
         index = ih_npp_agsw_si_scpf)

   call this%set_history_var(vname = 'FATES_AGSTRUCT_ALLOC_SZPF',              &
         units='kg m-2 s-1',                                                   &
         long='allocation to above-ground structural (deadwood) by pft/size in kg carbon per m2 per second', &
         use_default='inactive', avgflag='A', vtype=site_size_pft_r8,          &
         hlms='CLM:ALM', upfreq=1, ivar=ivar, initialize=initialize_variables, &
         index = ih_npp_agdw_si_scpf)

   call this%set_history_var(vname = 'FATES_STORE_ALLOC_SZPF',                 &
         units='kg m-2 s-1',                                                   &
         long='allocation to storage C by pft/size in kg carbon per m2 per second', &
         use_default='inactive', avgflag='A', vtype=site_size_pft_r8,          &
         hlms='CLM:ALM', upfreq=1, ivar=ivar, initialize=initialize_variables, &
         index = ih_npp_stor_si_scpf)

    call this%set_history_var(vname='FATES_DDBH_SZPF', units = 'm m-2 yr-1',   &
          long='diameter growth increment by pft/size', use_default='inactive', &
          avgflag='A', vtype=site_size_pft_r8, hlms='CLM:ALM',                 &
          upfreq=1, ivar=ivar, initialize=initialize_variables,                &
          index = ih_ddbh_si_scpf)

    call this%set_history_var(vname='FATES_GROWTHFLUX_SZPF',                   &
          units = 'm-2 yr-1',                                                  &
          long='flux of individuals into a given size class bin via growth and recruitment', &
          use_default='inactive', avgflag='A', vtype=site_size_pft_r8,         &
          hlms='CLM:ALM', upfreq=1, ivar=ivar,                                 &
          initialize=initialize_variables, index = ih_growthflux_si_scpf)

    call this%set_history_var(vname='FATES_GROWTHFLUX_FUSION_SZPF',            &
          units = 'm-2 yr-1',                                                  &
          long='flux of individuals into a given size class bin via fusion',   &
          use_default='inactive', avgflag='A', vtype=site_size_pft_r8,         &
          hlms='CLM:ALM', upfreq=1, ivar=ivar,                                 &
          initialize=initialize_variables, index = ih_growthflux_fusion_si_scpf)

    call this%set_history_var(vname='FATES_DDBH_CANOPY_SZPF',                  &
          units = 'm m-2 yr-1',                                                &
          long='diameter growth increment by pft/size',                        &
          use_default='inactive', avgflag='A', vtype=site_size_pft_r8,         &
          hlms='CLM:ALM', upfreq=1, ivar=ivar,                                 &
          initialize=initialize_variables, index = ih_ddbh_canopy_si_scpf)

    call this%set_history_var(vname='FATES_DDBH_USTORY_SZPF',              &
          units = 'm m-2 yr-1',                                                &
          long='diameter growth increment by pft/size',                        &
          use_default='inactive', avgflag='A', vtype=site_size_pft_r8,         &
          hlms='CLM:ALM', upfreq=1, ivar=ivar,                                 &
          initialize=initialize_variables, index = ih_ddbh_understory_si_scpf)

    call this%set_history_var(vname='FATES_BASALAREA_SZPF', units = 'm2 m-2',  &
          long='basal area by pft/size', use_default='inactive',               &
          avgflag='A', vtype=site_size_pft_r8, hlms='CLM:ALM', upfreq=1,       &
          ivar=ivar, initialize=initialize_variables, index = ih_ba_si_scpf)

    call this%set_history_var(vname='FATES_VEGC_ABOVEGROUND_SZPF',             &
         units = 'kg m-2',                                                     &
         long='aboveground biomass by pft/size in kg carbon per m2',           &
         use_default='inactive', avgflag='A', vtype=site_size_pft_r8,          &
         hlms='CLM:ALM', upfreq=1, ivar=ivar, initialize=initialize_variables, &
         index = ih_agb_si_scpf)

    call this%set_history_var(vname='FATES_NPLANT_SZPF', units = 'm-2',        &
          long='stem number density by pft/size', use_default='inactive',      &
          avgflag='A', vtype=site_size_pft_r8, hlms='CLM:ALM',                 &
          upfreq=1, ivar=ivar, initialize=initialize_variables,                &
          index = ih_nplant_si_scpf)

    call this%set_history_var(vname='FATES_NPLANT_ACPF', units = 'm-2',        &
         long='stem number density by pft and age class',                      &
         use_default='inactive', avgflag='A', vtype=site_coage_pft_r8,         &
         hlms='CLM:ALM', upfreq=1, ivar=ivar, initialize=initialize_variables, &
         index = ih_nplant_si_capf)

    call this%set_history_var(vname='FATES_MORTALITY_BACKGROUND_SZPF',         &
          units = 'm-2 yr-1',                                                  &
          long='background mortality by pft/size in number of plants per m2 per year', &
          use_default='inactive', avgflag='A', vtype=site_size_pft_r8,         &
          hlms='CLM:ALM', upfreq=1, ivar=ivar,                                 &
          initialize=initialize_variables, index = ih_m1_si_scpf)

    call this%set_history_var(vname='FATES_MORTALITY_HYDRAULIC_SZPF',          &
          units = 'm-2 yr-1',                                                  &
          long='hydraulic mortality by pft/size in number of plants per m2 per year', &
          use_default='inactive', avgflag='A', vtype=site_size_pft_r8,         &
          hlms='CLM:ALM', upfreq=1, ivar=ivar,                                 &
          initialize=initialize_variables, index = ih_m2_si_scpf)

    call this%set_history_var(vname='FATES_MORTALITY_CSTARV_SZPF',             &
          units = 'm-2 yr-1',                                                  &
          long='carbon starvation mortality by pft/size in number of plants per m2 per year', &
          use_default='inactive', avgflag='A', vtype=site_size_pft_r8,         &
          hlms='CLM:ALM', upfreq=1, ivar=ivar,                                 &
          initialize=initialize_variables, index = ih_m3_si_scpf)

    call this%set_history_var(vname='FATES_MORTALITY_IMPACT_SZPF',             &
          units = 'm-2 yr-1',                                                  &
          long='impact mortality by pft/size in number of plants per m2 per year', &
          use_default='inactive', avgflag='A', vtype=site_size_pft_r8,         &
          hlms='CLM:ALM', upfreq=1, ivar=ivar,                                 &
          initialize=initialize_variables, index = ih_m4_si_scpf)

    call this%set_history_var(vname='FATES_MORTALITY_FIRE_SZPF',               &
          units = 'm-2 yr-1',                                                  &
          long='fire mortality by pft/size in number of plants per m2 per year', &
          use_default='inactive', avgflag='A', vtype=site_size_pft_r8,         &
          hlms='CLM:ALM', upfreq=1, ivar=ivar,                                 &
          initialize=initialize_variables, index = ih_m5_si_scpf)

    call this%set_history_var(vname='FATES_MORTALITY_CROWNSCORCH_SZPF',        &
          units = 'm-2 yr-1',                                                  &
          long='fire mortality from crown scorch by pft/size in number of plants per m2 per year', &
          use_default='inactive', avgflag='A', vtype=site_size_pft_r8,         &
          hlms='CLM:ALM', upfreq=1, ivar=ivar,                                 &
          initialize=initialize_variables, index = ih_crownfiremort_si_scpf)

    call this%set_history_var(vname='FATES_MORTALITY_CAMBIALBURN_SZPF',        &
          units = 'm-2 yr-1',                                                  &
          long='fire mortality from cambial burn by pft/size in number of plants per m2 per year', &
          use_default='inactive', avgflag='A', vtype=site_size_pft_r8,         &
          hlms='CLM:ALM', upfreq=1, ivar=ivar,                                 &
          initialize=initialize_variables, index = ih_cambialfiremort_si_scpf)

    call this%set_history_var(vname='FATES_MORTALITY_TERMINATION_SZPF',        &
          units = 'm-2 yr-1',                                                  &
          long='termination mortality by pft/size in number pf plants per m2 per year', &
          use_default='inactive', avgflag='A', vtype=site_size_pft_r8,         &
          hlms='CLM:ALM', upfreq=1, ivar=ivar,                                 &
          initialize=initialize_variables, index = ih_m6_si_scpf)

    call this%set_history_var(vname='FATES_MORTALITY_LOGGING_SZPF',            &
          units = 'm-2 yr-1',                                                  &
          long='logging mortality by pft/size in number of plants per m2 per year', &
          use_default='inactive',           &
          avgflag='A', vtype=site_size_pft_r8, hlms='CLM:ALM', upfreq=1,       &
          ivar=ivar, initialize=initialize_variables, index = ih_m7_si_scpf)

    call this%set_history_var(vname='FATES_MORTALITY_FREEZING_SZPF',           &
          units = 'm-2 yr-1',                                                  &
          long='freezing mortality by pft/size in number of plants per m2 per year', &
          use_default='inactive', avgflag='A', vtype=site_size_pft_r8,         &
          hlms='CLM:ALM', upfreq=1, ivar=ivar,                                 &
          initialize=initialize_variables, index = ih_m8_si_scpf)

    call this%set_history_var(vname='FATES_MORTALITY_SENESCENCE_SZPF',         &
           units = 'm-2 yr-1',                                                 &
          long='senescence mortality by pft/size in number of plants per m2 per year', &
          use_default='inactive', avgflag='A', vtype=site_size_pft_r8,         &
          hlms='CLM:ALM', upfreq=1, ivar=ivar,                                 &
          initialize=initialize_variables, index = ih_m9_si_scpf)

    call this%set_history_var(vname='FATES_MORTALITY_AGESCEN_SZPF',            &
         units = 'm-2 yr-1',                                                   &
         long='age senescence mortality by pft/size in number of plants per m2 per year', &
         use_default='inactive', avgflag='A', vtype =site_size_pft_r8,         &
         hlms='CLM:ALM', upfreq=1, ivar=ivar, initialize=initialize_variables, &
         index = ih_m10_si_scpf)

    call this%set_history_var(vname='FATES_MORTALITY_AGESCEN_ACPF',            &
         units='m-2 yr-1',                                                     &
         long='age senescence mortality by pft/cohort age in number of plants per m2 per year', &
         use_default='inactive', avgflag='A', vtype =site_coage_pft_r8,        &
         hlms='CLM:ALM', upfreq=1, ivar=ivar, initialize=initialize_variables, &
         index =ih_m10_si_capf)

    call this%set_history_var(vname='FATES_MORTALITY_CANOPY_SZPF',             &
          units = 'm-2 yr-1',                                                  &
          long='total mortality of canopy plants by pft/size in number of plants per m2 per year', &
          use_default='inactive', avgflag='A', vtype=site_size_pft_r8,         &
          hlms='CLM:ALM', upfreq=1, ivar=ivar,                                 &
          initialize=initialize_variables, index = ih_mortality_canopy_si_scpf)

    call this%set_history_var(vname='FATES_M3_MORTALITY_CANOPY_SZPF',          &
          units = 'N/ha/yr',                                                   &
          long='C starvation mortality of canopy plants by pft/size',          &
          use_default='inactive', avgflag='A', vtype=site_size_pft_r8,         &
          hlms='CLM:ALM', upfreq=1, ivar=ivar,                                 &
          initialize=initialize_variables, index = ih_m3_mortality_canopy_si_scpf )

    call this%set_history_var(vname='FATES_M3_MORTALITY_USTORY_SZPF',          &
          units = 'N/ha/yr',                                                   &
          long='C starvation mortality of understory plants by pft/size',      &
          use_default='inactive', avgflag='A', vtype=site_size_pft_r8,         &
          hlms='CLM:ALM', upfreq=1, ivar=ivar,                                 &
          initialize=initialize_variables, index = ih_m3_mortality_understory_si_scpf )

    
    call this%set_history_var(vname='FATES_C13DISC_SZPF', units = 'per mil',   &
         long='C13 discrimination by pft/size',use_default='inactive',         &
         avgflag='A', vtype=site_size_pft_r8, hlms='CLM:ALM',                  &
         upfreq=1, ivar=ivar, initialize=initialize_variables,                 &
         index = ih_c13disc_si_scpf)

    call this%set_history_var(vname='FATES_STOREC_CANOPY_SZPF', units = 'kg m-2', &
          long='biomass in storage pools of canopy plants by pft/size in kg carbon per m2', &
          use_default='inactive', avgflag='A', vtype=site_size_pft_r8,         &
          hlms='CLM:ALM', upfreq=1, ivar=ivar,                                 &
          initialize=initialize_variables, index = ih_bstor_canopy_si_scpf)

    call this%set_history_var(vname='FATES_LEAFC_CANOPY_SZPF',                 &
          units = 'kg m-2',                                                    &
          long='biomass in leaves of canopy plants by pft/size in kg carbon per m2', &
          use_default='inactive', &
          avgflag='A', vtype=site_size_pft_r8, hlms='CLM:ALM', upfreq=1,       &
          ivar=ivar, initialize=initialize_variables,                          &
          index = ih_bleaf_canopy_si_scpf)

    call this%set_history_var(vname='FATES_LAI_CANOPY_SZPF',                   &
          units = 'm2 m-2',                                                    &
          long='Leaf area index (LAI) of canopy plants by pft/size',           &
          use_default='inactive', &
          avgflag='A', vtype=site_size_pft_r8, hlms='CLM:ALM', upfreq=1,       &
          ivar=ivar, initialize=initialize_variables,                          &
          index = ih_lai_canopy_si_scpf )          

    call this%set_history_var(vname='FATES_NPLANT_CANOPY_SZPF', units = 'm-2', &
          long='number of canopy plants by size/pft per m2',                   &
          use_default='inactive', avgflag='A', vtype=site_size_pft_r8,         &
          hlms='CLM:ALM', upfreq=1, ivar=ivar,                                 &
          initialize=initialize_variables, index = ih_nplant_canopy_si_scpf)

    call this%set_history_var(vname='FATES_MORTALITY_USTORY_SZPF',         &
          units = 'm-2 yr-1',                                                  &
          long='total mortality of understory plants by pft/size in number of plants per m2 per year', &
          use_default='inactive', avgflag='A', vtype=site_size_pft_r8,         &
          hlms='CLM:ALM', upfreq=1, ivar=ivar,                                 &
          initialize=initialize_variables,                                     &
          index = ih_mortality_understory_si_scpf)

    call this%set_history_var(vname='FATES_STOREC_USTORY_SZPF',            &
          units = 'kg m-2',                                                    &
          long='biomass in storage pools of understory plants by pft/size in kg carbon per m2', &
          use_default='inactive', avgflag='A', vtype=site_size_pft_r8,         &
          hlms='CLM:ALM', upfreq=1, ivar=ivar,                                 &
          initialize=initialize_variables, index = ih_bstor_understory_si_scpf)

    call this%set_history_var(vname='FATES_LEAFC_USTORY_SZPF',             &
          units = 'kg m-2',                                                    &
          long='biomass in leaves of understory plants by pft/size in kg carbon per m2', &
          use_default='inactive', avgflag='A', vtype=site_size_pft_r8,         &
          hlms='CLM:ALM', upfreq=1, ivar=ivar,                                 &
          initialize=initialize_variables, index = ih_bleaf_understory_si_scpf)

    call this%set_history_var(vname='FATES_LAI_USTORY_SZPF',                   &
          units = 'm2 m-2',                                                    &
          long='Leaf area index (LAI) of understory plants by pft/size',       &
          use_default='inactive', avgflag='A', vtype=site_size_pft_r8,         &
          hlms='CLM:ALM', upfreq=1, ivar=ivar,                                 &
          initialize=initialize_variables, index = ih_lai_understory_si_scpf )

    call this%set_history_var(vname='FATES_NPLANT_USTORY_SZPF',            &
          units = 'm-2',                                                       &
          long='density of understory plants by pft/size in number of plants per m2', &
          use_default='inactive', avgflag='A', vtype=site_size_pft_r8,         &
          hlms='CLM:ALM', upfreq=1, ivar=ivar,                                 &
          initialize=initialize_variables, index = ih_nplant_understory_si_scpf)

    call this%set_history_var(vname='FATES_CWD_ABOVEGROUND_DC', units='kg m-2', &
          long='debris class-level aboveground coarse woody debris stocks in kg carbon per m2', &
          use_default='inactive', avgflag='A', vtype=site_cwdsc_r8,            &
          hlms='CLM:ALM', upfreq=1, ivar=ivar,                                 &
          initialize=initialize_variables, index = ih_cwd_ag_si_cwdsc)

    call this%set_history_var(vname='FATES_CWD_BELOWGROUND_DC', units='kg m-2', &
          long='debris class-level belowground coarse woody debris stocks in kg carbon per m2', &
          use_default='inactive', avgflag='A', vtype=site_cwdsc_r8,            &
          hlms='CLM:ALM', upfreq=1, ivar=ivar,                                 &
          initialize=initialize_variables, index = ih_cwd_bg_si_cwdsc)

    call this%set_history_var(vname='FATES_CWD_ABOVEGROUND_IN_DC',             &
          units='kg m-2 s-1',                                                  &
          long='debris class-level aboveground coarse woody debris input in kg carbon per m2 per second', &
          use_default='inactive', avgflag='A', vtype=site_cwdsc_r8,            &
          hlms='CLM:ALM', upfreq=1, ivar=ivar,                                 &
          initialize=initialize_variables, index = ih_cwd_ag_in_si_cwdsc)

    call this%set_history_var(vname='FATES_CWD_BELOWGROUND_IN_DC',             &
          units='kg m-2 s-1',                                                  &
          long='debris class-level belowground coarse woody debris input in kg carbon per m2 per second', &
          use_default='inactive', avgflag='A', vtype=site_cwdsc_r8,            &
          hlms='CLM:ALM', upfreq=1, ivar=ivar,                                 &
          initialize=initialize_variables, index = ih_cwd_bg_in_si_cwdsc)

    call this%set_history_var(vname='FATES_CWD_ABOVEGROUND_OUT_DC',            &
          units='kg m-2 s-1',                                                  &
          long='debris class-level aboveground coarse woody debris output in kg carbon per m2 per second', &
          use_default='inactive', avgflag='A', vtype=site_cwdsc_r8,            &
          hlms='CLM:ALM', upfreq=1, ivar=ivar,                                 &
          initialize=initialize_variables, index = ih_cwd_ag_out_si_cwdsc)

    call this%set_history_var(vname='FATES_CWD_BELOWGROUND_OUT_DC',            &
          units='kg m-2 s-1',                                                  &
          long='debris class-level belowground coarse woody debris output in kg carbon per m2 per second', &
          use_default='inactive', avgflag='A', vtype=site_cwdsc_r8,            &
          hlms='CLM:ALM', upfreq=1, ivar=ivar,                                 &
          initialize=initialize_variables, index = ih_cwd_bg_out_si_cwdsc)

    ! Size structured diagnostics that require rapid updates (upfreq=2)

    call this%set_history_var(vname='FATES_AUTORESP_SZPF',                     &
          units = 'kg m-2 s-1',                                                &
          long='total autotrophic respiration in kg carbon per m2 per second by pft/size', &
          use_default='inactive', avgflag='A', vtype=site_size_pft_r8,         &
          hlms='CLM:ALM', upfreq=2, ivar=ivar,                                 &
          initialize=initialize_variables, index = ih_ar_si_scpf)

    call this%set_history_var(vname='FATES_GROWAR_SZPF',                       &
          units = 'kg m-2 s-1',                                                &
          long='growth autotrophic respiration in kg carbon per m2 per second by pft/size', &
          use_default='inactive', avgflag='A', vtype=site_size_pft_r8,         &
          hlms='CLM:ALM', upfreq=2, ivar=ivar,                                 &
          initialize=initialize_variables, index = ih_ar_grow_si_scpf)

    call this%set_history_var(vname='FATES_MAINTAR_SZPF',                      &
          units = 'kg m-2 s-1',          &
          long='maintenance autotrophic respiration in kg carbon per m2 per second by pft/size', &
          use_default='inactive', avgflag='A', vtype=site_size_pft_r8,         &
          hlms='CLM:ALM', upfreq=2, ivar=ivar,                                 &
          initialize=initialize_variables, index = ih_ar_maint_si_scpf)

    call this%set_history_var(vname='FATES_RDARK_SZPF',                        &
          units = 'kg m-2 s-1',                                                &
          long='dark portion of maintenance autotrophic respiration in kg carbon per m2 per second by pft/size', &
          use_default='inactive', avgflag='A', vtype=site_size_pft_r8,         &
          hlms='CLM:ALM', upfreq=2, ivar=ivar,                                 &
          initialize=initialize_variables, index = ih_ar_darkm_si_scpf)

    call this%set_history_var(vname='FATES_AGSAPMAINTAR_SZPF',                 &
          units = 'kg m-2 s-1',                                                &
          long='above-ground sapwood maintenance autotrophic respiration in kg carbon per m2 per second by pft/size', &
          use_default='inactive', avgflag='A', vtype=site_size_pft_r8,         &
          hlms='CLM:ALM', upfreq=2, ivar=ivar,                                 &
          initialize=initialize_variables, index = ih_ar_agsapm_si_scpf)

    call this%set_history_var(vname='FATES_BGSAPMAINTAR_SZPF',                 &
          units = 'kg m-2 s-1',                                                &
          long='below-ground sapwood maintenance autotrophic respiration in kg carbon per m2 per second by pft/size', &
          use_default='inactive', avgflag='A', vtype=site_size_pft_r8,         &
          hlms='CLM:ALM', upfreq=2, ivar=ivar,                                 &
          initialize=initialize_variables, index = ih_ar_crootm_si_scpf)

    call this%set_history_var(vname='FATES_FROOTMAINTAR_SZPF',                 &
          units = 'kg m-2 s-1',                                                &
          long='fine root maintenance autotrophic respiration in kg carbon per m2 per second by pft/size', &
          use_default='inactive', avgflag='A', vtype=site_size_pft_r8,         &
          hlms='CLM:ALM', upfreq=2, ivar=ivar,                                 &
          initialize=initialize_variables, index = ih_ar_frootm_si_scpf)

    ! size-class only variables

    call this%set_history_var(vname='FATES_DDBH_CANOPY_SZ',                    &
          units = 'm m-2 yr-1', long='diameter growth increment by size of canopy plants', &
          use_default='active', avgflag='A', vtype=site_size_r8,               &
          hlms='CLM:ALM', upfreq=1, ivar=ivar,                                 &
          initialize=initialize_variables, index = ih_ddbh_canopy_si_scls)

    call this%set_history_var(vname='FATES_DDBH_USTORY_SZ',                &
          units = 'm m-2 yr-1', long='diameter growth increment by size of understory plants', &
          use_default='active', avgflag='A', vtype=site_size_r8,               &
          hlms='CLM:ALM', upfreq=1, ivar=ivar,                                 &
          initialize=initialize_variables, index = ih_ddbh_understory_si_scls)

    call this%set_history_var(vname='FATES_YESTCANLEV_CANOPY_SZ',              &
          units = 'm-2',                                                       &
          long='yesterdays canopy level for canopy plants by size class in number of plants per m2', &
          use_default='inactive', avgflag='A', vtype=site_size_r8,             &
          hlms='CLM:ALM', upfreq=1, ivar=ivar,                                 &
          initialize=initialize_variables,                                     &
          index = ih_yesterdaycanopylevel_canopy_si_scls)

    call this%set_history_var(vname='FATES_YESTCANLEV_USTORY_SZ',          &
          units = 'm-2',                                                       &
          long='yesterdays canopy level for understory plants by size class in number of plants per m2', &
          use_default='inactive', avgflag='A', vtype=site_size_r8,             &
          hlms='CLM:ALM', upfreq=1, ivar=ivar,                                 &
          initialize=initialize_variables,                                     &
          index = ih_yesterdaycanopylevel_understory_si_scls)

    call this%set_history_var(vname='FATES_BASALAREA_SZ', units = 'm2 m-2',    &
          long='basal area by size class', use_default='active',               &
          avgflag='A', vtype=site_size_r8, hlms='CLM:ALM', upfreq=1,           &
          ivar=ivar, initialize=initialize_variables, index = ih_ba_si_scls)

    call this%set_history_var(vname='FATES_VEGC_ABOVEGROUND_SZ',               &
           units = 'kg m-2',                                                   &
          long='aboveground biomass by size class in kg carbon per m2',        &
          use_default='active', avgflag='A', vtype=site_size_r8,               &
          hlms='CLM:ALM', upfreq=1, ivar=ivar,                                 &
          initialize=initialize_variables, index = ih_agb_si_scls)

    call this%set_history_var(vname='FATES_VEGC_SZ', units = 'kg m-2',         &
          long='total biomass by size class in kg carbon per m2',              &
          use_default='inactive', avgflag='A', vtype=site_size_r8,             &
          hlms='CLM:ALM', upfreq=1, ivar=ivar,                                 &
          initialize=initialize_variables, index = ih_biomass_si_scls)

    call this%set_history_var(vname='FATES_DEMOTION_RATE_SZ',                  &
          units = 'm-2 yr-1',                                                  &
          long='demotion rate from canopy to understory by size class in number of plants per m2 per year', &
          use_default='inactive', avgflag='A', vtype=site_size_r8,             &
          hlms='CLM:ALM', upfreq=1, ivar=ivar,                                 &
          initialize=initialize_variables, index = ih_demotion_rate_si_scls)

    call this%set_history_var(vname='FATES_PROMOTION_RATE_SZ',                 &
          units = 'm-2 yr-1',                                                  &
          long='promotion rate from understory to canopy by size class',       &
          use_default='inactive', avgflag='A', vtype=site_size_r8,             &
          hlms='CLM:ALM', upfreq=1, ivar=ivar,                                 &
          initialize=initialize_variables, index = ih_promotion_rate_si_scls)

    call this%set_history_var(vname='FATES_NPLANT_CANOPY_SZ',                  &
          units = 'm-2',               &
          long='number of canopy plants per m2 by size class',                 &
          use_default='active', avgflag='A', vtype=site_size_r8,               &
          hlms='CLM:ALM', upfreq=1, ivar=ivar,                                 &
          initialize=initialize_variables, index = ih_nplant_canopy_si_scls)

    call this%set_history_var(vname='FATES_LAI_CANOPY_SZ', units = 'm2 m-2',   &
          long='leaf area index (LAI) of canopy plants by size class',         &
          use_default='active', avgflag='A', vtype=site_size_r8,               &
          hlms='CLM:ALM', upfreq=1, ivar=ivar,                                 &
          initialize=initialize_variables, index = ih_lai_canopy_si_scls)

    call this%set_history_var(vname='FATES_SAI_CANOPY_SZ', units = 'm2 m-2',   &
          long='stem area index (SAI) of canopy plants by size class',         &
          use_default='inactive', avgflag='A', vtype=site_size_r8,             &
          hlms='CLM:ALM', upfreq=1, ivar=ivar,                                 &
          initialize=initialize_variables, index = ih_sai_canopy_si_scls)

    call this%set_history_var(vname='FATES_MORTALITY_CANOPY_SZ',               &
          units = 'm-2 yr-1',                                                  &
          long='total mortality of canopy trees by size class in number of plants per m2', &
          use_default='active', avgflag='A', vtype=site_size_r8,               &
          hlms='CLM:ALM', upfreq=1, ivar=ivar,                                 &
          initialize=initialize_variables, index = ih_mortality_canopy_si_scls)

    call this%set_history_var(vname='FATES_MORTALITY_CANOPY_SE_SZ',               &
          units = 'm-2 yr-1',                                                  &
          long='total mortality of canopy trees by size class in number of plants per m2, secondary patches', &
          use_default='active', avgflag='A', vtype=site_size_r8,               &
          hlms='CLM:ALM', upfreq=1, ivar=ivar,                                 &
          initialize=initialize_variables, index = ih_mortality_canopy_secondary_si_scls)

    call this%set_history_var(vname='FATES_NPLANT_USTORY_SZ',              &
          units = 'm-2',                                                       &
          long='number of understory plants per m2 by size class',             &
          use_default='active', avgflag='A', vtype=site_size_r8,               &
          hlms='CLM:ALM', upfreq=1, ivar=ivar,                                 &
          initialize=initialize_variables, index = ih_nplant_understory_si_scls)

    call this%set_history_var(vname='FATES_M3_MORTALITY_CANOPY_SZ',            &
          units = 'N/ha/yr',                                                   &
          long='C starvation mortality of canopy plants by size',              &
          use_default='inactive', avgflag='A', vtype=site_size_r8,             &
          hlms='CLM:ALM', upfreq=1, ivar=ivar,                                 &
          initialize=initialize_variables, index = ih_m3_mortality_canopy_si_scls )

    call this%set_history_var(vname='FATES_M3_MORTALITY_USTORY_SZ',            &
          units = 'N/ha/yr',                                                   &
          long='C starvation mortality of understory plants by size',          &
          use_default='inactive', avgflag='A', vtype=site_size_r8,             &
          hlms='CLM:ALM', upfreq=1, ivar=ivar,                                 &
          initialize=initialize_variables, index = ih_m3_mortality_understory_si_scls )
    
    call this%set_history_var(vname='FATES_LAI_USTORY_SZ',                 &
          units = 'm2 m-2',                                                    &
          long='leaf area index (LAI) of understory plants by size class',     &
          use_default='active', avgflag='A', vtype=site_size_r8,               &
          hlms='CLM:ALM', upfreq=1, ivar=ivar,                                 &
          initialize=initialize_variables, index = ih_lai_understory_si_scls)

    call this%set_history_var(vname='FATES_SAI_USTORY_SZ',                 &
          units = 'm2 m-2',                                                    &
          long='stem area index (SAI) of understory plants by size class',     &
          use_default='inactive', avgflag='A', vtype=site_size_r8,             &
          hlms='CLM:ALM', upfreq=1, ivar=ivar,                                 &
          initialize=initialize_variables, index = ih_sai_understory_si_scls)

    call this%set_history_var(vname='FATES_NPLANT_SZ', units = 'm-2',          &
          long='number of plants per m2 by size class', use_default='active',  &
          avgflag='A', vtype=site_size_r8, hlms='CLM:ALM', upfreq=1,           &
          ivar=ivar, initialize=initialize_variables, index = ih_nplant_si_scls)

    call this%set_history_var(vname='FATES_NPLANT_AC', units = 'm-2',          &
         long='number of plants per m2 by cohort age class',                   &
         use_default='active', avgflag='A', vtype=site_coage_r8,               &
         hlms='CLM:ALM', upfreq=1, ivar=ivar,                                  &
         initialize=initialize_variables, index = ih_nplant_si_cacls)

    call this%set_history_var(vname='FATES_MORTALITY_BACKGROUND_SZ',           &
          units = 'm-2 yr-1',                                                  &
          long='background mortality by size in number of plants per m2 per year', &
          use_default='active', avgflag='A', vtype=site_size_r8,               &
          hlms='CLM:ALM', upfreq=1, ivar=ivar,                                 &
          initialize=initialize_variables, index = ih_m1_si_scls)

    call this%set_history_var(vname='FATES_MORTALITY_HYDRAULIC_SZ',            &
          units = 'm-2 yr-1',                                                  &
          long='hydraulic mortality by size in number of plants per m2 per year', &
          use_default='active', avgflag='A', vtype=site_size_r8,               &
          hlms='CLM:ALM', upfreq=1, ivar=ivar,                                 &
          initialize=initialize_variables, index = ih_m2_si_scls)

    call this%set_history_var(vname='FATES_MORTALITY_CSTARV_SZ',               &
          units = 'm-2 yr-1',                                                  &
          long='carbon starvation mortality by size in number of plants per m2 per year', &
          use_default='active', avgflag='A', vtype=site_size_r8,               &
          hlms='CLM:ALM', upfreq=1, ivar=ivar,                                 &
          initialize=initialize_variables, index = ih_m3_si_scls)

    call this%set_history_var(vname='FATES_MORTALITY_BACKGROUND_SE_SZ',           &
          units = 'm-2 yr-1',                                                  &
          long='background mortality by size in number of plants per m2 per year, secondary patches', &
          use_default='active', avgflag='A', vtype=site_size_r8,               &
          hlms='CLM:ALM', upfreq=1, ivar=ivar,                                 &
          initialize=initialize_variables, index = ih_m1_sec_si_scls)

    call this%set_history_var(vname='FATES_MORTALITY_HYDRAULIC_SE_SZ',            &
          units = 'm-2 yr-1',                                                  &
          long='hydraulic mortality by size in number of plants per m2 per year, secondary patches', &
          use_default='active', avgflag='A', vtype=site_size_r8,               &
          hlms='CLM:ALM', upfreq=1, ivar=ivar,                                 &
          initialize=initialize_variables, index = ih_m2_sec_si_scls)

    call this%set_history_var(vname='FATES_MORTALITY_CSTARV_SE_SZ',               &
          units = 'm-2 yr-1',                                                  &
          long='carbon starvation mortality by size in number of plants per m2 per year, secondary patches', &
          use_default='active', avgflag='A', vtype=site_size_r8,               &
          hlms='CLM:ALM', upfreq=1, ivar=ivar,                                 &
          initialize=initialize_variables, index = ih_m3_sec_si_scls)

    call this%set_history_var(vname='FATES_MORTALITY_IMPACT_SZ',               &
          units = 'm-2 yr-1',                                                  &
          long='impact mortality by size in number of plants per m2 per year', &
          use_default='active', avgflag='A', vtype=site_size_r8,               &
          hlms='CLM:ALM', upfreq=1, ivar=ivar,                                 &
          initialize=initialize_variables, index = ih_m4_si_scls)

    call this%set_history_var(vname='FATES_MORTALITY_FIRE_SZ',                 &
          units = 'm-2 yr-1',                                                  &
          long='fire mortality by size in number of plants per m2 per year',   &
          use_default='active', avgflag='A', vtype=site_size_r8,               &
          hlms='CLM:ALM', upfreq=1, ivar=ivar,                                 &
          initialize=initialize_variables, index = ih_m5_si_scls)

    call this%set_history_var(vname='FATES_MORTALITY_TERMINATION_SZ',          &
          units = 'm-2 yr-1',                                                  &
          long='termination mortality by size in number of plants per m2 per year', &
          use_default='active', avgflag='A', vtype=site_size_r8,               &
          hlms='CLM:ALM', upfreq=1, ivar=ivar,                                 &
          initialize=initialize_variables, index = ih_m6_si_scls)

    call this%set_history_var(vname='FATES_MORTALITY_LOGGING_SZ',              &
          units = 'm-2 yr-1',                                                  &
          long='logging mortality by size in number of plants per m2 per year', &
          use_default='active', avgflag='A', vtype=site_size_r8,               &
          hlms='CLM:ALM', upfreq=1, ivar=ivar,                                 &
          initialize=initialize_variables, index = ih_m7_si_scls)

    call this%set_history_var(vname='FATES_MORTALITY_FREEZING_SZ',             &
          units = 'm-2 yr-1',                                                  &
          long='freezing mortality by size in number of plants per m2 per year', &
          use_default='active', avgflag='A', vtype=site_size_r8,               &
          hlms='CLM:ALM', upfreq=1, ivar=ivar,                                 &
          initialize=initialize_variables, index = ih_m8_si_scls)

    call this%set_history_var(vname='FATES_MORTALITY_SENESCENCE_SZ',           &
          units = 'm-2 yr-1',                                                  &
          long='senescence mortality by size in number of plants per m2 per year', &
          use_default='active', avgflag='A', vtype=site_size_r8,               &
          hlms='CLM:ALM', upfreq=1, ivar=ivar,                                 &
          initialize=initialize_variables, index = ih_m9_si_scls)

    call this%set_history_var(vname='FATES_MORTALITY_AGESCEN_SZ',              &
          units = 'm-2 yr-1',                                                  &
          long='age senescence mortality by size in number of plants per m2 per year', &
          use_default='active', avgflag='A', vtype=site_size_r8,               &
          hlms='CLM:ALM', upfreq=1, ivar=ivar,                                 &
          initialize=initialize_variables, index = ih_m10_si_scls)

    call this%set_history_var(vname='FATES_MORTALITY_AGESCEN_AC',              &
          units = 'm-2 yr-1',                                                  &
          long='age senescence mortality by cohort age in number of plants per m2 per year', &
          use_default='active', avgflag='A', vtype=site_coage_r8,              &
          hlms='CLM:ALM', upfreq=1, ivar=ivar,                                 &
          initialize=initialize_variables, index = ih_m10_si_cacls)

    call this%set_history_var(vname='FATES_MORTALITY_LOGGING_SE_SZ',              &
          units = 'm-2 yr-1',                                                  &
          long='logging mortality by size in number of plants per m2 per event, secondary patches', &
          use_default='active', avgflag='A', vtype=site_size_r8,               &
          hlms='CLM:ALM', upfreq=1, ivar=ivar,                                 &
          initialize=initialize_variables, index = ih_m7_sec_si_scls)

    call this%set_history_var(vname='FATES_MORTALITY_FREEZING_SE_SZ',             &
          units = 'm-2 event-1',                                               &
          long='freezing mortality by size in number of plants per m2 per event, secondary patches', &
          use_default='active', avgflag='A', vtype=site_size_r8,               &
          hlms='CLM:ALM', upfreq=1, ivar=ivar,                                 &
          initialize=initialize_variables, index = ih_m8_sec_si_scls)

    call this%set_history_var(vname='FATES_MORTALITY_SENESCENCE_SE_SZ',           &
          units = 'm-2 yr-1',                                                  &
          long='senescence mortality by size in number of plants per m2 per event, secondary patches', &
          use_default='active', avgflag='A', vtype=site_size_r8,               &
          hlms='CLM:ALM', upfreq=1, ivar=ivar,                                 &
          initialize=initialize_variables, index = ih_m9_sec_si_scls)

    call this%set_history_var(vname='FATES_MORTALITY_AGESCEN_SE_SZ',              &
          units = 'm-2 yr-1',                                                  &
          long='age senescence mortality by size in number of plants per m2 per year, secondary patches', &
          use_default='active', avgflag='A', vtype=site_size_r8,               &
          hlms='CLM:ALM', upfreq=1, ivar=ivar,                                 &
          initialize=initialize_variables, index = ih_m10_sec_si_scls)

    call this%set_history_var(vname='FATES_NPP_CANOPY_SZ', units = 'kg m-2 s-1', &
          long='NPP of canopy plants by size class in kg carbon per m2 per second', &
          use_default='inactive', avgflag='A', vtype=site_size_r8,             &
          hlms='CLM:ALM', upfreq=1, ivar=ivar,                                 &
          initialize=initialize_variables,                                     &
          index = ih_carbon_balance_canopy_si_scls)

    call this%set_history_var(vname='FATES_NPP_USTORY_SZ', units = 'kg m-2 s-1', &
          long='NPP of understory plants by size class in kg carbon per m2 per second', &
          use_default='inactive', avgflag='A', vtype=site_size_r8,             &
          hlms='CLM:ALM', upfreq=1, ivar=ivar,                                 &
          initialize=initialize_variables,                                     &
          index = ih_carbon_balance_understory_si_scls)

    call this%set_history_var(vname='FATES_MORTALITY_USTORY_SZ',           &
          units = 'm-2 yr-1',                                                  &
          long='total mortality of understory trees by size class in individuals per m2 per year', &
          use_default='active', avgflag='A', vtype=site_size_r8,               &
          hlms='CLM:ALM', upfreq=1, ivar=ivar,                                 &
          initialize=initialize_variables,                                     &
          index = ih_mortality_understory_si_scls)

    call this%set_history_var(vname='FATES_TRIMMING_CANOPY_SZ', units = 'm-2', &
          long='trimming term of canopy plants weighted by plant density, by size class', &
          use_default='inactive', avgflag='A', vtype=site_size_r8,             &
          hlms='CLM:ALM', upfreq=1, ivar=ivar,                                 &
          initialize=initialize_variables, index = ih_trimming_canopy_si_scls)

    call this%set_history_var(vname='FATES_TRIMMING_USTORY_SZ',            &
          units = 'm-2',                                                       &
          long='trimming term of understory plants weighted by plant density, by size class', &
          use_default='inactive', avgflag='A', vtype=site_size_r8,             &
          hlms='CLM:ALM', upfreq=1, ivar=ivar,                                 &
          initialize=initialize_variables,                                     &
          index = ih_trimming_understory_si_scls)

    call this%set_history_var(vname='FATES_CROWNAREA_CANOPY_SZ', units = 'm2 m-2', &
          long='total crown area of canopy plants by size class',              &
          use_default='inactive', avgflag='A', vtype=site_size_r8,             &
          hlms='CLM:ALM', upfreq=1, ivar=ivar,                                 &
          initialize=initialize_variables, index = ih_crown_area_canopy_si_scls)

    call this%set_history_var(vname='FATES_CROWNAREA_USTORY_SZ', units = 'm2 m-2', &
          long='total crown area of understory plants by size class',          &
          use_default='inactive', avgflag='A', vtype=site_size_r8,             &
          hlms='CLM:ALM', upfreq=1, ivar=ivar,                                 &
          initialize=initialize_variables, index = ih_crown_area_understory_si_scls)

    call this%set_history_var(vname='FATES_LEAFCTURN_CANOPY_SZ',               &
          units = 'kg m-2 s-1',                                                &
          long='leaf turnover (non-mortal) for canopy plants by size class in kg carbon per m2 per second', &
          use_default='inactive', avgflag='A', vtype=site_size_r8,             &
          hlms='CLM:ALM', upfreq=1, ivar=ivar,                                 &
          initialize=initialize_variables, index = ih_leaf_md_canopy_si_scls)

    call this%set_history_var(vname='FATES_FROOTCTURN_CANOPY_SZ',              &
          units = 'kg m-2 s-1',                                                &
          long='fine root turnover (non-mortal) for canopy plants by size class in kg carbon per m2 per second', &
          use_default='inactive', avgflag='A', vtype=site_size_r8,             &
          hlms='CLM:ALM', upfreq=1, ivar=ivar,                                 &
          initialize=initialize_variables, index = ih_root_md_canopy_si_scls)

    call this%set_history_var(vname='FATES_STORECTURN_CANOPY_SZ',              &
          units = 'kg m-2 s-1',                                                &
          long='storage turnover (non-mortal) for canopy plants by size class in kg carbon per m2 per second', &
          use_default='inactive', avgflag='A', vtype=site_size_r8,             &
          hlms='CLM:ALM', upfreq=1, ivar=ivar,                                 &
          initialize=initialize_variables, index = ih_bstore_md_canopy_si_scls)

    call this%set_history_var(vname='FATES_STRUCTCTURN_CANOPY_SZ',             &
          units = 'kg m-2 s-1',                                                &
          long='structural C turnover (non-mortal) for canopy plants by size class in kg carbon per m2 per second', &
          use_default='inactive', avgflag='A', vtype=site_size_r8,             &
          hlms='CLM:ALM', upfreq=1, ivar=ivar,                                 &
          initialize=initialize_variables, index = ih_bdead_md_canopy_si_scls)

    call this%set_history_var(vname='FATES_SAPWOODCTURN_CANOPY_SZ',            &
          units = 'kg m-2 s-1',                                                &
          long='sapwood turnover (non-mortal) for canopy plants by size class in kg carbon per m2 per second', &
          use_default='inactive', avgflag='A', vtype=site_size_r8,             &
          hlms='CLM:ALM', upfreq=1, ivar=ivar,                                 &
          initialize=initialize_variables, index = ih_bsw_md_canopy_si_scls)

    call this%set_history_var(vname='FATES_SEED_PROD_CANOPY_SZ',               &
          units = 'kg m-2 s-1',                                                &
          long='seed production of canopy plants by size class in kg carbon per m2 per second', &
          use_default='inactive', avgflag='A', vtype=site_size_r8,             &
          hlms='CLM:ALM', upfreq=1, ivar=ivar,                                 &
          initialize=initialize_variables, index = ih_seed_prod_canopy_si_scls)

   call this%set_history_var(vname='FATES_LEAF_ALLOC_CANOPY_SZ',               &
         units = 'kg m-2 s-1',                                                 &
         long='allocation to leaves for canopy plants by size class in kg carbon per m2 per second', &
         use_default='inactive', avgflag='A', vtype=site_size_r8,              &
         hlms='CLM:ALM', upfreq=1, ivar=ivar, initialize=initialize_variables, &
         index = ih_npp_leaf_canopy_si_scls)

   call this%set_history_var(vname='FATES_FROOT_ALLOC_CANOPY_SZ',              &
         units = 'kg m-2 s-1',                                                 &
         long='allocation to fine root C for canopy plants by size class in kg carbon per m2 per second', &
         use_default='inactive', avgflag='A', vtype=site_size_r8,              &
         hlms='CLM:ALM', upfreq=1, ivar=ivar, initialize=initialize_variables, &
         index = ih_npp_fnrt_canopy_si_scls)

   call this%set_history_var(vname='FATES_SAPWOOD_ALLOC_CANOPY_SZ',            &
         units = 'kg m-2 s-1',                                                 &
         long='allocation to sapwood C for canopy plants by size class in kg carbon per m2 per second', &
         use_default='inactive', avgflag='A', vtype=site_size_r8,              &
         hlms='CLM:ALM', upfreq=1, ivar=ivar, initialize=initialize_variables, &
         index = ih_npp_sapw_canopy_si_scls)

   call this%set_history_var(vname='FATES_STRUCT_ALLOC_CANOPY_SZ',             &
         units = 'kg m-2 s-1',                                                 &
         long='allocation to structural C for canopy plants by size class in kg carbon per m2 per second', &
         use_default='inactive', avgflag='A', vtype=site_size_r8,              &
         hlms='CLM:ALM', upfreq=1, ivar=ivar, initialize=initialize_variables, &
         index = ih_npp_dead_canopy_si_scls)

   call this%set_history_var(vname='FATES_SEED_ALLOC_CANOPY_SZ',               &
         units = 'kg m-2 s-1',                                                 &
         long='allocation to reproductive C for canopy plants by size class in kg carbon per m2 per second', &
         use_default='inactive', avgflag='A', vtype=site_size_r8,              &
         hlms='CLM:ALM', upfreq=1, ivar=ivar, initialize=initialize_variables, &
         index = ih_npp_seed_canopy_si_scls)

   call this%set_history_var(vname='FATES_STORE_ALLOC_CANOPY_SZ',              &
         units = 'kg m-2 s-1',                                                 &
         long='allocation to storage C for canopy plants by size class in kg carbon per m2 per second', &
         use_default='inactive', avgflag='A', vtype=site_size_r8,              &
         hlms='CLM:ALM', upfreq=1, ivar=ivar, initialize=initialize_variables, &
         index = ih_npp_stor_canopy_si_scls)

    call this%set_history_var(vname='FATES_LEAFMAINTAR',                       &
          units = 'kg m-2 s-1',                                                &
          long='leaf maintenance autotrophic respiration in kg carbon per m2 per second', &
          use_default='active', avgflag='A', vtype=site_r8, hlms='CLM:ALM',    &
          upfreq=2, ivar=ivar, initialize=initialize_variables,                &
          index = ih_leaf_mr_si)

    call this%set_history_var(vname='FATES_FROOTMAINTAR',                      &
          units = 'kg m-2 s-1',                                                &
          long='fine root maintenance autotrophic respiration in kg carbon per m2 per second', &
          use_default='active', avgflag='A', vtype=site_r8, hlms='CLM:ALM',    &
          upfreq=2, ivar=ivar, initialize=initialize_variables,                &
          index = ih_froot_mr_si)

    call this%set_history_var(vname='FATES_CROOTMAINTAR',                      &
          units = 'kg m-2 s-1',                                                &
          long='live coarse root maintenance autotrophic respiration in kg carbon per m2 per second', &
          use_default='active', avgflag='A', vtype=site_r8, hlms='CLM:ALM',    &
          upfreq=2, ivar=ivar, initialize=initialize_variables,                &
          index = ih_livecroot_mr_si)

    call this%set_history_var(vname='FATES_LSTEMMAINTAR',                      &
          units = 'kg m-2 s-1',                                                &
          long='live stem maintenance autotrophic respiration in kg carbon per m2 per second', &
          use_default='active', avgflag='A', vtype=site_r8, hlms='CLM:ALM',    &
          upfreq=2, ivar=ivar, initialize=initialize_variables,                &
          index = ih_livestem_mr_si)

    call this%set_history_var(vname='FATES_RDARK_CANOPY_SZ',                   &
          units = 'kg m-2 s-1',                                                &
          long='dark respiration for canopy plants in kg carbon per m2 per second by size', &
          use_default='inactive', avgflag='A', vtype=site_size_r8,             &
          hlms='CLM:ALM', upfreq=2, ivar=ivar,                                 &
          initialize=initialize_variables, index = ih_rdark_canopy_si_scls)

    call this%set_history_var(vname='FATES_LSTEMMAINTAR_CANOPY_SZ',            &
          units = 'kg m-2 s-1',                                                &
          long='live stem maintenance autotrophic respiration for canopy plants in kg carbon per m2 per second by size', &
          use_default='inactive', avgflag='A', vtype=site_size_r8,             &
          hlms='CLM:ALM', upfreq=2, ivar=ivar,                                 &
          initialize=initialize_variables,                                     &
          index = ih_livestem_mr_canopy_si_scls)

    call this%set_history_var(vname='FATES_CROOTMAINTAR_CANOPY_SZ',            &
          units = 'kg m-2 s-1',                                                &
          long='live coarse root maintenance autotrophic respiration for canopy plants in kg carbon per m2 per second by size', &
          use_default='inactive', avgflag='A', vtype=site_size_r8,             &
          hlms='CLM:ALM', upfreq=2, ivar=ivar,                                 &
          initialize=initialize_variables,                                     &
          index = ih_livecroot_mr_canopy_si_scls)

    call this%set_history_var(vname='FATES_FROOTMAINTAR_CANOPY_SZ',            &
          units = 'kg m-2 s-1',                                                &
          long='live coarse root maintenance autotrophic respiration for canopy plants in kg carbon per m2 per second by size', &
          use_default='inactive', avgflag='A', vtype=site_size_r8,             &
          hlms='CLM:ALM', upfreq=2, ivar=ivar,                                 &
          initialize=initialize_variables, index = ih_froot_mr_canopy_si_scls)

    call this%set_history_var(vname='FATES_GROWAR_CANOPY_SZ',                  &
         units = 'kg m-2 s-1',                                                 &
          long='growth autotrophic respiration of canopy plants in kg carbon per m2 per second by size', &
          use_default='inactive', avgflag='A', vtype=site_size_r8,             &
          hlms='CLM:ALM', upfreq=2, ivar=ivar,                                 &
          initialize=initialize_variables, index = ih_resp_g_canopy_si_scls)

    call this%set_history_var(vname='FATES_MAINTAR_CANOPY_SZ',                 &
          units = 'kg m-2 s-1',                                                &
          long='maintenance autotrophic respiration of canopy plants in kg carbon per m2 per second by size', &
          use_default='inactive', avgflag='A', vtype=site_size_r8,             &
          hlms='CLM:ALM', upfreq=2, ivar=ivar,                                 &
          initialize=initialize_variables, index = ih_resp_m_canopy_si_scls)

    call this%set_history_var(vname='FATES_LEAFCTURN_USTORY_SZ',           &
         units = 'kg m-2 s-1',                                                 &
          long='leaf turnover (non-mortal) for understory plants by size class in kg carbon per m2 per second', &
          use_default='inactive', avgflag='A', vtype=site_size_r8,             &
          hlms='CLM:ALM', upfreq=1, ivar=ivar,                                 &
          initialize=initialize_variables,                                     &
          index = ih_leaf_md_understory_si_scls)

    call this%set_history_var(vname='FATES_FROOTCTURN_USTORY_SZ',          &
          units = 'kg m-2 s-1',                                                &
          long='fine root turnover (non-mortal) for understory plants by size class in kg carbon per m2 per second', &
          use_default='inactive', avgflag='A', vtype=site_size_r8,             &
          hlms='CLM:ALM', upfreq=1, ivar=ivar,                                 &
          initialize=initialize_variables,                                     &
          index = ih_root_md_understory_si_scls)

    call this%set_history_var(vname='FATES_STORECTURN_USTORY_SZ',              &
          units = 'kg m-2 s-1',                                                &
          long='storage C turnover (non-mortal) for understory plants by size class in kg carbon per m2 per second', &
          use_default='inactive', avgflag='A', vtype=site_size_r8,             &
          hlms='CLM:ALM', upfreq=1, ivar=ivar,                                 &
          initialize=initialize_variables,                                     &
          index = ih_bstore_md_understory_si_scls)

    call this%set_history_var(vname='FATES_STRUCTCTURN_USTORY_SZ',         &
          units = 'kg m-2 s-1',                                                &
          long='structural C turnover (non-mortal) for understory plants by size class in kg carbon per m2 per second', &
          use_default='inactive', avgflag='A', vtype=site_size_r8,             &
          hlms='CLM:ALM', upfreq=1, ivar=ivar,                                 &
          initialize=initialize_variables,                                     &
          index = ih_bdead_md_understory_si_scls)

    call this%set_history_var(vname='FATES_SAPWOODCTURN_USTORY_SZ',        &
          units = 'kg m-2 s-1',                                                &
          long='sapwood C turnover (non-mortal) for understory plants by size class in kg carbon per m2 per second', &
          use_default='inactive', avgflag='A', vtype=site_size_r8,             &
          hlms='CLM:ALM', upfreq=1, ivar=ivar,                                 &
          initialize=initialize_variables, index = ih_bsw_md_understory_si_scls)

    call this%set_history_var(vname='FATES_SEED_PROD_USTORY_SZ',           &
          units = 'kg m-2 s-1',                                                &
          long='seed production of understory plants by size class in kg carbon per m2 per second', &
          use_default='inactive', avgflag='A', vtype=site_size_r8,             &
          hlms='CLM:ALM', upfreq=1, ivar=ivar,                                 &
          initialize=initialize_variables,                                     &
          index = ih_seed_prod_understory_si_scls)

   call this%set_history_var(vname='FATES_LEAF_ALLOC_USTORY_SZ',           &
         units = 'kg m-2 s-1',                                                 &
         long='allocation to leaves for understory plants by size class in kg carbon per m2 per second', &
         use_default='inactive', avgflag='A', vtype=site_size_r8,              &
         hlms='CLM:ALM', upfreq=1, ivar=ivar, initialize=initialize_variables, &
         index = ih_npp_leaf_understory_si_scls)

   call this%set_history_var(vname='FATES_FROOT_ALLOC_USTORY_SZ',          &
         units = 'kg m-2 s-1',                                                 &
         long='allocation to fine roots for understory plants by size class in kg carbon per m2 per second', &
         use_default='inactive', avgflag='A', vtype=site_size_r8,              &
         hlms='CLM:ALM', upfreq=1, ivar=ivar, initialize=initialize_variables, &
         index = ih_npp_fnrt_understory_si_scls)

   call this%set_history_var(vname='FATES_SAPWOOD_ALLOC_USTORY_SZ',        &
         units = 'kg m-2 s-1',                                                 &
         long='allocation to sapwood C for understory plants by size class in kg carbon per m2 per second', &
         use_default='inactive', avgflag='A', vtype=site_size_r8,              &
         hlms='CLM:ALM', upfreq=1, ivar=ivar, initialize=initialize_variables, &
         index = ih_npp_sapw_understory_si_scls)

   call this%set_history_var(vname='FATES_STRUCT_ALLOC_USTORY_SZ',         &
         units = 'kg m-2 s-1',                                                 &
         long='allocation to structural C for understory plants by size class in kg carbon per m2 per second', &
         use_default='inactive', avgflag='A', vtype=site_size_r8,              &
         hlms='CLM:ALM', upfreq=1, ivar=ivar, initialize=initialize_variables, &
         index = ih_npp_dead_understory_si_scls)

   call this%set_history_var(vname='FATES_SEED_ALLOC_USTORY_SZ',           &
         units = 'kg m-2 s-1',                                                 &
         long='allocation to reproductive C for understory plants by size class in kg carbon per m2 per second', &
         use_default='inactive', avgflag='A', vtype=site_size_r8,              &
         hlms='CLM:ALM', upfreq=1, ivar=ivar, initialize=initialize_variables, &
         index = ih_npp_seed_understory_si_scls)

   call this%set_history_var(vname='FATES_STORE_ALLOC_USTORY_SZ',          &
         units = 'kg m-2 s-1',                                                 &
         long='allocation to storage C for understory plants by size class in kg carbon per m2 per second', &
         use_default='inactive', avgflag='A', vtype=site_size_r8,              &
         hlms='CLM:ALM', upfreq=1, ivar=ivar, initialize=initialize_variables, &
         index = ih_npp_stor_understory_si_scls)

    call this%set_history_var(vname='FATES_RDARK_USTORY_SZ',               &
          units = 'kg m-2 s-1',                                                &
          long='dark respiration for understory plants in kg carbon per m2 per second by size', &
          use_default='inactive', avgflag='A', vtype=site_size_r8,             &
          hlms='CLM:ALM', upfreq=2, ivar=ivar,                                 &
          initialize=initialize_variables, index = ih_rdark_understory_si_scls)

    call this%set_history_var(vname='FATES_LSTEMMAINTAR_USTORY_SZ',        &
          units = 'kg m-2 s-1',                                                &
          long='live stem maintenance autotrophic respiration for understory plants in kg carbon per m2 per second by size', &
          use_default='inactive', avgflag='A', vtype=site_size_r8,             &
          hlms='CLM:ALM', upfreq=2, ivar=ivar,                                 &
          initialize=initialize_variables,                                     &
          index = ih_livestem_mr_understory_si_scls)

    call this%set_history_var(vname='FATES_CROOTMAINTAR_USTORY_SZ',        &
          units = 'kg m-2 s-1',                                                &
          long='live coarse root maintenance autotrophic respiration for understory plants in kg carbon per m2 per second by size', &
          use_default='inactive', avgflag='A', vtype=site_size_r8,             &
          hlms='CLM:ALM', upfreq=2, ivar=ivar,                                 &
          initialize=initialize_variables,                                     &
          index = ih_livecroot_mr_understory_si_scls)

    call this%set_history_var(vname='FATES_FROOTMAINTAR_USTORY_SZ',        &
          units = 'kg m-2 s-1',                                                &
          long='fine root maintenance autotrophic respiration for understory plants in kg carbon per m2 per second by size', &
          use_default='inactive', avgflag='A', vtype=site_size_r8,             &
          hlms='CLM:ALM', upfreq=2, ivar=ivar,                                 &
          initialize=initialize_variables,                                     &
          index = ih_froot_mr_understory_si_scls)

    call this%set_history_var(vname='FATES_GROWAR_USTORY_SZ',              &
          units = 'kg m-2 s-1',                                                &
          long='growth autotrophic respiration of understory plants in kg carbon per m2 per second by size', &
          use_default='inactive', avgflag='A', vtype=site_size_r8,             &
          hlms='CLM:ALM', upfreq=2, ivar=ivar,                                 &
          initialize=initialize_variables, index = ih_resp_g_understory_si_scls)

    call this%set_history_var(vname='FATES_MAINTAR_USTORY_SZ',             &
          units = 'kg m-2 s-1',                                                &
          long='maintenance autotrophic respiration of understory plants in kg carbon per m2 per second by size', &
          use_default='inactive', avgflag='A', vtype=site_size_r8,             &
          hlms='CLM:ALM',                                                      &
          upfreq=2, ivar=ivar, initialize=initialize_variables,                &
          index = ih_resp_m_understory_si_scls)


    ! CROWN DAMAGE VARIABLES
    if_crowndamage: if(hlm_use_tree_damage .eq. itrue) then 

       call this%set_history_var(vname='FATES_CROWNAREA_CANOPY_CD', units = 'm2 m-2 yr-1',         &
            long='crownarea lost to damage each year', use_default='inactive',   &
            avgflag='A', vtype=site_r8, hlms='CLM:ALM',     &
            upfreq=1, ivar=ivar, initialize=initialize_variables, index = ih_crownarea_canopy_damage_si )

       call this%set_history_var(vname='FATES_CROWNAREA_USTORY_CD', units = 'm2 m-2 yr-1',         &
            long='crownarea lost to damage each year', use_default='inactive',   &
            avgflag='A', vtype=site_r8, hlms='CLM:ALM',     &
            upfreq=1, ivar=ivar, initialize=initialize_variables, index = ih_crownarea_ustory_damage_si )

       call this%set_history_var(vname='FATES_NPLANT_CDPF', units = 'm-2',     &
            long='N. plants per damage x size x pft class', use_default='inactive',   &
            avgflag='A', vtype=site_cdpf_r8, hlms='CLM:ALM',    &
            upfreq=1, ivar=ivar, initialize=initialize_variables, index = ih_nplant_si_cdpf )

       call this%set_history_var(vname='FATES_NPLANT_CANOPY_CDPF', units = 'm-2',     &
            long='N. plants per damage x size x pft class', use_default='inactive',   &
            avgflag='A', vtype=site_cdpf_r8, hlms='CLM:ALM',     &
            upfreq=1, ivar=ivar, initialize=initialize_variables, index = ih_nplant_canopy_si_cdpf )

       call this%set_history_var(vname='FATES_NPLANT_USTORY_CDPF', units = 'm-2',     &
            long='N. plants in the understory per damage x size x pft class', use_default='inactive',   &
            avgflag='A', vtype=site_cdpf_r8, hlms='CLM:ALM',     &
            upfreq=1, ivar=ivar, initialize=initialize_variables, index = ih_nplant_understory_si_cdpf )

       call this%set_history_var(vname='FATES_M3_CDPF', units = 'm-2 yr-1',          &
            long='carbon starvation mortality by damaage/pft/size', use_default='inactive', &
            avgflag='A', vtype=site_cdpf_r8, hlms='CLM:ALM',     &
            upfreq=1, ivar=ivar, initialize=initialize_variables, index = ih_m3_si_cdpf )

       call this%set_history_var(vname='FATES_M11_SZPF', units = 'm-2 yr-1',         &
            long='damage mortality by pft/size',use_default='inactive', &
            avgflag='A', vtype =site_size_pft_r8, hlms='CLM:ALM',      &
            upfreq=1, ivar=ivar, initialize=initialize_variables, index = ih_m11_si_scpf )

       call this%set_history_var(vname='FATES_M11_CDPF', units = 'm-2 yr-1',          &
            long='damage mortality by damaage/pft/size', use_default='inactive', &
            avgflag='A', vtype=site_cdpf_r8, hlms='CLM:ALM',    &
            upfreq=1, ivar=ivar, initialize=initialize_variables, index = ih_m11_si_cdpf )

       call this%set_history_var(vname='FATES_MORTALITY_CDPF', units = 'm-2 yr-1',          &
            long='mortality by damage class by size by pft', use_default='inactive', &
            avgflag='A', vtype=site_cdpf_r8, hlms='CLM:ALM',   &
            upfreq=1, ivar=ivar, initialize=initialize_variables, index = ih_mortality_si_cdpf )

       call this%set_history_var(vname='FATES_M3_MORTALITY_CANOPY_CDPF', units = 'm-2 yr-1',          &
            long='C starvation mortality of canopy plants by damage/pft/size', use_default='inactive', &
            avgflag='A', vtype=site_cdpf_r8, hlms='CLM:ALM',    &
            upfreq=1, ivar=ivar, initialize=initialize_variables, index = ih_m3_mortality_canopy_si_cdpf )

       call this%set_history_var(vname='FATES_M3_MORTALITY_USTORY_CDPF', units = 'm-2 yr-1',          &
            long='C starvation mortality of understory plants by pft/size', use_default='inactive', &
            avgflag='A', vtype=site_cdpf_r8, hlms='CLM:ALM',    &
            upfreq=1, ivar=ivar, initialize=initialize_variables, index = ih_m3_mortality_understory_si_cdpf )

       call this%set_history_var(vname='FATES_M11_MORTALITY_CANOPY_CDPF', units = 'm-2 yr-1',          &
            long='damage mortality of canopy plants by damage/pft/size', use_default='inactive', &
            avgflag='A', vtype=site_cdpf_r8, hlms='CLM:ALM',     &
            upfreq=1, ivar=ivar, initialize=initialize_variables, index = ih_m11_mortality_canopy_si_cdpf )

       call this%set_history_var(vname='FATES_M11_MORTALITY_USTORY_CDPF', units = 'm-2 yr-1',          &
            long='damage mortality of understory plants by pft/size', use_default='inactive', &
            avgflag='A', vtype=site_cdpf_r8, hlms='CLM:ALM',     &
            upfreq=1, ivar=ivar, initialize=initialize_variables, index = ih_m11_mortality_understory_si_cdpf )

       call this%set_history_var(vname='FATES_MORTALITY_CANOPY_CDPF', units = 'm-2 yr-1',          &
            long='mortality of canopy plants by damage/pft/size', use_default='inactive', &
            avgflag='A', vtype=site_cdpf_r8, hlms='CLM:ALM',   &
            upfreq=1, ivar=ivar, initialize=initialize_variables, index = ih_mortality_canopy_si_cdpf )

       call this%set_history_var(vname='FATES_MORTALITY_USTORY_CDPF', units = 'm-2 yr-1',          &
            long='mortality of understory plants by pft/size', use_default='inactive', &
            avgflag='A', vtype=site_cdpf_r8, hlms='CLM:ALM',    &
            upfreq=1, ivar=ivar, initialize=initialize_variables, index = ih_mortality_understory_si_cdpf )

       call this%set_history_var(vname='FATES_DDBH_CDPF', units = 'm m-2 yr-1',               &
            long='ddbh annual increment growth by damage x size pft', use_default='inactive',   &
            avgflag='A', vtype=site_cdpf_r8, hlms='CLM:ALM',    &
            upfreq=1, ivar=ivar, initialize=initialize_variables, index = ih_ddbh_si_cdpf )

       call this%set_history_var(vname='FATES_DDBH_CANOPY_CDPF', units = 'm m-2 yr-1',               &
            long='ddbh annual canopy increment growth by damage x size pft', use_default='inactive',   &
            avgflag='A', vtype=site_cdpf_r8, hlms='CLM:ALM',   &
            upfreq=1, ivar=ivar, initialize=initialize_variables, index = ih_ddbh_canopy_si_cdpf )

       call this%set_history_var(vname='FATES_DDBH_USTORY_CDPF', units = 'm m-2 yr-1',               &
            long='ddbh annual understory increment growth by damage x size pft', use_default='inactive',   &
            avgflag='A', vtype=site_cdpf_r8, hlms='CLM:ALM',     &
            upfreq=1, ivar=ivar, initialize=initialize_variables, index = ih_ddbh_understory_si_cdpf )

    end if if_crowndamage
    
    ! CARBON BALANCE VARIABLES THAT DEPEND ON HLM BGC INPUTS

    call this%set_history_var(vname='FATES_NEP', units='kg m-2 s-1',           &
          long='net ecosystem production in kg carbon per m2 per second',      &
          use_default='active', avgflag='A', vtype=site_r8, hlms='CLM:ALM',    &
          upfreq=2, ivar=ivar, initialize=initialize_variables,                &
          index = ih_nep_si)

    call this%set_history_var(vname='FATES_HET_RESP', units='kg m-2 s-1',      &
         long='heterotrophic respiration in kg carbon per m2 per second',      &
         use_default='active', avgflag='A', vtype=site_r8, hlms='CLM:ALM',     &
         upfreq=2, ivar=ivar, initialize=initialize_variables, index = ih_hr_si)

    call this%set_history_var(vname='FATES_FIRE_CLOSS', units='kg m-2 s-1',    &
          long='carbon loss to atmosphere from fire in kg carbon per m2 per second', &
          use_default='active', avgflag='A', vtype=site_r8, hlms='CLM:ALM',    &
          upfreq=1, ivar=ivar, initialize=initialize_variables,                &
          index = ih_fire_c_to_atm_si)

    call this%set_history_var(vname='FATES_FIRE_FLUX_EL', units='kg m-2 s-1',  &
          long='loss to atmosphere from fire by element in kg element per m2 per s', &
          use_default='active', avgflag='A', vtype=site_elem_r8,               &
          hlms='CLM:ALM', upfreq=1, ivar=ivar,                                 &
          initialize=initialize_variables, index = ih_burn_flux_elem)

    call this%set_history_var(vname='FATES_CBALANCE_ERROR',                    &
         units='kg s-1',                                                       &
         long='total carbon error in kg carbon per second',                    &
         use_default='active', avgflag='A', vtype=site_r8, hlms='CLM:ALM',     &
         upfreq=1, ivar=ivar, initialize=initialize_variables,                 &
         index = ih_cbal_err_fates_si)

    call this%set_history_var(vname='FATES_ERROR_EL', units='kg s-1',          &
         long='total mass-balance error in kg per second by element',          &
         use_default='active', avgflag='A', vtype=site_elem_r8,                &
         hlms='CLM:ALM', upfreq=1, ivar=ivar, initialize=initialize_variables, &
         index = ih_err_fates_si)

    call this%set_history_var(vname='FATES_LITTER_AG_FINE_EL', units='kg m-2', &
          long='mass of aboveground litter in fines (leaves, nonviable seed) by element', &
          use_default='active', avgflag='A', vtype=site_elem_r8,               &
          hlms='CLM:ALM', upfreq=1, ivar=ivar,                                 &
          initialize=initialize_variables, index = ih_fines_ag_elem)

    call this%set_history_var(vname='FATES_LITTER_BG_FINE_EL', units='kg m-2', &
          long='mass of belowground litter in fines (fineroots) by element',   &
          use_default='active', avgflag='A', vtype=site_elem_r8,               &
          hlms='CLM:ALM', upfreq=1, ivar=ivar,                                 &
          initialize=initialize_variables, index = ih_fines_bg_elem)

    call this%set_history_var(vname='FATES_LITTER_BG_CWD_EL', units='kg m-2',  &
          long='mass of belowground litter in coarse woody debris (coarse roots) by element', &
          use_default='active', avgflag='A', vtype=site_elem_r8,               &
          hlms='CLM:ALM', upfreq=1, ivar=ivar,                                 &
          initialize=initialize_variables, index = ih_cwd_bg_elem)

    call this%set_history_var(vname='FATES_LITTER_AG_CWD_EL', units='kg m-2',  &
          long='mass of aboveground litter in coarse woody debris (trunks/branches/twigs) by element', &
          use_default='active', avgflag='A', vtype=site_elem_r8,               &
          hlms='CLM:ALM', upfreq=1, ivar=ivar,                                 &
          initialize=initialize_variables, index = ih_cwd_ag_elem)

    call this%set_history_var(vname='FATES_LITTER_CWD_ELDC', units='kg m-2',   &
          long='total mass of litter in coarse woody debris by element and coarse woody debris size', &
          use_default='active', avgflag='A', vtype=site_elcwd_r8,              &
          hlms='CLM:ALM', upfreq=1, ivar=ivar,                                 &
          initialize=initialize_variables, index = ih_cwd_elcwd)

    ! Mass states C/N/P SCPF dimensions
    ! CARBON
    call this%set_history_var(vname='FATES_VEGC_SZPF', units='kg m-2',         &
         long='total vegetation biomass in live plants by size-class x pft in kg carbon per m2', &
         use_default='inactive', avgflag='A', vtype=site_size_pft_r8,          &
         hlms='CLM:ALM', upfreq=1, ivar=ivar, initialize=initialize_variables, &
         index = ih_totvegc_scpf)

    call this%set_history_var(vname='FATES_LEAFC_SZPF', units='kg m-2',        &
         long='leaf carbon mass by size-class x pft in kg carbon per m2',      &
         use_default='inactive', avgflag='A', vtype=site_size_pft_r8,          &
         hlms='CLM:ALM', upfreq=1, ivar=ivar, initialize=initialize_variables, &
         index = ih_leafc_scpf)

    call this%set_history_var(vname='FATES_FROOTC_SZPF', units='kg m-2',       &
         long='fine-root carbon mass by size-class x pft in kg carbon per m2', &
         use_default='inactive', avgflag='A', vtype=site_size_pft_r8,          &
         hlms='CLM:ALM', upfreq=1, ivar=ivar, initialize=initialize_variables, &
         index = ih_fnrtc_scpf)

    call this%set_history_var(vname='FATES_SAPWOODC_SZPF', units='kg m-2',     &
         long='sapwood carbon mass by size-class x pft in kg carbon per m2',   &
         use_default='inactive', avgflag='A', vtype=site_size_pft_r8,          &
         hlms='CLM:ALM', upfreq=1, ivar=ivar, initialize=initialize_variables, &
         index = ih_sapwc_scpf)

    call this%set_history_var(vname='FATES_STOREC_SZPF', units='kg m-2',       &
         long='storage carbon mass by size-class x pft in kg carbon per m2',   &
         use_default='inactive', avgflag='A', vtype=site_size_pft_r8,          &
         hlms='CLM:ALM', upfreq=1, ivar=ivar, initialize=initialize_variables, &
         index = ih_storec_scpf)

    call this%set_history_var(vname='FATES_REPROC_SZPF', units='kg m-2',       &
         long='reproductive carbon mass (on plant) by size-class x pft in kg carbon per m2', &
         use_default='inactive', avgflag='A', vtype=site_size_pft_r8,          &
         hlms='CLM:ALM', upfreq=1, ivar=ivar, initialize=initialize_variables, &
         index = ih_reproc_scpf)

    ! organ-partitioned NPP / allocation fluxes

    call this%set_history_var(vname='FATES_LEAF_ALLOC', units='kg m-2 s-1',    &
          long='allocation to leaves in kg carbon per m2 per second',          &
          use_default='active', avgflag='A', vtype=site_r8, hlms='CLM:ALM',    &
          upfreq=1, ivar=ivar, initialize=initialize_variables,                &
          index = ih_npp_leaf_si)

    call this%set_history_var(vname='FATES_SEED_ALLOC', units='kg m-2 s-1',    &
          long='allocation to seeds in kg carbon per m2 per second',           &
          use_default='active', avgflag='A', vtype=site_r8, hlms='CLM:ALM',    &
          upfreq=1, ivar=ivar, initialize=initialize_variables,                &
          index = ih_npp_seed_si)

    call this%set_history_var(vname='FATES_STEM_ALLOC', units='kg m-2 s-1',    &
          long='allocation to stem in kg carbon per m2 per second',            &
          use_default='active', avgflag='A', vtype=site_r8, hlms='CLM:ALM',    &
          upfreq=1, ivar=ivar, initialize=initialize_variables,                &
          index = ih_npp_stem_si)

    call this%set_history_var(vname='FATES_FROOT_ALLOC', units='kg m-2 s-1',   &
          long='allocation to fine roots in kg carbon per m2 per second',      &
          use_default='active', avgflag='A', vtype=site_r8, hlms='CLM:ALM',    &
          upfreq=1, ivar=ivar, initialize=initialize_variables,                &
          index = ih_npp_froot_si)

    call this%set_history_var(vname='FATES_CROOT_ALLOC', units='kg m-2 s-1',   &
          long='allocation to coarse roots in kg carbon per m2 per second',    &
          use_default='active', avgflag='A', vtype=site_r8, hlms='CLM:ALM',    &
          upfreq=1, ivar=ivar, initialize=initialize_variables,                &
          index = ih_npp_croot_si)

    call this%set_history_var(vname='FATES_STORE_ALLOC', units='kg m-2 s-1',   &
          long='allocation to storage tissues in kg carbon per m2 per second', &
          use_default='active', avgflag='A', vtype=site_r8, hlms='CLM:ALM',    &
          upfreq=1, ivar=ivar, initialize=initialize_variables,                &
          index = ih_npp_stor_si)


    ! PLANT HYDRAULICS

    hydro_active_if: if(hlm_use_planthydro.eq.itrue) then

       call this%set_history_var(vname='FATES_ERRH2O_SZPF', units='kg s-1',    &
             long='mean individual water balance error in kg per individual per second', &
             use_default='inactive', avgflag='A', vtype=site_size_pft_r8,      &
             hlms='CLM:ALM', upfreq=4, ivar=ivar,                              &
             initialize=initialize_variables, index = ih_errh2o_scpf)

       call this%set_history_var(vname='FATES_TRAN_SZPF', units='kg s-1',      &
             long='mean individual transpiration rate in kg per individual per second', &
             use_default='inactive', avgflag='A', vtype=site_size_pft_r8,      &
             hlms='CLM:ALM', upfreq=4, ivar=ivar,                              &
             initialize=initialize_variables, index = ih_tran_scpf)

       call this%set_history_var(vname='FATES_SAPFLOW_SZPF', units='kg m-2 s-1', &
             long='areal sap flow rate dimensioned by size x pft in kg per m2 per second', &
             use_default='inactive', avgflag='A', vtype=site_size_pft_r8,      &
             hlms='CLM:ALM', upfreq=4, ivar=ivar,                              &
             initialize=initialize_variables, index = ih_sapflow_scpf)

       call this%set_history_var(vname='FATES_SAPFLOW', units='kg m-2 s-1',    &
             long='areal sap flow rate in kg per m2 per second',               &
             use_default='active', avgflag='A', vtype=site_r8, hlms='CLM:ALM', &
             upfreq=4, ivar=ivar, initialize=initialize_variables,             &
             index = ih_sapflow_si)

       call this%set_history_var(vname='FATES_ITERH1_SZPF', units='count indiv-1 step-1', &
             long='water balance error iteration diagnostic 1', &
             use_default='inactive', &
             avgflag='A', vtype=site_size_pft_r8, hlms='CLM:ALM',     &
             upfreq=4, ivar=ivar, initialize=initialize_variables, index = ih_iterh1_scpf )

       call this%set_history_var(vname='FATES_ITERH2_SZPF', units='count indiv-1 step-1', &
             long='water balance error iteration diagnostic 2', &
             use_default='inactive', &
             avgflag='A', vtype=site_size_pft_r8, hlms='CLM:ALM',     &
             upfreq=4, ivar=ivar, initialize=initialize_variables, index = ih_iterh2_scpf )

       call this%set_history_var(vname='FATES_ABSROOT_H2O_SZPF',               &
             units='m3 m-3',                                                   &
             long='absorbing volumetric root water content by size class x pft', &
             use_default='inactive', avgflag='A', vtype=site_size_pft_r8,      &
             hlms='CLM:ALM', upfreq=4, ivar=ivar,                              &
             initialize=initialize_variables, index = ih_ath_scpf)

       call this%set_history_var(vname='FATES_TRANSROOT_H2O_SZPF',             &
             units='m3 m-3',                                                   &
             long='transporting volumetric root water content by size class x pft', &
             use_default='inactive', avgflag='A', vtype=site_size_pft_r8,      &
             hlms='CLM:ALM', upfreq=4, ivar=ivar,                              &
             initialize=initialize_variables, index =  ih_tth_scpf)

       call this%set_history_var(vname='FATES_STEM_H2O_SZPF', units='m3 m-3',   &
             long='stem volumetric water content by size class x pft',         &
             use_default='inactive', avgflag='A', vtype=site_size_pft_r8,      &
             hlms='CLM:ALM', upfreq=4, ivar=ivar,                              &
             initialize=initialize_variables, index = ih_sth_scpf)

       call this%set_history_var(vname='FATES_LEAF_H2O_SZPF', units='m3 m-3',   &
             long='leaf volumetric water content by size class x pft',         &
             use_default='inactive', avgflag='A', vtype=site_size_pft_r8,      &
             hlms='CLM:ALM', upfreq=4, ivar=ivar,                              &
             initialize=initialize_variables, index = ih_lth_scpf)

       call this%set_history_var(vname='FATES_ABSROOT_H2OPOT_SZPF', units='Pa',   &
             long='absorbing root water potential by size class x pft',        &
             use_default='inactive', avgflag='A', vtype=site_size_pft_r8,      &
             hlms='CLM:ALM', upfreq=4, ivar=ivar,                              &
             initialize=initialize_variables, index = ih_awp_scpf)

       call this%set_history_var(vname='FATES_TRANSROOT_H2OPOT_SZPF',          &
             units='Pa', long='transporting root water potential by size class x pft', &
             use_default='inactive', avgflag='A', vtype=site_size_pft_r8,      &
             hlms='CLM:ALM', upfreq=4, ivar=ivar,                              &
             initialize=initialize_variables, index = ih_twp_scpf)

       call this%set_history_var(vname='FATES_STEM_H2OPOT_SZPF', units='Pa',   &
             long='stem water potential by size class x pft',                  &
             use_default='inactive', avgflag='A', vtype=site_size_pft_r8,      &
             hlms='CLM:ALM', upfreq=4, ivar=ivar,                              &
             initialize=initialize_variables, index = ih_swp_scpf)

       call this%set_history_var(vname='FATES_LEAF_H2OPOT_SZPF', units='Pa',   &
             long='leaf water potential by size class x pft',                  &
             use_default='inactive', avgflag='A', vtype=site_size_pft_r8,      &
             hlms='CLM:ALM', upfreq=4, ivar=ivar,                              &
             initialize=initialize_variables, index = ih_lwp_scpf)

       call this%set_history_var(vname='FATES_ABSROOT_CONDFRAC_SZPF', units='1',   &
             long='absorbing root fraction (0-1) of condutivity by size class x pft', &
             use_default='active', avgflag='A', vtype=site_size_pft_r8,        &
             hlms='CLM:ALM', upfreq=4, ivar=ivar,                              &
             initialize=initialize_variables, index = ih_aflc_scpf)

       call this%set_history_var(vname='FATES_TRANSROOT_CONDFRAC_SZPF', units='1', &
             long='transporting root fraction (0-1) of condutivity by size class x pft', &
             use_default='active', avgflag='A', vtype=site_size_pft_r8,        &
             hlms='CLM:ALM', upfreq=4, ivar=ivar,                              &
             initialize=initialize_variables, index = ih_tflc_scpf)

       call this%set_history_var(vname='FATES_STEM_CONDFRAC_SZPF', units='1',   &
             long='stem water fraction (0-1) of condutivity by size class x pft', &
             use_default='active', avgflag='A', vtype=site_size_pft_r8,        &
             hlms='CLM:ALM', upfreq=4, ivar=ivar,                              &
             initialize=initialize_variables, index = ih_sflc_scpf)

       call this%set_history_var(vname='FATES_LEAF_CONDFRAC_SZPF', units='1',   &
             long='leaf water fraction (0-1) of condutivity by size class x pft', &
             use_default='active', avgflag='A', vtype=site_size_pft_r8,        &
             hlms='CLM:ALM', upfreq=4, ivar=ivar,                              &
             initialize=initialize_variables, index = ih_lflc_scpf)

       call this%set_history_var(vname='FATES_BTRAN_SZPF', units='1',          &
             long='mean individual level BTRAN by size class x pft',           &
             use_default='inactive', avgflag='A', vtype=site_size_pft_r8,      &
             hlms='CLM:ALM', upfreq=4, ivar=ivar,                              &
             initialize=initialize_variables, index = ih_btran_scpf)

       call this%set_history_var(vname='FATES_ROOTWGT_SOILVWC', units='m3 m-3', &
            long='soil volumetric water content, weighted by root area',       &
            use_default='active', avgflag='A', vtype=site_r8, hlms='CLM:ALM',  &
            upfreq=4, ivar=ivar, initialize=initialize_variables,              &
            index = ih_rootwgt_soilvwc_si)

       call this%set_history_var(vname='FATES_ROOTWGT_SOILVWCSAT',             &
            units='m3 m-3',                                                    &
            long='soil saturated volumetric water content, weighted by root area', &
            use_default='active', avgflag='A', vtype=site_r8, hlms='CLM:ALM',  &
            upfreq=4, ivar=ivar, initialize=initialize_variables,              &
            index = ih_rootwgt_soilvwcsat_si)

       call this%set_history_var(vname='FATES_ROOTWGT_SOILMATPOT', units='Pa', &
            long='soil matric potential, weighted by root area',               &
            use_default='active', avgflag='A', vtype=site_r8, hlms='CLM:ALM',  &
            upfreq=4, ivar=ivar, initialize=initialize_variables,              &
            index = ih_rootwgt_soilmatpot_si)

       call this%set_history_var(vname='FATES_SOILMATPOT_SL', units='Pa',      &
            long='soil water matric potenial by soil layer',                   &
            use_default='inactive', avgflag='A', vtype=site_soil_r8,           &
            hlms='CLM:ALM', upfreq=4, ivar=ivar,                               &
            initialize=initialize_variables, index = ih_soilmatpot_sl)

       call this%set_history_var(vname='FATES_SOILVWC_SL', units='m3 m-3',     &
            long='soil volumetric water content by soil layer',                &
            use_default='inactive', avgflag='A', vtype=site_soil_r8,           &
            hlms='CLM:ALM', upfreq=4, ivar=ivar,                               &
            initialize=initialize_variables, index = ih_soilvwc_sl)

       call this%set_history_var(vname='FATES_SOILVWCSAT_SL', units='m3 m-3',  &
            long='soil saturated volumetric water content by soil layer',      &
            use_default='inactive', avgflag='A', vtype=site_soil_r8,           &
            hlms='CLM:ALM', upfreq=4, ivar=ivar,                               &
            initialize=initialize_variables, index = ih_soilvwcsat_sl)

       call this%set_history_var(vname='FATES_ROOTUPTAKE', units='kg m-2 s-1', &
            long='root water uptake rate', use_default='active', avgflag='A',  &
            vtype=site_r8, hlms='CLM:ALM', upfreq=4, ivar=ivar,                &
            initialize=initialize_variables, index = ih_rootuptake_si)

       call this%set_history_var(vname='FATES_ROOTUPTAKE_SL',                  &
             units='kg m-2 s-1',                                               &
            long='root water uptake rate by soil layer',                       &
            use_default='inactive', avgflag='A', vtype=site_soil_r8,           &
            hlms='CLM:ALM', upfreq=4, ivar=ivar,                               &
            initialize=initialize_variables, index = ih_rootuptake_sl)

       call this%set_history_var(vname='FATES_ROOTUPTAKE0_SZPF',               &
            units='kg m-2 m-1 s-1',                                            &
            long='root water uptake from 0 to to 10 cm depth, by plant size x pft ', &
            use_default='inactive', avgflag='A', vtype=site_size_pft_r8,       &
            hlms='CLM:ALM', upfreq=4, ivar=ivar,                               &
            initialize=initialize_variables, index = ih_rootuptake0_scpf)

       call this%set_history_var(vname='FATES_ROOTUPTAKE10_SZPF',              &
            units='kg m-2 m-1 s-1',                                            &
            long='root water uptake from 10 to to 50 cm depth, by plant size x pft ', &
            use_default='inactive', avgflag='A', vtype=site_size_pft_r8,       &
            hlms='CLM:ALM', upfreq=4, ivar=ivar,                               &
            initialize=initialize_variables, index = ih_rootuptake10_scpf)

       call this%set_history_var(vname='FATES_ROOTUPTAKE50_SZPF',              &
            units='kg m-2 m-1 s-1',                                            &
            long='root water uptake from 50 to to 100 cm depth, by plant size x pft ', &
            use_default='inactive', avgflag='A', vtype=site_size_pft_r8,       &
            hlms='CLM:ALM', upfreq=4, ivar=ivar,                               &
            initialize=initialize_variables, index = ih_rootuptake50_scpf)

       call this%set_history_var(vname='FATES_ROOTUPTAKE100_SZPF',             &
            units='kg m-2 m-1 s-1',                                            &
            long='root water uptake below 100 cm depth, by plant size x pft ', &
            use_default='inactive', avgflag='A', vtype=site_size_pft_r8,       &
            hlms='CLM:ALM', upfreq=4, ivar=ivar,                               &
            initialize=initialize_variables, index = ih_rootuptake100_scpf)

       call this%set_history_var(vname='FATES_VEGH2O', units = 'kg m-2',       &
             long='water stored inside vegetation tissues (leaf, stem, roots)', &
             use_default='inactive', avgflag='A', vtype=site_r8,               &
             hlms='CLM:ALM', upfreq=4, ivar=ivar,                              &
             initialize=initialize_variables, index = ih_h2oveg_si)

       call this%set_history_var(vname='FATES_VEGH2O_DEAD', units = 'kg m-2',  &
             long='cumulative water stored in dead biomass due to mortality',  &
             use_default='inactive', avgflag='A', vtype=site_r8,               &
             hlms='CLM:ALM', upfreq=1, ivar=ivar,                              &
             initialize=initialize_variables, index = ih_h2oveg_dead_si)

       call this%set_history_var(vname='FATES_VEGH2O_RECRUIT',                 &
             units = 'kg m-2', long='amount of water in new recruits',         &
             use_default='inactive', avgflag='A', vtype=site_r8,               &
             hlms='CLM:ALM', upfreq=1, ivar=ivar,                              &
             initialize=initialize_variables, index = ih_h2oveg_recruit_si)

       call this%set_history_var(vname='FATES_VEGH2O_GROWTURN_ERR',            &
             units = 'kg m-2',                                                 &
             long='cumulative net borrowed (+) or lost (-) from water storage due to combined growth & turnover', &
             use_default='inactive', avgflag='A', vtype=site_r8,               &
             hlms='CLM:ALM', upfreq=1, ivar=ivar,                              &
             initialize=initialize_variables, index = ih_h2oveg_growturn_err_si)

       call this%set_history_var(vname='FATES_VEGH2O_HYDRO_ERR',               &
             units = 'kg m-2',                                                 &
             long='cumulative net borrowed (+) from plant_stored_h2o due to plant hydrodynamics', &
             use_default='inactive', avgflag='A', vtype=site_r8,               &
             hlms='CLM:ALM', upfreq=4, ivar=ivar,                              &
             initialize=initialize_variables, index = ih_h2oveg_hydro_err_si)
    end if hydro_active_if

    ! Must be last thing before return
    this%num_history_vars_ = ivar

  end subroutine define_history_vars


   ! ====================================================================================
   ! DEPRECATED, TRANSITIONAL OR FUTURE CODE SECTION
   ! ====================================================================================

   !subroutine set_fates_hio_str(tag,iotype_name, iostr_val)

!       ! Arguments
!       character(len=*), intent(in)           :: tag
!       character(len=*), optional, intent(in) :: iotype_name
!       integer, optional, intent(in)         :: iostr_val

!       ! local variables
!       logical              :: all_set
!       integer,  parameter  :: unset_int = -999
!       real(r8), parameter  :: unset_double = -999.9
!       integer              :: ityp, idim

!       select case (trim(tag))
!       case('flush_to_unset')
!          write(*, *) ''
!          write(*, *) 'Flushing FATES IO types prior to transfer from host'
!          do ityp=1,ubound(iovar_str, 1)
!             iovar_str(ityp)%dimsize = unset_int
!             iovar_str(ityp)%active  = .false.
!          end do

!       case('check_allset')
!          do ityp=1,ubound(iovar_str, 1)
!             write(*, *) 'Checking to see if ',iovar_str(ityp)%name, ' IO communicators were sent to FATES'
!             if(iovar_str(ityp)%active)then
!                if(iovar_str(ityp)%offset .eq. unset_int) then
!                   write(*, *) 'FATES offset information of IO type:', iovar_str(ityp)%name
!                   write(*, *) 'was never set'
!                   ! end_run('MESSAGE')
!                end if
!                do idim=1, iovar_str(ityp)%ndims
!                   if(iovar_str(ityp)%dimsize(idim) .eq. unset_int) then
!                      write(*, *) 'FATES dimension information of IO type:', iovar_str(ityp)%name
!                      write(*, *) 'was never set'
!                      ! end_run('MESSAGE')
!                   end if
!                end do
!             end if
!          end do
!          write(*, *) 'Checked. All history IO specifications properly sent to FATES.'
!       case default

!          ! Must have two arguments if this is not a check or flush
!          if(present(iostr_val) .and. present(iotype_name))then
!
!             ! Tag in this case is dimsize or offset
!             select case (trim(tag))
!
!             case('offset')
!                ityp=iotype_index(trim(iotype_name))
!                iovar_str(ityp)%offset = iostr_val
!                write(*, *) 'Transfering offset for IOTYPE',iotype_name, ' to FATES'

!             case('dimsize1')
!                ityp=iotype_index(trim(iotype_name))
!                iovar_str(ityp)%dimsize(1) = iostr_val
!                write(*, *) 'Transfering 1st dimension size for IOTYPE',iotype_name, ' to FATES'

!             case('dimsize2')
!                ityp=iotype_index(trim(iotype_name))
!                if(ubound(iovar_str(ityp)%dimsize, 1)==1)then
!                   write(fates_log(), *) 'Transfering second dimensional bound to unallocated space'
!                   write(fates_log(), *) 'type:', iotype_name
!                   ! end_run
!                end if
!                iovar_str(ityp)%dimsize(2) = iostr_val
!                write(*, *) 'Transfering 2nd dimension size for IOTYPE',iotype_name, ' to FATES'

!             case('dimsize3')
!                ityp=iotype_index(trim(iotype_name))
!                if(ubound(iovar_str(ityp)%dimsize, 1)<3)then
!                   write(fates_log(), *) 'Transfering third dimensional bound to unallocated space'
!                   write(fates_log(), *) 'type:', iotype_name
!                   ! end_run
!                end if
!                iovar_str(ityp)%dimsize(3) = iostr_val
!                write(*, *) 'Transfering 3rd dimension size for IOTYPE',iotype_name, ' to FATES'

!             case default
!                write(*, *) 'IO parameter not recognized:', trim(tag)
!                ! end_run
!             end select
!          else
!             write(*, *) 'no value was provided for the tag'
!          end if
!
!       end select
!       return
!     end subroutine set_fates_hio_str



end module FatesHistoryInterfaceMod<|MERGE_RESOLUTION|>--- conflicted
+++ resolved
@@ -5201,7 +5201,6 @@
          upfreq=1, ivar=ivar, initialize=initialize_variables,                 &
          index=ih_ncohorts_si)
 
-<<<<<<< HEAD
     call this%set_history_var(vname='FATES_NPATCHES_SECONDARY', units='',                &
          long='total number of patches per site', use_default='active',        &
          avgflag='A', vtype=site_r8, hlms='CLM:ALM',                           &
@@ -5215,8 +5214,6 @@
          index=ih_ncohorts_sec_si)
 
     ! Patch variables
-=======
->>>>>>> e663a6e6
     call this%set_history_var(vname='FATES_TRIMMING', units='1',               &
          long='degree to which canopy expansion is limited by leaf economics (0-1)', &
          use_default='active', avgflag='A', vtype=site_r8, hlms='CLM:ALM',     &
@@ -6301,21 +6298,18 @@
          upfreq=2, ivar=ivar, initialize=initialize_variables,                 &
          index = ih_maint_resp_si)
 
-<<<<<<< HEAD
     call this%set_history_var(vname='FATES_MAINT_RESP_SECONDARY', units='kg m-2 s-1',    &
          long='maintenance respiration in kg carbon per m2 land area per second', &
          use_default='active', avgflag='A', vtype=site_r8, hlms='CLM:ALM',     &
          upfreq=2, ivar=ivar, initialize=initialize_variables,                 &
          index = ih_maint_resp_secondary_si)
 
-=======
     call this%set_history_var(vname='FATES_EXCESS_RESP', units='kg m-2 s-1',    &
          long='respiration of un-allocatable carbon gain', &
          use_default='active', avgflag='A', vtype=site_r8, hlms='CLM:ALM',     &
          upfreq=5, ivar=ivar, initialize=initialize_variables,                 &
          index = ih_excess_resp_si)
     
->>>>>>> e663a6e6
     ! Canopy resistance
 
     call this%set_history_var(vname='FATES_STOMATAL_COND_AP',                  &
