--- conflicted
+++ resolved
@@ -1486,24 +1486,16 @@
                        hio_m2_si_scpf(io_si,scpf) = hio_m2_si_scpf(io_si,scpf) + ccohort%hmort*ccohort%n
                        hio_m3_si_scpf(io_si,scpf) = hio_m3_si_scpf(io_si,scpf) + ccohort%cmort*ccohort%n
                        hio_m5_si_scpf(io_si,scpf) = hio_m5_si_scpf(io_si,scpf) + ccohort%fmort*ccohort%n
-<<<<<<< HEAD
-                       
-
-                       !Y.X. 
                        hio_m7_si_scpf(io_si,scpf) = hio_m7_si_scpf(io_si,scpf) + &
-                           (ccohort%lmort_direct+ccohort%lmort_collateral+ccohort%lmort_infra) * ccohort%n
-=======
-		       hio_m7_si_scpf(io_si,scpf) = hio_m7_si_scpf(io_si,scpf) + &
-		       	    (ccohort%lmort_logging+ccohort%lmort_collateral+ccohort%lmort_infra) * ccohort%n
->>>>>>> 865431cd
+                            (ccohort%lmort_direct+ccohort%lmort_collateral+ccohort%lmort_infra) * ccohort%n
 
                        hio_m1_si_scls(io_si,scls) = hio_m1_si_scls(io_si,scls) + ccohort%bmort*ccohort%n
                        hio_m2_si_scls(io_si,scls) = hio_m2_si_scls(io_si,scls) + ccohort%hmort*ccohort%n
                        hio_m3_si_scls(io_si,scls) = hio_m3_si_scls(io_si,scls) + ccohort%cmort*ccohort%n
                        hio_m5_si_scls(io_si,scls) = hio_m5_si_scls(io_si,scls) + ccohort%fmort*ccohort%n
 		       hio_m7_si_scls(io_si,scls) = hio_m7_si_scls(io_si,scls) + &
-		       	    (ccohort%lmort_logging+ccohort%lmort_collateral+ccohort%lmort_infra) * ccohort%n
-
+                            (ccohort%lmort_direct+ccohort%lmort_collateral+ccohort%lmort_infra) * ccohort%n
+         
 
                        ! basal area  [m2/ha]
                        hio_ba_si_scpf(io_si,scpf) = hio_ba_si_scpf(io_si,scpf) + &
@@ -1550,17 +1542,10 @@
                        !hio_mortality_canopy_si_scpf(io_si,scpf) = hio_mortality_canopy_si_scpf(io_si,scpf)+ &
                        !    (ccohort%bmort + ccohort%hmort + ccohort%cmort + ccohort%fmort) * ccohort%n
 
-<<<<<<< HEAD
-                        hio_mortality_canopy_si_scpf(io_si,scpf) = hio_mortality_canopy_si_scpf(io_si,scpf)+ &
-                            (ccohort%bmort + ccohort%hmort + ccohort%cmort + ccohort%imort + ccohort%fmort+ &
-                             ccohort%lmort_direct + ccohort%lmort_collateral + ccohort%lmort_infra) * ccohort%n
-=======
                        hio_mortality_canopy_si_scpf(io_si,scpf) = hio_mortality_canopy_si_scpf(io_si,scpf)+ &
                             (ccohort%bmort + ccohort%hmort + ccohort%cmort + ccohort%fmort) * ccohort%n + &
-			    (ccohort%lmort_logging + ccohort%lmort_collateral + ccohort%lmort_infra) * &
+			    (ccohort%lmort_direct + ccohort%lmort_collateral + ccohort%lmort_infra) * &
                             ccohort%n * sec_per_day * days_per_year
-                        
->>>>>>> 865431cd
 
                        hio_nplant_canopy_si_scpf(io_si,scpf) = hio_nplant_canopy_si_scpf(io_si,scpf) + ccohort%n
                        hio_nplant_canopy_si_scls(io_si,scls) = hio_nplant_canopy_si_scls(io_si,scls) + ccohort%n
@@ -1580,14 +1565,9 @@
 
                        ! sum of all mortality
                        hio_mortality_canopy_si_scls(io_si,scls) = hio_mortality_canopy_si_scls(io_si,scls) + &
-<<<<<<< HEAD
-                             (ccohort%bmort + ccohort%hmort + ccohort%cmort  + ccohort%fmort + &
-                             ccohort%lmort_direct + ccohort%lmort_collateral + ccohort%lmort_infra) * ccohort%n
-=======
                              (ccohort%bmort + ccohort%hmort + ccohort%cmort  + ccohort%fmort ) * ccohort%n + &
-                             (ccohort%lmort_logging + ccohort%lmort_collateral + ccohort%lmort_infra) * &
+                             (ccohort%lmort_direct + ccohort%lmort_collateral + ccohort%lmort_infra) * &
                              ccohort%n * sec_per_day * days_per_year
->>>>>>> 865431cd
 
                        hio_canopy_mortality_carbonflux_si(io_si) = hio_canopy_mortality_carbonflux_si(io_si) + &
                             (ccohort%bmort + ccohort%hmort + ccohort%cmort + ccohort%fmort) * &
@@ -1642,14 +1622,9 @@
                         !    (ccohort%bmort + ccohort%hmort + ccohort%cmort + ccohort%fmort) * ccohort%n
 
                        hio_mortality_understory_si_scpf(io_si,scpf) = hio_mortality_understory_si_scpf(io_si,scpf)+ &
-<<<<<<< HEAD
-                            (ccohort%bmort + ccohort%hmort + ccohort%cmort + ccohort%imort + ccohort%fmort + &
-                             ccohort%lmort_direct + ccohort%lmort_collateral + ccohort%lmort_infra) * ccohort%n   
-=======
                             (ccohort%bmort + ccohort%hmort + ccohort%cmort + ccohort%fmort ) * ccohort%n + &
-			    (ccohort%lmort_logging + ccohort%lmort_collateral + ccohort%lmort_infra) * &
+			    (ccohort%lmort_direct + ccohort%lmort_collateral + ccohort%lmort_infra) * &
                             ccohort%n * sec_per_day * days_per_year
->>>>>>> 865431cd
 
                        hio_nplant_understory_si_scpf(io_si,scpf) = hio_nplant_understory_si_scpf(io_si,scpf) + ccohort%n
                        hio_nplant_understory_si_scls(io_si,scls) = hio_nplant_understory_si_scls(io_si,scls) + ccohort%n
@@ -1670,14 +1645,9 @@
 
                        ! sum of all mortality
                        hio_mortality_understory_si_scls(io_si,scls) = hio_mortality_understory_si_scls(io_si,scls) + &
-<<<<<<< HEAD
-                             (ccohort%bmort + ccohort%hmort + ccohort%cmort + ccohort%imort + ccohort%fmort +&
-                             ccohort%lmort_direct + ccohort%lmort_collateral + ccohort%lmort_infra) * ccohort%n
-=======
                              (ccohort%bmort + ccohort%hmort + ccohort%cmort + ccohort%fmort ) * ccohort%n + &
-                             (ccohort%lmort_logging + ccohort%lmort_collateral + ccohort%lmort_infra) * &
+                             (ccohort%lmort_direct + ccohort%lmort_collateral + ccohort%lmort_infra) * &
                              ccohort%n * sec_per_day * days_per_year
->>>>>>> 865431cd
                        
                        hio_understory_mortality_carbonflux_si(io_si) = hio_understory_mortality_carbonflux_si(io_si) + &
                              (ccohort%bmort + ccohort%hmort + ccohort%cmort + ccohort%fmort) * &
