--- conflicted
+++ resolved
@@ -2208,51 +2208,6 @@
             
          end do
 
-<<<<<<< HEAD
-            hio_area_trees_si(io_si) = hio_area_trees_si(io_si) + min(cpatch%total_tree_area,cpatch%area) * AREA_INV
-            
-            ccohort => cpatch%shortest
-            do while(associated(ccohort))
-               
-               ft = ccohort%pft
-
-               call sizetype_class_index(ccohort%dbh, ccohort%pft, ccohort%size_class, ccohort%size_by_pft_class)
-               call coagetype_class_index(ccohort%coage, ccohort%pft, &
-                                          ccohort%coage_class, ccohort%coage_by_pft_class)
-              
-               ! Increment the number of cohorts per site
-               hio_ncohorts_si(io_si) = hio_ncohorts_si(io_si) + 1._r8
-               
-               n_perm2   = ccohort%n * AREA_INV
-                              
-               hio_canopy_area_si_age(io_si,cpatch%age_class) = hio_canopy_area_si_age(io_si,cpatch%age_class) &
-                    + ccohort%c_area * AREA_INV
-
-               ! calculate leaf height distribution, assuming leaf area is evenly distributed thru crown depth
-               height_bin_max = get_height_index(ccohort%hite)
-               height_bin_min = get_height_index(ccohort%hite * (1._r8 - EDPftvarcon_inst%crown(ft)))
-               do i_heightbin = height_bin_min, height_bin_max
-                  binbottom = ED_val_history_height_bin_edges(i_heightbin)
-                  if (i_heightbin .eq. nlevheight) then
-                     bintop = reallytalltrees
-                  else
-                     bintop = ED_val_history_height_bin_edges(i_heightbin+1)
-                  endif
-                  ! what fraction of a cohort's crown is in this height bin?
-                  frac_canopy_in_bin = (min(bintop,ccohort%hite) - &
-                       max(binbottom,ccohort%hite * (1._r8 - EDPftvarcon_inst%crown(ft)))) / &
-                       (ccohort%hite * EDPftvarcon_inst%crown(ft))
-                  !
-                  hio_leaf_height_dist_si_height(io_si,i_heightbin) = &
-                       hio_leaf_height_dist_si_height(io_si,i_heightbin) + &
-                       ccohort%c_area * AREA_INV * ccohort%treelai * frac_canopy_in_bin
-               end do
-               
-               if (ccohort%canopy_layer .eq. 1) then
-                  ! calculate the area of canopy that is within each height bin
-                  hio_canopy_height_dist_si_height(io_si,height_bin_max) = &
-                       hio_canopy_height_dist_si_height(io_si,height_bin_max) + ccohort%c_area * AREA_INV
-=======
          ! fractional area burnt [frac/day] -> [frac/sec]
          hio_area_burnt_si_age(io_si,cpatch%age_class) = hio_area_burnt_si_age(io_si,cpatch%age_class) + &
             cpatch%frac_burnt * cpatch%area * AREA_INV / sec_per_day
@@ -2309,7 +2264,6 @@
                   bintop = reallytalltrees
                else
                   bintop = ED_val_history_height_bin_edges(i_heightbin+1)
->>>>>>> b328f92a
                endif
                ! what fraction of a cohort's crown is in this height bin?
                frac_canopy_in_bin = (min(bintop,ccohort%hite) - &
