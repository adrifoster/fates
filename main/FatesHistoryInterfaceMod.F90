--- conflicted
+++ resolved
@@ -161,13 +161,8 @@
   integer, private :: ih_m4_si_scpf
   integer, private :: ih_m5_si_scpf
   integer, private :: ih_m6_si_scpf
-<<<<<<< HEAD
+  integer, private :: ih_m7_si_scpf  
   integer, private :: ih_m8_si_scpf
-
-   !LOGGING , make sure to add ih_m7_si_scpf and hio_m7_si_scpf
-=======
->>>>>>> 865431cd
-  integer, private :: ih_m7_si_scpf  
 
   integer, private :: ih_ar_si_scpf
   integer, private :: ih_ar_grow_si_scpf
@@ -203,6 +198,7 @@
   integer, private :: ih_m5_si_scls
   integer, private :: ih_m6_si_scls
   integer, private :: ih_m7_si_scls  
+  integer, private :: ih_m8_si_scls
 
   ! lots of non-default diagnostics for understanding canopy versus understory carbon balances
   integer, private :: ih_rdark_canopy_si_scls
@@ -1229,17 +1225,17 @@
                hio_m5_si_scpf          => this%hvars(ih_m5_si_scpf)%r82d, &
                hio_m6_si_scpf          => this%hvars(ih_m6_si_scpf)%r82d, &
                hio_m7_si_scpf          => this%hvars(ih_m7_si_scpf)%r82d, &                  
-<<<<<<< HEAD
                hio_m8_si_scpf          => this%hvars(ih_m8_si_scpf)%r82d, &
-=======
+
                hio_m1_si_scls          => this%hvars(ih_m1_si_scls)%r82d, &
                hio_m2_si_scls          => this%hvars(ih_m2_si_scls)%r82d, &
                hio_m3_si_scls          => this%hvars(ih_m3_si_scls)%r82d, &
                hio_m4_si_scls          => this%hvars(ih_m4_si_scls)%r82d, &
                hio_m5_si_scls          => this%hvars(ih_m5_si_scls)%r82d, &
                hio_m6_si_scls          => this%hvars(ih_m6_si_scls)%r82d, &
-               hio_m7_si_scls          => this%hvars(ih_m7_si_scls)%r82d, &                  
->>>>>>> 865431cd
+               hio_m7_si_scls          => this%hvars(ih_m7_si_scls)%r82d, &
+               hio_m8_si_scls          => this%hvars(ih_m8_si_scls)%r82d, &                        
+
                hio_ba_si_scls          => this%hvars(ih_ba_si_scls)%r82d, &
                hio_agb_si_scls          => this%hvars(ih_agb_si_scls)%r82d, &
                hio_biomass_si_scls          => this%hvars(ih_biomass_si_scls)%r82d, &
@@ -1496,14 +1492,10 @@
                        hio_m2_si_scpf(io_si,scpf) = hio_m2_si_scpf(io_si,scpf) + ccohort%hmort*ccohort%n
                        hio_m3_si_scpf(io_si,scpf) = hio_m3_si_scpf(io_si,scpf) + ccohort%cmort*ccohort%n
                        hio_m5_si_scpf(io_si,scpf) = hio_m5_si_scpf(io_si,scpf) + ccohort%fmort*ccohort%n
-<<<<<<< HEAD
-                       hio_m8_si_scpf(io_si,scpf) = hio_m8_si_scpf(io_si,scpf) + ccohort%frmort*ccohort%n
-
-                      !Y.X. 
-=======
->>>>>>> 865431cd
+
 		       hio_m7_si_scpf(io_si,scpf) = hio_m7_si_scpf(io_si,scpf) + &
 		       	    (ccohort%lmort_logging+ccohort%lmort_collateral+ccohort%lmort_infra) * ccohort%n
+                       hio_m8_si_scpf(io_si,scpf) = hio_m8_si_scpf(io_si,scpf) + ccohort%frmort*ccohort%n
 
                        hio_m1_si_scls(io_si,scls) = hio_m1_si_scls(io_si,scls) + ccohort%bmort*ccohort%n
                        hio_m2_si_scls(io_si,scls) = hio_m2_si_scls(io_si,scls) + ccohort%hmort*ccohort%n
@@ -1511,7 +1503,8 @@
                        hio_m5_si_scls(io_si,scls) = hio_m5_si_scls(io_si,scls) + ccohort%fmort*ccohort%n
 		       hio_m7_si_scls(io_si,scls) = hio_m7_si_scls(io_si,scls) + &
 		       	    (ccohort%lmort_logging+ccohort%lmort_collateral+ccohort%lmort_infra) * ccohort%n
-
+                       hio_m8_si_scls(io_si,scls) = hio_m8_si_scls(io_si,scls) + &
+                             + ccohort%frmort*ccohort%n
 
                        ! basal area  [m2/ha]
                        hio_ba_si_scpf(io_si,scpf) = hio_ba_si_scpf(io_si,scpf) + &
@@ -1861,14 +1854,7 @@
          do i_pft = 1, numpft
             do i_scls = 1,nlevsclass
                i_scpf = (i_pft-1)*nlevsclass + i_scls
-               !hio_mortality_si_pft(io_si,i_pft) = hio_mortality_si_pft(io_si,i_pft) + &
-               !     hio_m1_si_scpf(io_si,i_scpf) + &
-               !     hio_m2_si_scpf(io_si,i_scpf) + &
-               !     hio_m3_si_scpf(io_si,i_scpf) + &
-               !     hio_m4_si_scpf(io_si,i_scpf) + &
-               !     hio_m5_si_scpf(io_si,i_scpf) + &
-               !     hio_m6_si_scpf(io_si,i_scpf) 
-         
+
                hio_mortality_si_pft(io_si,i_pft) = hio_mortality_si_pft(io_si,i_pft) + &
                     hio_m1_si_scpf(io_si,i_scpf) + &
                     hio_m2_si_scpf(io_si,i_scpf) + &
@@ -1878,8 +1864,6 @@
                     hio_m6_si_scpf(io_si,i_scpf) + &
 		    hio_m7_si_scpf(io_si,i_scpf) + &
                     hio_m8_si_scpf(io_si,i_scpf)
-
-
 
             end do
          end do
@@ -3272,20 +3256,16 @@
           avgflag='A', vtype=site_size_pft_r8, hlms='CLM:ALM', flushval=0.0_r8,    &
           upfreq=1, ivar=ivar, initialize=initialize_variables, index = ih_m6_si_scpf )
 
-<<<<<<< HEAD
+    call this%set_history_var(vname='M7_SCPF', units = 'N/ha/event',               &
+          long='logging mortality by pft/size',use_default='inactive',           &
+          avgflag='A', vtype=site_size_pft_r8, hlms='CLM:ALM', flushval=0.0_r8,    &
+          upfreq=1, ivar=ivar, initialize=initialize_variables, index = ih_m7_si_scpf )
+
     call this%set_history_var(vname='M8_SCPF', units = 'N/ha/yr',          &
           long='freezing mortality by pft/size',use_default='inactive', &
           avgflag='A', vtype=site_size_pft_r8, hlms='CLM:ALM', flushval=0.0_r8,    &
           upfreq=1, ivar=ivar, initialize=initialize_variables, index = ih_m8_si_scpf )
 
-    !Logging
-=======
->>>>>>> 865431cd
-    call this%set_history_var(vname='M7_SCPF', units = 'N/ha/event',               &
-          long='logging mortality by pft/size',use_default='inactive',           &
-          avgflag='A', vtype=site_size_pft_r8, hlms='CLM:ALM', flushval=0.0_r8,    &
-          upfreq=1, ivar=ivar, initialize=initialize_variables, index = ih_m7_si_scpf )
-
     call this%set_history_var(vname='MORTALITY_CANOPY_SCPF', units = 'N/ha/yr',          &
           long='total mortality of canopy plants by pft/size', use_default='inactive', &
           avgflag='A', vtype=site_size_pft_r8, hlms='CLM:ALM', flushval=0.0_r8,    &
@@ -3494,6 +3474,11 @@
           long='logging mortality by size',use_default='active',           &
           avgflag='A', vtype=site_size_r8, hlms='CLM:ALM', flushval=0.0_r8,    &
           upfreq=1, ivar=ivar, initialize=initialize_variables, index = ih_m7_si_scls )
+
+    call this%set_history_var(vname='M8_SCLS', units = 'N/ha/event',               &
+          long='freezing mortality by size',use_default='active',           &
+          avgflag='A', vtype=site_size_r8, hlms='CLM:ALM', flushval=0.0_r8,    &
+          upfreq=1, ivar=ivar, initialize=initialize_variables, index = ih_m8_si_scls )
 
     call this%set_history_var(vname='MORTALITY_UNDERSTORY_SCLS', units = 'indiv/ha/yr',               &
           long='total mortality of understory trees by size class', use_default='active',   &
